/*
 * Copyright (c) 1994, 2025, Oracle and/or its affiliates. All rights reserved.
 * DO NOT ALTER OR REMOVE COPYRIGHT NOTICES OR THIS FILE HEADER.
 *
 * This code is free software; you can redistribute it and/or modify it
 * under the terms of the GNU General Public License version 2 only, as
 * published by the Free Software Foundation.  Oracle designates this
 * particular file as subject to the "Classpath" exception as provided
 * by Oracle in the LICENSE file that accompanied this code.
 *
 * This code is distributed in the hope that it will be useful, but WITHOUT
 * ANY WARRANTY; without even the implied warranty of MERCHANTABILITY or
 * FITNESS FOR A PARTICULAR PURPOSE.  See the GNU General Public License
 * version 2 for more details (a copy is included in the LICENSE file that
 * accompanied this code).
 *
 * You should have received a copy of the GNU General Public License version
 * 2 along with this work; if not, write to the Free Software Foundation,
 * Inc., 51 Franklin St, Fifth Floor, Boston, MA 02110-1301 USA.
 *
 * Please contact Oracle, 500 Oracle Parkway, Redwood Shores, CA 94065 USA
 * or visit www.oracle.com if you need additional information or have any
 * questions.
 */

/*-
 *      Implementation of class Class
 *
 *      former threadruntime.c, Sun Sep 22 12:09:39 1991
 */

#include <string.h>
#include <stdlib.h>

#include "jni.h"
#include "jni_util.h"
#include "jvm.h"
#include "check_classname.h"
#include "java_lang_Class.h"

/* defined in libverify.so/verify.dll (src file common/check_format.c) */
extern jboolean VerifyClassname(char *utf_name, jboolean arrayAllowed);
extern jboolean VerifyFixClassname(char *utf_name);

#define OBJ "Ljava/lang/Object;"
#define CLS "Ljava/lang/Class;"
#define CPL "Ljdk/internal/reflect/ConstantPool;"
#define STR "Ljava/lang/String;"
#define FLD "Ljava/lang/reflect/Field;"
#define MHD "Ljava/lang/reflect/Method;"
#define CTR "Ljava/lang/reflect/Constructor;"
#define BA  "[B"
#define RC  "Ljava/lang/reflect/RecordComponent;"

static JNINativeMethod methods[] = {
    {"initClassName",    "()" STR,          (void *)&JVM_InitClassName},
    {"getSuperclass",    "()" CLS,          NULL},
    {"getInterfaces0",   "()[" CLS,         (void *)&JVM_GetClassInterfaces},
    {"isHidden",         "()Z",             (void *)&JVM_IsHiddenClass},
<<<<<<< HEAD
    {"isIdentity",       "()Z",             (void *)&JVM_IsIdentityClass},
    {"isPrimitive",      "()Z",             (void *)&JVM_IsPrimitiveClass},
=======
>>>>>>> 78c18cfb
    {"getDeclaredFields0","(Z)[" FLD,       (void *)&JVM_GetClassDeclaredFields},
    {"getDeclaredMethods0","(Z)[" MHD,      (void *)&JVM_GetClassDeclaredMethods},
    {"getDeclaredConstructors0","(Z)[" CTR, (void *)&JVM_GetClassDeclaredConstructors},
    {"getDeclaredClasses0",  "()[" CLS,     (void *)&JVM_GetDeclaredClasses},
    {"getDeclaringClass0",   "()" CLS,      (void *)&JVM_GetDeclaringClass},
    {"getSimpleBinaryName0", "()" STR,      (void *)&JVM_GetSimpleBinaryName},
    {"getGenericSignature0", "()" STR,      (void *)&JVM_GetClassSignature},
    {"getRawAnnotations",      "()" BA,     (void *)&JVM_GetClassAnnotations},
    {"getConstantPool",     "()" CPL,       (void *)&JVM_GetClassConstantPool},
    {"desiredAssertionStatus0","("CLS")Z",  (void *)&JVM_DesiredAssertionStatus},
    {"getEnclosingMethod0", "()[" OBJ,      (void *)&JVM_GetEnclosingMethodInfo},
    {"getRawTypeAnnotations", "()" BA,      (void *)&JVM_GetClassTypeAnnotations},
    {"getNestHost0",         "()" CLS,      (void *)&JVM_GetNestHost},
    {"getNestMembers0",      "()[" CLS,     (void *)&JVM_GetNestMembers},
    {"getRecordComponents0", "()[" RC,      (void *)&JVM_GetRecordComponents},
    {"isRecord0",            "()Z",         (void *)&JVM_IsRecord},
    {"getPermittedSubclasses0", "()[" CLS,  (void *)&JVM_GetPermittedSubclasses},
    {"getClassFileVersion0", "()I",         (void *)&JVM_GetClassFileVersion},
    {"getClassAccessFlagsRaw0", "()I",      (void *)&JVM_GetClassAccessFlags},
};

#undef OBJ
#undef CLS
#undef STR
#undef FLD
#undef MHD
#undef CTR
#undef PD

JNIEXPORT void JNICALL
Java_java_lang_Class_registerNatives(JNIEnv *env, jclass cls)
{
    methods[1].fnPtr = (void *)(*env)->GetSuperclass;
    (*env)->RegisterNatives(env, cls, methods,
                            sizeof(methods)/sizeof(JNINativeMethod));
}

JNIEXPORT jclass JNICALL
Java_java_lang_Class_forName0(JNIEnv *env, jclass this, jstring classname,
                              jboolean initialize, jobject loader, jclass caller)
{
    char *clname;
    jclass cls = 0;
    char buf[128];
    jsize len;
    jsize unicode_len;

    if (classname == NULL) {
        JNU_ThrowNullPointerException(env, 0);
        return 0;
    }

    len = (*env)->GetStringUTFLength(env, classname);
    unicode_len = (*env)->GetStringLength(env, classname);
    if (len >= (jsize)sizeof(buf)) {
        clname = malloc(len + 1);
        if (clname == NULL) {
            JNU_ThrowOutOfMemoryError(env, NULL);
            return NULL;
        }
    } else {
        clname = buf;
    }
    (*env)->GetStringUTFRegion(env, classname, 0, unicode_len, clname);

    if (verifyFixClassname(clname) == JNI_TRUE) {
        /* slashes present in clname, use name b4 translation for exception */
        (*env)->GetStringUTFRegion(env, classname, 0, unicode_len, clname);
        JNU_ThrowClassNotFoundException(env, clname);
        goto done;
    }

    if (!verifyClassname(clname, JNI_TRUE)) {  /* expects slashed name */
        JNU_ThrowClassNotFoundException(env, clname);
        goto done;
    }

    cls = JVM_FindClassFromCaller(env, clname, initialize, loader, caller);

 done:
    if (clname != buf) {
        free(clname);
    }
    return cls;
}

JNIEXPORT jboolean JNICALL
Java_java_lang_Class_isInstance(JNIEnv *env, jobject cls, jobject obj)
{
    if (obj == NULL) {
        return JNI_FALSE;
    }
    return (*env)->IsInstanceOf(env, obj, (jclass)cls);
}

JNIEXPORT jboolean JNICALL
Java_java_lang_Class_isAssignableFrom(JNIEnv *env, jobject cls, jobject cls2)
{
    if (cls2 == NULL) {
        JNU_ThrowNullPointerException(env, 0);
        return JNI_FALSE;
    }
    return (*env)->IsAssignableFrom(env, cls2, cls);
}

JNIEXPORT jclass JNICALL
Java_java_lang_Class_getPrimitiveClass(JNIEnv *env,
                                       jclass cls,
                                       jstring name)
{
    const char *utfName;
    jclass result;

    if (name == NULL) {
        JNU_ThrowNullPointerException(env, 0);
        return NULL;
    }

    utfName = (*env)->GetStringUTFChars(env, name, 0);
    if (utfName == 0)
        return NULL;

    result = JVM_FindPrimitiveClass(env, utfName);

    (*env)->ReleaseStringUTFChars(env, name, utfName);

    return result;
}<|MERGE_RESOLUTION|>--- conflicted
+++ resolved
@@ -57,11 +57,7 @@
     {"getSuperclass",    "()" CLS,          NULL},
     {"getInterfaces0",   "()[" CLS,         (void *)&JVM_GetClassInterfaces},
     {"isHidden",         "()Z",             (void *)&JVM_IsHiddenClass},
-<<<<<<< HEAD
     {"isIdentity",       "()Z",             (void *)&JVM_IsIdentityClass},
-    {"isPrimitive",      "()Z",             (void *)&JVM_IsPrimitiveClass},
-=======
->>>>>>> 78c18cfb
     {"getDeclaredFields0","(Z)[" FLD,       (void *)&JVM_GetClassDeclaredFields},
     {"getDeclaredMethods0","(Z)[" MHD,      (void *)&JVM_GetClassDeclaredMethods},
     {"getDeclaredConstructors0","(Z)[" CTR, (void *)&JVM_GetClassDeclaredConstructors},
