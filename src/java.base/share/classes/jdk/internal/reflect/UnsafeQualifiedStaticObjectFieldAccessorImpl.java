/*
 * Copyright (c) 2004, 2022, Oracle and/or its affiliates. All rights reserved.
 * DO NOT ALTER OR REMOVE COPYRIGHT NOTICES OR THIS FILE HEADER.
 *
 * This code is free software; you can redistribute it and/or modify it
 * under the terms of the GNU General Public License version 2 only, as
 * published by the Free Software Foundation.  Oracle designates this
 * particular file as subject to the "Classpath" exception as provided
 * by Oracle in the LICENSE file that accompanied this code.
 *
 * This code is distributed in the hope that it will be useful, but WITHOUT
 * ANY WARRANTY; without even the implied warranty of MERCHANTABILITY or
 * FITNESS FOR A PARTICULAR PURPOSE.  See the GNU General Public License
 * version 2 for more details (a copy is included in the LICENSE file that
 * accompanied this code).
 *
 * You should have received a copy of the GNU General Public License version
 * 2 along with this work; if not, write to the Free Software Foundation,
 * Inc., 51 Franklin St, Fifth Floor, Boston, MA 02110-1301 USA.
 *
 * Please contact Oracle, 500 Oracle Parkway, Redwood Shores, CA 94065 USA
 * or visit www.oracle.com if you need additional information or have any
 * questions.
 */

package jdk.internal.reflect;

import java.lang.reflect.Field;

class UnsafeQualifiedStaticObjectFieldAccessorImpl
    extends UnsafeQualifiedStaticFieldAccessorImpl
{
    UnsafeQualifiedStaticObjectFieldAccessorImpl(Field field, boolean isReadOnly) {
        super(field, isReadOnly);
    }

    public Object get(Object obj) throws IllegalArgumentException {
        return isFlattened() ? unsafe.getValue(obj, fieldOffset, field.getType())
                             : unsafe.getReferenceVolatile(base, fieldOffset, field.getType());
    }

    public boolean getBoolean(Object obj) throws IllegalArgumentException {
        throw newGetBooleanIllegalArgumentException();
    }

    public byte getByte(Object obj) throws IllegalArgumentException {
        throw newGetByteIllegalArgumentException();
    }

    public char getChar(Object obj) throws IllegalArgumentException {
        throw newGetCharIllegalArgumentException();
    }

    public short getShort(Object obj) throws IllegalArgumentException {
        throw newGetShortIllegalArgumentException();
    }

    public int getInt(Object obj) throws IllegalArgumentException {
        throw newGetIntIllegalArgumentException();
    }

    public long getLong(Object obj) throws IllegalArgumentException {
        throw newGetLongIllegalArgumentException();
    }

    public float getFloat(Object obj) throws IllegalArgumentException {
        throw newGetFloatIllegalArgumentException();
    }

    public double getDouble(Object obj) throws IllegalArgumentException {
        throw newGetDoubleIllegalArgumentException();
    }

    public void set(Object obj, Object value)
        throws IllegalArgumentException, IllegalAccessException
    {
        if (isReadOnly) {
            throwFinalFieldIllegalAccessException(value);
        }
<<<<<<< HEAD
        checkValue(value);
        if (isFlattened()) {
            unsafe.putValue(base, fieldOffset, field.getType(), value);
        } else {
            unsafe.putReferenceVolatile(base, fieldOffset, value);
=======
        if (value != null) {
            if (!field.getType().isInstance(value)) {
                throwSetIllegalArgumentException(value);
            }
>>>>>>> c1040897
        }
    }

    public void setBoolean(Object obj, boolean z)
        throws IllegalArgumentException, IllegalAccessException
    {
        throwSetIllegalArgumentException(z);
    }

    public void setByte(Object obj, byte b)
        throws IllegalArgumentException, IllegalAccessException
    {
        throwSetIllegalArgumentException(b);
    }

    public void setChar(Object obj, char c)
        throws IllegalArgumentException, IllegalAccessException
    {
        throwSetIllegalArgumentException(c);
    }

    public void setShort(Object obj, short s)
        throws IllegalArgumentException, IllegalAccessException
    {
        throwSetIllegalArgumentException(s);
    }

    public void setInt(Object obj, int i)
        throws IllegalArgumentException, IllegalAccessException
    {
        throwSetIllegalArgumentException(i);
    }

    public void setLong(Object obj, long l)
        throws IllegalArgumentException, IllegalAccessException
    {
        throwSetIllegalArgumentException(l);
    }

    public void setFloat(Object obj, float f)
        throws IllegalArgumentException, IllegalAccessException
    {
        throwSetIllegalArgumentException(f);
    }

    public void setDouble(Object obj, double d)
        throws IllegalArgumentException, IllegalAccessException
    {
        throwSetIllegalArgumentException(d);
    }
}<|MERGE_RESOLUTION|>--- conflicted
+++ resolved
@@ -77,18 +77,11 @@
         if (isReadOnly) {
             throwFinalFieldIllegalAccessException(value);
         }
-<<<<<<< HEAD
         checkValue(value);
         if (isFlattened()) {
             unsafe.putValue(base, fieldOffset, field.getType(), value);
         } else {
             unsafe.putReferenceVolatile(base, fieldOffset, value);
-=======
-        if (value != null) {
-            if (!field.getType().isInstance(value)) {
-                throwSetIllegalArgumentException(value);
-            }
->>>>>>> c1040897
         }
     }
 
