/*
 * Copyright (c) 2001, 2018, Oracle and/or its affiliates. All rights reserved.
 * DO NOT ALTER OR REMOVE COPYRIGHT NOTICES OR THIS FILE HEADER.
 *
 * This code is free software; you can redistribute it and/or modify it
 * under the terms of the GNU General Public License version 2 only, as
 * published by the Free Software Foundation.  Oracle designates this
 * particular file as subject to the "Classpath" exception as provided
 * by Oracle in the LICENSE file that accompanied this code.
 *
 * This code is distributed in the hope that it will be useful, but WITHOUT
 * ANY WARRANTY; without even the implied warranty of MERCHANTABILITY or
 * FITNESS FOR A PARTICULAR PURPOSE.  See the GNU General Public License
 * version 2 for more details (a copy is included in the LICENSE file that
 * accompanied this code).
 *
 * You should have received a copy of the GNU General Public License version
 * 2 along with this work; if not, write to the Free Software Foundation,
 * Inc., 51 Franklin St, Fifth Floor, Boston, MA 02110-1301 USA.
 *
 * Please contact Oracle, 500 Oracle Parkway, Redwood Shores, CA 94065 USA
 * or visit www.oracle.com if you need additional information or have any
 * questions.
 */

package jdk.internal.reflect;


import java.lang.reflect.*;
import java.util.HashMap;
import java.util.Map;
import java.util.Objects;
import jdk.internal.HotSpotIntrinsicCandidate;
import jdk.internal.loader.ClassLoaders;
import jdk.internal.misc.VM;

/** Common utility routines used by both java.lang and
    java.lang.reflect */

public class Reflection {

    /** Used to filter out fields and methods from certain classes from public
        view, where they are sensitive or they may contain VM-internal objects.
        These Maps are updated very rarely. Rather than synchronize on
        each access, we use copy-on-write */
    private static volatile Map<Class<?>,String[]> fieldFilterMap;
    private static volatile Map<Class<?>,String[]> methodFilterMap;

    static {
        Map<Class<?>,String[]> map = new HashMap<Class<?>,String[]>();
        map.put(Reflection.class,
            new String[] {"fieldFilterMap", "methodFilterMap"});
        map.put(System.class, new String[] {"security"});
        map.put(Class.class, new String[] {"classLoader"});
        fieldFilterMap = map;

        methodFilterMap = new HashMap<>();
    }

    /** Returns the class of the caller of the method calling this method,
        ignoring frames associated with java.lang.reflect.Method.invoke()
        and its implementation. */
    @CallerSensitive
    @HotSpotIntrinsicCandidate
    public static native Class<?> getCallerClass();

    /** Retrieves the access flags written to the class file. For
        inner classes these flags may differ from those returned by
        Class.getModifiers(), which searches the InnerClasses
        attribute to find the source-level access flags. This is used
        instead of Class.getModifiers() for run-time access checks due
        to compatibility reasons; see 4471811. Only the values of the
        low 13 bits (i.e., a mask of 0x1FFF) are guaranteed to be
        valid. */
    @HotSpotIntrinsicCandidate
    public static native int getClassAccessFlags(Class<?> c);


    /**
     * Ensures that access to a member is granted and throws
     * IllegalAccessException if not.
     *
     * @param currentClass the class performing the access
     * @param memberClass the declaring class of the member being accessed
     * @param targetClass the class of target object if accessing instance
     *                    field or method;
     *                    or the declaring class if accessing constructor;
     *                    or null if accessing static field or method
     * @param modifiers the member's access modifiers
     * @throws IllegalAccessException if access to member is denied
     */
    public static void ensureMemberAccess(Class<?> currentClass,
                                          Class<?> memberClass,
                                          Class<?> targetClass,
                                          int modifiers)
        throws IllegalAccessException
    {
        if (!verifyMemberAccess(currentClass, memberClass, targetClass, modifiers)) {
            throw newIllegalAccessException(currentClass, memberClass, targetClass, modifiers);
        }
    }

    /**
     * Verify access to a member and return {@code true} if it is granted.
     *
     * @param currentClass the class performing the access
     * @param memberClass the declaring class of the member being accessed
     * @param targetClass the class of target object if accessing instance
     *                    field or method;
     *                    or the declaring class if accessing constructor;
     *                    or null if accessing static field or method
     * @param modifiers the member's access modifiers
     * @return {@code true} if access to member is granted
     */
    public static boolean verifyMemberAccess(Class<?> currentClass,
                                             Class<?> memberClass,
                                             Class<?> targetClass,
                                             int modifiers)
    {
        if (currentClass == memberClass) {
            // Always succeeds
            return true;
        }

        if (!verifyModuleAccess(currentClass.getModule(), memberClass)) {
            return false;
        }

        boolean gotIsSameClassPackage = false;
        boolean isSameClassPackage = false;

        if (!Modifier.isPublic(getClassAccessFlags(memberClass))) {
            isSameClassPackage = isSameClassPackage(currentClass, memberClass);
            gotIsSameClassPackage = true;
            if (!isSameClassPackage) {
                return false;
            }
        }

        // At this point we know that currentClass can access memberClass.

        if (Modifier.isPublic(modifiers)) {
            return true;
        }

        // Check for nestmate access if member is private
        if (Modifier.isPrivate(modifiers)) {
<<<<<<< HEAD
          // assert: isSubclassof(targetClass, memberClass)
          // Note: targetClass may be outside the nest, but that is okay
          //       as long as memberClass is in the nest.
          boolean nestmates = areNestMates(currentClass, memberClass);
          if (nestmates) {
            return true;
          }
=======
            // Note: targetClass may be outside the nest, but that is okay
            //       as long as memberClass is in the nest.
            if (areNestMates(currentClass, memberClass)) {
                return true;
            }
>>>>>>> 6ccb6093
        }

        boolean successSoFar = false;

        if (Modifier.isProtected(modifiers)) {
            // See if currentClass is a subclass of memberClass
            if (isSubclassOf(currentClass, memberClass)) {
                successSoFar = true;
            }
        }

        if (!successSoFar && !Modifier.isPrivate(modifiers)) {
            if (!gotIsSameClassPackage) {
                isSameClassPackage = isSameClassPackage(currentClass,
                                                        memberClass);
                gotIsSameClassPackage = true;
            }

            if (isSameClassPackage) {
                successSoFar = true;
            }
        }

        if (!successSoFar) {
            return false;
        }

        // Additional test for protected instance members
        // and protected constructors: JLS 6.6.2
        if (targetClass != null && Modifier.isProtected(modifiers) &&
            targetClass != currentClass)
        {
            if (!gotIsSameClassPackage) {
                isSameClassPackage = isSameClassPackage(currentClass, memberClass);
                gotIsSameClassPackage = true;
            }
            if (!isSameClassPackage) {
                if (!isSubclassOf(targetClass, currentClass)) {
                    return false;
                }
            }
        }

        return true;
    }

    /**
     * Returns {@code true} if memberClass's module exports memberClass's
     * package to currentModule.
     */
    public static boolean verifyModuleAccess(Module currentModule, Class<?> memberClass) {
        Module memberModule = memberClass.getModule();
        if (currentModule == memberModule) {
            // same module (named or unnamed) or both null if called
            // before module system is initialized, which means we are
            // dealing with java.base only.
            return true;
        } else {
            String pkg = memberClass.getPackageName();
            return memberModule.isExported(pkg, currentModule);
        }
    }

    /**
     * Returns true if two classes in the same package.
     */
    private static boolean isSameClassPackage(Class<?> c1, Class<?> c2) {
        if (c1.getClassLoader() != c2.getClassLoader())
            return false;
        return Objects.equals(c1.getPackageName(), c2.getPackageName());
    }

    static boolean isSubclassOf(Class<?> queryClass,
                                Class<?> ofClass)
    {
        while (queryClass != null) {
            if (queryClass == ofClass) {
                return true;
            }
            queryClass = queryClass.getSuperclass();
        }
        return false;
    }

    // fieldNames must contain only interned Strings
    public static synchronized void registerFieldsToFilter(Class<?> containingClass,
                                              String ... fieldNames) {
        fieldFilterMap =
            registerFilter(fieldFilterMap, containingClass, fieldNames);
    }

    // methodNames must contain only interned Strings
    public static synchronized void registerMethodsToFilter(Class<?> containingClass,
                                              String ... methodNames) {
        methodFilterMap =
            registerFilter(methodFilterMap, containingClass, methodNames);
    }

    private static Map<Class<?>,String[]> registerFilter(Map<Class<?>,String[]> map,
            Class<?> containingClass, String ... names) {
        if (map.get(containingClass) != null) {
            throw new IllegalArgumentException
                            ("Filter already registered: " + containingClass);
        }
        map = new HashMap<Class<?>,String[]>(map);
        map.put(containingClass, names);
        return map;
    }

    public static Field[] filterFields(Class<?> containingClass,
                                       Field[] fields) {
        if (fieldFilterMap == null) {
            // Bootstrapping
            return fields;
        }
        return (Field[])filter(fields, fieldFilterMap.get(containingClass));
    }

    public static Method[] filterMethods(Class<?> containingClass, Method[] methods) {
        if (methodFilterMap == null) {
            // Bootstrapping
            return methods;
        }
        return (Method[])filter(methods, methodFilterMap.get(containingClass));
    }

    private static Member[] filter(Member[] members, String[] filteredNames) {
        if ((filteredNames == null) || (members.length == 0)) {
            return members;
        }
        int numNewMembers = 0;
        for (Member member : members) {
            boolean shouldSkip = false;
            for (String filteredName : filteredNames) {
                if (member.getName() == filteredName) {
                    shouldSkip = true;
                    break;
                }
            }
            if (!shouldSkip) {
                ++numNewMembers;
            }
        }
        Member[] newMembers =
            (Member[])Array.newInstance(members[0].getClass(), numNewMembers);
        int destIdx = 0;
        for (Member member : members) {
            boolean shouldSkip = false;
            for (String filteredName : filteredNames) {
                if (member.getName() == filteredName) {
                    shouldSkip = true;
                    break;
                }
            }
            if (!shouldSkip) {
                newMembers[destIdx++] = member;
            }
        }
        return newMembers;
    }

    /**
     * Tests if the given method is caller-sensitive and the declaring class
     * is defined by either the bootstrap class loader or platform class loader.
     */
    public static boolean isCallerSensitive(Method m) {
        final ClassLoader loader = m.getDeclaringClass().getClassLoader();
        if (VM.isSystemDomainLoader(loader)) {
            return m.isAnnotationPresent(CallerSensitive.class);
        }
        return false;
    }

    /**
     * Returns an IllegalAccessException with an exception message based on
     * the access that is denied.
     */
    public static IllegalAccessException newIllegalAccessException(Class<?> currentClass,
                                                                   Class<?> memberClass,
                                                                   Class<?> targetClass,
                                                                   int modifiers)
        throws IllegalAccessException
    {
        String currentSuffix = "";
        String memberSuffix = "";
        Module m1 = currentClass.getModule();
        if (m1.isNamed())
            currentSuffix = " (in " + m1 + ")";
        Module m2 = memberClass.getModule();
        if (m2.isNamed())
            memberSuffix = " (in " + m2 + ")";

        String memberPackageName = memberClass.getPackageName();

        String msg = currentClass + currentSuffix + " cannot access ";
        if (m2.isExported(memberPackageName, m1)) {

            // module access okay so include the modifiers in the message
            msg += "a member of " + memberClass + memberSuffix +
                    " with modifiers \"" + Modifier.toString(modifiers) + "\"";

        } else {
            // module access failed
            msg += memberClass + memberSuffix+ " because "
                   + m2 + " does not export " + memberPackageName;
            if (m2.isNamed()) msg += " to " + m1;
        }

        return new IllegalAccessException(msg);
    }

    /**
     * Returns true if {@code currentClass} and {@code memberClass}
     * are nestmates - that is, if they have the same nesthost as
     * determined by the VM.
     */
    public static native boolean areNestMates(Class<?> currentClass,
                                              Class<?> memberClass);
}<|MERGE_RESOLUTION|>--- conflicted
+++ resolved
@@ -145,21 +145,11 @@
 
         // Check for nestmate access if member is private
         if (Modifier.isPrivate(modifiers)) {
-<<<<<<< HEAD
-          // assert: isSubclassof(targetClass, memberClass)
-          // Note: targetClass may be outside the nest, but that is okay
-          //       as long as memberClass is in the nest.
-          boolean nestmates = areNestMates(currentClass, memberClass);
-          if (nestmates) {
-            return true;
-          }
-=======
             // Note: targetClass may be outside the nest, but that is okay
             //       as long as memberClass is in the nest.
             if (areNestMates(currentClass, memberClass)) {
                 return true;
             }
->>>>>>> 6ccb6093
         }
 
         boolean successSoFar = false;
