/*
 * Copyright (c) 2001, 2022, Oracle and/or its affiliates. All rights reserved.
 * DO NOT ALTER OR REMOVE COPYRIGHT NOTICES OR THIS FILE HEADER.
 *
 * This code is free software; you can redistribute it and/or modify it
 * under the terms of the GNU General Public License version 2 only, as
 * published by the Free Software Foundation.  Oracle designates this
 * particular file as subject to the "Classpath" exception as provided
 * by Oracle in the LICENSE file that accompanied this code.
 *
 * This code is distributed in the hope that it will be useful, but WITHOUT
 * ANY WARRANTY; without even the implied warranty of MERCHANTABILITY or
 * FITNESS FOR A PARTICULAR PURPOSE.  See the GNU General Public License
 * version 2 for more details (a copy is included in the LICENSE file that
 * accompanied this code).
 *
 * You should have received a copy of the GNU General Public License version
 * 2 along with this work; if not, write to the Free Software Foundation,
 * Inc., 51 Franklin St, Fifth Floor, Boston, MA 02110-1301 USA.
 *
 * Please contact Oracle, 500 Oracle Parkway, Redwood Shores, CA 94065 USA
 * or visit www.oracle.com if you need additional information or have any
 * questions.
 */

package jdk.internal.reflect;

import jdk.internal.value.PrimitiveClass;

import java.security.AccessController;
import java.security.PrivilegedAction;

/** Generator for jdk.internal.reflect.MethodAccessor and
    jdk.internal.reflect.ConstructorAccessor objects using bytecodes to
    implement reflection. A java.lang.reflect.Method or
    java.lang.reflect.Constructor object can delegate its invoke or
    newInstance method to an accessor using native code or to one
    generated by this class. (Methods and Constructors were merged
    together in this class to ensure maximum code sharing.) */

class MethodAccessorGenerator extends AccessorGenerator {

    private static final short NUM_BASE_CPOOL_ENTRIES   = (short) 12;
    // One for invoke() plus one for constructor
    private static final short NUM_METHODS              = (short) 2;
    // Only used if forSerialization is true
    private static final short NUM_SERIALIZATION_CPOOL_ENTRIES = (short) 2;

    private static volatile int methodSymnum;
    private static volatile int constructorSymnum;
    private static volatile int serializationConstructorSymnum;

    private Class<?>   declaringClass;
    private Class<?>[] parameterTypes;
    private Class<?>   returnType;
    private boolean    isConstructor;
    private boolean    isStaticFactory;
    private boolean    forSerialization;

    private short targetMethodRef;
    private short invokeIdx;
    private short invokeDescriptorIdx;
    // Constant pool index of CONSTANT_Class_info for first
    // non-primitive parameter type. Should be incremented by 2.
    private short nonPrimitiveParametersBaseIdx;

    MethodAccessorGenerator() {
    }

    /** This routine is not thread-safe */
    public MethodAccessor generateMethod(Class<?> declaringClass,
                                         String   name,
                                         Class<?>[] parameterTypes,
                                         Class<?>   returnType,
                                         int modifiers)
    {
        return (MethodAccessor) generate(declaringClass,
                                         name,
                                         parameterTypes,
                                         returnType,
                                         modifiers,
                                         false,
                                         false,
                                         false,
                                         null);
    }

    /** This routine is not thread-safe */
    public ConstructorAccessor generateConstructor(Class<?> declaringClass,
                                                   Class<?>[] parameterTypes,
                                                   int modifiers)
    {
        boolean isStaticFactory = declaringClass.isValue();
        return (ConstructorAccessor) generate(declaringClass,
                                              "<init>",
                                              parameterTypes,
<<<<<<< HEAD
                                              isStaticFactory ? PrimitiveClass.asValueType(declaringClass) : Void.TYPE,
                                              checkedExceptions,
=======
                                              Void.TYPE,
>>>>>>> 0ec18382
                                              modifiers,
                                              true,
                                              isStaticFactory,
                                              false,
                                              null);
    }

    /** This routine is not thread-safe */
    public SerializationConstructorAccessorImpl
    generateSerializationConstructor(Class<?> declaringClass,
                                     Class<?>[] parameterTypes,
                                     int modifiers,
                                     Class<?> targetConstructorClass)
    {
        return (SerializationConstructorAccessorImpl)
            generate(declaringClass,
                     "<init>",
                     parameterTypes,
                     Void.TYPE,
                     modifiers,
                     true,
                     false,
                     true,
                     targetConstructorClass);
    }

    /** This routine is not thread-safe */
    @SuppressWarnings("removal")
    private MagicAccessorImpl generate(final Class<?> declaringClass,
                                       String name,
                                       Class<?>[] parameterTypes,
                                       Class<?>   returnType,
                                       int modifiers,
                                       boolean isConstructor,
                                       boolean isStaticFactory,
                                       boolean forSerialization,
                                       Class<?> serializationTargetClass)
    {
        ByteVector vec = ByteVectorFactory.create();
        asm = new ClassFileAssembler(vec);
        this.declaringClass = declaringClass;
        this.parameterTypes = parameterTypes;
        this.returnType = returnType;
        this.modifiers = modifiers;
        this.isConstructor = isConstructor;
        this.isStaticFactory = isStaticFactory;
        this.forSerialization = forSerialization;

        asm.emitMagicAndVersion();

        // Constant pool entries:
        // ( * = Boxing information: optional)
        // (+  = Shared entries provided by AccessorGenerator)
        // (^  = Only present if generating SerializationConstructorAccessor)
        //     [UTF-8] [This class's name]
        //     [CONSTANT_Class_info] for above
        //     [UTF-8] "jdk/internal/reflect/{MethodAccessorImpl,ConstructorAccessorImpl,SerializationConstructorAccessorImpl}"
        //     [CONSTANT_Class_info] for above
        //     [UTF-8] [Target class's name]
        //     [CONSTANT_Class_info] for above
        // ^   [UTF-8] [Serialization: Class's name in which to invoke constructor]
        // ^   [CONSTANT_Class_info] for above
        //     [UTF-8] target method or constructor name
        //     [UTF-8] target method or constructor signature
        //     [CONSTANT_NameAndType_info] for above
        //     [CONSTANT_Methodref_info or CONSTANT_InterfaceMethodref_info] for target method
        //     [UTF-8] "invoke" or "newInstance"
        //     [UTF-8] invoke or newInstance descriptor
        //     [UTF-8] descriptor for type of non-primitive parameter 1
        //     [CONSTANT_Class_info] for type of non-primitive parameter 1
        //     ...
        //     [UTF-8] descriptor for type of non-primitive parameter n
        //     [CONSTANT_Class_info] for type of non-primitive parameter n
        // +   [UTF-8] "java/lang/Exception"
        // +   [CONSTANT_Class_info] for above
        // +   [UTF-8] "java/lang/ClassCastException"
        // +   [CONSTANT_Class_info] for above
        // +   [UTF-8] "java/lang/NullPointerException"
        // +   [CONSTANT_Class_info] for above
        // +   [UTF-8] "java/lang/IllegalArgumentException"
        // +   [CONSTANT_Class_info] for above
        // +   [UTF-8] "java/lang/InvocationTargetException"
        // +   [CONSTANT_Class_info] for above
        // +   [UTF-8] "<init>"
        // +   [UTF-8] "()V"
        // +   [CONSTANT_NameAndType_info] for above
        // +   [CONSTANT_Methodref_info] for NullPointerException's constructor
        // +   [CONSTANT_Methodref_info] for IllegalArgumentException's constructor
        // +   [UTF-8] "(Ljava/lang/String;)V"
        // +   [CONSTANT_NameAndType_info] for "<init>(Ljava/lang/String;)V"
        // +   [CONSTANT_Methodref_info] for IllegalArgumentException's constructor taking a String
        // +   [UTF-8] "(Ljava/lang/Throwable;)V"
        // +   [CONSTANT_NameAndType_info] for "<init>(Ljava/lang/Throwable;)V"
        // +   [CONSTANT_Methodref_info] for InvocationTargetException's constructor
        // +   [CONSTANT_Methodref_info] for "super()"
        // +   [UTF-8] "java/lang/Object"
        // +   [CONSTANT_Class_info] for above
        // +   [UTF-8] "toString"
        // +   [UTF-8] "()Ljava/lang/String;"
        // +   [CONSTANT_NameAndType_info] for "toString()Ljava/lang/String;"
        // +   [CONSTANT_Methodref_info] for Object's toString method
        // +   [UTF-8] "Code"
        // +   [UTF-8] "Exceptions"
        //  *  [UTF-8] "java/lang/Boolean"
        //  *  [CONSTANT_Class_info] for above
        //  *  [UTF-8] "(Z)V"
        //  *  [CONSTANT_NameAndType_info] for above
        //  *  [CONSTANT_Methodref_info] for above
        //  *  [UTF-8] "booleanValue"
        //  *  [UTF-8] "()Z"
        //  *  [CONSTANT_NameAndType_info] for above
        //  *  [CONSTANT_Methodref_info] for above
        //  *  [UTF-8] "java/lang/Byte"
        //  *  [CONSTANT_Class_info] for above
        //  *  [UTF-8] "(B)V"
        //  *  [CONSTANT_NameAndType_info] for above
        //  *  [CONSTANT_Methodref_info] for above
        //  *  [UTF-8] "byteValue"
        //  *  [UTF-8] "()B"
        //  *  [CONSTANT_NameAndType_info] for above
        //  *  [CONSTANT_Methodref_info] for above
        //  *  [UTF-8] "java/lang/Character"
        //  *  [CONSTANT_Class_info] for above
        //  *  [UTF-8] "(C)V"
        //  *  [CONSTANT_NameAndType_info] for above
        //  *  [CONSTANT_Methodref_info] for above
        //  *  [UTF-8] "charValue"
        //  *  [UTF-8] "()C"
        //  *  [CONSTANT_NameAndType_info] for above
        //  *  [CONSTANT_Methodref_info] for above
        //  *  [UTF-8] "java/lang/Double"
        //  *  [CONSTANT_Class_info] for above
        //  *  [UTF-8] "(D)V"
        //  *  [CONSTANT_NameAndType_info] for above
        //  *  [CONSTANT_Methodref_info] for above
        //  *  [UTF-8] "doubleValue"
        //  *  [UTF-8] "()D"
        //  *  [CONSTANT_NameAndType_info] for above
        //  *  [CONSTANT_Methodref_info] for above
        //  *  [UTF-8] "java/lang/Float"
        //  *  [CONSTANT_Class_info] for above
        //  *  [UTF-8] "(F)V"
        //  *  [CONSTANT_NameAndType_info] for above
        //  *  [CONSTANT_Methodref_info] for above
        //  *  [UTF-8] "floatValue"
        //  *  [UTF-8] "()F"
        //  *  [CONSTANT_NameAndType_info] for above
        //  *  [CONSTANT_Methodref_info] for above
        //  *  [UTF-8] "java/lang/Integer"
        //  *  [CONSTANT_Class_info] for above
        //  *  [UTF-8] "(I)V"
        //  *  [CONSTANT_NameAndType_info] for above
        //  *  [CONSTANT_Methodref_info] for above
        //  *  [UTF-8] "intValue"
        //  *  [UTF-8] "()I"
        //  *  [CONSTANT_NameAndType_info] for above
        //  *  [CONSTANT_Methodref_info] for above
        //  *  [UTF-8] "java/lang/Long"
        //  *  [CONSTANT_Class_info] for above
        //  *  [UTF-8] "(J)V"
        //  *  [CONSTANT_NameAndType_info] for above
        //  *  [CONSTANT_Methodref_info] for above
        //  *  [UTF-8] "longValue"
        //  *  [UTF-8] "()J"
        //  *  [CONSTANT_NameAndType_info] for above
        //  *  [CONSTANT_Methodref_info] for above
        //  *  [UTF-8] "java/lang/Short"
        //  *  [CONSTANT_Class_info] for above
        //  *  [UTF-8] "(S)V"
        //  *  [CONSTANT_NameAndType_info] for above
        //  *  [CONSTANT_Methodref_info] for above
        //  *  [UTF-8] "shortValue"
        //  *  [UTF-8] "()S"
        //  *  [CONSTANT_NameAndType_info] for above
        //  *  [CONSTANT_Methodref_info] for above

        short numCPEntries = NUM_BASE_CPOOL_ENTRIES + NUM_COMMON_CPOOL_ENTRIES;
        boolean usesPrimitives = usesPrimitiveTypes();
        if (usesPrimitives) {
            numCPEntries += NUM_BOXING_CPOOL_ENTRIES;
        }
        if (forSerialization) {
            numCPEntries += NUM_SERIALIZATION_CPOOL_ENTRIES;
        }

        // Add in variable-length number of entries to be able to describe
        // non-primitive parameter types and checked exceptions.
        numCPEntries += (short) (2 * numNonPrimitiveParameterTypes());

        asm.emitShort(add(numCPEntries, S1));

        final String generatedName = generateName(isConstructor, forSerialization);
        asm.emitConstantPoolUTF8(generatedName);
        asm.emitConstantPoolClass(asm.cpi());
        thisClass = asm.cpi();
        if (isConstructor) {
            if (forSerialization) {
                asm.emitConstantPoolUTF8
                    ("jdk/internal/reflect/SerializationConstructorAccessorImpl");
            } else {
                asm.emitConstantPoolUTF8("jdk/internal/reflect/ConstructorAccessorImpl");
            }
        } else {
            asm.emitConstantPoolUTF8("jdk/internal/reflect/MethodAccessorImpl");
        }
        asm.emitConstantPoolClass(asm.cpi());
        superClass = asm.cpi();
        asm.emitConstantPoolUTF8(getClassName(declaringClass, false));
        asm.emitConstantPoolClass(asm.cpi());
        targetClass = asm.cpi();
        short serializationTargetClassIdx = (short) 0;
        if (forSerialization) {
            asm.emitConstantPoolUTF8(getClassName(serializationTargetClass, false));
            asm.emitConstantPoolClass(asm.cpi());
            serializationTargetClassIdx = asm.cpi();
        }
        asm.emitConstantPoolUTF8(name);
        asm.emitConstantPoolUTF8(buildInternalSignature());
        asm.emitConstantPoolNameAndType(sub(asm.cpi(), S1), asm.cpi());
        if (isInterface()) {
            asm.emitConstantPoolInterfaceMethodref(targetClass, asm.cpi());
        } else {
            if (forSerialization) {
                asm.emitConstantPoolMethodref(serializationTargetClassIdx, asm.cpi());
            } else {
                asm.emitConstantPoolMethodref(targetClass, asm.cpi());
            }
        }
        targetMethodRef = asm.cpi();
        if (isConstructor) {
            asm.emitConstantPoolUTF8("newInstance");
        } else {
            asm.emitConstantPoolUTF8("invoke");
        }
        invokeIdx = asm.cpi();
        if (isConstructor) {
            asm.emitConstantPoolUTF8("([Ljava/lang/Object;)Ljava/lang/Object;");
        } else {
            asm.emitConstantPoolUTF8
                ("(Ljava/lang/Object;[Ljava/lang/Object;)Ljava/lang/Object;");
        }
        invokeDescriptorIdx = asm.cpi();

        // Output class information for non-primitive parameter types
        nonPrimitiveParametersBaseIdx = add(asm.cpi(), S2);
        for (int i = 0; i < parameterTypes.length; i++) {
            Class<?> c = parameterTypes[i];
            if (!isPrimitive(c)) {
                asm.emitConstantPoolUTF8(getClassName(c, true));
                asm.emitConstantPoolClass(asm.cpi());
            }
        }

        // Entries common to FieldAccessor, MethodAccessor and ConstructorAccessor
        emitCommonConstantPoolEntries();

        // Boxing entries
        if (usesPrimitives) {
            emitBoxingContantPoolEntries();
        }

        if (asm.cpi() != numCPEntries) {
            throw new InternalError("Adjust this code (cpi = " + asm.cpi() +
                                    ", numCPEntries = " + numCPEntries + ")");
        }

        // Access flags
        asm.emitShort(ACC_PUBLIC);

        // This class
        asm.emitShort(thisClass);

        // Superclass
        asm.emitShort(superClass);

        // Interfaces count and interfaces
        asm.emitShort(S0);

        // Fields count and fields
        asm.emitShort(S0);

        // Methods count and methods
        asm.emitShort(NUM_METHODS);

        emitConstructor();
        emitInvoke();

        // Additional attributes (none)
        asm.emitShort(S0);

        // Load class
        vec.trim();
        final byte[] bytes = vec.getData();
        // Note: the class loader is the only thing that really matters
        // here -- it's important to get the generated code into the
        // same namespace as the target class. Since the generated code
        // is privileged anyway, the protection domain probably doesn't
        // matter.
        return AccessController.doPrivileged(
            new PrivilegedAction<MagicAccessorImpl>() {
                @SuppressWarnings("deprecation") // Class.newInstance
                public MagicAccessorImpl run() {
                        try {
                        return (MagicAccessorImpl)
                        ClassDefiner.defineClass
                                (generatedName,
                                 bytes,
                                 0,
                                 bytes.length,
                                 declaringClass.getClassLoader()).newInstance();
                        } catch (InstantiationException | IllegalAccessException e) {
                            throw new InternalError(e);
                        }
                    }
                });
    }

    /** This emits the code for either invoke() or newInstance() */
    private void emitInvoke() {
        // NOTE that this code will only handle 65535 parameters since we
        // use the sipush instruction to get the array index on the
        // operand stack.
        if (parameterTypes.length > 65535) {
            throw new InternalError("Can't handle more than 65535 parameters");
        }

        // Generate code into fresh code buffer
        ClassFileAssembler cb = new ClassFileAssembler();
        if (isConstructor) {
            // 1 incoming argument
            cb.setMaxLocals(2);
        } else {
            // 2 incoming arguments
            cb.setMaxLocals(3);
        }

        short illegalArgStartPC = 0;

        if (isConstructor && !isStaticFactory) {
            // Instantiate target class before continuing
            // new <target class type>
            // dup
            cb.opc_new(targetClass);
            cb.opc_dup();
        } else {
            // Get target object on operand stack if necessary.

            // We need to do an explicit null check here; we won't see
            // NullPointerExceptions from the invoke bytecode, since it's
            // covered by an exception handler.
            if (!isStatic()) {
                // aload_1
                // ifnonnull <checkcast label>
                // new <NullPointerException>
                // dup
                // invokespecial <NullPointerException ctor>
                // athrow
                // <checkcast label:>
                // aload_1
                // checkcast <target class's type>
                cb.opc_aload_1();
                Label l = new Label();
                cb.opc_ifnonnull(l);
                cb.opc_new(nullPointerClass);
                cb.opc_dup();
                cb.opc_invokespecial(nullPointerCtorIdx, 0, 0);
                cb.opc_athrow();
                l.bind();
                illegalArgStartPC = cb.getLength();
                cb.opc_aload_1();
                cb.opc_checkcast(targetClass);
            }
        }

        // Have to check length of incoming array and throw
        // IllegalArgumentException if not correct. A concession to the
        // JCK (isn't clearly specified in the spec): we allow null in the
        // case where the argument list is zero length.
        // if no-arg:
        //   aload_2 | aload_1 (Method | Constructor)
        //   ifnull <success label>
        // aload_2 | aload_1
        // arraylength
        // sipush <num parameter types>
        // if_icmpeq <success label>
        // new <IllegalArgumentException>
        // dup
        // invokespecial <IllegalArgumentException ctor>
        // athrow
        // <success label:>
        Label successLabel = new Label();
        if (parameterTypes.length == 0) {
            if (isConstructor) {
                cb.opc_aload_1();
            } else {
                cb.opc_aload_2();
            }
            cb.opc_ifnull(successLabel);
        }
        if (isConstructor) {
            cb.opc_aload_1();
        } else {
            cb.opc_aload_2();
        }
        cb.opc_arraylength();
        cb.opc_sipush((short) parameterTypes.length);
        cb.opc_if_icmpeq(successLabel);
        cb.opc_new(illegalArgumentClass);
        cb.opc_dup();
        cb.opc_invokespecial(illegalArgumentCtorIdx, 0, 0);
        cb.opc_athrow();
        successLabel.bind();

        // Iterate through incoming actual parameters, ensuring that each
        // is compatible with the formal parameter type, and pushing the
        // actual on the operand stack (unboxing and widening if necessary).

        short paramTypeCPIdx = nonPrimitiveParametersBaseIdx;
        Label nextParamLabel = null;
        byte count = 1; // both invokeinterface opcode's "count" as well as
        // num args of other invoke bytecodes
        for (int i = 0; i < parameterTypes.length; i++) {
            Class<?> paramType = parameterTypes[i];
            count += (byte) typeSizeInStackSlots(paramType);
            if (nextParamLabel != null) {
                nextParamLabel.bind();
                nextParamLabel = null;
            }
            // aload_2 | aload_1
            // sipush <index>
            // aaload
            if (isConstructor) {
                cb.opc_aload_1();
            } else {
                cb.opc_aload_2();
            }
            cb.opc_sipush((short) i);
            cb.opc_aaload();
            if (isPrimitive(paramType)) {
                // Unboxing code.
                // Put parameter into temporary local variable
                // astore_3 | astore_2
                if (isConstructor) {
                    cb.opc_astore_2();
                } else {
                    cb.opc_astore_3();
                }

                // repeat for all possible widening conversions:
                //   aload_3 | aload_2
                //   instanceof <primitive boxing type>
                //   ifeq <next unboxing label>
                //   aload_3 | aload_2
                //   checkcast <primitive boxing type> // Note: this is "redundant",
                //                                     // but necessary for the verifier
                //   invokevirtual <unboxing method>
                //   <widening conversion bytecode, if necessary>
                //   goto <next parameter label>
                // <next unboxing label:> ...
                // last unboxing label:
                //   new <IllegalArgumentException>
                //   dup
                //   invokespecial <IllegalArgumentException ctor>
                //   athrow

                Label l = null; // unboxing label
                nextParamLabel = new Label();

                for (int j = 0; j < primitiveTypes.length; j++) {
                    Class<?> c = primitiveTypes[j];
                    if (canWidenTo(c, paramType)) {
                        if (l != null) {
                            l.bind();
                        }
                        // Emit checking and unboxing code for this type
                        if (isConstructor) {
                            cb.opc_aload_2();
                        } else {
                            cb.opc_aload_3();
                        }
                        cb.opc_instanceof(indexForPrimitiveType(c));
                        l = new Label();
                        cb.opc_ifeq(l);
                        if (isConstructor) {
                            cb.opc_aload_2();
                        } else {
                            cb.opc_aload_3();
                        }
                        cb.opc_checkcast(indexForPrimitiveType(c));
                        cb.opc_invokevirtual(unboxingMethodForPrimitiveType(c),
                                             0,
                                             typeSizeInStackSlots(c));
                        emitWideningBytecodeForPrimitiveConversion(cb,
                                                                   c,
                                                                   paramType);
                        cb.opc_goto(nextParamLabel);
                    }
                }

                if (l == null) {
                    throw new InternalError
                        ("Must have found at least identity conversion");
                }

                // Fell through; given object is null or invalid. According to
                // the spec, we can throw IllegalArgumentException for both of
                // these cases.

                l.bind();
                cb.opc_new(illegalArgumentClass);
                cb.opc_dup();
                cb.opc_invokespecial(illegalArgumentCtorIdx, 0, 0);
                cb.opc_athrow();
            } else {
                // Emit appropriate checkcast
                cb.opc_checkcast(paramTypeCPIdx);
                paramTypeCPIdx = add(paramTypeCPIdx, S2);
                // Fall through to next argument
            }
        }
        // Bind last goto if present
        if (nextParamLabel != null) {
            nextParamLabel.bind();
        }

        short invokeStartPC = cb.getLength();

        // OK, ready to perform the invocation.
        if (isConstructor && !isStaticFactory) {
            cb.opc_invokespecial(targetMethodRef, count, 0);
        } else {
            if (isStatic()) {
                cb.opc_invokestatic(targetMethodRef,
                                    count,
                                    typeSizeInStackSlots(returnType));
            } else {
                if (isInterface()) {
                    cb.opc_invokeinterface(targetMethodRef,
                                           count,
                                           count,
                                           typeSizeInStackSlots(returnType));
                } else {
                    cb.opc_invokevirtual(targetMethodRef,
                                         count,
                                         typeSizeInStackSlots(returnType));
                }
            }
        }

        short invokeEndPC = cb.getLength();

        if (!isConstructor) {
            // Box return value if necessary
            if (isPrimitive(returnType)) {
                cb.opc_invokestatic(boxingMethodForPrimitiveType(returnType),
                                    typeSizeInStackSlots(returnType),
                                    0);
            } else if (returnType == Void.TYPE) {
                cb.opc_aconst_null();
            }
        }
        cb.opc_areturn();

        // We generate two exception handlers; one which is responsible
        // for catching ClassCastException and NullPointerException and
        // throwing IllegalArgumentException, and the other which catches
        // all java/lang/Throwable objects thrown from the target method
        // and wraps them in InvocationTargetExceptions.

        short classCastHandler = cb.getLength();

        // ClassCast, etc. exception handler
        cb.setStack(1);
        cb.opc_invokespecial(toStringIdx, 0, 1);
        cb.opc_new(illegalArgumentClass);
        cb.opc_dup_x1();
        cb.opc_swap();
        cb.opc_invokespecial(illegalArgumentStringCtorIdx, 1, 0);
        cb.opc_athrow();

        short invocationTargetHandler = cb.getLength();

        // InvocationTargetException exception handler
        cb.setStack(1);
        cb.opc_new(invocationTargetClass);
        cb.opc_dup_x1();
        cb.opc_swap();
        cb.opc_invokespecial(invocationTargetCtorIdx, 1, 0);
        cb.opc_athrow();

        // Generate exception table. We cover the entire code sequence
        // with an exception handler which catches ClassCastException and
        // converts it into an IllegalArgumentException.

        ClassFileAssembler exc = new ClassFileAssembler();

        exc.emitShort(illegalArgStartPC);       // start PC
        exc.emitShort(invokeStartPC);           // end PC
        exc.emitShort(classCastHandler);        // handler PC
        exc.emitShort(classCastClass);          // catch type

        exc.emitShort(illegalArgStartPC);       // start PC
        exc.emitShort(invokeStartPC);           // end PC
        exc.emitShort(classCastHandler);        // handler PC
        exc.emitShort(nullPointerClass);        // catch type

        exc.emitShort(invokeStartPC);           // start PC
        exc.emitShort(invokeEndPC);             // end PC
        exc.emitShort(invocationTargetHandler); // handler PC
        exc.emitShort(throwableClass);          // catch type

        emitMethod(invokeIdx, cb.getMaxLocals(), cb, exc,
                   new short[] { invocationTargetClass });
    }

    private boolean usesPrimitiveTypes() {
        // We need to emit boxing/unboxing constant pool information if
        // the method takes a primitive type for any of its parameters or
        // returns a primitive value (except void)
        if (returnType.isPrimitive()) {
            return true;
        }
        for (int i = 0; i < parameterTypes.length; i++) {
            if (parameterTypes[i].isPrimitive()) {
                return true;
            }
        }
        return false;
    }

    private int numNonPrimitiveParameterTypes() {
        int num = 0;
        for (int i = 0; i < parameterTypes.length; i++) {
            if (!parameterTypes[i].isPrimitive()) {
                ++num;
            }
        }
        return num;
    }

    private boolean isInterface() {
        return declaringClass.isInterface();
    }

    private String buildInternalSignature() {
        StringBuilder sb = new StringBuilder();
        sb.append("(");
        for (int i = 0; i < parameterTypes.length; i++) {
            sb.append(getClassName(parameterTypes[i], true));
        }
        sb.append(")");
        sb.append(getClassName(returnType, true));
        return sb.toString();
    }

    private static synchronized String generateName(boolean isConstructor,
                                                    boolean forSerialization)
    {
        if (isConstructor) {
            if (forSerialization) {
                int num = ++serializationConstructorSymnum;
                return "jdk/internal/reflect/GeneratedSerializationConstructorAccessor" + num;
            } else {
                int num = ++constructorSymnum;
                return "jdk/internal/reflect/GeneratedConstructorAccessor" + num;
            }
        } else {
            int num = ++methodSymnum;
            return "jdk/internal/reflect/GeneratedMethodAccessor" + num;
        }
    }
}<|MERGE_RESOLUTION|>--- conflicted
+++ resolved
@@ -94,12 +94,7 @@
         return (ConstructorAccessor) generate(declaringClass,
                                               "<init>",
                                               parameterTypes,
-<<<<<<< HEAD
                                               isStaticFactory ? PrimitiveClass.asValueType(declaringClass) : Void.TYPE,
-                                              checkedExceptions,
-=======
-                                              Void.TYPE,
->>>>>>> 0ec18382
                                               modifiers,
                                               true,
                                               isStaticFactory,
