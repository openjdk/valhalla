--- conflicted
+++ resolved
@@ -424,10 +424,6 @@
 
         @Override
         public Optional<URI> find(String name) throws IOException {
-<<<<<<< HEAD
-            Objects.requireNonNull(name);
-=======
->>>>>>> a49856bb
             if (containsResource(module, name)) {
                 URI u = JNUA.create("jrt", "/" + module + "/" + name);
                 return Optional.of(u);
