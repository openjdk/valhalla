/*
 * Copyright (c) 2015, 2025, Oracle and/or its affiliates. All rights reserved.
 * DO NOT ALTER OR REMOVE COPYRIGHT NOTICES OR THIS FILE HEADER.
 *
 * This code is free software; you can redistribute it and/or modify it
 * under the terms of the GNU General Public License version 2 only, as
 * published by the Free Software Foundation.  Oracle designates this
 * particular file as subject to the "Classpath" exception as provided
 * by Oracle in the LICENSE file that accompanied this code.
 *
 * This code is distributed in the hope that it will be useful, but WITHOUT
 * ANY WARRANTY; without even the implied warranty of MERCHANTABILITY or
 * FITNESS FOR A PARTICULAR PURPOSE.  See the GNU General Public License
 * version 2 for more details (a copy is included in the LICENSE file that
 * accompanied this code).
 *
 * You should have received a copy of the GNU General Public License version
 * 2 along with this work; if not, write to the Free Software Foundation,
 * Inc., 51 Franklin St, Fifth Floor, Boston, MA 02110-1301 USA.
 *
 * Please contact Oracle, 500 Oracle Parkway, Redwood Shores, CA 94065 USA
 * or visit www.oracle.com if you need additional information or have any
 * questions.
 */
package jdk.internal.module;

import java.io.ByteArrayInputStream;
import java.io.IOException;
import java.io.InputStream;
import java.io.UncheckedIOException;
import java.lang.module.ModuleDescriptor;
import java.lang.module.ModuleFinder;
import java.lang.module.ModuleReader;
import java.lang.module.ModuleReference;
import java.lang.reflect.Constructor;
import java.net.URI;
import java.nio.ByteBuffer;
import java.nio.file.Files;
import java.nio.file.Path;
import java.util.ArrayDeque;
import java.util.Collections;
import java.util.Deque;
import java.util.HashMap;
import java.util.HashSet;
import java.util.Iterator;
import java.util.Map;
import java.util.Objects;
import java.util.Optional;
import java.util.Set;
import java.util.Spliterator;
import java.util.function.Consumer;
import java.util.function.Supplier;
import java.util.stream.Stream;
import java.util.stream.StreamSupport;

import jdk.internal.jimage.ImageReader;
import jdk.internal.jimage.ImageReaderFactory;
import jdk.internal.access.JavaNetUriAccess;
import jdk.internal.access.SharedSecrets;
import jdk.internal.util.StaticProperty;
import jdk.internal.module.ModuleHashes.HashSupplier;

/**
 * The factory for SystemModules objects and for creating ModuleFinder objects
 * that find modules in the runtime image.
 *
 * This class supports initializing the module system when the runtime is an
 * images build, an exploded build, or an images build with java.base patched
 * by an exploded java.base. It also supports a testing mode that re-parses
 * the module-info.class resources in the run-time image.
 */

public final class SystemModuleFinders {
    private static final JavaNetUriAccess JNUA = SharedSecrets.getJavaNetUriAccess();

    private static final boolean USE_FAST_PATH;
    static {
        String value = System.getProperty("jdk.system.module.finder.disableFastPath");
        if (value == null) {
            USE_FAST_PATH = true;
        } else {
            USE_FAST_PATH = !value.isEmpty() && !Boolean.parseBoolean(value);
        }
    }

    // cached ModuleFinder returned from ofSystem
    private static volatile ModuleFinder cachedSystemModuleFinder;

    private SystemModuleFinders() { }

    /**
     * Returns the SystemModules object to reconstitute all modules. Returns
     * null if this is an exploded build or java.base is patched by an exploded
     * build.
     */
    static SystemModules allSystemModules() {
        if (USE_FAST_PATH) {
            return SystemModulesMap.allSystemModules();
        } else {
            return null;
        }
    }

    /**
     * Returns a SystemModules object to reconstitute the modules for the
     * given initial module. If the initial module is null then return the
     * SystemModules object to reconstitute the default modules.
     *
     * Return null if there is no SystemModules class for the initial module,
     * this is an exploded build, or java.base is patched by an exploded build.
     */
    static SystemModules systemModules(String initialModule) {
        if (USE_FAST_PATH) {
            if (initialModule == null) {
                return SystemModulesMap.defaultSystemModules();
            }

            String[] initialModules = SystemModulesMap.moduleNames();
            for (int i = 0; i < initialModules.length; i++) {
                String moduleName = initialModules[i];
                if (initialModule.equals(moduleName)) {
                    String cn = SystemModulesMap.classNames()[i];
                    try {
                        // one-arg Class.forName as java.base may not be defined
                        Constructor<?> ctor = Class.forName(cn).getConstructor();
                        return (SystemModules) ctor.newInstance();
                    } catch (Exception e) {
                        throw new InternalError(e);
                    }
                }
            }
        }
        return null;
    }

    /**
     * Returns a ModuleFinder that is backed by the given SystemModules object.
     *
     * @apiNote The returned ModuleFinder is thread safe.
     */
    static ModuleFinder of(SystemModules systemModules) {
        ModuleDescriptor[] descriptors = systemModules.moduleDescriptors();
        ModuleTarget[] targets = systemModules.moduleTargets();
        ModuleHashes[] recordedHashes = systemModules.moduleHashes();
        ModuleResolution[] moduleResolutions = systemModules.moduleResolutions();

        int moduleCount = descriptors.length;
        ModuleReference[] mrefs = new ModuleReference[moduleCount];
        @SuppressWarnings(value = {"rawtypes", "unchecked"})
        Map.Entry<String, ModuleReference>[] map
            = (Map.Entry<String, ModuleReference>[])new Map.Entry[moduleCount];

        Map<String, byte[]> nameToHash = generateNameToHash(recordedHashes);

        for (int i = 0; i < moduleCount; i++) {
            String name = descriptors[i].name();
            HashSupplier hashSupplier = hashSupplier(nameToHash, name);
            ModuleReference mref = toModuleReference(descriptors[i],
                                                     targets[i],
                                                     recordedHashes[i],
                                                     hashSupplier,
                                                     moduleResolutions[i]);
            mrefs[i] = mref;
            map[i] = Map.entry(name, mref);
        }

        return new SystemModuleFinder(mrefs, map);
    }

    /**
     * Returns the ModuleFinder to find all system modules. Supports both
     * images and exploded builds.
     *
     * @apiNote Used by ModuleFinder.ofSystem()
     */
    public static ModuleFinder ofSystem() {
        ModuleFinder finder = cachedSystemModuleFinder;
        if (finder != null) {
            return finder;
        }

        // probe to see if this is an images build
        String home = StaticProperty.javaHome();
        Path modules = Path.of(home, "lib", "modules");
        if (Files.isRegularFile(modules)) {
            if (USE_FAST_PATH) {
                SystemModules systemModules = allSystemModules();
                if (systemModules != null) {
                    finder = of(systemModules);
                }
            }

            // fall back to parsing the module-info.class files in image
            if (finder == null) {
                finder = ofModuleInfos();
            }

            cachedSystemModuleFinder = finder;
            return finder;

        }

        // exploded build (do not cache module finder)
        Path dir = Path.of(home, "modules");
        if (!Files.isDirectory(dir))
            throw new InternalError("Unable to detect the run-time image");
        return ModulePath.of(ModuleBootstrap.patcher(), dir);
    }

    /**
     * Parses the {@code module-info.class} of all modules in the runtime image and
     * returns a ModuleFinder to find the modules.
     *
     * @apiNote The returned ModuleFinder is thread safe.
     */
    private static ModuleFinder ofModuleInfos() {
        // parse the module-info.class in every module
        Map<String, ModuleInfo.Attributes> nameToAttributes = new HashMap<>();
        Map<String, byte[]> nameToHash = new HashMap<>();

        allModuleAttributes().forEach(attrs -> {
            nameToAttributes.put(attrs.descriptor().name(), attrs);
            ModuleHashes hashes = attrs.recordedHashes();
            if (hashes != null) {
                for (String name : hashes.names()) {
                    nameToHash.computeIfAbsent(name, k -> hashes.hashFor(name));
                }
            }
        });

        // create a ModuleReference for each module
        Set<ModuleReference> mrefs = new HashSet<>();
        Map<String, ModuleReference> nameToModule = new HashMap<>();
        for (Map.Entry<String, ModuleInfo.Attributes> e : nameToAttributes.entrySet()) {
            String mn = e.getKey();
            ModuleInfo.Attributes attrs = e.getValue();
            HashSupplier hashSupplier = hashSupplier(nameToHash, mn);
            ModuleReference mref = toModuleReference(attrs.descriptor(),
                                                     attrs.target(),
                                                     attrs.recordedHashes(),
                                                     hashSupplier,
                                                     attrs.moduleResolution());
            mrefs.add(mref);
            nameToModule.put(mn, mref);
        }

        return new SystemModuleFinder(mrefs, nameToModule);
    }

    /**
     * Parses the {@code module-info.class} of all modules in the runtime image and
     * returns a stream of {@link ModuleInfo.Attributes Attributes} for them. The
     * returned attributes are in no specific order.
     */
    private static Stream<ModuleInfo.Attributes> allModuleAttributes() {
        // System-wide image reader.
        ImageReader reader = SystemImage.reader();
        try {
            return reader.findNode("/modules")
                    .getChildNames()
                    .map(mn -> readModuleAttributes(reader, mn));
        } catch (IOException e) {
            throw new Error("Error reading root /modules entry", e);
        }
    }

    /**
     * Returns the module's "module-info", returning a holder for its class file
     * attributes. Every module is required to have a valid {@code module-info.class}.
     */
    private static ModuleInfo.Attributes readModuleAttributes(ImageReader reader, String moduleName) {
        Exception err = null;
        try {
            ImageReader.Node node = reader.findNode(moduleName + "/module-info.class");
            if (node != null && node.isResource()) {
                return ModuleInfo.read(reader.getResourceBuffer(node), null);
            }
        } catch (IOException | UncheckedIOException e) {
            err = e;
        }
        throw new Error("Missing or invalid module-info.class for module: " + moduleName, err);
    }

    /**
     * A ModuleFinder that finds module in an array or set of modules.
     */
    private static class SystemModuleFinder implements ModuleFinder {
        final Set<ModuleReference> mrefs;
        final Map<String, ModuleReference> nameToModule;

        SystemModuleFinder(ModuleReference[] array,
                           Map.Entry<String, ModuleReference>[] map) {
            this.mrefs = Set.of(array);
            this.nameToModule = Map.ofEntries(map);
        }

        SystemModuleFinder(Set<ModuleReference> mrefs,
                           Map<String, ModuleReference> nameToModule) {
            this.mrefs = Set.copyOf(mrefs);
            this.nameToModule = Map.copyOf(nameToModule);
        }

        @Override
        public Optional<ModuleReference> find(String name) {
            Objects.requireNonNull(name);
            return Optional.ofNullable(nameToModule.get(name));
        }

        @Override
        public Set<ModuleReference> findAll() {
            return mrefs;
        }
    }

    /**
     * Creates a ModuleReference to the system module.
     */
    static ModuleReference toModuleReference(ModuleDescriptor descriptor,
                                             ModuleTarget target,
                                             ModuleHashes recordedHashes,
                                             HashSupplier hasher,
                                             ModuleResolution mres) {
        String mn = descriptor.name();
        URI uri = JNUA.create("jrt", "/".concat(mn));

        Supplier<ModuleReader> readerSupplier = new Supplier<>() {
            @Override
            public ModuleReader get() {
                return new SystemModuleReader(mn);
            }
        };

        ModuleReference mref = new ModuleReferenceImpl(descriptor,
                                                       uri,
                                                       readerSupplier,
                                                       null,
                                                       target,
                                                       recordedHashes,
                                                       hasher,
                                                       mres);

        // may need a reference to a patched module if --patch-module specified
        mref = ModuleBootstrap.patcher().patchIfNeeded(mref);

        return mref;
    }

    /**
     * Generates a map of module name to hash value.
     */
    static Map<String, byte[]> generateNameToHash(ModuleHashes[] recordedHashes) {
        Map<String, byte[]> nameToHash = null;

        boolean secondSeen = false;
        // record the hashes to build HashSupplier
        for (ModuleHashes mh : recordedHashes) {
            if (mh != null) {
                // if only one module contain ModuleHashes, use it
                if (nameToHash == null) {
                    nameToHash = mh.hashes();
                } else {
                    if (!secondSeen) {
                        nameToHash = new HashMap<>(nameToHash);
                        secondSeen = true;
                    }
                    nameToHash.putAll(mh.hashes());
                }
            }
        }
        return (nameToHash != null) ? nameToHash : Map.of();
    }

    /**
     * Returns a HashSupplier that returns the hash of the given module.
     */
    static HashSupplier hashSupplier(Map<String, byte[]> nameToHash, String name) {
        byte[] hash = nameToHash.get(name);
        if (hash != null) {
            // avoid lambda here
            return new HashSupplier() {
                @Override
                public byte[] generate(String algorithm) {
                    return hash;
                }
            };
        } else {
            return null;
        }
    }

    /**
     * Holder class for the ImageReader.
     */
    private static class SystemImage {
        static final ImageReader READER = ImageReaderFactory.getImageReader();
        static ImageReader reader() {
            return READER;
        }
    }

    /**
     * A ModuleReader for reading resources from a module linked into the
     * run-time image.
     */
    private static class SystemModuleReader implements ModuleReader {
        private final String module;
        private volatile boolean closed;

        SystemModuleReader(String module) {
            this.module = module;
        }

        /**
         * Returns {@code true} if the given resource exists, {@code false}
         * if not found.
         */
        private boolean containsResource(String module, String name) throws IOException {
            Objects.requireNonNull(name);
            if (closed)
                throw new IOException("ModuleReader is closed");
            ImageReader imageReader = SystemImage.reader();
            return imageReader != null && imageReader.containsResource(module, name);
        }

        @Override
        public Optional<URI> find(String name) throws IOException {
<<<<<<< HEAD
            if (containsResource(module, name)) {
                URI u = JNUA.create("jrt", "/" + module + "/" + name);
=======
            Objects.requireNonNull(name);
            String resourcePath = "/" + module + "/" + name;
            if (containsResource(resourcePath)) {
                URI u = JNUA.create("jrt", resourcePath);
>>>>>>> 02fe095d
                return Optional.of(u);
            } else {
                return Optional.empty();
            }
        }

        @Override
        public Optional<InputStream> open(String name) throws IOException {
            return read(name).map(this::toInputStream);
        }

        private InputStream toInputStream(ByteBuffer bb) { // ## -> ByteBuffer?
            try {
                int rem = bb.remaining();
                byte[] bytes = new byte[rem];
                bb.get(bytes);
                return new ByteArrayInputStream(bytes);
            } finally {
                release(bb);
            }
        }

        /**
         * Returns the node for the given resource if found. If the name references
         * a non-resource node, then {@code null} is returned.
         */
        private ImageReader.Node findResource(ImageReader reader, String name) throws IOException {
            Objects.requireNonNull(name);
            if (closed) {
                throw new IOException("ModuleReader is closed");
            }
            return reader.findResourceNode(module, name);
        }

        @Override
        public Optional<ByteBuffer> read(String name) throws IOException {
            ImageReader reader = SystemImage.reader();
            return Optional.ofNullable(findResource(reader, name))
                    .map(reader::getResourceBuffer);
        }

        @Override
        public void release(ByteBuffer bb) {
            Objects.requireNonNull(bb);
            ImageReader.releaseByteBuffer(bb);
        }

        @Override
        public Stream<String> list() throws IOException {
            if (closed)
                throw new IOException("ModuleReader is closed");

            Spliterator<String> s = new ModuleContentSpliterator(module);
            return StreamSupport.stream(s, false);
        }

        @Override
        public void close() {
            // nothing else to do
            closed = true;
        }
    }

    /**
     * A Spliterator for traversing the resources of a module linked into the
     * run-time image.
     */
    private static class ModuleContentSpliterator implements Spliterator<String> {
        final String moduleRoot;
        final Deque<ImageReader.Node> stack;
        Iterator<String> iterator;

        ModuleContentSpliterator(String module) throws IOException {
            moduleRoot = "/modules/" + module;
            stack = new ArrayDeque<>();

            // push the root node to the stack to get started
            ImageReader.Node dir = SystemImage.reader().findNode(moduleRoot);
            if (dir == null || !dir.isDirectory())
                throw new IOException(moduleRoot + " not a directory");
            stack.push(dir);
            iterator = Collections.emptyIterator();
        }

        /**
         * Returns the name of the next non-directory node or {@code null} if
         * there are no remaining nodes to visit.
         */
        private String next() throws IOException {
            for (;;) {
                while (iterator.hasNext()) {
                    String name = iterator.next();
                    ImageReader.Node node = SystemImage.reader().findNode(name);
                    if (node.isDirectory()) {
                        stack.push(node);
                    } else {
                        // strip /modules/$MODULE/ prefix
                        return name.substring(moduleRoot.length() + 1);
                    }
                }

                if (stack.isEmpty()) {
                    return null;
                } else {
                    ImageReader.Node dir = stack.poll();
                    assert dir.isDirectory();
                    iterator = dir.getChildNames().iterator();
                }
            }
        }

        @Override
        public boolean tryAdvance(Consumer<? super String> action) {
            String next;
            try {
                next = next();
            } catch (IOException ioe) {
                throw new UncheckedIOException(ioe);
            }
            if (next != null) {
                action.accept(next);
                return true;
            } else {
                return false;
            }
        }

        @Override
        public Spliterator<String> trySplit() {
            return null;
        }

        @Override
        public int characteristics() {
            return Spliterator.DISTINCT + Spliterator.NONNULL + Spliterator.IMMUTABLE;
        }

        @Override
        public long estimateSize() {
            return Long.MAX_VALUE;
        }
    }
}<|MERGE_RESOLUTION|>--- conflicted
+++ resolved
@@ -424,15 +424,9 @@
 
         @Override
         public Optional<URI> find(String name) throws IOException {
-<<<<<<< HEAD
+            Objects.requireNonNull(name);
             if (containsResource(module, name)) {
                 URI u = JNUA.create("jrt", "/" + module + "/" + name);
-=======
-            Objects.requireNonNull(name);
-            String resourcePath = "/" + module + "/" + name;
-            if (containsResource(resourcePath)) {
-                URI u = JNUA.create("jrt", resourcePath);
->>>>>>> 02fe095d
                 return Optional.of(u);
             } else {
                 return Optional.empty();
