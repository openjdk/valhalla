--- conflicted
+++ resolved
@@ -68,15 +68,12 @@
         VIRTUAL_THREADS,
         @JEP(number=442, title="Foreign Function & Memory API", status="Third Preview")
         FOREIGN,
-<<<<<<< HEAD
         @JEP(number=8277163, title="Value Objects")
         VALUE_OBJECTS,
-=======
         @JEP(number=430, title="String Templates", status="First Preview")
         STRING_TEMPLATES,
         @JEP(number=443, title="Unnamed Patterns and Variables")
         UNNAMED,
->>>>>>> 2836c34b
         /**
          * A key for testing.
          */
