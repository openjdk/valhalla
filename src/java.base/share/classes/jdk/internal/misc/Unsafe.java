--- conflicted
+++ resolved
@@ -4196,11 +4196,7 @@
     private native void ensureClassInitialized0(Class<?> c);
     private native int arrayBaseOffset0(Class<?> arrayClass);
     private native int arrayIndexScale0(Class<?> arrayClass);
-<<<<<<< HEAD
     private native long getObjectSize0(Object o);
-    private native Class<?> defineAnonymousClass0(Class<?> hostClass, byte[] data, Object[] cpPatches);
-=======
->>>>>>> df65237b
     private native int getLoadAverage0(double[] loadavg, int nelems);
 
 
