--- conflicted
+++ resolved
@@ -1377,10 +1377,9 @@
     }
 
     @HotSpotIntrinsicCandidate
-<<<<<<< HEAD
-    public final native Object compareAndExchangeObject(Object o, long offset,
-                                                        Object expected,
-                                                        Object x);
+    public final native Object compareAndExchangeReference(Object o, long offset,
+                                                           Object expected,
+                                                           Object x);
     @ForceInline
     public final <V> Object compareAndExchangeValue(Object o, long offset,
                                                     Class<?> valueType,
@@ -1396,21 +1395,10 @@
     }
 
     @HotSpotIntrinsicCandidate
-    public final Object compareAndExchangeObjectAcquire(Object o, long offset,
-                                                        Object expected,
-                                                        Object x) {
-        return compareAndExchangeObject(o, offset, expected, x);
-=======
-    public final native Object compareAndExchangeReference(Object o, long offset,
-                                                           Object expected,
-                                                           Object x);
-
-    @HotSpotIntrinsicCandidate
     public final Object compareAndExchangeReferenceAcquire(Object o, long offset,
                                                            Object expected,
                                                            Object x) {
         return compareAndExchangeReference(o, offset, expected, x);
->>>>>>> 17773c31
     }
 
     @ForceInline
@@ -1422,17 +1410,10 @@
     }
 
     @HotSpotIntrinsicCandidate
-<<<<<<< HEAD
-    public final Object compareAndExchangeObjectRelease(Object o, long offset,
-                                                        Object expected,
-                                                        Object x) {
-        return compareAndExchangeObject(o, offset, expected, x);
-=======
     public final Object compareAndExchangeReferenceRelease(Object o, long offset,
                                                            Object expected,
                                                            Object x) {
         return compareAndExchangeReference(o, offset, expected, x);
->>>>>>> 17773c31
     }
 
     @ForceInline
@@ -2859,16 +2840,12 @@
     }
 
     @ForceInline
-<<<<<<< HEAD
     public final <V> Object getAndSetValueRelease(Object o, long offset, Class<?> valueType, V newValue) {
         return getAndSetValue(o, offset, valueType, newValue);
     }
 
     @ForceInline
-    public final Object getAndSetObjectAcquire(Object o, long offset, Object newValue) {
-=======
     public final Object getAndSetReferenceAcquire(Object o, long offset, Object newValue) {
->>>>>>> 17773c31
         Object v;
         do {
             v = getReferenceAcquire(o, offset);
