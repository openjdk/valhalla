/*
 * Copyright (c) 2020, 2023, Oracle and/or its affiliates. All rights reserved.
 * DO NOT ALTER OR REMOVE COPYRIGHT NOTICES OR THIS FILE HEADER.
 *
 * This code is free software; you can redistribute it and/or modify it
 * under the terms of the GNU General Public License version 2 only, as
 * published by the Free Software Foundation.  Oracle designates this
 * particular file as subject to the "Classpath" exception as provided
 * by Oracle in the LICENSE file that accompanied this code.
 *
 * This code is distributed in the hope that it will be useful, but WITHOUT
 * ANY WARRANTY; without even the implied warranty of MERCHANTABILITY or
 * FITNESS FOR A PARTICULAR PURPOSE.  See the GNU General Public License
 * version 2 for more details (a copy is included in the LICENSE file that
 * accompanied this code).
 *
 * You should have received a copy of the GNU General Public License version
 * 2 along with this work; if not, write to the Free Software Foundation,
 * Inc., 51 Franklin St, Fifth Floor, Boston, MA 02110-1301 USA.
 *
 * Please contact Oracle, 500 Oracle Parkway, Redwood Shores, CA 94065 USA
 * or visit www.oracle.com if you need additional information or have any
 * questions.
 */
package jdk.internal.foreign.abi;

import jdk.internal.foreign.NativeMemorySegmentImpl;
import jdk.internal.foreign.Utils;

import java.lang.foreign.Arena;
import java.lang.foreign.MemoryLayout;
import java.lang.foreign.MemorySegment;
import java.lang.foreign.SegmentScope;
import java.lang.foreign.SegmentAllocator;
import java.lang.invoke.MethodHandle;
import java.lang.invoke.MethodHandles;
import java.lang.invoke.MethodType;
import java.nio.ByteOrder;
import java.util.ArrayList;
import java.util.Deque;
import java.util.List;

import static java.lang.foreign.ValueLayout.JAVA_BYTE;
import static java.lang.foreign.ValueLayout.JAVA_INT_UNALIGNED;
import static java.lang.foreign.ValueLayout.JAVA_SHORT_UNALIGNED;

/**
 * The binding operators defined in the Binding class can be combined into argument and return value processing 'recipes'.
 *
 * The binding operators are interpreted using a stack-base interpreter. Operators can either consume operands from the
 * stack, or push them onto the stack.
 *
 * In the description of each binding we talk about 'boxing' and 'unboxing'.
 *  - Unboxing is the process of taking a Java value and decomposing it, and storing components into machine
 *    storage locations. As such, the binding interpreter stack starts with the Java value on it, and should end empty.
 *  - Boxing is the process of re-composing a Java value by pulling components from machine storage locations.
 *    If a MemorySegment is needed to store the result, one should be allocated using the ALLOCATE_BUFFER operator.
 *    The binding interpreter stack starts off empty, and ends with the value to be returned as the only value on it.
 * A binding operator can be interpreted differently based on whether we are boxing or unboxing a value. For example,
 * the CONVERT_ADDRESS operator 'unboxes' a MemoryAddress to a long, but 'boxes' a long to a MemoryAddress.
 *
 * Here are some examples of binding recipes derived from C declarations, and according to the Windows ABI (recipes are
 * ABI-specific). Note that each argument has it's own recipe, which is indicated by '[number]:' (though, the only
 * example that has multiple arguments is the one using varargs).
 *
 * --------------------
 *
 * void f(int i);
 *
 * Argument bindings:
 * 0: VM_STORE(rcx, int.class) // move an 'int' into the RCX register
 *
 * Return bindings:
 * none
 *
 * --------------------
 *
 * void f(int* i);
 *
 * Argument bindings:
 * 0: UNBOX_ADDRESS // the 'MemoryAddress' is converted into a 'long'
 *    VM_STORE(rcx, long.class) // the 'long' is moved into the RCX register
 *
 * Return bindings:
 * none
 *
 * --------------------
 *
 * int* f();
 *
 * Argument bindings:
 * none
 *
 * Return bindings:
 * 0: VM_LOAD(rax, long) // load a 'long' from the RAX register
 *    BOX_ADDRESS // convert the 'long' into a 'MemoryAddress'
 *
 * --------------------
 *
 * typedef struct { // fits into single register
 *   int x;
 *   int y;
 * } MyStruct;
 *
 * void f(MyStruct ms);
 *
 * Argument bindings:
 * 0: BUFFER_LOAD(0, long.class) // From the struct's memory region, load a 'long' from offset '0'
 *    VM_STORE(rcx, long.class) // and copy that into the RCX register
 *
 * Return bindings:
 * none
 *
 * --------------------
 *
 * typedef struct { // does not fit into single register
 *   long long x;
 *   long long y;
 * } MyStruct;
 *
 * void f(MyStruct ms);
 *
 * For the Windows ABI:
 *
 * Argument bindings:
 * 0: COPY(16, 8) // copy the memory region containing the struct
 *    BASE_ADDRESS // take the base address of the copy
 *    UNBOX_ADDRESS // converts the base address to a 'long'
 *    VM_STORE(rcx, long.class) // moves the 'long' into the RCX register
 *
 * Return bindings:
 * none
 *
 * For the SysV ABI:
 *
 * Argument bindings:
 * 0: DUP // duplicates the MemoryRegion operand
 *    BUFFER_LOAD(0, long.class) // loads a 'long' from offset '0'
 *    VM_STORE(rdx, long.class) // moves the long into the RDX register
 *    BUFFER_LOAD(8, long.class) // loads a 'long' from offset '8'
 *    VM_STORE(rcx, long.class) // moves the long into the RCX register
 *
 * Return bindings:
 * none
 *
 * --------------------
 *
 * typedef struct { // fits into single register
 *   int x;
 *   int y;
 * } MyStruct;
 *
 * MyStruct f();
 *
 * Argument bindings:
 * none
 *
 * Return bindings:
 * 0: ALLOCATE(GroupLayout(C_INT, C_INT)) // allocate a buffer with the memory layout of the struct
 *    DUP // duplicate the allocated buffer
 *    VM_LOAD(rax, long.class) // loads a 'long' from rax
 *    BUFFER_STORE(0, long.class) // stores a 'long' at offset 0
 *
 * --------------------
 *
 * typedef struct { // does not fit into single register
 *   long long x;
 *   long long y;
 * } MyStruct;
 *
 * MyStruct f();
 *
 * !! uses synthetic argument, which is a pointer to a pre-allocated buffer
 *
 * Argument bindings:
 * 0: UNBOX_ADDRESS // unbox the MemoryAddress synthetic argument
 *    VM_STORE(rcx, long.class) // moves the 'long' into the RCX register
 *
 * Return bindings:
 * none
 *
 * --------------------
 *
 * void f(int dummy, ...); // varargs
 *
 * f(0, 10f); // passing a float
 *
 * Argument bindings:
 * 0: VM_STORE(rcx, int.class) // moves the 'int dummy' into the RCX register
 *
 * 1: DUP // duplicates the '10f' argument
 *    VM_STORE(rdx, float.class) // move one copy into the RDX register
 *    VM_STORE(xmm1, float.class) // moves the other copy into the xmm2 register
 *
 * Return bindings:
 * none
 *
 * --------------------
 */
public sealed interface Binding {

    /**
     * A binding context is used as an helper to carry out evaluation of certain bindings; for instance,
     * it helps {@link Allocate} bindings, by providing the {@link SegmentAllocator} that should be used for
     * the allocation operation, or {@link BoxAddress} bindings, by providing the {@link SegmentScope} that
     * should be used to create an unsafe struct from a memory address.
     */
    class Context implements AutoCloseable {
        private final SegmentAllocator allocator;
        private final SegmentScope scope;

        private Context(SegmentAllocator allocator, SegmentScope scope) {
            this.allocator = allocator;
            this.scope = scope;
        }

        public SegmentAllocator allocator() {
            return allocator;
        }

        public SegmentScope scope() {
            return scope;
        }

        @Override
        public void close() {
            throw new UnsupportedOperationException();
        }

        /**
         * Create a binding context from given native scope.
         */
        public static Context ofBoundedAllocator(long size) {
            Arena arena = Arena.openConfined();
            return new Context(SegmentAllocator.slicingAllocator(MemorySegment.allocateNative(size, arena.scope())), arena.scope()) {
                @Override
                public void close() {
                    arena.close();
                }
            };
        }

        /**
         * Create a binding context from given segment allocator. The resulting context will throw when
         * the context's scope is accessed.
         */
        public static Context ofAllocator(SegmentAllocator allocator) {
            return new Context(allocator, null) {
                @Override
                public SegmentScope scope() {
                    throw new UnsupportedOperationException();
                }
            };
        }

        /**
         * Create a binding context from given scope. The resulting context will throw when
         * the context's allocator is accessed.
         */
        public static Context ofScope() {
            Arena arena = Arena.openConfined();
            return new Context(null, arena.scope()) {
                @Override
                public SegmentAllocator allocator() { throw new UnsupportedOperationException(); }

                @Override
                public void close() {
                    arena.close();
                }
            };
        }

        /**
         * Dummy binding context. Throws exceptions when attempting to access scope, return a throwing allocator, and has
         * an idempotent {@link #close()}.
         */
        public static final Context DUMMY = new Context(null, null) {
            @Override
            public SegmentAllocator allocator() {
                return SharedUtils.THROWING_ALLOCATOR;
            }

            @Override
            public SegmentScope scope() {
                throw new UnsupportedOperationException();
            }

            @Override
            public void close() {
                // do nothing
            }
        };
    }

    void verify(Deque<Class<?>> stack);

    void interpret(Deque<Object> stack, BindingInterpreter.StoreFunc storeFunc,
                   BindingInterpreter.LoadFunc loadFunc, Context context);

    private static void checkType(Class<?> type) {
        if (!type.isPrimitive() || type == void.class)
            throw new IllegalArgumentException("Illegal type: " + type);
    }

    private static void checkOffset(long offset) {
        if (offset < 0)
            throw new IllegalArgumentException("Negative offset: " + offset);
    }

    private static void checkByteWidth(int byteWidth, Class<?> type) {
        if (byteWidth < 0 || byteWidth > Utils.byteWidthOfPrimitive(type))
            throw new IllegalArgumentException("Illegal byteWidth: " + byteWidth);
    }

    static VMStore vmStore(VMStorage storage, Class<?> type) {
        checkType(type);
        return new VMStore(storage, type);
    }

    static VMLoad vmLoad(VMStorage storage, Class<?> type) {
        checkType(type);
        return new VMLoad(storage, type);
    }

    static BufferStore bufferStore(long offset, Class<?> type) {
        return bufferStore(offset, type, Utils.byteWidthOfPrimitive(type));
    }

    static BufferStore bufferStore(long offset, Class<?> type, int byteWidth) {
        checkType(type);
        checkOffset(offset);
        checkByteWidth(byteWidth, type);
        return new BufferStore(offset, type, byteWidth);
    }

    static BufferLoad bufferLoad(long offset, Class<?> type) {
        return Binding.bufferLoad(offset, type, Utils.byteWidthOfPrimitive(type));
    }

    static BufferLoad bufferLoad(long offset, Class<?> type, int byteWidth) {
        checkType(type);
        checkOffset(offset);
        checkByteWidth(byteWidth, type);
        return new BufferLoad(offset, type, byteWidth);
    }

    static Copy copy(MemoryLayout layout) {
        return new Copy(layout.byteSize(), layout.byteAlignment());
    }

    static Allocate allocate(MemoryLayout layout) {
        return new Allocate(layout.byteSize(), layout.byteAlignment());
    }

    static BoxAddress boxAddressRaw(long size) {
        return new BoxAddress(size, false);
    }

    static BoxAddress boxAddress(MemoryLayout layout) {
        return new BoxAddress(layout.byteSize(), true);
    }

    static BoxAddress boxAddress(long byteSize) {
        return new BoxAddress(byteSize, true);
    }

    static UnboxAddress unboxAddress() {
        return UnboxAddress.INSTANCE;
    }

    static Dup dup() {
        return Dup.INSTANCE;
    }

    static Binding cast(Class<?> fromType, Class<?> toType) {
        if (fromType == int.class) {
            if (toType == boolean.class) {
                return Cast.INT_TO_BOOLEAN;
            } else if (toType == byte.class) {
                return Cast.INT_TO_BYTE;
            } else if (toType == short.class) {
                return Cast.INT_TO_SHORT;
            } else if (toType == char.class) {
                return Cast.INT_TO_CHAR;
            }
        } else if (toType == int.class) {
            if (fromType == boolean.class) {
                return Cast.BOOLEAN_TO_INT;
            } else if (fromType == byte.class) {
                return Cast.BYTE_TO_INT;
            } else if (fromType == short.class) {
                return Cast.SHORT_TO_INT;
            } else if (fromType == char.class) {
                return Cast.CHAR_TO_INT;
            }
        }
        throw new IllegalArgumentException("Unknown conversion: " + fromType + " -> " + toType);
    }


    static Binding.Builder builder() {
        return new Binding.Builder();
    }

    /**
     * A builder helper class for generating lists of Bindings
     */
    class Builder {
        private final List<Binding> bindings = new ArrayList<>();

        private static boolean isSubIntType(Class<?> type) {
            return type == boolean.class || type == byte.class || type == short.class || type == char.class;
        }

        public Binding.Builder vmStore(VMStorage storage, Class<?> type) {
            if (isSubIntType(type)) {
                bindings.add(Binding.cast(type, int.class));
                type = int.class;
            }
            bindings.add(Binding.vmStore(storage, type));
            return this;
        }

        public Binding.Builder vmLoad(VMStorage storage, Class<?> type) {
            Class<?> loadType = type;
            if (isSubIntType(type)) {
                loadType = int.class;
            }
            bindings.add(Binding.vmLoad(storage, loadType));
            if (isSubIntType(type)) {
                bindings.add(Binding.cast(int.class, type));
            }
            return this;
        }

        public Binding.Builder bufferStore(long offset, Class<?> type) {
            bindings.add(Binding.bufferStore(offset, type));
            return this;
        }

        public Binding.Builder bufferStore(long offset, Class<?> type, int byteWidth) {
            bindings.add(Binding.bufferStore(offset, type, byteWidth));
            return this;
        }

        public Binding.Builder bufferLoad(long offset, Class<?> type) {
            bindings.add(Binding.bufferLoad(offset, type));
            return this;
        }

        public Binding.Builder bufferLoad(long offset, Class<?> type, int byteWidth) {
            bindings.add(Binding.bufferLoad(offset, type, byteWidth));
            return this;
        }

        public Binding.Builder copy(MemoryLayout layout) {
            bindings.add(Binding.copy(layout));
            return this;
        }

        public Binding.Builder allocate(MemoryLayout layout) {
            bindings.add(Binding.allocate(layout));
            return this;
        }

        public Binding.Builder boxAddressRaw(long size) {
            bindings.add(Binding.boxAddressRaw(size));
            return this;
        }

        public Binding.Builder boxAddress(MemoryLayout layout) {
            bindings.add(Binding.boxAddress(layout));
            return this;
        }

        public Binding.Builder unboxAddress() {
            bindings.add(Binding.unboxAddress());
            return this;
        }

        public Binding.Builder dup() {
            bindings.add(Binding.dup());
            return this;
        }

        public List<Binding> build() {
            return List.copyOf(bindings);
        }
    }

    sealed interface Move extends Binding {
        VMStorage storage();
        Class<?> type();
    }

    /**
     * VM_STORE([storage location], [type])
     * Pops a [type] from the operand stack, and moves it to [storage location]
     * The [type] must be one of byte, short, char, int, long, float, or double
     */
    record VMStore(VMStorage storage, Class<?> type) implements Move {

        @Override
        public void verify(Deque<Class<?>> stack) {
            Class<?> actualType = stack.pop();
            Class<?> expectedType = type();
            SharedUtils.checkType(actualType, expectedType);
        }

        @Override
        public void interpret(Deque<Object> stack, BindingInterpreter.StoreFunc storeFunc,
                              BindingInterpreter.LoadFunc loadFunc, Context context) {
            storeFunc.store(storage(), type(), stack.pop());
        }
    }

    /**
     * VM_LOAD([storage location], [type])
     * Loads a [type] from [storage location], and pushes it onto the operand stack.
     * The [type] must be one of byte, short, char, int, long, float, or double
     */
    record VMLoad(VMStorage storage, Class<?> type) implements Move {

        @Override
        public void verify(Deque<Class<?>> stack) {
            stack.push(type());
        }

        @Override
        public void interpret(Deque<Object> stack, BindingInterpreter.StoreFunc storeFunc,
                              BindingInterpreter.LoadFunc loadFunc, Context context) {
            stack.push(loadFunc.load(storage(), type()));
        }
    }

    sealed interface Dereference extends Binding {
        long offset();
        Class<?> type();
    }

    /**
     * BUFFER_STORE([offset into memory region], [type], [width])
     * Pops a [type] from the operand stack, then pops a MemorySegment from the operand stack.
     * Stores [width] bytes of the value contained in the [type] to [offset into memory region].
     * The [type] must be one of byte, short, char, int, long, float, or double
     */
    record BufferStore(long offset, Class<?> type, int byteWidth) implements Dereference {
<<<<<<< HEAD
        @Override
        public Tag tag() {
            return Tag.BUFFER_STORE;
        }
=======
>>>>>>> 8fee93fa

        @Override
        public void verify(Deque<Class<?>> stack) {
            Class<?> storeType = stack.pop();
            SharedUtils.checkType(storeType, type());
            Class<?> segmentType = stack.pop();
            SharedUtils.checkType(segmentType, MemorySegment.class);
        }

        @Override
        public void interpret(Deque<Object> stack, BindingInterpreter.StoreFunc storeFunc,
                              BindingInterpreter.LoadFunc loadFunc, Context context) {
            Object value = stack.pop();
            MemorySegment writeAddress = (MemorySegment) stack.pop();
            if (SharedUtils.isPowerOfTwo(byteWidth())) {
                // exact size match
                SharedUtils.write(writeAddress, offset(), type(), value);
            } else {
                // non-exact match, need to do chunked load
                long longValue = ((Number) value).longValue();
                // byteWidth is smaller than the width of 'type', so it will always be < 8 here
                int remaining = byteWidth();
                int chunkOffset = 0;
                do {
                    int chunkSize = Integer.highestOneBit(remaining); // next power of 2, in bytes
                    long writeOffset = offset() + SharedUtils.pickChunkOffset(chunkOffset, byteWidth(), chunkSize);
                    int shiftAmount = chunkOffset * Byte.SIZE;
                    switch (chunkSize) {
                        case 4 -> {
                            int writeChunk = (int) (((0xFFFF_FFFFL << shiftAmount) & longValue) >>> shiftAmount);
                            writeAddress.set(JAVA_INT_UNALIGNED, writeOffset, writeChunk);
                        }
                        case 2 -> {
                            short writeChunk = (short) (((0xFFFFL << shiftAmount) & longValue) >>> shiftAmount);
                            writeAddress.set(JAVA_SHORT_UNALIGNED, writeOffset, writeChunk);
                        }
                        case 1 -> {
                            byte writeChunk = (byte) (((0xFFL << shiftAmount) & longValue) >>> shiftAmount);
                            writeAddress.set(JAVA_BYTE, writeOffset, writeChunk);
                        }
                        default ->
                           throw new IllegalStateException("Unexpected chunk size for chunked write: " + chunkSize);
                    }
                    remaining -= chunkSize;
                    chunkOffset += chunkSize;
                } while (remaining != 0);
            }
        }
    }

    /**
     * BUFFER_LOAD([offset into memory region], [type], [width])
     * Pops a MemorySegment from the operand stack,
     * and then loads [width] bytes from it at [offset into memory region], into a [type].
     * The [type] must be one of byte, short, char, int, long, float, or double
     */
    record BufferLoad(long offset, Class<?> type, int byteWidth) implements Dereference {
<<<<<<< HEAD
        @Override
        public Tag tag() {
            return Tag.BUFFER_LOAD;
        }
=======
>>>>>>> 8fee93fa

        @Override
        public void verify(Deque<Class<?>> stack) {
            Class<?> actualType = stack.pop();
            SharedUtils.checkType(actualType, MemorySegment.class);
            Class<?> newType = type();
            stack.push(newType);
        }

        @Override
        public void interpret(Deque<Object> stack, BindingInterpreter.StoreFunc storeFunc,
                              BindingInterpreter.LoadFunc loadFunc, Context context) {
            MemorySegment readAddress = (MemorySegment) stack.pop();
            if (SharedUtils.isPowerOfTwo(byteWidth())) {
                // exact size match
                stack.push(SharedUtils.read(readAddress, offset(), type()));
            } else {
                // non-exact match, need to do chunked load
                long result = 0;
                // byteWidth is smaller than the width of 'type', so it will always be < 8 here
                int remaining = byteWidth();
                int chunkOffset = 0;
                do {
                    int chunkSize = Integer.highestOneBit(remaining); // next power of 2
                    long readOffset = offset() + SharedUtils.pickChunkOffset(chunkOffset, byteWidth(), chunkSize);
                    long readChunk = switch (chunkSize) {
                        case 4 -> Integer.toUnsignedLong(readAddress.get(JAVA_INT_UNALIGNED, readOffset));
                        case 2 -> Short.toUnsignedLong(readAddress.get(JAVA_SHORT_UNALIGNED, readOffset));
                        case 1 -> Byte.toUnsignedLong(readAddress.get(JAVA_BYTE, readOffset));
                        default ->
                            throw new IllegalStateException("Unexpected chunk size for chunked write: " + chunkSize);
                    };
                    result |= readChunk << (chunkOffset * Byte.SIZE);
                    remaining -= chunkSize;
                    chunkOffset += chunkSize;
                } while (remaining != 0);

                if (type() == int.class) { // 3 byte write
                    stack.push((int) result);
                } else if (type() == long.class) { // 5, 6, 7 byte write
                    stack.push(result);
                } else {
                    throw new IllegalStateException("Unexpected type for chunked load: " + type());
                }
            }
        }
    }

    /**
     * COPY([size], [alignment])
     *   Creates a new MemorySegment with the given [size] and [alignment],
     *     and copies contents from a MemorySegment popped from the top of the operand stack into this new buffer,
     *     and pushes the new buffer onto the operand stack
     */
    record Copy(long size, long alignment) implements Binding {
        private static MemorySegment copyBuffer(MemorySegment operand, long size, long alignment, Context context) {
            return context.allocator().allocate(size, alignment)
                            .copyFrom(operand.asSlice(0, size));
        }

        @Override
        public void verify(Deque<Class<?>> stack) {
            Class<?> actualType = stack.pop();
            SharedUtils.checkType(actualType, MemorySegment.class);
            stack.push(MemorySegment.class);
        }

        @Override
        public void interpret(Deque<Object> stack, BindingInterpreter.StoreFunc storeFunc,
                              BindingInterpreter.LoadFunc loadFunc, Context context) {
            MemorySegment operand = (MemorySegment) stack.pop();
            MemorySegment copy = copyBuffer(operand, size, alignment, context);
            stack.push(copy);
        }
    }

    /**
     * ALLOCATE([size], [alignment])
     *   Creates a new MemorySegment with the give [size] and [alignment], and pushes it onto the operand stack.
     */
    record Allocate(long size, long alignment) implements Binding {
        private static MemorySegment allocateBuffer(long size, long alignment, Context context) {
            return context.allocator().allocate(size, alignment);
        }

        @Override
        public void verify(Deque<Class<?>> stack) {
            stack.push(MemorySegment.class);
        }

        @Override
        public void interpret(Deque<Object> stack, BindingInterpreter.StoreFunc storeFunc,
                              BindingInterpreter.LoadFunc loadFunc, Context context) {
            stack.push(allocateBuffer(size, alignment, context));
        }
    }

    /**
     * UNBOX_ADDRESS()
     * Pops a 'MemoryAddress' from the operand stack, converts it to a 'long',
     * with the given size, and pushes that onto the operand stack
     */
    record UnboxAddress() implements Binding {
        static final UnboxAddress INSTANCE = new UnboxAddress();

        @Override
        public void verify(Deque<Class<?>> stack) {
            Class<?> actualType = stack.pop();
            SharedUtils.checkType(actualType, MemorySegment.class);
            stack.push(long.class);
        }

        @Override
        public void interpret(Deque<Object> stack, BindingInterpreter.StoreFunc storeFunc,
                              BindingInterpreter.LoadFunc loadFunc, Context context) {
            stack.push(((MemorySegment)stack.pop()).address());
        }
    }

    /**
     * BOX_ADDRESS()
     * Pops a 'long' from the operand stack, converts it to a 'MemorySegment', with the given size and memory scope
     * (either the context scope, or the global scope), and pushes that onto the operand stack.
     */
    record BoxAddress(long size, boolean needsScope) implements Binding {

        @Override
        public void verify(Deque<Class<?>> stack) {
            Class<?> actualType = stack.pop();
            SharedUtils.checkType(actualType, long.class);
            stack.push(MemorySegment.class);
        }

        @Override
        public void interpret(Deque<Object> stack, BindingInterpreter.StoreFunc storeFunc,
                              BindingInterpreter.LoadFunc loadFunc, Context context) {
            SegmentScope scope = needsScope ?
                    context.scope() : SegmentScope.global();
            stack.push(NativeMemorySegmentImpl.makeNativeSegmentUnchecked((long) stack.pop(), size, scope));
        }
    }

    /**
     * DUP()
     *   Duplicates the value on the top of the operand stack (without popping it!),
     *   and pushes the duplicate onto the operand stack
     */
    record Dup() implements Binding {
        static final Dup INSTANCE = new Dup();

        @Override
        public void verify(Deque<Class<?>> stack) {
            stack.push(stack.peekLast());
        }

        @Override
        public void interpret(Deque<Object> stack, BindingInterpreter.StoreFunc storeFunc,
                              BindingInterpreter.LoadFunc loadFunc, Context context) {
            stack.push(stack.peekLast());
        }
    }

    /**
     * CAST([fromType], [toType])
     *   Pop a [fromType] from the stack, convert it to [toType], and push the resulting
     *   value onto the stack.
     *
     */
    enum Cast implements Binding {
        INT_TO_BOOLEAN(int.class, boolean.class) {
            @Override
            public void interpret(Deque<Object> stack, BindingInterpreter.StoreFunc storeFunc,
                                  BindingInterpreter.LoadFunc loadFunc, Context context) {
                // implement least significant byte non-zero test
                int arg = (int) stack.pop();
                boolean result = Utils.byteToBoolean((byte) arg);
                stack.push(result);
            }
        },
        INT_TO_BYTE(int.class, byte.class),
        INT_TO_CHAR(int.class, char.class),
        INT_TO_SHORT(int.class, short.class),
        BOOLEAN_TO_INT(boolean.class, int.class),
        BYTE_TO_INT(byte.class, int.class),
        CHAR_TO_INT(char.class, int.class),
        SHORT_TO_INT(short.class, int.class);

        private final Class<?> fromType;
        private final Class<?> toType;

        Cast(Class<?> fromType, Class<?> toType) {
            this.fromType = fromType;
            this.toType = toType;
        }

        public Class<?> fromType() {
            return fromType;
        }

        public Class<?> toType() {
            return toType;
        }

        @Override
        public void verify(Deque<Class<?>> stack) {
            Class<?> actualType = stack.pop();
            SharedUtils.checkType(actualType, fromType);
            stack.push(toType);
        }

        @Override
        public void interpret(Deque<Object> stack, BindingInterpreter.StoreFunc storeFunc,
                              BindingInterpreter.LoadFunc loadFunc, Context context) {
            Object arg = stack.pop();
            MethodHandle converter = MethodHandles.explicitCastArguments(MethodHandles.identity(toType),
                    MethodType.methodType(toType, fromType));
            try {
                Object result = converter.invoke(arg);
                stack.push(result);
            } catch (Throwable e) {
                throw new InternalError(e);
            }
        }
    }
}<|MERGE_RESOLUTION|>--- conflicted
+++ resolved
@@ -545,13 +545,6 @@
      * The [type] must be one of byte, short, char, int, long, float, or double
      */
     record BufferStore(long offset, Class<?> type, int byteWidth) implements Dereference {
-<<<<<<< HEAD
-        @Override
-        public Tag tag() {
-            return Tag.BUFFER_STORE;
-        }
-=======
->>>>>>> 8fee93fa
 
         @Override
         public void verify(Deque<Class<?>> stack) {
@@ -609,13 +602,6 @@
      * The [type] must be one of byte, short, char, int, long, float, or double
      */
     record BufferLoad(long offset, Class<?> type, int byteWidth) implements Dereference {
-<<<<<<< HEAD
-        @Override
-        public Tag tag() {
-            return Tag.BUFFER_LOAD;
-        }
-=======
->>>>>>> 8fee93fa
 
         @Override
         public void verify(Deque<Class<?>> stack) {
