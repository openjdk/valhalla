/*
 * Copyright (c) 2022, 2023, Oracle and/or its affiliates. All rights reserved.
 * DO NOT ALTER OR REMOVE COPYRIGHT NOTICES OR THIS FILE HEADER.
 *
 * This code is free software; you can redistribute it and/or modify it
 * under the terms of the GNU General Public License version 2 only, as
 * published by the Free Software Foundation.  Oracle designates this
 * particular file as subject to the "Classpath" exception as provided
 * by Oracle in the LICENSE file that accompanied this code.
 *
 * This code is distributed in the hope that it will be useful, but WITHOUT
 * ANY WARRANTY; without even the implied warranty of MERCHANTABILITY or
 * FITNESS FOR A PARTICULAR PURPOSE.  See the GNU General Public License
 * version 2 for more details (a copy is included in the LICENSE file that
 * accompanied this code).
 *
 * You should have received a copy of the GNU General Public License version
 * 2 along with this work; if not, write to the Free Software Foundation,
 * Inc., 51 Franklin St, Fifth Floor, Boston, MA 02110-1301 USA.
 *
 * Please contact Oracle, 500 Oracle Parkway, Redwood Shores, CA 94065 USA
 * or visit www.oracle.com if you need additional information or have any
 * questions.
 */
package jdk.internal.foreign.abi;

import jdk.internal.foreign.SystemLookup;
import jdk.internal.foreign.abi.aarch64.linux.LinuxAArch64Linker;
import jdk.internal.foreign.abi.aarch64.macos.MacOsAArch64Linker;
import jdk.internal.foreign.abi.aarch64.windows.WindowsAArch64Linker;
import jdk.internal.foreign.abi.riscv64.linux.LinuxRISCV64Linker;
import jdk.internal.foreign.abi.x64.sysv.SysVx64Linker;
import jdk.internal.foreign.abi.x64.windows.Windowsx64Linker;
import jdk.internal.foreign.layout.AbstractLayout;

import java.lang.foreign.GroupLayout;
import java.lang.foreign.MemoryLayout;
import java.lang.foreign.SegmentScope;
import java.lang.foreign.FunctionDescriptor;
import java.lang.foreign.Linker;
import java.lang.foreign.MemorySegment;
import java.lang.foreign.SequenceLayout;
import java.lang.invoke.MethodHandle;
import java.lang.invoke.MethodType;
import java.util.Objects;

public abstract sealed class AbstractLinker implements Linker permits LinuxAArch64Linker, MacOsAArch64Linker,
<<<<<<< HEAD
                                                                      SysVx64Linker, WindowsAArch64Linker, Windowsx64Linker, LinuxRISCV64Linker {
=======
                                                                      SysVx64Linker, WindowsAArch64Linker,
                                                                      Windowsx64Linker, LinuxRISCV64Linker {

    public interface UpcallStubFactory {
        MemorySegment makeStub(MethodHandle target, SegmentScope arena);
    }
>>>>>>> 8fee93fa

    private record LinkRequest(FunctionDescriptor descriptor, LinkerOptions options) {}
    private final SoftReferenceCache<LinkRequest, MethodHandle> DOWNCALL_CACHE = new SoftReferenceCache<>();
    private final SoftReferenceCache<FunctionDescriptor, UpcallStubFactory> UPCALL_CACHE = new SoftReferenceCache<>();

    @Override
    public MethodHandle downcallHandle(FunctionDescriptor function, Option... options) {
        Objects.requireNonNull(function);
        Objects.requireNonNull(options);
        checkHasNaturalAlignment(function);
        LinkerOptions optionSet = LinkerOptions.forDowncall(function, options);

        return DOWNCALL_CACHE.get(new LinkRequest(function, optionSet), linkRequest ->  {
            FunctionDescriptor fd = linkRequest.descriptor();
            MethodType type = fd.toMethodType();
            MethodHandle handle = arrangeDowncall(type, fd, linkRequest.options());
            handle = SharedUtils.maybeInsertAllocator(fd, handle);
            return handle;
        });
    }
    protected abstract MethodHandle arrangeDowncall(MethodType inferredMethodType, FunctionDescriptor function, LinkerOptions options);

    @Override
    public MemorySegment upcallStub(MethodHandle target, FunctionDescriptor function, SegmentScope scope) {
        Objects.requireNonNull(scope);
        Objects.requireNonNull(target);
        Objects.requireNonNull(function);
        checkHasNaturalAlignment(function);
        SharedUtils.checkExceptions(target);

        MethodType type = function.toMethodType();
        if (!type.equals(target.type())) {
            throw new IllegalArgumentException("Wrong method handle type: " + target.type());
        }

        UpcallStubFactory factory = UPCALL_CACHE.get(function, f -> arrangeUpcall(type, f));
        return factory.makeStub(target, scope);
    }

    protected abstract UpcallStubFactory arrangeUpcall(MethodType targetType, FunctionDescriptor function);

    @Override
    public SystemLookup defaultLookup() {
        return SystemLookup.getInstance();
    }

    // Current limitation of the implementation:
    // We don't support packed structs on some platforms,
    // so reject them here explicitly
    private static void checkHasNaturalAlignment(FunctionDescriptor descriptor) {
        descriptor.returnLayout().ifPresent(AbstractLinker::checkHasNaturalAlignmentRecursive);
        descriptor.argumentLayouts().forEach(AbstractLinker::checkHasNaturalAlignmentRecursive);
    }

    private static void checkHasNaturalAlignmentRecursive(MemoryLayout layout) {
        checkHasNaturalAlignment(layout);
        if (layout instanceof GroupLayout gl) {
            for (MemoryLayout member : gl.memberLayouts()) {
                checkHasNaturalAlignmentRecursive(member);
            }
        } else if (layout instanceof SequenceLayout sl) {
            checkHasNaturalAlignmentRecursive(sl.elementLayout());
        }
    }

    private static void checkHasNaturalAlignment(MemoryLayout layout) {
        if (!((AbstractLayout<?>) layout).hasNaturalAlignment()) {
            throw new IllegalArgumentException("Layout bit alignment must be natural alignment: " + layout);
        }
    }
}<|MERGE_RESOLUTION|>--- conflicted
+++ resolved
@@ -45,16 +45,12 @@
 import java.util.Objects;
 
 public abstract sealed class AbstractLinker implements Linker permits LinuxAArch64Linker, MacOsAArch64Linker,
-<<<<<<< HEAD
-                                                                      SysVx64Linker, WindowsAArch64Linker, Windowsx64Linker, LinuxRISCV64Linker {
-=======
                                                                       SysVx64Linker, WindowsAArch64Linker,
                                                                       Windowsx64Linker, LinuxRISCV64Linker {
 
     public interface UpcallStubFactory {
         MemorySegment makeStub(MethodHandle target, SegmentScope arena);
     }
->>>>>>> 8fee93fa
 
     private record LinkRequest(FunctionDescriptor descriptor, LinkerOptions options) {}
     private final SoftReferenceCache<LinkRequest, MethodHandle> DOWNCALL_CACHE = new SoftReferenceCache<>();
