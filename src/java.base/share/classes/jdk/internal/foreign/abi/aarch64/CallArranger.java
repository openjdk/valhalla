/*
 * Copyright (c) 2020, 2023, Oracle and/or its affiliates. All rights reserved.
 * Copyright (c) 2019, 2022, Arm Limited. All rights reserved.
 * DO NOT ALTER OR REMOVE COPYRIGHT NOTICES OR THIS FILE HEADER.
 *
 * This code is free software; you can redistribute it and/or modify it
 * under the terms of the GNU General Public License version 2 only, as
 * published by the Free Software Foundation.  Oracle designates this
 * particular file as subject to the "Classpath" exception as provided
 * by Oracle in the LICENSE file that accompanied this code.
 *
 * This code is distributed in the hope that it will be useful, but WITHOUT
 * ANY WARRANTY; without even the implied warranty of MERCHANTABILITY or
 * FITNESS FOR A PARTICULAR PURPOSE.  See the GNU General Public License
 * version 2 for more details (a copy is included in the LICENSE file that
 * accompanied this code).
 *
 * You should have received a copy of the GNU General Public License version
 * 2 along with this work; if not, write to the Free Software Foundation,
 * Inc., 51 Franklin St, Fifth Floor, Boston, MA 02110-1301 USA.
 *
 * Please contact Oracle, 500 Oracle Parkway, Redwood Shores, CA 94065 USA
 * or visit www.oracle.com if you need additional information or have any
 * questions.
 */
package jdk.internal.foreign.abi.aarch64;

import java.lang.foreign.FunctionDescriptor;
import java.lang.foreign.GroupLayout;
import java.lang.foreign.MemoryLayout;
import java.lang.foreign.MemorySegment;
import jdk.internal.foreign.abi.ABIDescriptor;
import jdk.internal.foreign.abi.AbstractLinker.UpcallStubFactory;
import jdk.internal.foreign.abi.Binding;
import jdk.internal.foreign.abi.CallingSequence;
import jdk.internal.foreign.abi.CallingSequenceBuilder;
import jdk.internal.foreign.abi.DowncallLinker;
import jdk.internal.foreign.abi.LinkerOptions;
import jdk.internal.foreign.abi.UpcallLinker;
import jdk.internal.foreign.abi.SharedUtils;
import jdk.internal.foreign.abi.VMStorage;
import jdk.internal.foreign.abi.aarch64.linux.LinuxAArch64CallArranger;
import jdk.internal.foreign.abi.aarch64.macos.MacOsAArch64CallArranger;
import jdk.internal.foreign.abi.aarch64.windows.WindowsAArch64CallArranger;
import jdk.internal.foreign.Utils;

import java.lang.foreign.SegmentScope;
import java.lang.foreign.ValueLayout;
import java.lang.invoke.MethodHandle;
import java.lang.invoke.MethodType;
import java.util.List;
import java.util.Optional;

import static jdk.internal.foreign.PlatformLayouts.*;
import static jdk.internal.foreign.abi.aarch64.AArch64Architecture.*;
import static jdk.internal.foreign.abi.aarch64.AArch64Architecture.Regs.*;

/**
 * For the AArch64 C ABI specifically, this class uses CallingSequenceBuilder
 * to translate a C FunctionDescriptor into a CallingSequence, which can then be turned into a MethodHandle.
 *
 * This includes taking care of synthetic arguments like pointers to return buffers for 'in-memory' returns.
 *
 * There are minor differences between the ABIs implemented on Linux, macOS, and Windows
 * which are handled in sub-classes. Clients should access these through the provided
 * public constants CallArranger.LINUX, CallArranger.MACOS, and CallArranger.WINDOWS.
 */
public abstract class CallArranger {
    private static final int STACK_SLOT_SIZE = 8;
    private static final int MAX_COPY_SIZE = 8;
    public static final int MAX_REGISTER_ARGUMENTS = 8;

    private static final VMStorage INDIRECT_RESULT = r8;

    // This is derived from the AAPCS64 spec, restricted to what's
    // possible when calling to/from C code.
    //
    // The indirect result register, r8, is used to return a large
    // struct by value. It's treated as an input here as the caller is
    // responsible for allocating storage and passing this into the
    // function.
    //
    // Although the AAPCS64 says r0-7 and v0-7 are all valid return
    // registers, it's not possible to generate a C function that uses
    // r2-7 and v4-7 so they are omitted here.
    protected static final ABIDescriptor C = abiFor(
        new VMStorage[] { r0, r1, r2, r3, r4, r5, r6, r7, INDIRECT_RESULT},
        new VMStorage[] { v0, v1, v2, v3, v4, v5, v6, v7 },
        new VMStorage[] { r0, r1 },
        new VMStorage[] { v0, v1, v2, v3 },
        new VMStorage[] { r9, r10, r11, r12, r13, r14, r15 },
        new VMStorage[] { v16, v17, v18, v19, v20, v21, v22, v23, v24, v25,
                          v26, v27, v28, v29, v30, v31 },
        16,  // Stack is always 16 byte aligned on AArch64
        0,   // No shadow space
        r9, r10  // scratch 1 & 2
    );

    public record Bindings(CallingSequence callingSequence,
                           boolean isInMemoryReturn) {
    }

    public static final CallArranger LINUX = new LinuxAArch64CallArranger();
    public static final CallArranger MACOS = new MacOsAArch64CallArranger();
    public static final CallArranger WINDOWS = new WindowsAArch64CallArranger();

    /**
     * Are variadic arguments assigned to registers as in the standard calling
     * convention, or always passed on the stack?
     *
     * @return true if variadic arguments should be spilled to the stack.
      */
     protected abstract boolean varArgsOnStack();

    /**
     * {@return true if this ABI requires sub-slot (smaller than STACK_SLOT_SIZE) packing of arguments on the stack.}
     */
    protected abstract boolean requiresSubSlotStackPacking();

    /**
     * Are floating point arguments to variadic functions passed in general purpose registers
     * instead of floating point registers?
     *
     * {@return true if this ABI uses general purpose registers for variadic floating point arguments.}
     */
    protected abstract boolean useIntRegsForVariadicFloatingPointArgs();

    /**
     * Should some fields of structs that assigned to registers be passed in registers when there
     * are not enough registers for all the fields of the struct?
     *
     * {@return true if this ABI passes some fields of a struct in registers.}
     */
    protected abstract boolean spillsVariadicStructsPartially();

    /**
     * @return The ABIDescriptor used by the CallArranger for the current platform.
     */
    protected abstract ABIDescriptor abiDescriptor();

    protected TypeClass getArgumentClassForBindings(MemoryLayout layout, boolean forVariadicFunction) {
        return TypeClass.classifyLayout(layout);
    }

    protected CallArranger() {}

    public Bindings getBindings(MethodType mt, FunctionDescriptor cDesc, boolean forUpcall) {
        return getBindings(mt, cDesc, forUpcall, LinkerOptions.empty());
    }

    public Bindings getBindings(MethodType mt, FunctionDescriptor cDesc, boolean forUpcall, LinkerOptions options) {
        CallingSequenceBuilder csb = new CallingSequenceBuilder(abiDescriptor(), forUpcall, options);

        boolean forVariadicFunction = options.isVariadicFunction();

        BindingCalculator argCalc = forUpcall ? new BoxBindingCalculator(true) : new UnboxBindingCalculator(true, forVariadicFunction);
        BindingCalculator retCalc = forUpcall ? new UnboxBindingCalculator(false, forVariadicFunction) : new BoxBindingCalculator(false);

        boolean returnInMemory = isInMemoryReturn(cDesc.returnLayout());
        if (returnInMemory) {
            csb.addArgumentBindings(MemorySegment.class, AArch64.C_POINTER,
                    argCalc.getIndirectBindings());
        } else if (cDesc.returnLayout().isPresent()) {
            Class<?> carrier = mt.returnType();
            MemoryLayout layout = cDesc.returnLayout().get();
            csb.setReturnBindings(carrier, layout, retCalc.getBindings(carrier, layout));
        }

        for (int i = 0; i < mt.parameterCount(); i++) {
            Class<?> carrier = mt.parameterType(i);
            MemoryLayout layout = cDesc.argumentLayouts().get(i);
            if (varArgsOnStack() && options.isVarargsIndex(i)) {
                argCalc.storageCalculator.adjustForVarArgs();
            }
            csb.addArgumentBindings(carrier, layout, argCalc.getBindings(carrier, layout));
        }

        return new Bindings(csb.build(), returnInMemory);
    }

    public MethodHandle arrangeDowncall(MethodType mt, FunctionDescriptor cDesc, LinkerOptions options) {
        Bindings bindings = getBindings(mt, cDesc, false, options);

        MethodHandle handle = new DowncallLinker(abiDescriptor(), bindings.callingSequence).getBoundMethodHandle();

        if (bindings.isInMemoryReturn) {
            handle = SharedUtils.adaptDowncallForIMR(handle, cDesc, bindings.callingSequence);
        }

        return handle;
    }

    public UpcallStubFactory arrangeUpcall(MethodType mt, FunctionDescriptor cDesc) {
        Bindings bindings = getBindings(mt, cDesc, true);
<<<<<<< HEAD

        if (bindings.isInMemoryReturn) {
            target = SharedUtils.adaptUpcallForIMR(target, true /* drop return, since we don't have bindings for it */);
        }

        return UpcallLinker.make(abiDescriptor(), target, bindings.callingSequence, session);
=======
        final boolean dropReturn = true; /* drop return, since we don't have bindings for it */
        return SharedUtils.arrangeUpcallHelper(mt, bindings.isInMemoryReturn, dropReturn, abiDescriptor(),
                bindings.callingSequence);
>>>>>>> 8fee93fa
    }

    private static boolean isInMemoryReturn(Optional<MemoryLayout> returnLayout) {
        return returnLayout
            .filter(GroupLayout.class::isInstance)
            .filter(g -> TypeClass.classifyLayout(g) == TypeClass.STRUCT_REFERENCE)
            .isPresent();
    }

    class StorageCalculator {
        private final boolean forArguments;
        private final boolean forVariadicFunction;
        private boolean forVarArgs = false;

        private final int[] nRegs = new int[] { 0, 0 };
        private long stackOffset = 0;

        public StorageCalculator(boolean forArguments, boolean forVariadicFunction) {
            this.forArguments = forArguments;
            this.forVariadicFunction = forVariadicFunction;
        }

        private boolean hasRegister(int type) {
            return hasEnoughRegisters(type, 1);
        }

        private boolean hasEnoughRegisters(int type, int count) {
            return nRegs[type] + count <= MAX_REGISTER_ARGUMENTS;
        }

        private static Class<?> adjustCarrierForStack(Class<?> carrier) {
            if (carrier == float.class) {
                carrier = int.class;
            } else if (carrier == double.class) {
                carrier = long.class;
            }
            return carrier;
        }

        record StructStorage(long offset, Class<?> carrier, int byteWidth, VMStorage storage) {}

        /*
        In the simplest case structs are copied in chunks. i.e. the fields don't matter, just the size.
        The struct is split into 8-byte chunks, and those chunks are either passed in registers and/or on the stack.

        Homogeneous float aggregates (HFAs) can be copied in a field-wise manner, i.e. the struct is split into it's
        fields and those fields are the chunks which are passed. For HFAs the rules are more complicated and ABI based:

                        | enough registers | some registers, but not enough  | no registers
        ----------------+------------------+---------------------------------+-------------------------
        Linux           | FW in regs       | CW on the stack                 | CW on the stack
        MacOs, non-VA   | FW in regs       | FW on the stack                 | FW on the stack
        MacOs, VA       | FW in regs       | CW on the stack                 | CW on the stack
        Windows, non-VF | FW in regs       | CW on the stack                 | CW on the stack
        Windows, VF     | FW in regs       | CW split between regs and stack | CW on the stack
        (where FW = Field-wise copy, CW = Chunk-wise copy, VA is a variadic argument, and VF is a variadic function)

        For regular structs, the rules are as follows:

                        | enough registers | some registers, but not enough  | no registers
        ----------------+------------------+---------------------------------+-------------------------
        Linux           | CW in regs       | CW on the stack                 | CW on the stack
        MacOs           | CW in regs       | CW on the stack                 | CW on the stack
        Windows, non-VF | CW in regs       | CW on the stack                 | CW on the stack
        Windows, VF     | CW in regs       | CW split between regs and stack | CW on the stack
         */
        StructStorage[] structStorages(GroupLayout layout, boolean forHFA) {
            int numChunks = (int)Utils.alignUp(layout.byteSize(), MAX_COPY_SIZE) / MAX_COPY_SIZE;

            int regType = StorageType.INTEGER;
            List<MemoryLayout> scalarLayouts = null;
            int requiredStorages = numChunks;
            if (forHFA) {
                regType = StorageType.VECTOR;
                scalarLayouts = TypeClass.scalarLayouts(layout);
                requiredStorages = scalarLayouts.size();
            }

            boolean hasEnoughRegisters = hasEnoughRegisters(regType, requiredStorages);

            // For the ABI variants that pack arguments spilled to the
            // stack, HFA arguments are spilled as if their individual
            // fields had been allocated separately rather than as if the
            // struct had been spilled as a whole.
            boolean useFieldWiseSpill = requiresSubSlotStackPacking() && !forVarArgs;
            boolean isFieldWise = forHFA && (hasEnoughRegisters || useFieldWiseSpill);
            if (!isFieldWise) {
                requiredStorages = numChunks;
            }

            boolean spillPartially = forVariadicFunction && spillsVariadicStructsPartially();
            boolean furtherAllocationFromTheStack = !hasEnoughRegisters && !spillPartially;
            if (furtherAllocationFromTheStack) {
                // Any further allocations for this register type must
                // be from the stack.
                nRegs[regType] = MAX_REGISTER_ARGUMENTS;
<<<<<<< HEAD
            }

            if (requiresSubSlotStackPacking() && !isFieldWise) {
                // Pad to the next stack slot boundary instead of packing
                // additional arguments into the unused space.
                alignStack(STACK_SLOT_SIZE);
            }

            StructStorage[] structStorages = new StructStorage[requiredStorages];
            long offset = 0;
            for (int i = 0; i < structStorages.length; i++) {
                ValueLayout copyLayout;
                long copySize;
                if (isFieldWise) {
                    // We should only get here for HFAs, which can't have padding
                    copyLayout = (ValueLayout) scalarLayouts.get(i);
                    copySize = Utils.byteWidthOfPrimitive(copyLayout.carrier());
                } else {
                    // chunk-wise copy
                    copySize = Math.min(layout.byteSize() - offset, MAX_COPY_SIZE);
                    boolean useFloat = false; // never use float for chunk-wise copies
                    copyLayout = SharedUtils.primitiveLayoutForSize(copySize, useFloat);
                }

                VMStorage storage = nextStorage(regType, copyLayout);
                Class<?> carrier = copyLayout.carrier();
                if (isFieldWise && storage.type() == StorageType.STACK) {
                    // copyLayout is a field of an HFA
                    // Don't use floats on the stack
                    carrier = adjustCarrierForStack(carrier);
                }
                structStorages[i] = new StructStorage(offset, carrier, (int) copySize, storage);
                offset += copyLayout.byteSize();
            }

            if (requiresSubSlotStackPacking() && !isFieldWise) {
                // Pad to the next stack slot boundary instead of packing
                // additional arguments into the unused space.
                alignStack(STACK_SLOT_SIZE);
            }

=======
            }

            if (requiresSubSlotStackPacking() && !isFieldWise) {
                // Pad to the next stack slot boundary instead of packing
                // additional arguments into the unused space.
                alignStack(STACK_SLOT_SIZE);
            }

            StructStorage[] structStorages = new StructStorage[requiredStorages];
            long offset = 0;
            for (int i = 0; i < structStorages.length; i++) {
                ValueLayout copyLayout;
                long copySize;
                if (isFieldWise) {
                    // We should only get here for HFAs, which can't have padding
                    copyLayout = (ValueLayout) scalarLayouts.get(i);
                    copySize = Utils.byteWidthOfPrimitive(copyLayout.carrier());
                } else {
                    // chunk-wise copy
                    copySize = Math.min(layout.byteSize() - offset, MAX_COPY_SIZE);
                    boolean useFloat = false; // never use float for chunk-wise copies
                    copyLayout = SharedUtils.primitiveLayoutForSize(copySize, useFloat);
                }

                VMStorage storage = nextStorage(regType, copyLayout);
                Class<?> carrier = copyLayout.carrier();
                if (isFieldWise && storage.type() == StorageType.STACK) {
                    // copyLayout is a field of an HFA
                    // Don't use floats on the stack
                    carrier = adjustCarrierForStack(carrier);
                }
                structStorages[i] = new StructStorage(offset, carrier, (int) copySize, storage);
                offset += copyLayout.byteSize();
            }

            if (requiresSubSlotStackPacking() && !isFieldWise) {
                // Pad to the next stack slot boundary instead of packing
                // additional arguments into the unused space.
                alignStack(STACK_SLOT_SIZE);
            }

>>>>>>> 8fee93fa
            return structStorages;
        }

        private void alignStack(long alignment) {
            stackOffset = Utils.alignUp(stackOffset, alignment);
        }

        // allocate a single ValueLayout, either in a register or on the stack
        VMStorage nextStorage(int type, ValueLayout layout) {
            return hasRegister(type) ? regAlloc(type) : stackAlloc(layout);
        }

        private VMStorage regAlloc(int type) {
            ABIDescriptor abiDescriptor = abiDescriptor();
            VMStorage[] source = (forArguments ? abiDescriptor.inputStorage : abiDescriptor.outputStorage)[type];
            return source[nRegs[type]++];
        }

        private VMStorage stackAlloc(ValueLayout layout) {
            assert forArguments : "no stack returns";
            long stackSlotAlignment = requiresSubSlotStackPacking() && !forVarArgs
                    ? layout.byteAlignment()
                    : Math.max(layout.byteAlignment(), STACK_SLOT_SIZE);
            long alignedStackOffset = Utils.alignUp(stackOffset, stackSlotAlignment);

            short encodedSize = (short) layout.byteSize();
            assert (encodedSize & 0xFFFF) == layout.byteSize();

            VMStorage storage = AArch64Architecture.stackStorage(encodedSize, (int)alignedStackOffset);
            stackOffset = alignedStackOffset + layout.byteSize();
            return storage;
        }

        void adjustForVarArgs() {
            // This system passes all variadic parameters on the stack. Ensure
            // no further arguments are allocated to registers.
            nRegs[StorageType.INTEGER] = MAX_REGISTER_ARGUMENTS;
            nRegs[StorageType.VECTOR] = MAX_REGISTER_ARGUMENTS;
            forVarArgs = true;
        }
    }

    abstract class BindingCalculator {
        protected final StorageCalculator storageCalculator;

        protected BindingCalculator(boolean forArguments, boolean forVariadicFunction) {
            this.storageCalculator = new StorageCalculator(forArguments, forVariadicFunction);
        }

        abstract List<Binding> getBindings(Class<?> carrier, MemoryLayout layout);

        abstract List<Binding> getIndirectBindings();
    }

    class UnboxBindingCalculator extends BindingCalculator {
        protected final boolean forArguments;
        protected final boolean forVariadicFunction;

        UnboxBindingCalculator(boolean forArguments, boolean forVariadicFunction) {
            super(forArguments, forVariadicFunction);
            this.forArguments = forArguments;
            this.forVariadicFunction = forVariadicFunction;
        }

        @Override
        List<Binding> getIndirectBindings() {
            return Binding.builder()
                .unboxAddress()
                .vmStore(INDIRECT_RESULT, long.class)
                .build();
        }

        @Override
        List<Binding> getBindings(Class<?> carrier, MemoryLayout layout) {
            TypeClass argumentClass = getArgumentClassForBindings(layout, forVariadicFunction);
            Binding.Builder bindings = Binding.builder();

            switch (argumentClass) {
                case STRUCT_REGISTER, STRUCT_HFA -> {
                    assert carrier == MemorySegment.class;
                    boolean forHFA = argumentClass == TypeClass.STRUCT_HFA;
                    StorageCalculator.StructStorage[] structStorages
                            = storageCalculator.structStorages((GroupLayout) layout, forHFA);

                    for (int i = 0; i < structStorages.length; i++) {
                        StorageCalculator.StructStorage structStorage = structStorages[i];
                        if (i < structStorages.length - 1) {
                            bindings.dup();
                        }
                        bindings.bufferLoad(structStorage.offset(), structStorage.carrier(), structStorage.byteWidth())
                                .vmStore(structStorage.storage(), structStorage.carrier());
                    }
                }
                case STRUCT_REFERENCE -> {
                    assert carrier == MemorySegment.class;
                    bindings.copy(layout)
                            .unboxAddress();
                    VMStorage storage = storageCalculator.nextStorage(StorageType.INTEGER, AArch64.C_POINTER);
                    bindings.vmStore(storage, long.class);
                }
                case POINTER -> {
                    bindings.unboxAddress();
                    VMStorage storage = storageCalculator.nextStorage(StorageType.INTEGER, (ValueLayout) layout);
                    bindings.vmStore(storage, long.class);
                }
                case INTEGER -> {
                    VMStorage storage = storageCalculator.nextStorage(StorageType.INTEGER, (ValueLayout) layout);
                    bindings.vmStore(storage, carrier);
                }
                case FLOAT -> {
                    boolean forVariadicFunctionArgs = forArguments && forVariadicFunction;
                    boolean useIntReg = forVariadicFunctionArgs && useIntRegsForVariadicFloatingPointArgs();

                    int type = useIntReg ? StorageType.INTEGER : StorageType.VECTOR;
                    VMStorage storage = storageCalculator.nextStorage(type, (ValueLayout) layout);
                    bindings.vmStore(storage, carrier);
                }
                default -> throw new UnsupportedOperationException("Unhandled class " + argumentClass);
            }
            return bindings.build();
        }
    }

    class BoxBindingCalculator extends BindingCalculator {
        BoxBindingCalculator(boolean forArguments) {
            super(forArguments, false);
        }

        @Override
        List<Binding> getIndirectBindings() {
            return Binding.builder()
                .vmLoad(INDIRECT_RESULT, long.class)
                .boxAddressRaw(Long.MAX_VALUE)
                .build();
        }

        @Override
        List<Binding> getBindings(Class<?> carrier, MemoryLayout layout) {
            TypeClass argumentClass = TypeClass.classifyLayout(layout);
            Binding.Builder bindings = Binding.builder();
            switch (argumentClass) {
                case STRUCT_REGISTER, STRUCT_HFA -> {
                    assert carrier == MemorySegment.class;
                    boolean forHFA = argumentClass == TypeClass.STRUCT_HFA;
                    bindings.allocate(layout);
                    StorageCalculator.StructStorage[] structStorages
                            = storageCalculator.structStorages((GroupLayout) layout, forHFA);

                    for (StorageCalculator.StructStorage structStorage : structStorages) {
                        bindings.dup();
                        bindings.vmLoad(structStorage.storage(), structStorage.carrier())
                                .bufferStore(structStorage.offset(), structStorage.carrier(), structStorage.byteWidth());
                    }
                }
                case STRUCT_REFERENCE -> {
                    assert carrier == MemorySegment.class;
                    VMStorage storage = storageCalculator.nextStorage(StorageType.INTEGER, AArch64.C_POINTER);
                    bindings.vmLoad(storage, long.class)
                            .boxAddress(layout);
                }
                case POINTER -> {
                    VMStorage storage = storageCalculator.nextStorage(StorageType.INTEGER, (ValueLayout) layout);
                    bindings.vmLoad(storage, long.class)
                            .boxAddressRaw(Utils.pointeeSize(layout));
                }
                case INTEGER -> {
                    VMStorage storage = storageCalculator.nextStorage(StorageType.INTEGER, (ValueLayout) layout);
                    bindings.vmLoad(storage, carrier);
                }
                case FLOAT -> {
                    VMStorage storage = storageCalculator.nextStorage(StorageType.VECTOR, (ValueLayout) layout);
                    bindings.vmLoad(storage, carrier);
                }
                default -> throw new UnsupportedOperationException("Unhandled class " + argumentClass);
            }
            return bindings.build();
        }
    }
}<|MERGE_RESOLUTION|>--- conflicted
+++ resolved
@@ -192,18 +192,9 @@
 
     public UpcallStubFactory arrangeUpcall(MethodType mt, FunctionDescriptor cDesc) {
         Bindings bindings = getBindings(mt, cDesc, true);
-<<<<<<< HEAD
-
-        if (bindings.isInMemoryReturn) {
-            target = SharedUtils.adaptUpcallForIMR(target, true /* drop return, since we don't have bindings for it */);
-        }
-
-        return UpcallLinker.make(abiDescriptor(), target, bindings.callingSequence, session);
-=======
         final boolean dropReturn = true; /* drop return, since we don't have bindings for it */
         return SharedUtils.arrangeUpcallHelper(mt, bindings.isInMemoryReturn, dropReturn, abiDescriptor(),
                 bindings.callingSequence);
->>>>>>> 8fee93fa
     }
 
     private static boolean isInMemoryReturn(Optional<MemoryLayout> returnLayout) {
@@ -300,7 +291,6 @@
                 // Any further allocations for this register type must
                 // be from the stack.
                 nRegs[regType] = MAX_REGISTER_ARGUMENTS;
-<<<<<<< HEAD
             }
 
             if (requiresSubSlotStackPacking() && !isFieldWise) {
@@ -342,49 +332,6 @@
                 alignStack(STACK_SLOT_SIZE);
             }
 
-=======
-            }
-
-            if (requiresSubSlotStackPacking() && !isFieldWise) {
-                // Pad to the next stack slot boundary instead of packing
-                // additional arguments into the unused space.
-                alignStack(STACK_SLOT_SIZE);
-            }
-
-            StructStorage[] structStorages = new StructStorage[requiredStorages];
-            long offset = 0;
-            for (int i = 0; i < structStorages.length; i++) {
-                ValueLayout copyLayout;
-                long copySize;
-                if (isFieldWise) {
-                    // We should only get here for HFAs, which can't have padding
-                    copyLayout = (ValueLayout) scalarLayouts.get(i);
-                    copySize = Utils.byteWidthOfPrimitive(copyLayout.carrier());
-                } else {
-                    // chunk-wise copy
-                    copySize = Math.min(layout.byteSize() - offset, MAX_COPY_SIZE);
-                    boolean useFloat = false; // never use float for chunk-wise copies
-                    copyLayout = SharedUtils.primitiveLayoutForSize(copySize, useFloat);
-                }
-
-                VMStorage storage = nextStorage(regType, copyLayout);
-                Class<?> carrier = copyLayout.carrier();
-                if (isFieldWise && storage.type() == StorageType.STACK) {
-                    // copyLayout is a field of an HFA
-                    // Don't use floats on the stack
-                    carrier = adjustCarrierForStack(carrier);
-                }
-                structStorages[i] = new StructStorage(offset, carrier, (int) copySize, storage);
-                offset += copyLayout.byteSize();
-            }
-
-            if (requiresSubSlotStackPacking() && !isFieldWise) {
-                // Pad to the next stack slot boundary instead of packing
-                // additional arguments into the unused space.
-                alignStack(STACK_SLOT_SIZE);
-            }
-
->>>>>>> 8fee93fa
             return structStorages;
         }
 
