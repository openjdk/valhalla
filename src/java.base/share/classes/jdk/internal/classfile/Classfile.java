/*
 * Copyright (c) 2022, 2023, Oracle and/or its affiliates. All rights reserved.
 * DO NOT ALTER OR REMOVE COPYRIGHT NOTICES OR THIS FILE HEADER.
 *
 * This code is free software; you can redistribute it and/or modify it
 * under the terms of the GNU General Public License version 2 only, as
 * published by the Free Software Foundation.  Oracle designates this
 * particular file as subject to the "Classpath" exception as provided
 * by Oracle in the LICENSE file that accompanied this code.
 *
 * This code is distributed in the hope that it will be useful, but WITHOUT
 * ANY WARRANTY; without even the implied warranty of MERCHANTABILITY or
 * FITNESS FOR A PARTICULAR PURPOSE.  See the GNU General Public License
 * version 2 for more details (a copy is included in the LICENSE file that
 * accompanied this code).
 *
 * You should have received a copy of the GNU General Public License version
 * 2 along with this work; if not, write to the Free Software Foundation,
 * Inc., 51 Franklin St, Fifth Floor, Boston, MA 02110-1301 USA.
 *
 * Please contact Oracle, 500 Oracle Parkway, Redwood Shores, CA 94065 USA
 * or visit www.oracle.com if you need additional information or have any
 * questions.
 */
package jdk.internal.classfile;

import java.io.IOException;
import java.lang.constant.ClassDesc;
import java.nio.file.Files;
import java.nio.file.Path;
import java.util.function.Consumer;
import java.util.function.Function;

import jdk.internal.classfile.attribute.ModuleAttribute;
import jdk.internal.classfile.attribute.UnknownAttribute;
import jdk.internal.classfile.constantpool.ClassEntry;
import jdk.internal.classfile.constantpool.ConstantPoolBuilder;
import jdk.internal.classfile.constantpool.Utf8Entry;
import jdk.internal.classfile.impl.ClassfileImpl;
import jdk.internal.classfile.impl.TemporaryConstantPool;
import java.lang.reflect.AccessFlag;
import jdk.internal.classfile.attribute.CharacterRangeInfo;
import jdk.internal.classfile.attribute.LocalVariableInfo;
import jdk.internal.classfile.attribute.LocalVariableTypeInfo;
import jdk.internal.classfile.instruction.ExceptionCatch;
import static java.util.Objects.requireNonNull;

/**
 * Represents a context for parsing, transforming, and generating classfiles.
 * A {@code Classfile} has a set of options that condition how parsing and
 * generation is done.
 */
public sealed interface Classfile
        permits ClassfileImpl {

    /**
     * {@return a context with default options}
     */
    static Classfile of() {
        return ClassfileImpl.DEFAULT_CONTEXT;
    }

    /**
     * {@return a new context with options altered from the default}
     * @param options the desired processing options
     */
    static Classfile of(Option... options) {
        return of().withOptions(options);
    }

    /**
     * {@return a copy of the context with altered options}
     * @param options the desired processing options
     */
    Classfile withOptions(Option... options);

    /**
     * An option that affects the parsing and writing of classfiles.
     */
    sealed interface Option {
    }

    /**
     * Option describing attribute mappers for custom attributes.
     * Default is only to process standard attributes.
     */
    sealed interface AttributeMapperOption extends Option
            permits ClassfileImpl.AttributeMapperOptionImpl {

        /**
         * {@return an option describing attribute mappers for custom attributes}
         * @param attributeMapper a function mapping attribute names to attribute mappers
         */
        static AttributeMapperOption of(Function<Utf8Entry, AttributeMapper<?>> attributeMapper) {
            requireNonNull(attributeMapper);
            return new ClassfileImpl.AttributeMapperOptionImpl(attributeMapper);
        }

        /**
         * {@return the function mapping attribute names to attribute mappers}
         */
        Function<Utf8Entry, AttributeMapper<?>> attributeMapper();
    }

    /**
     * Option describing the class hierarchy resolver to use when generating
     * stack maps.
     */
    sealed interface ClassHierarchyResolverOption extends Option
            permits ClassfileImpl.ClassHierarchyResolverOptionImpl {

        /**
         * {@return an option describing the class hierarchy resolver to use when
         * generating stack maps}
         * @param classHierarchyResolver the resolver
         */
        static ClassHierarchyResolverOption of(ClassHierarchyResolver classHierarchyResolver) {
            requireNonNull(classHierarchyResolver);
            return new ClassfileImpl.ClassHierarchyResolverOptionImpl(classHierarchyResolver);
        }

        /**
         * {@return the class hierarchy resolver}
         */
        ClassHierarchyResolver classHierarchyResolver();
    }

    /**
     * Option describing whether to preserve the original constant pool when
     * transforming a classfile.  Reusing the constant pool enables significant
     * optimizations in processing time and minimizes differences between the
     * original and transformed classfile, but may result in a bigger classfile
     * when a classfile is significantly transformed.
     * Default is {@code SHARED_POOL} to preserve the original constant
     * pool.
     */
    enum ConstantPoolSharingOption implements Option {

        /** Preserves the original constant pool when transforming classfile */
        SHARED_POOL,

        /** Creates a new constant pool when transforming classfile */
        NEW_POOL
    }

    /**
     * Option describing whether or not to patch out unreachable code.
     * Default is {@code PATCH_DEAD_CODE} to automatically patch out unreachable
     * code with NOPs.
     */
    enum DeadCodeOption implements Option {

        /** Patch unreachable code */
        PATCH_DEAD_CODE,

        /** Keep the unreachable code */
        KEEP_DEAD_CODE
    }

    /**
     * Option describing whether or not to filter unresolved labels.
     * Default is {@code FAIL_ON_DEAD_LABELS} to throw IllegalStateException
     * when any {@link ExceptionCatch}, {@link LocalVariableInfo},
     * {@link LocalVariableTypeInfo}, or {@link CharacterRangeInfo}
     * reference to unresolved {@link Label} during bytecode serialization.
     * Setting this option to {@code DROP_DEAD_LABELS} filters the above
     * elements instead.
     */
    enum DeadLabelsOption implements Option {

        /** Fail on unresolved labels */
        FAIL_ON_DEAD_LABELS,

        /** Filter unresolved labels */
        DROP_DEAD_LABELS
    }

    /**
     * Option describing whether to process or discard debug elements.
     * Debug elements include the local variable table, local variable type
     * table, and character range table.  Discarding debug elements may
     * reduce the overhead of parsing or transforming classfiles.
     * Default is {@code PASS_DEBUG} to process debug elements.
     */
    enum DebugElementsOption implements Option {

        /** Process debug elements */
        PASS_DEBUG,

        /** Drop debug elements */
        DROP_DEBUG
    }

    /**
     * Option describing whether to process or discard line numbers.
     * Discarding line numbers may reduce the overhead of parsing or transforming
     * classfiles.
     * Default is {@code PASS_LINE_NUMBERS} to process line numbers.
     */
    enum LineNumbersOption implements Option {

        /** Process line numbers */
        PASS_LINE_NUMBERS,

        /** Drop line numbers */
        DROP_LINE_NUMBERS;
    }

    /**
     * Option describing whether or not to automatically rewrite short jumps to
     * long when necessary.
     * Default is {@code FIX_SHORT_JUMPS} to automatically rewrite jump
     * instructions.
     */
    enum ShortJumpsOption implements Option {

        /** Automatically convert short jumps to long when necessary */
        FIX_SHORT_JUMPS,

        /** Fail if short jump overflows */
        FAIL_ON_SHORT_JUMPS
    }

    /**
     * Option describing whether or not to generate stackmaps.
     * Default is {@code STACK_MAPS_WHEN_REQUIRED} to generate stack
     * maps for {@link #JAVA_6_VERSION} or above, where specifically for
     * {@link #JAVA_6_VERSION} the stack maps may not be generated.
     * @jvms 4.10.1 Verification by Type Checking
     */
    enum StackMapsOption implements Option {

        /** Generate stack maps when required */
        STACK_MAPS_WHEN_REQUIRED,

        /** Always generate stack maps */
        GENERATE_STACK_MAPS,

        /** Drop stack maps from code */
        DROP_STACK_MAPS
    }

    /**
     * Option describing whether to process or discard unrecognized or problematic
     * original attributes when a class, record component, field, method or code is
     * transformed in its exploded form.
     * Default is {@code PASS_ALL_ATTRIBUTES} to process all original attributes.
     * @see AttributeMapper.AttributeStability
     */
    enum AttributesProcessingOption implements Option {

        /** Process all original attributes during transformation */
        PASS_ALL_ATTRIBUTES,

        /** Drop unknown attributes during transformation */
        DROP_UNKNOWN_ATTRIBUTES,

        /** Drop unknown and unstable original attributes during transformation */
        DROP_UNSTABLE_ATRIBUTES;
    }

    /**
     * Parse a classfile into a {@link ClassModel}.
     * @param bytes the bytes of the classfile
     * @return the class model
     */
    ClassModel parse(byte[] bytes);

    /**
     * Parse a classfile into a {@link ClassModel}.
     * @param path the path to the classfile
     * @return the class model
     * @throws java.io.IOException
     */
    default ClassModel parse(Path path) throws IOException {
        return parse(Files.readAllBytes(path));
    }

    /**
     * Build a classfile into a byte array.
     * @param thisClass the name of the class to build
     * @param handler a handler that receives a {@link ClassBuilder}
     * @return the classfile bytes
     */
    default byte[] build(ClassDesc thisClass,
                         Consumer<? super ClassBuilder> handler) {
        ConstantPoolBuilder pool = ConstantPoolBuilder.of();
        return build(pool.classEntry(thisClass), pool, handler);
    }

    /**
     * Build a classfile into a byte array using the provided constant pool
     * builder.
     *
     * @param thisClassEntry the name of the class to build
     * @param constantPool the constant pool builder
     * @param handler a handler that receives a {@link ClassBuilder}
     * @return the classfile bytes
     */
    byte[] build(ClassEntry thisClassEntry,
                 ConstantPoolBuilder constantPool,
                 Consumer<? super ClassBuilder> handler);

    /**
     * Build a classfile into a file.
     * @param path the path to the file to write
     * @param thisClass the name of the class to build
     * @param handler a handler that receives a {@link ClassBuilder}
     * @throws java.io.IOException
     */
    default void buildTo(Path path,
                         ClassDesc thisClass,
                         Consumer<ClassBuilder> handler) throws IOException {
        Files.write(path, build(thisClass, handler));
    }

    /**
     * Build a classfile into a file using the provided constant pool
     * builder.
     *
     * @param path the path to the file to write
     * @param thisClassEntry the name of the class to build
     * @param constantPool the constant pool builder
     * @param handler a handler that receives a {@link ClassBuilder}
     * @throws java.io.IOException
     */
    default void buildTo(Path path,
                         ClassEntry thisClassEntry,
                         ConstantPoolBuilder constantPool,
                         Consumer<? super ClassBuilder> handler) throws IOException {
        Files.write(path, build(thisClassEntry, constantPool, handler));
    }

    /**
     * Build a module descriptor into a byte array.
     * @param moduleAttribute the {@code Module} attribute
     * @return the classfile bytes
     */
    default byte[] buildModule(ModuleAttribute moduleAttribute) {
        return buildModule(moduleAttribute, clb -> {});
    }

    /**
     * Build a module descriptor into a byte array.
     * @param moduleAttribute the {@code Module} attribute
     * @param handler a handler that receives a {@link ClassBuilder}
     * @return the classfile bytes
     */
    default byte[] buildModule(ModuleAttribute moduleAttribute,
                                     Consumer<? super ClassBuilder> handler) {
        return build(ClassDesc.of("module-info"), clb -> {
            clb.withFlags(AccessFlag.MODULE);
            clb.with(moduleAttribute);
            handler.accept(clb);
        });
    }

    /**
     * Build a module descriptor into a file.
     * @param path the file to write
     * @param moduleAttribute the {@code Module} attribute
     * @throws java.io.IOException
     */
    default void buildModuleTo(Path path,
                                     ModuleAttribute moduleAttribute) throws IOException {
        buildModuleTo(path, moduleAttribute, clb -> {});
    }

    /**
     * Build a module descriptor into a file.
     * @param path the file to write
     * @param moduleAttribute the {@code Module} attribute
     * @param handler a handler that receives a {@link ClassBuilder}
     * @throws java.io.IOException
     */
    default void buildModuleTo(Path path,
                                     ModuleAttribute moduleAttribute,
                                     Consumer<? super ClassBuilder> handler) throws IOException {
        Files.write(path, buildModule(moduleAttribute, handler));
    }

    /**
     * Transform one classfile into a new classfile with the aid of a
     * {@link ClassTransform}.  The transform will receive each element of
     * this class, as well as a {@link ClassBuilder} for building the new class.
     * The transform is free to preserve, remove, or replace elements as it
     * sees fit.
     *
     * @implNote
     * This method behaves as if:
     * {@snippet lang=java :
     *     this.build(model.thisClass(), ConstantPoolBuilder.of(model),
     *                     b -> b.transform(model, transform));
     * }
     *
     * @param model the class model to transform
     * @param transform the transform
     * @return the bytes of the new class
     */
    default byte[] transform(ClassModel model, ClassTransform transform) {
        return transform(model, model.thisClass(), transform);
    }

    /**
     * Transform one classfile into a new classfile with the aid of a
     * {@link ClassTransform}.  The transform will receive each element of
     * this class, as well as a {@link ClassBuilder} for building the new class.
     * The transform is free to preserve, remove, or replace elements as it
     * sees fit.
     *
     * @param model the class model to transform
     * @param newClassName new class name
     * @param transform the transform
     * @return the bytes of the new class
     */
    default byte[] transform(ClassModel model, ClassDesc newClassName, ClassTransform transform) {
        return transform(model, TemporaryConstantPool.INSTANCE.classEntry(newClassName), transform);
    }

    /**
     * Transform one classfile into a new classfile with the aid of a
     * {@link ClassTransform}.  The transform will receive each element of
     * this class, as well as a {@link ClassBuilder} for building the new class.
     * The transform is free to preserve, remove, or replace elements as it
     * sees fit.
     *
     * @implNote
     * This method behaves as if:
     * {@snippet lang=java :
     *     this.build(newClassName, ConstantPoolBuilder.of(model),
     *                     b -> b.transform(model, transform));
     * }
     *
     * @param model the class model to transform
     * @param newClassName new class name
     * @param transform the transform
     * @return the bytes of the new class
     */
    byte[] transform(ClassModel model, ClassEntry newClassName, ClassTransform transform);

    /** 0xCAFEBABE */
    int MAGIC_NUMBER = 0xCAFEBABE;

    /** 0 */
    int NOP             = 0;

    /** 1 */
    int ACONST_NULL     = 1;

    /** 2 */
    int ICONST_M1       = 2;

    /** 3 */
    int ICONST_0        = 3;

    /** 4 */
    int ICONST_1        = 4;

    /** 5 */
    int ICONST_2        = 5;

    /** 6 */
    int ICONST_3        = 6;

    /** 7 */
    int ICONST_4        = 7;

    /** 8 */
    int ICONST_5        = 8;

    /** 9 */
    int LCONST_0        = 9;

    /** 10 */
    int LCONST_1        = 10;

    /** 11 */
    int FCONST_0        = 11;

    /** 12 */
    int FCONST_1        = 12;

    /** 13 */
    int FCONST_2        = 13;

    /** 14 */
    int DCONST_0        = 14;

    /** 15 */
    int DCONST_1        = 15;

    /** 16 */
    int BIPUSH          = 16;

    /** 17 */
    int SIPUSH          = 17;

    /** 18 */
    int LDC             = 18;

    /** 19 */
    int LDC_W           = 19;

    /** 20 */
    int LDC2_W          = 20;

    /** 21 */
    int ILOAD           = 21;

    /** 22 */
    int LLOAD           = 22;

    /** 23 */
    int FLOAD           = 23;

    /** 24 */
    int DLOAD           = 24;

    /** 25 */
    int ALOAD           = 25;

    /** 26 */
    int ILOAD_0         = 26;

    /** 27 */
    int ILOAD_1         = 27;

    /** 28 */
    int ILOAD_2         = 28;

    /** 29 */
    int ILOAD_3         = 29;

    /** 30 */
    int LLOAD_0         = 30;

    /** 31 */
    int LLOAD_1         = 31;

    /** 32 */
    int LLOAD_2         = 32;

    /** 33 */
    int LLOAD_3         = 33;

    /** 34 */
    int FLOAD_0         = 34;

    /** 35 */
    int FLOAD_1         = 35;

    /** 36 */
    int FLOAD_2         = 36;

    /** 37 */
    int FLOAD_3         = 37;

    /** 38 */
    int DLOAD_0         = 38;

    /** 39 */
    int DLOAD_1         = 39;

    /** 40 */
    int DLOAD_2         = 40;

    /** 41 */
    int DLOAD_3         = 41;

    /** 42 */
    int ALOAD_0         = 42;

    /** 43 */
    int ALOAD_1         = 43;

    /** 44 */
    int ALOAD_2         = 44;

    /** 45 */
    int ALOAD_3         = 45;

    /** 46 */
    int IALOAD          = 46;

    /** 47 */
    int LALOAD          = 47;

    /** 48 */
    int FALOAD          = 48;

    /** 49 */
    int DALOAD          = 49;

    /** 50 */
    int AALOAD          = 50;

    /** 51 */
    int BALOAD          = 51;

    /** 52 */
    int CALOAD          = 52;

    /** 53 */
    int SALOAD          = 53;

    /** 54 */
    int ISTORE          = 54;

    /** 55 */
    int LSTORE          = 55;

    /** 56 */
    int FSTORE          = 56;

    /** 57 */
    int DSTORE          = 57;

    /** 58 */
    int ASTORE          = 58;

    /** 59 */
    int ISTORE_0        = 59;

    /** 60 */
    int ISTORE_1        = 60;

    /** 61 */
    int ISTORE_2        = 61;

    /** 62 */
    int ISTORE_3        = 62;

    /** 63 */
    int LSTORE_0        = 63;

    /** 64 */
    int LSTORE_1        = 64;

    /** 65 */
    int LSTORE_2        = 65;

    /** 66 */
    int LSTORE_3        = 66;

    /** 67 */
    int FSTORE_0        = 67;

    /** 68 */
    int FSTORE_1        = 68;

    /** 69 */
    int FSTORE_2        = 69;

    /** 70 */
    int FSTORE_3        = 70;

    /** 71 */
    int DSTORE_0        = 71;

    /** 72 */
    int DSTORE_1        = 72;

    /** 73 */
    int DSTORE_2        = 73;

    /** 74 */
    int DSTORE_3        = 74;

    /** 75 */
    int ASTORE_0        = 75;

    /** 76 */
    int ASTORE_1        = 76;

    /** 77 */
    int ASTORE_2        = 77;

    /** 78 */
    int ASTORE_3        = 78;

    /** 79 */
    int IASTORE         = 79;

    /** 80 */
    int LASTORE         = 80;

    /** 81 */
    int FASTORE         = 81;

    /** 82 */
    int DASTORE         = 82;

    /** 83 */
    int AASTORE         = 83;

    /** 84 */
    int BASTORE         = 84;

    /** 85 */
    int CASTORE         = 85;

    /** 86 */
    int SASTORE         = 86;

    /** 87 */
    int POP             = 87;

    /** 88 */
    int POP2            = 88;

    /** 89 */
    int DUP             = 89;

    /** 90 */
    int DUP_X1          = 90;

    /** 91 */
    int DUP_X2          = 91;

    /** 92 */
    int DUP2            = 92;

    /** 93 */
    int DUP2_X1         = 93;

    /** 94 */
    int DUP2_X2         = 94;

    /** 95 */
    int SWAP            = 95;

    /** 96 */
    int IADD            = 96;

    /** 97 */
    int LADD            = 97;

    /** 98 */
    int FADD            = 98;

    /** 99 */
    int DADD            = 99;

    /** 100 */
    int ISUB            = 100;

    /** 101 */
    int LSUB            = 101;

    /** 102 */
    int FSUB            = 102;

    /** 103 */
    int DSUB            = 103;

    /** 104 */
    int IMUL            = 104;

    /** 105 */
    int LMUL            = 105;

    /** 106 */
    int FMUL            = 106;

    /** 107 */
    int DMUL            = 107;

    /** 108 */
    int IDIV            = 108;

    /** 109 */
    int LDIV            = 109;

    /** 110 */
    int FDIV            = 110;

    /** 111 */
    int DDIV            = 111;

    /** 112 */
    int IREM            = 112;

    /** 113 */
    int LREM            = 113;

    /** 114 */
    int FREM            = 114;

    /** 115 */
    int DREM            = 115;

    /** 116 */
    int INEG            = 116;

    /** 117 */
    int LNEG            = 117;

    /** 118 */
    int FNEG            = 118;

    /** 119 */
    int DNEG            = 119;

    /** 120 */
    int ISHL            = 120;

    /** 121 */
    int LSHL            = 121;

    /** 122 */
    int ISHR            = 122;

    /** 123 */
    int LSHR            = 123;

    /** 124 */
    int IUSHR           = 124;

    /** 125 */
    int LUSHR           = 125;

    /** 126 */
    int IAND            = 126;

    /** 127 */
    int LAND            = 127;

    /** 128 */
    int IOR             = 128;

    /** 129 */
    int LOR             = 129;

    /** 130 */
    int IXOR            = 130;

    /** 131 */
    int LXOR            = 131;

    /** 132 */
    int IINC            = 132;

    /** 133 */
    int I2L             = 133;

    /** 134 */
    int I2F             = 134;

    /** 135 */
    int I2D             = 135;

    /** 136 */
    int L2I             = 136;

    /** 137 */
    int L2F             = 137;

    /** 138 */
    int L2D             = 138;

    /** 139 */
    int F2I             = 139;

    /** 140 */
    int F2L             = 140;

    /** 141 */
    int F2D             = 141;

    /** 142 */
    int D2I             = 142;

    /** 143 */
    int D2L             = 143;

    /** 144 */
    int D2F             = 144;

    /** 145 */
    int I2B             = 145;

    /** 146 */
    int I2C             = 146;

    /** 147 */
    int I2S             = 147;

    /** 148 */
    int LCMP            = 148;

    /** 149 */
    int FCMPL           = 149;

    /** 150 */
    int FCMPG           = 150;

    /** 151 */
    int DCMPL           = 151;

    /** 152 */
    int DCMPG           = 152;

    /** 153 */
    int IFEQ            = 153;

    /** 154 */
    int IFNE            = 154;

    /** 155 */
    int IFLT            = 155;

    /** 156 */
    int IFGE            = 156;

    /** 157 */
    int IFGT            = 157;

    /** 158 */
    int IFLE            = 158;

    /** 159 */
    int IF_ICMPEQ       = 159;

    /** 160 */
    int IF_ICMPNE       = 160;

    /** 161 */
    int IF_ICMPLT       = 161;

    /** 162 */
    int IF_ICMPGE       = 162;

    /** 163 */
    int IF_ICMPGT       = 163;

    /** 164 */
    int IF_ICMPLE       = 164;

    /** 165 */
    int IF_ACMPEQ       = 165;

    /** 166 */
    int IF_ACMPNE       = 166;

    /** 167 */
    int GOTO            = 167;

    /** 168 */
    int JSR             = 168;

    /** 169 */
    int RET             = 169;

    /** 170 */
    int TABLESWITCH     = 170;

    /** 171 */
    int LOOKUPSWITCH    = 171;

    /** 172 */
    int IRETURN         = 172;

    /** 173 */
    int LRETURN         = 173;

    /** 174 */
    int FRETURN         = 174;

    /** 175 */
    int DRETURN         = 175;

    /** 176 */
    int ARETURN         = 176;

    /** 177 */
    int RETURN          = 177;

    /** 178 */
    int GETSTATIC       = 178;

    /** 179 */
    int PUTSTATIC       = 179;

    /** 180 */
    int GETFIELD        = 180;

    /** 181 */
    int PUTFIELD        = 181;

    /** 182 */
    int INVOKEVIRTUAL   = 182;

    /** 183 */
    int INVOKESPECIAL   = 183;

    /** 184 */
    int INVOKESTATIC    = 184;

    /** 185 */
    int INVOKEINTERFACE = 185;

    /** 186 */
    int INVOKEDYNAMIC   = 186;

    /** 187 */
    int NEW             = 187;

    /** 188 */
    int NEWARRAY        = 188;

    /** 189 */
    int ANEWARRAY       = 189;

    /** 190 */
    int ARRAYLENGTH     = 190;

    /** 191 */
    int ATHROW          = 191;

    /** 192 */
    int CHECKCAST       = 192;

    /** 193 */
    int INSTANCEOF      = 193;

    /** 194 */
    int MONITORENTER    = 194;

    /** 195 */
    int MONITOREXIT     = 195;

    /** 196 */
    int WIDE            = 196;

    /** 197 */
    int MULTIANEWARRAY  = 197;

    /** 198 */
    int IFNULL          = 198;

    /** 199 */
    int IFNONNULL       = 199;

    /** 200 */
    int GOTO_W          = 200;

    /** 201 */
    int JSR_W           = 201;

    /** 0x0001 */
    int ACC_PUBLIC = 0x0001;

    /** 0x0004 */
    int ACC_PROTECTED = 0x0004;

    /** 0x0002 */
    int ACC_PRIVATE = 0x0002;

    /** 0x0200 */
    int ACC_INTERFACE = 0x0200;

    /** 0x4000 */
    int ACC_ENUM = 0x4000;

    /** 0x2000 */
    int ACC_ANNOTATION = 0x2000;

    /** 0x0020 */
    int ACC_SUPER = 0x0020;
    int ACC_IDENTITY = 0x0020;
<<<<<<< HEAD
=======

    /** 0x0400 */
>>>>>>> 16fa7709
    int ACC_ABSTRACT = 0x0400;

    /** 0x0040 */
    int ACC_VOLATILE = 0x0040;
    int ACC_VALUE    = 0x0040;

    /** 0x0080 */
    int ACC_TRANSIENT = 0x0080;

    /** 0x1000 */
    int ACC_SYNTHETIC = 0x1000;

    /** 0x0008 */
    int ACC_STATIC = 0x0008;

    /** 0x0010 */
    int ACC_FINAL = 0x0010;

    /** 0x0020 */
    int ACC_SYNCHRONIZED = 0x0020;

    /** 0x0040 */
    int ACC_BRIDGE = 0x0040;

    /** 0x0080 */
    int ACC_VARARGS = 0x0080;

    /** 0x0100 */
    int ACC_NATIVE = 0x0100;

    /** 0x0800 */
    int ACC_STRICT = 0x0800;

    /** 0x8000 */
    int ACC_MODULE = 0x8000;

    /** 0x20 */
    int ACC_OPEN = 0x20;

    /** 0x8000 */
    int ACC_MANDATED = 0x8000;

    /** 0x20 */
    int ACC_TRANSITIVE = 0x20;

    /** 0x40 */
    int ACC_STATIC_PHASE = 0x40;

    /** 0x0001 */
    int CRT_STATEMENT       = 0x0001;

    /** 0x0002 */
    int CRT_BLOCK           = 0x0002;

    /** 0x0004 */
    int CRT_ASSIGNMENT      = 0x0004;

    /** 0x0008 */
    int CRT_FLOW_CONTROLLER = 0x0008;

    /** 0x0010 */
    int CRT_FLOW_TARGET     = 0x0010;

    /** 0x0020 */
    int CRT_INVOKE          = 0x0020;

    /** 0x0040 */
    int CRT_CREATE          = 0x0040;

    /** 0x0080 */
    int CRT_BRANCH_TRUE     = 0x0080;

    /** 0x0100 */
    int CRT_BRANCH_FALSE    = 0x0100;

    /** 7 */
    int TAG_CLASS = 7;

    /** 17 */
    int TAG_CONSTANTDYNAMIC = 17;

    /** 6 */
    int TAG_DOUBLE = 6;

    /** 9 */
    int TAG_FIELDREF = 9;

    /** 4 */
    int TAG_FLOAT = 4;

    /** 3 */
    int TAG_INTEGER = 3;

    /** 11 */
    int TAG_INTERFACEMETHODREF = 11;

    /** 18 */
    int TAG_INVOKEDYNAMIC = 18;

    /** 5 */
    int TAG_LONG = 5;

    /** 15 */
    int TAG_METHODHANDLE = 15;

    /** 10 */
    int TAG_METHODREF = 10;

    /** 16 */
    int TAG_METHODTYPE = 16;

    /** 19 */
    int TAG_MODULE = 19;

    /** 12 */
    int TAG_NAMEANDTYPE = 12;

    /** 20 */
    int TAG_PACKAGE = 20;

    /** 8 */
    int TAG_STRING = 8;

    /** 2 */
    int TAG_UNICODE = 2;

    /** 1 */
    int TAG_UTF8 = 1;

    // annotation element values

    /** 'B' */
    char AEV_BYTE = 'B';

    /** 'C' */
    char AEV_CHAR = 'C';

    /** 'D' */
    char AEV_DOUBLE = 'D';

    /** 'F' */
    char AEV_FLOAT = 'F';

    /** 'I' */
    char AEV_INT = 'I';

    /** 'J' */
    char AEV_LONG = 'J';

    /** 'S' */
    char AEV_SHORT = 'S';

    /** 'Z' */
    char AEV_BOOLEAN = 'Z';

    /** 's' */
    char AEV_STRING = 's';

    /** 'e' */
    char AEV_ENUM = 'e';

    /** 'c' */
    char AEV_CLASS = 'c';

    /** '@' */
    char AEV_ANNOTATION = '@';

    /** '[' */
    char AEV_ARRAY = '[';

    //type annotations

    /** 0x00 */
    int TAT_CLASS_TYPE_PARAMETER = 0x00;

    /** 0x01 */
    int TAT_METHOD_TYPE_PARAMETER = 0x01;

    /** 0x10 */
    int TAT_CLASS_EXTENDS = 0x10;

    /** 0x11 */
    int TAT_CLASS_TYPE_PARAMETER_BOUND = 0x11;

    /** 0x12 */
    int TAT_METHOD_TYPE_PARAMETER_BOUND = 0x12;

    /** 0x13 */
    int TAT_FIELD = 0x13;

    /** 0x14 */
    int TAT_METHOD_RETURN = 0x14;

    /** 0x15 */
    int TAT_METHOD_RECEIVER = 0x15;

    /** 0x16 */
    int TAT_METHOD_FORMAL_PARAMETER = 0x16;

    /** 0x17 */
    int TAT_THROWS = 0x17;

    /** 0x40 */
    int TAT_LOCAL_VARIABLE = 0x40;

    /** 0x41 */
    int TAT_RESOURCE_VARIABLE = 0x41;

    /** 0x42 */
    int TAT_EXCEPTION_PARAMETER = 0x42;

    /** 0x43 */
    int TAT_INSTANCEOF = 0x43;

    /** 0x44 */
    int TAT_NEW = 0x44;

    /** 0x45 */
    int TAT_CONSTRUCTOR_REFERENCE = 0x45;

    /** 0x46 */
    int TAT_METHOD_REFERENCE = 0x46;

    /** 0x47 */
    int TAT_CAST = 0x47;

    /** 0x48 */
    int TAT_CONSTRUCTOR_INVOCATION_TYPE_ARGUMENT = 0x48;

    /** 0x49 */
    int TAT_METHOD_INVOCATION_TYPE_ARGUMENT = 0x49;

    /** 0x4A */
    int TAT_CONSTRUCTOR_REFERENCE_TYPE_ARGUMENT = 0x4A;

    /** 0x4B */
    int TAT_METHOD_REFERENCE_TYPE_ARGUMENT = 0x4B;

    //stackmap verification types

    /** 0 */
    int VT_TOP = 0;

    /** 1 */
    int VT_INTEGER = 1;

    /** 2 */
    int VT_FLOAT = 2;

    /** 3 */
    int VT_DOUBLE = 3;

    /** 4 */
    int VT_LONG = 4;

    /** 5 */
    int VT_NULL = 5;

    /** 6 */
    int VT_UNINITIALIZED_THIS = 6;

    /** 7 */
    int VT_OBJECT = 7;

    /** 8 */
    int VT_UNINITIALIZED = 8;

    /** ACC_PUBLIC */
    int DEFAULT_CLASS_FLAGS = ACC_PUBLIC;

    /** 45 */
    int JAVA_1_VERSION = 45;

    /** 46 */
    int JAVA_2_VERSION = 46;

    /** 47 */
    int JAVA_3_VERSION = 47;

    /** 48 */
    int JAVA_4_VERSION = 48;

    /** 49 */
    int JAVA_5_VERSION = 49;

    /** 50 */
    int JAVA_6_VERSION = 50;

    /** 51 */
    int JAVA_7_VERSION = 51;

    /** 52 */
    int JAVA_8_VERSION = 52;

    /** 53 */
    int JAVA_9_VERSION = 53;

    /** 54 */
    int JAVA_10_VERSION = 54;

    /** 55 */
    int JAVA_11_VERSION = 55;

    /** 56 */
    int JAVA_12_VERSION = 56;

    /** 57 */
    int JAVA_13_VERSION = 57;

    /** 58 */
    int JAVA_14_VERSION = 58;

    /** 59 */
    int JAVA_15_VERSION = 59;

    /** 60 */
    int JAVA_16_VERSION = 60;

    /** 61 */
    int JAVA_17_VERSION = 61;

    /** 62 */
    int JAVA_18_VERSION = 62;

    /** 63 */
    int JAVA_19_VERSION = 63;

    /** 64 */
    int JAVA_20_VERSION = 64;

    /** 65 */
    int JAVA_21_VERSION = 65;

    /** 66 */
    int JAVA_22_VERSION = 66;

    /**
     * A minor version number indicating a class uses preview features
     * of a Java SE version since 12, for major versions {@value
     * #JAVA_12_VERSION} and above.
     */
    int PREVIEW_MINOR_VERSION = 65535;

    /**
     * {@return the latest major Java version}
     */
    static int latestMajorVersion() {
        return JAVA_22_VERSION;
    }

    /**
     * {@return the latest minor Java version}
     */
    static int latestMinorVersion() {
        return 0;
    }

}<|MERGE_RESOLUTION|>--- conflicted
+++ resolved
@@ -1068,11 +1068,8 @@
     /** 0x0020 */
     int ACC_SUPER = 0x0020;
     int ACC_IDENTITY = 0x0020;
-<<<<<<< HEAD
-=======
 
     /** 0x0400 */
->>>>>>> 16fa7709
     int ACC_ABSTRACT = 0x0400;
 
     /** 0x0040 */
