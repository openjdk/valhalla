--- conflicted
+++ resolved
@@ -935,7 +935,6 @@
         }
     }
 
-<<<<<<< HEAD
     public static final class BoundPreloadAttribute extends BoundAttribute<PreloadAttribute>
             implements PreloadAttribute {
         private List<ClassEntry> preloads = null;
@@ -953,10 +952,7 @@
         }
     }
 
-    public static abstract sealed class BoundCodeAttribute
-=======
     public abstract static sealed class BoundCodeAttribute
->>>>>>> 1fb9e3d6
             extends BoundAttribute<CodeAttribute>
             implements CodeAttribute
             permits CodeImpl {
