/*
 * Copyright (c) 2022, 2024, Oracle and/or its affiliates. All rights reserved.
 * DO NOT ALTER OR REMOVE COPYRIGHT NOTICES OR THIS FILE HEADER.
 *
 * This code is free software; you can redistribute it and/or modify it
 * under the terms of the GNU General Public License version 2 only, as
 * published by the Free Software Foundation.  Oracle designates this
 * particular file as subject to the "Classpath" exception as provided
 * by Oracle in the LICENSE file that accompanied this code.
 *
 * This code is distributed in the hope that it will be useful, but WITHOUT
 * ANY WARRANTY; without even the implied warranty of MERCHANTABILITY or
 * FITNESS FOR A PARTICULAR PURPOSE.  See the GNU General Public License
 * version 2 for more details (a copy is included in the LICENSE file that
 * accompanied this code).
 *
 * You should have received a copy of the GNU General Public License version
 * 2 along with this work; if not, write to the Free Software Foundation,
 * Inc., 51 Franklin St, Fifth Floor, Boston, MA 02110-1301 USA.
 *
 * Please contact Oracle, 500 Oracle Parkway, Redwood Shores, CA 94065 USA
 * or visit www.oracle.com if you need additional information or have any
 * questions.
 */

package jdk.internal.classfile.impl;

import java.lang.classfile.*;
import java.lang.classfile.attribute.*;
import java.lang.classfile.constantpool.ClassEntry;
import java.lang.classfile.constantpool.ConstantPool;
import java.lang.classfile.constantpool.ConstantValueEntry;
import java.lang.classfile.constantpool.LoadableConstantEntry;
import java.lang.classfile.constantpool.ModuleEntry;
import java.lang.classfile.constantpool.NameAndTypeEntry;
import java.lang.classfile.constantpool.PackageEntry;
import java.lang.classfile.constantpool.PoolEntry;
import java.lang.classfile.constantpool.Utf8Entry;
import java.util.ArrayList;
import java.util.Collections;
import java.util.List;
import java.util.Objects;
import java.util.Optional;
import java.util.function.Function;

import jdk.internal.access.SharedSecrets;

import static java.lang.classfile.Attributes.*;

public abstract sealed class BoundAttribute<T extends Attribute<T>>
        extends AbstractElement
        implements Attribute<T>, Util.Writable {

    static final int NAME_AND_LENGTH_PREFIX = 6;
    private final AttributeMapper<T> mapper;
    final ClassReaderImpl classReader;
    final int payloadStart;

    BoundAttribute(ClassReader classReader, AttributeMapper<T> mapper, int payloadStart) {
        this.mapper = mapper;
        this.classReader = (ClassReaderImpl)classReader;
        this.payloadStart = payloadStart;
    }

    public int payloadLen() {
        return classReader.readInt(payloadStart - 4);
    }

    @Override
    public String attributeName() {
        return mapper.name();
    }

    @Override
    public AttributeMapper<T> attributeMapper() {
        return mapper;
    }

    public byte[] contents() {
        return classReader.readBytes(payloadStart, payloadLen());
    }

    @Override
    public void writeTo(DirectClassBuilder builder) {
        builder.writeAttribute(this);
    }

    @Override
    public void writeTo(DirectCodeBuilder builder) {
        builder.writeAttribute(this);
    }

    @Override
    public void writeTo(DirectMethodBuilder builder) {
        builder.writeAttribute(this);
    }

    @Override
    public void writeTo(DirectFieldBuilder builder) {
        builder.writeAttribute(this);
    }

    @Override
    @SuppressWarnings("unchecked")
    public void writeTo(BufWriterImpl buf) {
        if (!buf.canWriteDirect(classReader))
            attributeMapper().writeAttribute(buf, (T) this);
        else
            classReader.copyBytesTo(buf, payloadStart - NAME_AND_LENGTH_PREFIX, payloadLen() + NAME_AND_LENGTH_PREFIX);
    }

    public ConstantPool constantPool() {
        return classReader;
    }

    @Override
    public String toString() {
        return String.format("Attribute[name=%s]", mapper.name());
    }

    <E extends PoolEntry> List<E> readEntryList(int p, Class<E> type) {
        int cnt = classReader.readU2(p);
        p += 2;
        var entries = new Object[cnt];
        int end = p + (cnt * 2);
        for (int i = 0; p < end; i++, p += 2) {
            entries[i] = classReader.readEntry(p, type);
        }
        return SharedSecrets.getJavaUtilCollectionAccess().listFromTrustedArray(entries);
    }

    public static List<Attribute<?>> readAttributes(AttributedElement enclosing, ClassReader reader, int pos,
                                                                  Function<Utf8Entry, AttributeMapper<?>> customAttributes) {
        int size = reader.readU2(pos);
        var filled = new ArrayList<Attribute<?>>(size);
        int p = pos + 2;
        int cfLen = reader.classfileLength();
        for (int i = 0; i < size; ++i) {
            Utf8Entry name = reader.readEntry(p, Utf8Entry.class);
            int len = reader.readInt(p + 2);
            p += 6;
            if (len < 0 || len > cfLen - p) {
                throw new IllegalArgumentException("attribute " + name.stringValue() + " too big to handle");
            }

            var mapper = standardAttribute(name);
            if (mapper == null) {
                mapper = customAttributes.apply(name);
            }
            if (mapper != null) {
                filled.add((Attribute<?>) Objects.requireNonNull(mapper.readAttribute(enclosing, reader, p)));
            } else {
                AttributeMapper<UnknownAttribute> fakeMapper = new AttributeMapper<>() {
                    @Override
                    public String name() {
                        return name.stringValue();
                    }

                    @Override
                    public UnknownAttribute readAttribute(AttributedElement enclosing, ClassReader cf, int pos) {
                        // Will never get called
                        throw new UnsupportedOperationException();
                    }

                    @Override
                    public void writeAttribute(BufWriter buf, UnknownAttribute attr) {
                        buf.writeIndex(name);
                        var cont = attr.contents();
                        buf.writeInt(cont.length);
                        buf.writeBytes(cont);
                    }

                    @Override
                    public boolean allowMultiple() {
                        return true;
                    }

                    @Override
                    public AttributeMapper.AttributeStability stability() {
                        return AttributeStability.UNKNOWN;
                    }
                };
                filled.add(new BoundUnknownAttribute(reader, fakeMapper, p));
            }
            p += len;
        }
        return Collections.unmodifiableList(filled);
    }

    public static final class BoundUnknownAttribute extends BoundAttribute<UnknownAttribute>
            implements UnknownAttribute {
        public BoundUnknownAttribute(ClassReader cf, AttributeMapper<UnknownAttribute> mapper, int pos) {
            super(cf, mapper, pos);
        }
    }

    public static final class BoundStackMapTableAttribute
            extends BoundAttribute<StackMapTableAttribute>
            implements StackMapTableAttribute {
        final MethodModel method;
        final LabelContext ctx;
        List<StackMapFrameInfo> entries = null;

        public BoundStackMapTableAttribute(CodeImpl code, ClassReader cf, AttributeMapper<StackMapTableAttribute> mapper, int pos) {
            super(cf, mapper, pos);
            method = code.parent().orElseThrow();
            ctx = code;
        }

        @Override
        public List<StackMapFrameInfo> entries() {
            if (entries == null) {
                entries = new StackMapDecoder(classReader, payloadStart, ctx, StackMapDecoder.initFrameLocals(method)).entries();
            }
            return entries;
        }
    }

    public static final class BoundSyntheticAttribute extends BoundAttribute<SyntheticAttribute>
            implements SyntheticAttribute {
        public BoundSyntheticAttribute(ClassReader cf, AttributeMapper<SyntheticAttribute> mapper, int pos) {
            super(cf, mapper, pos);
        }
    }

    public static final class BoundLineNumberTableAttribute
            extends BoundAttribute<LineNumberTableAttribute>
            implements LineNumberTableAttribute {
        private List<LineNumberInfo> lineNumbers = null;

        public BoundLineNumberTableAttribute(ClassReader cf, AttributeMapper<LineNumberTableAttribute> mapper, int pos) {
            super(cf, mapper, pos);
        }

        @Override
        public List<LineNumberInfo> lineNumbers() {
            if (lineNumbers == null) {
                int nLn = classReader.readU2(payloadStart);
                LineNumberInfo[] elements = new LineNumberInfo[nLn];
                int p = payloadStart + 2;
                int pEnd = p + (nLn * 4);
                for (int i = 0; p < pEnd; p += 4, i++) {
                    int startPc = classReader.readU2(p);
                    int lineNumber = classReader.readU2(p + 2);
                    elements[i] = LineNumberInfo.of(startPc, lineNumber);
                }
                lineNumbers = List.of(elements);
            }
            return lineNumbers;
        }
    }

    public static final class BoundCharacterRangeTableAttribute extends BoundAttribute<CharacterRangeTableAttribute> implements CharacterRangeTableAttribute {
        private List<CharacterRangeInfo> characterRangeTable = null;

        public BoundCharacterRangeTableAttribute(ClassReader cf, AttributeMapper<CharacterRangeTableAttribute> mapper, int pos) {
            super(cf, mapper, pos);
        }

        @Override
        public List<CharacterRangeInfo> characterRangeTable() {
            if (characterRangeTable == null) {
                int nLn = classReader.readU2(payloadStart);
                CharacterRangeInfo[] elements = new CharacterRangeInfo[nLn];
                int p = payloadStart + 2;
                int pEnd = p + (nLn * 14);
                for (int i = 0; p < pEnd; p += 14, i++) {
                    int startPc = classReader.readU2(p);
                    int endPc = classReader.readU2(p + 2);
                    int characterRangeStart = classReader.readInt(p + 4);
                    int characterRangeEnd = classReader.readInt(p + 8);
                    int flags = classReader.readU2(p + 12);
                    elements[i] = CharacterRangeInfo.of(startPc, endPc, characterRangeStart, characterRangeEnd, flags);
                }
                characterRangeTable = List.of(elements);
            }
            return characterRangeTable;
        }
    }

    public static final class BoundLocalVariableTableAttribute
            extends BoundAttribute<LocalVariableTableAttribute>
            implements LocalVariableTableAttribute {
        private final CodeImpl codeAttribute;
        private List<LocalVariableInfo> localVars = null;

        public BoundLocalVariableTableAttribute(AttributedElement enclosing, ClassReader cf, AttributeMapper<LocalVariableTableAttribute> mapper, int pos) {
            super(cf, mapper, pos);
            if (enclosing instanceof CodeImpl ci) {
                this.codeAttribute = ci;
            } else {
                throw new IllegalArgumentException("Invalid LocalVariableTable attribute location");
            }
        }

        @Override
        public List<LocalVariableInfo> localVariables() {
            if (localVars == null) {
                int cnt = classReader.readU2(payloadStart);
                BoundLocalVariable[] elements = new BoundLocalVariable[cnt];
                int p = payloadStart + 2;
                int pEnd = p + (cnt * 10);
                for (int i = 0; p < pEnd; p += 10, i++) {
                    elements[i] = new BoundLocalVariable(codeAttribute, p);
                }
                localVars = List.of(elements);
            }
            return localVars;
        }
    }

    public static final class BoundLocalVariableTypeTableAttribute
            extends BoundAttribute<LocalVariableTypeTableAttribute>
            implements LocalVariableTypeTableAttribute {
        private final CodeImpl codeAttribute;
        private List<LocalVariableTypeInfo> localVars = null;

        public BoundLocalVariableTypeTableAttribute(AttributedElement enclosing, ClassReader cf, AttributeMapper<LocalVariableTypeTableAttribute> mapper, int pos) {
            super(cf, mapper, pos);
            if (enclosing instanceof CodeImpl ci) {
                this.codeAttribute = ci;
            } else {
                throw new IllegalArgumentException("Invalid LocalVariableTypeTable attribute location");
            }
        }

        @Override
        public List<LocalVariableTypeInfo> localVariableTypes() {
            if (localVars == null) {
                final int cnt = classReader.readU2(payloadStart);
                BoundLocalVariableType[] elements = new BoundLocalVariableType[cnt];
                int p = payloadStart + 2;
                int pEnd = p + (cnt * 10);
                for (int i = 0; p < pEnd; p += 10, i++) {
                    elements[i] = new BoundLocalVariableType(codeAttribute, p);
                }
                localVars = List.of(elements);
            }
            return localVars;
        }
    }

    public static final class BoundMethodParametersAttribute extends BoundAttribute<MethodParametersAttribute>
            implements MethodParametersAttribute {
        private List<MethodParameterInfo> parameters = null;

        public BoundMethodParametersAttribute(ClassReader cf, AttributeMapper<MethodParametersAttribute> mapper, int pos) {
            super(cf, mapper, pos);
        }

        @Override
        public List<MethodParameterInfo> parameters() {
            if (parameters == null) {
                final int cnt = classReader.readU1(payloadStart);
                MethodParameterInfo[] elements = new MethodParameterInfo[cnt];
                int p = payloadStart + 1;
                int pEnd = p + (cnt * 4);
                for (int i = 0; p < pEnd; p += 4, i++) {
                    Utf8Entry name = classReader.readEntryOrNull(p, Utf8Entry.class);
                    int accessFlags = classReader.readU2(p + 2);
                    elements[i] = MethodParameterInfo.of(Optional.ofNullable(name), accessFlags);
                }
                parameters = List.of(elements);
            }
            return parameters;
        }
    }

    public static final class BoundModuleHashesAttribute extends BoundAttribute<ModuleHashesAttribute>
            implements ModuleHashesAttribute {
        private List<ModuleHashInfo> hashes = null;

        public BoundModuleHashesAttribute(ClassReader cf, AttributeMapper<ModuleHashesAttribute> mapper, int pos) {
            super(cf, mapper, pos);
        }

        @Override
        public Utf8Entry algorithm() {
            return classReader.readEntry(payloadStart, Utf8Entry.class);
        }

        @Override
        public List<ModuleHashInfo> hashes() {
            if (hashes == null) {
                final int cnt = classReader.readU2(payloadStart + 2);
                ModuleHashInfo[] elements = new ModuleHashInfo[cnt];
                int p = payloadStart + 4;
                //System.err.printf("%5d: ModuleHashesAttr alg = %s, cnt = %d%n", pos, algorithm(), cnt);
                for (int i = 0; i < cnt; ++i) {
                    ModuleEntry module = classReader.readEntry(p, ModuleEntry.class);
                    int hashLength = classReader.readU2(p + 2);
                    //System.err.printf("%5d:     [%d] module = %s, hashLength = %d%n", p, i, module, hashLength);
                    p += 4;
                    elements[i] = ModuleHashInfo.of(module, classReader.readBytes(p, hashLength));
                    p += hashLength;
                }
                hashes = List.of(elements);
            }
            return hashes;
        }
    }

    public static final class BoundRecordAttribute extends BoundAttribute<RecordAttribute>
            implements RecordAttribute {
        private List<RecordComponentInfo> components = null;

        public BoundRecordAttribute(ClassReader cf, AttributeMapper<RecordAttribute> mapper, int pos) {
            super(cf, mapper, pos);
        }

        @Override
        public List<RecordComponentInfo> components() {
            if (components == null) {
                final int cnt = classReader.readU2(payloadStart);
                RecordComponentInfo[] elements = new RecordComponentInfo[cnt];
                int p = payloadStart + 2;
                for (int i = 0; i < cnt; i++) {
                    elements[i] = new BoundRecordComponentInfo(classReader, p);
                    p = classReader.skipAttributeHolder(p + 4);
                }
                components = List.of(elements);
            }
            return components;
        }
    }

    public static final class BoundDeprecatedAttribute extends BoundAttribute<DeprecatedAttribute>
            implements DeprecatedAttribute {
        public BoundDeprecatedAttribute(ClassReader cf, AttributeMapper<DeprecatedAttribute> mapper, int pos) {
            super(cf, mapper, pos);
        }
    }

    public static final class BoundSignatureAttribute extends BoundAttribute<SignatureAttribute>
            implements SignatureAttribute {
        public BoundSignatureAttribute(ClassReader cf, AttributeMapper<SignatureAttribute> mapper, int pos) {
            super(cf, mapper, pos);
        }

        @Override
        public Utf8Entry signature() {
            return classReader.readEntry(payloadStart, Utf8Entry.class);
        }
    }

    public static final class BoundSourceFileAttribute extends BoundAttribute<SourceFileAttribute>
            implements SourceFileAttribute {
        public BoundSourceFileAttribute(ClassReader cf, AttributeMapper<SourceFileAttribute> mapper, int pos) {
            super(cf, mapper, pos);
        }

        @Override
        public Utf8Entry sourceFile() {
            return classReader.readEntry(payloadStart, Utf8Entry.class);
        }

    }

    public static final class BoundModuleMainClassAttribute extends BoundAttribute<ModuleMainClassAttribute> implements ModuleMainClassAttribute {
        public BoundModuleMainClassAttribute(ClassReader cf, AttributeMapper<ModuleMainClassAttribute> mapper, int pos) {
            super(cf, mapper, pos);
        }

        @Override
        public ClassEntry mainClass() {
            return classReader.readEntry(payloadStart, ClassEntry.class);
        }
    }

    public static final class BoundNestHostAttribute extends BoundAttribute<NestHostAttribute>
            implements NestHostAttribute {
        public BoundNestHostAttribute(ClassReader cf, AttributeMapper<NestHostAttribute> mapper, int pos) {
            super(cf, mapper, pos);
        }

        @Override
        public ClassEntry nestHost() {
            return classReader.readEntry(payloadStart, ClassEntry.class);
        }
    }

    public static final class BoundSourceDebugExtensionAttribute extends BoundAttribute<SourceDebugExtensionAttribute>
            implements SourceDebugExtensionAttribute {
        public BoundSourceDebugExtensionAttribute(ClassReader cf, AttributeMapper<SourceDebugExtensionAttribute> mapper, int pos) {
            super(cf, mapper, pos);
        }
    }

    public static final class BoundConstantValueAttribute extends BoundAttribute<ConstantValueAttribute>
            implements ConstantValueAttribute {
        public BoundConstantValueAttribute(ClassReader cf, AttributeMapper<ConstantValueAttribute> mapper, int pos) {
            super(cf, mapper, pos);
        }

        @Override
        public ConstantValueEntry constant() {
            return classReader.readEntry(payloadStart, ConstantValueEntry.class);
        }

    }

    public static final class BoundModuleTargetAttribute extends BoundAttribute<ModuleTargetAttribute>
            implements ModuleTargetAttribute {
        public BoundModuleTargetAttribute(ClassReader cf, AttributeMapper<ModuleTargetAttribute> mapper, int pos) {
            super(cf, mapper, pos);
        }

        @Override
        public Utf8Entry targetPlatform() {
            return classReader.readEntry(payloadStart, Utf8Entry.class);
        }
    }

    public static final class BoundCompilationIDAttribute extends BoundAttribute<CompilationIDAttribute>
            implements CompilationIDAttribute {
        public BoundCompilationIDAttribute(ClassReader cf, AttributeMapper<CompilationIDAttribute> mapper, int pos) {
            super(cf, mapper, pos);
        }

        @Override
        public Utf8Entry compilationId() {
            return classReader.readEntry(payloadStart, Utf8Entry.class);
        }
    }

    public static final class BoundSourceIDAttribute extends BoundAttribute<SourceIDAttribute>
            implements SourceIDAttribute {
        public BoundSourceIDAttribute(ClassReader cf, AttributeMapper<SourceIDAttribute> mapper, int pos) {
            super(cf, mapper, pos);
        }

        @Override
        public Utf8Entry sourceId() {
            return classReader.readEntry(payloadStart, Utf8Entry.class);
        }
    }

    public static final class BoundModuleResolutionAttribute extends BoundAttribute<ModuleResolutionAttribute>
            implements ModuleResolutionAttribute {
        public BoundModuleResolutionAttribute(ClassReader cf, AttributeMapper<ModuleResolutionAttribute> mapper, int pos) {
            super(cf, mapper, pos);
        }

        @Override
        public int resolutionFlags() {
            return classReader.readU2(payloadStart);
        }
    }

    public static final class BoundExceptionsAttribute extends BoundAttribute<ExceptionsAttribute>
            implements ExceptionsAttribute {
        private List<ClassEntry> exceptions = null;

        public BoundExceptionsAttribute(ClassReader cf, AttributeMapper<ExceptionsAttribute> mapper, int pos) {
            super(cf, mapper, pos);
        }

        @Override
        public List<ClassEntry> exceptions() {
            if (exceptions == null) {
                exceptions = readEntryList(payloadStart, ClassEntry.class);
            }
            return exceptions;
        }
    }

    public static final class BoundModuleAttribute extends BoundAttribute<ModuleAttribute>
            implements ModuleAttribute {
        private List<ModuleRequireInfo> requires = null;
        private List<ModuleExportInfo> exports = null;
        private List<ModuleOpenInfo> opens = null;
        private List<ClassEntry> uses = null;
        private List<ModuleProvideInfo> provides = null;

        public BoundModuleAttribute(ClassReader cf, AttributeMapper<ModuleAttribute> mapper, int pos) {
            super(cf, mapper, pos);
        }

        @Override
        public ModuleEntry moduleName() {
            return classReader.readEntry(payloadStart, ModuleEntry.class);
        }

        @Override
        public int moduleFlagsMask() {
            return classReader.readU2(payloadStart + 2);
        }

        @Override
        public Optional<Utf8Entry> moduleVersion() {
            return Optional.ofNullable(classReader.readEntryOrNull(payloadStart + 4, Utf8Entry.class));
        }

        @Override
        public List<ModuleRequireInfo> requires() {
            if (requires == null) {
                structure();
            }
            return requires;
        }

        @Override
        public List<ModuleExportInfo> exports() {
            if (exports == null) {
                structure();
            }
            return exports;
        }

        @Override
        public List<ModuleOpenInfo> opens() {
            if (opens == null) {
                structure();
            }
            return opens;
        }

        @Override
        public List<ClassEntry> uses() {
            if (uses == null) {
                structure();
            }
            return uses;
        }

        @Override
        public List<ModuleProvideInfo> provides() {
            if (provides == null) {
                structure();
            }
            return provides;
        }

        private void structure() {
            int p = payloadStart + 8;

            {
                int cnt = classReader.readU2(payloadStart + 6);
                ModuleRequireInfo[] elements = new ModuleRequireInfo[cnt];
                int end = p + (cnt * 6);
                for (int i = 0; p < end; p += 6, i++) {
                    elements[i] = ModuleRequireInfo.of(classReader.readEntry(p, ModuleEntry.class),
                            classReader.readU2(p + 2),
                            classReader.readEntryOrNull(p + 4, Utf8Entry.class));
                }
                requires = List.of(elements);
            }

            {
                int cnt = classReader.readU2(p);
                p += 2;
                ModuleExportInfo[] elements = new ModuleExportInfo[cnt];
                for (int i = 0; i < cnt; i++) {
                    PackageEntry pe = classReader.readEntry(p, PackageEntry.class);
                    int exportFlags = classReader.readU2(p + 2);
                    p += 4;
                    List<ModuleEntry> exportsTo = readEntryList(p, ModuleEntry.class);
                    p += 2 + exportsTo.size() * 2;
                    elements[i] = ModuleExportInfo.of(pe, exportFlags, exportsTo);
                }
                exports = List.of(elements);
            }

            {
                int cnt = classReader.readU2(p);
                p += 2;
                ModuleOpenInfo[] elements = new ModuleOpenInfo[cnt];
                for (int i = 0; i < cnt; i++) {
                    PackageEntry po = classReader.readEntry(p, PackageEntry.class);
                    int opensFlags = classReader.readU2(p + 2);
                    p += 4;
                    List<ModuleEntry> opensTo = readEntryList(p, ModuleEntry.class);
                    p += 2 + opensTo.size() * 2;
                    elements[i] = ModuleOpenInfo.of(po, opensFlags, opensTo);
                }
                opens = List.of(elements);
            }

            {
                uses = readEntryList(p, ClassEntry.class);
                p += 2 + uses.size() * 2;
                int cnt = classReader.readU2(p);
                p += 2;
                ModuleProvideInfo[] elements = new ModuleProvideInfo[cnt];
                provides = new ArrayList<>(cnt);
                for (int i = 0; i < cnt; i++) {
                    ClassEntry c = classReader.readEntry(p, ClassEntry.class);
                    p += 2;
                    List<ClassEntry> providesWith = readEntryList(p, ClassEntry.class);
                    p += 2 + providesWith.size() * 2;
                    elements[i] = ModuleProvideInfo.of(c, providesWith);
                }
                provides = List.of(elements);
            }
        }
    }

    public static final class BoundModulePackagesAttribute extends BoundAttribute<ModulePackagesAttribute>
            implements ModulePackagesAttribute {
        private List<PackageEntry> packages = null;

        public BoundModulePackagesAttribute(ClassReader cf, AttributeMapper<ModulePackagesAttribute> mapper, int pos) {
            super(cf, mapper, pos);
        }

        @Override
        public List<PackageEntry> packages() {
            if (packages == null) {
                packages = readEntryList(payloadStart, PackageEntry.class);
            }
            return packages;
        }
    }

    public static final class BoundNestMembersAttribute extends BoundAttribute<NestMembersAttribute>
            implements NestMembersAttribute {

        private List<ClassEntry> members = null;

        public BoundNestMembersAttribute(ClassReader cf, AttributeMapper<NestMembersAttribute> mapper, int pos) {
            super(cf, mapper, pos);
        }

        @Override
        public List<ClassEntry> nestMembers() {
            if (members == null) {
                members = readEntryList(payloadStart, ClassEntry.class);
            }
            return members;
        }
    }

    public static final class BoundBootstrapMethodsAttribute extends BoundAttribute<BootstrapMethodsAttribute>
            implements BootstrapMethodsAttribute {

        private List<BootstrapMethodEntry> bootstraps = null;
        private final int size;

        public BoundBootstrapMethodsAttribute(ClassReader reader, AttributeMapper<BootstrapMethodsAttribute> mapper, int pos) {
            super(reader, mapper, pos);
            size = classReader.readU2(pos);
        }

        @Override
        public int bootstrapMethodsSize() {
            return size;
        }

        @Override
        public List<BootstrapMethodEntry> bootstrapMethods() {
            if (bootstraps == null) {
                BootstrapMethodEntry[] bs = new BootstrapMethodEntry[size];
                int p = payloadStart + 2;
                for (int i = 0; i < size; ++i) {
                    final var handle = classReader.readEntry(p, AbstractPoolEntry.MethodHandleEntryImpl.class);
                    final List<LoadableConstantEntry> args = readEntryList(p + 2, LoadableConstantEntry.class);
                    p += 4 + args.size() * 2;
                    int hash = BootstrapMethodEntryImpl.computeHashCode(handle, args);
                    bs[i] = new BootstrapMethodEntryImpl(classReader, i, hash, handle, args);
                }
                bootstraps = List.of(bs);
            }
            return bootstraps;
        }
    }

    public static final class BoundInnerClassesAttribute extends BoundAttribute<InnerClassesAttribute>
            implements InnerClassesAttribute {
        private List<InnerClassInfo> classes;

        public BoundInnerClassesAttribute(ClassReader cf, AttributeMapper<InnerClassesAttribute> mapper, int pos) {
            super(cf, mapper, pos);
        }

        @Override
        public List<InnerClassInfo> classes() {
            if (classes == null) {
                final int cnt = classReader.readU2(payloadStart);
                int p = payloadStart + 2;
                InnerClassInfo[] elements = new InnerClassInfo[cnt];
                for (int i = 0; i < cnt; i++) {
                    ClassEntry innerClass = classReader.readEntry(p, ClassEntry.class);
                    var outerClass = classReader.readEntryOrNull(p + 2, ClassEntry.class);
                    var innerName = classReader.readEntryOrNull(p + 4, Utf8Entry.class);
                    int flags = classReader.readU2(p + 6);
                    p += 8;
                    elements[i] = InnerClassInfo.of(innerClass, Optional.ofNullable(outerClass), Optional.ofNullable(innerName), flags);
                }
                classes = List.of(elements);
            }
            return classes;
        }
    }

    public static final class BoundEnclosingMethodAttribute extends BoundAttribute<EnclosingMethodAttribute>
            implements EnclosingMethodAttribute {
        public BoundEnclosingMethodAttribute(ClassReader cf, AttributeMapper<EnclosingMethodAttribute> mapper, int pos) {
            super(cf, mapper, pos);
        }

        @Override
        public ClassEntry enclosingClass() {
            return classReader.readEntry(payloadStart, ClassEntry.class);
        }

        @Override
        public Optional<NameAndTypeEntry> enclosingMethod() {
            return Optional.ofNullable(classReader.readEntryOrNull(payloadStart + 2, NameAndTypeEntry.class));
        }
    }

    public static final class BoundAnnotationDefaultAttr
            extends BoundAttribute<AnnotationDefaultAttribute>
            implements AnnotationDefaultAttribute {
        private AnnotationValue annotationValue;

        public BoundAnnotationDefaultAttr(ClassReader cf, AttributeMapper<AnnotationDefaultAttribute> mapper, int pos) {
            super(cf, mapper, pos);
        }

        @Override
        public AnnotationValue defaultValue() {
            if (annotationValue == null)
                annotationValue = AnnotationReader.readElementValue(classReader, payloadStart);
            return annotationValue;
        }
    }

    public static final class BoundRuntimeVisibleTypeAnnotationsAttribute extends BoundAttribute<RuntimeVisibleTypeAnnotationsAttribute>
            implements RuntimeVisibleTypeAnnotationsAttribute {

        private final LabelContext labelContext;

        public BoundRuntimeVisibleTypeAnnotationsAttribute(AttributedElement enclosing, ClassReader cf, AttributeMapper<RuntimeVisibleTypeAnnotationsAttribute> mapper, int pos) {
            super(cf, mapper, pos);
            this.labelContext = (enclosing instanceof LabelContext lc) ? lc : null;
        }

        @Override
        public List<TypeAnnotation> annotations() {
            return AnnotationReader.readTypeAnnotations(classReader, payloadStart, labelContext);
        }
    }

    public static final class BoundRuntimeInvisibleTypeAnnotationsAttribute
            extends BoundAttribute<RuntimeInvisibleTypeAnnotationsAttribute>
            implements RuntimeInvisibleTypeAnnotationsAttribute {
        public BoundRuntimeInvisibleTypeAnnotationsAttribute(AttributedElement enclosing, ClassReader cf, AttributeMapper<RuntimeInvisibleTypeAnnotationsAttribute> mapper, int pos) {
            super(cf, mapper, pos);
            this.labelContext = (enclosing instanceof LabelContext lc) ? lc : null;
        }

        private final LabelContext labelContext;

        @Override
        public List<TypeAnnotation> annotations() {
            return AnnotationReader.readTypeAnnotations(classReader, payloadStart, labelContext);
        }
    }

    public static final class BoundRuntimeVisibleParameterAnnotationsAttribute
            extends BoundAttribute<RuntimeVisibleParameterAnnotationsAttribute>
            implements RuntimeVisibleParameterAnnotationsAttribute {

        public BoundRuntimeVisibleParameterAnnotationsAttribute(ClassReader cf, AttributeMapper<RuntimeVisibleParameterAnnotationsAttribute> mapper, int pos) {
            super(cf, mapper, pos);
        }

        @Override
        public List<List<Annotation>> parameterAnnotations() {
            return AnnotationReader.readParameterAnnotations(classReader, payloadStart);
        }
    }

    public static final class BoundRuntimeInvisibleParameterAnnotationsAttribute
            extends BoundAttribute<RuntimeInvisibleParameterAnnotationsAttribute>
            implements RuntimeInvisibleParameterAnnotationsAttribute {

        public BoundRuntimeInvisibleParameterAnnotationsAttribute(ClassReader cf, AttributeMapper<RuntimeInvisibleParameterAnnotationsAttribute> mapper, int pos) {
            super(cf, mapper, pos);
        }

        @Override
        public List<List<Annotation>> parameterAnnotations() {
            return AnnotationReader.readParameterAnnotations(classReader, payloadStart);
        }
    }

    public static final class BoundRuntimeInvisibleAnnotationsAttribute
            extends BoundAttribute<RuntimeInvisibleAnnotationsAttribute>
            implements RuntimeInvisibleAnnotationsAttribute {
        private List<Annotation> inflated;

        public BoundRuntimeInvisibleAnnotationsAttribute(ClassReader cf,
                                                         int payloadStart) {
            super(cf, Attributes.runtimeInvisibleAnnotations(), payloadStart);
        }

        @Override
        public List<Annotation> annotations() {
            if (inflated == null)
                inflated = AnnotationReader.readAnnotations(classReader, payloadStart);
            return inflated;
        }
    }

    public static final class BoundRuntimeVisibleAnnotationsAttribute
            extends BoundAttribute<RuntimeVisibleAnnotationsAttribute>
            implements RuntimeVisibleAnnotationsAttribute {
        private List<Annotation> inflated;

        public BoundRuntimeVisibleAnnotationsAttribute(ClassReader cf,
                                                       int payloadStart) {
            super(cf, Attributes.runtimeVisibleAnnotations(), payloadStart);
        }

        @Override
        public List<Annotation> annotations() {
            if (inflated == null)
                inflated = AnnotationReader.readAnnotations(classReader, payloadStart);
            return inflated;
        }
    }

    public static final class BoundPermittedSubclassesAttribute extends BoundAttribute<PermittedSubclassesAttribute>
            implements PermittedSubclassesAttribute {
        private List<ClassEntry> permittedSubclasses = null;

        public BoundPermittedSubclassesAttribute(ClassReader cf, AttributeMapper<PermittedSubclassesAttribute> mapper, int pos) {
            super(cf, mapper, pos);
        }

        @Override
        public List<ClassEntry> permittedSubclasses() {
            if (permittedSubclasses == null) {
                permittedSubclasses = readEntryList(payloadStart, ClassEntry.class);
            }
            return permittedSubclasses;
        }
    }

    public static final class BoundLoadableDescriptorsAttribute extends BoundAttribute<LoadableDescriptorsAttribute>
            implements LoadableDescriptorsAttribute {
        private List<Utf8Entry> loadableDescriptors = null;

        public BoundLoadableDescriptorsAttribute(ClassReader cf, AttributeMapper<LoadableDescriptorsAttribute> mapper, int pos) {
            super(cf, mapper, pos);
        }

        @Override
        public List<Utf8Entry> loadableDescriptors() {
            if (loadableDescriptors == null) {
                loadableDescriptors = readEntryList(payloadStart);
            }
            return loadableDescriptors;
        }
    }

    public abstract static sealed class BoundCodeAttribute
            extends BoundAttribute<CodeAttribute>
            implements CodeAttribute
            permits CodeImpl {
        protected final int codeStart;
        protected final int codeLength;
        protected final int codeEnd;
        protected final int attributePos;
        protected final int exceptionHandlerPos;
        protected final int exceptionHandlerCnt;
        protected final MethodModel enclosingMethod;

        public BoundCodeAttribute(AttributedElement enclosing,
                                  ClassReader reader,
                                  AttributeMapper<CodeAttribute> mapper,
                                  int payloadStart) {
            super(reader, mapper, payloadStart);
            this.codeLength = classReader.readInt(payloadStart + 4);
            this.enclosingMethod = (MethodModel) enclosing;
            this.codeStart = payloadStart + 8;
            this.codeEnd = codeStart + codeLength;
            this.exceptionHandlerPos = codeEnd;
            this.exceptionHandlerCnt = classReader.readU2(exceptionHandlerPos);
            this.attributePos = exceptionHandlerPos + 2 + exceptionHandlerCnt * 8;
        }

        // CodeAttribute

        @Override
        public int maxStack() {
            return classReader.readU2(payloadStart);
        }

        @Override
        public int maxLocals() {
            return classReader.readU2(payloadStart + 2);
        }

        @Override
        public int codeLength() {
            return codeLength;
        }

        @Override
        public byte[] codeArray() {
            return classReader.readBytes(payloadStart + 8, codeLength());
        }
    }

    /**
     * {@return the attribute mapper for a standard attribute}
     *
     * @param name the name of the attribute to find
     */
    public static AttributeMapper<?> standardAttribute(Utf8Entry name) {
        // critical bootstrap path, so no lambdas nor method handles here
        return switch (name.hashCode()) {
            case 0x46699ff2 ->
                name.equalsString(NAME_ANNOTATION_DEFAULT) ? annotationDefault() : null;
            case 0x5208e184 ->
                name.equalsString(NAME_BOOTSTRAP_METHODS) ? bootstrapMethods() : null;
            case 0xcb60907a ->
                name.equalsString(NAME_CHARACTER_RANGE_TABLE) ? characterRangeTable() : null;
            case 0x4020220d ->
                name.equalsString(NAME_CODE) ? code() : null;
            case 0xc20dd1fe ->
                name.equalsString(NAME_COMPILATION_ID) ? compilationId() : null;
            case 0xcab1940d ->
                name.equalsString(NAME_CONSTANT_VALUE) ? constantValue() : null;
            case 0x558641d3 ->
                name.equalsString(NAME_DEPRECATED) ? deprecated() : null;
            case 0x51d443cd ->
                name.equalsString(NAME_ENCLOSING_METHOD) ? enclosingMethod() : null;
            case 0x687c1624 ->
                name.equalsString(NAME_EXCEPTIONS) ? exceptions() : null;
            case 0x7adb2910 ->
                name.equalsString(NAME_INNER_CLASSES) ? innerClasses() : null;
            case 0x653f0551 ->
                name.equalsString(NAME_LINE_NUMBER_TABLE) ? lineNumberTable() : null;
<<<<<<< HEAD
            case 0x4d56b212 ->
                name.equalsString(NAME_LOADABLE_DESCRIPTORS) ? loadableDescriptors() : null;
            case 0x46939abc ->
=======
            case 0x64c75927 ->
>>>>>>> e4c7850c
                name.equalsString(NAME_LOCAL_VARIABLE_TABLE) ? localVariableTable() : null;
            case 0x6697f98d ->
                name.equalsString(NAME_LOCAL_VARIABLE_TYPE_TABLE) ? localVariableTypeTable() : null;
            case 0xdbb0cdcb ->
                name.equalsString(NAME_METHOD_PARAMETERS) ? methodParameters() : null;
            case 0xc9b0928c ->
                name.equalsString(NAME_MODULE) ? module() : null;
            case 0x41cd27e8 ->
                name.equalsString(NAME_MODULE_HASHES) ? moduleHashes() : null;
            case 0x7deb0a13 ->
                name.equalsString(NAME_MODULE_MAIN_CLASS) ? moduleMainClass() : null;
            case 0x6706ff99 ->
                name.equalsString(NAME_MODULE_PACKAGES) ? modulePackages() : null;
            case 0x60272858 ->
                name.equalsString(NAME_MODULE_RESOLUTION) ? moduleResolution() : null;
            case 0x5646d73d ->
                name.equalsString(NAME_MODULE_TARGET) ? moduleTarget() : null;
            case 0x50336c40 ->
                name.equalsString(NAME_NEST_HOST) ? nestHost() : null;
            case 0x4735ab81 ->
                name.equalsString(NAME_NEST_MEMBERS) ? nestMembers() : null;
            case 0x7100d9fe ->
                name.equalsString(NAME_PERMITTED_SUBCLASSES) ? permittedSubclasses() : null;
            case 0xd1ab5871 ->
                name.equalsString(NAME_RECORD) ? record() : null;
            case 0x7588550f ->
                name.equalsString(NAME_RUNTIME_INVISIBLE_ANNOTATIONS) ? runtimeInvisibleAnnotations() : null;
            case 0xcc74da30 ->
                name.equalsString(NAME_RUNTIME_INVISIBLE_PARAMETER_ANNOTATIONS) ? runtimeInvisibleParameterAnnotations() : null;
            case 0xf67697f5 ->
                name.equalsString(NAME_RUNTIME_INVISIBLE_TYPE_ANNOTATIONS) ? runtimeInvisibleTypeAnnotations() : null;
            case 0xe0837d2a ->
                name.equalsString(NAME_RUNTIME_VISIBLE_ANNOTATIONS) ? runtimeVisibleAnnotations() : null;
            case 0xc945a075 ->
                name.equalsString(NAME_RUNTIME_VISIBLE_PARAMETER_ANNOTATIONS) ? runtimeVisibleParameterAnnotations() : null;
            case 0x611a3a90 ->
                name.equalsString(NAME_RUNTIME_VISIBLE_TYPE_ANNOTATIONS) ? runtimeVisibleTypeAnnotations() : null;
            case 0xf76fb898 ->
                name.equalsString(NAME_SIGNATURE) ? signature() : null;
            case 0x6b41b047 ->
                name.equalsString(NAME_SOURCE_DEBUG_EXTENSION) ? sourceDebugExtension() : null;
            case 0x748c2857 ->
                name.equalsString(NAME_SOURCE_FILE) ? sourceFile() : null;
            case 0x6bf13a96 ->
                name.equalsString(NAME_SOURCE_ID) ? sourceId() : null;
            case 0xfa85ee5a ->
                name.equalsString(NAME_STACK_MAP_TABLE) ? stackMapTable() : null;
            case 0xf2670725 ->
                name.equalsString(NAME_SYNTHETIC) ? synthetic() : null;
            default -> null;
        };
    }
}<|MERGE_RESOLUTION|>--- conflicted
+++ resolved
@@ -950,7 +950,7 @@
         @Override
         public List<Utf8Entry> loadableDescriptors() {
             if (loadableDescriptors == null) {
-                loadableDescriptors = readEntryList(payloadStart);
+                loadableDescriptors = readEntryList(payloadStart, Utf8Entry.class);
             }
             return loadableDescriptors;
         }
@@ -1035,13 +1035,9 @@
                 name.equalsString(NAME_INNER_CLASSES) ? innerClasses() : null;
             case 0x653f0551 ->
                 name.equalsString(NAME_LINE_NUMBER_TABLE) ? lineNumberTable() : null;
-<<<<<<< HEAD
-            case 0x4d56b212 ->
+           case 0x5f348b64 ->
                 name.equalsString(NAME_LOADABLE_DESCRIPTORS) ? loadableDescriptors() : null;
-            case 0x46939abc ->
-=======
             case 0x64c75927 ->
->>>>>>> e4c7850c
                 name.equalsString(NAME_LOCAL_VARIABLE_TABLE) ? localVariableTable() : null;
             case 0x6697f98d ->
                 name.equalsString(NAME_LOCAL_VARIABLE_TYPE_TABLE) ? localVariableTypeTable() : null;
