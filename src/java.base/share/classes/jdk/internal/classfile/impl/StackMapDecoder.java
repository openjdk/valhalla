--- conflicted
+++ resolved
@@ -390,10 +390,9 @@
             implements StackMapFrameInfo {
         public StackMapFrameImpl {
             requireNonNull(target);
-<<<<<<< HEAD
-            locals = List.copyOf(locals);
-            stack = List.copyOf(stack);
-            unsetFields = List.copyOf(unsetFields);
+            locals = Util.sanitizeU2List(locals);
+            stack = Util.sanitizeU2List(stack);
+            unsetFields = Util.sanitizeU2List(unsetFields);
 
             uninitializedThisCheck:
             if (!unsetFields.isEmpty()) {
@@ -411,10 +410,6 @@
                                  List<VerificationTypeInfo> locals,
                                  List<VerificationTypeInfo> stack) {
             this(frameType, target, locals, stack, List.of());
-=======
-            locals = Util.sanitizeU2List(locals);
-            stack = Util.sanitizeU2List(stack);
->>>>>>> ab9f70dd
         }
     }
 }