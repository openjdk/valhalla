/*
 * Copyright (c) 1996, 2022, Oracle and/or its affiliates. All rights reserved.
 * DO NOT ALTER OR REMOVE COPYRIGHT NOTICES OR THIS FILE HEADER.
 *
 * This code is free software; you can redistribute it and/or modify it
 * under the terms of the GNU General Public License version 2 only, as
 * published by the Free Software Foundation.  Oracle designates this
 * particular file as subject to the "Classpath" exception as provided
 * by Oracle in the LICENSE file that accompanied this code.
 *
 * This code is distributed in the hope that it will be useful, but WITHOUT
 * ANY WARRANTY; without even the implied warranty of MERCHANTABILITY or
 * FITNESS FOR A PARTICULAR PURPOSE.  See the GNU General Public License
 * version 2 for more details (a copy is included in the LICENSE file that
 * accompanied this code).
 *
 * You should have received a copy of the GNU General Public License version
 * 2 along with this work; if not, write to the Free Software Foundation,
 * Inc., 51 Franklin St, Fifth Floor, Boston, MA 02110-1301 USA.
 *
 * Please contact Oracle, 500 Oracle Parkway, Redwood Shores, CA 94065 USA
 * or visit www.oracle.com if you need additional information or have any
 * questions.
 */

package java.io;

import java.lang.invoke.MethodHandle;
import java.lang.invoke.MethodHandles;
import java.lang.invoke.MethodType;
import java.lang.reflect.Constructor;
import java.lang.reflect.Field;
import java.lang.reflect.InaccessibleObjectException;
import java.lang.reflect.InvocationTargetException;
import java.lang.reflect.RecordComponent;
import java.lang.reflect.UndeclaredThrowableException;
import java.lang.reflect.Member;
import java.lang.reflect.Method;
import java.lang.reflect.Modifier;
import java.lang.reflect.Proxy;
import java.security.AccessControlContext;
import java.security.AccessController;
import java.security.MessageDigest;
import java.security.NoSuchAlgorithmException;
import java.security.PermissionCollection;
import java.security.Permissions;
import java.security.PrivilegedAction;
import java.security.PrivilegedActionException;
import java.security.PrivilegedExceptionAction;
import java.security.ProtectionDomain;
import java.util.ArrayList;
import java.util.Arrays;
import java.util.Collections;
import java.util.Comparator;
import java.util.HashSet;
import java.util.Map;
import java.util.Set;
import java.util.concurrent.ConcurrentHashMap;
import jdk.internal.misc.Unsafe;
import jdk.internal.reflect.CallerSensitive;
import jdk.internal.reflect.Reflection;
import jdk.internal.reflect.ReflectionFactory;
import jdk.internal.access.SharedSecrets;
import jdk.internal.access.JavaSecurityAccess;
import jdk.internal.value.PrimitiveClass;
import sun.reflect.misc.ReflectUtil;
import static java.io.ObjectStreamField.*;

/**
 * Serialization's descriptor for classes.  It contains the name and
 * serialVersionUID of the class.  The ObjectStreamClass for a specific class
 * loaded in this Java VM can be found/created using the lookup method.
 *
 * <p>The algorithm to compute the SerialVersionUID is described in
 * <a href="{@docRoot}/../specs/serialization/class.html#stream-unique-identifiers">
 *    <cite>Java Object Serialization Specification,</cite> Section 4.6, "Stream Unique Identifiers"</a>.
 *
 * @author      Mike Warres
 * @author      Roger Riggs
 * @see ObjectStreamField
 * @see <a href="{@docRoot}/../specs/serialization/class.html">
 *      <cite>Java Object Serialization Specification,</cite> Section 4, "Class Descriptors"</a>
 * @since   1.1
 */
public final class ObjectStreamClass implements Serializable {

    /** serialPersistentFields value indicating no serializable fields */
    public static final ObjectStreamField[] NO_FIELDS =
        new ObjectStreamField[0];

    @java.io.Serial
    private static final long serialVersionUID = -6120832682080437368L;
    /**
     * {@code ObjectStreamClass} has no fields for default serialization.
     */
    @java.io.Serial
    private static final ObjectStreamField[] serialPersistentFields =
        NO_FIELDS;

    /** reflection factory for obtaining serialization constructors */
    @SuppressWarnings("removal")
    private static final ReflectionFactory reflFactory =
        AccessController.doPrivileged(
            new ReflectionFactory.GetReflectionFactoryAction());

    private static class Caches {
        /** cache mapping local classes -> descriptors */
        static final ClassCache<ObjectStreamClass> localDescs =
            new ClassCache<>() {
                @Override
                protected ObjectStreamClass computeValue(Class<?> type) {
                    return new ObjectStreamClass(type);
                }
            };

        /** cache mapping field group/local desc pairs -> field reflectors */
        static final ClassCache<Map<FieldReflectorKey, FieldReflector>> reflectors =
            new ClassCache<>() {
                @Override
                protected Map<FieldReflectorKey, FieldReflector> computeValue(Class<?> type) {
                    return new ConcurrentHashMap<>();
                }
            };
    }

    /** class associated with this descriptor (if any) */
    private Class<?> cl;
    /** name of class represented by this descriptor */
    private String name;
    /** serialVersionUID of represented class (null if not computed yet) */
    private volatile Long suid;

    /** true if represents dynamic proxy class */
    private boolean isProxy;
    /** true if represents enum type */
    private boolean isEnum;
    /** true if represents record type */
    private boolean isRecord;
    /** true if represents a value class */
    private boolean isValue;
    /** true if represented class implements Serializable */
    private boolean serializable;
    /** true if represented class implements Externalizable */
    private boolean externalizable;
    /** true if desc has data written by class-defined writeObject method */
    private boolean hasWriteObjectData;
    /**
     * true if desc has externalizable data written in block data format; this
     * must be true by default to accommodate ObjectInputStream subclasses which
     * override readClassDescriptor() to return class descriptors obtained from
     * ObjectStreamClass.lookup() (see 4461737)
     */
    private boolean hasBlockExternalData = true;

    /**
     * Contains information about InvalidClassException instances to be thrown
     * when attempting operations on an invalid class. Note that instances of
     * this class are immutable and are potentially shared among
     * ObjectStreamClass instances.
     */
    private static class ExceptionInfo {
        private final String className;
        private final String message;

        ExceptionInfo(String cn, String msg) {
            className = cn;
            message = msg;
        }

        /**
         * Returns (does not throw) an InvalidClassException instance created
         * from the information in this object, suitable for being thrown by
         * the caller.
         */
        InvalidClassException newInvalidClassException() {
            return new InvalidClassException(className, message);
        }
    }

    /** exception (if any) thrown while attempting to resolve class */
    private ClassNotFoundException resolveEx;
    /** exception (if any) to throw if non-enum deserialization attempted */
    private ExceptionInfo deserializeEx;
    /** exception (if any) to throw if non-enum serialization attempted */
    private ExceptionInfo serializeEx;
    /** exception (if any) to throw if default serialization attempted */
    private ExceptionInfo defaultSerializeEx;

    /** serializable fields */
    private ObjectStreamField[] fields;
    /** aggregate marshalled size of primitive fields */
    private int primDataSize;
    /** number of non-primitive fields */
    private int numObjFields;
    /** reflector for setting/getting serializable field values */
    private FieldReflector fieldRefl;
    /** data layout of serialized objects described by this class desc */
    private volatile ClassDataSlot[] dataLayout;

    /** serialization-appropriate constructor, or null if none */
    private Constructor<?> cons;
    /** record canonical constructor (shared among OSCs for same class), or null */
    private MethodHandle canonicalCtr;
    /** cache of record deserialization constructors per unique set of stream fields
     * (shared among OSCs for same class), or null */
    private DeserializationConstructorsCache deserializationCtrs;
    /** session-cache of record deserialization constructor
     * (in de-serialized OSC only), or null */
    private MethodHandle deserializationCtr;
    /** protection domains that need to be checked when calling the constructor */
    private ProtectionDomain[] domains;

    /** class-defined writeObject method, or null if none */
    private Method writeObjectMethod;
    /** class-defined readObject method, or null if none */
    private Method readObjectMethod;
    /** class-defined readObjectNoData method, or null if none */
    private Method readObjectNoDataMethod;
    /** class-defined writeReplace method, or null if none */
    private Method writeReplaceMethod;
    /** class-defined readResolve method, or null if none */
    private Method readResolveMethod;

    /** local class descriptor for represented class (may point to self) */
    private ObjectStreamClass localDesc;
    /** superclass descriptor appearing in stream */
    private ObjectStreamClass superDesc;

    /** true if, and only if, the object has been correctly initialized */
    private boolean initialized;

    /**
     * Initializes native code.
     */
    private static native void initNative();
    static {
        initNative();
    }

    /**
     * Find the descriptor for a class that can be serialized.  Creates an
     * ObjectStreamClass instance if one does not exist yet for class. Null is
     * returned if the specified class does not implement java.io.Serializable
     * or java.io.Externalizable.
     *
     * @param   cl class for which to get the descriptor
     * @return  the class descriptor for the specified class
     */
    public static ObjectStreamClass lookup(Class<?> cl) {
        return lookup(cl, false);
    }

    /**
     * Returns the descriptor for any class, regardless of whether it
     * implements {@link Serializable}.
     *
     * @param        cl class for which to get the descriptor
     * @return       the class descriptor for the specified class
     * @since 1.6
     */
    public static ObjectStreamClass lookupAny(Class<?> cl) {
        return lookup(cl, true);
    }

    /**
     * Returns the name of the class described by this descriptor.
     * This method returns the name of the class in the format that
     * is used by the {@link Class#getName} method.
     *
     * @return a string representing the name of the class
     */
    public String getName() {
        return name;
    }

    /**
     * Return the serialVersionUID for this class.  The serialVersionUID
     * defines a set of classes all with the same name that have evolved from a
     * common root class and agree to be serialized and deserialized using a
     * common format.  NonSerializable classes have a serialVersionUID of 0L.
     *
     * @return  the SUID of the class described by this descriptor
     */
    @SuppressWarnings("removal")
    public long getSerialVersionUID() {
        // REMIND: synchronize instead of relying on volatile?
        if (suid == null) {
            if (isRecord)
                return 0L;

            suid = AccessController.doPrivileged(
                new PrivilegedAction<Long>() {
                    public Long run() {
                        return computeDefaultSUID(cl);
                    }
                }
            );
        }
        return suid.longValue();
    }

    /**
     * Return the class in the local VM that this version is mapped to.  Null
     * is returned if there is no corresponding local class.
     *
     * @return  the {@code Class} instance that this descriptor represents
     */
    @SuppressWarnings("removal")
    @CallerSensitive
    public Class<?> forClass() {
        if (cl == null) {
            return null;
        }
        requireInitialized();
        if (System.getSecurityManager() != null) {
            Class<?> caller = Reflection.getCallerClass();
            if (ReflectUtil.needsPackageAccessCheck(caller.getClassLoader(), cl.getClassLoader())) {
                ReflectUtil.checkPackageAccess(cl);
            }
        }
        return cl;
    }

    /**
     * Return an array of the fields of this serializable class.
     *
     * @return  an array containing an element for each persistent field of
     *          this class. Returns an array of length zero if there are no
     *          fields.
     * @since 1.2
     */
    public ObjectStreamField[] getFields() {
        return getFields(true);
    }

    /**
     * Get the field of this class by name.
     *
     * @param   name the name of the data field to look for
     * @return  The ObjectStreamField object of the named field or null if
     *          there is no such named field.
     */
    public ObjectStreamField getField(String name) {
        return getField(name, null);
    }

    /**
     * Return a string describing this ObjectStreamClass.
     */
    public String toString() {
        return name + ": static final long serialVersionUID = " +
            getSerialVersionUID() + "L;";
    }

    /**
     * Looks up and returns class descriptor for given class, or null if class
     * is non-serializable and "all" is set to false.
     *
     * @param   cl class to look up
     * @param   all if true, return descriptors for all classes; if false, only
     *          return descriptors for serializable classes
     */
    static ObjectStreamClass lookup(Class<?> cl, boolean all) {
        if (!(all || Serializable.class.isAssignableFrom(cl))) {
            return null;
        }
        return Caches.localDescs.get(cl);
    }

    /**
     * Creates local class descriptor representing given class.
     */
    @SuppressWarnings("removal")
    private ObjectStreamClass(final Class<?> cl) {
        this.cl = cl;
        name = cl.getName();
        isProxy = Proxy.isProxyClass(cl);
        isEnum = Enum.class.isAssignableFrom(cl);
        isRecord = cl.isRecord();
        isValue = cl.isValue();
        serializable = Serializable.class.isAssignableFrom(cl);
        externalizable = Externalizable.class.isAssignableFrom(cl);

        Class<?> superCl = cl.getSuperclass();
        superDesc = (superCl != null) ? lookup(superCl, false) : null;
        localDesc = this;

        if (serializable) {
            AccessController.doPrivileged(new PrivilegedAction<>() {
                public Void run() {
                    if (isEnum) {
                        suid = 0L;
                        fields = NO_FIELDS;
                        return null;
                    }
                    if (cl.isArray()) {
                        fields = NO_FIELDS;
                        return null;
                    }

                    suid = getDeclaredSUID(cl);
                    try {
                        fields = getSerialFields(cl);
                        computeFieldOffsets();
                    } catch (InvalidClassException e) {
                        serializeEx = deserializeEx =
                            new ExceptionInfo(e.classname, e.getMessage());
                        fields = NO_FIELDS;
                    }

                    if (isRecord) {
                        canonicalCtr = canonicalRecordCtr(cl);
                        deserializationCtrs = new DeserializationConstructorsCache();
                    } else if (isValue) {
                        // Value objects are created using Unsafe.
                        cons = null;
                    } else if (externalizable) {
                        cons = getExternalizableConstructor(cl);
                    } else {
                        cons = getSerializableConstructor(cl);
                        writeObjectMethod = getPrivateMethod(cl, "writeObject",
                            new Class<?>[] { ObjectOutputStream.class },
                            Void.TYPE);
                        readObjectMethod = getPrivateMethod(cl, "readObject",
                            new Class<?>[] { ObjectInputStream.class },
                            Void.TYPE);
                        readObjectNoDataMethod = getPrivateMethod(
                            cl, "readObjectNoData", null, Void.TYPE);
                        hasWriteObjectData = (writeObjectMethod != null);
                    }
                    domains = getProtectionDomains(cons, cl);
                    writeReplaceMethod = getInheritableMethod(
                        cl, "writeReplace", null, Object.class);
                    readResolveMethod = getInheritableMethod(
                        cl, "readResolve", null, Object.class);
                    return null;
                }
            });
        } else {
            suid = 0L;
            fields = NO_FIELDS;
        }

        try {
            fieldRefl = getReflector(fields, this);
        } catch (InvalidClassException ex) {
            // field mismatches impossible when matching local fields vs. self
            throw new InternalError(ex);
        }

        if (deserializeEx == null) {
            if (isEnum) {
                deserializeEx = new ExceptionInfo(name, "enum type");
<<<<<<< HEAD
            } else if (cons == null && !(isRecord | isValue)) {
=======
            } else if (cl.isValue() && writeReplaceMethod == null) {
                deserializeEx = new ExceptionInfo(name, "value class");
            } else if (cons == null && !isRecord) {
>>>>>>> 60855881
                deserializeEx = new ExceptionInfo(name, "no valid constructor");
            }
        }
        if (isRecord && canonicalCtr == null) {
            deserializeEx = new ExceptionInfo(name, "record canonical constructor not found");
        } else {
            for (int i = 0; i < fields.length; i++) {
                if (fields[i].getField() == null) {
                    defaultSerializeEx = new ExceptionInfo(
                        name, "unmatched serializable field(s) declared");
                }
            }
        }
        initialized = true;
    }

    /**
     * Creates blank class descriptor which should be initialized via a
     * subsequent call to initProxy(), initNonProxy() or readNonProxy().
     */
    ObjectStreamClass() {
    }

    /**
     * Creates a PermissionDomain that grants no permission.
     */
    private ProtectionDomain noPermissionsDomain() {
        PermissionCollection perms = new Permissions();
        perms.setReadOnly();
        return new ProtectionDomain(null, perms);
    }

    /**
     * Aggregate the ProtectionDomains of all the classes that separate
     * a concrete class {@code cl} from its ancestor's class declaring
     * a constructor {@code cons}.
     *
     * If {@code cl} is defined by the boot loader, or the constructor
     * {@code cons} is declared by {@code cl}, or if there is no security
     * manager, then this method does nothing and {@code null} is returned.
     *
     * @param cons A constructor declared by {@code cl} or one of its
     *             ancestors.
     * @param cl A concrete class, which is either the class declaring
     *           the constructor {@code cons}, or a serializable subclass
     *           of that class.
     * @return An array of ProtectionDomain representing the set of
     *         ProtectionDomain that separate the concrete class {@code cl}
     *         from its ancestor's declaring {@code cons}, or {@code null}.
     */
    @SuppressWarnings("removal")
    private ProtectionDomain[] getProtectionDomains(Constructor<?> cons,
                                                    Class<?> cl) {
        ProtectionDomain[] domains = null;
        if (cons != null && cl.getClassLoader() != null
                && System.getSecurityManager() != null) {
            Class<?> cls = cl;
            Class<?> fnscl = cons.getDeclaringClass();
            Set<ProtectionDomain> pds = null;
            while (cls != fnscl) {
                ProtectionDomain pd = cls.getProtectionDomain();
                if (pd != null) {
                    if (pds == null) pds = new HashSet<>();
                    pds.add(pd);
                }
                cls = cls.getSuperclass();
                if (cls == null) {
                    // that's not supposed to happen
                    // make a ProtectionDomain with no permission.
                    // should we throw instead?
                    if (pds == null) pds = new HashSet<>();
                    else pds.clear();
                    pds.add(noPermissionsDomain());
                    break;
                }
            }
            if (pds != null) {
                domains = pds.toArray(new ProtectionDomain[0]);
            }
        }
        return domains;
    }

    /**
     * Initializes class descriptor representing a proxy class.
     */
    void initProxy(Class<?> cl,
                   ClassNotFoundException resolveEx,
                   ObjectStreamClass superDesc)
        throws InvalidClassException
    {
        ObjectStreamClass osc = null;
        if (cl != null) {
            osc = lookup(cl, true);
            if (!osc.isProxy) {
                throw new InvalidClassException(
                    "cannot bind proxy descriptor to a non-proxy class");
            }
        }
        this.cl = cl;
        this.resolveEx = resolveEx;
        this.superDesc = superDesc;
        isProxy = true;
        serializable = true;
        suid = 0L;
        fields = NO_FIELDS;
        if (osc != null) {
            localDesc = osc;
            name = localDesc.name;
            externalizable = localDesc.externalizable;
            writeReplaceMethod = localDesc.writeReplaceMethod;
            readResolveMethod = localDesc.readResolveMethod;
            deserializeEx = localDesc.deserializeEx;
            domains = localDesc.domains;
            cons = localDesc.cons;
        }
        fieldRefl = getReflector(fields, localDesc);
        initialized = true;
    }

    /**
     * Initializes class descriptor representing a non-proxy class.
     */
    void initNonProxy(ObjectStreamClass model,
                      Class<?> cl,
                      ClassNotFoundException resolveEx,
                      ObjectStreamClass superDesc)
        throws InvalidClassException
    {
        long suid = model.getSerialVersionUID();
        ObjectStreamClass osc = null;
        if (cl != null) {
            osc = lookup(cl, true);
            if (osc.isProxy) {
                throw new InvalidClassException(
                        "cannot bind non-proxy descriptor to a proxy class");
            }
            if (model.isEnum != osc.isEnum) {
                throw new InvalidClassException(model.isEnum ?
                        "cannot bind enum descriptor to a non-enum class" :
                        "cannot bind non-enum descriptor to an enum class");
            }

            if (model.serializable == osc.serializable &&
                    !cl.isArray() && !cl.isRecord() &&
                    suid != osc.getSerialVersionUID()) {
                throw new InvalidClassException(osc.name,
                        "local class incompatible: " +
                                "stream classdesc serialVersionUID = " + suid +
                                ", local class serialVersionUID = " +
                                osc.getSerialVersionUID());
            }

            if (!classNamesEqual(model.name, osc.name)) {
                throw new InvalidClassException(osc.name,
                        "local class name incompatible with stream class " +
                                "name \"" + model.name + "\"");
            }

            if (!model.isEnum) {
                if ((model.serializable == osc.serializable) &&
                        (model.externalizable != osc.externalizable)) {
                    throw new InvalidClassException(osc.name,
                            "Serializable incompatible with Externalizable");
                }

                if ((model.serializable != osc.serializable) ||
                        (model.externalizable != osc.externalizable) ||
                        !(model.serializable || model.externalizable)) {
                    deserializeEx = new ExceptionInfo(
                            osc.name, "class invalid for deserialization");
                }
            }
        }

        this.cl = cl;
        this.resolveEx = resolveEx;
        this.superDesc = superDesc;
        name = model.name;
        this.suid = suid;
        isProxy = false;
        isEnum = model.isEnum;
        serializable = model.serializable;
        externalizable = model.externalizable;
        hasBlockExternalData = model.hasBlockExternalData;
        hasWriteObjectData = model.hasWriteObjectData;
        fields = model.fields;
        primDataSize = model.primDataSize;
        numObjFields = model.numObjFields;

        if (osc != null) {
            localDesc = osc;
            isRecord = localDesc.isRecord;
            isValue = localDesc.isValue;
            // canonical record constructor is shared
            canonicalCtr = localDesc.canonicalCtr;
            // cache of deserialization constructors is shared
            deserializationCtrs = localDesc.deserializationCtrs;
            writeObjectMethod = localDesc.writeObjectMethod;
            readObjectMethod = localDesc.readObjectMethod;
            readObjectNoDataMethod = localDesc.readObjectNoDataMethod;
            writeReplaceMethod = localDesc.writeReplaceMethod;
            readResolveMethod = localDesc.readResolveMethod;
            if (deserializeEx == null) {
                deserializeEx = localDesc.deserializeEx;
            }
            domains = localDesc.domains;
            assert cl.isRecord() ? localDesc.cons == null : true;
            cons = localDesc.cons;
        }

        fieldRefl = getReflector(fields, localDesc);
        // reassign to matched fields so as to reflect local unshared settings
        fields = fieldRefl.getFields();

        initialized = true;
    }

    /**
     * Reads non-proxy class descriptor information from given input stream.
     * The resulting class descriptor is not fully functional; it can only be
     * used as input to the ObjectInputStream.resolveClass() and
     * ObjectStreamClass.initNonProxy() methods.
     */
    void readNonProxy(ObjectInputStream in)
        throws IOException, ClassNotFoundException
    {
        name = in.readUTF();
        suid = in.readLong();
        isProxy = false;

        byte flags = in.readByte();
        hasWriteObjectData =
            ((flags & ObjectStreamConstants.SC_WRITE_METHOD) != 0);
        hasBlockExternalData =
            ((flags & ObjectStreamConstants.SC_BLOCK_DATA) != 0);
        externalizable =
            ((flags & ObjectStreamConstants.SC_EXTERNALIZABLE) != 0);
        boolean sflag =
            ((flags & ObjectStreamConstants.SC_SERIALIZABLE) != 0);
        if (externalizable && sflag) {
            throw new InvalidClassException(
                name, "serializable and externalizable flags conflict");
        }
        serializable = externalizable || sflag;
        isEnum = ((flags & ObjectStreamConstants.SC_ENUM) != 0);
        if (isEnum && suid.longValue() != 0L) {
            throw new InvalidClassException(name,
                "enum descriptor has non-zero serialVersionUID: " + suid);
        }

        int numFields = in.readShort();
        if (isEnum && numFields != 0) {
            throw new InvalidClassException(name,
                "enum descriptor has non-zero field count: " + numFields);
        }
        fields = (numFields > 0) ?
            new ObjectStreamField[numFields] : NO_FIELDS;
        for (int i = 0; i < numFields; i++) {
            char tcode = (char) in.readByte();
            String fname = in.readUTF();
            String signature = ((tcode == 'L') || (tcode == '[')) ?
                in.readTypeString() : String.valueOf(tcode);
            try {
                fields[i] = new ObjectStreamField(fname, signature, false);
            } catch (RuntimeException e) {
                throw new InvalidClassException(name,
                                                "invalid descriptor for field " +
                                                fname, e);
            }
        }
        computeFieldOffsets();
    }

    /**
     * Writes non-proxy class descriptor information to given output stream.
     */
    void writeNonProxy(ObjectOutputStream out) throws IOException {
        out.writeUTF(name);
        out.writeLong(getSerialVersionUID());

        byte flags = 0;
        if (externalizable) {
            flags |= ObjectStreamConstants.SC_EXTERNALIZABLE;
            int protocol = out.getProtocolVersion();
            if (protocol != ObjectStreamConstants.PROTOCOL_VERSION_1) {
                flags |= ObjectStreamConstants.SC_BLOCK_DATA;
            }
        } else if (serializable) {
            flags |= ObjectStreamConstants.SC_SERIALIZABLE;
        }
        if (hasWriteObjectData) {
            flags |= ObjectStreamConstants.SC_WRITE_METHOD;
        }
        if (isEnum) {
            flags |= ObjectStreamConstants.SC_ENUM;
        }
        out.writeByte(flags);

        out.writeShort(fields.length);
        for (int i = 0; i < fields.length; i++) {
            ObjectStreamField f = fields[i];
            out.writeByte(f.getTypeCode());
            out.writeUTF(f.getName());
            if (!f.isPrimitive()) {
                out.writeTypeString(f.getTypeString());
            }
        }
    }

    /**
     * Returns ClassNotFoundException (if any) thrown while attempting to
     * resolve local class corresponding to this class descriptor.
     */
    ClassNotFoundException getResolveException() {
        return resolveEx;
    }

    /**
     * Throws InternalError if not initialized.
     */
    private final void requireInitialized() {
        if (!initialized)
            throw new InternalError("Unexpected call when not initialized");
    }

    /**
     * Throws InvalidClassException if not initialized.
     * To be called in cases where an uninitialized class descriptor indicates
     * a problem in the serialization stream.
     */
    final void checkInitialized() throws InvalidClassException {
        if (!initialized) {
            throw new InvalidClassException("Class descriptor should be initialized");
        }
    }

    /**
     * Throws an InvalidClassException if object instances referencing this
     * class descriptor should not be allowed to deserialize.  This method does
     * not apply to deserialization of enum constants.
     */
    void checkDeserialize() throws InvalidClassException {
        requireInitialized();
        if (deserializeEx != null) {
            throw deserializeEx.newInvalidClassException();
        }
    }

    /**
     * Throws an InvalidClassException if objects whose class is represented by
     * this descriptor should not be allowed to serialize.  This method does
     * not apply to serialization of enum constants.
     */
    void checkSerialize() throws InvalidClassException {
        requireInitialized();
        if (serializeEx != null) {
            throw serializeEx.newInvalidClassException();
        }
    }

    /**
     * Throws an InvalidClassException if objects whose class is represented by
     * this descriptor should not be permitted to use default serialization
     * (e.g., if the class declares serializable fields that do not correspond
     * to actual fields, and hence must use the GetField API).  This method
     * does not apply to deserialization of enum constants.
     */
    void checkDefaultSerialize() throws InvalidClassException {
        requireInitialized();
        if (defaultSerializeEx != null) {
            throw defaultSerializeEx.newInvalidClassException();
        }
    }

    /**
     * Returns superclass descriptor.  Note that on the receiving side, the
     * superclass descriptor may be bound to a class that is not a superclass
     * of the subclass descriptor's bound class.
     */
    ObjectStreamClass getSuperDesc() {
        requireInitialized();
        return superDesc;
    }

    /**
     * Returns the "local" class descriptor for the class associated with this
     * class descriptor (i.e., the result of
     * ObjectStreamClass.lookup(this.forClass())) or null if there is no class
     * associated with this descriptor.
     */
    ObjectStreamClass getLocalDesc() {
        requireInitialized();
        return localDesc;
    }

    /**
     * Returns arrays of ObjectStreamFields representing the serializable
     * fields of the represented class.  If copy is true, a clone of this class
     * descriptor's field array is returned, otherwise the array itself is
     * returned.
     */
    ObjectStreamField[] getFields(boolean copy) {
        return copy ? fields.clone() : fields;
    }

    /**
     * Looks up a serializable field of the represented class by name and type.
     * A specified type of null matches all types, Object.class matches all
     * non-primitive types, and any other non-null type matches assignable
     * types only.  Returns matching field, or null if no match found.
     */
    ObjectStreamField getField(String name, Class<?> type) {
        for (int i = 0; i < fields.length; i++) {
            ObjectStreamField f = fields[i];
            if (f.getName().equals(name)) {
                if (type == null ||
                    (type == Object.class && !f.isPrimitive()))
                {
                    return f;
                }
                Class<?> ftype = f.getType();
                if (ftype != null && type.isAssignableFrom(ftype)) {
                    return f;
                }
            }
        }
        return null;
    }

    /**
     * Returns true if class descriptor represents a dynamic proxy class, false
     * otherwise.
     */
    boolean isProxy() {
        requireInitialized();
        return isProxy;
    }

    /**
     * Returns true if class descriptor represents an enum type, false
     * otherwise.
     */
    boolean isEnum() {
        requireInitialized();
        return isEnum;
    }

    /**
     * Returns true if class descriptor represents a record type, false
     * otherwise.
     */
    boolean isRecord() {
        requireInitialized();
        return isRecord;
    }

    /**
     * Returns true if represented class implements Externalizable, false
     * otherwise.
     */
    boolean isExternalizable() {
        requireInitialized();
        return externalizable;
    }

    /**
     * Returns true if represented class implements Serializable, false
     * otherwise.
     */
    boolean isSerializable() {
        requireInitialized();
        return serializable;
    }

    boolean isValue() {
        requireInitialized();
        return isValue;
    }

    /**
     * Returns true if class descriptor represents externalizable class that
     * has written its data in 1.2 (block data) format, false otherwise.
     */
    boolean hasBlockExternalData() {
        requireInitialized();
        return hasBlockExternalData;
    }

    /**
     * Returns true if class descriptor represents serializable (but not
     * externalizable) class which has written its data via a custom
     * writeObject() method, false otherwise.
     */
    boolean hasWriteObjectData() {
        requireInitialized();
        return hasWriteObjectData;
    }

    /**
     * Returns true if represented class is serializable/externalizable and can
     * be instantiated by the serialization runtime--i.e., if it is
     * externalizable and defines a public no-arg constructor, if it is
     * non-externalizable and its first non-serializable superclass defines an
     * accessible no-arg constructor, or if the class is a value class.
     * Otherwise, returns false.
     */
    boolean isInstantiable() {
        requireInitialized();
        return (cons != null | isValue);
    }

    /**
     * Returns true if represented class is serializable (but not
     * externalizable) and defines a conformant writeObject method.  Otherwise,
     * returns false.
     */
    boolean hasWriteObjectMethod() {
        requireInitialized();
        return (writeObjectMethod != null);
    }

    /**
     * Returns true if represented class is serializable (but not
     * externalizable) and defines a conformant readObject method.  Otherwise,
     * returns false.
     */
    boolean hasReadObjectMethod() {
        requireInitialized();
        return (readObjectMethod != null);
    }

    /**
     * Returns true if represented class is serializable (but not
     * externalizable) and defines a conformant readObjectNoData method.
     * Otherwise, returns false.
     */
    boolean hasReadObjectNoDataMethod() {
        requireInitialized();
        return (readObjectNoDataMethod != null);
    }

    /**
     * Returns true if represented class is serializable or externalizable and
     * defines a conformant writeReplace method.  Otherwise, returns false.
     */
    boolean hasWriteReplaceMethod() {
        requireInitialized();
        return (writeReplaceMethod != null);
    }

    /**
     * Returns true if represented class is serializable or externalizable and
     * defines a conformant readResolve method.  Otherwise, returns false.
     */
    boolean hasReadResolveMethod() {
        requireInitialized();
        return (readResolveMethod != null);
    }

    /**
     * Creates a new instance of the represented class.  If the class is
     * externalizable, invokes its public no-arg constructor; otherwise, if the
     * class is serializable, invokes the no-arg constructor of the first
     * non-serializable superclass.  Throws UnsupportedOperationException if
     * this class descriptor is not associated with a class, if the associated
     * class is non-serializable or if the appropriate no-arg constructor is
     * inaccessible/unavailable.
     */
    @SuppressWarnings("removal")
    Object newInstance()
        throws InstantiationException, InvocationTargetException,
               UnsupportedOperationException
    {
        requireInitialized();
        if (cons != null) {
            try {
                if (domains == null || domains.length == 0) {
                    return cons.newInstance();
                } else {
                    JavaSecurityAccess jsa = SharedSecrets.getJavaSecurityAccess();
                    PrivilegedAction<?> pea = () -> {
                        try {
                            return cons.newInstance();
                        } catch (InstantiationException
                                 | InvocationTargetException
                                 | IllegalAccessException x) {
                            throw new UndeclaredThrowableException(x);
                        }
                    }; // Can't use PrivilegedExceptionAction with jsa
                    try {
                        return jsa.doIntersectionPrivilege(pea,
                                   AccessController.getContext(),
                                   new AccessControlContext(domains));
                    } catch (UndeclaredThrowableException x) {
                        Throwable cause = x.getCause();
                        if (cause instanceof InstantiationException)
                            throw (InstantiationException) cause;
                        if (cause instanceof InvocationTargetException)
                            throw (InvocationTargetException) cause;
                        if (cause instanceof IllegalAccessException)
                            throw (IllegalAccessException) cause;
                        // not supposed to happen
                        throw x;
                    }
                }
            } catch (IllegalAccessException ex) {
                // should not occur, as access checks have been suppressed
                throw new InternalError(ex);
            } catch (InstantiationError err) {
                var ex = new InstantiationException();
                ex.initCause(err);
                throw ex;
            }
        } else if (isValue) {
            // Start with an buffered default value.
            return FieldReflector.newValueInstance(cl);
        }  else {
            throw new UnsupportedOperationException();
        }
    }

    /**
     * Finish the initialization of a Value object.
     * @param obj an object (larval if a value object)
     * @return the finished object
     */
    Object finishValue(Object obj) {
        return (isValue) ? FieldReflector.finishValueInstance(obj) : obj;
    }

    /**
     * Invokes the writeObject method of the represented serializable class.
     * Throws UnsupportedOperationException if this class descriptor is not
     * associated with a class, or if the class is externalizable,
     * non-serializable or does not define writeObject.
     */
    void invokeWriteObject(Object obj, ObjectOutputStream out)
        throws IOException, UnsupportedOperationException
    {
        requireInitialized();
        if (writeObjectMethod != null) {
            try {
                writeObjectMethod.invoke(obj, new Object[]{ out });
            } catch (InvocationTargetException ex) {
                Throwable th = ex.getCause();
                if (th instanceof IOException) {
                    throw (IOException) th;
                } else {
                    throwMiscException(th);
                }
            } catch (IllegalAccessException ex) {
                // should not occur, as access checks have been suppressed
                throw new InternalError(ex);
            }
        } else {
            throw new UnsupportedOperationException();
        }
    }

    /**
     * Invokes the readObject method of the represented serializable class.
     * Throws UnsupportedOperationException if this class descriptor is not
     * associated with a class, or if the class is externalizable,
     * non-serializable or does not define readObject.
     */
    void invokeReadObject(Object obj, ObjectInputStream in)
        throws ClassNotFoundException, IOException,
               UnsupportedOperationException
    {
        requireInitialized();
        if (readObjectMethod != null) {
            try {
                readObjectMethod.invoke(obj, new Object[]{ in });
            } catch (InvocationTargetException ex) {
                Throwable th = ex.getCause();
                if (th instanceof ClassNotFoundException) {
                    throw (ClassNotFoundException) th;
                } else if (th instanceof IOException) {
                    throw (IOException) th;
                } else {
                    throwMiscException(th);
                }
            } catch (IllegalAccessException ex) {
                // should not occur, as access checks have been suppressed
                throw new InternalError(ex);
            }
        } else {
            throw new UnsupportedOperationException();
        }
    }

    /**
     * Invokes the readObjectNoData method of the represented serializable
     * class.  Throws UnsupportedOperationException if this class descriptor is
     * not associated with a class, or if the class is externalizable,
     * non-serializable or does not define readObjectNoData.
     */
    void invokeReadObjectNoData(Object obj)
        throws IOException, UnsupportedOperationException
    {
        requireInitialized();
        if (readObjectNoDataMethod != null) {
            try {
                readObjectNoDataMethod.invoke(obj, (Object[]) null);
            } catch (InvocationTargetException ex) {
                Throwable th = ex.getCause();
                if (th instanceof ObjectStreamException) {
                    throw (ObjectStreamException) th;
                } else {
                    throwMiscException(th);
                }
            } catch (IllegalAccessException ex) {
                // should not occur, as access checks have been suppressed
                throw new InternalError(ex);
            }
        } else {
            throw new UnsupportedOperationException();
        }
    }

    /**
     * Invokes the writeReplace method of the represented serializable class and
     * returns the result.  Throws UnsupportedOperationException if this class
     * descriptor is not associated with a class, or if the class is
     * non-serializable or does not define writeReplace.
     */
    Object invokeWriteReplace(Object obj)
        throws IOException, UnsupportedOperationException
    {
        requireInitialized();
        if (writeReplaceMethod != null) {
            try {
                return writeReplaceMethod.invoke(obj, (Object[]) null);
            } catch (InvocationTargetException ex) {
                Throwable th = ex.getCause();
                if (th instanceof ObjectStreamException) {
                    throw (ObjectStreamException) th;
                } else {
                    throwMiscException(th);
                    throw new InternalError(th);  // never reached
                }
            } catch (IllegalAccessException ex) {
                // should not occur, as access checks have been suppressed
                throw new InternalError(ex);
            }
        } else {
            throw new UnsupportedOperationException();
        }
    }

    /**
     * Invokes the readResolve method of the represented serializable class and
     * returns the result.  Throws UnsupportedOperationException if this class
     * descriptor is not associated with a class, or if the class is
     * non-serializable or does not define readResolve.
     */
    Object invokeReadResolve(Object obj)
        throws IOException, UnsupportedOperationException
    {
        requireInitialized();
        if (readResolveMethod != null) {
            try {
                return readResolveMethod.invoke(obj, (Object[]) null);
            } catch (InvocationTargetException ex) {
                Throwable th = ex.getCause();
                if (th instanceof ObjectStreamException) {
                    throw (ObjectStreamException) th;
                } else {
                    throwMiscException(th);
                    throw new InternalError(th);  // never reached
                }
            } catch (IllegalAccessException ex) {
                // should not occur, as access checks have been suppressed
                throw new InternalError(ex);
            }
        } else {
            throw new UnsupportedOperationException();
        }
    }

    /**
     * Class representing the portion of an object's serialized form allotted
     * to data described by a given class descriptor.  If "hasData" is false,
     * the object's serialized form does not contain data associated with the
     * class descriptor.
     */
    static class ClassDataSlot {

        /** class descriptor "occupying" this slot */
        final ObjectStreamClass desc;
        /** true if serialized form includes data for this slot's descriptor */
        final boolean hasData;

        ClassDataSlot(ObjectStreamClass desc, boolean hasData) {
            this.desc = desc;
            this.hasData = hasData;
        }
    }

    /**
     * Returns array of ClassDataSlot instances representing the data layout
     * (including superclass data) for serialized objects described by this
     * class descriptor.  ClassDataSlots are ordered by inheritance with those
     * containing "higher" superclasses appearing first.  The final
     * ClassDataSlot contains a reference to this descriptor.
     */
    ClassDataSlot[] getClassDataLayout() throws InvalidClassException {
        // REMIND: synchronize instead of relying on volatile?
        if (dataLayout == null) {
            dataLayout = getClassDataLayout0();
        }
        return dataLayout;
    }

    private ClassDataSlot[] getClassDataLayout0()
        throws InvalidClassException
    {
        ArrayList<ClassDataSlot> slots = new ArrayList<>();
        Class<?> start = cl, end = cl;

        // locate closest non-serializable superclass
        while (end != null && Serializable.class.isAssignableFrom(end)) {
            end = end.getSuperclass();
        }

        HashSet<String> oscNames = new HashSet<>(3);

        for (ObjectStreamClass d = this; d != null; d = d.superDesc) {
            if (oscNames.contains(d.name)) {
                throw new InvalidClassException("Circular reference.");
            } else {
                oscNames.add(d.name);
            }

            // search up inheritance hierarchy for class with matching name
            String searchName = (d.cl != null) ? d.cl.getName() : d.name;
            Class<?> match = null;
            for (Class<?> c = start; c != end; c = c.getSuperclass()) {
                if (searchName.equals(c.getName())) {
                    match = c;
                    break;
                }
            }

            // add "no data" slot for each unmatched class below match
            if (match != null) {
                for (Class<?> c = start; c != match; c = c.getSuperclass()) {
                    slots.add(new ClassDataSlot(
                        ObjectStreamClass.lookup(c, true), false));
                }
                start = match.getSuperclass();
            }

            // record descriptor/class pairing
            slots.add(new ClassDataSlot(d.getVariantFor(match), true));
        }

        // add "no data" slot for any leftover unmatched classes
        for (Class<?> c = start; c != end; c = c.getSuperclass()) {
            slots.add(new ClassDataSlot(
                ObjectStreamClass.lookup(c, true), false));
        }

        // order slots from superclass -> subclass
        Collections.reverse(slots);
        return slots.toArray(new ClassDataSlot[slots.size()]);
    }

    /**
     * Returns aggregate size (in bytes) of marshalled primitive field values
     * for represented class.
     */
    int getPrimDataSize() {
        return primDataSize;
    }

    /**
     * Returns number of non-primitive serializable fields of represented
     * class.
     */
    int getNumObjFields() {
        return numObjFields;
    }

    /**
     * Fetches the serializable primitive field values of object obj and
     * marshals them into byte array buf starting at offset 0.  It is the
     * responsibility of the caller to ensure that obj is of the proper type if
     * non-null.
     */
    void getPrimFieldValues(Object obj, byte[] buf) {
        fieldRefl.getPrimFieldValues(obj, buf);
    }

    /**
     * Sets the serializable primitive fields of object obj using values
     * unmarshalled from byte array buf starting at offset 0.  It is the
     * responsibility of the caller to ensure that obj is of the proper type if
     * non-null.
     */
    void setPrimFieldValues(Object obj, byte[] buf) {
        fieldRefl.setPrimFieldValues(obj, buf);
    }

    /**
     * Fetches the serializable object field values of object obj and stores
     * them in array vals starting at offset 0.  It is the responsibility of
     * the caller to ensure that obj is of the proper type if non-null.
     */
    void getObjFieldValues(Object obj, Object[] vals) {
        fieldRefl.getObjFieldValues(obj, vals);
    }

    /**
     * Checks that the given values, from array vals starting at offset 0,
     * are assignable to the given serializable object fields.
     * @throws ClassCastException if any value is not assignable
     */
    void checkObjFieldValueTypes(Object obj, Object[] vals) {
        fieldRefl.checkObjectFieldValueTypes(obj, vals);
    }

    /**
     * Sets the serializable object fields of object obj using values from
     * array vals starting at offset 0.  It is the responsibility of the caller
     * to ensure that obj is of the proper type if non-null.
     */
    void setObjFieldValues(Object obj, Object[] vals) {
        fieldRefl.setObjFieldValues(obj, vals);
    }

    /**
     * Calculates and sets serializable field offsets, as well as primitive
     * data size and object field count totals.  Throws InvalidClassException
     * if fields are illegally ordered.
     */
    private void computeFieldOffsets() throws InvalidClassException {
        primDataSize = 0;
        numObjFields = 0;
        int firstObjIndex = -1;

        for (int i = 0; i < fields.length; i++) {
            ObjectStreamField f = fields[i];
            switch (f.getTypeCode()) {
                case 'Z', 'B' -> f.setOffset(primDataSize++);
                case 'C', 'S' -> {
                    f.setOffset(primDataSize);
                    primDataSize += 2;
                }
                case 'I', 'F' -> {
                    f.setOffset(primDataSize);
                    primDataSize += 4;
                }
                case 'J', 'D' -> {
                    f.setOffset(primDataSize);
                    primDataSize += 8;
                }
                case '[', 'L' -> {
                    f.setOffset(numObjFields++);
                    if (firstObjIndex == -1) {
                        firstObjIndex = i;
                    }
                }
                default -> throw new InternalError();
            }
        }
        if (firstObjIndex != -1 &&
            firstObjIndex + numObjFields != fields.length)
        {
            throw new InvalidClassException(name, "illegal field order");
        }
    }

    /**
     * If given class is the same as the class associated with this class
     * descriptor, returns reference to this class descriptor.  Otherwise,
     * returns variant of this class descriptor bound to given class.
     */
    private ObjectStreamClass getVariantFor(Class<?> cl)
        throws InvalidClassException
    {
        if (this.cl == cl) {
            return this;
        }
        ObjectStreamClass desc = new ObjectStreamClass();
        if (isProxy) {
            desc.initProxy(cl, null, superDesc);
        } else {
            desc.initNonProxy(this, cl, null, superDesc);
        }
        return desc;
    }

    /**
     * Returns public no-arg constructor of given class, or null if none found.
     * Access checks are disabled on the returned constructor (if any), since
     * the defining class may still be non-public.
     */
    private static Constructor<?> getExternalizableConstructor(Class<?> cl) {
        try {
            Constructor<?> cons = cl.getDeclaredConstructor((Class<?>[]) null);
            cons.setAccessible(true);
            return ((cons.getModifiers() & Modifier.PUBLIC) != 0) ?
                cons : null;
        } catch (NoSuchMethodException | InaccessibleObjectException ex) {
            return null;
        }
    }

    /**
     * Returns subclass-accessible no-arg constructor of first non-serializable
     * superclass, or null if none found.  Access checks are disabled on the
     * returned constructor (if any).
     */
    private static Constructor<?> getSerializableConstructor(Class<?> cl) {
        return reflFactory.newConstructorForSerialization(cl);
    }

    /**
     * Returns the canonical constructor for the given record class, or null if
     * the not found ( which should never happen for correctly generated record
     * classes ).
     */
    @SuppressWarnings("removal")
    private static MethodHandle canonicalRecordCtr(Class<?> cls) {
        assert cls.isRecord() : "Expected record, got: " + cls;
        PrivilegedAction<MethodHandle> pa = () -> {
            Class<?>[] paramTypes = Arrays.stream(cls.getRecordComponents())
                                          .map(RecordComponent::getType)
                                          .toArray(Class<?>[]::new);
            try {
                Constructor<?> ctr = cls.getDeclaredConstructor(paramTypes);
                ctr.setAccessible(true);
                return MethodHandles.lookup().unreflectConstructor(ctr);
            } catch (IllegalAccessException | NoSuchMethodException e) {
                return null;
            }
        };
        return AccessController.doPrivileged(pa);
    }

    /**
     * Returns the canonical constructor, if the local class equivalent of this
     * stream class descriptor is a record class, otherwise null.
     */
    MethodHandle getRecordConstructor() {
        return canonicalCtr;
    }

    /**
     * Returns non-static, non-abstract method with given signature provided it
     * is defined by or accessible (via inheritance) by the given class, or
     * null if no match found.  Access checks are disabled on the returned
     * method (if any).
     */
    private static Method getInheritableMethod(Class<?> cl, String name,
                                               Class<?>[] argTypes,
                                               Class<?> returnType)
    {
        Method meth = null;
        Class<?> defCl = cl;
        while (defCl != null) {
            try {
                meth = defCl.getDeclaredMethod(name, argTypes);
                break;
            } catch (NoSuchMethodException ex) {
                defCl = defCl.getSuperclass();
            }
        }

        if ((meth == null) || (meth.getReturnType() != returnType)) {
            return null;
        }
        meth.setAccessible(true);
        int mods = meth.getModifiers();
        if ((mods & (Modifier.STATIC | Modifier.ABSTRACT)) != 0) {
            return null;
        } else if ((mods & (Modifier.PUBLIC | Modifier.PROTECTED)) != 0) {
            return meth;
        } else if ((mods & Modifier.PRIVATE) != 0) {
            return (cl == defCl) ? meth : null;
        } else {
            return packageEquals(cl, defCl) ? meth : null;
        }
    }

    /**
     * Returns non-static private method with given signature defined by given
     * class, or null if none found.  Access checks are disabled on the
     * returned method (if any).
     */
    private static Method getPrivateMethod(Class<?> cl, String name,
                                           Class<?>[] argTypes,
                                           Class<?> returnType)
    {
        try {
            Method meth = cl.getDeclaredMethod(name, argTypes);
            meth.setAccessible(true);
            int mods = meth.getModifiers();
            return ((meth.getReturnType() == returnType) &&
                    ((mods & Modifier.STATIC) == 0) &&
                    ((mods & Modifier.PRIVATE) != 0)) ? meth : null;
        } catch (NoSuchMethodException ex) {
            return null;
        }
    }

    /**
     * Returns true if classes are defined in the same runtime package, false
     * otherwise.
     */
    private static boolean packageEquals(Class<?> cl1, Class<?> cl2) {
        return cl1.getClassLoader() == cl2.getClassLoader() &&
                cl1.getPackageName() == cl2.getPackageName();
    }

    /**
     * Compares class names for equality, ignoring package names.  Returns true
     * if class names equal, false otherwise.
     */
    private static boolean classNamesEqual(String name1, String name2) {
        int idx1 = name1.lastIndexOf('.') + 1;
        int idx2 = name2.lastIndexOf('.') + 1;
        int len1 = name1.length() - idx1;
        int len2 = name2.length() - idx2;
        return len1 == len2 &&
                name1.regionMatches(idx1, name2, idx2, len1);
    }

    /**
     * Returns JVM type signature for given list of parameters and return type.
     */
    private static String getMethodSignature(Class<?>[] paramTypes,
                                             Class<?> retType)
    {
        StringBuilder sb = new StringBuilder();
        sb.append('(');
        for (int i = 0; i < paramTypes.length; i++) {
            appendClassSignature(sb, paramTypes[i]);
        }
        sb.append(')');
        appendClassSignature(sb, retType);
        return sb.toString();
    }

    /**
     * Convenience method for throwing an exception that is either a
     * RuntimeException, Error, or of some unexpected type (in which case it is
     * wrapped inside an IOException).
     */
    private static void throwMiscException(Throwable th) throws IOException {
        if (th instanceof RuntimeException) {
            throw (RuntimeException) th;
        } else if (th instanceof Error) {
            throw (Error) th;
        } else {
            throw new IOException("unexpected exception type", th);
        }
    }

    /**
     * Returns ObjectStreamField array describing the serializable fields of
     * the given class.  Serializable fields backed by an actual field of the
     * class are represented by ObjectStreamFields with corresponding non-null
     * Field objects.  Throws InvalidClassException if the (explicitly
     * declared) serializable fields are invalid.
     */
    private static ObjectStreamField[] getSerialFields(Class<?> cl)
        throws InvalidClassException
    {
        if (!Serializable.class.isAssignableFrom(cl))
            return NO_FIELDS;

        ObjectStreamField[] fields;
        if (cl.isRecord()) {
            fields = getDefaultSerialFields(cl);
            Arrays.sort(fields);
        } else if (!Externalizable.class.isAssignableFrom(cl) &&
            !Proxy.isProxyClass(cl) &&
                   !cl.isInterface()) {
            if ((fields = getDeclaredSerialFields(cl)) == null) {
                fields = getDefaultSerialFields(cl);
            }
            Arrays.sort(fields);
        } else {
            fields = NO_FIELDS;
        }
        return fields;
    }

    /**
     * Returns serializable fields of given class as defined explicitly by a
     * "serialPersistentFields" field, or null if no appropriate
     * "serialPersistentFields" field is defined.  Serializable fields backed
     * by an actual field of the class are represented by ObjectStreamFields
     * with corresponding non-null Field objects.  For compatibility with past
     * releases, a "serialPersistentFields" field with a null value is
     * considered equivalent to not declaring "serialPersistentFields".  Throws
     * InvalidClassException if the declared serializable fields are
     * invalid--e.g., if multiple fields share the same name.
     */
    private static ObjectStreamField[] getDeclaredSerialFields(Class<?> cl)
        throws InvalidClassException
    {
        ObjectStreamField[] serialPersistentFields = null;
        try {
            Field f = cl.getDeclaredField("serialPersistentFields");
            int mask = Modifier.PRIVATE | Modifier.STATIC | Modifier.FINAL;
            if ((f.getModifiers() & mask) == mask) {
                f.setAccessible(true);
                serialPersistentFields = (ObjectStreamField[]) f.get(null);
            }
        } catch (Exception ex) {
        }
        if (serialPersistentFields == null) {
            return null;
        } else if (serialPersistentFields.length == 0) {
            return NO_FIELDS;
        }

        ObjectStreamField[] boundFields =
            new ObjectStreamField[serialPersistentFields.length];
        Set<String> fieldNames = HashSet.newHashSet(serialPersistentFields.length);

        for (int i = 0; i < serialPersistentFields.length; i++) {
            ObjectStreamField spf = serialPersistentFields[i];

            String fname = spf.getName();
            if (fieldNames.contains(fname)) {
                throw new InvalidClassException(
                    "multiple serializable fields named " + fname);
            }
            fieldNames.add(fname);

            try {
                Field f = cl.getDeclaredField(fname);
                if ((f.getType() == spf.getType()) &&
                    ((f.getModifiers() & Modifier.STATIC) == 0))
                {
                    boundFields[i] =
                        new ObjectStreamField(f, spf.isUnshared(), true);
                }
            } catch (NoSuchFieldException ex) {
            }
            if (boundFields[i] == null) {
                boundFields[i] = new ObjectStreamField(
                    fname, spf.getType(), spf.isUnshared());
            }
        }
        return boundFields;
    }

    /**
     * Returns array of ObjectStreamFields corresponding to all non-static
     * non-transient fields declared by given class.  Each ObjectStreamField
     * contains a Field object for the field it represents.  If no default
     * serializable fields exist, NO_FIELDS is returned.
     */
    private static ObjectStreamField[] getDefaultSerialFields(Class<?> cl) {
        Field[] clFields = cl.getDeclaredFields();
        ArrayList<ObjectStreamField> list = new ArrayList<>();
        int mask = Modifier.STATIC | Modifier.TRANSIENT;

        for (int i = 0; i < clFields.length; i++) {
            if ((clFields[i].getModifiers() & mask) == 0) {
                list.add(new ObjectStreamField(clFields[i], false, true));
            }
        }
        int size = list.size();
        return (size == 0) ? NO_FIELDS :
            list.toArray(new ObjectStreamField[size]);
    }

    /**
     * Returns explicit serial version UID value declared by given class, or
     * null if none.
     */
    private static Long getDeclaredSUID(Class<?> cl) {
        try {
            Field f = cl.getDeclaredField("serialVersionUID");
            int mask = Modifier.STATIC | Modifier.FINAL;
            if ((f.getModifiers() & mask) == mask) {
                f.setAccessible(true);
                return f.getLong(null);
            }
        } catch (Exception ex) {
        }
        return null;
    }

    /**
     * Computes the default serial version UID value for the given class.
     */
    private static long computeDefaultSUID(Class<?> cl) {
        if (!Serializable.class.isAssignableFrom(cl) || Proxy.isProxyClass(cl))
        {
            return 0L;
        }

        try {
            ByteArrayOutputStream bout = new ByteArrayOutputStream();
            DataOutputStream dout = new DataOutputStream(bout);

            dout.writeUTF(cl.getName());

            int classMods = cl.getModifiers() &
                (Modifier.PUBLIC | Modifier.FINAL |
                 Modifier.INTERFACE | Modifier.ABSTRACT);

            /*
             * compensate for javac bug in which ABSTRACT bit was set for an
             * interface only if the interface declared methods
             */
            Method[] methods = cl.getDeclaredMethods();
            if ((classMods & Modifier.INTERFACE) != 0) {
                classMods = (methods.length > 0) ?
                    (classMods | Modifier.ABSTRACT) :
                    (classMods & ~Modifier.ABSTRACT);
            }
            dout.writeInt(classMods);

            if (!cl.isArray()) {
                /*
                 * compensate for change in 1.2FCS in which
                 * Class.getInterfaces() was modified to return Cloneable and
                 * Serializable for array classes.
                 */
                Class<?>[] interfaces = cl.getInterfaces();
                String[] ifaceNames = new String[interfaces.length];
                for (int i = 0; i < interfaces.length; i++) {
                    ifaceNames[i] = interfaces[i].getName();
                }
                Arrays.sort(ifaceNames);
                for (int i = 0; i < ifaceNames.length; i++) {
                    dout.writeUTF(ifaceNames[i]);
                }
            }

            Field[] fields = cl.getDeclaredFields();
            MemberSignature[] fieldSigs = new MemberSignature[fields.length];
            for (int i = 0; i < fields.length; i++) {
                fieldSigs[i] = new MemberSignature(fields[i]);
            }
            Arrays.sort(fieldSigs, new Comparator<>() {
                public int compare(MemberSignature ms1, MemberSignature ms2) {
                    return ms1.name.compareTo(ms2.name);
                }
            });
            for (int i = 0; i < fieldSigs.length; i++) {
                MemberSignature sig = fieldSigs[i];
                int mods = sig.member.getModifiers() &
                    (Modifier.PUBLIC | Modifier.PRIVATE | Modifier.PROTECTED |
                     Modifier.STATIC | Modifier.FINAL | Modifier.VOLATILE |
                     Modifier.TRANSIENT);
                if (((mods & Modifier.PRIVATE) == 0) ||
                    ((mods & (Modifier.STATIC | Modifier.TRANSIENT)) == 0))
                {
                    dout.writeUTF(sig.name);
                    dout.writeInt(mods);
                    dout.writeUTF(sig.signature);
                }
            }

            if (hasStaticInitializer(cl)) {
                dout.writeUTF("<clinit>");
                dout.writeInt(Modifier.STATIC);
                dout.writeUTF("()V");
            }

            Constructor<?>[] cons = cl.getDeclaredConstructors();
            MemberSignature[] consSigs = new MemberSignature[cons.length];
            for (int i = 0; i < cons.length; i++) {
                consSigs[i] = new MemberSignature(cons[i]);
            }
            Arrays.sort(consSigs, new Comparator<>() {
                public int compare(MemberSignature ms1, MemberSignature ms2) {
                    return ms1.signature.compareTo(ms2.signature);
                }
            });
            for (int i = 0; i < consSigs.length; i++) {
                MemberSignature sig = consSigs[i];
                int mods = sig.member.getModifiers() &
                    (Modifier.PUBLIC | Modifier.PRIVATE | Modifier.PROTECTED |
                     Modifier.STATIC | Modifier.FINAL |
                     Modifier.SYNCHRONIZED | Modifier.NATIVE |
                     Modifier.ABSTRACT | Modifier.STRICT);
                if ((mods & Modifier.PRIVATE) == 0) {
                    dout.writeUTF("<init>");
                    dout.writeInt(mods);
                    dout.writeUTF(sig.signature.replace('/', '.'));
                }
            }

            MemberSignature[] methSigs = new MemberSignature[methods.length];
            for (int i = 0; i < methods.length; i++) {
                methSigs[i] = new MemberSignature(methods[i]);
            }
            Arrays.sort(methSigs, new Comparator<>() {
                public int compare(MemberSignature ms1, MemberSignature ms2) {
                    int comp = ms1.name.compareTo(ms2.name);
                    if (comp == 0) {
                        comp = ms1.signature.compareTo(ms2.signature);
                    }
                    return comp;
                }
            });
            for (int i = 0; i < methSigs.length; i++) {
                MemberSignature sig = methSigs[i];
                int mods = sig.member.getModifiers() &
                    (Modifier.PUBLIC | Modifier.PRIVATE | Modifier.PROTECTED |
                     Modifier.STATIC | Modifier.FINAL |
                     Modifier.SYNCHRONIZED | Modifier.NATIVE |
                     Modifier.ABSTRACT | Modifier.STRICT);
                if ((mods & Modifier.PRIVATE) == 0) {
                    dout.writeUTF(sig.name);
                    dout.writeInt(mods);
                    dout.writeUTF(sig.signature.replace('/', '.'));
                }
            }

            dout.flush();

            MessageDigest md = MessageDigest.getInstance("SHA");
            byte[] hashBytes = md.digest(bout.toByteArray());
            long hash = 0;
            for (int i = Math.min(hashBytes.length, 8) - 1; i >= 0; i--) {
                hash = (hash << 8) | (hashBytes[i] & 0xFF);
            }
            return hash;
        } catch (IOException ex) {
            throw new InternalError(ex);
        } catch (NoSuchAlgorithmException ex) {
            throw new SecurityException(ex.getMessage());
        }
    }

    /**
     * Returns true if the given class defines a static initializer method,
     * false otherwise.
     */
    private static native boolean hasStaticInitializer(Class<?> cl);

    /**
     * Class for computing and caching field/constructor/method signatures
     * during serialVersionUID calculation.
     */
    private static class MemberSignature {

        public final Member member;
        public final String name;
        public final String signature;

        public MemberSignature(Field field) {
            member = field;
            name = field.getName();
            signature = getClassSignature(field.getType());
        }

        public MemberSignature(Constructor<?> cons) {
            member = cons;
            name = cons.getName();
            signature = getMethodSignature(
                cons.getParameterTypes(), Void.TYPE);
        }

        public MemberSignature(Method meth) {
            member = meth;
            name = meth.getName();
            signature = getMethodSignature(
                meth.getParameterTypes(), meth.getReturnType());
        }
    }

    /**
     * Class for setting and retrieving serializable field values in batch.
     */
    // REMIND: dynamically generate these?
    private static class FieldReflector {

        /** handle for performing unsafe operations */
        private static final Unsafe unsafe = Unsafe.getUnsafe();

        /** fields to operate on */
        private final ObjectStreamField[] fields;
        /** number of primitive fields */
        private final int numPrimFields;
        /** unsafe field keys for reading fields - may contain dupes */
        private final long[] readKeys;
        /** unsafe fields keys for writing fields - no dupes */
        private final long[] writeKeys;
        /** field data offsets */
        private final int[] offsets;
        /** field type codes */
        private final char[] typeCodes;
        /** field types */
        private final Class<?>[] types;

        /**
         * Return a new instance of the class using Unsafe.uninitializedDefaultValue
         * and buffer it.
         * @param clazz The value class
         * @return a buffered default value
         */
        static Object newValueInstance(Class<?> clazz) throws InstantiationException{
            assert clazz.isValue() : "Should be a value class";
            Object obj = unsafe.uninitializedDefaultValue(clazz);
            return unsafe.makePrivateBuffer(obj);
        }

        /**
         * Finish a Value object, clear the larval state and returning the Value object.
         * @param obj a buffered value object in a larval state
         * @return the finished value object
         */
        static Object finishValueInstance(Object obj) {
            assert (obj.getClass().isValue()) : "Should be a value class";
            return unsafe.finishPrivateBuffer(obj);
        }

        /**
         * Constructs FieldReflector capable of setting/getting values from the
         * subset of fields whose ObjectStreamFields contain non-null
         * reflective Field objects.  ObjectStreamFields with null Fields are
         * treated as filler, for which get operations return default values
         * and set operations discard given values.
         */
        FieldReflector(ObjectStreamField[] fields) {
            this.fields = fields;
            int nfields = fields.length;
            readKeys = new long[nfields];
            writeKeys = new long[nfields];
            offsets = new int[nfields];
            typeCodes = new char[nfields];
            ArrayList<Class<?>> typeList = new ArrayList<>();
            Set<Long> usedKeys = new HashSet<>();


            for (int i = 0; i < nfields; i++) {
                ObjectStreamField f = fields[i];
                Field rf = f.getField();
                long key = (rf != null) ?
                    unsafe.objectFieldOffset(rf) : Unsafe.INVALID_FIELD_OFFSET;
                readKeys[i] = key;
                writeKeys[i] = usedKeys.add(key) ?
                    key : Unsafe.INVALID_FIELD_OFFSET;
                offsets[i] = f.getOffset();
                typeCodes[i] = f.getTypeCode();
                if (!f.isPrimitive()) {
                    typeList.add((rf != null) ? rf.getType() : null);
                }
            }

            types = typeList.toArray(new Class<?>[typeList.size()]);
            numPrimFields = nfields - types.length;
        }

        /**
         * Returns list of ObjectStreamFields representing fields operated on
         * by this reflector.  The shared/unshared values and Field objects
         * contained by ObjectStreamFields in the list reflect their bindings
         * to locally defined serializable fields.
         */
        ObjectStreamField[] getFields() {
            return fields;
        }

        /**
         * Fetches the serializable primitive field values of object obj and
         * marshals them into byte array buf starting at offset 0.  The caller
         * is responsible for ensuring that obj is of the proper type.
         */
        void getPrimFieldValues(Object obj, byte[] buf) {
            if (obj == null) {
                throw new NullPointerException();
            }
            /* assuming checkDefaultSerialize() has been called on the class
             * descriptor this FieldReflector was obtained from, no field keys
             * in array should be equal to Unsafe.INVALID_FIELD_OFFSET.
             */
            for (int i = 0; i < numPrimFields; i++) {
                long key = readKeys[i];
                int off = offsets[i];
                switch (typeCodes[i]) {
                    case 'Z' -> Bits.putBoolean(buf, off, unsafe.getBoolean(obj, key));
                    case 'B' -> buf[off] = unsafe.getByte(obj, key);
                    case 'C' -> Bits.putChar(buf, off, unsafe.getChar(obj, key));
                    case 'S' -> Bits.putShort(buf, off, unsafe.getShort(obj, key));
                    case 'I' -> Bits.putInt(buf, off, unsafe.getInt(obj, key));
                    case 'F' -> Bits.putFloat(buf, off, unsafe.getFloat(obj, key));
                    case 'J' -> Bits.putLong(buf, off, unsafe.getLong(obj, key));
                    case 'D' -> Bits.putDouble(buf, off, unsafe.getDouble(obj, key));
                    default  -> throw new InternalError();
                }
            }
        }

        /**
         * Sets the serializable primitive fields of object obj using values
         * unmarshalled from byte array buf starting at offset 0.  The caller
         * is responsible for ensuring that obj is of the proper type.
         */
        void setPrimFieldValues(Object obj, byte[] buf) {
            if (obj == null) {
                throw new NullPointerException();
            }
            for (int i = 0; i < numPrimFields; i++) {
                long key = writeKeys[i];
                if (key == Unsafe.INVALID_FIELD_OFFSET) {
                    continue;           // discard value
                }
                int off = offsets[i];
                switch (typeCodes[i]) {
                    case 'Z' -> unsafe.putBoolean(obj, key, Bits.getBoolean(buf, off));
                    case 'B' -> unsafe.putByte(obj, key, buf[off]);
                    case 'C' -> unsafe.putChar(obj, key, Bits.getChar(buf, off));
                    case 'S' -> unsafe.putShort(obj, key, Bits.getShort(buf, off));
                    case 'I' -> unsafe.putInt(obj, key, Bits.getInt(buf, off));
                    case 'F' -> unsafe.putFloat(obj, key, Bits.getFloat(buf, off));
                    case 'J' -> unsafe.putLong(obj, key, Bits.getLong(buf, off));
                    case 'D' -> unsafe.putDouble(obj, key, Bits.getDouble(buf, off));
                    default  -> throw new InternalError();
                }
            }
        }

        /**
         * Fetches the serializable object field values of object obj and
         * stores them in array vals starting at offset 0.  The caller is
         * responsible for ensuring that obj is of the proper type.
         */
        void getObjFieldValues(Object obj, Object[] vals) {
            if (obj == null) {
                throw new NullPointerException();
            }
            /* assuming checkDefaultSerialize() has been called on the class
             * descriptor this FieldReflector was obtained from, no field keys
             * in array should be equal to Unsafe.INVALID_FIELD_OFFSET.
             */
            for (int i = numPrimFields; i < fields.length; i++) {
                Field f = fields[i].getField();
                vals[offsets[i]] = switch (typeCodes[i]) {
                    case 'L', '[' ->
                            unsafe.isFlattened(f)
                                    ? unsafe.getValue(obj, readKeys[i], f.getType())
                                    : unsafe.getReference(obj, readKeys[i]);
                    default       -> throw new InternalError();
                };
            }
        }

        /**
         * Checks that the given values, from array vals starting at offset 0,
         * are assignable to the given serializable object fields.
         * @throws ClassCastException if any value is not assignable
         */
        void checkObjectFieldValueTypes(Object obj, Object[] vals) {
            setObjFieldValues(obj, vals, true);
        }

        /**
         * Sets the serializable object fields of object obj using values from
         * array vals starting at offset 0.  The caller is responsible for
         * ensuring that obj is of the proper type; however, attempts to set a
         * field with a value of the wrong type will trigger an appropriate
         * ClassCastException.
         */
        void setObjFieldValues(Object obj, Object[] vals) {
            setObjFieldValues(obj, vals, false);
        }

        private void setObjFieldValues(Object obj, Object[] vals, boolean dryRun) {
            if (obj == null) {
                throw new NullPointerException();
            }
            for (int i = numPrimFields; i < fields.length; i++) {
                long key = writeKeys[i];
                if (key == Unsafe.INVALID_FIELD_OFFSET) {
                    continue;           // discard value
                }
                switch (typeCodes[i]) {
                    case 'L', '[' -> {
                        Field f = fields[i].getField();
                        Object val = vals[offsets[i]];
                        if (val != null &&
                            !types[i - numPrimFields].isInstance(val))
                        {
                            throw new ClassCastException(
                                "cannot assign instance of " +
                                val.getClass().getName() + " to field " +
                                f.getDeclaringClass().getName() + "." +
                                f.getName() + " of type " +
                                f.getType().getName() + " in instance of " +
                                obj.getClass().getName());
                        }
                        if (!dryRun) {
                            if (unsafe.isFlattened(f)) {
                                unsafe.putValue(obj, key, f.getType(), val);
                            } else {
                                unsafe.putReference(obj, key, val);
                            }
                        }
                    }
                    default -> throw new InternalError();
                }
            }
        }
    }

    /**
     * Matches given set of serializable fields with serializable fields
     * described by the given local class descriptor, and returns a
     * FieldReflector instance capable of setting/getting values from the
     * subset of fields that match (non-matching fields are treated as filler,
     * for which get operations return default values and set operations
     * discard given values).  Throws InvalidClassException if unresolvable
     * type conflicts exist between the two sets of fields.
     */
    private static FieldReflector getReflector(ObjectStreamField[] fields,
                                               ObjectStreamClass localDesc)
        throws InvalidClassException
    {
        // class irrelevant if no fields
        Class<?> cl = (localDesc != null && fields.length > 0) ?
            localDesc.cl : Void.class;

        var clReflectors = Caches.reflectors.get(cl);
        var key = new FieldReflectorKey(fields);
        var reflector = clReflectors.get(key);
        if (reflector == null) {
            reflector = new FieldReflector(matchFields(fields, localDesc));
            var oldReflector = clReflectors.putIfAbsent(key, reflector);
            if (oldReflector != null) {
                reflector = oldReflector;
            }
        }
        return reflector;
    }

    /**
     * FieldReflector cache lookup key.  Keys are considered equal if they
     * refer to equivalent field formats.
     */
    private static class FieldReflectorKey {

        private final String[] sigs;
        private final int hash;

        FieldReflectorKey(ObjectStreamField[] fields)
        {
            sigs = new String[2 * fields.length];
            for (int i = 0, j = 0; i < fields.length; i++) {
                ObjectStreamField f = fields[i];
                sigs[j++] = f.getName();
                sigs[j++] = f.getSignature();
            }
            hash = Arrays.hashCode(sigs);
        }

        public int hashCode() {
            return hash;
        }

        public boolean equals(Object obj) {
            return obj == this ||
                   obj instanceof FieldReflectorKey other &&
                   Arrays.equals(sigs, other.sigs);
        }
    }

    /**
     * Matches given set of serializable fields with serializable fields
     * obtained from the given local class descriptor (which contain bindings
     * to reflective Field objects).  Returns list of ObjectStreamFields in
     * which each ObjectStreamField whose signature matches that of a local
     * field contains a Field object for that field; unmatched
     * ObjectStreamFields contain null Field objects.  Shared/unshared settings
     * of the returned ObjectStreamFields also reflect those of matched local
     * ObjectStreamFields.  Throws InvalidClassException if unresolvable type
     * conflicts exist between the two sets of fields.
     */
    private static ObjectStreamField[] matchFields(ObjectStreamField[] fields,
                                                   ObjectStreamClass localDesc)
        throws InvalidClassException
    {
        ObjectStreamField[] localFields = (localDesc != null) ?
            localDesc.fields : NO_FIELDS;

        /*
         * Even if fields == localFields, we cannot simply return localFields
         * here.  In previous implementations of serialization,
         * ObjectStreamField.getType() returned Object.class if the
         * ObjectStreamField represented a non-primitive field and belonged to
         * a non-local class descriptor.  To preserve this (questionable)
         * behavior, the ObjectStreamField instances returned by matchFields
         * cannot report non-primitive types other than Object.class; hence
         * localFields cannot be returned directly.
         */

        ObjectStreamField[] matches = new ObjectStreamField[fields.length];
        for (int i = 0; i < fields.length; i++) {
            ObjectStreamField f = fields[i], m = null;
            for (int j = 0; j < localFields.length; j++) {
                ObjectStreamField lf = localFields[j];
                if (f.getName().equals(lf.getName())) {
                    if ((f.isPrimitive() || lf.isPrimitive()) &&
                        f.getTypeCode() != lf.getTypeCode())
                    {
                        throw new InvalidClassException(localDesc.name,
                            "incompatible types for field " + f.getName());
                    }
                    if (lf.getField() != null) {
                        m = new ObjectStreamField(
                            lf.getField(), lf.isUnshared(), false);
                    } else {
                        m = new ObjectStreamField(
                            lf.getName(), lf.getSignature(), lf.isUnshared());
                    }
                }
            }
            if (m == null) {
                m = new ObjectStreamField(
                    f.getName(), f.getSignature(), false);
            }
            m.setOffset(f.getOffset());
            matches[i] = m;
        }
        return matches;
    }

    /**
     * A LRA cache of record deserialization constructors.
     */
    @SuppressWarnings("serial")
    private static final class DeserializationConstructorsCache
        extends ConcurrentHashMap<DeserializationConstructorsCache.Key, MethodHandle>  {

        // keep max. 10 cached entries - when the 11th element is inserted the oldest
        // is removed and 10 remains - 11 is the biggest map size where internal
        // table of 16 elements is sufficient (inserting 12th element would resize it to 32)
        private static final int MAX_SIZE = 10;
        private Key.Impl first, last; // first and last in FIFO queue

        DeserializationConstructorsCache() {
            // start small - if there is more than one shape of ObjectStreamClass
            // deserialized, there will typically be two (current version and previous version)
            super(2);
        }

        MethodHandle get(ObjectStreamField[] fields) {
            return get(new Key.Lookup(fields));
        }

        synchronized MethodHandle putIfAbsentAndGet(ObjectStreamField[] fields, MethodHandle mh) {
            Key.Impl key = new Key.Impl(fields);
            var oldMh = putIfAbsent(key, mh);
            if (oldMh != null) return oldMh;
            // else we did insert new entry -> link the new key as last
            if (last == null) {
                last = first = key;
            } else {
                last = (last.next = key);
            }
            // may need to remove first
            if (size() > MAX_SIZE) {
                assert first != null;
                remove(first);
                first = first.next;
                if (first == null) {
                    last = null;
                }
            }
            return mh;
        }

        // a key composed of ObjectStreamField[] names and types
        abstract static class Key {
            abstract int length();
            abstract String fieldName(int i);
            abstract Class<?> fieldType(int i);

            @Override
            public final int hashCode() {
                int n = length();
                int h = 0;
                for (int i = 0; i < n; i++) h = h * 31 + fieldType(i).hashCode();
                for (int i = 0; i < n; i++) h = h * 31 + fieldName(i).hashCode();
                return h;
            }

            @Override
            public final boolean equals(Object obj) {
                if (!(obj instanceof Key other)) return false;
                int n = length();
                if (n != other.length()) return false;
                for (int i = 0; i < n; i++) if (fieldType(i) != other.fieldType(i)) return false;
                for (int i = 0; i < n; i++) if (!fieldName(i).equals(other.fieldName(i))) return false;
                return true;
            }

            // lookup key - just wraps ObjectStreamField[]
            static final class Lookup extends Key {
                final ObjectStreamField[] fields;

                Lookup(ObjectStreamField[] fields) { this.fields = fields; }

                @Override
                int length() { return fields.length; }

                @Override
                String fieldName(int i) { return fields[i].getName(); }

                @Override
                Class<?> fieldType(int i) { return fields[i].getType(); }
            }

            // real key - copies field names and types and forms FIFO queue in cache
            static final class Impl extends Key {
                Impl next;
                final String[] fieldNames;
                final Class<?>[] fieldTypes;

                Impl(ObjectStreamField[] fields) {
                    this.fieldNames = new String[fields.length];
                    this.fieldTypes = new Class<?>[fields.length];
                    for (int i = 0; i < fields.length; i++) {
                        fieldNames[i] = fields[i].getName();
                        fieldTypes[i] = fields[i].getType();
                    }
                }

                @Override
                int length() { return fieldNames.length; }

                @Override
                String fieldName(int i) { return fieldNames[i]; }

                @Override
                Class<?> fieldType(int i) { return fieldTypes[i]; }
            }
        }
    }

    /** Record specific support for retrieving and binding stream field values. */
    static final class RecordSupport {
        /**
         * Returns canonical record constructor adapted to take two arguments:
         * {@code (byte[] primValues, Object[] objValues)}
         * and return
         * {@code Object}
         */
        @SuppressWarnings("removal")
        static MethodHandle deserializationCtr(ObjectStreamClass desc) {
            // check the cached value 1st
            MethodHandle mh = desc.deserializationCtr;
            if (mh != null) return mh;
            mh = desc.deserializationCtrs.get(desc.getFields(false));
            if (mh != null) return desc.deserializationCtr = mh;

            // retrieve record components
            RecordComponent[] recordComponents;
            try {
                Class<?> cls = desc.forClass();
                PrivilegedExceptionAction<RecordComponent[]> pa = cls::getRecordComponents;
                recordComponents = AccessController.doPrivileged(pa);
            } catch (PrivilegedActionException e) {
                throw new InternalError(e.getCause());
            }

            // retrieve the canonical constructor
            // (T1, T2, ..., Tn):TR
            mh = desc.getRecordConstructor();

            // change return type to Object
            // (T1, T2, ..., Tn):TR -> (T1, T2, ..., Tn):Object
            mh = mh.asType(mh.type().changeReturnType(Object.class));

            // drop last 2 arguments representing primValues and objValues arrays
            // (T1, T2, ..., Tn):Object -> (T1, T2, ..., Tn, byte[], Object[]):Object
            mh = MethodHandles.dropArguments(mh, mh.type().parameterCount(), byte[].class, Object[].class);

            for (int i = recordComponents.length-1; i >= 0; i--) {
                String name = recordComponents[i].getName();
                Class<?> type = recordComponents[i].getType();
                // obtain stream field extractor that extracts argument at
                // position i (Ti+1) from primValues and objValues arrays
                // (byte[], Object[]):Ti+1
                MethodHandle combiner = streamFieldExtractor(name, type, desc);
                // fold byte[] privValues and Object[] objValues into argument at position i (Ti+1)
                // (..., Ti, Ti+1, byte[], Object[]):Object -> (..., Ti, byte[], Object[]):Object
                mh = MethodHandles.foldArguments(mh, i, combiner);
            }
            // what we are left with is a MethodHandle taking just the primValues
            // and objValues arrays and returning the constructed record instance
            // (byte[], Object[]):Object

            // store it into cache and return the 1st value stored
            return desc.deserializationCtr =
                desc.deserializationCtrs.putIfAbsentAndGet(desc.getFields(false), mh);
        }

        /** Returns the number of primitive fields for the given descriptor. */
        private static int numberPrimValues(ObjectStreamClass desc) {
            ObjectStreamField[] fields = desc.getFields();
            int primValueCount = 0;
            for (int i = 0; i < fields.length; i++) {
                if (fields[i].isPrimitive())
                    primValueCount++;
                else
                    break;  // can be no more
            }
            return primValueCount;
        }

        /**
         * Returns extractor MethodHandle taking the primValues and objValues arrays
         * and extracting the argument of canonical constructor with given name and type
         * or producing  default value for the given type if the field is absent.
         */
        private static MethodHandle streamFieldExtractor(String pName,
                                                         Class<?> pType,
                                                         ObjectStreamClass desc) {
            ObjectStreamField[] fields = desc.getFields(false);

            for (int i = 0; i < fields.length; i++) {
                ObjectStreamField f = fields[i];
                String fName = f.getName();
                if (!fName.equals(pName))
                    continue;

                Class<?> fType = f.getField().getType();
                if (!pType.isAssignableFrom(fType))
                    throw new InternalError(fName + " unassignable, pType:" + pType + ", fType:" + fType);

                if (f.isPrimitive()) {
                    // (byte[], int):fType
                    MethodHandle mh = PRIM_VALUE_EXTRACTORS.get(fType);
                    if (mh == null) {
                        throw new InternalError("Unexpected type: " + fType);
                    }
                    // bind offset
                    // (byte[], int):fType -> (byte[]):fType
                    mh = MethodHandles.insertArguments(mh, 1, f.getOffset());
                    // drop objValues argument
                    // (byte[]):fType -> (byte[], Object[]):fType
                    mh = MethodHandles.dropArguments(mh, 1, Object[].class);
                    // adapt return type to pType
                    // (byte[], Object[]):fType -> (byte[], Object[]):pType
                    if (pType != fType) {
                        mh = mh.asType(mh.type().changeReturnType(pType));
                    }
                    return mh;
                } else { // reference
                    // (Object[], int):Object
                    MethodHandle mh = MethodHandles.arrayElementGetter(Object[].class);
                    // bind index
                    // (Object[], int):Object -> (Object[]):Object
                    mh = MethodHandles.insertArguments(mh, 1, i - numberPrimValues(desc));
                    // drop primValues argument
                    // (Object[]):Object -> (byte[], Object[]):Object
                    mh = MethodHandles.dropArguments(mh, 0, byte[].class);
                    // adapt return type to pType
                    // (byte[], Object[]):Object -> (byte[], Object[]):pType
                    if (pType != Object.class) {
                        mh = mh.asType(mh.type().changeReturnType(pType));
                    }
                    return mh;
                }
            }

            // return default value extractor if no field matches pName
            return MethodHandles.empty(MethodType.methodType(pType, byte[].class, Object[].class));
        }

        private static final Map<Class<?>, MethodHandle> PRIM_VALUE_EXTRACTORS;
        static {
            var lkp = MethodHandles.lookup();
            try {
                PRIM_VALUE_EXTRACTORS = Map.of(
                    byte.class, MethodHandles.arrayElementGetter(byte[].class),
                    short.class, lkp.findStatic(Bits.class, "getShort", MethodType.methodType(short.class, byte[].class, int.class)),
                    int.class, lkp.findStatic(Bits.class, "getInt", MethodType.methodType(int.class, byte[].class, int.class)),
                    long.class, lkp.findStatic(Bits.class, "getLong", MethodType.methodType(long.class, byte[].class, int.class)),
                    float.class, lkp.findStatic(Bits.class, "getFloat", MethodType.methodType(float.class, byte[].class, int.class)),
                    double.class, lkp.findStatic(Bits.class, "getDouble", MethodType.methodType(double.class, byte[].class, int.class)),
                    char.class, lkp.findStatic(Bits.class, "getChar", MethodType.methodType(char.class, byte[].class, int.class)),
                    boolean.class, lkp.findStatic(Bits.class, "getBoolean", MethodType.methodType(boolean.class, byte[].class, int.class))
                );
            } catch (NoSuchMethodException | IllegalAccessException e) {
                throw new InternalError("Can't lookup Bits.getXXX", e);
            }
        }
    }
}<|MERGE_RESOLUTION|>--- conflicted
+++ resolved
@@ -451,13 +451,9 @@
         if (deserializeEx == null) {
             if (isEnum) {
                 deserializeEx = new ExceptionInfo(name, "enum type");
-<<<<<<< HEAD
-            } else if (cons == null && !(isRecord | isValue)) {
-=======
             } else if (cl.isValue() && writeReplaceMethod == null) {
                 deserializeEx = new ExceptionInfo(name, "value class");
             } else if (cons == null && !isRecord) {
->>>>>>> 60855881
                 deserializeEx = new ExceptionInfo(name, "no valid constructor");
             }
         }
