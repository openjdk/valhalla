--- conflicted
+++ resolved
@@ -499,13 +499,8 @@
         name = cl.getName();
         isProxy = Proxy.isProxyClass(cl);
         isEnum = Enum.class.isAssignableFrom(cl);
-<<<<<<< HEAD
         boolean isPrimitiveClass = cl.isPrimitiveClass();
-        isRecord = isRecord(cl);
-=======
-        boolean isInlineClass = cl.isInlineClass();
         isRecord = cl.isRecord();
->>>>>>> fbb8a6bd
         serializable = Serializable.class.isAssignableFrom(cl);
         externalizable = Externalizable.class.isAssignableFrom(cl);
 
