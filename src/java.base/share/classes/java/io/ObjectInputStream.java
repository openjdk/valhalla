/*
 * Copyright (c) 1996, 2024, Oracle and/or its affiliates. All rights reserved.
 * DO NOT ALTER OR REMOVE COPYRIGHT NOTICES OR THIS FILE HEADER.
 *
 * This code is free software; you can redistribute it and/or modify it
 * under the terms of the GNU General Public License version 2 only, as
 * published by the Free Software Foundation.  Oracle designates this
 * particular file as subject to the "Classpath" exception as provided
 * by Oracle in the LICENSE file that accompanied this code.
 *
 * This code is distributed in the hope that it will be useful, but WITHOUT
 * ANY WARRANTY; without even the implied warranty of MERCHANTABILITY or
 * FITNESS FOR A PARTICULAR PURPOSE.  See the GNU General Public License
 * version 2 for more details (a copy is included in the LICENSE file that
 * accompanied this code).
 *
 * You should have received a copy of the GNU General Public License version
 * 2 along with this work; if not, write to the Free Software Foundation,
 * Inc., 51 Franklin St, Fifth Floor, Boston, MA 02110-1301 USA.
 *
 * Please contact Oracle, 500 Oracle Parkway, Redwood Shores, CA 94065 USA
 * or visit www.oracle.com if you need additional information or have any
 * questions.
 */

package java.io;

import java.io.ObjectInputFilter.Config;
import java.io.ObjectStreamClass.ConstructorSupport;
import java.io.ObjectStreamClass.ClassDataSlot;
import java.lang.System.Logger;
import java.lang.invoke.MethodHandle;
import java.lang.reflect.Array;
import java.lang.reflect.InvocationHandler;
import java.lang.reflect.InvocationTargetException;
import java.lang.reflect.Modifier;
import java.lang.reflect.Proxy;
import java.nio.charset.StandardCharsets;
import java.security.AccessControlContext;
import java.security.AccessController;
import java.security.PrivilegedAction;
import java.security.PrivilegedActionException;
import java.security.PrivilegedExceptionAction;
import java.util.Arrays;
import java.util.List;
import java.util.Locale;
import java.util.Objects;

import jdk.internal.access.JavaLangAccess;
import jdk.internal.access.SharedSecrets;
import jdk.internal.event.DeserializationEvent;
import jdk.internal.misc.Unsafe;
import jdk.internal.util.ByteArray;
import sun.reflect.misc.ReflectUtil;
import sun.security.action.GetBooleanAction;
import sun.security.action.GetIntegerAction;
import sun.security.action.GetPropertyAction;

/**
 * An ObjectInputStream deserializes primitive data and objects previously
 * written using an ObjectOutputStream.
 *
 * <p><strong>Warning: Deserialization of untrusted data is inherently dangerous
 * and should be avoided. Untrusted data should be carefully validated according to the
 * "Serialization and Deserialization" section of the
 * {@extLink secure_coding_guidelines_javase Secure Coding Guidelines for Java SE}.
 * {@extLink serialization_filter_guide Serialization Filtering} describes best
 * practices for defensive use of serial filters.
 * </strong></p>
 *
 * <p>The key to disabling deserialization attacks is to prevent instances of
 * arbitrary classes from being deserialized, thereby preventing the direct or
 * indirect execution of their methods.
 * {@link ObjectInputFilter} describes how to use filters and
 * {@link ObjectInputFilter.Config} describes how to configure the filter and filter factory.
 * Each stream has an optional deserialization filter
 * to check the classes and resource limits during deserialization.
 * The JVM-wide filter factory ensures that a filter can be set on every {@link ObjectInputStream}
 * and every object read from the stream can be checked.
 * The {@linkplain #ObjectInputStream() ObjectInputStream constructors} invoke the filter factory
 * to select the initial filter which may be updated or replaced by {@link #setObjectInputFilter}.
 * <p>
 * If an ObjectInputStream has a filter, the {@link ObjectInputFilter} can check that
 * the classes, array lengths, number of references in the stream, depth, and
 * number of bytes consumed from the input stream are allowed and
 * if not, can terminate deserialization.
 *
 * <p>ObjectOutputStream and ObjectInputStream can provide an application with
 * persistent storage for graphs of objects when used with a FileOutputStream
 * and FileInputStream respectively.  ObjectInputStream is used to recover
 * those objects previously serialized. Other uses include passing objects
 * between hosts using a socket stream or for marshaling and unmarshaling
 * arguments and parameters in a remote communication system.
 *
 * <p>ObjectInputStream ensures that the types of all objects in the graph
 * created from the stream match the classes present in the Java Virtual
 * Machine.  Classes are loaded as required using the standard mechanisms.
 *
 * <p>Only objects that support the java.io.Serializable or
 * java.io.Externalizable interface can be read from streams.
 *
 * <p>The method {@code readObject} is used to read an object from the
 * stream.  Java's safe casting should be used to get the desired type.  In
 * Java, strings and arrays are objects and are treated as objects during
 * serialization. When read they need to be cast to the expected type.
 *
 * <p>Primitive data types can be read from the stream using the appropriate
 * method on DataInput.
 *
 * <p>The default deserialization mechanism for objects restores the contents
 * of each field to the value and type it had when it was written.  Fields
 * declared as transient or static are ignored by the deserialization process.
 * References to other objects cause those objects to be read from the stream
 * as necessary.  Graphs of objects are restored correctly using a reference
 * sharing mechanism.  New objects are always allocated when deserializing,
 * which prevents existing objects from being overwritten.
 *
 * <p>Reading an object is analogous to running the constructors of a new
 * object.  Memory is allocated for the object and initialized to zero (NULL).
 * No-arg constructors are invoked for the non-serializable classes and then
 * the fields of the serializable classes are restored from the stream starting
 * with the serializable class closest to java.lang.object and finishing with
 * the object's most specific class.
 *
 * <p>For example to read from a stream as written by the example in
 * {@link ObjectOutputStream}:
 * <br>
 * {@snippet lang="java" :
 *     try (FileInputStream fis = new FileInputStream("t.tmp");
 *          ObjectInputStream ois = new ObjectInputStream(fis)) {
 *         String label = (String) ois.readObject();
 *         LocalDateTime dateTime = (LocalDateTime) ois.readObject();
 *         // Use label and dateTime
 *     } catch (Exception ex) {
 *         // handle exception
 *     }
 * }
 *
 * <p>Classes control how they are serialized by implementing either the
 * java.io.Serializable or java.io.Externalizable interfaces.
 *
 * <p>Implementing the Serializable interface allows object serialization to
 * save and restore the entire state of the object and it allows classes to
 * evolve between the time the stream is written and the time it is read.  It
 * automatically traverses references between objects, saving and restoring
 * entire graphs.
 *
 * <p>Serializable classes that require special handling during the
 * serialization and deserialization process should implement methods
 * with the following signatures:
 *
 * {@snippet lang="java":
 *     private void writeObject(java.io.ObjectOutputStream stream)
 *         throws IOException;
 *     private void readObject(java.io.ObjectInputStream stream)
 *         throws IOException, ClassNotFoundException;
 *     private void readObjectNoData()
 *         throws ObjectStreamException;
 * }
 *
 * <p>The method name, modifiers, return type, and number and type of
 * parameters must match exactly for the method to be used by
 * serialization or deserialization. The methods should only be
 * declared to throw checked exceptions consistent with these
 * signatures.
 *
 * <p>The readObject method is responsible for reading and restoring the state
 * of the object for its particular class using data written to the stream by
 * the corresponding writeObject method.  The method does not need to concern
 * itself with the state belonging to its superclasses or subclasses.  State is
 * restored by reading data from the ObjectInputStream for the individual
 * fields and making assignments to the appropriate fields of the object.
 * Reading primitive data types is supported by DataInput.
 *
 * <p>Any attempt to read object data which exceeds the boundaries of the
 * custom data written by the corresponding writeObject method will cause an
 * OptionalDataException to be thrown with an eof field value of true.
 * Non-object reads which exceed the end of the allotted data will reflect the
 * end of data in the same way that they would indicate the end of the stream:
 * bytewise reads will return -1 as the byte read or number of bytes read, and
 * primitive reads will throw EOFExceptions.  If there is no corresponding
 * writeObject method, then the end of default serialized data marks the end of
 * the allotted data.
 *
 * <p>Primitive and object read calls issued from within a readExternal method
 * behave in the same manner--if the stream is already positioned at the end of
 * data written by the corresponding writeExternal method, object reads will
 * throw OptionalDataExceptions with eof set to true, bytewise reads will
 * return -1, and primitive reads will throw EOFExceptions.  Note that this
 * behavior does not hold for streams written with the old
 * {@code ObjectStreamConstants.PROTOCOL_VERSION_1} protocol, in which the
 * end of data written by writeExternal methods is not demarcated, and hence
 * cannot be detected.
 *
 * <p>The readObjectNoData method is responsible for initializing the state of
 * the object for its particular class in the event that the serialization
 * stream does not list the given class as a superclass of the object being
 * deserialized.  This may occur in cases where the receiving party uses a
 * different version of the deserialized instance's class than the sending
 * party, and the receiver's version extends classes that are not extended by
 * the sender's version.  This may also occur if the serialization stream has
 * been tampered; hence, readObjectNoData is useful for initializing
 * deserialized objects properly despite a "hostile" or incomplete source
 * stream.
 *
 * <p>Serialization does not read or assign values to the fields of any object
 * that does not implement the java.io.Serializable interface.  Subclasses of
 * Objects that are not serializable can be serializable. In this case the
 * non-serializable class must have a no-arg constructor to allow its fields to
 * be initialized.  In this case it is the responsibility of the subclass to
 * save and restore the state of the non-serializable class. It is frequently
 * the case that the fields of that class are accessible (public, package, or
 * protected) or that there are get and set methods that can be used to restore
 * the state.
 *
 * <p>Any exception that occurs while deserializing an object will be caught by
 * the ObjectInputStream and abort the reading process.
 *
 * <p>Implementing the Externalizable interface allows the object to assume
 * complete control over the contents and format of the object's serialized
 * form.  The methods of the Externalizable interface, writeExternal and
 * readExternal, are called to save and restore the objects state.  When
 * implemented by a class they can write and read their own state using all of
 * the methods of ObjectOutput and ObjectInput.  It is the responsibility of
 * the objects to handle any versioning that occurs.
 * Value objects cannot be `java.io.Externalizable` because value objects are
 * immutable and `Externalizable.readExternal` is unable to modify the fields of the value.
 *
 * <p>Enum constants are deserialized differently than ordinary serializable or
 * externalizable objects.  The serialized form of an enum constant consists
 * solely of its name; field values of the constant are not transmitted.  To
 * deserialize an enum constant, ObjectInputStream reads the constant name from
 * the stream; the deserialized constant is then obtained by calling the static
 * method {@code Enum.valueOf(Class, String)} with the enum constant's
 * base type and the received constant name as arguments.  Like other
 * serializable or externalizable objects, enum constants can function as the
 * targets of back references appearing subsequently in the serialization
 * stream.  The process by which enum constants are deserialized cannot be
 * customized: any class-specific readObject, readObjectNoData, and readResolve
 * methods defined by enum types are ignored during deserialization.
 * Similarly, any serialPersistentFields or serialVersionUID field declarations
 * are also ignored--all enum types have a fixed serialVersionUID of 0L.
 *
 * <a id="record-serialization"></a>
 * <p>Records are serialized differently than ordinary serializable or externalizable
 * objects. During deserialization the record's canonical constructor is invoked
 * to construct the record object. Certain serialization-related methods, such
 * as readObject and writeObject, are ignored for serializable records. See
 * <a href="{@docRoot}/../specs/serialization/serial-arch.html#serialization-of-records">
 * <cite>Java Object Serialization Specification,</cite> Section 1.13,
 * "Serialization of Records"</a> for additional information.
 *
 * <p>Value classes are {@linkplain Serializable} through the use of the serialization proxy pattern.
 * See {@linkplain ObjectOutputStream##valueclass-serialization value class serialization} for details.
 * When the proxy is deserialized it re-constructs and returns the value object.
 *
 * @spec serialization/index.html Java Object Serialization Specification
 * @author      Mike Warres
 * @author      Roger Riggs
 * @see java.io.DataInput
 * @see java.io.ObjectOutputStream
 * @see java.io.Serializable
 * @see <a href="{@docRoot}/../specs/serialization/input.html">
 *      <cite>Java Object Serialization Specification,</cite> Section 3, "Object Input Classes"</a>
 * @since   1.1
 */
public class ObjectInputStream
    extends InputStream implements ObjectInput, ObjectStreamConstants
{
    private static final String TRACE_DEST =
            GetPropertyAction.privilegedGetProperty("TRACE", "NONE");

    static void TRACE(String format, Object... args) {
        switch (TRACE_DEST.toUpperCase(Locale.ROOT)) {
            case "ERR" -> System.err.println(("TRACE " + format).formatted(args));
            case "OUT" -> System.out.println(("TRACE " + format).formatted(args));
            default -> {}
        }
    }

    /** handle value representing null */
    private static final int NULL_HANDLE = -1;

    /** marker for unshared objects in internal handle table */
    private static final Object unsharedMarker = new Object();

    private static class Caches {
        /** cache of subclass security audit results */
        static final ClassValue<Boolean> subclassAudits =
            new ClassValue<>() {
                @Override
                protected Boolean computeValue(Class<?> type) {
                    return auditSubclass(type);
                }
            };

        /**
         * Property to permit setting a filter after objects
         * have been read.
         * See {@link #setObjectInputFilter(ObjectInputFilter)}
         */
        static final boolean SET_FILTER_AFTER_READ = GetBooleanAction
                .privilegedGetProperty("jdk.serialSetFilterAfterRead");

        /**
         * Property to control {@link GetField#get(String, Object)} conversion of
         * {@link ClassNotFoundException} to {@code null}. If set to {@code true}
         * {@link GetField#get(String, Object)} returns null otherwise
         * throwing {@link ClassNotFoundException}.
         */
        private static final boolean GETFIELD_CNFE_RETURNS_NULL = GetBooleanAction
                .privilegedGetProperty("jdk.serialGetFieldCnfeReturnsNull");

        /**
         * Property to override the implementation limit on the number
         * of interfaces allowed for Proxies. The property value is clamped to 0..65535.
         * The maximum number of interfaces allowed for a proxy is limited to 65535 by
         * {@link java.lang.reflect.Proxy#newProxyInstance(ClassLoader, Class[], InvocationHandler)}.
         */
        static final int PROXY_INTERFACE_LIMIT = Math.clamp(GetIntegerAction
                .privilegedGetProperty("jdk.serialProxyInterfaceLimit", 65535), 0, 65535);
    }

    /*
     * Separate class to defer initialization of logging until needed.
     */
    private static class Logging {
        /*
         * Logger for ObjectInputFilter results.
         * Setup the filter logger if it is set to DEBUG or TRACE.
         * (Assuming it will not change).
         */
        static final System.Logger filterLogger;

        static {
            Logger filterLog = System.getLogger("java.io.serialization");
            filterLogger = (filterLog.isLoggable(Logger.Level.DEBUG)
                    || filterLog.isLoggable(Logger.Level.TRACE)) ? filterLog : null;
        }
    }

    /** filter stream for handling block data conversion */
    private final BlockDataInputStream bin;
    /** validation callback list */
    private final ValidationList vlist;
    /** recursion depth */
    private long depth;
    /** Total number of references to any type of object, class, enum, proxy, etc. */
    private long totalObjectRefs;
    /** whether stream is closed */
    private boolean closed;

    /** wire handle -> obj/exception map */
    private final HandleTable handles;
    /** scratch field for passing handle values up/down call stack */
    private int passHandle = NULL_HANDLE;
    /** flag set when at end of field value block with no TC_ENDBLOCKDATA */
    private boolean defaultDataEnd = false;

    /** if true, invoke readObjectOverride() instead of readObject() */
    private final boolean enableOverride;
    /** if true, invoke resolveObject() */
    private boolean enableResolve;

    /**
     * Context during upcalls to class-defined readObject methods; holds
     * object currently being deserialized and descriptor for current class.
     * Null when not during readObject upcall.
     */
    private SerialCallbackContext curContext;

    /**
     * Filter of class descriptors and classes read from the stream;
     * may be null.
     */
    private ObjectInputFilter serialFilter;

    /**
     * True if the stream-specific filter has been set; initially false.
     */
    private boolean streamFilterSet;

    /**
     * Creates an ObjectInputStream that reads from the specified InputStream.
     * A serialization stream header is read from the stream and verified.
     * This constructor will block until the corresponding ObjectOutputStream
     * has written and flushed the header.
     *
     * <p>The constructor initializes the deserialization filter to the filter returned
     * by invoking the serial filter factory returned from {@link Config#getSerialFilterFactory()}
     * with {@code null} for the current filter
     * and the {@linkplain Config#getSerialFilter() static JVM-wide filter} for the requested filter.
     * If the serial filter or serial filter factory properties are invalid
     * an {@link IllegalStateException} is thrown.
     * When the filter factory {@code apply} method is invoked it may throw a runtime exception
     * preventing the {@code ObjectInputStream} from being constructed.
     *
     * <p>If a security manager is installed, this constructor will check for
     * the "enableSubclassImplementation" SerializablePermission when invoked
     * directly or indirectly by the constructor of a subclass which overrides
     * the ObjectInputStream.readFields or ObjectInputStream.readUnshared
     * methods.
     *
     * @param   in input stream to read from
     * @throws  StreamCorruptedException if the stream header is incorrect
     * @throws  IOException if an I/O error occurs while reading stream header
     * @throws  SecurityException if untrusted subclass illegally overrides
     *          security-sensitive methods
     * @throws  IllegalStateException if the initialization of {@link ObjectInputFilter.Config}
     *          fails due to invalid serial filter or serial filter factory properties.
     * @throws  NullPointerException if {@code in} is {@code null}
     * @see     ObjectInputStream#ObjectInputStream()
     * @see     ObjectInputStream#readFields()
     * @see     ObjectOutputStream#ObjectOutputStream(OutputStream)
     */
    @SuppressWarnings("this-escape")
    public ObjectInputStream(InputStream in) throws IOException {
        verifySubclass();
        bin = new BlockDataInputStream(in);
        handles = new HandleTable(10);
        vlist = new ValidationList();
        streamFilterSet = false;
        serialFilter = Config.getSerialFilterFactorySingleton().apply(null, Config.getSerialFilter());
        enableOverride = false;
        readStreamHeader();
        bin.setBlockDataMode(true);
    }

    /**
     * Provide a way for subclasses that are completely reimplementing
     * ObjectInputStream to not have to allocate private data just used by this
     * implementation of ObjectInputStream.
     *
     * <p>The constructor initializes the deserialization filter to the filter returned
     * by invoking the serial filter factory returned from {@link Config#getSerialFilterFactory()}
     * with {@code null} for the current filter
     * and the {@linkplain Config#getSerialFilter() static JVM-wide filter} for the requested filter.
     * If the serial filter or serial filter factory properties are invalid
     * an {@link IllegalStateException} is thrown.
     * When the filter factory {@code apply} method is invoked it may throw a runtime exception
     * preventing the {@code ObjectInputStream} from being constructed.
     *
     * <p>If there is a security manager installed, this method first calls the
     * security manager's {@code checkPermission} method with the
     * {@code SerializablePermission("enableSubclassImplementation")}
     * permission to ensure it's ok to enable subclassing.
     *
     * @throws  SecurityException if a security manager exists and its
     *          {@code checkPermission} method denies enabling
     *          subclassing.
     * @throws  IOException if an I/O error occurs while creating this stream
     * @throws  IllegalStateException if the initialization of {@link ObjectInputFilter.Config}
     *      fails due to invalid serial filter or serial filter factory properties.
     * @see SecurityManager#checkPermission
     * @see java.io.SerializablePermission
     */
    protected ObjectInputStream() throws IOException, SecurityException {
        @SuppressWarnings("removal")
        SecurityManager sm = System.getSecurityManager();
        if (sm != null) {
            sm.checkPermission(SUBCLASS_IMPLEMENTATION_PERMISSION);
        }
        bin = null;
        handles = null;
        vlist = null;
        streamFilterSet = false;
        serialFilter = Config.getSerialFilterFactorySingleton().apply(null, Config.getSerialFilter());
        enableOverride = true;
    }

    /**
     * Read an object from the ObjectInputStream.  The class of the object, the
     * signature of the class, and the values of the non-transient and
     * non-static fields of the class and all of its supertypes are read.
     * Default deserializing for a class can be overridden using the writeObject
     * and readObject methods.  Objects referenced by this object are read
     * transitively so that a complete equivalent graph of objects is
     * reconstructed by readObject.
     *
     * <p>The root object is completely restored when all of its fields and the
     * objects it references are completely restored.  At this point the object
     * validation callbacks are executed in order based on their registered
     * priorities. The callbacks are registered by objects (in the readObject
     * special methods) as they are individually restored.
     *
     * <p>The deserialization filter, when not {@code null}, is invoked for
     * each object (regular or class) read to reconstruct the root object.
     * See {@link #setObjectInputFilter(ObjectInputFilter) setObjectInputFilter} for details.
     *
     * <p>Serialization and deserialization of value classes is described in
     * {@linkplain ObjectOutputStream##valueclass-serialization value class serialization}.
     *
     * @implSpec
     * When enabled with {@code --enable-preview}, serialization and deserialization of
     * Core Library value classes migrated from pre-JEP 401 identity classes is
     * implementation specific.
     *
     * <p>Exceptions are thrown for problems with the InputStream and for
     * classes that should not be deserialized.  All exceptions are fatal to
     * the InputStream and leave it in an indeterminate state; it is up to the
     * caller to ignore or recover the stream state.
     *
     * @throws  ClassNotFoundException Class of a serialized object cannot be
     *          found.
     * @throws  InvalidClassException Something is wrong with a class used by
     *          deserialization.
     * @throws  StreamCorruptedException Control information in the
     *          stream is inconsistent.
     * @throws  OptionalDataException Primitive data was found in the
     *          stream instead of objects.
     * @throws  IOException Any of the usual Input/Output related exceptions.
     */
    public final Object readObject()
        throws IOException, ClassNotFoundException {
        return readObject(Object.class);
    }

    /**
     * Reads a String and only a string.
     *
     * @return  the String read
     * @throws  EOFException If end of file is reached.
     * @throws  IOException If other I/O error has occurred.
     */
    private String readString() throws IOException {
        try {
            return (String) readObject(String.class);
        } catch (ClassNotFoundException cnf) {
            throw new IllegalStateException(cnf);
        }
    }

    /**
     * Internal method to read an object from the ObjectInputStream of the expected type.
     * Called only from {@code readObject()} and {@code readString()}.
     * Only {@code Object.class} and {@code String.class} are supported.
     *
     * @param type the type expected; either Object.class or String.class
     * @return an object of the type
     * @throws  IOException Any of the usual Input/Output related exceptions.
     * @throws  ClassNotFoundException Class of a serialized object cannot be
     *          found.
     */
    private final Object readObject(Class<?> type)
        throws IOException, ClassNotFoundException
    {
        if (enableOverride) {
            return readObjectOverride();
        }

        if (! (type == Object.class || type == String.class))
            throw new AssertionError("internal error");

        // if nested read, passHandle contains handle of enclosing object
        int outerHandle = passHandle;
        try {
            Object obj = readObject0(type, false);
            handles.markDependency(outerHandle, passHandle);
            ClassNotFoundException ex = handles.lookupException(passHandle);
            if (ex != null) {
                throw ex;
            }
            if (depth == 0) {
                vlist.doCallbacks();
                freeze();
            }
            return obj;
        } finally {
            passHandle = outerHandle;
            if (closed && depth == 0) {
                clear();
            }
        }
    }

    /**
     * This method is called by trusted subclasses of ObjectInputStream that
     * constructed ObjectInputStream using the protected no-arg constructor.
     * The subclass is expected to provide an override method with the modifier
     * "final".
     *
     * @return  the Object read from the stream.
     * @throws  ClassNotFoundException Class definition of a serialized object
     *          cannot be found.
     * @throws  OptionalDataException Primitive data was found in the stream
     *          instead of objects.
     * @throws  IOException if I/O errors occurred while reading from the
     *          underlying stream
     * @see #ObjectInputStream()
     * @see #readObject()
     * @since 1.2
     */
    protected Object readObjectOverride()
        throws IOException, ClassNotFoundException
    {
        return null;
    }

    /**
     * Reads an "unshared" object from the ObjectInputStream.  This method is
     * identical to readObject, except that it prevents subsequent calls to
     * readObject and readUnshared from returning additional references to the
     * deserialized instance obtained via this call.  Specifically:
     * <ul>
     *   <li>If readUnshared is called to deserialize a back-reference (the
     *       stream representation of an object which has been written
     *       previously to the stream), an ObjectStreamException will be
     *       thrown.
     *
     *   <li>If readUnshared returns successfully, then any subsequent attempts
     *       to deserialize back-references to the stream handle deserialized
     *       by readUnshared will cause an ObjectStreamException to be thrown.
     * </ul>
     * Deserializing an object via readUnshared invalidates the stream handle
     * associated with the returned object.  Note that this in itself does not
     * always guarantee that the reference returned by readUnshared is unique;
     * the deserialized object may define a readResolve method which returns an
     * object visible to other parties, or readUnshared may return a Class
     * object or enum constant obtainable elsewhere in the stream or through
     * external means. If the deserialized object defines a readResolve method
     * and the invocation of that method returns an array, then readUnshared
     * returns a shallow clone of that array; this guarantees that the returned
     * array object is unique and cannot be obtained a second time from an
     * invocation of readObject or readUnshared on the ObjectInputStream,
     * even if the underlying data stream has been manipulated.
     *
     * <p>The deserialization filter, when not {@code null}, is invoked for
     * each object (regular or class) read to reconstruct the root object.
     * See {@link #setObjectInputFilter(ObjectInputFilter) setObjectInputFilter} for details.
     *
     * <p>Serialization and deserialization of value classes is described in
     * {@linkplain ObjectOutputStream##valueclass-serialization value class serialization}.
     *
     * <p>ObjectInputStream subclasses which override this method can only be
     * constructed in security contexts possessing the
     * "enableSubclassImplementation" SerializablePermission; any attempt to
     * instantiate such a subclass without this permission will cause a
     * SecurityException to be thrown.
     *
     * @return  reference to deserialized object
     * @throws  ClassNotFoundException if class of an object to deserialize
     *          cannot be found
     * @throws  StreamCorruptedException if control information in the stream
     *          is inconsistent
     * @throws  ObjectStreamException if object to deserialize has already
     *          appeared in stream
     * @throws  OptionalDataException if primitive data is next in stream
     * @throws  IOException if an I/O error occurs during deserialization
     * @since   1.4
     */
    public Object readUnshared() throws IOException, ClassNotFoundException {
        // if nested read, passHandle contains handle of enclosing object
        int outerHandle = passHandle;
        try {
            Object obj = readObject0(Object.class, true);
            handles.markDependency(outerHandle, passHandle);
            ClassNotFoundException ex = handles.lookupException(passHandle);
            if (ex != null) {
                throw ex;
            }
            if (depth == 0) {
                vlist.doCallbacks();
                freeze();
            }
            return obj;
        } finally {
            passHandle = outerHandle;
            if (closed && depth == 0) {
                clear();
            }
        }
    }

    /**
     * Read the non-static and non-transient fields of the current class from
     * this stream.  This may only be called from the readObject method of the
     * class being deserialized. It will throw the NotActiveException if it is
     * called otherwise.
     *
     * @throws  ClassNotFoundException if the class of a serialized object
     *          could not be found.
     * @throws  IOException if an I/O error occurs.
     * @throws  NotActiveException if the stream is not currently reading
     *          objects.
     */
    public void defaultReadObject()
        throws IOException, ClassNotFoundException
    {
        SerialCallbackContext ctx = curContext;
        if (ctx == null) {
            throw new NotActiveException("not in call to readObject");
        }
        Object curObj = ctx.getObj();
        ObjectStreamClass curDesc = ctx.getDesc();
        bin.setBlockDataMode(false);

        // Read fields of the current descriptor into a new FieldValues
        FieldValues values = new FieldValues(curDesc, true);
        if (curObj != null) {
            values.defaultCheckFieldValues(curObj);
            values.defaultSetFieldValues(curObj);
        }
        bin.setBlockDataMode(true);
        if (!curDesc.hasWriteObjectData()) {
            /*
             * Fix for 4360508: since stream does not contain terminating
             * TC_ENDBLOCKDATA tag, set flag so that reading code elsewhere
             * knows to simulate end-of-custom-data behavior.
             */
            defaultDataEnd = true;
        }
        ClassNotFoundException ex = handles.lookupException(passHandle);
        if (ex != null) {
            throw ex;
        }
    }

    /**
     * Reads the persistent fields from the stream and makes them available by
     * name.
     *
     * @return  the {@code GetField} object representing the persistent
     *          fields of the object being deserialized
     * @throws  ClassNotFoundException if the class of a serialized object
     *          could not be found.
     * @throws  IOException if an I/O error occurs.
     * @throws  NotActiveException if the stream is not currently reading
     *          objects.
     * @since 1.2
     */
    public ObjectInputStream.GetField readFields()
        throws IOException, ClassNotFoundException
    {
        SerialCallbackContext ctx = curContext;
        if (ctx == null) {
            throw new NotActiveException("not in call to readObject");
        }
        ctx.checkAndSetUsed();
        ObjectStreamClass curDesc = ctx.getDesc();
        bin.setBlockDataMode(false);
        // Read fields of the current descriptor into a new FieldValues
        FieldValues values = new FieldValues(curDesc, false);
        bin.setBlockDataMode(true);
        if (!curDesc.hasWriteObjectData()) {
            /*
             * Fix for 4360508: since stream does not contain terminating
             * TC_ENDBLOCKDATA tag, set flag so that reading code elsewhere
             * knows to simulate end-of-custom-data behavior.
             */
            defaultDataEnd = true;
        }
        return values;
    }

    /**
     * Register an object to be validated before the graph is returned.  While
     * similar to resolveObject these validations are called after the entire
     * graph has been reconstituted.  Typically, a readObject method will
     * register the object with the stream so that when all of the objects are
     * restored a final set of validations can be performed.
     *
     * @param   obj the object to receive the validation callback.
     * @param   prio controls the order of callbacks; zero is a good default.
     *          Use higher numbers to be called back earlier, lower numbers for
     *          later callbacks. Within a priority, callbacks are processed in
     *          no particular order.
     * @throws  NotActiveException The stream is not currently reading objects
     *          so it is invalid to register a callback.
     * @throws  InvalidObjectException The validation object is null.
     */
    public void registerValidation(ObjectInputValidation obj, int prio)
        throws NotActiveException, InvalidObjectException
    {
        if (depth == 0) {
            throw new NotActiveException("stream inactive");
        }
        vlist.register(obj, prio);
    }

    /**
     * Load the local class equivalent of the specified stream class
     * description.  Subclasses may implement this method to allow classes to
     * be fetched from an alternate source.
     *
     * <p>The corresponding method in {@code ObjectOutputStream} is
     * {@code annotateClass}.  This method will be invoked only once for
     * each unique class in the stream.  This method can be implemented by
     * subclasses to use an alternate loading mechanism but must return a
     * {@code Class} object. Once returned, if the class is not an array
     * class, its serialVersionUID is compared to the serialVersionUID of the
     * serialized class, and if there is a mismatch, the deserialization fails
     * and an {@link InvalidClassException} is thrown.
     *
     * <p>The default implementation of this method in
     * {@code ObjectInputStream} returns the result of calling
     * {@snippet lang="java":
     *     Class.forName(desc.getName(), false, loader)
     * }
     * where {@code loader} is the first class loader on the current
     * thread's stack (starting from the currently executing method) that is
     * neither the {@linkplain ClassLoader#getPlatformClassLoader() platform
     * class loader} nor its ancestor; otherwise, {@code loader} is the
     * <em>platform class loader</em>. If this call results in a
     * {@code ClassNotFoundException} and the name of the passed
     * {@code ObjectStreamClass} instance is the Java language keyword
     * for a primitive type or void, then the {@code Class} object
     * representing that primitive type or void will be returned
     * (e.g., an {@code ObjectStreamClass} with the name
     * {@code "int"} will be resolved to {@code Integer.TYPE}).
     * Otherwise, the {@code ClassNotFoundException} will be thrown to
     * the caller of this method.
     *
     * @param   desc an instance of class {@code ObjectStreamClass}
     * @return  a {@code Class} object corresponding to {@code desc}
     * @throws  IOException any of the usual Input/Output exceptions.
     * @throws  ClassNotFoundException if class of a serialized object cannot
     *          be found.
     */
    protected Class<?> resolveClass(ObjectStreamClass desc)
        throws IOException, ClassNotFoundException
    {
        String name = desc.getName();
        try {
            return Class.forName(name, false, latestUserDefinedLoader());
        } catch (ClassNotFoundException ex) {
            Class<?> cl = Class.forPrimitiveName(name);
            if (cl != null) {
                return cl;
            } else {
                throw ex;
            }
        }
    }

    /**
     * Returns a proxy class that implements the interfaces named in a proxy
     * class descriptor; subclasses may implement this method to read custom
     * data from the stream along with the descriptors for dynamic proxy
     * classes, allowing them to use an alternate loading mechanism for the
     * interfaces and the proxy class.
     *
     * <p>This method is called exactly once for each unique proxy class
     * descriptor in the stream.
     *
     * <p>The corresponding method in {@code ObjectOutputStream} is
     * {@code annotateProxyClass}.  For a given subclass of
     * {@code ObjectInputStream} that overrides this method, the
     * {@code annotateProxyClass} method in the corresponding subclass of
     * {@code ObjectOutputStream} must write any data or objects read by
     * this method.
     *
     * <p>The default implementation of this method in
     * {@code ObjectInputStream} returns the result of calling
     * {@code Proxy.getProxyClass} with the list of {@code Class}
     * objects for the interfaces that are named in the {@code interfaces}
     * parameter.  The {@code Class} object for each interface name
     * {@code i} is the value returned by calling
     * {@snippet lang="java":
     *     Class.forName(i, false, loader)
     * }
     * where {@code loader} is the first class loader on the current
     * thread's stack (starting from the currently executing method) that is
     * neither the {@linkplain ClassLoader#getPlatformClassLoader() platform
     * class loader} nor its ancestor; otherwise, {@code loader} is the
     * <em>platform class loader</em>.
     * Unless any of the resolved interfaces are non-public, this same value
     * of {@code loader} is also the class loader passed to
     * {@code Proxy.getProxyClass}; if non-public interfaces are present,
     * their class loader is passed instead (if more than one non-public
     * interface class loader is encountered, an
     * {@code IllegalAccessError} is thrown).
     * If {@code Proxy.getProxyClass} throws an
     * {@code IllegalArgumentException}, {@code resolveProxyClass}
     * will throw a {@code ClassNotFoundException} containing the
     * {@code IllegalArgumentException}.
     *
     * @param interfaces the list of interface names that were
     *                deserialized in the proxy class descriptor
     * @return  a proxy class for the specified interfaces
     * @throws        IOException any exception thrown by the underlying
     *                {@code InputStream}
     * @throws        ClassNotFoundException if the proxy class or any of the
     *                named interfaces could not be found
     * @see ObjectOutputStream#annotateProxyClass(Class)
     * @since 1.3
     */
    protected Class<?> resolveProxyClass(String[] interfaces)
        throws IOException, ClassNotFoundException
    {
        ClassLoader latestLoader = latestUserDefinedLoader();
        ClassLoader nonPublicLoader = null;
        boolean hasNonPublicInterface = false;

        // define proxy in class loader of non-public interface(s), if any
        Class<?>[] classObjs = new Class<?>[interfaces.length];
        for (int i = 0; i < interfaces.length; i++) {
            Class<?> cl = Class.forName(interfaces[i], false, latestLoader);
            if ((cl.getModifiers() & Modifier.PUBLIC) == 0) {
                if (hasNonPublicInterface) {
                    if (nonPublicLoader != cl.getClassLoader()) {
                        throw new IllegalAccessError(
                            "conflicting non-public interface class loaders");
                    }
                } else {
                    nonPublicLoader = cl.getClassLoader();
                    hasNonPublicInterface = true;
                }
            }
            classObjs[i] = cl;
        }
        try {
            @SuppressWarnings("deprecation")
            Class<?> proxyClass = Proxy.getProxyClass(
                hasNonPublicInterface ? nonPublicLoader : latestLoader,
                classObjs);
            return proxyClass;
        } catch (IllegalArgumentException e) {
            throw new ClassNotFoundException(null, e);
        }
    }

    /**
     * This method will allow trusted subclasses of ObjectInputStream to
     * substitute one object for another during deserialization. Replacing
     * objects is disabled until enableResolveObject is called. The
     * enableResolveObject method checks that the stream requesting to resolve
     * object can be trusted. Every reference to serializable objects is passed
     * to resolveObject.  To ensure that the private state of objects is not
     * unintentionally exposed only trusted streams may use resolveObject.
     *
     * <p>This method is called after an object has been read but before it is
     * returned from readObject.  The default resolveObject method just returns
     * the same object.
     *
     * <p>When a subclass is replacing objects it must ensure that the
     * substituted object is compatible with every field where the reference
     * will be stored.  Objects whose type is not a subclass of the type of the
     * field or array element abort the deserialization by raising an exception
     * and the object is not be stored.
     *
     * <p>This method is called only once when each object is first
     * encountered.  All subsequent references to the object will be redirected
     * to the new object.
     *
     * @param   obj object to be substituted
     * @return  the substituted object
     * @throws  IOException Any of the usual Input/Output exceptions.
     */
    protected Object resolveObject(Object obj) throws IOException {
        return obj;
    }

    /**
     * Enables the stream to do replacement of objects read from the stream. When
     * enabled, the {@link #resolveObject} method is called for every object being
     * deserialized.
     *
     * <p>If object replacement is currently not enabled, and
     * {@code enable} is true, and there is a security manager installed,
     * this method first calls the security manager's
     * {@code checkPermission} method with the
     * {@code SerializablePermission("enableSubstitution")} permission to
     * ensure that the caller is permitted to enable the stream to do replacement
     * of objects read from the stream.
     *
     * @param   enable true for enabling use of {@code resolveObject} for
     *          every object being deserialized
     * @return  the previous setting before this method was invoked
     * @throws  SecurityException if a security manager exists and its
     *          {@code checkPermission} method denies enabling the stream
     *          to do replacement of objects read from the stream.
     * @see SecurityManager#checkPermission
     * @see java.io.SerializablePermission
     */
    protected boolean enableResolveObject(boolean enable)
        throws SecurityException
    {
        if (enable == enableResolve) {
            return enable;
        }
        if (enable) {
            @SuppressWarnings("removal")
            SecurityManager sm = System.getSecurityManager();
            if (sm != null) {
                sm.checkPermission(SUBSTITUTION_PERMISSION);
            }
        }
        enableResolve = enable;
        return !enableResolve;
    }

    /**
     * The readStreamHeader method is provided to allow subclasses to read and
     * verify their own stream headers. It reads and verifies the magic number
     * and version number.
     *
     * @throws  IOException if there are I/O errors while reading from the
     *          underlying {@code InputStream}
     * @throws  StreamCorruptedException if control information in the stream
     *          is inconsistent
     */
    protected void readStreamHeader()
        throws IOException, StreamCorruptedException
    {
        short s0 = bin.readShort();
        short s1 = bin.readShort();
        if (s0 != STREAM_MAGIC || s1 != STREAM_VERSION) {
            throw new StreamCorruptedException(
                String.format("invalid stream header: %04X%04X", s0, s1));
        }
    }

    /**
     * Read a class descriptor from the serialization stream.  This method is
     * called when the ObjectInputStream expects a class descriptor as the next
     * item in the serialization stream.  Subclasses of ObjectInputStream may
     * override this method to read in class descriptors that have been written
     * in non-standard formats (by subclasses of ObjectOutputStream which have
     * overridden the {@code writeClassDescriptor} method).  By default,
     * this method reads class descriptors according to the format defined in
     * the Object Serialization specification.
     *
     * @return  the class descriptor read
     * @throws  IOException If an I/O error has occurred.
     * @throws  ClassNotFoundException If the Class of a serialized object used
     *          in the class descriptor representation cannot be found
     * @see java.io.ObjectOutputStream#writeClassDescriptor(java.io.ObjectStreamClass)
     * @since 1.3
     */
    protected ObjectStreamClass readClassDescriptor()
        throws IOException, ClassNotFoundException
    {
        ObjectStreamClass desc = new ObjectStreamClass();
        desc.readNonProxy(this);
        return desc;
    }

    /**
     * Reads a byte of data. This method will block if no input is available.
     *
     * @return  the byte read, or -1 if the end of the stream is reached.
     * @throws  IOException {@inheritDoc}
     */
    @Override
    public int read() throws IOException {
        return bin.read();
    }

    /**
     * Reads into an array of bytes.  This method will block until some input
     * is available. Consider using java.io.DataInputStream.readFully to read
     * exactly 'length' bytes.
     *
     * @param   buf the buffer into which the data is read
     * @param   off the start offset in the destination array {@code buf}
     * @param   len the maximum number of bytes read
     * @return  the total number of bytes read into the buffer, or
     *          {@code -1} if there is no more data because the end of
     *          the stream has been reached.
     * @throws  NullPointerException if {@code buf} is {@code null}.
     * @throws  IndexOutOfBoundsException if {@code off} is negative,
     *          {@code len} is negative, or {@code len} is greater than
     *          {@code buf.length - off}.
     * @throws  IOException If an I/O error has occurred.
     * @see java.io.DataInputStream#readFully(byte[],int,int)
     */
    @Override
    public int read(byte[] buf, int off, int len) throws IOException {
        if (buf == null) {
            throw new NullPointerException();
        }
        Objects.checkFromIndexSize(off, len, buf.length);
        return bin.read(buf, off, len, false);
    }

    /**
     * Returns the number of bytes that can be read without blocking.
     *
     * @return  the number of available bytes.
     * @throws  IOException if there are I/O errors while reading from the
     *          underlying {@code InputStream}
     */
    @Override
    public int available() throws IOException {
        return bin.available();
    }

    /**
     * {@inheritDoc}
     *
     * @throws  IOException {@inheritDoc}
     */
    @Override
    public void close() throws IOException {
        /*
         * Even if stream already closed, propagate redundant close to
         * underlying stream to stay consistent with previous implementations.
         */
        closed = true;
        if (depth == 0) {
            clear();
        }
        bin.close();
    }

    /**
     * Reads in a boolean.
     *
     * @return  the boolean read.
     * @throws  EOFException If end of file is reached.
     * @throws  IOException If other I/O error has occurred.
     */
    public boolean readBoolean() throws IOException {
        return bin.readBoolean();
    }

    /**
     * Reads an 8-bit byte.
     *
     * @return  the 8-bit byte read.
     * @throws  EOFException If end of file is reached.
     * @throws  IOException If other I/O error has occurred.
     */
    public byte readByte() throws IOException  {
        return bin.readByte();
    }

    /**
     * Reads an unsigned 8-bit byte.
     *
     * @return  the 8-bit byte read.
     * @throws  EOFException If end of file is reached.
     * @throws  IOException If other I/O error has occurred.
     */
    public int readUnsignedByte()  throws IOException {
        return bin.readUnsignedByte();
    }

    /**
     * Reads a 16-bit char.
     *
     * @return  the 16-bit char read.
     * @throws  EOFException If end of file is reached.
     * @throws  IOException If other I/O error has occurred.
     */
    public char readChar()  throws IOException {
        return bin.readChar();
    }

    /**
     * Reads a 16-bit short.
     *
     * @return  the 16-bit short read.
     * @throws  EOFException If end of file is reached.
     * @throws  IOException If other I/O error has occurred.
     */
    public short readShort()  throws IOException {
        return bin.readShort();
    }

    /**
     * Reads an unsigned 16-bit short.
     *
     * @return  the 16-bit short read.
     * @throws  EOFException If end of file is reached.
     * @throws  IOException If other I/O error has occurred.
     */
    public int readUnsignedShort() throws IOException {
        return bin.readUnsignedShort();
    }

    /**
     * Reads a 32-bit int.
     *
     * @return  the 32-bit integer read.
     * @throws  EOFException If end of file is reached.
     * @throws  IOException If other I/O error has occurred.
     */
    public int readInt()  throws IOException {
        return bin.readInt();
    }

    /**
     * Reads a 64-bit long.
     *
     * @return  the read 64-bit long.
     * @throws  EOFException If end of file is reached.
     * @throws  IOException If other I/O error has occurred.
     */
    public long readLong()  throws IOException {
        return bin.readLong();
    }

    /**
     * Reads a 32-bit float.
     *
     * @return  the 32-bit float read.
     * @throws  EOFException If end of file is reached.
     * @throws  IOException If other I/O error has occurred.
     */
    public float readFloat() throws IOException {
        return bin.readFloat();
    }

    /**
     * Reads a 64-bit double.
     *
     * @return  the 64-bit double read.
     * @throws  EOFException If end of file is reached.
     * @throws  IOException If other I/O error has occurred.
     */
    public double readDouble() throws IOException {
        return bin.readDouble();
    }

    /**
     * Reads bytes, blocking until all bytes are read.
     *
     * @param   buf the buffer into which the data is read
     * @throws  NullPointerException If {@code buf} is {@code null}.
     * @throws  EOFException If end of file is reached.
     * @throws  IOException If other I/O error has occurred.
     */
    public void readFully(byte[] buf) throws IOException {
        bin.readFully(buf, 0, buf.length, false);
    }

    /**
     * Reads bytes, blocking until all bytes are read.
     *
     * @param   buf the buffer into which the data is read
     * @param   off the start offset into the data array {@code buf}
     * @param   len the maximum number of bytes to read
     * @throws  NullPointerException If {@code buf} is {@code null}.
     * @throws  IndexOutOfBoundsException If {@code off} is negative,
     *          {@code len} is negative, or {@code len} is greater than
     *          {@code buf.length - off}.
     * @throws  EOFException If end of file is reached.
     * @throws  IOException If other I/O error has occurred.
     */
    public void readFully(byte[] buf, int off, int len) throws IOException {
        Objects.checkFromIndexSize(off, len, buf.length);
        bin.readFully(buf, off, len, false);
    }

    /**
     * Skips bytes.
     *
     * @param   len the number of bytes to be skipped
     * @return  the actual number of bytes skipped.
     * @throws  IOException If an I/O error has occurred.
     */
    @Override
    public int skipBytes(int len) throws IOException {
        return bin.skipBytes(len);
    }

    /**
     * Reads in a line that has been terminated by a \n, \r, \r\n or EOF.
     *
     * @return  a String copy of the line.
     * @throws  IOException if there are I/O errors while reading from the
     *          underlying {@code InputStream}
     * @deprecated This method does not properly convert bytes to characters.
     *          see DataInputStream for the details and alternatives.
     */
    @Deprecated
    public String readLine() throws IOException {
        return bin.readLine();
    }

    /**
     * Reads a String in
     * <a href="DataInput.html#modified-utf-8">modified UTF-8</a>
     * format.
     *
     * @return  the String.
     * @throws  IOException if there are I/O errors while reading from the
     *          underlying {@code InputStream}
     * @throws  UTFDataFormatException if read bytes do not represent a valid
     *          modified UTF-8 encoding of a string
     */
    public String readUTF() throws IOException {
        return bin.readUTF();
    }

    /**
     * Returns the deserialization filter for this stream.
     * The filter is the result of invoking the
     * {@link Config#getSerialFilterFactory() JVM-wide filter factory}
     * either by the {@linkplain #ObjectInputStream() constructor} or the most recent invocation of
     * {@link #setObjectInputFilter setObjectInputFilter}.
     *
     * @return the deserialization filter for the stream; may be null
     * @since 9
     */
    public final ObjectInputFilter getObjectInputFilter() {
        return serialFilter;
    }

    /**
     * Set the deserialization filter for the stream.
     *
     * The deserialization filter is set to the filter returned by invoking the
     * {@linkplain Config#getSerialFilterFactory() JVM-wide filter factory}
     * with the {@linkplain #getObjectInputFilter() current filter} and the {@code filter} parameter.
     * The current filter was set in the
     * {@linkplain #ObjectInputStream() ObjectInputStream constructors} by invoking the
     * {@linkplain Config#getSerialFilterFactory() JVM-wide filter factory} and may be {@code null}.
     * {@linkplain #setObjectInputFilter(ObjectInputFilter)} This method} can be called
     * once and only once before reading any objects from the stream;
     * for example, by calling {@link #readObject} or {@link #readUnshared}.
     *
     * <p>It is not permitted to replace a {@code non-null} filter with a {@code null} filter.
     * If the {@linkplain #getObjectInputFilter() current filter} is {@code non-null},
     * the value returned from the filter factory must be {@code non-null}.
     *
     * <p>The filter's {@link ObjectInputFilter#checkInput checkInput} method is called
     * for each class and reference in the stream.
     * The filter can check any or all of the class, the array length, the number
     * of references, the depth of the graph, and the size of the input stream.
     * The depth is the number of nested {@linkplain #readObject readObject}
     * calls starting with the reading of the root of the graph being deserialized
     * and the current object being deserialized.
     * The number of references is the cumulative number of objects and references
     * to objects already read from the stream including the current object being read.
     * The filter is invoked only when reading objects from the stream and not for
     * primitives.
     * <p>
     * If the filter returns {@link ObjectInputFilter.Status#REJECTED Status.REJECTED},
     * {@code null} or throws a {@link RuntimeException},
     * the active {@code readObject} or {@code readUnshared}
     * throws {@link InvalidClassException}, otherwise deserialization
     * continues uninterrupted.
     *
     * @implSpec
     * The filter, when not {@code null}, is invoked during {@link #readObject readObject}
     * and {@link #readUnshared readUnshared} for each object (regular or class) in the stream.
     * Strings are treated as primitives and do not invoke the filter.
     * The filter is called for:
     * <ul>
     *     <li>each object reference previously deserialized from the stream
     *     (class is {@code null}, arrayLength is -1),
     *     <li>each regular class (class is not {@code null}, arrayLength is -1),
     *     <li>each interface class explicitly referenced in the stream
     *         (it is not called for interfaces implemented by classes in the stream),
     *     <li>each interface of a dynamic proxy and the dynamic proxy class itself
     *     (class is not {@code null}, arrayLength is -1),
     *     <li>each array is filtered using the array type and length of the array
     *     (class is the array type, arrayLength is the requested length),
     *     <li>each object replaced by its class' {@code readResolve} method
     *         is filtered using the replacement object's class, if not {@code null},
     *         and if it is an array, the arrayLength, otherwise -1,
     *     <li>and each object replaced by {@link #resolveObject resolveObject}
     *         is filtered using the replacement object's class, if not {@code null},
     *         and if it is an array, the arrayLength, otherwise -1.
     * </ul>
     *
     * When the {@link ObjectInputFilter#checkInput checkInput} method is invoked
     * it is given access to the current class, the array length,
     * the current number of references already read from the stream,
     * the depth of nested calls to {@link #readObject readObject} or
     * {@link #readUnshared readUnshared},
     * and the implementation dependent number of bytes consumed from the input stream.
     * <p>
     * Each call to {@link #readObject readObject} or
     * {@link #readUnshared readUnshared} increases the depth by 1
     * before reading an object and decreases by 1 before returning
     * normally or exceptionally.
     * The depth starts at {@code 1} and increases for each nested object and
     * decrements when each nested call returns.
     * The count of references in the stream starts at {@code 1} and
     * is increased before reading an object.
     *
     * @param filter the filter, may be null
     * @throws SecurityException if there is security manager and the
     *       {@code SerializablePermission("serialFilter")} is not granted
     * @throws IllegalStateException if an object has been read,
     *       if the filter factory returns {@code null} when the
     *       {@linkplain #getObjectInputFilter() current filter} is non-null, or
     *       if the filter has already been set.
     * @since 9
     */
    public final void setObjectInputFilter(ObjectInputFilter filter) {
        @SuppressWarnings("removal")
        SecurityManager sm = System.getSecurityManager();
        if (sm != null) {
            sm.checkPermission(ObjectStreamConstants.SERIAL_FILTER_PERMISSION);
        }
        if (totalObjectRefs > 0 && !Caches.SET_FILTER_AFTER_READ) {
            throw new IllegalStateException(
                    "filter can not be set after an object has been read");
        }
        if (streamFilterSet) {
            throw new IllegalStateException("filter can not be set more than once");
        }
        streamFilterSet = true;
        // Delegate to serialFilterFactory to compute stream filter
        ObjectInputFilter next = Config.getSerialFilterFactory()
                .apply(serialFilter, filter);
        if (serialFilter != null && next == null) {
            throw new IllegalStateException("filter can not be replaced with null filter");
        }
        serialFilter = next;
    }

    /**
     * Invokes the deserialization filter if non-null.
     *
     * If the filter rejects or an exception is thrown, throws InvalidClassException.
     *
     * Logs and/or commits a {@code DeserializationEvent}, if configured.
     *
     * @param clazz the class; may be null
     * @param arrayLength the array length requested; use {@code -1} if not creating an array
     * @throws InvalidClassException if it rejected by the filter or
     *        a {@link RuntimeException} is thrown
     */
    private void filterCheck(Class<?> clazz, int arrayLength)
            throws InvalidClassException {
        // Info about the stream is not available if overridden by subclass, return 0
        long bytesRead = (bin == null) ? 0 : bin.getBytesRead();
        RuntimeException ex = null;
        ObjectInputFilter.Status status = null;

        if (serialFilter != null) {
            try {
                status = serialFilter.checkInput(new FilterValues(clazz, arrayLength,
                        totalObjectRefs, depth, bytesRead));
            } catch (RuntimeException e) {
                // Preventive interception of an exception to log
                status = ObjectInputFilter.Status.REJECTED;
                ex = e;
            }
            if (Logging.filterLogger != null) {
                // Debug logging of filter checks that fail; Tracing for those that succeed
                Logging.filterLogger.log(status == null || status == ObjectInputFilter.Status.REJECTED
                                ? Logger.Level.DEBUG
                                : Logger.Level.TRACE,
                        "ObjectInputFilter {0}: {1}, array length: {2}, nRefs: {3}, depth: {4}, bytes: {5}, ex: {6}",
                        status, clazz, arrayLength, totalObjectRefs, depth, bytesRead,
                        Objects.toString(ex, "n/a"));
            }
        }
        DeserializationEvent event = new DeserializationEvent();
        if (event.shouldCommit()) {
            event.filterConfigured = serialFilter != null;
            event.filterStatus = status != null ? status.name() : null;
            event.type = clazz;
            event.arrayLength = arrayLength;
            event.objectReferences = totalObjectRefs;
            event.depth = depth;
            event.bytesRead = bytesRead;
            event.exceptionType = ex != null ? ex.getClass() : null;
            event.exceptionMessage = ex != null ? ex.getMessage() : null;
            event.commit();
        }
        if (serialFilter != null && (status == null || status == ObjectInputFilter.Status.REJECTED)) {
            throw new InvalidClassException("filter status: " + status, ex);
        }
    }

    /**
     * Checks the given array type and length to ensure that creation of such
     * an array is permitted by this ObjectInputStream. The arrayType argument
     * must represent an actual array type.
     *
     * This private method is called via SharedSecrets.
     *
     * @param arrayType the array type
     * @param arrayLength the array length
     * @throws NullPointerException if arrayType is null
     * @throws IllegalArgumentException if arrayType isn't actually an array type
     * @throws StreamCorruptedException if arrayLength is negative
     * @throws InvalidClassException if the filter rejects creation
     */
    private void checkArray(Class<?> arrayType, int arrayLength) throws ObjectStreamException {
        if (! arrayType.isArray()) {
            throw new IllegalArgumentException("not an array type");
        }

        if (arrayLength < 0) {
            throw new StreamCorruptedException("Array length is negative");
        }

        filterCheck(arrayType, arrayLength);
    }

    /**
     * Provide access to the persistent fields read from the input stream.
     */
    public abstract static class GetField {
        /**
         * Constructor for subclasses to call.
         */
        public GetField() {}

        /**
         * Get the ObjectStreamClass that describes the fields in the stream.
         *
         * @return  the descriptor class that describes the serializable fields
         */
        public abstract ObjectStreamClass getObjectStreamClass();

        /**
         * Return true if the named field is defaulted and has no value in this
         * stream.
         *
         * @param  name the name of the field
         * @return true, if and only if the named field is defaulted
         * @throws IOException if there are I/O errors while reading from
         *         the underlying {@code InputStream}
         * @throws IllegalArgumentException if {@code name} does not
         *         correspond to a serializable field
         */
        public abstract boolean defaulted(String name) throws IOException;

        /**
         * Get the value of the named boolean field from the persistent field.
         *
         * @param  name the name of the field
         * @param  val the default value to use if {@code name} does not
         *         have a value
         * @return the value of the named {@code boolean} field
         * @throws IOException if there are I/O errors while reading from the
         *         underlying {@code InputStream}
         * @throws IllegalArgumentException if type of {@code name} is
         *         not serializable or if the field type is incorrect
         */
        public abstract boolean get(String name, boolean val)
            throws IOException;

        /**
         * Get the value of the named byte field from the persistent field.
         *
         * @param  name the name of the field
         * @param  val the default value to use if {@code name} does not
         *         have a value
         * @return the value of the named {@code byte} field
         * @throws IOException if there are I/O errors while reading from the
         *         underlying {@code InputStream}
         * @throws IllegalArgumentException if type of {@code name} is
         *         not serializable or if the field type is incorrect
         */
        public abstract byte get(String name, byte val) throws IOException;

        /**
         * Get the value of the named char field from the persistent field.
         *
         * @param  name the name of the field
         * @param  val the default value to use if {@code name} does not
         *         have a value
         * @return the value of the named {@code char} field
         * @throws IOException if there are I/O errors while reading from the
         *         underlying {@code InputStream}
         * @throws IllegalArgumentException if type of {@code name} is
         *         not serializable or if the field type is incorrect
         */
        public abstract char get(String name, char val) throws IOException;

        /**
         * Get the value of the named short field from the persistent field.
         *
         * @param  name the name of the field
         * @param  val the default value to use if {@code name} does not
         *         have a value
         * @return the value of the named {@code short} field
         * @throws IOException if there are I/O errors while reading from the
         *         underlying {@code InputStream}
         * @throws IllegalArgumentException if type of {@code name} is
         *         not serializable or if the field type is incorrect
         */
        public abstract short get(String name, short val) throws IOException;

        /**
         * Get the value of the named int field from the persistent field.
         *
         * @param  name the name of the field
         * @param  val the default value to use if {@code name} does not
         *         have a value
         * @return the value of the named {@code int} field
         * @throws IOException if there are I/O errors while reading from the
         *         underlying {@code InputStream}
         * @throws IllegalArgumentException if type of {@code name} is
         *         not serializable or if the field type is incorrect
         */
        public abstract int get(String name, int val) throws IOException;

        /**
         * Get the value of the named long field from the persistent field.
         *
         * @param  name the name of the field
         * @param  val the default value to use if {@code name} does not
         *         have a value
         * @return the value of the named {@code long} field
         * @throws IOException if there are I/O errors while reading from the
         *         underlying {@code InputStream}
         * @throws IllegalArgumentException if type of {@code name} is
         *         not serializable or if the field type is incorrect
         */
        public abstract long get(String name, long val) throws IOException;

        /**
         * Get the value of the named float field from the persistent field.
         *
         * @param  name the name of the field
         * @param  val the default value to use if {@code name} does not
         *         have a value
         * @return the value of the named {@code float} field
         * @throws IOException if there are I/O errors while reading from the
         *         underlying {@code InputStream}
         * @throws IllegalArgumentException if type of {@code name} is
         *         not serializable or if the field type is incorrect
         */
        public abstract float get(String name, float val) throws IOException;

        /**
         * Get the value of the named double field from the persistent field.
         *
         * @param  name the name of the field
         * @param  val the default value to use if {@code name} does not
         *         have a value
         * @return the value of the named {@code double} field
         * @throws IOException if there are I/O errors while reading from the
         *         underlying {@code InputStream}
         * @throws IllegalArgumentException if type of {@code name} is
         *         not serializable or if the field type is incorrect
         */
        public abstract double get(String name, double val) throws IOException;

        /**
         * Get the value of the named Object field from the persistent field.
         *
         * @param  name the name of the field
         * @param  val the default value to use if {@code name} does not
         *         have a value
         * @return the value of the named {@code Object} field
         * @throws ClassNotFoundException Class of a serialized object cannot be found.
         * @throws IOException if there are I/O errors while reading from the
         *         underlying {@code InputStream}
         * @throws IllegalArgumentException if type of {@code name} is
         *         not serializable or if the field type is incorrect
         */
        public abstract Object get(String name, Object val) throws IOException, ClassNotFoundException;
    }

    /**
     * Verifies that this (possibly subclass) instance can be constructed
     * without violating security constraints: the subclass must not override
     * security-sensitive non-final methods, or else the
     * "enableSubclassImplementation" SerializablePermission is checked.
     */
    private void verifySubclass() {
        Class<?> cl = getClass();
        if (cl == ObjectInputStream.class) {
            return;
        }
        @SuppressWarnings("removal")
        SecurityManager sm = System.getSecurityManager();
        if (sm == null) {
            return;
        }
        boolean result = Caches.subclassAudits.get(cl);
        if (!result) {
            sm.checkPermission(SUBCLASS_IMPLEMENTATION_PERMISSION);
        }
    }

    /**
     * Performs reflective checks on given subclass to verify that it doesn't
     * override security-sensitive non-final methods.  Returns TRUE if subclass
     * is "safe", FALSE otherwise.
     */
    @SuppressWarnings("removal")
    private static Boolean auditSubclass(Class<?> subcl) {
        return AccessController.doPrivileged(
            new PrivilegedAction<Boolean>() {
                public Boolean run() {
                    for (Class<?> cl = subcl;
                         cl != ObjectInputStream.class;
                         cl = cl.getSuperclass())
                    {
                        try {
                            cl.getDeclaredMethod(
                                "readUnshared", (Class[]) null);
                            return Boolean.FALSE;
                        } catch (NoSuchMethodException ex) {
                        }
                        try {
                            cl.getDeclaredMethod("readFields", (Class[]) null);
                            return Boolean.FALSE;
                        } catch (NoSuchMethodException ex) {
                        }
                    }
                    return Boolean.TRUE;
                }
            }
        );
    }

    /**
     * Clears internal data structures.
     */
    private void clear() {
        handles.clear();
        vlist.clear();
    }

    /**
     * Underlying readObject implementation.
     * @param type a type expected to be deserialized; non-null
     * @param unshared true if the object can not be a reference to a shared object, otherwise false
     */
    private Object readObject0(Class<?> type, boolean unshared) throws IOException {
        boolean oldMode = bin.getBlockDataMode();
        if (oldMode) {
            int remain = bin.currentBlockRemaining();
            if (remain > 0) {
                throw new OptionalDataException(remain);
            } else if (defaultDataEnd) {
                /*
                 * Fix for 4360508: stream is currently at the end of a field
                 * value block written via default serialization; since there
                 * is no terminating TC_ENDBLOCKDATA tag, simulate
                 * end-of-custom-data behavior explicitly.
                 */
                throw new OptionalDataException(true);
            }
            bin.setBlockDataMode(false);
        }

        byte tc;
        while ((tc = bin.peekByte()) == TC_RESET) {
            bin.readByte();
            handleReset();
        }

        depth++;
        totalObjectRefs++;
        try {
            switch (tc) {
                case TC_NULL:
                    return readNull();

                case TC_REFERENCE:
                    // check the type of the existing object
                    return type.cast(readHandle(unshared));

                case TC_CLASS:
                    if (type == String.class) {
                        throw new ClassCastException("Cannot cast a class to java.lang.String");
                    }
                    return readClass(unshared);

                case TC_CLASSDESC:
                case TC_PROXYCLASSDESC:
                    if (type == String.class) {
                        throw new ClassCastException("Cannot cast a class to java.lang.String");
                    }
                    return readClassDesc(unshared);

                case TC_STRING:
                case TC_LONGSTRING:
                    return checkResolve(readString(unshared));

                case TC_ARRAY:
                    if (type == String.class) {
                        throw new ClassCastException("Cannot cast an array to java.lang.String");
                    }
                    return checkResolve(readArray(unshared));

                case TC_ENUM:
                    if (type == String.class) {
                        throw new ClassCastException("Cannot cast an enum to java.lang.String");
                    }
                    return checkResolve(readEnum(unshared));

                case TC_OBJECT:
                    if (type == String.class) {
                        throw new ClassCastException("Cannot cast an object to java.lang.String");
                    }
                    return checkResolve(readOrdinaryObject(unshared));

                case TC_EXCEPTION:
                    if (type == String.class) {
                        throw new ClassCastException("Cannot cast an exception to java.lang.String");
                    }
                    IOException ex = readFatalException();
                    throw new WriteAbortedException("writing aborted", ex);

                case TC_BLOCKDATA:
                case TC_BLOCKDATALONG:
                    if (oldMode) {
                        bin.setBlockDataMode(true);
                        bin.peek();             // force header read
                        throw new OptionalDataException(
                            bin.currentBlockRemaining());
                    } else {
                        throw new StreamCorruptedException(
                            "unexpected block data");
                    }

                case TC_ENDBLOCKDATA:
                    if (oldMode) {
                        throw new OptionalDataException(true);
                    } else {
                        throw new StreamCorruptedException(
                            "unexpected end of block data");
                    }

                default:
                    throw new StreamCorruptedException(
                        String.format("invalid type code: %02X", tc));
            }
        } finally {
            depth--;
            bin.setBlockDataMode(oldMode);
        }
    }

    /**
     * If resolveObject has been enabled and given object does not have an
     * exception associated with it, calls resolveObject to determine
     * replacement for object, and updates handle table accordingly.  Returns
     * replacement object, or echoes provided object if no replacement
     * occurred.  Expects that passHandle is set to given object's handle prior
     * to calling this method.
     */
    private Object checkResolve(Object obj) throws IOException {
        if (!enableResolve || handles.lookupException(passHandle) != null) {
            return obj;
        }
        Object rep = resolveObject(obj);
        if (rep != obj) {
            // The type of the original object has been filtered but resolveObject
            // may have replaced it;  filter the replacement's type
            if (rep != null) {
                if (rep.getClass().isArray()) {
                    filterCheck(rep.getClass(), Array.getLength(rep));
                } else {
                    filterCheck(rep.getClass(), -1);
                }
            }
            handles.setObject(passHandle, rep);
        }
        return rep;
    }

    /**
     * Reads string without allowing it to be replaced in stream.  Called from
     * within ObjectStreamClass.read().
     */
    String readTypeString() throws IOException {
        int oldHandle = passHandle;
        try {
            byte tc = bin.peekByte();
            return switch (tc) {
                case TC_NULL                  -> (String) readNull();
                case TC_REFERENCE             -> (String) readHandle(false);
                case TC_STRING, TC_LONGSTRING -> readString(false);
                default                       -> throw new StreamCorruptedException(
                        String.format("invalid type code: %02X", tc));
            };
        } finally {
            passHandle = oldHandle;
        }
    }

    /**
     * Reads in null code, sets passHandle to NULL_HANDLE and returns null.
     */
    private Object readNull() throws IOException {
        if (bin.readByte() != TC_NULL) {
            throw new InternalError();
        }
        passHandle = NULL_HANDLE;
        return null;
    }

    /**
     * Reads in object handle, sets passHandle to the read handle, and returns
     * object associated with the handle.
     */
    private Object readHandle(boolean unshared) throws IOException {
        if (bin.readByte() != TC_REFERENCE) {
            throw new InternalError();
        }
        passHandle = bin.readInt() - baseWireHandle;
        if (passHandle < 0 || passHandle >= handles.size()) {
            throw new StreamCorruptedException(
                String.format("invalid handle value: %08X", passHandle +
                baseWireHandle));
        }
        if (unshared) {
            // REMIND: what type of exception to throw here?
            throw new InvalidObjectException(
                "cannot read back reference as unshared");
        }

        Object obj = handles.lookupObject(passHandle);
        if (obj == unsharedMarker) {
            // REMIND: what type of exception to throw here?
            throw new InvalidObjectException(
                "cannot read back reference to unshared object");
        }
        filterCheck(null, -1);       // just a check for number of references, depth, no class
        return obj;
    }

    /**
     * Reads in and returns class object.  Sets passHandle to class object's
     * assigned handle.  Returns null if class is unresolvable (in which case a
     * ClassNotFoundException will be associated with the class' handle in the
     * handle table).
     */
    private Class<?> readClass(boolean unshared) throws IOException {
        if (bin.readByte() != TC_CLASS) {
            throw new InternalError();
        }
        ObjectStreamClass desc = readClassDesc(false);
        Class<?> cl = desc.forClass();
        passHandle = handles.assign(unshared ? unsharedMarker : cl);

        ClassNotFoundException resolveEx = desc.getResolveException();
        if (resolveEx != null) {
            handles.markException(passHandle, resolveEx);
        }

        handles.finish(passHandle);
        return cl;
    }

    /**
     * Reads in and returns (possibly null) class descriptor.  Sets passHandle
     * to class descriptor's assigned handle.  If class descriptor cannot be
     * resolved to a class in the local VM, a ClassNotFoundException is
     * associated with the class descriptor's handle.
     */
    private ObjectStreamClass readClassDesc(boolean unshared)
        throws IOException
    {
        byte tc = bin.peekByte();

        return switch (tc) {
            case TC_NULL            -> (ObjectStreamClass) readNull();
            case TC_PROXYCLASSDESC  -> readProxyDesc(unshared);
            case TC_CLASSDESC       -> readNonProxyDesc(unshared);
            case TC_REFERENCE       -> {
                var d = (ObjectStreamClass) readHandle(unshared);
                // Should only reference initialized class descriptors
                d.checkInitialized();
                yield d;
            }
            default                 -> throw new StreamCorruptedException(
                    String.format("invalid type code: %02X", tc));
        };
    }

    private boolean isCustomSubclass() {
        // Return true if this class is a custom subclass of ObjectInputStream
        return getClass().getClassLoader()
                    != ObjectInputStream.class.getClassLoader();
    }

    /**
     * Reads in and returns class descriptor for a dynamic proxy class.  Sets
     * passHandle to proxy class descriptor's assigned handle.  If proxy class
     * descriptor cannot be resolved to a class in the local VM, a
     * ClassNotFoundException is associated with the descriptor's handle.
     */
    private ObjectStreamClass readProxyDesc(boolean unshared)
        throws IOException
    {
        if (bin.readByte() != TC_PROXYCLASSDESC) {
            throw new InternalError();
        }

        ObjectStreamClass desc = new ObjectStreamClass();
        int descHandle = handles.assign(unshared ? unsharedMarker : desc);
        passHandle = NULL_HANDLE;

        int numIfaces = bin.readInt();
        if (numIfaces > 65535) {
            // Report specification limit exceeded
            throw new InvalidObjectException("interface limit exceeded: " +
                    numIfaces +
                    ", limit: " + Caches.PROXY_INTERFACE_LIMIT);
        }
        String[] ifaces = new String[numIfaces];
        for (int i = 0; i < numIfaces; i++) {
            ifaces[i] = bin.readUTF();
        }

        // Recheck against implementation limit and throw with interface names
        if (numIfaces > Caches.PROXY_INTERFACE_LIMIT) {
            throw new InvalidObjectException("interface limit exceeded: " +
                    numIfaces +
                    ", limit: " + Caches.PROXY_INTERFACE_LIMIT +
                    "; " + Arrays.toString(ifaces));
        }
        Class<?> cl = null;
        ClassNotFoundException resolveEx = null;
        bin.setBlockDataMode(true);
        try {
            if ((cl = resolveProxyClass(ifaces)) == null) {
                resolveEx = new ClassNotFoundException("null class");
            } else if (!Proxy.isProxyClass(cl)) {
                throw new InvalidClassException("Not a proxy");
            } else {
                // ReflectUtil.checkProxyPackageAccess makes a test
                // equivalent to isCustomSubclass so there's no need
                // to condition this call to isCustomSubclass == true here.
                ReflectUtil.checkProxyPackageAccess(
                        getClass().getClassLoader(),
                        cl.getInterfaces());
                // Filter the interfaces
                for (Class<?> clazz : cl.getInterfaces()) {
                    filterCheck(clazz, -1);
                }
            }
        } catch (ClassNotFoundException ex) {
            resolveEx = ex;
        } catch (IllegalAccessError aie) {
            throw new InvalidClassException(aie.getMessage(), aie);
        } catch (OutOfMemoryError oome) {
            throw genInvalidObjectException(oome, ifaces);
        }

        // Call filterCheck on the class before reading anything else
        filterCheck(cl, -1);

        skipCustomData();

        try {
            totalObjectRefs++;
            depth++;
            desc.initProxy(cl, resolveEx, readClassDesc(false));
        } catch (OutOfMemoryError oome) {
            throw genInvalidObjectException(oome, ifaces);
        } finally {
            depth--;
        }

        handles.finish(descHandle);
        passHandle = descHandle;
        return desc;
    }

    // Generate an InvalidObjectException for an OutOfMemoryError
    // Use String.concat() to avoid string formatting invoke dynamic
    private static InvalidObjectException genInvalidObjectException(OutOfMemoryError oome,
                                                                    String[] ifaces) {
        return new InvalidObjectException("Proxy interface limit exceeded: "
                .concat(Arrays.toString(ifaces)), oome);
    }

    /**
     * Reads in and returns class descriptor for a class that is not a dynamic
     * proxy class.  Sets passHandle to class descriptor's assigned handle.  If
     * class descriptor cannot be resolved to a class in the local VM, a
     * ClassNotFoundException is associated with the descriptor's handle.
     */
    private ObjectStreamClass readNonProxyDesc(boolean unshared)
        throws IOException
    {
        if (bin.readByte() != TC_CLASSDESC) {
            throw new InternalError();
        }

        ObjectStreamClass desc = new ObjectStreamClass();
        int descHandle = handles.assign(unshared ? unsharedMarker : desc);
        passHandle = NULL_HANDLE;

        ObjectStreamClass readDesc;
        try {
            readDesc = readClassDescriptor();
        } catch (ClassNotFoundException ex) {
            throw new InvalidClassException("failed to read class descriptor",
                                            ex);
        }

        Class<?> cl = null;
        ClassNotFoundException resolveEx = null;
        bin.setBlockDataMode(true);
        final boolean checksRequired = isCustomSubclass();
        try {
            if ((cl = resolveClass(readDesc)) == null) {
                resolveEx = new ClassNotFoundException("null class");
            } else if (checksRequired) {
                ReflectUtil.checkPackageAccess(cl);
            }
        } catch (ClassNotFoundException ex) {
            resolveEx = ex;
        }

        // Call filterCheck on the class before reading anything else
        filterCheck(cl, -1);

        skipCustomData();

        try {
            totalObjectRefs++;
            depth++;
            desc.initNonProxy(readDesc, cl, resolveEx, readClassDesc(false));

            if (cl != null) {
                // Check that serial filtering has been done on the local class descriptor's superclass,
                // in case it does not appear in the stream.

                // Find the next super descriptor that has a local class descriptor.
                // Descriptors for which there is no local class are ignored.
                ObjectStreamClass superLocal = null;
                for (ObjectStreamClass sDesc = desc.getSuperDesc(); sDesc != null; sDesc = sDesc.getSuperDesc()) {
                    if ((superLocal = sDesc.getLocalDesc()) != null) {
                        break;
                    }
                }

                // Scan local descriptor superclasses for a match with the local descriptor of the super found above.
                // For each super descriptor before the match, invoke the serial filter on the class.
                // The filter is invoked for each class that has not already been filtered
                // but would be filtered if the instance had been serialized by this Java runtime.
                for (ObjectStreamClass lDesc = desc.getLocalDesc().getSuperDesc();
                     lDesc != null && lDesc != superLocal;
                     lDesc = lDesc.getSuperDesc()) {
                    filterCheck(lDesc.forClass(), -1);
                }
            }
        } finally {
            depth--;
        }

        handles.finish(descHandle);
        passHandle = descHandle;

        return desc;
    }

    /**
     * Reads in and returns new string.  Sets passHandle to new string's
     * assigned handle.
     */
    private String readString(boolean unshared) throws IOException {
        byte tc = bin.readByte();
        String str = switch (tc) {
            case TC_STRING      -> bin.readUTF();
            case TC_LONGSTRING  -> bin.readLongUTF();
            default             -> throw new StreamCorruptedException(
                    String.format("invalid type code: %02X", tc));
        };
        passHandle = handles.assign(unshared ? unsharedMarker : str);
        handles.finish(passHandle);
        return str;
    }

    /**
     * Reads in and returns array object, or null if array class is
     * unresolvable.  Sets passHandle to array's assigned handle.
     */
    private Object readArray(boolean unshared) throws IOException {
        if (bin.readByte() != TC_ARRAY) {
            throw new InternalError();
        }

        ObjectStreamClass desc = readClassDesc(false);
        int len = bin.readInt();
        if (len < 0) {
            throw new StreamCorruptedException("Array length is negative");
        }
        filterCheck(desc.forClass(), len);

        Object array = null;
        Class<?> cl, ccl = null;
        if ((cl = desc.forClass()) != null) {
            ccl = cl.getComponentType();
            array = Array.newInstance(ccl, len);
        }

        int arrayHandle = handles.assign(unshared ? unsharedMarker : array);
        ClassNotFoundException resolveEx = desc.getResolveException();
        if (resolveEx != null) {
            handles.markException(arrayHandle, resolveEx);
        }

        if (ccl == null) {
            for (int i = 0; i < len; i++) {
                readObject0(Object.class, false);
            }
        } else if (ccl.isPrimitive()) {
            if (ccl == Integer.TYPE) {
                bin.readInts((int[]) array, 0, len);
            } else if (ccl == Byte.TYPE) {
                bin.readFully((byte[]) array, 0, len, true);
            } else if (ccl == Long.TYPE) {
                bin.readLongs((long[]) array, 0, len);
            } else if (ccl == Float.TYPE) {
                bin.readFloats((float[]) array, 0, len);
            } else if (ccl == Double.TYPE) {
                bin.readDoubles((double[]) array, 0, len);
            } else if (ccl == Short.TYPE) {
                bin.readShorts((short[]) array, 0, len);
            } else if (ccl == Character.TYPE) {
                bin.readChars((char[]) array, 0, len);
            } else if (ccl == Boolean.TYPE) {
                bin.readBooleans((boolean[]) array, 0, len);
            } else {
                throw new InternalError();
            }
        } else {
            Object[] oa = (Object[]) array;
            for (int i = 0; i < len; i++) {
                oa[i] = readObject0(Object.class, false);
                handles.markDependency(arrayHandle, passHandle);
            }
        }

        handles.finish(arrayHandle);
        passHandle = arrayHandle;
        return array;
    }

    /**
     * Reads in and returns enum constant, or null if enum type is
     * unresolvable.  Sets passHandle to enum constant's assigned handle.
     */
    private Enum<?> readEnum(boolean unshared) throws IOException {
        if (bin.readByte() != TC_ENUM) {
            throw new InternalError();
        }

        ObjectStreamClass desc = readClassDesc(false);
        if (!desc.isEnum()) {
            throw new InvalidClassException("non-enum class: " + desc);
        }

        int enumHandle = handles.assign(unshared ? unsharedMarker : null);
        ClassNotFoundException resolveEx = desc.getResolveException();
        if (resolveEx != null) {
            handles.markException(enumHandle, resolveEx);
        }

        String name = readString(false);
        Enum<?> result = null;
        Class<?> cl = desc.forClass();
        if (cl != null) {
            try {
                @SuppressWarnings("unchecked")
                Enum<?> en = Enum.valueOf((Class)cl, name);
                result = en;
            } catch (IllegalArgumentException ex) {
                throw new InvalidObjectException("enum constant " +
                                                 name + " does not exist in " + cl, ex);
            }
            if (!unshared) {
                handles.setObject(enumHandle, result);
            }
        }

        handles.finish(enumHandle);
        passHandle = enumHandle;
        return result;
    }

    /**
     * Reads and returns "ordinary" (i.e., not a String, Class,
     * ObjectStreamClass, array, or enum constant) object, or null if object's
     * class is unresolvable (in which case a ClassNotFoundException will be
     * associated with object's handle).  Sets passHandle to object's assigned
     * handle.
     */
    private Object readOrdinaryObject(boolean unshared)
        throws IOException
    {
        if (bin.readByte() != TC_OBJECT) {
            throw new InternalError();
        }

        ObjectStreamClass desc = readClassDesc(false);
        desc.checkDeserialize();

        Class<?> cl = desc.forClass();
        if (cl == String.class || cl == Class.class
                || cl == ObjectStreamClass.class) {
            throw new InvalidClassException("invalid class descriptor");
        }

        // Assign the handle and initially set to null or the unsharedMarker
        passHandle = handles.assign(unshared ? unsharedMarker : null);
        ClassNotFoundException resolveEx = desc.getResolveException();
        if (resolveEx != null) {
            handles.markException(passHandle, resolveEx);
        }

        try {
            // Dispatch on the factory mode to read an object from the stream.
            Object obj = switch (desc.factoryMode()) {
                case READ_OBJECT_DEFAULT -> readSerialDefaultObject(desc, unshared);
                case READ_OBJECT_CUSTOM -> readSerialCustomData(desc, unshared);
                case READ_RECORD -> readRecord(desc, unshared);
                case READ_EXTERNALIZABLE -> readExternalObject(desc, unshared);
                case READ_OBJECT_VALUE -> readObjectValue(desc, unshared);
                case READ_NO_LOCAL_CLASS -> readAbsentLocalClass(desc, unshared);
                case null -> throw new AssertionError("Unknown factoryMode for: " + desc.getName(),
                        resolveEx);
            };

            handles.finish(passHandle);

            if (obj != null &&
                handles.lookupException(passHandle) == null &&
                desc.hasReadResolveMethod())
            {
                Object rep = desc.invokeReadResolve(obj);
                if (unshared && rep.getClass().isArray()) {
                    rep = cloneArray(rep);
                }
                if (rep != obj) {
                    // Filter the replacement object
                    if (rep != null) {
                        if (rep.getClass().isArray()) {
                            filterCheck(rep.getClass(), Array.getLength(rep));
                        } else {
                            filterCheck(rep.getClass(), -1);
                        }
                    }
                    handles.setObject(passHandle, obj = rep);
                }
            }

            return obj;
        } catch (UncheckedIOException uioe) {
            // Consistent re-throw for nested UncheckedIOExceptions
            throw uioe.getCause();
        }
    }

    /**
     * {@return a value class instance by invoking its constructor with field values read from the stream.
     * The fields of the class in the stream are matched to the local fields and applied to
     * the constructor.
     * If the stream contains superclasses with serializable fields,
     * an InvalidClassException is thrown with an incompatible class change message.
     *
     * @param desc the class descriptor read from the stream, the local class is a value class
     * @param unshared if the object is not to be shared
     * @throws InvalidClassException if the stream contains a superclass with serializable fields.
     * @throws IOException if there are I/O errors while reading from the
     *         underlying {@code InputStream}
     */
    private Object readObjectValue(ObjectStreamClass desc, boolean unshared) throws IOException {
        final ObjectStreamClass localDesc = desc.getLocalDesc();
        TRACE("readObjectValue: %s, local class: %s", desc.getName(), localDesc.getName());
        // Check for un-expected fields in superclasses
        List<ClassDataSlot> slots = desc.getClassDataLayout();
        for (int i = 0; i < slots.size()-1; i++) {
            ClassDataSlot slot = slots.get(i);
            if (slot.hasData && slot.desc.getFields(false).length > 0) {
                throw new InvalidClassException("incompatible class change to value class: " +
                        "stream class has non-empty super type: " + desc.getName());
            }
        }
        // Read values for the value class fields
        FieldValues fieldValues = new FieldValues(desc, true);

        // Get value object constructor adapted to take primitive value buffer and object array.
        MethodHandle consMH = ConstructorSupport.deserializationValueCons(desc);
        try {
            Object obj = (Object) consMH.invokeExact(fieldValues.primValues, fieldValues.objValues);
            if (!unshared)
                handles.setObject(passHandle, obj);
            return obj;
        } catch (Exception e) {
            throw new InvalidObjectException(e.getMessage(), e);
        } catch (Error e) {
            throw e;
        } catch (Throwable t) {
            throw new InvalidObjectException("ReflectiveOperationException " +
                    "during deserialization", t);
        }
    }

    /**
     * Creates a new object and invokes its readExternal method to read its contents.
     *
     * If the class is instantiable, read externalizable data by invoking readExternal()
     * method of obj; otherwise, attempts to skip over externalizable data.
     * Expects that passHandle is set to obj's handle before this method is
     * called.  The new object is entered in the handle table immediately,
     * allowing it to leak before it is completely read.
     */
    private Object readExternalObject(ObjectStreamClass desc, boolean unshared)
        throws IOException
    {
        TRACE("readExternalObject: %s", desc.getName());

        // For Externalizable objects,
        // create the instance, publish the ref, and read the data
        Externalizable obj = null;
        try {
            if (desc.isInstantiable()) {
                obj = (Externalizable) desc.newInstance();
            }
        } catch (Exception ex) {
            throw new InvalidClassException(desc.getName(),
                    "unable to create instance", ex);
        }

        if (!unshared)
            handles.setObject(passHandle, obj);

        SerialCallbackContext oldContext = curContext;
        if (oldContext != null)
            oldContext.check();
        curContext = null;
        try {
            boolean blocked = desc.hasBlockExternalData();
            if (blocked) {
                bin.setBlockDataMode(true);
            }
            if (obj != null) {
                try {
                    obj.readExternal(this);
                } catch (ClassNotFoundException ex) {
                    /*
                     * In most cases, the handle table has already propagated
                     * a CNFException to passHandle at this point; this mark
                     * call is included to address cases where the readExternal
                     * method has cons'ed and thrown a new CNFException of its
                     * own.
                     */
                     handles.markException(passHandle, ex);
                }
            }
            if (blocked) {
                skipCustomData();
            }
        } finally {
            if (oldContext != null)
                oldContext.check();
            curContext = oldContext;
        }
        /*
         * At this point, if the externalizable data was not written in
         * block-data form and either the externalizable class doesn't exist
         * locally (i.e., obj == null) or readExternal() just threw a
         * CNFException, then the stream is probably in an inconsistent state,
         * since some (or all) of the externalizable data may not have been
         * consumed.  Since there's no "correct" action to take in this case,
         * we mimic the behavior of past serialization implementations and
         * blindly hope that the stream is in sync; if it isn't and additional
         * externalizable data remains in the stream, a subsequent read will
         * most likely throw a StreamCorruptedException.
         */
        return obj;
    }

    /**
<<<<<<< HEAD
     * Reads a record.
     * The record is set in the handle table only after the constructor returns.
     */
    private Object readRecord(ObjectStreamClass desc, boolean unshared) throws IOException {
        TRACE("invoking readRecord: %s", desc.getName());
        List<ClassDataSlot> slots = desc.getClassDataLayout();
        if (slots.size() != 1) {
=======
     * Reads and returns a record.
     * If an exception is marked for any of the fields, the dependency
     * mechanism marks the record as having an exception.
     * Null is returned from readRecord and later the exception is thrown at
     * the exit of {@link #readObject(Class)}.
     **/
    private Object readRecord(ObjectStreamClass desc) throws IOException {
        ObjectStreamClass.ClassDataSlot[] slots = desc.getClassDataLayout();
        if (slots.length != 1) {
>>>>>>> b2e26916
            // skip any superclass stream field values
            for (int i = 0; i < slots.size()-1; i++) {
                if (slots.get(i).hasData) {
                    new FieldValues(slots.get(i).desc, true);
                }
            }
        }

        FieldValues fieldValues = new FieldValues(desc, true);
        if (handles.lookupException(passHandle) != null) {
            return null;     // slot marked with exception, don't create record
        }

        // get canonical record constructor adapted to take two arguments:
        // - byte[] primValues
        // - Object[] objValues
        // and return Object
        MethodHandle ctrMH = ConstructorSupport.deserializationCtr(desc);

        try {
            Object obj = (Object) ctrMH.invokeExact(fieldValues.primValues, fieldValues.objValues);
            if (!unshared)
                handles.setObject(passHandle, obj);
            return obj;
        } catch (Exception e) {
            throw new InvalidObjectException(e.getMessage(), e);
        } catch (Error e) {
            throw e;
        } catch (Throwable t) {
            throw new InvalidObjectException("ReflectiveOperationException " +
                                             "during deserialization", t);
        }
    }

    /**
     * Construct an object from the stream for a class that has only default read object behaviors.
     * For each object, the fields are read before any are assigned.
     * The new instance is entered in the handle table if it is unshared,
     * allowing it to escape before it is initialized.
     * The `readObject` and `readObjectNoData` methods are not present and are not called.
     *
     * @param desc the class descriptor
     * @param unshared true if the object should be shared
     * @return the object constructed from the stream data
     * @throws IOException if there are I/O errors while reading from the
     *         underlying {@code InputStream}
     * @throws InvalidClassException if the instance creation fails
     */
    private Object readSerialDefaultObject(ObjectStreamClass desc, boolean unshared)
            throws IOException, InvalidClassException {
        if (!desc.isInstantiable()) {
            // No local class to create, read and discard
            return readAbsentLocalClass(desc, unshared);
        }
        TRACE("readSerialDefaultObject: %s", desc.getName());
        try {
            final Object obj = desc.newInstance();
            if (!unshared)
                handles.setObject(passHandle, obj);

            // Best effort Failure Atomicity; slotValues will be non-null if field
            // values can be set after reading all field data in the hierarchy.
            List<FieldValues> slotValues = desc.getClassDataLayout().stream()
                    .filter(s -> s.hasData)
                    .map(s1 -> {
                        var values = new FieldValues(s1.desc, true);
                        finishBlockData(s1.desc);
                        return values;
                    })
                    .toList();

            // Check that the types are assignable for all slots before assigning.
            slotValues.forEach(v -> v.defaultCheckFieldValues(obj));
            slotValues.forEach(v -> v.defaultSetFieldValues(obj));
            return obj;
        } catch (InstantiationException | InvocationTargetException ex) {
            throw new InvalidClassException(desc.forClass().getName(),
                    "unable to create instance", ex);
        }
    }


    /**
     * Reads (or attempts to skip, if not instantiatable or is tagged with a
     * ClassNotFoundException) instance data for each serializable class of
     * object in stream, from superclass to subclass.
     * Expects that passHandle is set to current handle before this method is called.
     */
    private Object readSerialCustomData(ObjectStreamClass desc, boolean unshared)
        throws IOException
    {
        if (!desc.isInstantiable()) {
            // No local class to create, read and discard
            return readAbsentLocalClass(desc, unshared);
        }

        TRACE("readSerialCustomData: %s, ex: %s", desc.getName(), handles.lookupException(passHandle));
        try {
            Object obj = desc.newInstance();
            if (!unshared)
                handles.setObject(passHandle, obj);
            // Read data into each of the slots for the class
            return readSerialCustomSlots(obj, desc.getClassDataLayout());
        } catch (InstantiationException | InvocationTargetException ex) {
            throw new InvalidClassException(desc.forClass().getName(),
                    "unable to create instance", ex);
        }
    }

    /**
     * Reads from the stream using custom or default readObject methods appropriate.
     * For each slot, either the custom readObject method or the default reader of fields
     * is invoked. Unused slot specific custom data is discarded.
     * This function is used by {@link #readSerialCustomData}.
     *
     * @param obj the object to assign the values to
     * @param slots a list of slots to read from the stream
     * @return the object being initialized
     * @throws IOException if there are I/O errors while reading from the
     *         underlying {@code InputStream}
     */
    private Object readSerialCustomSlots(Object obj, List<ClassDataSlot> slots) throws IOException {
        TRACE("    readSerialCustomSlots: %s", slots);

        for (ClassDataSlot slot : slots) {
            ObjectStreamClass slotDesc = slot.desc;
            if (slot.hasData) {
                if (slotDesc.hasReadObjectMethod() &&
                        handles.lookupException(passHandle) == null) {
                    // Invoke slot custom readObject method
                    readSlotViaReadObject(obj, slotDesc);
                } else {
                    // Read fields of the current descriptor into a new FieldValues
                    FieldValues values = new FieldValues(slotDesc, true);
<<<<<<< HEAD
                    if (handles.lookupException(passHandle) == null) {
                        // Set the instance fields if no previous exception
                        values.defaultCheckFieldValues(obj);
                        values.defaultSetFieldValues(obj);
=======
                    if (slotValues != null) {
                        slotValues[i] = values;
                    } else if (obj != null) {
                        if (handles.lookupException(passHandle) == null) {
                            // passHandle NOT marked with an exception; set field values
                            values.defaultCheckFieldValues(obj);
                            values.defaultSetFieldValues(obj);
                        }
>>>>>>> b2e26916
                    }
                    finishBlockData(slotDesc);
                }
            } else {
                if (slotDesc.hasReadObjectNoDataMethod() &&
                        handles.lookupException(passHandle) == null) {
                    slotDesc.invokeReadObjectNoData(obj);
                }
            }
        }
        return obj;
    }

<<<<<<< HEAD
    /**
     * Invoke the readObject method of the class to read and store the state from the stream.
     *
     * @param obj an instance of the class being created, only partially initialized.
     * @param slotDesc the ObjectStreamDescriptor for the current class
     * @throws IOException if there are I/O errors while reading from the
     *         underlying {@code InputStream}
     */
    private void readSlotViaReadObject(Object obj, ObjectStreamClass slotDesc) throws IOException {
        TRACE("readSlotViaReadObject: %s", slotDesc.getName());
        assert obj != null : "readSlotViaReadObject called when obj == null";

        SerialCallbackContext oldContext = curContext;
        if (oldContext != null)
            oldContext.check();
        try {
            curContext = new SerialCallbackContext(obj, slotDesc);

            bin.setBlockDataMode(true);
            slotDesc.invokeReadObject(obj, this);
        } catch (ClassNotFoundException ex) {
            /*
             * In most cases, the handle table has already
             * propagated a CNFException to passHandle at this
             * point; this mark call is included to address cases
             * where the custom readObject method has cons'ed and
             * thrown a new CNFException of its own.
             */
            handles.markException(passHandle, ex);
        } finally {
            curContext.setUsed();
            if (oldContext!= null)
                oldContext.check();
            curContext = oldContext;
        }

        /*
         * defaultDataEnd may have been set indirectly by custom
         * readObject() method when calling defaultReadObject() or
         * readFields(); clear it to restore normal read behavior.
         */
        defaultDataEnd = false;

        finishBlockData(slotDesc);
    }


    /**
     * Read and discard an entire object, leaving a null reference in the HandleTable.
     * The descriptor of the class in the stream is used to read the fields from the stream.
     * There is no instance in which to store the field values.
     * Custom data following the fields of any slot is read and discarded.
     * References to nested objects are read and retained in the
     * handle table using the regular mechanism.
     * Handles later in the stream may refer to the nested objects.
     *
     * @param desc the stream class descriptor
     * @param unshared the unshared flag, ignored since no object is created
     * @return null, no object is created
     * @throws IOException if there are I/O errors while reading from the
     *         underlying {@code InputStream}
     */
    private Object readAbsentLocalClass(ObjectStreamClass desc, boolean unshared)
            throws IOException {
        TRACE("readAbsentLocalClass: %s", desc.getName());
        desc.getClassDataLayout().stream()
                .filter(s -> s.hasData)
                .forEach(s2 -> {new FieldValues(s2.desc, true); finishBlockData(s2.desc);});
        return null;
    }

    // Finish handling of block data by skipping any remaining and setting BlockDataMode = false
    private void finishBlockData(ObjectStreamClass slotDesc) throws UncheckedIOException {
        try {
            if (slotDesc.hasWriteObjectData()) {
                skipCustomData();
            } else {
                bin.setBlockDataMode(false);
=======
        if (obj != null && slotValues != null && handles.lookupException(passHandle) == null) {
            // passHandle NOT marked with an exception
            // Check that the non-primitive types are assignable for all slots
            // before assigning.
            for (int i = 0; i < slots.length; i++) {
                if (slotValues[i] != null)
                    slotValues[i].defaultCheckFieldValues(obj);
            }
            for (int i = 0; i < slots.length; i++) {
                if (slotValues[i] != null)
                    slotValues[i].defaultSetFieldValues(obj);
>>>>>>> b2e26916
            }
        } catch (IOException ioe) {
            throw new UncheckedIOException(ioe);
        }
    }

    /**
     * Skips over all block data and objects until TC_ENDBLOCKDATA is
     * encountered.
     */
    private void skipCustomData() throws IOException {
        int oldHandle = passHandle;
        for (;;) {
            if (bin.getBlockDataMode()) {
                bin.skipBlockData();
                bin.setBlockDataMode(false);
            }
            switch (bin.peekByte()) {
                case TC_BLOCKDATA:
                case TC_BLOCKDATALONG:
                    bin.setBlockDataMode(true);
                    break;

                case TC_ENDBLOCKDATA:
                    bin.readByte();
                    passHandle = oldHandle;
                    return;

                default:
                    readObject0(Object.class, false);
                    break;
            }
        }
    }

    /**
     * Reads in and returns IOException that caused serialization to abort.
     * All stream state is discarded prior to reading in fatal exception.  Sets
     * passHandle to fatal exception's handle.
     */
    private IOException readFatalException() throws IOException {
        if (bin.readByte() != TC_EXCEPTION) {
            throw new InternalError();
        }
        clear();
        // Check that an object follows the TC_EXCEPTION typecode
        byte tc = bin.peekByte();
        if (tc != TC_OBJECT &&
            tc != TC_REFERENCE) {
            throw new StreamCorruptedException(
                    String.format("invalid type code: %02X", tc));
        }
        return (IOException) readObject0(Object.class, false);
    }

    /**
     * If recursion depth is 0, clears internal data structures; otherwise,
     * throws a StreamCorruptedException.  This method is called when a
     * TC_RESET typecode is encountered.
     */
    private void handleReset() throws StreamCorruptedException {
        if (depth > 0) {
            throw new StreamCorruptedException(
                "unexpected reset; recursion depth: " + depth);
        }
        clear();
    }

    /**
     * Returns the first non-null and non-platform class loader (not counting
     * class loaders of generated reflection implementation classes) up the
     * execution stack, or the platform class loader if only code from the
     * bootstrap and platform class loader is on the stack.
     */
    private static ClassLoader latestUserDefinedLoader() {
        return jdk.internal.misc.VM.latestUserDefinedLoader();
    }

    /**
     * Default GetField implementation.
     */
    private final class FieldValues extends GetField {

        /** class descriptor describing serializable fields */
        private final ObjectStreamClass desc;
        /** primitive field values */
        final byte[] primValues;
        /** object field values */
        final Object[] objValues;
        /** object field value handles */
        private final int[] objHandles;

        /**
         * Creates FieldValues object for reading fields defined in given
         * class descriptor.
         * @param desc the ObjectStreamClass to read
         * @param recordDependencies if true, record the dependencies
         *                           from current PassHandle and the object's read.
         * @throws UncheckedIOException if any IOException occurs
         */
        FieldValues(ObjectStreamClass desc, boolean recordDependencies) throws UncheckedIOException {
            try {
                this.desc = desc;
                TRACE("    reading FieldValues: %s", desc.getName());
                int primDataSize = desc.getPrimDataSize();
                primValues = (primDataSize > 0) ? new byte[primDataSize] : null;
                if (primDataSize > 0) {
                    bin.readFully(primValues, 0, primDataSize, false);
                }


                int numObjFields = desc.getNumObjFields();
                objValues = (numObjFields > 0) ? new Object[numObjFields] : null;
                objHandles = (numObjFields > 0) ? new int[numObjFields] : null;
                if (numObjFields > 0) {
                    int objHandle = passHandle;
                    ObjectStreamField[] fields = desc.getFields(false);
                    int numPrimFields = fields.length - objValues.length;
                    for (int i = 0; i < objValues.length; i++) {
                        ObjectStreamField f = fields[numPrimFields + i];
                        objValues[i] = readObject0(Object.class, f.isUnshared());
                        objHandles[i] = passHandle;
                        if (recordDependencies && f.getField() != null) {
                            handles.markDependency(objHandle, passHandle);
                        }
                    }
                    passHandle = objHandle;
                }
            } catch (IOException ioe) {
                throw new UncheckedIOException(ioe);
            }
        }

        public ObjectStreamClass getObjectStreamClass() {
            return desc;
        }

        public boolean defaulted(String name) {
            return (getFieldOffset(name, null) < 0);
        }

        public boolean get(String name, boolean val) {
            int off = getFieldOffset(name, Boolean.TYPE);
            return (off >= 0) ? ByteArray.getBoolean(primValues, off) : val;
        }

        public byte get(String name, byte val) {
            int off = getFieldOffset(name, Byte.TYPE);
            return (off >= 0) ? primValues[off] : val;
        }

        public char get(String name, char val) {
            int off = getFieldOffset(name, Character.TYPE);
            return (off >= 0) ? ByteArray.getChar(primValues, off) : val;
        }

        public short get(String name, short val) {
            int off = getFieldOffset(name, Short.TYPE);
            return (off >= 0) ? ByteArray.getShort(primValues, off) : val;
        }

        public int get(String name, int val) {
            int off = getFieldOffset(name, Integer.TYPE);
            return (off >= 0) ? ByteArray.getInt(primValues, off) : val;
        }

        public float get(String name, float val) {
            int off = getFieldOffset(name, Float.TYPE);
            return (off >= 0) ? ByteArray.getFloat(primValues, off) : val;
        }

        public long get(String name, long val) {
            int off = getFieldOffset(name, Long.TYPE);
            return (off >= 0) ? ByteArray.getLong(primValues, off) : val;
        }

        public double get(String name, double val) {
            int off = getFieldOffset(name, Double.TYPE);
            return (off >= 0) ? ByteArray.getDouble(primValues, off) : val;
        }

        public Object get(String name, Object val) throws ClassNotFoundException {
            int off = getFieldOffset(name, Object.class);
            if (off >= 0) {
                int objHandle = objHandles[off];
                handles.markDependency(passHandle, objHandle);
                ClassNotFoundException ex = handles.lookupException(objHandle);
                if (ex == null)
                    return objValues[off];
                if (Caches.GETFIELD_CNFE_RETURNS_NULL) {
                    // Revert to the prior behavior; return null instead of CNFE
                    return null;
                }
                throw ex;
            } else {
                return val;
            }
        }

        /** Throws ClassCastException if any value is not assignable. */
        void defaultCheckFieldValues(Object obj) {
            if (objValues != null)
                desc.checkObjFieldValueTypes(obj, objValues);
        }

        private void defaultSetFieldValues(Object obj) {
            if (primValues != null)
                desc.setPrimFieldValues(obj, primValues);
            if (objValues != null)
                desc.setObjFieldValues(obj, objValues);
        }

        /**
         * Returns offset of field with given name and type.  A specified type
         * of null matches all types, Object.class matches all non-primitive
         * types, and any other non-null type matches assignable types only.
         * If no matching field is found in the (incoming) class
         * descriptor but a matching field is present in the associated local
         * class descriptor, returns -1.  Throws IllegalArgumentException if
         * neither incoming nor local class descriptor contains a match.
         */
        private int getFieldOffset(String name, Class<?> type) {
            ObjectStreamField field = desc.getField(name, type);
            if (field != null) {
                return field.getOffset();
            } else if (desc.getLocalDesc().getField(name, type) != null) {
                return -1;
            } else {
                throw new IllegalArgumentException("no such field " + name +
                                                   " with type " + type);
            }
        }
    }

    /**
     * Prioritized list of callbacks to be performed once object graph has been
     * completely deserialized.
     */
    private static class ValidationList {

        private static class Callback {
            final ObjectInputValidation obj;
            final int priority;
            Callback next;
            @SuppressWarnings("removal")
            final AccessControlContext acc;

            Callback(ObjectInputValidation obj, int priority, Callback next,
                @SuppressWarnings("removal") AccessControlContext acc)
            {
                this.obj = obj;
                this.priority = priority;
                this.next = next;
                this.acc = acc;
            }
        }

        /** linked list of callbacks */
        private Callback list;

        /**
         * Creates new (empty) ValidationList.
         */
        ValidationList() {
        }

        /**
         * Registers callback.  Throws InvalidObjectException if callback
         * object is null.
         */
        void register(ObjectInputValidation obj, int priority)
            throws InvalidObjectException
        {
            if (obj == null) {
                throw new InvalidObjectException("null callback");
            }

            Callback prev = null, cur = list;
            while (cur != null && priority < cur.priority) {
                prev = cur;
                cur = cur.next;
            }
            @SuppressWarnings("removal")
            AccessControlContext acc = AccessController.getContext();
            if (prev != null) {
                prev.next = new Callback(obj, priority, cur, acc);
            } else {
                list = new Callback(obj, priority, list, acc);
            }
        }

        /**
         * Invokes all registered callbacks and clears the callback list.
         * Callbacks with higher priorities are called first; those with equal
         * priorities may be called in any order.  If any of the callbacks
         * throws an InvalidObjectException, the callback process is terminated
         * and the exception propagated upwards.
         */
        @SuppressWarnings("removal")
        void doCallbacks() throws InvalidObjectException {
            try {
                while (list != null) {
                    AccessController.doPrivileged(
                        new PrivilegedExceptionAction<Void>()
                    {
                        public Void run() throws InvalidObjectException {
                            list.obj.validateObject();
                            return null;
                        }
                    }, list.acc);
                    list = list.next;
                }
            } catch (PrivilegedActionException ex) {
                list = null;
                throw (InvalidObjectException) ex.getException();
            }
        }

        /**
         * Resets the callback list to its initial (empty) state.
         */
        public void clear() {
            list = null;
        }
    }

    /**
     * Hold a snapshot of values to be passed to an ObjectInputFilter.
     */
    static class FilterValues implements ObjectInputFilter.FilterInfo {
        final Class<?> clazz;
        final long arrayLength;
        final long totalObjectRefs;
        final long depth;
        final long streamBytes;

        public FilterValues(Class<?> clazz, long arrayLength, long totalObjectRefs,
                            long depth, long streamBytes) {
            this.clazz = clazz;
            this.arrayLength = arrayLength;
            this.totalObjectRefs = totalObjectRefs;
            this.depth = depth;
            this.streamBytes = streamBytes;
        }

        @Override
        public Class<?> serialClass() {
            return clazz;
        }

        @Override
        public long arrayLength() {
            return arrayLength;
        }

        @Override
        public long references() {
            return totalObjectRefs;
        }

        @Override
        public long depth() {
            return depth;
        }

        @Override
        public long streamBytes() {
            return streamBytes;
        }
    }

    /**
     * Input stream supporting single-byte peek operations.
     */
    private static class PeekInputStream extends InputStream {

        /** underlying stream */
        private final InputStream in;
        /** peeked byte */
        private int peekb = -1;
        /** total bytes read from the stream */
        private long totalBytesRead = 0;

        /**
         * Creates new PeekInputStream on top of given underlying stream.
         */
        PeekInputStream(InputStream in) {
            this.in = in;
        }

        /**
         * Peeks at next byte value in stream.  Similar to read(), except
         * that it does not consume the read value.
         */
        int peek() throws IOException {
            if (peekb >= 0) {
                return peekb;
            }
            peekb = in.read();
            totalBytesRead += peekb >= 0 ? 1 : 0;
            return peekb;
        }

        public int read() throws IOException {
            if (peekb >= 0) {
                int v = peekb;
                peekb = -1;
                return v;
            } else {
                int nbytes = in.read();
                totalBytesRead += nbytes >= 0 ? 1 : 0;
                return nbytes;
            }
        }

        public int read(byte[] b, int off, int len) throws IOException {
            int nbytes;
            if (len == 0) {
                return 0;
            } else if (peekb < 0) {
                nbytes = in.read(b, off, len);
                totalBytesRead += nbytes >= 0 ? nbytes : 0;
                return nbytes;
            } else {
                b[off++] = (byte) peekb;
                len--;
                peekb = -1;
                nbytes = in.read(b, off, len);
                totalBytesRead += nbytes >= 0 ? nbytes : 0;
                return (nbytes >= 0) ? (nbytes + 1) : 1;
            }
        }

        void readFully(byte[] b, int off, int len) throws IOException {
            int n = 0;
            while (n < len) {
                int count = read(b, off + n, len - n);
                if (count < 0) {
                    throw new EOFException();
                }
                n += count;
            }
        }

        public long skip(long n) throws IOException {
            if (n <= 0) {
                return 0;
            }
            int skipped = 0;
            if (peekb >= 0) {
                peekb = -1;
                skipped++;
                n--;
            }
            n = skipped + in.skip(n);
            totalBytesRead += n;
            return n;
        }

        public int available() throws IOException {
            return in.available() + ((peekb >= 0) ? 1 : 0);
        }

        public void close() throws IOException {
            in.close();
        }

        public long getBytesRead() {
            return totalBytesRead;
        }
    }

    private static final Unsafe UNSAFE = Unsafe.getUnsafe();

    /**
     * Performs a "freeze" action, required to adhere to final field semantics.
     *
     * <p> This method can be called unconditionally before returning the graph,
     * from the topmost readObject call, since it is expected that the
     * additional cost of the freeze action is negligible compared to
     * reconstituting even the most simple graph.
     *
     * <p> Nested calls to readObject do not issue freeze actions because the
     * sub-graph returned from a nested call is not guaranteed to be fully
     * initialized yet (possible cycles).
     */
    private void freeze() {
        // Issue a StoreStore|StoreLoad fence, which is at least sufficient
        // to provide final-freeze semantics.
        UNSAFE.storeFence();
    }

    /**
     * Input stream with two modes: in default mode, inputs data written in the
     * same format as DataOutputStream; in "block data" mode, inputs data
     * bracketed by block data markers (see object serialization specification
     * for details).  Buffering depends on block data mode: when in default
     * mode, no data is buffered in advance; when in block data mode, all data
     * for the current data block is read in at once (and buffered).
     */
    private class BlockDataInputStream
        extends InputStream implements DataInput
    {
        /** maximum data block length */
        private static final int MAX_BLOCK_SIZE = 1024;
        /** maximum data block header length */
        private static final int MAX_HEADER_SIZE = 5;
        /** (tunable) length of char buffer (for reading strings) */
        private static final int CHAR_BUF_SIZE = 256;
        /** readBlockHeader() return value indicating header read may block */
        private static final int HEADER_BLOCKED = -2;
        /** access to internal methods to count ASCII and inflate latin1/ASCII bytes to char */
        private static final JavaLangAccess JLA = SharedSecrets.getJavaLangAccess();

        /** buffer for reading general/block data */
        private final byte[] buf = new byte[MAX_BLOCK_SIZE];
        /** buffer for reading block data headers */
        private final byte[] hbuf = new byte[MAX_HEADER_SIZE];
        /** char buffer for fast string reads */
        private final char[] cbuf = new char[CHAR_BUF_SIZE];

        /** block data mode */
        private boolean blkmode = false;

        // block data state fields; values meaningful only when blkmode true
        /** current offset into buf */
        private int pos = 0;
        /** end offset of valid data in buf, or -1 if no more block data */
        private int end = -1;
        /** number of bytes in current block yet to be read from stream */
        private int unread = 0;

        /** underlying stream (wrapped in peekable filter stream) */
        private final PeekInputStream in;
        /** loopback stream (for data reads that span data blocks) */
        private final DataInputStream din;

        /**
         * Creates new BlockDataInputStream on top of given underlying stream.
         * Block data mode is turned off by default.
         */
        BlockDataInputStream(InputStream in) {
            this.in = new PeekInputStream(in);
            din = new DataInputStream(this);
        }

        /**
         * Sets block data mode to the given mode (true == on, false == off)
         * and returns the previous mode value.  If the new mode is the same as
         * the old mode, no action is taken.  Throws IllegalStateException if
         * block data mode is being switched from on to off while unconsumed
         * block data is still present in the stream.
         */
        boolean setBlockDataMode(boolean newmode) throws IOException {
            if (blkmode == newmode) {
                return blkmode;
            }
            if (newmode) {
                pos = 0;
                end = 0;
                unread = 0;
            } else if (pos < end) {
                throw new IllegalStateException("unread block data");
            }
            blkmode = newmode;
            return !blkmode;
        }

        /**
         * Returns true if the stream is currently in block data mode, false
         * otherwise.
         */
        boolean getBlockDataMode() {
            return blkmode;
        }

        /**
         * If in block data mode, skips to the end of the current group of data
         * blocks (but does not unset block data mode).  If not in block data
         * mode, throws an IllegalStateException.
         */
        void skipBlockData() throws IOException {
            if (!blkmode) {
                throw new IllegalStateException("not in block data mode");
            }
            while (end >= 0) {
                refill();
            }
        }

        /**
         * Attempts to read in the next block data header (if any).  If
         * canBlock is false and a full header cannot be read without possibly
         * blocking, returns HEADER_BLOCKED, else if the next element in the
         * stream is a block data header, returns the block data length
         * specified by the header, else returns -1.
         */
        private int readBlockHeader(boolean canBlock) throws IOException {
            if (defaultDataEnd) {
                /*
                 * Fix for 4360508: stream is currently at the end of a field
                 * value block written via default serialization; since there
                 * is no terminating TC_ENDBLOCKDATA tag, simulate
                 * end-of-custom-data behavior explicitly.
                 */
                return -1;
            }
            try {
                for (;;) {
                    int avail = canBlock ? Integer.MAX_VALUE : in.available();
                    if (avail == 0) {
                        return HEADER_BLOCKED;
                    }

                    int tc = in.peek();
                    switch (tc) {
                        case TC_BLOCKDATA:
                            if (avail < 2) {
                                return HEADER_BLOCKED;
                            }
                            in.readFully(hbuf, 0, 2);
                            return hbuf[1] & 0xFF;

                        case TC_BLOCKDATALONG:
                            if (avail < 5) {
                                return HEADER_BLOCKED;
                            }
                            in.readFully(hbuf, 0, 5);
                            int len = ByteArray.getInt(hbuf, 1);
                            if (len < 0) {
                                throw new StreamCorruptedException(
                                    "illegal block data header length: " +
                                    len);
                            }
                            return len;

                        /*
                         * TC_RESETs may occur in between data blocks.
                         * Unfortunately, this case must be parsed at a lower
                         * level than other typecodes, since primitive data
                         * reads may span data blocks separated by a TC_RESET.
                         */
                        case TC_RESET:
                            in.read();
                            handleReset();
                            break;

                        default:
                            if (tc >= 0 && (tc < TC_BASE || tc > TC_MAX)) {
                                throw new StreamCorruptedException(
                                    String.format("invalid type code: %02X",
                                    tc));
                            }
                            return -1;
                    }
                }
            } catch (EOFException ex) {
                throw new StreamCorruptedException(
                    "unexpected EOF while reading block data header");
            }
        }

        /**
         * Refills internal buffer buf with block data.  Any data in buf at the
         * time of the call is considered consumed.  Sets the pos, end, and
         * unread fields to reflect the new amount of available block data; if
         * the next element in the stream is not a data block, sets pos and
         * unread to 0 and end to -1.
         */
        private void refill() throws IOException {
            try {
                do {
                    pos = 0;
                    if (unread > 0) {
                        int n =
                            in.read(buf, 0, Math.min(unread, MAX_BLOCK_SIZE));
                        if (n >= 0) {
                            end = n;
                            unread -= n;
                        } else {
                            throw new StreamCorruptedException(
                                "unexpected EOF in middle of data block");
                        }
                    } else {
                        int n = readBlockHeader(true);
                        if (n >= 0) {
                            end = 0;
                            unread = n;
                        } else {
                            end = -1;
                            unread = 0;
                        }
                    }
                } while (pos == end);
            } catch (IOException ex) {
                pos = 0;
                end = -1;
                unread = 0;
                throw ex;
            }
        }

        /**
         * If in block data mode, returns the number of unconsumed bytes
         * remaining in the current data block.  If not in block data mode,
         * throws an IllegalStateException.
         */
        int currentBlockRemaining() {
            if (blkmode) {
                return (end >= 0) ? (end - pos) + unread : 0;
            } else {
                throw new IllegalStateException();
            }
        }

        /**
         * Peeks at (but does not consume) and returns the next byte value in
         * the stream, or -1 if the end of the stream/block data (if in block
         * data mode) has been reached.
         */
        int peek() throws IOException {
            if (blkmode) {
                if (pos == end) {
                    refill();
                }
                return (end >= 0) ? (buf[pos] & 0xFF) : -1;
            } else {
                return in.peek();
            }
        }

        /**
         * Peeks at (but does not consume) and returns the next byte value in
         * the stream, or throws EOFException if end of stream/block data has
         * been reached.
         */
        byte peekByte() throws IOException {
            int val = peek();
            if (val < 0) {
                throw new EOFException();
            }
            return (byte) val;
        }


        /* ----------------- generic input stream methods ------------------ */
        /*
         * The following methods are equivalent to their counterparts in
         * InputStream, except that they interpret data block boundaries and
         * read the requested data from within data blocks when in block data
         * mode.
         */

        public int read() throws IOException {
            if (blkmode) {
                if (pos == end) {
                    refill();
                }
                return (end >= 0) ? (buf[pos++] & 0xFF) : -1;
            } else {
                return in.read();
            }
        }

        public int read(byte[] b, int off, int len) throws IOException {
            return read(b, off, len, false);
        }

        public long skip(long len) throws IOException {
            long remain = len;
            while (remain > 0) {
                if (blkmode) {
                    if (pos == end) {
                        refill();
                    }
                    if (end < 0) {
                        break;
                    }
                    int nread = (int) Math.min(remain, end - pos);
                    remain -= nread;
                    pos += nread;
                } else {
                    int nread = (int) Math.min(remain, MAX_BLOCK_SIZE);
                    if ((nread = in.read(buf, 0, nread)) < 0) {
                        break;
                    }
                    remain -= nread;
                }
            }
            return len - remain;
        }

        public int available() throws IOException {
            if (blkmode) {
                if ((pos == end) && (unread == 0)) {
                    int n;
                    while ((n = readBlockHeader(false)) == 0) ;
                    switch (n) {
                        case HEADER_BLOCKED:
                            break;

                        case -1:
                            pos = 0;
                            end = -1;
                            break;

                        default:
                            pos = 0;
                            end = 0;
                            unread = n;
                            break;
                    }
                }
                // avoid unnecessary call to in.available() if possible
                int unreadAvail = (unread > 0) ?
                    Math.min(in.available(), unread) : 0;
                return (end >= 0) ? (end - pos) + unreadAvail : 0;
            } else {
                return in.available();
            }
        }

        public void close() throws IOException {
            if (blkmode) {
                pos = 0;
                end = -1;
                unread = 0;
            }
            in.close();
        }

        /**
         * Attempts to read len bytes into byte array b at offset off.  Returns
         * the number of bytes read, or -1 if the end of stream/block data has
         * been reached.  If copy is true, reads values into an intermediate
         * buffer before copying them to b (to avoid exposing a reference to
         * b).
         */
        int read(byte[] b, int off, int len, boolean copy) throws IOException {
            if (len == 0) {
                return 0;
            } else if (blkmode) {
                if (pos == end) {
                    refill();
                }
                if (end < 0) {
                    return -1;
                }
                int nread = Math.min(len, end - pos);
                System.arraycopy(buf, pos, b, off, nread);
                pos += nread;
                return nread;
            } else if (copy) {
                int nread = in.read(buf, 0, Math.min(len, MAX_BLOCK_SIZE));
                if (nread > 0) {
                    System.arraycopy(buf, 0, b, off, nread);
                }
                return nread;
            } else {
                return in.read(b, off, len);
            }
        }

        /* ----------------- primitive data input methods ------------------ */
        /*
         * The following methods are equivalent to their counterparts in
         * DataInputStream, except that they interpret data block boundaries
         * and read the requested data from within data blocks when in block
         * data mode.
         */

        public void readFully(byte[] b) throws IOException {
            readFully(b, 0, b.length, false);
        }

        public void readFully(byte[] b, int off, int len) throws IOException {
            readFully(b, off, len, false);
        }

        public void readFully(byte[] b, int off, int len, boolean copy)
            throws IOException
        {
            while (len > 0) {
                int n = read(b, off, len, copy);
                if (n < 0) {
                    throw new EOFException();
                }
                off += n;
                len -= n;
            }
        }

        public int skipBytes(int n) throws IOException {
            return din.skipBytes(n);
        }

        public boolean readBoolean() throws IOException {
            int v = read();
            if (v < 0) {
                throw new EOFException();
            }
            return (v != 0);
        }

        public byte readByte() throws IOException {
            int v = read();
            if (v < 0) {
                throw new EOFException();
            }
            return (byte) v;
        }

        public int readUnsignedByte() throws IOException {
            int v = read();
            if (v < 0) {
                throw new EOFException();
            }
            return v;
        }

        public char readChar() throws IOException {
            if (!blkmode) {
                pos = 0;
                in.readFully(buf, 0, 2);
            } else if (end - pos < 2) {
                return din.readChar();
            }
            char v = ByteArray.getChar(buf, pos);
            pos += 2;
            return v;
        }

        public short readShort() throws IOException {
            if (!blkmode) {
                pos = 0;
                in.readFully(buf, 0, 2);
            } else if (end - pos < 2) {
                return din.readShort();
            }
            short v = ByteArray.getShort(buf, pos);
            pos += 2;
            return v;
        }

        public int readUnsignedShort() throws IOException {
            if (!blkmode) {
                pos = 0;
                in.readFully(buf, 0, 2);
            } else if (end - pos < 2) {
                return din.readUnsignedShort();
            }
            int v = ByteArray.getShort(buf, pos) & 0xFFFF;
            pos += 2;
            return v;
        }

        public int readInt() throws IOException {
            if (!blkmode) {
                pos = 0;
                in.readFully(buf, 0, 4);
            } else if (end - pos < 4) {
                return din.readInt();
            }
            int v = ByteArray.getInt(buf, pos);
            pos += 4;
            return v;
        }

        public float readFloat() throws IOException {
            if (!blkmode) {
                pos = 0;
                in.readFully(buf, 0, 4);
            } else if (end - pos < 4) {
                return din.readFloat();
            }
            float v = ByteArray.getFloat(buf, pos);
            pos += 4;
            return v;
        }

        public long readLong() throws IOException {
            if (!blkmode) {
                pos = 0;
                in.readFully(buf, 0, 8);
            } else if (end - pos < 8) {
                return din.readLong();
            }
            long v = ByteArray.getLong(buf, pos);
            pos += 8;
            return v;
        }

        public double readDouble() throws IOException {
            if (!blkmode) {
                pos = 0;
                in.readFully(buf, 0, 8);
            } else if (end - pos < 8) {
                return din.readDouble();
            }
            double v = ByteArray.getDouble(buf, pos);
            pos += 8;
            return v;
        }

        public String readUTF() throws IOException {
            return readUTFBody(readUnsignedShort());
        }

        @SuppressWarnings("deprecation")
        public String readLine() throws IOException {
            return din.readLine();      // deprecated, not worth optimizing
        }

        /* -------------- primitive data array input methods --------------- */
        /*
         * The following methods read in spans of primitive data values.
         * Though equivalent to calling the corresponding primitive read
         * methods repeatedly, these methods are optimized for reading groups
         * of primitive data values more efficiently.
         */

        void readBooleans(boolean[] v, int off, int len) throws IOException {
            int stop, endoff = off + len;
            while (off < endoff) {
                if (!blkmode) {
                    int span = Math.min(endoff - off, MAX_BLOCK_SIZE);
                    in.readFully(buf, 0, span);
                    stop = off + span;
                    pos = 0;
                } else if (end - pos < 1) {
                    v[off++] = din.readBoolean();
                    continue;
                } else {
                    stop = Math.min(endoff, off + end - pos);
                }

                while (off < stop) {
                    v[off++] = ByteArray.getBoolean(buf, pos++);
                }
            }
        }

        void readChars(char[] v, int off, int len) throws IOException {
            int stop, endoff = off + len;
            while (off < endoff) {
                if (!blkmode) {
                    int span = Math.min(endoff - off, MAX_BLOCK_SIZE >> 1);
                    in.readFully(buf, 0, span << 1);
                    stop = off + span;
                    pos = 0;
                } else if (end - pos < 2) {
                    v[off++] = din.readChar();
                    continue;
                } else {
                    stop = Math.min(endoff, off + ((end - pos) >> 1));
                }

                while (off < stop) {
                    v[off++] = ByteArray.getChar(buf, pos);
                    pos += 2;
                }
            }
        }

        void readShorts(short[] v, int off, int len) throws IOException {
            int stop, endoff = off + len;
            while (off < endoff) {
                if (!blkmode) {
                    int span = Math.min(endoff - off, MAX_BLOCK_SIZE >> 1);
                    in.readFully(buf, 0, span << 1);
                    stop = off + span;
                    pos = 0;
                } else if (end - pos < 2) {
                    v[off++] = din.readShort();
                    continue;
                } else {
                    stop = Math.min(endoff, off + ((end - pos) >> 1));
                }

                while (off < stop) {
                    v[off++] = ByteArray.getShort(buf, pos);
                    pos += 2;
                }
            }
        }

        void readInts(int[] v, int off, int len) throws IOException {
            int stop, endoff = off + len;
            while (off < endoff) {
                if (!blkmode) {
                    int span = Math.min(endoff - off, MAX_BLOCK_SIZE >> 2);
                    in.readFully(buf, 0, span << 2);
                    stop = off + span;
                    pos = 0;
                } else if (end - pos < 4) {
                    v[off++] = din.readInt();
                    continue;
                } else {
                    stop = Math.min(endoff, off + ((end - pos) >> 2));
                }

                while (off < stop) {
                    v[off++] = ByteArray.getInt(buf, pos);
                    pos += 4;
                }
            }
        }

        void readFloats(float[] v, int off, int len) throws IOException {
            int stop, endoff = off + len;
            while (off < endoff) {
                if (!blkmode) {
                    int span = Math.min(endoff - off, MAX_BLOCK_SIZE >> 2);
                    in.readFully(buf, 0, span << 2);
                    stop = off + span;
                    pos = 0;
                } else if (end - pos < 4) {
                    v[off++] = din.readFloat();
                    continue;
                } else {
                    stop = Math.min(endoff, ((end - pos) >> 2));
                }

                while (off < stop) {
                    v[off++] = ByteArray.getFloat(buf, pos);
                    pos += 4;
                }
            }
        }

        void readLongs(long[] v, int off, int len) throws IOException {
            int stop, endoff = off + len;
            while (off < endoff) {
                if (!blkmode) {
                    int span = Math.min(endoff - off, MAX_BLOCK_SIZE >> 3);
                    in.readFully(buf, 0, span << 3);
                    stop = off + span;
                    pos = 0;
                } else if (end - pos < 8) {
                    v[off++] = din.readLong();
                    continue;
                } else {
                    stop = Math.min(endoff, off + ((end - pos) >> 3));
                }

                while (off < stop) {
                    v[off++] = ByteArray.getLong(buf, pos);
                    pos += 8;
                }
            }
        }

        void readDoubles(double[] v, int off, int len) throws IOException {
            int stop, endoff = off + len;
            while (off < endoff) {
                if (!blkmode) {
                    int span = Math.min(endoff - off, MAX_BLOCK_SIZE >> 3);
                    in.readFully(buf, 0, span << 3);
                    stop = off + span;
                    pos = 0;
                } else if (end - pos < 8) {
                    v[off++] = din.readDouble();
                    continue;
                } else {
                    stop = Math.min(endoff - off, ((end - pos) >> 3));
                }

                while (off < stop) {
                    v[off++] = ByteArray.getDouble(buf, pos);
                    pos += 8;
                }
            }
        }

        /**
         * Reads in string written in "long" UTF format.  "Long" UTF format is
         * identical to standard UTF, except that it uses an 8 byte header
         * (instead of the standard 2 bytes) to convey the UTF encoding length.
         */
        String readLongUTF() throws IOException {
            return readUTFBody(readLong());
        }

        /**
         * Reads in the "body" (i.e., the UTF representation minus the 2-byte
         * or 8-byte length header) of a UTF encoding, which occupies the next
         * utflen bytes.
         */
        private String readUTFBody(long utflen) throws IOException {
            if (!blkmode) {
                end = pos = 0;
            }

            StringBuilder sbuf;
            if (utflen > 0 && utflen < Integer.MAX_VALUE) {
                // Scan for leading ASCII chars
                int avail = end - pos;
                int ascii = JLA.countPositives(buf, pos, Math.min(avail, (int)utflen));
                if (ascii == utflen) {
                    // Complete match, consume the buf[pos ... pos + ascii] range and return.
                    // Modified UTF-8 and ISO-8859-1 are both ASCII-compatible encodings bytes
                    // thus we can treat the range as ISO-8859-1 and avoid a redundant scan
                    // in the String constructor
                    String utf = new String(buf, pos, ascii, StandardCharsets.ISO_8859_1);
                    pos += ascii;
                    return utf;
                }
                // Avoid allocating a StringBuilder if there's enough data in buf and
                // cbuf is large enough
                if (avail >= utflen && utflen <= CHAR_BUF_SIZE) {
                    JLA.inflateBytesToChars(buf, pos, cbuf, 0, ascii);
                    pos += ascii;
                    int cbufPos = readUTFSpan(ascii, utflen - ascii);
                    return new String(cbuf, 0, cbufPos);
                }
                // a reasonable initial capacity based on the UTF length
                int initialCapacity = Math.min((int)utflen, 0xFFFF);
                sbuf = new StringBuilder(initialCapacity);
            } else {
                sbuf = new StringBuilder();
            }

            while (utflen > 0) {
                int avail = end - pos;
                if (avail >= 3 || (long) avail == utflen) {
                    int cbufPos = readUTFSpan(0, utflen);
                    // pos has advanced: adjust utflen by the difference in
                    // available bytes
                    utflen -= avail - (end - pos);
                    sbuf.append(cbuf, 0, cbufPos);
                } else {
                    if (blkmode) {
                        // near block boundary, read one byte at a time
                        utflen -= readUTFChar(sbuf, utflen);
                    } else {
                        // shift and refill buffer manually
                        if (avail > 0) {
                            System.arraycopy(buf, pos, buf, 0, avail);
                        }
                        pos = 0;
                        end = (int) Math.min(MAX_BLOCK_SIZE, utflen);
                        in.readFully(buf, avail, end - avail);
                    }
                }
            }

            return sbuf.toString();
        }

        /**
         * Reads span of UTF-encoded characters out of internal buffer
         * (starting at offset pos), consuming no more than utflen bytes.
         * Appends read characters to cbuf. Returns the current position
         * in cbuf.
         */
        private int readUTFSpan(int cpos, long utflen)
            throws IOException
        {
            int start = pos;
            int avail = Math.min(end - pos, CHAR_BUF_SIZE);
            // stop short of last char unless all of utf bytes in buffer
            int stop = start + ((utflen > avail) ? avail - 2 : (int) utflen);
            boolean outOfBounds = false;

            try {
                while (pos < stop) {
                    int b1, b2, b3;
                    b1 = buf[pos++] & 0xFF;
                    switch (b1 >> 4) {
                        case 0, 1, 2, 3, 4, 5, 6, 7 -> // 1 byte format: 0xxxxxxx
                            cbuf[cpos++] = (char) b1;
                        case 12, 13 -> {  // 2 byte format: 110xxxxx 10xxxxxx
                            b2 = buf[pos++];
                            if ((b2 & 0xC0) != 0x80) {
                                throw new UTFDataFormatException();
                            }
                            cbuf[cpos++] = (char) (((b1 & 0x1F) << 6) |
                                                   ((b2 & 0x3F) << 0));
                        }
                        case 14 -> {  // 3 byte format: 1110xxxx 10xxxxxx 10xxxxxx
                            b3 = buf[pos + 1];
                            b2 = buf[pos + 0];
                            pos += 2;
                            if ((b2 & 0xC0) != 0x80 || (b3 & 0xC0) != 0x80) {
                                throw new UTFDataFormatException();
                            }
                            cbuf[cpos++] = (char) (((b1 & 0x0F) << 12) |
                                                   ((b2 & 0x3F) << 6) |
                                                   ((b3 & 0x3F) << 0));
                        }
                        default ->  throw new UTFDataFormatException(); // 10xx xxxx, 1111 xxxx
                    }
                }
            } catch (ArrayIndexOutOfBoundsException ex) {
                outOfBounds = true;
            } finally {
                if (outOfBounds || (pos - start) > utflen) {
                    /*
                     * Fix for 4450867: if a malformed utf char causes the
                     * conversion loop to scan past the expected end of the utf
                     * string, only consume the expected number of utf bytes.
                     */
                    pos = start + (int) utflen;
                    throw new UTFDataFormatException();
                }
            }
            return cpos;
        }

        /**
         * Reads in single UTF-encoded character one byte at a time, appends
         * the character to sbuf, and returns the number of bytes consumed.
         * This method is used when reading in UTF strings written in block
         * data mode to handle UTF-encoded characters which (potentially)
         * straddle block-data boundaries.
         */
        private int readUTFChar(StringBuilder sbuf, long utflen)
            throws IOException
        {
            int b1, b2, b3;
            b1 = readByte() & 0xFF;
            switch (b1 >> 4) {
                case 0, 1, 2, 3, 4, 5, 6, 7 -> {     // 1 byte format: 0xxxxxxx
                    sbuf.append((char) b1);
                    return 1;
                }
                case 12, 13 -> {    // 2 byte format: 110xxxxx 10xxxxxx
                    if (utflen < 2) {
                        throw new UTFDataFormatException();
                    }
                    b2 = readByte();
                    if ((b2 & 0xC0) != 0x80) {
                        throw new UTFDataFormatException();
                    }
                    sbuf.append((char) (((b1 & 0x1F) << 6) |
                                        ((b2 & 0x3F) << 0)));
                    return 2;
                }
                case 14 -> {    // 3 byte format: 1110xxxx 10xxxxxx 10xxxxxx
                    if (utflen < 3) {
                        if (utflen == 2) {
                            readByte();         // consume remaining byte
                        }
                        throw new UTFDataFormatException();
                    }
                    b2 = readByte();
                    b3 = readByte();
                    if ((b2 & 0xC0) != 0x80 || (b3 & 0xC0) != 0x80) {
                        throw new UTFDataFormatException();
                    }
                    sbuf.append((char) (((b1 & 0x0F) << 12) |
                                        ((b2 & 0x3F) << 6)  |
                                        ((b3 & 0x3F) << 0)));
                    return 3;
                }
                default -> throw new UTFDataFormatException(); // 10xx xxxx, 1111 xxxx
            }
        }

        /**
         * Returns the number of bytes read from the input stream.
         * @return the number of bytes read from the input stream
         */
        long getBytesRead() {
            return in.getBytesRead();
        }
    }

    /**
     * Unsynchronized table which tracks wire handle to object mappings, as
     * well as ClassNotFoundExceptions associated with deserialized objects.
     * This class implements an exception-propagation algorithm for
     * determining which objects should have ClassNotFoundExceptions associated
     * with them, taking into account cycles and discontinuities (e.g., skipped
     * fields) in the object graph.
     *
     * <p>General use of the table is as follows: during deserialization, a
     * given object is first assigned a handle by calling the assign method.
     * This method leaves the assigned handle in an "open" state, wherein
     * dependencies on the exception status of other handles can be registered
     * by calling the markDependency method, or an exception can be directly
     * associated with the handle by calling markException.  When a handle is
     * tagged with an exception, the HandleTable assumes responsibility for
     * propagating the exception to any other objects which depend
     * (transitively) on the exception-tagged object.
     *
     * <p>Once all exception information/dependencies for the handle have been
     * registered, the handle should be "closed" by calling the finish method
     * on it.  The act of finishing a handle allows the exception propagation
     * algorithm to aggressively prune dependency links, lessening the
     * performance/memory impact of exception tracking.
     *
     * <p>Note that the exception propagation algorithm used depends on handles
     * being assigned/finished in LIFO order; however, for simplicity as well
     * as memory conservation, it does not enforce this constraint.
     */
    // REMIND: add full description of exception propagation algorithm?
    private static final class HandleTable {

        /* status codes indicating whether object has associated exception */
        private static final byte STATUS_OK = 1;
        private static final byte STATUS_UNKNOWN = 2;
        private static final byte STATUS_EXCEPTION = 3;

        /** array mapping handle -> object status */
        byte[] status;
        /** array mapping handle -> object/exception (depending on status) */
        Object[] entries;
        /** array mapping handle -> list of dependent handles (if any) */
        HandleList[] deps;
        /** lowest unresolved dependency */
        int lowDep = -1;
        /** number of handles in table */
        int size = 0;

        /**
         * Creates handle table with the given initial capacity.
         */
        HandleTable(int initialCapacity) {
            status = new byte[initialCapacity];
            entries = new Object[initialCapacity];
            deps = new HandleList[initialCapacity];
        }

        /**
         * Assigns next available handle to given object, and returns assigned
         * handle.  Once object has been completely deserialized (and all
         * dependencies on other objects identified), the handle should be
         * "closed" by passing it to finish().
         */
        int assign(Object obj) {
            if (size >= entries.length) {
                grow();
            }
            status[size] = STATUS_UNKNOWN;
            entries[size] = obj;
            return size++;
        }

        /**
         * Registers a dependency (in exception status) of one handle on
         * another.  The dependent handle must be "open" (i.e., assigned, but
         * not finished yet).  No action is taken if either dependent or target
         * handle is NULL_HANDLE. Additionally, no action is taken if the
         * dependent and target are the same.
         */
        void markDependency(int dependent, int target) {
            if (dependent == target || dependent == NULL_HANDLE || target == NULL_HANDLE) {
                return;
            }
            switch (status[dependent]) {

                case STATUS_UNKNOWN:
                    switch (status[target]) {
                        case STATUS_OK:
                            // ignore dependencies on objs with no exception
                            break;

                        case STATUS_EXCEPTION:
                            // eagerly propagate exception
                            markException(dependent,
                                (ClassNotFoundException) entries[target]);
                            break;

                        case STATUS_UNKNOWN:
                            // add to dependency list of target
                            if (deps[target] == null) {
                                deps[target] = new HandleList();
                            }
                            deps[target].add(dependent);

                            // remember lowest unresolved target seen
                            if (lowDep < 0 || lowDep > target) {
                                lowDep = target;
                            }
                            break;

                        default:
                            throw new InternalError();
                    }
                    break;

                case STATUS_EXCEPTION:
                    break;

                default:
                    throw new InternalError();
            }
        }

        /**
         * Associates a ClassNotFoundException (if one not already associated)
         * with the currently active handle and propagates it to other
         * referencing objects as appropriate.  The specified handle must be
         * "open" (i.e., assigned, but not finished yet).
         */
        void markException(int handle, ClassNotFoundException ex) {
            switch (status[handle]) {
                case STATUS_UNKNOWN:
                    status[handle] = STATUS_EXCEPTION;
                    entries[handle] = ex;

                    // propagate exception to dependents
                    HandleList dlist = deps[handle];
                    if (dlist != null) {
                        int ndeps = dlist.size();
                        for (int i = 0; i < ndeps; i++) {
                            markException(dlist.get(i), ex);
                        }
                        deps[handle] = null;
                    }
                    break;

                case STATUS_EXCEPTION:
                    break;

                default:
                    throw new InternalError();
            }
        }

        /**
         * Marks given handle as finished, meaning that no new dependencies
         * will be marked for handle.  Calls to the assign and finish methods
         * must occur in LIFO order.
         */
        void finish(int handle) {
            int end;
            if (lowDep < 0) {
                // no pending unknowns, only resolve current handle
                end = handle + 1;
            } else if (lowDep >= handle) {
                // pending unknowns now clearable, resolve all upward handles
                end = size;
                lowDep = -1;
            } else {
                // unresolved backrefs present, can't resolve anything yet
                return;
            }

            // change STATUS_UNKNOWN -> STATUS_OK in selected span of handles
            for (int i = handle; i < end; i++) {
                switch (status[i]) {
                    case STATUS_UNKNOWN:
                        status[i] = STATUS_OK;
                        deps[i] = null;
                        break;

                    case STATUS_OK:
                    case STATUS_EXCEPTION:
                        break;

                    default:
                        throw new InternalError();
                }
            }
        }

        /**
         * Assigns a new object to the given handle.  The object previously
         * associated with the handle is forgotten.  This method has no effect
         * if the given handle already has an exception associated with it.
         * This method may be called at any time after the handle is assigned.
         */
        void setObject(int handle, Object obj) {
            switch (status[handle]) {
                case STATUS_UNKNOWN:
                case STATUS_OK:
                    entries[handle] = obj;
                    break;

                case STATUS_EXCEPTION:
                    break;

                default:
                    throw new InternalError();
            }
        }

        /**
         * Looks up and returns object associated with the given handle.
         * Returns null if the given handle is NULL_HANDLE, or if it has an
         * associated ClassNotFoundException.
         */
        Object lookupObject(int handle) {
            return (handle != NULL_HANDLE &&
                    status[handle] != STATUS_EXCEPTION) ?
                entries[handle] : null;
        }

        /**
         * Looks up and returns ClassNotFoundException associated with the
         * given handle.  Returns null if the given handle is NULL_HANDLE, or
         * if there is no ClassNotFoundException associated with the handle.
         */
        ClassNotFoundException lookupException(int handle) {
            return (handle != NULL_HANDLE &&
                    status[handle] == STATUS_EXCEPTION) ?
                (ClassNotFoundException) entries[handle] : null;
        }

        /**
         * Resets table to its initial state.
         */
        void clear() {
            Arrays.fill(status, 0, size, (byte) 0);
            Arrays.fill(entries, 0, size, null);
            Arrays.fill(deps, 0, size, null);
            lowDep = -1;
            size = 0;
        }

        /**
         * Returns number of handles registered in table.
         */
        int size() {
            return size;
        }

        /**
         * Expands capacity of internal arrays.
         */
        private void grow() {
            int newCapacity = (entries.length << 1) + 1;

            byte[] newStatus = new byte[newCapacity];
            Object[] newEntries = new Object[newCapacity];
            HandleList[] newDeps = new HandleList[newCapacity];

            System.arraycopy(status, 0, newStatus, 0, size);
            System.arraycopy(entries, 0, newEntries, 0, size);
            System.arraycopy(deps, 0, newDeps, 0, size);

            status = newStatus;
            entries = newEntries;
            deps = newDeps;
        }

        /**
         * Simple growable list of (integer) handles.
         */
        private static class HandleList {
            private int[] list = new int[4];
            private int size = 0;

            public HandleList() {
            }

            public void add(int handle) {
                if (size >= list.length) {
                    int[] newList = new int[list.length << 1];
                    System.arraycopy(list, 0, newList, 0, list.length);
                    list = newList;
                }
                list[size++] = handle;
            }

            public int get(int index) {
                if (index >= size) {
                    throw new ArrayIndexOutOfBoundsException();
                }
                return list[index];
            }

            public int size() {
                return size;
            }
        }
    }

    /**
     * Method for cloning arrays in case of using unsharing reading
     */
    private static Object cloneArray(Object array) {
        if (array instanceof Object[]) {
            return ((Object[]) array).clone();
        } else if (array instanceof boolean[]) {
            return ((boolean[]) array).clone();
        } else if (array instanceof byte[]) {
            return ((byte[]) array).clone();
        } else if (array instanceof char[]) {
            return ((char[]) array).clone();
        } else if (array instanceof double[]) {
            return ((double[]) array).clone();
        } else if (array instanceof float[]) {
            return ((float[]) array).clone();
        } else if (array instanceof int[]) {
            return ((int[]) array).clone();
        } else if (array instanceof long[]) {
            return ((long[]) array).clone();
        } else if (array instanceof short[]) {
            return ((short[]) array).clone();
        } else {
            throw new AssertionError();
        }
    }

    static {
        SharedSecrets.setJavaObjectInputStreamAccess(ObjectInputStream::checkArray);
        SharedSecrets.setJavaObjectInputStreamReadString(ObjectInputStream::readString);
    }

}<|MERGE_RESOLUTION|>--- conflicted
+++ resolved
@@ -2455,25 +2455,16 @@
     }
 
     /**
-<<<<<<< HEAD
-     * Reads a record.
-     * The record is set in the handle table only after the constructor returns.
-     */
-    private Object readRecord(ObjectStreamClass desc, boolean unshared) throws IOException {
-        TRACE("invoking readRecord: %s", desc.getName());
-        List<ClassDataSlot> slots = desc.getClassDataLayout();
-        if (slots.size() != 1) {
-=======
      * Reads and returns a record.
      * If an exception is marked for any of the fields, the dependency
      * mechanism marks the record as having an exception.
      * Null is returned from readRecord and later the exception is thrown at
      * the exit of {@link #readObject(Class)}.
-     **/
-    private Object readRecord(ObjectStreamClass desc) throws IOException {
-        ObjectStreamClass.ClassDataSlot[] slots = desc.getClassDataLayout();
-        if (slots.length != 1) {
->>>>>>> b2e26916
+     */
+    private Object readRecord(ObjectStreamClass desc, boolean unshared) throws IOException {
+        TRACE("invoking readRecord: %s", desc.getName());
+        List<ClassDataSlot> slots = desc.getClassDataLayout();
+        if (slots.size() != 1) {
             // skip any superclass stream field values
             for (int i = 0; i < slots.size()-1; i++) {
                 if (slots.get(i).hasData) {
@@ -2545,6 +2536,10 @@
                     })
                     .toList();
 
+            if (handles.lookupException(passHandle) != null) {
+                return null;    // some exception for a class, do not return the object
+            }
+
             // Check that the types are assignable for all slots before assigning.
             slotValues.forEach(v -> v.defaultCheckFieldValues(obj));
             slotValues.forEach(v -> v.defaultSetFieldValues(obj));
@@ -2608,21 +2603,10 @@
                 } else {
                     // Read fields of the current descriptor into a new FieldValues
                     FieldValues values = new FieldValues(slotDesc, true);
-<<<<<<< HEAD
                     if (handles.lookupException(passHandle) == null) {
                         // Set the instance fields if no previous exception
                         values.defaultCheckFieldValues(obj);
                         values.defaultSetFieldValues(obj);
-=======
-                    if (slotValues != null) {
-                        slotValues[i] = values;
-                    } else if (obj != null) {
-                        if (handles.lookupException(passHandle) == null) {
-                            // passHandle NOT marked with an exception; set field values
-                            values.defaultCheckFieldValues(obj);
-                            values.defaultSetFieldValues(obj);
-                        }
->>>>>>> b2e26916
                     }
                     finishBlockData(slotDesc);
                 }
@@ -2636,7 +2620,6 @@
         return obj;
     }
 
-<<<<<<< HEAD
     /**
      * Invoke the readObject method of the class to read and store the state from the stream.
      *
@@ -2715,19 +2698,6 @@
                 skipCustomData();
             } else {
                 bin.setBlockDataMode(false);
-=======
-        if (obj != null && slotValues != null && handles.lookupException(passHandle) == null) {
-            // passHandle NOT marked with an exception
-            // Check that the non-primitive types are assignable for all slots
-            // before assigning.
-            for (int i = 0; i < slots.length; i++) {
-                if (slotValues[i] != null)
-                    slotValues[i].defaultCheckFieldValues(obj);
-            }
-            for (int i = 0; i < slots.length; i++) {
-                if (slotValues[i] != null)
-                    slotValues[i].defaultSetFieldValues(obj);
->>>>>>> b2e26916
             }
         } catch (IOException ioe) {
             throw new UncheckedIOException(ioe);
