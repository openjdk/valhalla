--- conflicted
+++ resolved
@@ -339,19 +339,6 @@
                                    Class<?> recordClass,
                                    String names,
                                    MethodHandle... getters) throws Throwable {
-<<<<<<< HEAD
-        Objects.requireNonNull(type);
-        Objects.requireNonNull(recordClass);
-        MethodType methodType;
-        Class<?> receiverType = recordClass.isPrimitiveClass() ? recordClass.asValueType() : recordClass;
-
-        if (type instanceof MethodType) {
-            methodType = (MethodType) type;
-            if (((MethodType) type).parameterType(0) != receiverType) {
-                throw new IllegalArgumentException("Bad method type: " + methodType);
-            }
-        } else {
-=======
         requireNonNull(methodName);
         requireNonNull(type);
         requireNonNull(recordClass);
@@ -359,10 +346,14 @@
         requireNonNull(getters);
         Arrays.stream(getters).forEach(Objects::requireNonNull);
         MethodType methodType;
-        if (type instanceof MethodType mt)
+        Class<?> receiverType = recordClass.isPrimitiveClass() ? recordClass.asValueType() : recordClass;
+
+        if (type instanceof MethodType mt) {
             methodType = mt;
-        else {
->>>>>>> 02822e13
+            if (methodType.parameterType(0) != receiverType) {
+                throw new IllegalArgumentException("Bad method type: " + methodType);
+            }
+        } else {
             methodType = null;
             if (!MethodHandle.class.equals(type))
                 throw new IllegalArgumentException(type.toString());
