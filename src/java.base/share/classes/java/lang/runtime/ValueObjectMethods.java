--- conflicted
+++ resolved
@@ -1406,7 +1406,9 @@
     }
 
     private static boolean isSubstitutableAlt(Object a, Object b) {
-<<<<<<< HEAD
+        if (VERBOSE) {
+            System.out.println("isSubstitutableAlt " + a + " vs " + b);
+        }
         // This method assumes a and b are not null and they are both instances of the same value class
         final Unsafe U = UNSAFE;
         int[] map = U.getFieldMap(a.getClass());
@@ -1419,6 +1421,7 @@
                 long la = U.getLong(a, offset);
                 long lb = U.getLong(b, offset);
                 if (la != lb) return false;
+                offset += 8;
             }
             size -= nlong * 8;
             int nint = size / 4;
@@ -1426,6 +1429,7 @@
                 int ia = U.getInt(a, offset);
                 int ib = U.getInt(b, offset);
                 if (ia != ib) return false;
+                offset += 4;
             }
             size -= nint * 4;
             int nshort = size / 2;
@@ -1433,12 +1437,14 @@
                 short sa = U.getShort(a, offset);
                 short sb = U.getShort(b, offset);
                 if (sa != sb) return false;
+                offset += 2;
             }
             size -= nshort * 2;
             for (int j = 0; j < size; j++) {
                 byte ba = U.getByte(a, offset);
                 byte bb = U.getByte(b, offset);
                 if (ba != bb) return false;
+                offset++;
             }
         }
         for (int i = nbNonRef * 2 + 1; i < map.length; i++) {
@@ -1446,47 +1452,6 @@
             Object oa = U.getReference(a, offset);
             Object ob = U.getReference(b, offset);
             if (oa != ob) return false;
-=======
-        if (VERBOSE) {
-            System.out.println("isSubstitutableAlt " + a + " vs " + b);
-        }
-      // This method assumes a and b are not null and their are both instances of the same value class
-      final Unsafe U = UNSAFE;
-      int[] map = U.getFieldMap(a.getClass());
-      int nbNonRef = map[0];
-      for (int i = 0; i < nbNonRef; i++) {
-        int offset = map[i * 2 + 1];
-        int size = map[i * 2 + 2];
-        int nlong = size / 8;
-        for (int j = 0; j < nlong; j++) {
-          long la = U.getLong(a, offset);
-          long lb = U.getLong(b, offset);
-          if (la != lb) return false;
-          offset += 8;
-        }
-        size -= nlong * 8;
-        int nint = size / 4;
-        for (int j = 0; j < nint; j++) {
-          int ia = U.getInt(a, offset);
-          int ib = U.getInt(b, offset);
-          if (ia != ib) return false;
-          offset += 4;
-        }
-        size -= nint * 4;
-        int nshort = size / 2;
-        for (int j = 0; j < nshort; j++) {
-          short sa = U.getShort(a, offset);
-          short sb = U.getShort(b, offset);
-          if (sa != sb) return false;
-          offset += 2;
-        }
-        size -= nshort * 2;
-        for (int j = 0; j < size; j++) {
-          byte ba = U.getByte(a, offset);
-          byte bb = U.getByte(b, offset);
-          if (ba != bb) return false;
-          offset++;
->>>>>>> a826fbd0
         }
         return true;
     }
