/*
 * Copyright (c) 2017, 2024, Oracle and/or its affiliates. All rights reserved.
 * DO NOT ALTER OR REMOVE COPYRIGHT NOTICES OR THIS FILE HEADER.
 *
 * This code is free software; you can redistribute it and/or modify it
 * under the terms of the GNU General Public License version 2 only, as
 * published by the Free Software Foundation.  Oracle designates this
 * particular file as subject to the "Classpath" exception as provided
 * by Oracle in the LICENSE file that accompanied this code.
 *
 * This code is distributed in the hope that it will be useful, but WITHOUT
 * ANY WARRANTY; without even the implied warranty of MERCHANTABILITY or
 * FITNESS FOR A PARTICULAR PURPOSE.  See the GNU General Public License
 * version 2 for more details (a copy is included in the LICENSE file that
 * accompanied this code).
 *
 * You should have received a copy of the GNU General Public License version
 * 2 along with this work; if not, write to the Free Software Foundation,
 * Inc., 51 Franklin St, Fifth Floor, Boston, MA 02110-1301 USA.
 *
 * Please contact Oracle, 500 Oracle Parkway, Redwood Shores, CA 94065 USA
 * or visit www.oracle.com if you need additional information or have any
 * questions.
 */

package java.lang.runtime;

import java.lang.Enum.EnumDesc;
import java.lang.classfile.CodeBuilder;
import java.lang.constant.ClassDesc;
import java.lang.constant.ConstantDesc;
import java.lang.constant.ConstantDescs;
import java.lang.constant.MethodTypeDesc;
import java.lang.invoke.CallSite;
import java.lang.invoke.ConstantCallSite;
import java.lang.invoke.MethodHandle;
import java.lang.invoke.MethodHandles;
import java.lang.invoke.MethodType;
import java.lang.reflect.AccessFlag;
import java.util.ArrayList;
import java.util.List;
import java.util.Objects;
import java.util.Optional;
import java.util.function.BiPredicate;
import java.util.function.Consumer;
import java.util.stream.Stream;
import jdk.internal.access.SharedSecrets;
import java.lang.classfile.ClassFile;
import java.lang.classfile.Label;
import java.lang.classfile.instruction.SwitchCase;
import jdk.internal.misc.PreviewFeatures;
import jdk.internal.vm.annotation.Stable;

import static java.lang.invoke.MethodHandles.Lookup.ClassOption.NESTMATE;
import static java.lang.invoke.MethodHandles.Lookup.ClassOption.STRONG;
import java.util.HashMap;
import java.util.Map;
import static java.util.Objects.requireNonNull;
<<<<<<< HEAD
import jdk.internal.misc.PreviewFeatures;
=======
import sun.invoke.util.Wrapper;
>>>>>>> 1fb9e3d6

/**
 * Bootstrap methods for linking {@code invokedynamic} call sites that implement
 * the selection functionality of the {@code switch} statement.  The bootstraps
 * take additional static arguments corresponding to the {@code case} labels
 * of the {@code switch}, implicitly numbered sequentially from {@code [0..N)}.
 *
 * @since 21
 */
public class SwitchBootstraps {

    private SwitchBootstraps() {}

    private static final Object SENTINEL = new Object();
    private static final MethodHandles.Lookup LOOKUP = MethodHandles.lookup();
    private static final boolean previewEnabled = PreviewFeatures.isEnabled();

    private static final MethodHandle NULL_CHECK;
    private static final MethodHandle IS_ZERO;
    private static final MethodHandle CHECK_INDEX;
    private static final MethodHandle MAPPED_ENUM_LOOKUP;

    private static final MethodTypeDesc TYPES_SWITCH_DESCRIPTOR =
            MethodTypeDesc.ofDescriptor("(Ljava/lang/Object;ILjava/util/function/BiPredicate;Ljava/util/List;)I");

    private static final Map<TypePairs, String> typePairToName;

    static {
        try {
            NULL_CHECK = LOOKUP.findStatic(Objects.class, "isNull",
                                           MethodType.methodType(boolean.class, Object.class));
            IS_ZERO = LOOKUP.findStatic(SwitchBootstraps.class, "isZero",
                                           MethodType.methodType(boolean.class, int.class));
            CHECK_INDEX = LOOKUP.findStatic(Objects.class, "checkIndex",
                                           MethodType.methodType(int.class, int.class, int.class));
            MAPPED_ENUM_LOOKUP = LOOKUP.findStatic(SwitchBootstraps.class, "mappedEnumLookup",
                                                   MethodType.methodType(int.class, Enum.class, MethodHandles.Lookup.class,
                                                                         Class.class, EnumDesc[].class, EnumMap.class));
        }
        catch (ReflectiveOperationException e) {
            throw new ExceptionInInitializerError(e);
        }
        typePairToName = TypePairs.initialize();
    }

    /**
     * Bootstrap method for linking an {@code invokedynamic} call site that
     * implements a {@code switch} on a target of a reference type.  The static
     * arguments are an array of case labels which must be non-null and of type
     * {@code String} or {@code Integer} or {@code Class} or {@code EnumDesc}.
     * <p>
     * The type of the returned {@code CallSite}'s method handle will have
     * a return type of {@code int}.   It has two parameters: the first argument
     * will be an {@code Object} instance ({@code target}) and the second
     * will be {@code int} ({@code restart}).
     * <p>
     * If the {@code target} is {@code null}, then the method of the call site
     * returns {@literal -1}.
     * <p>
     * If the {@code target} is not {@code null}, then the method of the call site
     * returns the index of the first element in the {@code labels} array starting from
     * the {@code restart} index matching one of the following conditions:
     * <ul>
     *   <li>the element is of type {@code Class} that is assignable
     *       from the target's class; or</li>
     *   <li>the element is of type {@code String} or {@code Integer} and
     *       equals to the target.</li>
     *   <li>the element is of type {@code EnumDesc}, that describes a constant that is
     *       equals to the target.</li>
     * </ul>
     * <p>
     * If no element in the {@code labels} array matches the target, then
     * the method of the call site return the length of the {@code labels} array.
     * <p>
     * The value of the {@code restart} index must be between {@code 0} (inclusive) and
     * the length of the {@code labels} array (inclusive),
     * both  or an {@link IndexOutOfBoundsException} is thrown.
     *
     * @param lookup Represents a lookup context with the accessibility
     *               privileges of the caller.  When used with {@code invokedynamic},
     *               this is stacked automatically by the VM.
     * @param invocationName unused
     * @param invocationType The invocation type of the {@code CallSite} with two parameters,
     *                       a reference type, an {@code int}, and {@code int} as a return type.
     * @param labels case labels - {@code String} and {@code Integer} constants
     *               and {@code Class} and {@code EnumDesc} instances, in any combination
     * @return a {@code CallSite} returning the first matching element as described above
     *
     * @throws NullPointerException     if any argument is {@code null}
     * @throws IllegalArgumentException if any element in the labels array is null
     * @throws IllegalArgumentException if the invocation type is not a method type of first parameter of a reference type,
     *                                  second parameter of type {@code int} and with {@code int} as its return type,
     * @throws IllegalArgumentException if {@code labels} contains an element that is not of type {@code String},
     *                                  {@code Integer}, {@code Long}, {@code Float}, {@code Double}, {@code Boolean},
     *                                  {@code Class} or {@code EnumDesc}.
     * @throws IllegalArgumentException if {@code labels} contains an element that is not of type {@code Boolean}
     *                                  when {@code target} is a {@code Boolean.class}.
     * @jvms 4.4.6 The CONSTANT_NameAndType_info Structure
     * @jvms 4.4.10 The CONSTANT_Dynamic_info and CONSTANT_InvokeDynamic_info Structures
     */
    public static CallSite typeSwitch(MethodHandles.Lookup lookup,
                                      String invocationName,
                                      MethodType invocationType,
                                      Object... labels) {
        Class<?> selectorType = invocationType.parameterType(0);
        if (invocationType.parameterCount() != 2
            || (!invocationType.returnType().equals(int.class))
            || !invocationType.parameterType(1).equals(int.class))
            throw new IllegalArgumentException("Illegal invocation type " + invocationType);
        requireNonNull(labels);

        Stream.of(labels).forEach(l -> verifyLabel(l, selectorType));

        MethodHandle target = generateTypeSwitch(lookup, selectorType, labels);

        target = withIndexCheck(target, labels.length);

        return new ConstantCallSite(target);
    }

    private static void verifyLabel(Object label, Class<?> selectorType) {
        if (label == null) {
            throw new IllegalArgumentException("null label found");
        }
        Class<?> labelClass = label.getClass();

        if (labelClass != Class.class &&
            labelClass != String.class &&
            labelClass != Integer.class &&

            ((labelClass != Float.class &&
              labelClass != Long.class &&
              labelClass != Double.class &&
              labelClass != Boolean.class) ||
              ((selectorType.equals(boolean.class) || selectorType.equals(Boolean.class)) && labelClass != Boolean.class && labelClass != Class.class) ||
             !previewEnabled) &&

            labelClass != EnumDesc.class) {
            throw new IllegalArgumentException("label with illegal type found: " + label.getClass());
        }
    }

    private static boolean isZero(int value) {
        return value == 0;
    }

    /**
     * Bootstrap method for linking an {@code invokedynamic} call site that
     * implements a {@code switch} on a target of an enum type. The static
     * arguments are used to encode the case labels associated to the switch
     * construct, where each label can be encoded in two ways:
     * <ul>
     *   <li>as a {@code String} value, which represents the name of
     *       the enum constant associated with the label</li>
     *   <li>as a {@code Class} value, which represents the enum type
     *       associated with a type test pattern</li>
     * </ul>
     * <p>
     * The returned {@code CallSite}'s method handle will have
     * a return type of {@code int} and accepts two parameters: the first argument
     * will be an {@code Enum} instance ({@code target}) and the second
     * will be {@code int} ({@code restart}).
     * <p>
     * If the {@code target} is {@code null}, then the method of the call site
     * returns {@literal -1}.
     * <p>
     * If the {@code target} is not {@code null}, then the method of the call site
     * returns the index of the first element in the {@code labels} array starting from
     * the {@code restart} index matching one of the following conditions:
     * <ul>
     *   <li>the element is of type {@code Class} that is assignable
     *       from the target's class; or</li>
     *   <li>the element is of type {@code String} and equals to the target
     *       enum constant's {@link Enum#name()}.</li>
     * </ul>
     * <p>
     * If no element in the {@code labels} array matches the target, then
     * the method of the call site return the length of the {@code labels} array.
     * <p>
     * The value of the {@code restart} index must be between {@code 0} (inclusive) and
     * the length of the {@code labels} array (inclusive),
     * both  or an {@link IndexOutOfBoundsException} is thrown.
     *
     * @param lookup Represents a lookup context with the accessibility
     *               privileges of the caller. When used with {@code invokedynamic},
     *               this is stacked automatically by the VM.
     * @param invocationName unused
     * @param invocationType The invocation type of the {@code CallSite} with two parameters,
     *                       an enum type, an {@code int}, and {@code int} as a return type.
     * @param labels case labels - {@code String} constants and {@code Class} instances,
     *               in any combination
     * @return a {@code CallSite} returning the first matching element as described above
     *
     * @throws NullPointerException if any argument is {@code null}
     * @throws IllegalArgumentException if any element in the labels array is null, if the
     * invocation type is not a method type whose first parameter type is an enum type,
     * second parameter of type {@code int} and whose return type is {@code int},
     * or if {@code labels} contains an element that is not of type {@code String} or
     * {@code Class} of the target enum type.
     * @jvms 4.4.6 The CONSTANT_NameAndType_info Structure
     * @jvms 4.4.10 The CONSTANT_Dynamic_info and CONSTANT_InvokeDynamic_info Structures
     */
    public static CallSite enumSwitch(MethodHandles.Lookup lookup,
                                      String invocationName,
                                      MethodType invocationType,
                                      Object... labels) {
        if (invocationType.parameterCount() != 2
            || (!invocationType.returnType().equals(int.class))
            || invocationType.parameterType(0).isPrimitive()
            || !invocationType.parameterType(0).isEnum()
            || !invocationType.parameterType(1).equals(int.class))
            throw new IllegalArgumentException("Illegal invocation type " + invocationType);
        requireNonNull(labels);

        labels = labels.clone();

        Class<?> enumClass = invocationType.parameterType(0);
        labels = Stream.of(labels).map(l -> convertEnumConstants(lookup, enumClass, l)).toArray();

        MethodHandle target;
        boolean constantsOnly = Stream.of(labels).allMatch(l -> enumClass.isAssignableFrom(EnumDesc.class));

        if (labels.length > 0 && constantsOnly) {
            //If all labels are enum constants, construct an optimized handle for repeat index 0:
            //if (selector == null) return -1
            //else if (idx == 0) return mappingArray[selector.ordinal()]; //mapping array created lazily
            //else return "typeSwitch(labels)"
            MethodHandle body =
                    MethodHandles.guardWithTest(MethodHandles.dropArguments(NULL_CHECK, 0, int.class),
                                                MethodHandles.dropArguments(MethodHandles.constant(int.class, -1), 0, int.class, Object.class),
                                                MethodHandles.guardWithTest(MethodHandles.dropArguments(IS_ZERO, 1, Object.class),
                                                                            generateTypeSwitch(lookup, invocationType.parameterType(0), labels),
                                                                            MethodHandles.insertArguments(MAPPED_ENUM_LOOKUP, 1, lookup, enumClass, labels, new EnumMap())));
            target = MethodHandles.permuteArguments(body, MethodType.methodType(int.class, Object.class, int.class), 1, 0);
        } else {
            target = generateTypeSwitch(lookup, invocationType.parameterType(0), labels);
        }

        target = target.asType(invocationType);
        target = withIndexCheck(target, labels.length);

        return new ConstantCallSite(target);
    }

    private static <E extends Enum<E>> Object convertEnumConstants(MethodHandles.Lookup lookup, Class<?> enumClassTemplate, Object label) {
        if (label == null) {
            throw new IllegalArgumentException("null label found");
        }
        Class<?> labelClass = label.getClass();
        if (labelClass == Class.class) {
            if (label != enumClassTemplate) {
                throw new IllegalArgumentException("the Class label: " + label +
                                                   ", expected the provided enum class: " + enumClassTemplate);
            }
            return label;
        } else if (labelClass == String.class) {
            return EnumDesc.of(enumClassTemplate.describeConstable().orElseThrow(), (String) label);
        } else {
            throw new IllegalArgumentException("label with illegal type found: " + labelClass +
                                               ", expected label of type either String or Class");
        }
    }

    private static <T extends Enum<T>> int mappedEnumLookup(T value, MethodHandles.Lookup lookup, Class<T> enumClass, EnumDesc<?>[] labels, EnumMap enumMap) {
        if (enumMap.map == null) {
            T[] constants = SharedSecrets.getJavaLangAccess().getEnumConstantsShared(enumClass);
            int[] map = new int[constants.length];
            int ordinal = 0;

            for (T constant : constants) {
                map[ordinal] = labels.length;

                for (int i = 0; i < labels.length; i++) {
                    if (Objects.equals(labels[i].constantName(), constant.name())) {
                        map[ordinal] = i;
                        break;
                    }
                }

                ordinal++;
            }
        }
        return enumMap.map[value.ordinal()];
    }

    private static MethodHandle withIndexCheck(MethodHandle target, int labelsCount) {
        MethodHandle checkIndex = MethodHandles.insertArguments(CHECK_INDEX, 1, labelsCount + 1);

        return MethodHandles.filterArguments(target, 1, checkIndex);
    }

    private static final class ResolvedEnumLabels implements BiPredicate<Integer, Object> {

        private final MethodHandles.Lookup lookup;
        private final EnumDesc<?>[] enumDescs;
        @Stable
        private Object[] resolvedEnum;

        public ResolvedEnumLabels(MethodHandles.Lookup lookup, EnumDesc<?>[] enumDescs) {
            this.lookup = lookup;
            this.enumDescs = enumDescs;
            this.resolvedEnum = new Object[enumDescs.length];
        }

        @Override
        public boolean test(Integer labelIndex, Object value) {
            Object result = resolvedEnum[labelIndex];

            if (result == null) {
                try {
                    if (!(value instanceof Enum<?> enumValue)) {
                        return false;
                    }

                    EnumDesc<?> label = enumDescs[labelIndex];
                    Class<?> clazz = label.constantType().resolveConstantDesc(lookup);

                    if (enumValue.getDeclaringClass() != clazz) {
                        return false;
                    }

                    result = label.resolveConstantDesc(lookup);
                } catch (IllegalArgumentException | ReflectiveOperationException ex) {
                    result = SENTINEL;
                }

                resolvedEnum[labelIndex] = result;
            }

            return result == value;
        }
    }

    private static final class EnumMap {
        @Stable
        public int[] map;
    }

    /*
     * Construct test chains for labels inside switch, to handle switch repeats:
     * switch (idx) {
     *     case 0 -> if (selector matches label[0]) return 0;
     *     case 1 -> if (selector matches label[1]) return 1;
     *     ...
     * }
     */
<<<<<<< HEAD
    @SuppressWarnings("removal")
    private static MethodHandle generateInnerClass(MethodHandles.Lookup caller, Object[] labels) {
        List<EnumDesc<?>> enumDescs = new ArrayList<>();
        List<Class<?>> extraClassLabels = new ArrayList<>();

        byte[] classBytes = ClassFile.of().build(ClassDesc.of(typeSwitchClassName(caller.lookupClass())), clb -> {
            clb.withFlags(AccessFlag.FINAL, (PreviewFeatures.isEnabled())  ? AccessFlag.IDENTITY : AccessFlag.SUPER, AccessFlag.SYNTHETIC)
               .withMethodBody("typeSwitch",
                               TYPES_SWITCH_DESCRIPTOR,
                               ClassFile.ACC_FINAL | ClassFile.ACC_PUBLIC | ClassFile.ACC_STATIC,
                               cb -> {
                    cb.aload(0);
                    Label nonNullLabel = cb.newLabel();
                    cb.if_nonnull(nonNullLabel);
                    cb.iconst_m1();
                    cb.ireturn();
                    cb.labelBinding(nonNullLabel);
                    if (labels.length == 0) {
                        cb.constantInstruction(0)
                          .ireturn();
                        return ;
                    }
                    cb.iload(1);
                    Label dflt = cb.newLabel();
                    record Element(Label target, Label next, Object caseLabel) {}
                    List<Element> cases = new ArrayList<>();
                    List<SwitchCase> switchCases = new ArrayList<>();
                    Object lastLabel = null;
                    for (int idx = labels.length - 1; idx >= 0; idx--) {
                        Object currentLabel = labels[idx];
                        Label target = cb.newLabel();
                        Label next;
                        if (lastLabel == null) {
                            next = dflt;
                        } else if (lastLabel.equals(currentLabel)) {
                            next = cases.getLast().next();
                        } else {
                            next = cases.getLast().target();
                        }
                        lastLabel = currentLabel;
                        cases.add(new Element(target, next, currentLabel));
                        switchCases.add(SwitchCase.of(idx, target));
                    }
                    cases = cases.reversed();
                    switchCases = switchCases.reversed();
                    cb.tableswitch(0, labels.length - 1, dflt, switchCases);
                    for (int idx = 0; idx < cases.size(); idx++) {
                        Element element = cases.get(idx);
                        Label next = element.next();
                        cb.labelBinding(element.target());
                        if (element.caseLabel() instanceof Class<?> classLabel) {
                            Optional<ClassDesc> classLabelConstableOpt = classLabel.describeConstable();
                            if (classLabelConstableOpt.isPresent()) {
                                cb.aload(0);
                                cb.instanceof_(classLabelConstableOpt.orElseThrow());
=======
    private static Consumer<CodeBuilder> generateTypeSwitchSkeleton(Class<?> selectorType, Object[] labelConstants, List<EnumDesc<?>> enumDescs, List<Class<?>> extraClassLabels) {
        int SELECTOR_OBJ        = 0;
        int RESTART_IDX         = 1;
        int ENUM_CACHE          = 2;
        int EXTRA_CLASS_LABELS  = 3;

        return cb -> {
            cb.aload(SELECTOR_OBJ);
            Label nonNullLabel = cb.newLabel();
            cb.if_nonnull(nonNullLabel);
            cb.iconst_m1();
            cb.ireturn();
            cb.labelBinding(nonNullLabel);
            if (labelConstants.length == 0) {
                cb.constantInstruction(0)
                        .ireturn();
                return;
            }
            cb.iload(RESTART_IDX);
            Label dflt = cb.newLabel();
            record Element(Label target, Label next, Object caseLabel) { }
            List<Element> cases = new ArrayList<>();
            List<SwitchCase> switchCases = new ArrayList<>();
            Object lastLabel = null;
            for (int idx = labelConstants.length - 1; idx >= 0; idx--) {
                Object currentLabel = labelConstants[idx];
                Label target = cb.newLabel();
                Label next;
                if (lastLabel == null) {
                    next = dflt;
                } else if (lastLabel.equals(currentLabel)) {
                    next = cases.getLast().next();
                } else {
                    next = cases.getLast().target();
                }
                lastLabel = currentLabel;
                cases.add(new Element(target, next, currentLabel));
                switchCases.add(SwitchCase.of(idx, target));
            }
            cases = cases.reversed();
            switchCases = switchCases.reversed();
            cb.tableswitch(0, labelConstants.length - 1, dflt, switchCases);
            for (int idx = 0; idx < cases.size(); idx++) {
                Element element = cases.get(idx);
                Label next = element.next();
                cb.labelBinding(element.target());
                if (element.caseLabel() instanceof Class<?> classLabel) {
                    if (unconditionalExactnessCheck(selectorType, classLabel)) {
                        //nothing - unconditionally use this case
                    } else if (classLabel.isPrimitive()) {
                        if (!selectorType.isPrimitive() && !Wrapper.isWrapperNumericOrBooleanType(selectorType)) {
                            // Object o = ...
                            // o instanceof Wrapped(float)
                            cb.aload(SELECTOR_OBJ);
                            cb.instanceof_(Wrapper.forBasicType(classLabel)
                                    .wrapperType()
                                    .describeConstable()
                                    .orElseThrow());
                            cb.ifeq(next);
                        } else if (!unconditionalExactnessCheck(Wrapper.asPrimitiveType(selectorType), classLabel)) {
                            // Integer i = ... or int i = ...
                            // o instanceof float
                            Label notNumber = cb.newLabel();
                            cb.aload(SELECTOR_OBJ);
                            cb.instanceof_(ConstantDescs.CD_Number);
                            if (selectorType == long.class || selectorType == float.class || selectorType == double.class) {
>>>>>>> 1fb9e3d6
                                cb.ifeq(next);
                            } else {
                                cb.ifeq(notNumber);
                            }
                            cb.aload(SELECTOR_OBJ);
                            cb.checkcast(ConstantDescs.CD_Number);
                            if (selectorType == long.class) {
                                cb.invokevirtual(ConstantDescs.CD_Number,
                                        "longValue",
                                        MethodTypeDesc.of(ConstantDescs.CD_long));
                            } else if (selectorType == float.class) {
                                cb.invokevirtual(ConstantDescs.CD_Number,
                                        "floatValue",
                                        MethodTypeDesc.of(ConstantDescs.CD_float));
                            } else if (selectorType == double.class) {
                                cb.invokevirtual(ConstantDescs.CD_Number,
                                        "doubleValue",
                                        MethodTypeDesc.of(ConstantDescs.CD_double));
                            } else {
                                Label compare = cb.newLabel();
                                cb.invokevirtual(ConstantDescs.CD_Number,
                                        "intValue",
                                        MethodTypeDesc.of(ConstantDescs.CD_int));
                                cb.goto_(compare);
                                cb.labelBinding(notNumber);
                                cb.aload(SELECTOR_OBJ);
                                cb.instanceof_(ConstantDescs.CD_Character);
                                cb.ifeq(next);
                                cb.aload(SELECTOR_OBJ);
                                cb.checkcast(ConstantDescs.CD_Character);
                                cb.invokevirtual(ConstantDescs.CD_Character,
                                        "charValue",
                                        MethodTypeDesc.of(ConstantDescs.CD_char));
                                cb.labelBinding(compare);
                            }

                            TypePairs typePair = TypePairs.of(Wrapper.asPrimitiveType(selectorType), classLabel);
                            String methodName = typePairToName.get(typePair);
                            cb.invokestatic(ExactConversionsSupport.class.describeConstable().orElseThrow(),
                                    methodName,
                                    MethodTypeDesc.of(ConstantDescs.CD_boolean, typePair.from.describeConstable().orElseThrow()));
                            cb.ifeq(next);
                        }
                    } else {
                        Optional<ClassDesc> classLabelConstableOpt = classLabel.describeConstable();
                        if (classLabelConstableOpt.isPresent()) {
                            cb.aload(SELECTOR_OBJ);
                            cb.instanceof_(classLabelConstableOpt.orElseThrow());
                            cb.ifeq(next);
                        } else {
                            cb.aload(EXTRA_CLASS_LABELS);
                            cb.constantInstruction(extraClassLabels.size());
                            cb.invokeinterface(ConstantDescs.CD_List,
                                    "get",
                                    MethodTypeDesc.of(ConstantDescs.CD_Object,
                                            ConstantDescs.CD_int));
                            cb.checkcast(ConstantDescs.CD_Class);
                            cb.aload(SELECTOR_OBJ);
                            cb.invokevirtual(ConstantDescs.CD_Class,
                                    "isInstance",
                                    MethodTypeDesc.of(ConstantDescs.CD_boolean,
                                            ConstantDescs.CD_Object));
                            cb.ifeq(next);
                            extraClassLabels.add(classLabel);
                        }
                    }
                } else if (element.caseLabel() instanceof EnumDesc<?> enumLabel) {
                    int enumIdx = enumDescs.size();
                    enumDescs.add(enumLabel);
                    cb.aload(ENUM_CACHE);
                    cb.constantInstruction(enumIdx);
                    cb.invokestatic(ConstantDescs.CD_Integer,
                            "valueOf",
                            MethodTypeDesc.of(ConstantDescs.CD_Integer,
                                    ConstantDescs.CD_int));
                    cb.aload(SELECTOR_OBJ);
                    cb.invokeinterface(BiPredicate.class.describeConstable().orElseThrow(),
                            "test",
                            MethodTypeDesc.of(ConstantDescs.CD_boolean,
                                    ConstantDescs.CD_Object,
                                    ConstantDescs.CD_Object));
                    cb.ifeq(next);
                } else if (element.caseLabel() instanceof String stringLabel) {
                    cb.ldc(stringLabel);
                    cb.aload(SELECTOR_OBJ);
                    cb.invokevirtual(ConstantDescs.CD_Object,
                            "equals",
                            MethodTypeDesc.of(ConstantDescs.CD_boolean,
                                    ConstantDescs.CD_Object));
                    cb.ifeq(next);
                } else if (element.caseLabel() instanceof Integer integerLabel) {
                    Label compare = cb.newLabel();
                    Label notNumber = cb.newLabel();
                    cb.aload(SELECTOR_OBJ);
                    cb.instanceof_(ConstantDescs.CD_Number);
                    cb.ifeq(notNumber);
                    cb.aload(SELECTOR_OBJ);
                    cb.checkcast(ConstantDescs.CD_Number);
                    cb.invokevirtual(ConstantDescs.CD_Number,
                            "intValue",
                            MethodTypeDesc.of(ConstantDescs.CD_int));
                    cb.goto_(compare);
                    cb.labelBinding(notNumber);
                    cb.aload(SELECTOR_OBJ);
                    cb.instanceof_(ConstantDescs.CD_Character);
                    cb.ifeq(next);
                    cb.aload(SELECTOR_OBJ);
                    cb.checkcast(ConstantDescs.CD_Character);
                    cb.invokevirtual(ConstantDescs.CD_Character,
                            "charValue",
                            MethodTypeDesc.of(ConstantDescs.CD_char));
                    cb.labelBinding(compare);

                    cb.ldc(integerLabel);
                    cb.if_icmpne(next);
                } else if ((element.caseLabel() instanceof Long ||
                        element.caseLabel() instanceof Float ||
                        element.caseLabel() instanceof Double ||
                        element.caseLabel() instanceof Boolean)) {
                    if (element.caseLabel() instanceof Boolean c) {
                        cb.constantInstruction(c ? 1 : 0);
                    } else {
                        cb.constantInstruction((ConstantDesc) element.caseLabel());
                    }
                    cb.invokestatic(element.caseLabel().getClass().describeConstable().orElseThrow(),
                            "valueOf",
                            MethodTypeDesc.of(element.caseLabel().getClass().describeConstable().orElseThrow(),
                                    Wrapper.asPrimitiveType(element.caseLabel().getClass()).describeConstable().orElseThrow()));
                    cb.aload(SELECTOR_OBJ);
                    cb.invokevirtual(ConstantDescs.CD_Object,
                            "equals",
                            MethodTypeDesc.of(ConstantDescs.CD_boolean,
                                    ConstantDescs.CD_Object));
                    cb.ifeq(next);
                } else {
                    throw new InternalError("Unsupported label type: " +
                            element.caseLabel().getClass());
                }
                cb.constantInstruction(idx);
                cb.ireturn();
            }
            cb.labelBinding(dflt);
            cb.constantInstruction(cases.size());
            cb.ireturn();
        };
    }

    /*
     * Construct the method handle that represents the method int typeSwitch(Object, int, BiPredicate, List)
     */
    private static MethodHandle generateTypeSwitch(MethodHandles.Lookup caller, Class<?> selectorType, Object[] labelConstants) {
        List<EnumDesc<?>> enumDescs = new ArrayList<>();
        List<Class<?>> extraClassLabels = new ArrayList<>();

        byte[] classBytes = ClassFile.of().build(ClassDesc.of(typeSwitchClassName(caller.lookupClass())),
                clb -> {
                    clb.withFlags(AccessFlag.FINAL, AccessFlag.SUPER, AccessFlag.SYNTHETIC)
                       .withMethodBody("typeSwitch",
                                       TYPES_SWITCH_DESCRIPTOR,
                                       ClassFile.ACC_FINAL | ClassFile.ACC_PUBLIC | ClassFile.ACC_STATIC,
                                       generateTypeSwitchSkeleton(selectorType, labelConstants, enumDescs, extraClassLabels));
        });

        try {
            // this class is linked at the indy callsite; so define a hidden nestmate
            MethodHandles.Lookup lookup;
            lookup = caller.defineHiddenClass(classBytes, true, NESTMATE, STRONG);
            MethodHandle typeSwitch = lookup.findStatic(lookup.lookupClass(),
                                                        "typeSwitch",
                                                        MethodType.methodType(int.class,
                                                                              Object.class,
                                                                              int.class,
                                                                              BiPredicate.class,
                                                                              List.class));
            typeSwitch = MethodHandles.insertArguments(typeSwitch, 2, new ResolvedEnumLabels(caller, enumDescs.toArray(EnumDesc[]::new)),
                                                       List.copyOf(extraClassLabels));
            typeSwitch = MethodHandles.explicitCastArguments(typeSwitch,
                                                             MethodType.methodType(int.class,
                                                                                   selectorType,
                                                                                   int.class));
            return typeSwitch;
        } catch (Throwable t) {
            throw new IllegalArgumentException(t);
        }
    }

    //based on src/java.base/share/classes/java/lang/invoke/InnerClassLambdaMetafactory.java:
    private static String typeSwitchClassName(Class<?> targetClass) {
        String name = targetClass.getName();
        if (targetClass.isHidden()) {
            // use the original class name
            name = name.replace('/', '_');
        }
        return name + "$$TypeSwitch";
    }

    // this method should be in sync with com.sun.tools.javac.code.Types.checkUnconditionallyExactPrimitives
    private static boolean unconditionalExactnessCheck(Class<?> selectorType, Class<?> targetType) {
        Wrapper selectorWrapper = Wrapper.forBasicType(selectorType);
        Wrapper targetWrapper   = Wrapper.forBasicType(targetType);
        if (selectorType.isPrimitive() && targetType.equals(selectorWrapper.wrapperType())) {
            return true;
        }
        else if (selectorType.equals(targetType) ||
                ((selectorType.equals(byte.class) && !targetType.equals(char.class)) ||
                 (selectorType.equals(short.class) && (selectorWrapper.isStrictSubRangeOf(targetWrapper))) ||
                 (selectorType.equals(char.class)  && (selectorWrapper.isStrictSubRangeOf(targetWrapper)))  ||
                 (selectorType.equals(int.class)   && (targetType.equals(double.class) || targetType.equals(long.class))) ||
                 (selectorType.equals(float.class) && (selectorWrapper.isStrictSubRangeOf(targetWrapper))))) return true;
        return false;
    }

    // TypePairs should be in sync with the corresponding record in Lower
    record TypePairs(Class<?> from, Class<?> to) {
        public static TypePairs of(Class<?> from,  Class<?> to) {
            if (from == byte.class || from == short.class || from == char.class) {
                from = int.class;
            }
            return new TypePairs(from, to);
        }

        public static Map<TypePairs, String> initialize() {
            Map<TypePairs, String> typePairToName = new HashMap<>();
            typePairToName.put(new TypePairs(byte.class,   char.class),   "isIntToCharExact");      // redirected
            typePairToName.put(new TypePairs(short.class,  byte.class),   "isIntToByteExact");      // redirected
            typePairToName.put(new TypePairs(short.class,  char.class),   "isIntToCharExact");      // redirected
            typePairToName.put(new TypePairs(char.class,   byte.class),   "isIntToByteExact");      // redirected
            typePairToName.put(new TypePairs(char.class,   short.class),  "isIntToShortExact");     // redirected
            typePairToName.put(new TypePairs(int.class,    byte.class),   "isIntToByteExact");
            typePairToName.put(new TypePairs(int.class,    short.class),  "isIntToShortExact");
            typePairToName.put(new TypePairs(int.class,    char.class),   "isIntToCharExact");
            typePairToName.put(new TypePairs(int.class,    float.class),  "isIntToFloatExact");
            typePairToName.put(new TypePairs(long.class,   byte.class),   "isLongToByteExact");
            typePairToName.put(new TypePairs(long.class,   short.class),  "isLongToShortExact");
            typePairToName.put(new TypePairs(long.class,   char.class),   "isLongToCharExact");
            typePairToName.put(new TypePairs(long.class,   int.class),    "isLongToIntExact");
            typePairToName.put(new TypePairs(long.class,   float.class),  "isLongToFloatExact");
            typePairToName.put(new TypePairs(long.class,   double.class), "isLongToDoubleExact");
            typePairToName.put(new TypePairs(float.class,  byte.class),   "isFloatToByteExact");
            typePairToName.put(new TypePairs(float.class,  short.class),  "isFloatToShortExact");
            typePairToName.put(new TypePairs(float.class,  char.class),   "isFloatToCharExact");
            typePairToName.put(new TypePairs(float.class,  int.class),    "isFloatToIntExact");
            typePairToName.put(new TypePairs(float.class,  long.class),   "isFloatToLongExact");
            typePairToName.put(new TypePairs(double.class, byte.class),   "isDoubleToByteExact");
            typePairToName.put(new TypePairs(double.class, short.class),  "isDoubleToShortExact");
            typePairToName.put(new TypePairs(double.class, char.class),   "isDoubleToCharExact");
            typePairToName.put(new TypePairs(double.class, int.class),    "isDoubleToIntExact");
            typePairToName.put(new TypePairs(double.class, long.class),   "isDoubleToLongExact");
            typePairToName.put(new TypePairs(double.class, float.class),  "isDoubleToFloatExact");
            return typePairToName;
        }
    }
}<|MERGE_RESOLUTION|>--- conflicted
+++ resolved
@@ -56,11 +56,7 @@
 import java.util.HashMap;
 import java.util.Map;
 import static java.util.Objects.requireNonNull;
-<<<<<<< HEAD
-import jdk.internal.misc.PreviewFeatures;
-=======
 import sun.invoke.util.Wrapper;
->>>>>>> 1fb9e3d6
 
 /**
  * Bootstrap methods for linking {@code invokedynamic} call sites that implement
@@ -407,63 +403,6 @@
      *     ...
      * }
      */
-<<<<<<< HEAD
-    @SuppressWarnings("removal")
-    private static MethodHandle generateInnerClass(MethodHandles.Lookup caller, Object[] labels) {
-        List<EnumDesc<?>> enumDescs = new ArrayList<>();
-        List<Class<?>> extraClassLabels = new ArrayList<>();
-
-        byte[] classBytes = ClassFile.of().build(ClassDesc.of(typeSwitchClassName(caller.lookupClass())), clb -> {
-            clb.withFlags(AccessFlag.FINAL, (PreviewFeatures.isEnabled())  ? AccessFlag.IDENTITY : AccessFlag.SUPER, AccessFlag.SYNTHETIC)
-               .withMethodBody("typeSwitch",
-                               TYPES_SWITCH_DESCRIPTOR,
-                               ClassFile.ACC_FINAL | ClassFile.ACC_PUBLIC | ClassFile.ACC_STATIC,
-                               cb -> {
-                    cb.aload(0);
-                    Label nonNullLabel = cb.newLabel();
-                    cb.if_nonnull(nonNullLabel);
-                    cb.iconst_m1();
-                    cb.ireturn();
-                    cb.labelBinding(nonNullLabel);
-                    if (labels.length == 0) {
-                        cb.constantInstruction(0)
-                          .ireturn();
-                        return ;
-                    }
-                    cb.iload(1);
-                    Label dflt = cb.newLabel();
-                    record Element(Label target, Label next, Object caseLabel) {}
-                    List<Element> cases = new ArrayList<>();
-                    List<SwitchCase> switchCases = new ArrayList<>();
-                    Object lastLabel = null;
-                    for (int idx = labels.length - 1; idx >= 0; idx--) {
-                        Object currentLabel = labels[idx];
-                        Label target = cb.newLabel();
-                        Label next;
-                        if (lastLabel == null) {
-                            next = dflt;
-                        } else if (lastLabel.equals(currentLabel)) {
-                            next = cases.getLast().next();
-                        } else {
-                            next = cases.getLast().target();
-                        }
-                        lastLabel = currentLabel;
-                        cases.add(new Element(target, next, currentLabel));
-                        switchCases.add(SwitchCase.of(idx, target));
-                    }
-                    cases = cases.reversed();
-                    switchCases = switchCases.reversed();
-                    cb.tableswitch(0, labels.length - 1, dflt, switchCases);
-                    for (int idx = 0; idx < cases.size(); idx++) {
-                        Element element = cases.get(idx);
-                        Label next = element.next();
-                        cb.labelBinding(element.target());
-                        if (element.caseLabel() instanceof Class<?> classLabel) {
-                            Optional<ClassDesc> classLabelConstableOpt = classLabel.describeConstable();
-                            if (classLabelConstableOpt.isPresent()) {
-                                cb.aload(0);
-                                cb.instanceof_(classLabelConstableOpt.orElseThrow());
-=======
     private static Consumer<CodeBuilder> generateTypeSwitchSkeleton(Class<?> selectorType, Object[] labelConstants, List<EnumDesc<?>> enumDescs, List<Class<?>> extraClassLabels) {
         int SELECTOR_OBJ        = 0;
         int RESTART_IDX         = 1;
@@ -530,7 +469,6 @@
                             cb.aload(SELECTOR_OBJ);
                             cb.instanceof_(ConstantDescs.CD_Number);
                             if (selectorType == long.class || selectorType == float.class || selectorType == double.class) {
->>>>>>> 1fb9e3d6
                                 cb.ifeq(next);
                             } else {
                                 cb.ifeq(notNumber);
@@ -687,7 +625,7 @@
 
         byte[] classBytes = ClassFile.of().build(ClassDesc.of(typeSwitchClassName(caller.lookupClass())),
                 clb -> {
-                    clb.withFlags(AccessFlag.FINAL, AccessFlag.SUPER, AccessFlag.SYNTHETIC)
+                    clb.withFlags(AccessFlag.FINAL, (PreviewFeatures.isEnabled())  ? AccessFlag.IDENTITY : AccessFlag.SUPER, AccessFlag.SYNTHETIC)
                        .withMethodBody("typeSwitch",
                                        TYPES_SWITCH_DESCRIPTOR,
                                        ClassFile.ACC_FINAL | ClassFile.ACC_PUBLIC | ClassFile.ACC_STATIC,
