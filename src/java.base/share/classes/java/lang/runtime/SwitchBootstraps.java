/*
 * Copyright (c) 2017, 2024, Oracle and/or its affiliates. All rights reserved.
 * DO NOT ALTER OR REMOVE COPYRIGHT NOTICES OR THIS FILE HEADER.
 *
 * This code is free software; you can redistribute it and/or modify it
 * under the terms of the GNU General Public License version 2 only, as
 * published by the Free Software Foundation.  Oracle designates this
 * particular file as subject to the "Classpath" exception as provided
 * by Oracle in the LICENSE file that accompanied this code.
 *
 * This code is distributed in the hope that it will be useful, but WITHOUT
 * ANY WARRANTY; without even the implied warranty of MERCHANTABILITY or
 * FITNESS FOR A PARTICULAR PURPOSE.  See the GNU General Public License
 * version 2 for more details (a copy is included in the LICENSE file that
 * accompanied this code).
 *
 * You should have received a copy of the GNU General Public License version
 * 2 along with this work; if not, write to the Free Software Foundation,
 * Inc., 51 Franklin St, Fifth Floor, Boston, MA 02110-1301 USA.
 *
 * Please contact Oracle, 500 Oracle Parkway, Redwood Shores, CA 94065 USA
 * or visit www.oracle.com if you need additional information or have any
 * questions.
 */

package java.lang.runtime;

import java.lang.Enum.EnumDesc;
import java.lang.classfile.CodeBuilder;
import java.lang.constant.ClassDesc;
import java.lang.constant.ConstantDesc;
import java.lang.constant.ConstantDescs;
import java.lang.constant.MethodTypeDesc;
import java.lang.invoke.CallSite;
import java.lang.invoke.ConstantCallSite;
import java.lang.invoke.MethodHandle;
import java.lang.invoke.MethodHandles;
import java.lang.invoke.MethodType;
import java.lang.reflect.AccessFlag;
import java.util.ArrayList;
import java.util.List;
import java.util.Objects;
import java.util.Optional;
import java.util.function.BiPredicate;
import java.util.function.Consumer;
import java.util.stream.Stream;
import jdk.internal.access.SharedSecrets;
import java.lang.classfile.ClassFile;
import java.lang.classfile.Label;
import java.lang.classfile.instruction.SwitchCase;

<<<<<<< HEAD
import jdk.internal.constant.ClassDescImpl;
=======
import jdk.internal.constant.ConstantUtils;
import jdk.internal.constant.ReferenceClassDescImpl;
>>>>>>> 301bd708
import jdk.internal.misc.PreviewFeatures;
import jdk.internal.vm.annotation.Stable;

import static java.lang.invoke.MethodHandles.Lookup.ClassOption.NESTMATE;
import static java.lang.invoke.MethodHandles.Lookup.ClassOption.STRONG;
import java.util.HashMap;
import java.util.Map;
import static java.util.Objects.requireNonNull;
import static jdk.internal.constant.ConstantUtils.classDesc;
import static jdk.internal.constant.ConstantUtils.referenceClassDesc;

import sun.invoke.util.Wrapper;

/**
 * Bootstrap methods for linking {@code invokedynamic} call sites that implement
 * the selection functionality of the {@code switch} statement.  The bootstraps
 * take additional static arguments corresponding to the {@code case} labels
 * of the {@code switch}, implicitly numbered sequentially from {@code [0..N)}.
 *
 * @since 21
 */
public class SwitchBootstraps {

    private SwitchBootstraps() {}

    private static final Object SENTINEL = new Object();
    private static final MethodHandles.Lookup LOOKUP = MethodHandles.lookup();
    private static final boolean previewEnabled = PreviewFeatures.isEnabled();


    private static final MethodType TYPES_SWITCH_TYPE = MethodType.methodType(int.class,
            Object.class,
            int.class,
            BiPredicate.class,
            List.class);

    private static final MethodTypeDesc TYPES_SWITCH_DESCRIPTOR =
            MethodTypeDesc.ofDescriptor("(Ljava/lang/Object;ILjava/util/function/BiPredicate;Ljava/util/List;)I");
    private static final MethodTypeDesc CHECK_INDEX_DESCRIPTOR =
            MethodTypeDesc.ofDescriptor("(II)I");

    private static final ClassDesc CD_Objects = ClassDescImpl.ofValidated("Ljava/util/Objects;");

    private static class StaticHolders {
        private static final MethodHandle NULL_CHECK;
        private static final MethodHandle IS_ZERO;
        private static final MethodHandle MAPPED_ENUM_LOOKUP;

        static {
            try {
                NULL_CHECK = LOOKUP.findStatic(Objects.class, "isNull",
                                               MethodType.methodType(boolean.class, Object.class));
                IS_ZERO = LOOKUP.findStatic(SwitchBootstraps.class, "isZero",
                                               MethodType.methodType(boolean.class, int.class));
                MAPPED_ENUM_LOOKUP = LOOKUP.findStatic(SwitchBootstraps.class, "mappedEnumLookup",
                                                       MethodType.methodType(int.class, Enum.class, MethodHandles.Lookup.class,
                                                                             Class.class, EnumDesc[].class, EnumMap.class));
            }
            catch (ReflectiveOperationException e) {
                throw new ExceptionInInitializerError(e);
            }
        }
    }

    /**
     * Bootstrap method for linking an {@code invokedynamic} call site that
     * implements a {@code switch} on a target of a reference type.  The static
     * arguments are an array of case labels which must be non-null and of type
     * {@code String} or {@code Integer} or {@code Class} or {@code EnumDesc}.
     * <p>
     * The type of the returned {@code CallSite}'s method handle will have
     * a return type of {@code int}.   It has two parameters: the first argument
     * will be an {@code Object} instance ({@code target}) and the second
     * will be {@code int} ({@code restart}).
     * <p>
     * If the {@code target} is {@code null}, then the method of the call site
     * returns {@literal -1}.
     * <p>
     * If the {@code target} is not {@code null}, then the method of the call site
     * returns the index of the first element in the {@code labels} array starting from
     * the {@code restart} index matching one of the following conditions:
     * <ul>
     *   <li>the element is of type {@code Class} that is assignable
     *       from the target's class; or</li>
     *   <li>the element is of type {@code String} or {@code Integer} and
     *       equals to the target.</li>
     *   <li>the element is of type {@code EnumDesc}, that describes a constant that is
     *       equals to the target.</li>
     * </ul>
     * <p>
     * If no element in the {@code labels} array matches the target, then
     * the method of the call site return the length of the {@code labels} array.
     * <p>
     * The value of the {@code restart} index must be between {@code 0} (inclusive) and
     * the length of the {@code labels} array (inclusive),
     * both  or an {@link IndexOutOfBoundsException} is thrown.
     *
     * @param lookup Represents a lookup context with the accessibility
     *               privileges of the caller.  When used with {@code invokedynamic},
     *               this is stacked automatically by the VM.
     * @param invocationName unused
     * @param invocationType The invocation type of the {@code CallSite} with two parameters,
     *                       a reference type, an {@code int}, and {@code int} as a return type.
     * @param labels case labels - {@code String} and {@code Integer} constants
     *               and {@code Class} and {@code EnumDesc} instances, in any combination
     * @return a {@code CallSite} returning the first matching element as described above
     *
     * @throws NullPointerException     if any argument is {@code null}
     * @throws IllegalArgumentException if any element in the labels array is null
     * @throws IllegalArgumentException if the invocation type is not a method type of first parameter of a reference type,
     *                                  second parameter of type {@code int} and with {@code int} as its return type,
     * @throws IllegalArgumentException if {@code labels} contains an element that is not of type {@code String},
     *                                  {@code Integer}, {@code Long}, {@code Float}, {@code Double}, {@code Boolean},
     *                                  {@code Class} or {@code EnumDesc}.
     * @throws IllegalArgumentException if {@code labels} contains an element that is not of type {@code Boolean}
     *                                  when {@code target} is a {@code Boolean.class}.
     * @jvms 4.4.6 The CONSTANT_NameAndType_info Structure
     * @jvms 4.4.10 The CONSTANT_Dynamic_info and CONSTANT_InvokeDynamic_info Structures
     */
    public static CallSite typeSwitch(MethodHandles.Lookup lookup,
                                      String invocationName,
                                      MethodType invocationType,
                                      Object... labels) {
        Class<?> selectorType = invocationType.parameterType(0);
        if (invocationType.parameterCount() != 2
            || (!invocationType.returnType().equals(int.class))
            || !invocationType.parameterType(1).equals(int.class))
            throw new IllegalArgumentException("Illegal invocation type " + invocationType);

        for (Object l : labels) { // implicit null-check
            verifyLabel(l, selectorType);
        }

        MethodHandle target = generateTypeSwitch(lookup, selectorType, labels);

        return new ConstantCallSite(target);
    }

    private static void verifyLabel(Object label, Class<?> selectorType) {
        if (label == null) {
            throw new IllegalArgumentException("null label found");
        }
        Class<?> labelClass = label.getClass();

        if (labelClass != Class.class &&
            labelClass != String.class &&
            labelClass != Integer.class &&

            ((labelClass != Float.class &&
              labelClass != Long.class &&
              labelClass != Double.class &&
              labelClass != Boolean.class) ||
              ((selectorType.equals(boolean.class) || selectorType.equals(Boolean.class)) && labelClass != Boolean.class && labelClass != Class.class) ||
             !previewEnabled) &&

            labelClass != EnumDesc.class) {
            throw new IllegalArgumentException("label with illegal type found: " + label.getClass());
        }
    }

    private static boolean isZero(int value) {
        return value == 0;
    }

    /**
     * Bootstrap method for linking an {@code invokedynamic} call site that
     * implements a {@code switch} on a target of an enum type. The static
     * arguments are used to encode the case labels associated to the switch
     * construct, where each label can be encoded in two ways:
     * <ul>
     *   <li>as a {@code String} value, which represents the name of
     *       the enum constant associated with the label</li>
     *   <li>as a {@code Class} value, which represents the enum type
     *       associated with a type test pattern</li>
     * </ul>
     * <p>
     * The returned {@code CallSite}'s method handle will have
     * a return type of {@code int} and accepts two parameters: the first argument
     * will be an {@code Enum} instance ({@code target}) and the second
     * will be {@code int} ({@code restart}).
     * <p>
     * If the {@code target} is {@code null}, then the method of the call site
     * returns {@literal -1}.
     * <p>
     * If the {@code target} is not {@code null}, then the method of the call site
     * returns the index of the first element in the {@code labels} array starting from
     * the {@code restart} index matching one of the following conditions:
     * <ul>
     *   <li>the element is of type {@code Class} that is assignable
     *       from the target's class; or</li>
     *   <li>the element is of type {@code String} and equals to the target
     *       enum constant's {@link Enum#name()}.</li>
     * </ul>
     * <p>
     * If no element in the {@code labels} array matches the target, then
     * the method of the call site return the length of the {@code labels} array.
     * <p>
     * The value of the {@code restart} index must be between {@code 0} (inclusive) and
     * the length of the {@code labels} array (inclusive),
     * both  or an {@link IndexOutOfBoundsException} is thrown.
     *
     * @param lookup Represents a lookup context with the accessibility
     *               privileges of the caller. When used with {@code invokedynamic},
     *               this is stacked automatically by the VM.
     * @param invocationName unused
     * @param invocationType The invocation type of the {@code CallSite} with two parameters,
     *                       an enum type, an {@code int}, and {@code int} as a return type.
     * @param labels case labels - {@code String} constants and {@code Class} instances,
     *               in any combination
     * @return a {@code CallSite} returning the first matching element as described above
     *
     * @throws NullPointerException if any argument is {@code null}
     * @throws IllegalArgumentException if any element in the labels array is null, if the
     * invocation type is not a method type whose first parameter type is an enum type,
     * second parameter of type {@code int} and whose return type is {@code int},
     * or if {@code labels} contains an element that is not of type {@code String} or
     * {@code Class} of the target enum type.
     * @jvms 4.4.6 The CONSTANT_NameAndType_info Structure
     * @jvms 4.4.10 The CONSTANT_Dynamic_info and CONSTANT_InvokeDynamic_info Structures
     */
    public static CallSite enumSwitch(MethodHandles.Lookup lookup,
                                      String invocationName,
                                      MethodType invocationType,
                                      Object... labels) {
        if (invocationType.parameterCount() != 2
            || (!invocationType.returnType().equals(int.class))
            || invocationType.parameterType(0).isPrimitive()
            || !invocationType.parameterType(0).isEnum()
            || !invocationType.parameterType(1).equals(int.class))
            throw new IllegalArgumentException("Illegal invocation type " + invocationType);
        requireNonNull(labels);

        labels = labels.clone();

        Class<?> enumClass = invocationType.parameterType(0);
        labels = Stream.of(labels).map(l -> convertEnumConstants(lookup, enumClass, l)).toArray();

        MethodHandle target;
        boolean constantsOnly = Stream.of(labels).allMatch(l -> enumClass.isAssignableFrom(EnumDesc.class));

        if (labels.length > 0 && constantsOnly) {
            //If all labels are enum constants, construct an optimized handle for repeat index 0:
            //if (selector == null) return -1
            //else if (idx == 0) return mappingArray[selector.ordinal()]; //mapping array created lazily
            //else return "typeSwitch(labels)"
            MethodHandle body =
                    MethodHandles.guardWithTest(MethodHandles.dropArguments(StaticHolders.NULL_CHECK, 0, int.class),
                                                MethodHandles.dropArguments(MethodHandles.constant(int.class, -1), 0, int.class, Object.class),
                                                MethodHandles.guardWithTest(MethodHandles.dropArguments(StaticHolders.IS_ZERO, 1, Object.class),
                                                                            generateTypeSwitch(lookup, invocationType.parameterType(0), labels),
                                                                            MethodHandles.insertArguments(StaticHolders.MAPPED_ENUM_LOOKUP, 1, lookup, enumClass, labels, new EnumMap())));
            target = MethodHandles.permuteArguments(body, MethodType.methodType(int.class, Object.class, int.class), 1, 0);
        } else {
            target = generateTypeSwitch(lookup, invocationType.parameterType(0), labels);
        }

        target = target.asType(invocationType);

        return new ConstantCallSite(target);
    }

    private static <E extends Enum<E>> Object convertEnumConstants(MethodHandles.Lookup lookup, Class<?> enumClassTemplate, Object label) {
        if (label == null) {
            throw new IllegalArgumentException("null label found");
        }
        Class<?> labelClass = label.getClass();
        if (labelClass == Class.class) {
            if (label != enumClassTemplate) {
                throw new IllegalArgumentException("the Class label: " + label +
                                                   ", expected the provided enum class: " + enumClassTemplate);
            }
            return label;
        } else if (labelClass == String.class) {
            return EnumDesc.of(referenceClassDesc(enumClassTemplate), (String) label);
        } else {
            throw new IllegalArgumentException("label with illegal type found: " + labelClass +
                                               ", expected label of type either String or Class");
        }
    }

    private static <T extends Enum<T>> int mappedEnumLookup(T value, MethodHandles.Lookup lookup, Class<T> enumClass, EnumDesc<?>[] labels, EnumMap enumMap) {
        if (enumMap.map == null) {
            T[] constants = SharedSecrets.getJavaLangAccess().getEnumConstantsShared(enumClass);
            int[] map = new int[constants.length];
            int ordinal = 0;

            for (T constant : constants) {
                map[ordinal] = labels.length;

                for (int i = 0; i < labels.length; i++) {
                    if (Objects.equals(labels[i].constantName(), constant.name())) {
                        map[ordinal] = i;
                        break;
                    }
                }

                ordinal++;
            }
        }
        return enumMap.map[value.ordinal()];
    }

    private static final class ResolvedEnumLabels implements BiPredicate<Integer, Object> {

        private final MethodHandles.Lookup lookup;
        private final EnumDesc<?>[] enumDescs;
        @Stable
        private Object[] resolvedEnum;

        public ResolvedEnumLabels(MethodHandles.Lookup lookup, EnumDesc<?>[] enumDescs) {
            this.lookup = lookup;
            this.enumDescs = enumDescs;
            this.resolvedEnum = new Object[enumDescs.length];
        }

        @Override
        public boolean test(Integer labelIndex, Object value) {
            Object result = resolvedEnum[labelIndex];

            if (result == null) {
                try {
                    if (!(value instanceof Enum<?> enumValue)) {
                        return false;
                    }

                    EnumDesc<?> label = enumDescs[labelIndex];
                    Class<?> clazz = label.constantType().resolveConstantDesc(lookup);

                    if (enumValue.getDeclaringClass() != clazz) {
                        return false;
                    }

                    result = label.resolveConstantDesc(lookup);
                } catch (IllegalArgumentException | ReflectiveOperationException ex) {
                    result = SENTINEL;
                }

                resolvedEnum[labelIndex] = result;
            }

            return result == value;
        }
    }

    private static final class EnumMap {
        @Stable
        public int[] map;
    }

    /*
     * Construct test chains for labels inside switch, to handle switch repeats:
     * switch (idx) {
     *     case 0 -> if (selector matches label[0]) return 0;
     *     case 1 -> if (selector matches label[1]) return 1;
     *     ...
     * }
     */
    private static Consumer<CodeBuilder> generateTypeSwitchSkeleton(Class<?> selectorType, Object[] labelConstants, List<EnumDesc<?>> enumDescs, List<Class<?>> extraClassLabels) {
        int SELECTOR_OBJ        = 0;
        int RESTART_IDX         = 1;
        int ENUM_CACHE          = 2;
        int EXTRA_CLASS_LABELS  = 3;

        return cb -> {
            // Objects.checkIndex(RESTART_IDX, labelConstants + 1)
            cb.iload(RESTART_IDX);
            cb.loadConstant(labelConstants.length + 1);
            cb.invokestatic(CD_Objects, "checkIndex", CHECK_INDEX_DESCRIPTOR);
            cb.pop();
            cb.aload(SELECTOR_OBJ);
            Label nonNullLabel = cb.newLabel();
            cb.if_nonnull(nonNullLabel);
            cb.iconst_m1();
            cb.ireturn();
            cb.labelBinding(nonNullLabel);
            if (labelConstants.length == 0) {
                cb.loadConstant(0)
                        .ireturn();
                return;
            }
            cb.iload(RESTART_IDX);
            Label dflt = cb.newLabel();
            record Element(Label target, Label next, Object caseLabel) { }
            List<Element> cases = new ArrayList<>();
            List<SwitchCase> switchCases = new ArrayList<>();
            Object lastLabel = null;
            for (int idx = labelConstants.length - 1; idx >= 0; idx--) {
                Object currentLabel = labelConstants[idx];
                Label target = cb.newLabel();
                Label next;
                if (lastLabel == null) {
                    next = dflt;
                } else if (lastLabel.equals(currentLabel)) {
                    next = cases.getLast().next();
                } else {
                    next = cases.getLast().target();
                }
                lastLabel = currentLabel;
                cases.add(new Element(target, next, currentLabel));
                switchCases.add(SwitchCase.of(idx, target));
            }
            cases = cases.reversed();
            switchCases = switchCases.reversed();
            cb.tableswitch(0, labelConstants.length - 1, dflt, switchCases);
            for (int idx = 0; idx < cases.size(); idx++) {
                Element element = cases.get(idx);
                Label next = element.next();
                cb.labelBinding(element.target());
                if (element.caseLabel() instanceof Class<?> classLabel) {
                    if (unconditionalExactnessCheck(selectorType, classLabel)) {
                        //nothing - unconditionally use this case
                    } else if (classLabel.isPrimitive()) {
                        if (!selectorType.isPrimitive() && !Wrapper.isWrapperNumericOrBooleanType(selectorType)) {
                            // Object o = ...
                            // o instanceof Wrapped(float)
                            cb.aload(SELECTOR_OBJ);
                            cb.instanceOf(Wrapper.forBasicType(classLabel).wrapperClassDescriptor());
                            cb.ifeq(next);
                        } else if (!unconditionalExactnessCheck(Wrapper.asPrimitiveType(selectorType), classLabel)) {
                            // Integer i = ... or int i = ...
                            // o instanceof float
                            Label notNumber = cb.newLabel();
                            cb.aload(SELECTOR_OBJ);
                            cb.instanceOf(ConstantDescs.CD_Number);
                            if (selectorType == long.class || selectorType == float.class || selectorType == double.class ||
                                selectorType == Long.class || selectorType == Float.class || selectorType == Double.class) {
                                cb.ifeq(next);
                            } else {
                                cb.ifeq(notNumber);
                            }
                            cb.aload(SELECTOR_OBJ);
                            cb.checkcast(ConstantDescs.CD_Number);
                            if (selectorType == long.class || selectorType == Long.class) {
                                cb.invokevirtual(ConstantDescs.CD_Number,
                                        "longValue",
                                        MethodTypeDesc.of(ConstantDescs.CD_long));
                            } else if (selectorType == float.class || selectorType == Float.class) {
                                cb.invokevirtual(ConstantDescs.CD_Number,
                                        "floatValue",
                                        MethodTypeDesc.of(ConstantDescs.CD_float));
                            } else if (selectorType == double.class || selectorType == Double.class) {
                                cb.invokevirtual(ConstantDescs.CD_Number,
                                        "doubleValue",
                                        MethodTypeDesc.of(ConstantDescs.CD_double));
                            } else {
                                Label compare = cb.newLabel();
                                cb.invokevirtual(ConstantDescs.CD_Number,
                                        "intValue",
                                        MethodTypeDesc.of(ConstantDescs.CD_int));
                                cb.goto_(compare);
                                cb.labelBinding(notNumber);
                                cb.aload(SELECTOR_OBJ);
                                cb.instanceOf(ConstantDescs.CD_Character);
                                cb.ifeq(next);
                                cb.aload(SELECTOR_OBJ);
                                cb.checkcast(ConstantDescs.CD_Character);
                                cb.invokevirtual(ConstantDescs.CD_Character,
                                        "charValue",
                                        MethodTypeDesc.of(ConstantDescs.CD_char));
                                cb.labelBinding(compare);
                            }

                            TypePairs typePair = TypePairs.of(Wrapper.asPrimitiveType(selectorType), classLabel);
                            String methodName = TypePairs.typePairToName.get(typePair);
                            cb.invokestatic(referenceClassDesc(ExactConversionsSupport.class),
                                    methodName,
                                    MethodTypeDesc.of(ConstantDescs.CD_boolean, classDesc(typePair.from)));
                            cb.ifeq(next);
                        }
                    } else {
                        Optional<ClassDesc> classLabelConstableOpt = classLabel.describeConstable();
                        if (classLabelConstableOpt.isPresent()) {
                            cb.aload(SELECTOR_OBJ);
                            cb.instanceOf(classLabelConstableOpt.orElseThrow());
                            cb.ifeq(next);
                        } else {
                            cb.aload(EXTRA_CLASS_LABELS);
                            cb.loadConstant(extraClassLabels.size());
                            cb.invokeinterface(ConstantDescs.CD_List,
                                    "get",
                                    MethodTypeDesc.of(ConstantDescs.CD_Object,
                                            ConstantDescs.CD_int));
                            cb.checkcast(ConstantDescs.CD_Class);
                            cb.aload(SELECTOR_OBJ);
                            cb.invokevirtual(ConstantDescs.CD_Class,
                                    "isInstance",
                                    MethodTypeDesc.of(ConstantDescs.CD_boolean,
                                            ConstantDescs.CD_Object));
                            cb.ifeq(next);
                            extraClassLabels.add(classLabel);
                        }
                    }
                } else if (element.caseLabel() instanceof EnumDesc<?> enumLabel) {
                    int enumIdx = enumDescs.size();
                    enumDescs.add(enumLabel);
                    cb.aload(ENUM_CACHE);
                    cb.loadConstant(enumIdx);
                    cb.invokestatic(ConstantDescs.CD_Integer,
                            "valueOf",
                            MethodTypeDesc.of(ConstantDescs.CD_Integer,
                                    ConstantDescs.CD_int));
                    cb.aload(SELECTOR_OBJ);
                    cb.invokeinterface(referenceClassDesc(BiPredicate.class),
                            "test",
                            MethodTypeDesc.of(ConstantDescs.CD_boolean,
                                    ConstantDescs.CD_Object,
                                    ConstantDescs.CD_Object));
                    cb.ifeq(next);
                } else if (element.caseLabel() instanceof String stringLabel) {
                    cb.ldc(stringLabel);
                    cb.aload(SELECTOR_OBJ);
                    cb.invokevirtual(ConstantDescs.CD_Object,
                            "equals",
                            MethodTypeDesc.of(ConstantDescs.CD_boolean,
                                    ConstantDescs.CD_Object));
                    cb.ifeq(next);
                } else if (element.caseLabel() instanceof Integer integerLabel) {
                    Label compare = cb.newLabel();
                    Label notNumber = cb.newLabel();
                    cb.aload(SELECTOR_OBJ);
                    cb.instanceOf(ConstantDescs.CD_Number);
                    cb.ifeq(notNumber);
                    cb.aload(SELECTOR_OBJ);
                    cb.checkcast(ConstantDescs.CD_Number);
                    cb.invokevirtual(ConstantDescs.CD_Number,
                            "intValue",
                            MethodTypeDesc.of(ConstantDescs.CD_int));
                    cb.goto_(compare);
                    cb.labelBinding(notNumber);
                    cb.aload(SELECTOR_OBJ);
                    cb.instanceOf(ConstantDescs.CD_Character);
                    cb.ifeq(next);
                    cb.aload(SELECTOR_OBJ);
                    cb.checkcast(ConstantDescs.CD_Character);
                    cb.invokevirtual(ConstantDescs.CD_Character,
                            "charValue",
                            MethodTypeDesc.of(ConstantDescs.CD_char));
                    cb.labelBinding(compare);

                    cb.ldc(integerLabel);
                    cb.if_icmpne(next);
                } else if ((element.caseLabel() instanceof Long ||
                        element.caseLabel() instanceof Float ||
                        element.caseLabel() instanceof Double ||
                        element.caseLabel() instanceof Boolean)) {
                    if (element.caseLabel() instanceof Boolean c) {
                        cb.loadConstant(c ? 1 : 0);
                    } else {
                        cb.loadConstant((ConstantDesc) element.caseLabel());
                    }
                    var caseLabelWrapper = Wrapper.forWrapperType(element.caseLabel().getClass());
                    cb.invokestatic(caseLabelWrapper.wrapperClassDescriptor(),
                            "valueOf",
                            MethodTypeDesc.of(caseLabelWrapper.wrapperClassDescriptor(),
                                    caseLabelWrapper.basicClassDescriptor()));
                    cb.aload(SELECTOR_OBJ);
                    cb.invokevirtual(ConstantDescs.CD_Object,
                            "equals",
                            MethodTypeDesc.of(ConstantDescs.CD_boolean,
                                    ConstantDescs.CD_Object));
                    cb.ifeq(next);
                } else {
                    throw new InternalError("Unsupported label type: " +
                            element.caseLabel().getClass());
                }
                cb.loadConstant(idx);
                cb.ireturn();
            }
            cb.labelBinding(dflt);
            cb.loadConstant(cases.size());
            cb.ireturn();
        };
    }

    /*
     * Construct the method handle that represents the method int typeSwitch(Object, int, BiPredicate, List)
     */
    private static MethodHandle generateTypeSwitch(MethodHandles.Lookup caller, Class<?> selectorType, Object[] labelConstants) {
        List<EnumDesc<?>> enumDescs = new ArrayList<>();
        List<Class<?>> extraClassLabels = new ArrayList<>();

<<<<<<< HEAD
        byte[] classBytes = ClassFile.of().build(ClassDescImpl.ofValidatedBinaryName(typeSwitchClassName(caller.lookupClass())),
=======
        byte[] classBytes = ClassFile.of().build(ConstantUtils.binaryNameToDesc(typeSwitchClassName(caller.lookupClass())),
>>>>>>> 301bd708
                clb -> {
                    clb.withFlags(AccessFlag.FINAL, (PreviewFeatures.isEnabled())  ? AccessFlag.IDENTITY : AccessFlag.SUPER, AccessFlag.SYNTHETIC)
                       .withMethodBody("typeSwitch",
                                       TYPES_SWITCH_DESCRIPTOR,
                                       ClassFile.ACC_FINAL | ClassFile.ACC_PUBLIC | ClassFile.ACC_STATIC,
                                       generateTypeSwitchSkeleton(selectorType, labelConstants, enumDescs, extraClassLabels));
        });

        try {
            // this class is linked at the indy callsite; so define a hidden nestmate
            MethodHandles.Lookup lookup;
            lookup = caller.defineHiddenClass(classBytes, true, NESTMATE, STRONG);
            MethodHandle typeSwitch = lookup.findStatic(lookup.lookupClass(),
                                                        "typeSwitch",
                                                        TYPES_SWITCH_TYPE);
            typeSwitch = MethodHandles.insertArguments(typeSwitch, 2, new ResolvedEnumLabels(caller, enumDescs.toArray(new EnumDesc<?>[0])),
                                                       List.copyOf(extraClassLabels));
            typeSwitch = MethodHandles.explicitCastArguments(typeSwitch,
                                                             MethodType.methodType(int.class,
                                                                                   selectorType,
                                                                                   int.class));
            return typeSwitch;
        } catch (Throwable t) {
            throw new IllegalArgumentException(t);
        }
    }

    //based on src/java.base/share/classes/java/lang/invoke/InnerClassLambdaMetafactory.java:
    private static String typeSwitchClassName(Class<?> targetClass) {
        String name = targetClass.getName();
        if (targetClass.isHidden()) {
            // use the original class name
            name = name.replace('/', '_');
        }
        return name + "$$TypeSwitch";
    }

    // this method should be in sync with com.sun.tools.javac.code.Types.checkUnconditionallyExactPrimitives
    private static boolean unconditionalExactnessCheck(Class<?> selectorType, Class<?> targetType) {
        Wrapper selectorWrapper = Wrapper.forBasicType(selectorType);
        Wrapper targetWrapper   = Wrapper.forBasicType(targetType);
        if (selectorType.isPrimitive() && targetType.equals(selectorWrapper.wrapperType())) {
            return true;
        }
        else if (selectorType.equals(targetType) ||
                ((selectorType.equals(byte.class) && !targetType.equals(char.class)) ||
                 (selectorType.equals(short.class) && (selectorWrapper.isStrictSubRangeOf(targetWrapper))) ||
                 (selectorType.equals(char.class)  && (selectorWrapper.isStrictSubRangeOf(targetWrapper)))  ||
                 (selectorType.equals(int.class)   && (targetType.equals(double.class) || targetType.equals(long.class))) ||
                 (selectorType.equals(float.class) && (selectorWrapper.isStrictSubRangeOf(targetWrapper))))) return true;
        return false;
    }

    // TypePairs should be in sync with the corresponding record in Lower
    record TypePairs(Class<?> from, Class<?> to) {

        private static final Map<TypePairs, String> typePairToName = initialize();

        public static TypePairs of(Class<?> from,  Class<?> to) {
            if (from == byte.class || from == short.class || from == char.class) {
                from = int.class;
            }
            return new TypePairs(from, to);
        }

        public int hashCode() {
            return 31 * from.hashCode() + to.hashCode();
        }

        public boolean equals(Object other) {
            if (other instanceof TypePairs otherPair) {
                return otherPair.from == from && otherPair.to == to;
            }
            return false;
        }

        public static Map<TypePairs, String> initialize() {
            Map<TypePairs, String> typePairToName = new HashMap<>();
            typePairToName.put(new TypePairs(byte.class,   char.class),   "isIntToCharExact");      // redirected
            typePairToName.put(new TypePairs(short.class,  byte.class),   "isIntToByteExact");      // redirected
            typePairToName.put(new TypePairs(short.class,  char.class),   "isIntToCharExact");      // redirected
            typePairToName.put(new TypePairs(char.class,   byte.class),   "isIntToByteExact");      // redirected
            typePairToName.put(new TypePairs(char.class,   short.class),  "isIntToShortExact");     // redirected
            typePairToName.put(new TypePairs(int.class,    byte.class),   "isIntToByteExact");
            typePairToName.put(new TypePairs(int.class,    short.class),  "isIntToShortExact");
            typePairToName.put(new TypePairs(int.class,    char.class),   "isIntToCharExact");
            typePairToName.put(new TypePairs(int.class,    float.class),  "isIntToFloatExact");
            typePairToName.put(new TypePairs(long.class,   byte.class),   "isLongToByteExact");
            typePairToName.put(new TypePairs(long.class,   short.class),  "isLongToShortExact");
            typePairToName.put(new TypePairs(long.class,   char.class),   "isLongToCharExact");
            typePairToName.put(new TypePairs(long.class,   int.class),    "isLongToIntExact");
            typePairToName.put(new TypePairs(long.class,   float.class),  "isLongToFloatExact");
            typePairToName.put(new TypePairs(long.class,   double.class), "isLongToDoubleExact");
            typePairToName.put(new TypePairs(float.class,  byte.class),   "isFloatToByteExact");
            typePairToName.put(new TypePairs(float.class,  short.class),  "isFloatToShortExact");
            typePairToName.put(new TypePairs(float.class,  char.class),   "isFloatToCharExact");
            typePairToName.put(new TypePairs(float.class,  int.class),    "isFloatToIntExact");
            typePairToName.put(new TypePairs(float.class,  long.class),   "isFloatToLongExact");
            typePairToName.put(new TypePairs(double.class, byte.class),   "isDoubleToByteExact");
            typePairToName.put(new TypePairs(double.class, short.class),  "isDoubleToShortExact");
            typePairToName.put(new TypePairs(double.class, char.class),   "isDoubleToCharExact");
            typePairToName.put(new TypePairs(double.class, int.class),    "isDoubleToIntExact");
            typePairToName.put(new TypePairs(double.class, long.class),   "isDoubleToLongExact");
            typePairToName.put(new TypePairs(double.class, float.class),  "isDoubleToFloatExact");
            return typePairToName;
        }
    }
}<|MERGE_RESOLUTION|>--- conflicted
+++ resolved
@@ -49,12 +49,8 @@
 import java.lang.classfile.Label;
 import java.lang.classfile.instruction.SwitchCase;
 
-<<<<<<< HEAD
 import jdk.internal.constant.ClassDescImpl;
-=======
 import jdk.internal.constant.ConstantUtils;
-import jdk.internal.constant.ReferenceClassDescImpl;
->>>>>>> 301bd708
 import jdk.internal.misc.PreviewFeatures;
 import jdk.internal.vm.annotation.Stable;
 
@@ -636,11 +632,7 @@
         List<EnumDesc<?>> enumDescs = new ArrayList<>();
         List<Class<?>> extraClassLabels = new ArrayList<>();
 
-<<<<<<< HEAD
-        byte[] classBytes = ClassFile.of().build(ClassDescImpl.ofValidatedBinaryName(typeSwitchClassName(caller.lookupClass())),
-=======
         byte[] classBytes = ClassFile.of().build(ConstantUtils.binaryNameToDesc(typeSwitchClassName(caller.lookupClass())),
->>>>>>> 301bd708
                 clb -> {
                     clb.withFlags(AccessFlag.FINAL, (PreviewFeatures.isEnabled())  ? AccessFlag.IDENTITY : AccessFlag.SUPER, AccessFlag.SYNTHETIC)
                        .withMethodBody("typeSwitch",
