/*
 * Copyright (c) 2022, 2024, Oracle and/or its affiliates. All rights reserved.
 * DO NOT ALTER OR REMOVE COPYRIGHT NOTICES OR THIS FILE HEADER.
 *
 * This code is free software; you can redistribute it and/or modify it
 * under the terms of the GNU General Public License version 2 only, as
 * published by the Free Software Foundation.  Oracle designates this
 * particular file as subject to the "Classpath" exception as provided
 * by Oracle in the LICENSE file that accompanied this code.
 *
 * This code is distributed in the hope that it will be useful, but WITHOUT
 * ANY WARRANTY; without even the implied warranty of MERCHANTABILITY or
 * FITNESS FOR A PARTICULAR PURPOSE.  See the GNU General Public License
 * version 2 for more details (a copy is included in the LICENSE file that
 * accompanied this code).
 *
 * You should have received a copy of the GNU General Public License version
 * 2 along with this work; if not, write to the Free Software Foundation,
 * Inc., 51 Franklin St, Fifth Floor, Boston, MA 02110-1301 USA.
 *
 * Please contact Oracle, 500 Oracle Parkway, Redwood Shores, CA 94065 USA
 * or visit www.oracle.com if you need additional information or have any
 * questions.
 */
package java.lang.classfile;

import java.io.IOException;
import java.lang.constant.ClassDesc;
import java.nio.file.Files;
import java.nio.file.Path;
import java.util.function.Consumer;
import java.util.function.Function;

import java.lang.classfile.attribute.ModuleAttribute;
import java.lang.classfile.constantpool.ClassEntry;
import java.lang.classfile.constantpool.ConstantPoolBuilder;
import java.lang.classfile.constantpool.Utf8Entry;
import jdk.internal.classfile.impl.ClassFileImpl;
import jdk.internal.classfile.impl.TemporaryConstantPool;
import java.lang.reflect.AccessFlag;
import java.lang.classfile.attribute.CharacterRangeInfo;
import java.lang.classfile.attribute.LocalVariableInfo;
import java.lang.classfile.attribute.LocalVariableTypeInfo;
import java.lang.classfile.instruction.ExceptionCatch;
import java.util.List;
import static java.util.Objects.requireNonNull;
import static jdk.internal.constant.ConstantUtils.CD_module_info;
import jdk.internal.javac.PreviewFeature;

/**
 * Represents a context for parsing, transforming, and generating classfiles.
 * A {@code ClassFile} has a set of options that condition how parsing and
 * generation is done.
 *
 * @since 22
 */
@PreviewFeature(feature = PreviewFeature.Feature.CLASSFILE_API)
public sealed interface ClassFile
        permits ClassFileImpl {

    /**
     * {@return a context with default options}
     */
    static ClassFile of() {
        return ClassFileImpl.DEFAULT_CONTEXT;
    }

    /**
     * {@return a new context with options altered from the default}
     * @param options the desired processing options
     */
    static ClassFile of(Option... options) {
        return of().withOptions(options);
    }

    /**
     * {@return a copy of the context with altered options}
     * @param options the desired processing options
     */
    ClassFile withOptions(Option... options);

    /**
     * An option that affects the parsing and writing of classfiles.
     *
     * @sealedGraph
     * @since 22
     */
    @PreviewFeature(feature = PreviewFeature.Feature.CLASSFILE_API)
    sealed interface Option {
    }

    /**
     * Option describing attribute mappers for custom attributes.
     * Default is only to process standard attributes.
     *
     * @since 22
     */
    @PreviewFeature(feature = PreviewFeature.Feature.CLASSFILE_API)
    sealed interface AttributeMapperOption extends Option
            permits ClassFileImpl.AttributeMapperOptionImpl {

        /**
         * {@return an option describing attribute mappers for custom attributes}
         * @param attributeMapper a function mapping attribute names to attribute mappers
         */
        static AttributeMapperOption of(Function<Utf8Entry, AttributeMapper<?>> attributeMapper) {
            requireNonNull(attributeMapper);
            return new ClassFileImpl.AttributeMapperOptionImpl(attributeMapper);
        }

        /**
         * {@return the function mapping attribute names to attribute mappers}
         */
        Function<Utf8Entry, AttributeMapper<?>> attributeMapper();
    }

    /**
     * Option describing the class hierarchy resolver to use when generating
     * stack maps.
     *
     * @since 22
     */
    @PreviewFeature(feature = PreviewFeature.Feature.CLASSFILE_API)
    sealed interface ClassHierarchyResolverOption extends Option
            permits ClassFileImpl.ClassHierarchyResolverOptionImpl {

        /**
         * {@return an option describing the class hierarchy resolver to use when
         * generating stack maps}
         * @param classHierarchyResolver the resolver
         */
        static ClassHierarchyResolverOption of(ClassHierarchyResolver classHierarchyResolver) {
            requireNonNull(classHierarchyResolver);
            return new ClassFileImpl.ClassHierarchyResolverOptionImpl(classHierarchyResolver);
        }

        /**
         * {@return the class hierarchy resolver}
         */
        ClassHierarchyResolver classHierarchyResolver();
    }

    /**
     * Option describing whether to preserve the original constant pool when
     * transforming a classfile.  Reusing the constant pool enables significant
     * optimizations in processing time and minimizes differences between the
     * original and transformed classfile, but may result in a bigger classfile
     * when a classfile is significantly transformed.
     * Default is {@code SHARED_POOL} to preserve the original constant
     * pool.
     *
     * @since 22
     */
    @PreviewFeature(feature = PreviewFeature.Feature.CLASSFILE_API)
    enum ConstantPoolSharingOption implements Option {

        /** Preserves the original constant pool when transforming classfile */
        SHARED_POOL,

        /** Creates a new constant pool when transforming classfile */
        NEW_POOL
    }

    /**
     * Option describing whether to patch out unreachable code.
     * Default is {@code PATCH_DEAD_CODE} to automatically patch out unreachable
     * code with NOPs.
     *
     * @since 22
     */
    @PreviewFeature(feature = PreviewFeature.Feature.CLASSFILE_API)
    enum DeadCodeOption implements Option {

        /** Patch unreachable code */
        PATCH_DEAD_CODE,

        /** Keep the unreachable code */
        KEEP_DEAD_CODE
    }

    /**
     * Option describing whether to filter unresolved labels.
     * Default is {@code FAIL_ON_DEAD_LABELS} to throw IllegalArgumentException
     * when any {@link ExceptionCatch}, {@link LocalVariableInfo},
     * {@link LocalVariableTypeInfo}, or {@link CharacterRangeInfo}
     * reference to unresolved {@link Label} during bytecode serialization.
     * Setting this option to {@code DROP_DEAD_LABELS} filters the above
     * elements instead.
     *
     * @since 22
     */
    @PreviewFeature(feature = PreviewFeature.Feature.CLASSFILE_API)
    enum DeadLabelsOption implements Option {

        /** Fail on unresolved labels */
        FAIL_ON_DEAD_LABELS,

        /** Filter unresolved labels */
        DROP_DEAD_LABELS
    }

    /**
     * Option describing whether to process or discard debug elements.
     * Debug elements include the local variable table, local variable type
     * table, and character range table.  Discarding debug elements may
     * reduce the overhead of parsing or transforming classfiles.
     * Default is {@code PASS_DEBUG} to process debug elements.
     *
     * @since 22
     */
    @PreviewFeature(feature = PreviewFeature.Feature.CLASSFILE_API)
    enum DebugElementsOption implements Option {

        /** Process debug elements */
        PASS_DEBUG,

        /** Drop debug elements */
        DROP_DEBUG
    }

    /**
     * Option describing whether to process or discard line numbers.
     * Discarding line numbers may reduce the overhead of parsing or transforming
     * classfiles.
     * Default is {@code PASS_LINE_NUMBERS} to process line numbers.
     *
     * @since 22
     */
    @PreviewFeature(feature = PreviewFeature.Feature.CLASSFILE_API)
    enum LineNumbersOption implements Option {

        /** Process line numbers */
        PASS_LINE_NUMBERS,

        /** Drop line numbers */
        DROP_LINE_NUMBERS;
    }

    /**
     * Option describing whether to automatically rewrite short jumps to
     * long when necessary.
     * Default is {@code FIX_SHORT_JUMPS} to automatically rewrite jump
     * instructions.
     *
     * @since 22
     */
    @PreviewFeature(feature = PreviewFeature.Feature.CLASSFILE_API)
    enum ShortJumpsOption implements Option {

        /** Automatically convert short jumps to long when necessary */
        FIX_SHORT_JUMPS,

        /** Fail if short jump overflows */
        FAIL_ON_SHORT_JUMPS
    }

    /**
     * Option describing whether to generate stackmaps.
     * Default is {@code STACK_MAPS_WHEN_REQUIRED} to generate stack
     * maps for {@link #JAVA_6_VERSION} or above, where specifically for
     * {@link #JAVA_6_VERSION} the stack maps may not be generated.
     * @jvms 4.10.1 Verification by Type Checking
     *
     * @since 22
     */
    @PreviewFeature(feature = PreviewFeature.Feature.CLASSFILE_API)
    enum StackMapsOption implements Option {

        /** Generate stack maps when required */
        STACK_MAPS_WHEN_REQUIRED,

        /** Always generate stack maps */
        GENERATE_STACK_MAPS,

        /** Drop stack maps from code */
        DROP_STACK_MAPS
    }

    /**
     * Option describing whether to process or discard unrecognized or problematic
     * original attributes when a class, record component, field, method or code is
     * transformed in its exploded form.
     * Default is {@code PASS_ALL_ATTRIBUTES} to process all original attributes.
     * @see AttributeMapper.AttributeStability
     *
     * @since 22
     */
    @PreviewFeature(feature = PreviewFeature.Feature.CLASSFILE_API)
    enum AttributesProcessingOption implements Option {

        /** Process all original attributes during transformation */
        PASS_ALL_ATTRIBUTES,

        /** Drop unknown attributes during transformation */
        DROP_UNKNOWN_ATTRIBUTES,

        /** Drop unknown and unstable original attributes during transformation */
        DROP_UNSTABLE_ATTRIBUTES
    }

    /**
     * Parse a classfile into a {@link ClassModel}.
     * @param bytes the bytes of the classfile
     * @return the class model
     * @throws IllegalArgumentException or its subclass if the classfile format is
     * not supported or an incompatibility prevents parsing of the classfile
     */
    ClassModel parse(byte[] bytes);

    /**
     * Parse a classfile into a {@link ClassModel}.
     * @param path the path to the classfile
     * @return the class model
     * @throws java.io.IOException if an I/O error occurs
     * @throws IllegalArgumentException or its subclass if the classfile format is
     * not supported or an incompatibility prevents parsing of the classfile
     */
    default ClassModel parse(Path path) throws IOException {
        return parse(Files.readAllBytes(path));
    }

    /**
     * Build a classfile into a byte array.
     * @param thisClass the name of the class to build
     * @param handler a handler that receives a {@link ClassBuilder}
     * @return the classfile bytes
     * @throws IllegalArgumentException if {@code thisClass} represents a primitive type
     */
    default byte[] build(ClassDesc thisClass,
                         Consumer<? super ClassBuilder> handler) {
        ConstantPoolBuilder pool = ConstantPoolBuilder.of();
        return build(pool.classEntry(thisClass), pool, handler);
    }

    /**
     * Build a classfile into a byte array using the provided constant pool
     * builder.
     *
     * @param thisClassEntry the name of the class to build
     * @param constantPool the constant pool builder
     * @param handler a handler that receives a {@link ClassBuilder}
     * @return the classfile bytes
     */
    byte[] build(ClassEntry thisClassEntry,
                 ConstantPoolBuilder constantPool,
                 Consumer<? super ClassBuilder> handler);

    /**
     * Build a classfile into a file.
     * @param path the path to the file to write
     * @param thisClass the name of the class to build
     * @param handler a handler that receives a {@link ClassBuilder}
     * @throws java.io.IOException if an I/O error occurs
     */
    default void buildTo(Path path,
                         ClassDesc thisClass,
                         Consumer<ClassBuilder> handler) throws IOException {
        Files.write(path, build(thisClass, handler));
    }

    /**
     * Build a classfile into a file using the provided constant pool
     * builder.
     *
     * @param path the path to the file to write
     * @param thisClassEntry the name of the class to build
     * @param constantPool the constant pool builder
     * @param handler a handler that receives a {@link ClassBuilder}
     * @throws java.io.IOException if an I/O error occurs
     */
    default void buildTo(Path path,
                         ClassEntry thisClassEntry,
                         ConstantPoolBuilder constantPool,
                         Consumer<? super ClassBuilder> handler) throws IOException {
        Files.write(path, build(thisClassEntry, constantPool, handler));
    }

    /**
     * Build a module descriptor into a byte array.
     * @param moduleAttribute the {@code Module} attribute
     * @return the classfile bytes
     */
    default byte[] buildModule(ModuleAttribute moduleAttribute) {
        return buildModule(moduleAttribute, clb -> {});
    }

    /**
     * Build a module descriptor into a byte array.
     * @param moduleAttribute the {@code Module} attribute
     * @param handler a handler that receives a {@link ClassBuilder}
     * @return the classfile bytes
     */
    default byte[] buildModule(ModuleAttribute moduleAttribute,
                                     Consumer<? super ClassBuilder> handler) {
        return build(CD_module_info, clb -> {
            clb.withFlags(AccessFlag.MODULE);
            clb.with(moduleAttribute);
            handler.accept(clb);
        });
    }

    /**
     * Build a module descriptor into a file.
     * @param path the file to write
     * @param moduleAttribute the {@code Module} attribute
     * @throws java.io.IOException if an I/O error occurs
     */
    default void buildModuleTo(Path path,
                                     ModuleAttribute moduleAttribute) throws IOException {
        buildModuleTo(path, moduleAttribute, clb -> {});
    }

    /**
     * Build a module descriptor into a file.
     * @param path the file to write
     * @param moduleAttribute the {@code Module} attribute
     * @param handler a handler that receives a {@link ClassBuilder}
     * @throws java.io.IOException if an I/O error occurs
     */
    default void buildModuleTo(Path path,
                                     ModuleAttribute moduleAttribute,
                                     Consumer<? super ClassBuilder> handler) throws IOException {
        Files.write(path, buildModule(moduleAttribute, handler));
    }

    /**
     * Transform one classfile into a new classfile with the aid of a
     * {@link ClassTransform}.  The transform will receive each element of
     * this class, as well as a {@link ClassBuilder} for building the new class.
     * The transform is free to preserve, remove, or replace elements as it
     * sees fit.
     *
     * @implNote
     * This method behaves as if:
     * {@snippet lang=java :
     *     this.build(model.thisClass(), ConstantPoolBuilder.of(model),
     *                     clb -> clb.transform(model, transform));
     * }
     *
     * @param model the class model to transform
     * @param transform the transform
     * @return the bytes of the new class
     */
    default byte[] transformClass(ClassModel model, ClassTransform transform) {
        return transformClass(model, model.thisClass(), transform);
    }

    /**
     * Transform one classfile into a new classfile with the aid of a
     * {@link ClassTransform}.  The transform will receive each element of
     * this class, as well as a {@link ClassBuilder} for building the new class.
     * The transform is free to preserve, remove, or replace elements as it
     * sees fit.
     *
     * @param model the class model to transform
     * @param newClassName new class name
     * @param transform the transform
     * @return the bytes of the new class
     */
    default byte[] transformClass(ClassModel model, ClassDesc newClassName, ClassTransform transform) {
        return transformClass(model, TemporaryConstantPool.INSTANCE.classEntry(newClassName), transform);
    }

    /**
     * Transform one classfile into a new classfile with the aid of a
     * {@link ClassTransform}.  The transform will receive each element of
     * this class, as well as a {@link ClassBuilder} for building the new class.
     * The transform is free to preserve, remove, or replace elements as it
     * sees fit.
     *
     * @implNote
     * This method behaves as if:
     * {@snippet lang=java :
     *     this.build(newClassName, ConstantPoolBuilder.of(model),
     *                     clb -> clb.transform(model, transform));
     * }
     *
     * @param model the class model to transform
     * @param newClassName new class name
     * @param transform the transform
     * @return the bytes of the new class
     */
    byte[] transformClass(ClassModel model, ClassEntry newClassName, ClassTransform transform);

    /**
     * Verify a classfile.  Any verification errors found will be returned.
     * @param model the class model to verify
     * @return a list of verification errors, or an empty list if no errors are
     * found
     */
    List<VerifyError> verify(ClassModel model);

    /**
     * Verify a classfile.  Any verification errors found will be returned.
     * @param bytes the classfile bytes to verify
     * @return a list of verification errors, or an empty list if no errors are
     * found
     */
    List<VerifyError> verify(byte[] bytes);

    /**
     * Verify a classfile.  Any verification errors found will be returned.
     * @param path the classfile path to verify
     * @return a list of verification errors, or an empty list if no errors are
     * found
     * @throws java.io.IOException if an I/O error occurs
     */
    default List<VerifyError> verify(Path path) throws IOException {
        return verify(Files.readAllBytes(path));
    }

    /** 0xCAFEBABE */
    int MAGIC_NUMBER = 0xCAFEBABE;

    /** The bit mask of PUBLIC access and property modifier. */
    int ACC_PUBLIC = 0x0001;

    /** The bit mask of PROTECTED access and property modifier. */
    int ACC_PROTECTED = 0x0004;

    /** The bit mask of PRIVATE access and property modifier. */
    int ACC_PRIVATE = 0x0002;

    /** The bit mask of INTERFACE access and property modifier. */
    int ACC_INTERFACE = 0x0200;

    /** The bit mask of ENUM access and property modifier. */
    int ACC_ENUM = 0x4000;

    /** The bit mask of ANNOTATION access and property modifier. */
    int ACC_ANNOTATION = 0x2000;

    /** The bit mask of SUPER access and property modifier. */
    int ACC_SUPER = 0x0020;

<<<<<<< HEAD
    /** The value of IDENTITY access and property modifier. */
    int ACC_IDENTITY = 0x0020;

    /** The value of ABSTRACT access and property modifier. */
=======
    /** The bit mask of ABSTRACT access and property modifier. */
>>>>>>> 19642bd3
    int ACC_ABSTRACT = 0x0400;

    /** The bit mask of VOLATILE access and property modifier. */
    int ACC_VOLATILE = 0x0040;

    /** The bit mask of TRANSIENT access and property modifier. */
    int ACC_TRANSIENT = 0x0080;

    /** The bit mask of SYNTHETIC access and property modifier. */
    int ACC_SYNTHETIC = 0x1000;

    /** The bit mask of STATIC access and property modifier. */
    int ACC_STATIC = 0x0008;

    /** The bit mask of FINAL access and property modifier. */
    int ACC_FINAL = 0x0010;

    /** The bit mask of SYNCHRONIZED access and property modifier. */
    int ACC_SYNCHRONIZED = 0x0020;

    /** The bit mask of BRIDGE access and property modifier. */
    int ACC_BRIDGE = 0x0040;

    /** The bit mask of VARARGS access and property modifier. */
    int ACC_VARARGS = 0x0080;

    /** The bit mask of NATIVE access and property modifier. */
    int ACC_NATIVE = 0x0100;

    /** The bit mask of STRICT access and property modifier. */
    int ACC_STRICT = 0x0800;

    /** The bit mask of MODULE access and property modifier. */
    int ACC_MODULE = 0x8000;

    /** The bit mask of OPEN access and property modifier. */
    int ACC_OPEN = 0x20;

    /** The bit mask of MANDATED access and property modifier. */
    int ACC_MANDATED = 0x8000;

    /** The bit mask of TRANSITIVE access and property modifier. */
    int ACC_TRANSITIVE = 0x20;

    /** The bit mask of STATIC_PHASE access and property modifier. */
    int ACC_STATIC_PHASE = 0x40;

    /** The class major version of JAVA_1. */
    int JAVA_1_VERSION = 45;

    /** The class major version of JAVA_2. */
    int JAVA_2_VERSION = 46;

    /** The class major version of JAVA_3. */
    int JAVA_3_VERSION = 47;

    /** The class major version of JAVA_4. */
    int JAVA_4_VERSION = 48;

    /** The class major version of JAVA_5. */
    int JAVA_5_VERSION = 49;

    /** The class major version of JAVA_6. */
    int JAVA_6_VERSION = 50;

    /** The class major version of JAVA_7. */
    int JAVA_7_VERSION = 51;

    /** The class major version of JAVA_8. */
    int JAVA_8_VERSION = 52;

    /** The class major version of JAVA_9. */
    int JAVA_9_VERSION = 53;

    /** The class major version of JAVA_10. */
    int JAVA_10_VERSION = 54;

    /** The class major version of JAVA_11. */
    int JAVA_11_VERSION = 55;

    /** The class major version of JAVA_12. */
    int JAVA_12_VERSION = 56;

    /** The class major version of JAVA_13. */
    int JAVA_13_VERSION = 57;

    /** The class major version of JAVA_14. */
    int JAVA_14_VERSION = 58;

    /** The class major version of JAVA_15. */
    int JAVA_15_VERSION = 59;

    /** The class major version of JAVA_16. */
    int JAVA_16_VERSION = 60;

    /** The class major version of JAVA_17. */
    int JAVA_17_VERSION = 61;

    /** The class major version of JAVA_18. */
    int JAVA_18_VERSION = 62;

    /** The class major version of JAVA_19. */
    int JAVA_19_VERSION = 63;

    /** The class major version of JAVA_20. */
    int JAVA_20_VERSION = 64;

    /** The class major version of JAVA_21. */
    int JAVA_21_VERSION = 65;

    /** The class major version of JAVA_22. */
    int JAVA_22_VERSION = 66;

    /**
     * The class major version of JAVA_23.
     * @since 23
     */
    int JAVA_23_VERSION = 67;

    /**
     * The class major version of JAVA_24.
     * @since 24
     */
    int JAVA_24_VERSION = 68;

    /**
     * A minor version number indicating a class uses preview features
     * of a Java SE version since 12, for major versions {@value
     * #JAVA_12_VERSION} and above.
     */
    int PREVIEW_MINOR_VERSION = 65535;

    /**
     * {@return the latest major Java version}
     */
    static int latestMajorVersion() {
        return JAVA_24_VERSION;
    }

    /**
     * {@return the latest minor Java version}
     */
    static int latestMinorVersion() {
        return 0;
    }

}<|MERGE_RESOLUTION|>--- conflicted
+++ resolved
@@ -533,14 +533,10 @@
     /** The bit mask of SUPER access and property modifier. */
     int ACC_SUPER = 0x0020;
 
-<<<<<<< HEAD
-    /** The value of IDENTITY access and property modifier. */
+    /** The bit mask of IDENTITY access and property modifier. */
     int ACC_IDENTITY = 0x0020;
 
-    /** The value of ABSTRACT access and property modifier. */
-=======
     /** The bit mask of ABSTRACT access and property modifier. */
->>>>>>> 19642bd3
     int ACC_ABSTRACT = 0x0400;
 
     /** The bit mask of VOLATILE access and property modifier. */
