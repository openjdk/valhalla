/*
 * Copyright (c) 2012, 2024, Oracle and/or its affiliates. All rights reserved.
 * DO NOT ALTER OR REMOVE COPYRIGHT NOTICES OR THIS FILE HEADER.
 *
 * This code is free software; you can redistribute it and/or modify it
 * under the terms of the GNU General Public License version 2 only, as
 * published by the Free Software Foundation.  Oracle designates this
 * particular file as subject to the "Classpath" exception as provided
 * by Oracle in the LICENSE file that accompanied this code.
 *
 * This code is distributed in the hope that it will be useful, but WITHOUT
 * ANY WARRANTY; without even the implied warranty of MERCHANTABILITY or
 * FITNESS FOR A PARTICULAR PURPOSE.  See the GNU General Public License
 * version 2 for more details (a copy is included in the LICENSE file that
 * accompanied this code).
 *
 * You should have received a copy of the GNU General Public License version
 * 2 along with this work; if not, write to the Free Software Foundation,
 * Inc., 51 Franklin St, Fifth Floor, Boston, MA 02110-1301 USA.
 *
 * Please contact Oracle, 500 Oracle Parkway, Redwood Shores, CA 94065 USA
 * or visit www.oracle.com if you need additional information or have any
 * questions.
 */

package java.lang.invoke;

import jdk.internal.misc.PreviewFeatures;
import jdk.internal.misc.CDS;
import jdk.internal.util.ClassFileDumper;
import sun.invoke.util.VerifyAccess;
import sun.security.action.GetBooleanAction;

import java.io.Serializable;
<<<<<<< HEAD
import java.lang.constant.ConstantDescs;
import java.lang.reflect.AccessFlag;
=======
import java.lang.classfile.ClassBuilder;
import java.lang.classfile.ClassFile;
import java.lang.classfile.CodeBuilder;
import java.lang.classfile.FieldBuilder;
import java.lang.classfile.MethodBuilder;
import java.lang.classfile.Opcode;
import java.lang.classfile.TypeKind;
import java.lang.constant.ClassDesc;
import java.lang.constant.DynamicConstantDesc;
import java.lang.constant.MethodTypeDesc;
>>>>>>> c6f3bf4b
import java.lang.reflect.Modifier;
import java.util.HashSet;
import java.util.LinkedHashSet;
import java.util.List;
import java.util.Set;
import java.util.function.Consumer;

import static java.lang.classfile.ClassFile.*;
import java.lang.classfile.attribute.ExceptionsAttribute;
import java.lang.classfile.constantpool.ClassEntry;
import java.lang.classfile.constantpool.ConstantPoolBuilder;
import java.lang.classfile.constantpool.MethodRefEntry;
import static java.lang.constant.ConstantDescs.*;
import static java.lang.invoke.MethodHandles.Lookup.ClassOption.NESTMATE;
import static java.lang.invoke.MethodHandles.Lookup.ClassOption.STRONG;
import static java.lang.invoke.MethodType.methodType;
import jdk.internal.constant.ConstantUtils;
import jdk.internal.constant.MethodTypeDescImpl;
import jdk.internal.constant.ReferenceClassDescImpl;
import sun.invoke.util.Wrapper;

/**
 * Lambda metafactory implementation which dynamically creates an
 * inner-class-like class per lambda callsite.
 *
 * @see LambdaMetafactory
 */
/* package */ final class InnerClassLambdaMetafactory extends AbstractValidatingLambdaMetafactory {
    private static final String LAMBDA_INSTANCE_FIELD = "LAMBDA_INSTANCE$";
    private static final String[] EMPTY_STRING_ARRAY = new String[0];
    private static final ClassDesc[] EMPTY_CLASSDESC_ARRAY = ConstantUtils.EMPTY_CLASSDESC;

    // Static builders to avoid lambdas
    record FieldFlags(int flags) implements Consumer<FieldBuilder> {
        @Override
        public void accept(FieldBuilder fb) {
            fb.withFlags(flags);
        }
    };
    record MethodBody(Consumer<CodeBuilder> code) implements Consumer<MethodBuilder> {
        @Override
        public void accept(MethodBuilder mb) {
            mb.withCode(code);
        }
    };

    // For dumping generated classes to disk, for debugging purposes
    private static final ClassFileDumper lambdaProxyClassFileDumper;

    private static final boolean disableEagerInitialization;

    static {
        // To dump the lambda proxy classes, set this system property:
        //    -Djdk.invoke.LambdaMetafactory.dumpProxyClassFiles
        // or -Djdk.invoke.LambdaMetafactory.dumpProxyClassFiles=true
        final String dumpProxyClassesKey = "jdk.invoke.LambdaMetafactory.dumpProxyClassFiles";
        lambdaProxyClassFileDumper = ClassFileDumper.getInstance(dumpProxyClassesKey, "DUMP_LAMBDA_PROXY_CLASS_FILES");

        final String disableEagerInitializationKey = "jdk.internal.lambda.disableEagerInitialization";
        disableEagerInitialization = GetBooleanAction.privilegedGetProperty(disableEagerInitializationKey);
    }

    // See context values in AbstractValidatingLambdaMetafactory
    private final ClassDesc implMethodClassDesc;     // Name of type containing implementation "CC"
    private final String implMethodName;             // Name of implementation method "impl"
    private final MethodTypeDesc implMethodDesc;     // Type descriptor for implementation methods "(I)Ljava/lang/String;"
    private final MethodType constructorType;        // Generated class constructor type "(CC)void"
    private final MethodTypeDesc constructorTypeDesc;// Type descriptor for the generated class constructor type "(CC)void"
    private final String[] argNames;                 // Generated names for the constructor arguments
    private final ClassDesc[] argDescs;              // Type descriptors for the constructor arguments
    private final String lambdaClassName;            // Generated name for the generated class "X$$Lambda$1"
    private final ClassDesc lambdaClassDesc;         // Type descriptor for the generated class "X$$Lambda$1"
    private final boolean useImplMethodHandle;       // use MethodHandle invocation instead of symbolic bytecode invocation

    /**
     * General meta-factory constructor, supporting both standard cases and
     * allowing for uncommon options such as serialization or bridging.
     *
     * @param caller Stacked automatically by VM; represents a lookup context
     *               with the accessibility privileges of the caller.
     * @param factoryType Stacked automatically by VM; the signature of the
     *                    invoked method, which includes the expected static
     *                    type of the returned lambda object, and the static
     *                    types of the captured arguments for the lambda.  In
     *                    the event that the implementation method is an
     *                    instance method, the first argument in the invocation
     *                    signature will correspond to the receiver.
     * @param interfaceMethodName Name of the method in the functional interface to
     *                   which the lambda or method reference is being
     *                   converted, represented as a String.
     * @param interfaceMethodType Type of the method in the functional interface to
     *                            which the lambda or method reference is being
     *                            converted, represented as a MethodType.
     * @param implementation The implementation method which should be called (with
     *                       suitable adaptation of argument types, return types,
     *                       and adjustment for captured arguments) when methods of
     *                       the resulting functional interface instance are invoked.
     * @param dynamicMethodType The signature of the primary functional
     *                          interface method after type variables are
     *                          substituted with their instantiation from
     *                          the capture site
     * @param isSerializable Should the lambda be made serializable?  If set,
     *                       either the target type or one of the additional SAM
     *                       types must extend {@code Serializable}.
     * @param altInterfaces Additional interfaces which the lambda object
     *                      should implement.
     * @param altMethods Method types for additional signatures to be
     *                   implemented by invoking the implementation method
     * @throws LambdaConversionException If any of the meta-factory protocol
     *         invariants are violated
     * @throws SecurityException If a security manager is present, and it
     *         <a href="MethodHandles.Lookup.html#secmgr">denies access</a>
     *         from {@code caller} to the package of {@code implementation}.
     */
    public InnerClassLambdaMetafactory(MethodHandles.Lookup caller,
                                       MethodType factoryType,
                                       String interfaceMethodName,
                                       MethodType interfaceMethodType,
                                       MethodHandle implementation,
                                       MethodType dynamicMethodType,
                                       boolean isSerializable,
                                       Class<?>[] altInterfaces,
                                       MethodType[] altMethods)
            throws LambdaConversionException {
        super(caller, factoryType, interfaceMethodName, interfaceMethodType,
              implementation, dynamicMethodType,
              isSerializable, altInterfaces, altMethods);
        implMethodClassDesc = implClassDesc(implClass);
        implMethodName = implInfo.getName();
        implMethodDesc = methodDesc(implInfo.getMethodType());
        constructorType = factoryType.changeReturnType(Void.TYPE);
        constructorTypeDesc = methodDesc(constructorType);
        lambdaClassName = lambdaClassName(targetClass);
        lambdaClassDesc = ClassDesc.ofInternalName(lambdaClassName);
        // If the target class invokes a protected method inherited from a
        // superclass in a different package, or does 'invokespecial', the
        // lambda class has no access to the resolved method, or does
        // 'invokestatic' on a hidden class which cannot be resolved by name.
        // Instead, we need to pass the live implementation method handle to
        // the proxy class to invoke directly. (javac prefers to avoid this
        // situation by generating bridges in the target class)
        useImplMethodHandle = (Modifier.isProtected(implInfo.getModifiers()) &&
                               !VerifyAccess.isSamePackage(targetClass, implInfo.getDeclaringClass())) ||
                               implKind == MethodHandleInfo.REF_invokeSpecial ||
                               implKind == MethodHandleInfo.REF_invokeStatic && implClass.isHidden();
        int parameterCount = factoryType.parameterCount();
        if (parameterCount > 0) {
            argNames = new String[parameterCount];
            argDescs = new ClassDesc[parameterCount];
            for (int i = 0; i < parameterCount; i++) {
                argNames[i] = "arg$" + (i + 1);
                argDescs[i] = classDesc(factoryType.parameterType(i));
            }
        } else {
            argNames = EMPTY_STRING_ARRAY;
            argDescs = EMPTY_CLASSDESC_ARRAY;
        }
    }

    private static String lambdaClassName(Class<?> targetClass) {
        String name = targetClass.getName();
        if (targetClass.isHidden()) {
            // use the original class name
            name = name.replace('/', '_');
        }
        return name.replace('.', '/') + "$$Lambda";
    }

    /**
     * Build the CallSite. Generate a class file which implements the functional
     * interface, define the class, if there are no parameters create an instance
     * of the class which the CallSite will return, otherwise, generate handles
     * which will call the class' constructor.
     *
     * @return a CallSite, which, when invoked, will return an instance of the
     * functional interface
     * @throws LambdaConversionException If properly formed functional interface
     * is not found
     */
    @Override
    CallSite buildCallSite() throws LambdaConversionException {
        final Class<?> innerClass = spinInnerClass();
        if (factoryType.parameterCount() == 0 && disableEagerInitialization) {
            try {
                return new ConstantCallSite(caller.findStaticGetter(innerClass, LAMBDA_INSTANCE_FIELD,
                                                                    factoryType.returnType()));
            } catch (ReflectiveOperationException e) {
                throw new LambdaConversionException(
                        "Exception finding " + LAMBDA_INSTANCE_FIELD + " static field", e);
            }
        } else {
            try {
                MethodHandle mh = caller.findConstructor(innerClass, constructorType);
                if (factoryType.parameterCount() == 0) {
                    // In the case of a non-capturing lambda, we optimize linkage by pre-computing a single instance
                    Object inst = mh.asType(methodType(Object.class)).invokeExact();
                    return new ConstantCallSite(MethodHandles.constant(interfaceClass, inst));
                } else {
                    return new ConstantCallSite(mh.asType(factoryType));
                }
            } catch (ReflectiveOperationException e) {
                throw new LambdaConversionException("Exception finding constructor", e);
            } catch (Throwable e) {
                throw new LambdaConversionException("Exception instantiating lambda object", e);
            }
        }
    }

    /**
     * Spins the lambda proxy class.
     *
     * This first checks if a lambda proxy class can be loaded from CDS archive.
     * Otherwise, generate the lambda proxy class. If CDS dumping is enabled, it
     * registers the lambda proxy class for including into the CDS archive.
     */
    private Class<?> spinInnerClass() throws LambdaConversionException {
        // CDS does not handle disableEagerInitialization or useImplMethodHandle
        if (!disableEagerInitialization && !useImplMethodHandle) {
            if (CDS.isUsingArchive()) {
                // load from CDS archive if present
                Class<?> innerClass = LambdaProxyClassArchive.find(targetClass,
                                                                   interfaceMethodName,
                                                                   factoryType,
                                                                   interfaceMethodType,
                                                                   implementation,
                                                                   dynamicMethodType,
                                                                   isSerializable,
                                                                   altInterfaces,
                                                                   altMethods);
                if (innerClass != null) return innerClass;
            }

            // include lambda proxy class in CDS archive at dump time
            if (CDS.isDumpingArchive()) {
                Class<?> innerClass = generateInnerClass();
                LambdaProxyClassArchive.register(targetClass,
                                                 interfaceMethodName,
                                                 factoryType,
                                                 interfaceMethodType,
                                                 implementation,
                                                 dynamicMethodType,
                                                 isSerializable,
                                                 altInterfaces,
                                                 altMethods,
                                                 innerClass);
                return innerClass;
            }

        }
        return generateInnerClass();
    }

    /**
     * Generate a class file which implements the functional
     * interface, define and return the class.
     *
     * @return a Class which implements the functional interface
     * @throws LambdaConversionException If properly formed functional interface
     * is not found
     */
    private Class<?> generateInnerClass() throws LambdaConversionException {
        List<ClassDesc> interfaces;
        ClassDesc interfaceDesc = classDesc(interfaceClass);
        boolean accidentallySerializable = !isSerializable && Serializable.class.isAssignableFrom(interfaceClass);
        if (altInterfaces.length == 0) {
            interfaces = List.of(interfaceDesc);
        } else {
            // Assure no duplicate interfaces (ClassFormatError)
            Set<ClassDesc> itfs = LinkedHashSet.newLinkedHashSet(altInterfaces.length + 1);
            itfs.add(interfaceDesc);
            for (Class<?> i : altInterfaces) {
                itfs.add(classDesc(i));
                accidentallySerializable |= !isSerializable && Serializable.class.isAssignableFrom(i);
            }
            interfaces = List.copyOf(itfs);
        }
        final boolean finalAccidentallySerializable = accidentallySerializable;
        final byte[] classBytes = ClassFile.of().build(lambdaClassDesc, new Consumer<ClassBuilder>() {
            @Override
            public void accept(ClassBuilder clb) {
                clb.withFlags(ACC_SUPER | ACC_FINAL | ACC_SYNTHETIC)
                   .withInterfaceSymbols(interfaces);
                // Generate final fields to be filled in by constructor
                for (int i = 0; i < argDescs.length; i++) {
                    clb.withField(argNames[i], argDescs[i], new FieldFlags(ACC_PRIVATE | ACC_FINAL));
                }

<<<<<<< HEAD
        int version = CLASSFILE_VERSION | (PreviewFeatures.isEnabled() ? Opcodes.V_PREVIEW : 0);
        cw.visit(version, ACC_SUPER + ACC_FINAL + ACC_SYNTHETIC,
                 lambdaClassName, null,
                 JAVA_LANG_OBJECT, interfaceNames);

        // Generate final fields to be filled in by constructor
        for (int i = 0; i < argDescs.length; i++) {
            FieldVisitor fv = cw.visitField(ACC_PRIVATE + ACC_FINAL,
                                            argNames[i],
                                            argDescs[i],
                                            null, null);
            fv.visitEnd();
        }
=======
                generateConstructor(clb);
>>>>>>> c6f3bf4b

                if (factoryType.parameterCount() == 0 && disableEagerInitialization) {
                    generateClassInitializer(clb);
                }

                // Forward the SAM method
                clb.withMethod(interfaceMethodName,
                        methodDesc(interfaceMethodType),
                        ACC_PUBLIC,
                        forwardingMethod(interfaceMethodType));

                // Forward the bridges
                if (altMethods != null) {
                    for (MethodType mt : altMethods) {
                        clb.withMethod(interfaceMethodName,
                                methodDesc(mt),
                                ACC_PUBLIC | ACC_BRIDGE,
                                forwardingMethod(mt));
                    }
                }

                if (isSerializable)
                    generateSerializationFriendlyMethods(clb);
                else if (finalAccidentallySerializable)
                    generateSerializationHostileMethods(clb);
            }
<<<<<<< HEAD
        }

        if (isSerializable)
            generateSerializationFriendlyMethods();
        else if (accidentallySerializable)
            generateSerializationHostileMethods();

        // generate LoadableDescriptors attribute if it references any value class
        if (PreviewFeatures.isEnabled()) {
            LoadableDescriptorsAttributeBuilder builder = new LoadableDescriptorsAttributeBuilder(targetClass);
            builder.add(factoryType)
                    .add(interfaceMethodType)
                    .add(implMethodType)
                    .add(dynamicMethodType)
                    .add(altMethods);
            if (!builder.isEmpty())
                cw.visitAttribute(builder.build());
        }

        cw.visitEnd();
=======
        });
>>>>>>> c6f3bf4b

        // Define the generated class in this VM.

        try {
            // this class is linked at the indy callsite; so define a hidden nestmate
            var classdata = useImplMethodHandle? implementation : null;
            return caller.makeHiddenClassDefiner(lambdaClassName, classBytes, Set.of(NESTMATE, STRONG), lambdaProxyClassFileDumper)
                         .defineClass(!disableEagerInitialization, classdata);

        } catch (Throwable t) {
            throw new InternalError(t);
        }
    }

    /**
     * Generate a static field and a static initializer that sets this field to an instance of the lambda
     */
    private void generateClassInitializer(ClassBuilder clb) {
        ClassDesc lambdaTypeDescriptor = classDesc(factoryType.returnType());

        // Generate the static final field that holds the lambda singleton
        clb.withField(LAMBDA_INSTANCE_FIELD, lambdaTypeDescriptor, new FieldFlags(ACC_PRIVATE | ACC_STATIC | ACC_FINAL));

        // Instantiate the lambda and store it to the static final field
        clb.withMethod(CLASS_INIT_NAME, MTD_void, ACC_STATIC, new MethodBody(new Consumer<CodeBuilder>() {
            @Override
            public void accept(CodeBuilder cob) {
                assert factoryType.parameterCount() == 0;
                cob.new_(lambdaClassDesc)
                   .dup()
                   .invokespecial(lambdaClassDesc, INIT_NAME, constructorTypeDesc)
                   .putstatic(lambdaClassDesc, LAMBDA_INSTANCE_FIELD, lambdaTypeDescriptor)
                   .return_();
            }
        }));
    }

    /**
     * Generate the constructor for the class
     */
    private void generateConstructor(ClassBuilder clb) {
        // Generate constructor
        clb.withMethod(INIT_NAME, constructorTypeDesc, ACC_PRIVATE,
                new MethodBody(new Consumer<CodeBuilder>() {
                    @Override
                    public void accept(CodeBuilder cob) {
                        cob.aload(0)
                           .invokespecial(CD_Object, INIT_NAME, MTD_void);
                        int parameterCount = factoryType.parameterCount();
                        for (int i = 0; i < parameterCount; i++) {
                            cob.aload(0);
                            Class<?> argType = factoryType.parameterType(i);
                            cob.loadLocal(TypeKind.from(argType), cob.parameterSlot(i));
                            cob.putfield(lambdaClassDesc, argNames[i], argDescs[i]);
                        }
                        cob.return_();
                    }
                }));
    }

    private static class SerializationSupport {
        // Serialization support
        private static final ClassDesc CD_SerializedLambda = ReferenceClassDescImpl.ofValidated("Ljava/lang/invoke/SerializedLambda;");
        private static final ClassDesc CD_ObjectOutputStream = ReferenceClassDescImpl.ofValidated("Ljava/io/ObjectOutputStream;");
        private static final ClassDesc CD_ObjectInputStream = ReferenceClassDescImpl.ofValidated("Ljava/io/ObjectInputStream;");
        private static final MethodTypeDesc MTD_Object = MethodTypeDescImpl.ofValidated(CD_Object);
        private static final MethodTypeDesc MTD_void_ObjectOutputStream = MethodTypeDescImpl.ofValidated(CD_void, CD_ObjectOutputStream);
        private static final MethodTypeDesc MTD_void_ObjectInputStream = MethodTypeDescImpl.ofValidated(CD_void, CD_ObjectInputStream);

        private static final String NAME_METHOD_WRITE_REPLACE = "writeReplace";
        private static final String NAME_METHOD_READ_OBJECT = "readObject";
        private static final String NAME_METHOD_WRITE_OBJECT = "writeObject";

        static final ClassDesc CD_NotSerializableException = ReferenceClassDescImpl.ofValidated("Ljava/io/NotSerializableException;");
        static final MethodTypeDesc MTD_CTOR_NOT_SERIALIZABLE_EXCEPTION = MethodTypeDescImpl.ofValidated(CD_void, CD_String);
        static final MethodTypeDesc MTD_CTOR_SERIALIZED_LAMBDA = MethodTypeDescImpl.ofValidated(CD_void,
                CD_Class, CD_String, CD_String, CD_String, CD_int, CD_String, CD_String, CD_String, CD_String, ReferenceClassDescImpl.ofValidated("[Ljava/lang/Object;"));

    }

    /**
     * Generate a writeReplace method that supports serialization
     */
    private void generateSerializationFriendlyMethods(ClassBuilder clb) {
        clb.withMethod(SerializationSupport.NAME_METHOD_WRITE_REPLACE, SerializationSupport.MTD_Object, ACC_PRIVATE | ACC_FINAL,
                new MethodBody(new Consumer<CodeBuilder>() {
                    @Override
                    public void accept(CodeBuilder cob) {
                        cob.new_(SerializationSupport.CD_SerializedLambda)
                           .dup()
                           .ldc(classDesc(targetClass))
                           .ldc(factoryType.returnType().getName().replace('.', '/'))
                           .ldc(interfaceMethodName)
                           .ldc(interfaceMethodType.toMethodDescriptorString())
                           .ldc(implInfo.getReferenceKind())
                           .ldc(implInfo.getDeclaringClass().getName().replace('.', '/'))
                           .ldc(implInfo.getName())
                           .ldc(implInfo.getMethodType().toMethodDescriptorString())
                           .ldc(dynamicMethodType.toMethodDescriptorString())
                           .loadConstant(argDescs.length)
                           .anewarray(CD_Object);
                        for (int i = 0; i < argDescs.length; i++) {
                            cob.dup()
                               .loadConstant(i)
                               .aload(0)
                               .getfield(lambdaClassDesc, argNames[i], argDescs[i]);
                            TypeConvertingMethodAdapter.boxIfTypePrimitive(cob, TypeKind.from(argDescs[i]));
                            cob.aastore();
                        }
                        cob.invokespecial(SerializationSupport.CD_SerializedLambda, INIT_NAME,
                                          SerializationSupport.MTD_CTOR_SERIALIZED_LAMBDA)
                           .areturn();
                    }
                }));
    }

    /**
     * Generate a readObject/writeObject method that is hostile to serialization
     */
    private void generateSerializationHostileMethods(ClassBuilder clb) {
        var hostileMethod = new Consumer<MethodBuilder>() {
            @Override
            public void accept(MethodBuilder mb) {
                ConstantPoolBuilder cp = mb.constantPool();
                ClassEntry nseCE = cp.classEntry(SerializationSupport.CD_NotSerializableException);
                mb.with(ExceptionsAttribute.of(nseCE))
                        .withCode(new Consumer<CodeBuilder>() {
                            @Override
                            public void accept(CodeBuilder cob) {
                                cob.new_(nseCE)
                                        .dup()
                                        .ldc("Non-serializable lambda")
                                        .invokespecial(cp.methodRefEntry(nseCE, cp.nameAndTypeEntry(INIT_NAME,
                                                SerializationSupport.MTD_CTOR_NOT_SERIALIZABLE_EXCEPTION)))
                                        .athrow();
                            }
                        });
            }
        };
        clb.withMethod(SerializationSupport.NAME_METHOD_WRITE_OBJECT, SerializationSupport.MTD_void_ObjectOutputStream,
                ACC_PRIVATE + ACC_FINAL, hostileMethod);
        clb.withMethod(SerializationSupport.NAME_METHOD_READ_OBJECT, SerializationSupport.MTD_void_ObjectInputStream,
                ACC_PRIVATE + ACC_FINAL, hostileMethod);
    }

    /**
     * This method generates a method body which calls the lambda implementation
     * method, converting arguments, as needed.
     */
    Consumer<MethodBuilder> forwardingMethod(MethodType methodType) {
        return new MethodBody(new Consumer<CodeBuilder>() {
            @Override
            public void accept(CodeBuilder cob) {
                if (implKind == MethodHandleInfo.REF_newInvokeSpecial) {
                    cob.new_(implMethodClassDesc)
                       .dup();
                }
                if (useImplMethodHandle) {
                    ConstantPoolBuilder cp = cob.constantPool();
                    cob.ldc(cp.constantDynamicEntry(cp.bsmEntry(cp.methodHandleEntry(BSM_CLASS_DATA), List.of()),
                                                    cp.nameAndTypeEntry(DEFAULT_NAME, CD_MethodHandle)));
                }
                for (int i = 0; i < argNames.length; i++) {
                    cob.aload(0)
                       .getfield(lambdaClassDesc, argNames[i], argDescs[i]);
                }

                convertArgumentTypes(cob, methodType);

                if (useImplMethodHandle) {
                    MethodType mtype = implInfo.getMethodType();
                    if (implKind != MethodHandleInfo.REF_invokeStatic) {
                        mtype = mtype.insertParameterTypes(0, implClass);
                    }
                    cob.invokevirtual(CD_MethodHandle, "invokeExact", methodDesc(mtype));
                } else {
                    // Invoke the method we want to forward to
                    cob.invoke(invocationOpcode(), implMethodClassDesc, implMethodName, implMethodDesc, implClass.isInterface());
                }
                // Convert the return value (if any) and return it
                // Note: if adapting from non-void to void, the 'return'
                // instruction will pop the unneeded result
                Class<?> implReturnClass = implMethodType.returnType();
                Class<?> samReturnClass = methodType.returnType();
                TypeConvertingMethodAdapter.convertType(cob, implReturnClass, samReturnClass, samReturnClass);
                cob.return_(TypeKind.from(samReturnClass));
            }
        });
    }

    private void convertArgumentTypes(CodeBuilder cob, MethodType samType) {
        int samParametersLength = samType.parameterCount();
        int captureArity = factoryType.parameterCount();
        for (int i = 0; i < samParametersLength; i++) {
            Class<?> argType = samType.parameterType(i);
            cob.loadLocal(TypeKind.from(argType), cob.parameterSlot(i));
            TypeConvertingMethodAdapter.convertType(cob, argType, implMethodType.parameterType(captureArity + i), dynamicMethodType.parameterType(i));
        }
    }

<<<<<<< HEAD
    /*
     * LoadableDescriptors attribute builder
     */
    static class LoadableDescriptorsAttributeBuilder {
        private final Set<String> loadableDescriptors = new HashSet<>();
        LoadableDescriptorsAttributeBuilder(Class<?> targetClass) {
            if (requiresLoadableDescriptors(targetClass)) {
                loadableDescriptors.add(Type.getDescriptor(targetClass));
            }
        }

        /*
         * Add the value types referenced in the given MethodType.
         */
        LoadableDescriptorsAttributeBuilder add(MethodType mt) {
            // parameter types
            for (Class<?> paramType : mt.ptypes()) {
                if (requiresLoadableDescriptors(paramType)) {
                    loadableDescriptors.add(Type.getDescriptor(paramType));
                }
            }
            // return type
            if (requiresLoadableDescriptors(mt.returnType())) {
                loadableDescriptors.add(Type.getDescriptor(mt.returnType()));
            }
            return this;
        }

        LoadableDescriptorsAttributeBuilder add(MethodType... mtypes) {
            for (MethodType mt : mtypes) {
                add(mt);
            }
            return this;
        }

        boolean requiresLoadableDescriptors(Class<?> cls) {
            return cls.isValue() && cls.accessFlags().contains(AccessFlag.FINAL);
        }

        boolean isEmpty() {
            return loadableDescriptors.isEmpty();
        }

        Attribute build() {
            return new Attribute("LoadableDescriptors") {
                @Override
                protected ByteVector write(ClassWriter cw,
                                           byte[] code,
                                           int len,
                                           int maxStack,
                                           int maxLocals) {
                    ByteVector attr = new ByteVector();
                    attr.putShort(loadableDescriptors.size());
                    for (String s : loadableDescriptors) {
                        attr.putShort(cw.newUTF8(s));
                    }
                    return attr;
                }
            };
        }
    }

    static int getParameterSize(Class<?> c) {
        if (c == Void.TYPE) {
            return 0;
        } else if (c == Long.TYPE || c == Double.TYPE) {
            return 2;
        }
        return 1;
=======
    private Opcode invocationOpcode() throws InternalError {
        return switch (implKind) {
            case MethodHandleInfo.REF_invokeStatic     -> Opcode.INVOKESTATIC;
            case MethodHandleInfo.REF_newInvokeSpecial -> Opcode.INVOKESPECIAL;
            case MethodHandleInfo.REF_invokeVirtual    -> Opcode.INVOKEVIRTUAL;
            case MethodHandleInfo.REF_invokeInterface  -> Opcode.INVOKEINTERFACE;
            case MethodHandleInfo.REF_invokeSpecial    -> Opcode.INVOKESPECIAL;
            default -> throw new InternalError("Unexpected invocation kind: " + implKind);
        };
>>>>>>> c6f3bf4b
    }

    static ClassDesc implClassDesc(Class<?> cls) {
        return cls.isHidden() ? null : ReferenceClassDescImpl.ofValidated(cls.descriptorString());
    }

    static ClassDesc classDesc(Class<?> cls) {
        return cls.isPrimitive() ? Wrapper.forPrimitiveType(cls).basicClassDescriptor()
                                 : ReferenceClassDescImpl.ofValidated(cls.descriptorString());
    }

    static MethodTypeDesc methodDesc(MethodType mt) {
        var params = new ClassDesc[mt.parameterCount()];
        for (int i = 0; i < params.length; i++) {
            params[i] = classDesc(mt.parameterType(i));
        }
        return MethodTypeDescImpl.ofValidated(classDesc(mt.returnType()), params);
    }
}<|MERGE_RESOLUTION|>--- conflicted
+++ resolved
@@ -32,10 +32,6 @@
 import sun.security.action.GetBooleanAction;
 
 import java.io.Serializable;
-<<<<<<< HEAD
-import java.lang.constant.ConstantDescs;
-import java.lang.reflect.AccessFlag;
-=======
 import java.lang.classfile.ClassBuilder;
 import java.lang.classfile.ClassFile;
 import java.lang.classfile.CodeBuilder;
@@ -43,11 +39,15 @@
 import java.lang.classfile.MethodBuilder;
 import java.lang.classfile.Opcode;
 import java.lang.classfile.TypeKind;
+
 import java.lang.constant.ClassDesc;
+import java.lang.constant.ConstantDescs;
 import java.lang.constant.DynamicConstantDesc;
 import java.lang.constant.MethodTypeDesc;
->>>>>>> c6f3bf4b
+import java.lang.reflect.AccessFlag;
+import java.lang.reflect.ClassFileFormatVersion;
 import java.lang.reflect.Modifier;
+import java.util.ArrayList;
 import java.util.HashSet;
 import java.util.LinkedHashSet;
 import java.util.List;
@@ -56,16 +56,18 @@
 
 import static java.lang.classfile.ClassFile.*;
 import java.lang.classfile.attribute.ExceptionsAttribute;
+import java.lang.classfile.attribute.LoadableDescriptorsAttribute;
 import java.lang.classfile.constantpool.ClassEntry;
 import java.lang.classfile.constantpool.ConstantPoolBuilder;
 import java.lang.classfile.constantpool.MethodRefEntry;
+import java.lang.classfile.constantpool.Utf8Entry;
 import static java.lang.constant.ConstantDescs.*;
 import static java.lang.invoke.MethodHandles.Lookup.ClassOption.NESTMATE;
 import static java.lang.invoke.MethodHandles.Lookup.ClassOption.STRONG;
 import static java.lang.invoke.MethodType.methodType;
 import jdk.internal.constant.ConstantUtils;
 import jdk.internal.constant.MethodTypeDescImpl;
-import jdk.internal.constant.ReferenceClassDescImpl;
+import jdk.internal.constant.ClassDescImpl;
 import sun.invoke.util.Wrapper;
 
 /**
@@ -327,30 +329,21 @@
         final byte[] classBytes = ClassFile.of().build(lambdaClassDesc, new Consumer<ClassBuilder>() {
             @Override
             public void accept(ClassBuilder clb) {
-                clb.withFlags(ACC_SUPER | ACC_FINAL | ACC_SYNTHETIC)
+                clb.withVersion(ClassFileFormatVersion.latest().major(), (PreviewFeatures.isEnabled() ? 0xFFFF0000 : 0))
+                   .withFlags(ACC_SUPER | ACC_FINAL | ACC_SYNTHETIC)
                    .withInterfaceSymbols(interfaces);
+
+                // generate LoadableDescriptors attribute if it references any value class
+                if (PreviewFeatures.isEnabled()) {
+                    generateLoadableDescriptors(clb);
+                }
+
                 // Generate final fields to be filled in by constructor
                 for (int i = 0; i < argDescs.length; i++) {
                     clb.withField(argNames[i], argDescs[i], new FieldFlags(ACC_PRIVATE | ACC_FINAL));
                 }
 
-<<<<<<< HEAD
-        int version = CLASSFILE_VERSION | (PreviewFeatures.isEnabled() ? Opcodes.V_PREVIEW : 0);
-        cw.visit(version, ACC_SUPER + ACC_FINAL + ACC_SYNTHETIC,
-                 lambdaClassName, null,
-                 JAVA_LANG_OBJECT, interfaceNames);
-
-        // Generate final fields to be filled in by constructor
-        for (int i = 0; i < argDescs.length; i++) {
-            FieldVisitor fv = cw.visitField(ACC_PRIVATE + ACC_FINAL,
-                                            argNames[i],
-                                            argDescs[i],
-                                            null, null);
-            fv.visitEnd();
-        }
-=======
                 generateConstructor(clb);
->>>>>>> c6f3bf4b
 
                 if (factoryType.parameterCount() == 0 && disableEagerInitialization) {
                     generateClassInitializer(clb);
@@ -377,30 +370,7 @@
                 else if (finalAccidentallySerializable)
                     generateSerializationHostileMethods(clb);
             }
-<<<<<<< HEAD
-        }
-
-        if (isSerializable)
-            generateSerializationFriendlyMethods();
-        else if (accidentallySerializable)
-            generateSerializationHostileMethods();
-
-        // generate LoadableDescriptors attribute if it references any value class
-        if (PreviewFeatures.isEnabled()) {
-            LoadableDescriptorsAttributeBuilder builder = new LoadableDescriptorsAttributeBuilder(targetClass);
-            builder.add(factoryType)
-                    .add(interfaceMethodType)
-                    .add(implMethodType)
-                    .add(dynamicMethodType)
-                    .add(altMethods);
-            if (!builder.isEmpty())
-                cw.visitAttribute(builder.build());
-        }
-
-        cw.visitEnd();
-=======
         });
->>>>>>> c6f3bf4b
 
         // Define the generated class in this VM.
 
@@ -463,9 +433,9 @@
 
     private static class SerializationSupport {
         // Serialization support
-        private static final ClassDesc CD_SerializedLambda = ReferenceClassDescImpl.ofValidated("Ljava/lang/invoke/SerializedLambda;");
-        private static final ClassDesc CD_ObjectOutputStream = ReferenceClassDescImpl.ofValidated("Ljava/io/ObjectOutputStream;");
-        private static final ClassDesc CD_ObjectInputStream = ReferenceClassDescImpl.ofValidated("Ljava/io/ObjectInputStream;");
+        private static final ClassDesc CD_SerializedLambda = ClassDescImpl.ofValidated("Ljava/lang/invoke/SerializedLambda;");
+        private static final ClassDesc CD_ObjectOutputStream = ClassDescImpl.ofValidated("Ljava/io/ObjectOutputStream;");
+        private static final ClassDesc CD_ObjectInputStream = ClassDescImpl.ofValidated("Ljava/io/ObjectInputStream;");
         private static final MethodTypeDesc MTD_Object = MethodTypeDescImpl.ofValidated(CD_Object);
         private static final MethodTypeDesc MTD_void_ObjectOutputStream = MethodTypeDescImpl.ofValidated(CD_void, CD_ObjectOutputStream);
         private static final MethodTypeDesc MTD_void_ObjectInputStream = MethodTypeDescImpl.ofValidated(CD_void, CD_ObjectInputStream);
@@ -474,10 +444,10 @@
         private static final String NAME_METHOD_READ_OBJECT = "readObject";
         private static final String NAME_METHOD_WRITE_OBJECT = "writeObject";
 
-        static final ClassDesc CD_NotSerializableException = ReferenceClassDescImpl.ofValidated("Ljava/io/NotSerializableException;");
+        static final ClassDesc CD_NotSerializableException = ClassDescImpl.ofValidated("Ljava/io/NotSerializableException;");
         static final MethodTypeDesc MTD_CTOR_NOT_SERIALIZABLE_EXCEPTION = MethodTypeDescImpl.ofValidated(CD_void, CD_String);
         static final MethodTypeDesc MTD_CTOR_SERIALIZED_LAMBDA = MethodTypeDescImpl.ofValidated(CD_void,
-                CD_Class, CD_String, CD_String, CD_String, CD_int, CD_String, CD_String, CD_String, CD_String, ReferenceClassDescImpl.ofValidated("[Ljava/lang/Object;"));
+                CD_Class, CD_String, CD_String, CD_String, CD_int, CD_String, CD_String, CD_String, CD_String, ClassDescImpl.ofValidated("[Ljava/lang/Object;"));
 
     }
 
@@ -601,7 +571,6 @@
         }
     }
 
-<<<<<<< HEAD
     /*
      * LoadableDescriptors attribute builder
      */
@@ -609,7 +578,7 @@
         private final Set<String> loadableDescriptors = new HashSet<>();
         LoadableDescriptorsAttributeBuilder(Class<?> targetClass) {
             if (requiresLoadableDescriptors(targetClass)) {
-                loadableDescriptors.add(Type.getDescriptor(targetClass));
+                loadableDescriptors.add(targetClass.descriptorString());
             }
         }
 
@@ -620,12 +589,12 @@
             // parameter types
             for (Class<?> paramType : mt.ptypes()) {
                 if (requiresLoadableDescriptors(paramType)) {
-                    loadableDescriptors.add(Type.getDescriptor(paramType));
+                    loadableDescriptors.add(paramType.descriptorString());
                 }
             }
             // return type
             if (requiresLoadableDescriptors(mt.returnType())) {
-                loadableDescriptors.add(Type.getDescriptor(mt.returnType()));
+                loadableDescriptors.add(mt.returnType().descriptorString());
             }
             return this;
         }
@@ -645,33 +614,30 @@
             return loadableDescriptors.isEmpty();
         }
 
-        Attribute build() {
-            return new Attribute("LoadableDescriptors") {
-                @Override
-                protected ByteVector write(ClassWriter cw,
-                                           byte[] code,
-                                           int len,
-                                           int maxStack,
-                                           int maxLocals) {
-                    ByteVector attr = new ByteVector();
-                    attr.putShort(loadableDescriptors.size());
-                    for (String s : loadableDescriptors) {
-                        attr.putShort(cw.newUTF8(s));
-                    }
-                    return attr;
-                }
-            };
-        }
-    }
-
-    static int getParameterSize(Class<?> c) {
-        if (c == Void.TYPE) {
-            return 0;
-        } else if (c == Long.TYPE || c == Double.TYPE) {
-            return 2;
-        }
-        return 1;
-=======
+        void build(ClassBuilder clb) {
+            if (!isEmpty()) {
+                List<Utf8Entry> lds = new ArrayList<Utf8Entry>(loadableDescriptors.size());
+                for (String ld : loadableDescriptors) {
+                    lds.add(clb.constantPool().utf8Entry(ld));
+                }
+                clb.with(LoadableDescriptorsAttribute.of(lds));
+            }
+        }
+    }
+
+    /**
+     * Generate LoadableDescriptors attribute if it references any value class
+     */
+    private void generateLoadableDescriptors(ClassBuilder clb) {
+        LoadableDescriptorsAttributeBuilder builder = new LoadableDescriptorsAttributeBuilder(targetClass);
+        builder.add(factoryType)
+               .add(interfaceMethodType)
+               .add(implMethodType)
+               .add(dynamicMethodType)
+               .add(altMethods)
+          .build(clb);
+    }
+
     private Opcode invocationOpcode() throws InternalError {
         return switch (implKind) {
             case MethodHandleInfo.REF_invokeStatic     -> Opcode.INVOKESTATIC;
@@ -681,16 +647,15 @@
             case MethodHandleInfo.REF_invokeSpecial    -> Opcode.INVOKESPECIAL;
             default -> throw new InternalError("Unexpected invocation kind: " + implKind);
         };
->>>>>>> c6f3bf4b
     }
 
     static ClassDesc implClassDesc(Class<?> cls) {
-        return cls.isHidden() ? null : ReferenceClassDescImpl.ofValidated(cls.descriptorString());
+        return cls.isHidden() ? null : ClassDescImpl.ofValidated(cls.descriptorString());
     }
 
     static ClassDesc classDesc(Class<?> cls) {
         return cls.isPrimitive() ? Wrapper.forPrimitiveType(cls).basicClassDescriptor()
-                                 : ReferenceClassDescImpl.ofValidated(cls.descriptorString());
+                                 : ClassDescImpl.ofValidated(cls.descriptorString());
     }
 
     static MethodTypeDesc methodDesc(MethodType mt) {
