/*
 * Copyright (c) 2012, 2021, Oracle and/or its affiliates. All rights reserved.
 * DO NOT ALTER OR REMOVE COPYRIGHT NOTICES OR THIS FILE HEADER.
 *
 * This code is free software; you can redistribute it and/or modify it
 * under the terms of the GNU General Public License version 2 only, as
 * published by the Free Software Foundation.  Oracle designates this
 * particular file as subject to the "Classpath" exception as provided
 * by Oracle in the LICENSE file that accompanied this code.
 *
 * This code is distributed in the hope that it will be useful, but WITHOUT
 * ANY WARRANTY; without even the implied warranty of MERCHANTABILITY or
 * FITNESS FOR A PARTICULAR PURPOSE.  See the GNU General Public License
 * version 2 for more details (a copy is included in the LICENSE file that
 * accompanied this code).
 *
 * You should have received a copy of the GNU General Public License version
 * 2 along with this work; if not, write to the Free Software Foundation,
 * Inc., 51 Franklin St, Fifth Floor, Boston, MA 02110-1301 USA.
 *
 * Please contact Oracle, 500 Oracle Parkway, Redwood Shores, CA 94065 USA
 * or visit www.oracle.com if you need additional information or have any
 * questions.
 */

package java.lang.invoke;

import jdk.internal.misc.CDS;
import jdk.internal.misc.VM;
import jdk.internal.org.objectweb.asm.*;
import sun.invoke.util.BytecodeDescriptor;
import sun.invoke.util.VerifyAccess;
import sun.security.action.GetPropertyAction;
import sun.security.action.GetBooleanAction;

import java.io.FilePermission;
import java.io.Serializable;
import java.lang.constant.ConstantDescs;
import java.lang.invoke.MethodHandles.Lookup;
import java.lang.reflect.Constructor;
import java.lang.reflect.Modifier;
import java.security.AccessController;
import java.security.PrivilegedAction;
import java.util.LinkedHashSet;
import java.util.concurrent.atomic.AtomicInteger;
import java.util.PropertyPermission;
import java.util.Set;

import static java.lang.invoke.MethodHandles.Lookup.ClassOption.NESTMATE;
import static java.lang.invoke.MethodHandles.Lookup.ClassOption.STRONG;
import static jdk.internal.org.objectweb.asm.Opcodes.*;

/**
 * Lambda metafactory implementation which dynamically creates an
 * inner-class-like class per lambda callsite.
 *
 * @see LambdaMetafactory
 */
/* package */ final class InnerClassLambdaMetafactory extends AbstractValidatingLambdaMetafactory {
<<<<<<< HEAD
    private static final int CLASSFILE_VERSION = V18;
=======
    private static final int CLASSFILE_VERSION = VM.classFileVersion();
>>>>>>> 024c4027
    private static final String METHOD_DESCRIPTOR_VOID = Type.getMethodDescriptor(Type.VOID_TYPE);
    private static final String JAVA_LANG_OBJECT = "java/lang/Object";
    private static final String NAME_CTOR = "<init>";
    private static final String LAMBDA_INSTANCE_FIELD = "LAMBDA_INSTANCE$";

    //Serialization support
    private static final String NAME_SERIALIZED_LAMBDA = "java/lang/invoke/SerializedLambda";
    private static final String NAME_NOT_SERIALIZABLE_EXCEPTION = "java/io/NotSerializableException";
    private static final String DESCR_METHOD_WRITE_REPLACE = "()Ljava/lang/Object;";
    private static final String DESCR_METHOD_WRITE_OBJECT = "(Ljava/io/ObjectOutputStream;)V";
    private static final String DESCR_METHOD_READ_OBJECT = "(Ljava/io/ObjectInputStream;)V";

    private static final String NAME_METHOD_WRITE_REPLACE = "writeReplace";
    private static final String NAME_METHOD_READ_OBJECT = "readObject";
    private static final String NAME_METHOD_WRITE_OBJECT = "writeObject";

    private static final String DESCR_CLASS = "Ljava/lang/Class;";
    private static final String DESCR_STRING = "Ljava/lang/String;";
    private static final String DESCR_OBJECT = "Ljava/lang/Object;";
    private static final String DESCR_CTOR_SERIALIZED_LAMBDA
            = "(" + DESCR_CLASS + DESCR_STRING + DESCR_STRING + DESCR_STRING + "I"
            + DESCR_STRING + DESCR_STRING + DESCR_STRING + DESCR_STRING + "[" + DESCR_OBJECT + ")V";

    private static final String DESCR_CTOR_NOT_SERIALIZABLE_EXCEPTION = "(Ljava/lang/String;)V";
    private static final String[] SER_HOSTILE_EXCEPTIONS = new String[] {NAME_NOT_SERIALIZABLE_EXCEPTION};

    private static final String[] EMPTY_STRING_ARRAY = new String[0];

    // Used to ensure that each spun class name is unique
    private static final AtomicInteger counter = new AtomicInteger();

    // For dumping generated classes to disk, for debugging purposes
    private static final ProxyClassesDumper dumper;

    private static final boolean disableEagerInitialization;

    // condy to load implMethod from class data
    private static final ConstantDynamic implMethodCondy;

    static {
        final String dumpProxyClassesKey = "jdk.internal.lambda.dumpProxyClasses";
        String dumpPath = GetPropertyAction.privilegedGetProperty(dumpProxyClassesKey);
        dumper = (null == dumpPath) ? null : ProxyClassesDumper.getInstance(dumpPath);

        final String disableEagerInitializationKey = "jdk.internal.lambda.disableEagerInitialization";
        disableEagerInitialization = GetBooleanAction.privilegedGetProperty(disableEagerInitializationKey);

        // condy to load implMethod from class data
        MethodType classDataMType = MethodType.methodType(Object.class, MethodHandles.Lookup.class, String.class, Class.class);
        Handle classDataBsm = new Handle(H_INVOKESTATIC, Type.getInternalName(MethodHandles.class), "classData",
                                         classDataMType.descriptorString(), false);
        implMethodCondy = new ConstantDynamic(ConstantDescs.DEFAULT_NAME, MethodHandle.class.descriptorString(), classDataBsm);
    }

    // See context values in AbstractValidatingLambdaMetafactory
    private final String implMethodClassName;        // Name of type containing implementation "CC"
    private final String implMethodName;             // Name of implementation method "impl"
    private final String implMethodDesc;             // Type descriptor for implementation methods "(I)Ljava/lang/String;"
    private final MethodType constructorType;        // Generated class constructor type "(CC)void"
    private final ClassWriter cw;                    // ASM class writer
    private final String[] argNames;                 // Generated names for the constructor arguments
    private final String[] argDescs;                 // Type descriptors for the constructor arguments
    private final String lambdaClassName;            // Generated name for the generated class "X$$Lambda$1"
    private final boolean useImplMethodHandle;       // use MethodHandle invocation instead of symbolic bytecode invocation

    /**
     * General meta-factory constructor, supporting both standard cases and
     * allowing for uncommon options such as serialization or bridging.
     *
     * @param caller Stacked automatically by VM; represents a lookup context
     *               with the accessibility privileges of the caller.
     * @param factoryType Stacked automatically by VM; the signature of the
     *                    invoked method, which includes the expected static
     *                    type of the returned lambda object, and the static
     *                    types of the captured arguments for the lambda.  In
     *                    the event that the implementation method is an
     *                    instance method, the first argument in the invocation
     *                    signature will correspond to the receiver.
     * @param interfaceMethodName Name of the method in the functional interface to
     *                   which the lambda or method reference is being
     *                   converted, represented as a String.
     * @param interfaceMethodType Type of the method in the functional interface to
     *                            which the lambda or method reference is being
     *                            converted, represented as a MethodType.
     * @param implementation The implementation method which should be called (with
     *                       suitable adaptation of argument types, return types,
     *                       and adjustment for captured arguments) when methods of
     *                       the resulting functional interface instance are invoked.
     * @param dynamicMethodType The signature of the primary functional
     *                          interface method after type variables are
     *                          substituted with their instantiation from
     *                          the capture site
     * @param isSerializable Should the lambda be made serializable?  If set,
     *                       either the target type or one of the additional SAM
     *                       types must extend {@code Serializable}.
     * @param altInterfaces Additional interfaces which the lambda object
     *                      should implement.
     * @param altMethods Method types for additional signatures to be
     *                   implemented by invoking the implementation method
     * @throws LambdaConversionException If any of the meta-factory protocol
     *         invariants are violated
     * @throws SecurityException If a security manager is present, and it
     *         <a href="MethodHandles.Lookup.html#secmgr">denies access</a>
     *         from {@code caller} to the package of {@code implementation}.
     */
    public InnerClassLambdaMetafactory(MethodHandles.Lookup caller,
                                       MethodType factoryType,
                                       String interfaceMethodName,
                                       MethodType interfaceMethodType,
                                       MethodHandle implementation,
                                       MethodType dynamicMethodType,
                                       boolean isSerializable,
                                       Class<?>[] altInterfaces,
                                       MethodType[] altMethods)
            throws LambdaConversionException {
        super(caller, factoryType, interfaceMethodName, interfaceMethodType,
              implementation, dynamicMethodType,
              isSerializable, altInterfaces, altMethods);
        implMethodClassName = implClass.getName().replace('.', '/');
        implMethodName = implInfo.getName();
        implMethodDesc = implInfo.getMethodType().toMethodDescriptorString();
        constructorType = factoryType.changeReturnType(Void.TYPE);
        lambdaClassName = lambdaClassName(targetClass);
        // If the target class invokes a protected method inherited from a
        // superclass in a different package, or does 'invokespecial', the
        // lambda class has no access to the resolved method. Instead, we need
        // to pass the live implementation method handle to the proxy class
        // to invoke directly. (javac prefers to avoid this situation by
        // generating bridges in the target class)
        useImplMethodHandle = (Modifier.isProtected(implInfo.getModifiers()) &&
                               !VerifyAccess.isSamePackage(targetClass, implInfo.getDeclaringClass())) ||
                               implKind == H_INVOKESPECIAL;
        cw = new ClassWriter(ClassWriter.COMPUTE_MAXS);
        int parameterCount = factoryType.parameterCount();
        if (parameterCount > 0) {
            argNames = new String[parameterCount];
            argDescs = new String[parameterCount];
            for (int i = 0; i < parameterCount; i++) {
                argNames[i] = "arg$" + (i + 1);
                argDescs[i] = BytecodeDescriptor.unparse(factoryType.parameterType(i));
            }
        } else {
            argNames = argDescs = EMPTY_STRING_ARRAY;
        }
    }

    private static String lambdaClassName(Class<?> targetClass) {
        String name = targetClass.getName();
        if (targetClass.isHidden()) {
            // use the original class name
            name = name.replace('/', '_');
        }
        return name.replace('.', '/') + "$$Lambda$" + counter.incrementAndGet();
    }

    /**
     * Build the CallSite. Generate a class file which implements the functional
     * interface, define the class, if there are no parameters create an instance
     * of the class which the CallSite will return, otherwise, generate handles
     * which will call the class' constructor.
     *
     * @return a CallSite, which, when invoked, will return an instance of the
     * functional interface
     * @throws LambdaConversionException If properly formed functional interface
     * is not found
     */
    @Override
    CallSite buildCallSite() throws LambdaConversionException {
        final Class<?> innerClass = spinInnerClass();
        if (factoryType.parameterCount() == 0) {
            // In the case of a non-capturing lambda, we optimize linkage by pre-computing a single instance,
            // unless we've suppressed eager initialization
            if (disableEagerInitialization) {
                try {
                    return new ConstantCallSite(caller.findStaticGetter(innerClass, LAMBDA_INSTANCE_FIELD,
                            factoryType.returnType()));
                } catch (ReflectiveOperationException e) {
                    throw new LambdaConversionException(
                            "Exception finding " +  LAMBDA_INSTANCE_FIELD + " static field", e);
                }
            } else {
                @SuppressWarnings("removal")
                final Constructor<?>[] ctrs = AccessController.doPrivileged(
                        new PrivilegedAction<>() {
                            @Override
                            public Constructor<?>[] run() {
                                Constructor<?>[] ctrs = innerClass.getDeclaredConstructors();
                                if (ctrs.length == 1) {
                                    // The lambda implementing inner class constructor is private, set
                                    // it accessible (by us) before creating the constant sole instance
                                    ctrs[0].setAccessible(true);
                                }
                                return ctrs;
                            }
                        });
                if (ctrs.length != 1) {
                    throw new LambdaConversionException("Expected one lambda constructor for "
                            + innerClass.getCanonicalName() + ", got " + ctrs.length);
                }

                try {
                    Object inst = ctrs[0].newInstance();
                    return new ConstantCallSite(MethodHandles.constant(interfaceClass, inst));
                } catch (ReflectiveOperationException e) {
                    throw new LambdaConversionException("Exception instantiating lambda object", e);
                }
            }
        } else {
            try {
                MethodHandle mh = caller.findConstructor(innerClass, constructorType);
                return new ConstantCallSite(mh.asType(factoryType));
            } catch (ReflectiveOperationException e) {
                throw new LambdaConversionException("Exception finding constructor", e);
            }
        }
    }

    /**
     * Spins the lambda proxy class.
     *
     * This first checks if a lambda proxy class can be loaded from CDS archive.
     * Otherwise, generate the lambda proxy class. If CDS dumping is enabled, it
     * registers the lambda proxy class for including into the CDS archive.
     */
    private Class<?> spinInnerClass() throws LambdaConversionException {
        // CDS does not handle disableEagerInitialization.
        if (!disableEagerInitialization) {
            // include lambda proxy class in CDS archive at dump time
            if (CDS.isDumpingArchive()) {
                Class<?> innerClass = generateInnerClass();
                LambdaProxyClassArchive.register(targetClass,
                                                 interfaceMethodName,
                                                 factoryType,
                                                 interfaceMethodType,
                                                 implementation,
                                                 dynamicMethodType,
                                                 isSerializable,
                                                 altInterfaces,
                                                 altMethods,
                                                 innerClass);
                return innerClass;
            }

            // load from CDS archive if present
            Class<?> innerClass = LambdaProxyClassArchive.find(targetClass,
                                                               interfaceMethodName,
                                                               factoryType,
                                                               interfaceMethodType,
                                                               implementation,
                                                               dynamicMethodType,
                                                               isSerializable,
                                                               altInterfaces,
                                                               altMethods);
            if (innerClass != null) return innerClass;
        }
        return generateInnerClass();
    }

    /**
     * Generate a class file which implements the functional
     * interface, define and return the class.
     *
     * @return a Class which implements the functional interface
     * @throws LambdaConversionException If properly formed functional interface
     * is not found
     */
    @SuppressWarnings("removal")
    private Class<?> generateInnerClass() throws LambdaConversionException {
        String[] interfaceNames;
        String interfaceName = interfaceClass.getName().replace('.', '/');
        boolean accidentallySerializable = !isSerializable && Serializable.class.isAssignableFrom(interfaceClass);
        if (altInterfaces.length == 0) {
            interfaceNames = new String[]{interfaceName};
        } else {
            // Assure no duplicate interfaces (ClassFormatError)
            Set<String> itfs = new LinkedHashSet<>(altInterfaces.length + 1);
            itfs.add(interfaceName);
            for (Class<?> i : altInterfaces) {
                itfs.add(i.getName().replace('.', '/'));
                accidentallySerializable |= !isSerializable && Serializable.class.isAssignableFrom(i);
            }
            interfaceNames = itfs.toArray(new String[itfs.size()]);
        }

        cw.visit(CLASSFILE_VERSION, ACC_SUPER + ACC_FINAL + ACC_SYNTHETIC,
                 lambdaClassName, null,
                 JAVA_LANG_OBJECT, interfaceNames);

        // Generate final fields to be filled in by constructor
        for (int i = 0; i < argDescs.length; i++) {
            FieldVisitor fv = cw.visitField(ACC_PRIVATE + ACC_FINAL,
                                            argNames[i],
                                            argDescs[i],
                                            null, null);
            fv.visitEnd();
        }

        generateConstructor();

        if (factoryType.parameterCount() == 0 && disableEagerInitialization) {
            generateClassInitializer();
        }

        // Forward the SAM method
        MethodVisitor mv = cw.visitMethod(ACC_PUBLIC, interfaceMethodName,
                                          interfaceMethodType.toMethodDescriptorString(), null, null);
        new ForwardingMethodGenerator(mv).generate(interfaceMethodType);

        // Forward the altMethods
        if (altMethods != null) {
            for (MethodType mt : altMethods) {
                mv = cw.visitMethod(ACC_PUBLIC, interfaceMethodName,
                                    mt.toMethodDescriptorString(), null, null);
                new ForwardingMethodGenerator(mv).generate(mt);
            }
        }

        if (isSerializable)
            generateSerializationFriendlyMethods();
        else if (accidentallySerializable)
            generateSerializationHostileMethods();

        cw.visitEnd();

        // Define the generated class in this VM.

        final byte[] classBytes = cw.toByteArray();
        // If requested, dump out to a file for debugging purposes
        if (dumper != null) {
            AccessController.doPrivileged(new PrivilegedAction<>() {
                @Override
                public Void run() {
                    dumper.dumpClass(lambdaClassName, classBytes);
                    return null;
                }
            }, null,
            new FilePermission("<<ALL FILES>>", "read, write"),
            // createDirectories may need it
            new PropertyPermission("user.dir", "read"));
        }
        try {
            // this class is linked at the indy callsite; so define a hidden nestmate
            Lookup lookup;
            if (useImplMethodHandle) {
                lookup = caller.defineHiddenClassWithClassData(classBytes, implementation, !disableEagerInitialization,
                                                               NESTMATE, STRONG);
            } else {
                lookup = caller.defineHiddenClass(classBytes, !disableEagerInitialization, NESTMATE, STRONG);
            }
            return lookup.lookupClass();
        } catch (IllegalAccessException e) {
            throw new LambdaConversionException("Exception defining lambda proxy class", e);
        } catch (Throwable t) {
            throw new InternalError(t);
        }
    }

    /**
     * Generate a static field and a static initializer that sets this field to an instance of the lambda
     */
    private void generateClassInitializer() {
        String lambdaTypeDescriptor = factoryType.returnType().descriptorString();

        // Generate the static final field that holds the lambda singleton
        FieldVisitor fv = cw.visitField(ACC_PRIVATE | ACC_STATIC | ACC_FINAL,
                LAMBDA_INSTANCE_FIELD, lambdaTypeDescriptor, null, null);
        fv.visitEnd();

        // Instantiate the lambda and store it to the static final field
        MethodVisitor clinit = cw.visitMethod(ACC_STATIC, "<clinit>", "()V", null, null);
        clinit.visitCode();

        clinit.visitTypeInsn(NEW, lambdaClassName);
        clinit.visitInsn(Opcodes.DUP);
        assert factoryType.parameterCount() == 0;
        clinit.visitMethodInsn(INVOKESPECIAL, lambdaClassName, NAME_CTOR, constructorType.toMethodDescriptorString(), false);
        clinit.visitFieldInsn(PUTSTATIC, lambdaClassName, LAMBDA_INSTANCE_FIELD, lambdaTypeDescriptor);

        clinit.visitInsn(RETURN);
        clinit.visitMaxs(-1, -1);
        clinit.visitEnd();
    }

    /**
     * Generate the constructor for the class
     */
    private void generateConstructor() {
        // Generate constructor
        MethodVisitor ctor = cw.visitMethod(ACC_PRIVATE, NAME_CTOR,
                                            constructorType.toMethodDescriptorString(), null, null);
        ctor.visitCode();
        ctor.visitVarInsn(ALOAD, 0);
        ctor.visitMethodInsn(INVOKESPECIAL, JAVA_LANG_OBJECT, NAME_CTOR,
                             METHOD_DESCRIPTOR_VOID, false);
        int parameterCount = factoryType.parameterCount();
        for (int i = 0, lvIndex = 0; i < parameterCount; i++) {
            ctor.visitVarInsn(ALOAD, 0);
            Class<?> argType = factoryType.parameterType(i);
            ctor.visitVarInsn(getLoadOpcode(argType), lvIndex + 1);
            lvIndex += getParameterSize(argType);
            ctor.visitFieldInsn(PUTFIELD, lambdaClassName, argNames[i], argDescs[i]);
        }
        ctor.visitInsn(RETURN);
        // Maxs computed by ClassWriter.COMPUTE_MAXS, these arguments ignored
        ctor.visitMaxs(-1, -1);
        ctor.visitEnd();
    }

    /**
     * Generate a writeReplace method that supports serialization
     */
    private void generateSerializationFriendlyMethods() {
        TypeConvertingMethodAdapter mv
                = new TypeConvertingMethodAdapter(
                    cw.visitMethod(ACC_PRIVATE + ACC_FINAL,
                    NAME_METHOD_WRITE_REPLACE, DESCR_METHOD_WRITE_REPLACE,
                    null, null));

        mv.visitCode();
        mv.visitTypeInsn(NEW, NAME_SERIALIZED_LAMBDA);
        mv.visitInsn(DUP);
        mv.visitLdcInsn(Type.getType(targetClass));
        mv.visitLdcInsn(factoryType.returnType().getName().replace('.', '/'));
        mv.visitLdcInsn(interfaceMethodName);
        mv.visitLdcInsn(interfaceMethodType.toMethodDescriptorString());
        mv.visitLdcInsn(implInfo.getReferenceKind());
        mv.visitLdcInsn(implInfo.getDeclaringClass().getName().replace('.', '/'));
        mv.visitLdcInsn(implInfo.getName());
        mv.visitLdcInsn(implInfo.getMethodType().toMethodDescriptorString());
        mv.visitLdcInsn(dynamicMethodType.toMethodDescriptorString());
        mv.iconst(argDescs.length);
        mv.visitTypeInsn(ANEWARRAY, JAVA_LANG_OBJECT);
        for (int i = 0; i < argDescs.length; i++) {
            mv.visitInsn(DUP);
            mv.iconst(i);
            mv.visitVarInsn(ALOAD, 0);
            mv.visitFieldInsn(GETFIELD, lambdaClassName, argNames[i], argDescs[i]);
            mv.boxIfTypePrimitive(Type.getType(argDescs[i]));
            mv.visitInsn(AASTORE);
        }
        mv.visitMethodInsn(INVOKESPECIAL, NAME_SERIALIZED_LAMBDA, NAME_CTOR,
                DESCR_CTOR_SERIALIZED_LAMBDA, false);
        mv.visitInsn(ARETURN);
        // Maxs computed by ClassWriter.COMPUTE_MAXS, these arguments ignored
        mv.visitMaxs(-1, -1);
        mv.visitEnd();
    }

    /**
     * Generate a readObject/writeObject method that is hostile to serialization
     */
    private void generateSerializationHostileMethods() {
        MethodVisitor mv = cw.visitMethod(ACC_PRIVATE + ACC_FINAL,
                                          NAME_METHOD_WRITE_OBJECT, DESCR_METHOD_WRITE_OBJECT,
                                          null, SER_HOSTILE_EXCEPTIONS);
        mv.visitCode();
        mv.visitTypeInsn(NEW, NAME_NOT_SERIALIZABLE_EXCEPTION);
        mv.visitInsn(DUP);
        mv.visitLdcInsn("Non-serializable lambda");
        mv.visitMethodInsn(INVOKESPECIAL, NAME_NOT_SERIALIZABLE_EXCEPTION, NAME_CTOR,
                           DESCR_CTOR_NOT_SERIALIZABLE_EXCEPTION, false);
        mv.visitInsn(ATHROW);
        mv.visitMaxs(-1, -1);
        mv.visitEnd();

        mv = cw.visitMethod(ACC_PRIVATE + ACC_FINAL,
                            NAME_METHOD_READ_OBJECT, DESCR_METHOD_READ_OBJECT,
                            null, SER_HOSTILE_EXCEPTIONS);
        mv.visitCode();
        mv.visitTypeInsn(NEW, NAME_NOT_SERIALIZABLE_EXCEPTION);
        mv.visitInsn(DUP);
        mv.visitLdcInsn("Non-serializable lambda");
        mv.visitMethodInsn(INVOKESPECIAL, NAME_NOT_SERIALIZABLE_EXCEPTION, NAME_CTOR,
                           DESCR_CTOR_NOT_SERIALIZABLE_EXCEPTION, false);
        mv.visitInsn(ATHROW);
        mv.visitMaxs(-1, -1);
        mv.visitEnd();
    }

    /**
     * This class generates a method body which calls the lambda implementation
     * method, converting arguments, as needed.
     */
    private class ForwardingMethodGenerator extends TypeConvertingMethodAdapter {

        ForwardingMethodGenerator(MethodVisitor mv) {
            super(mv);
        }

        void generate(MethodType methodType) {
            visitCode();

            if (implKind == MethodHandleInfo.REF_newInvokeSpecial) {
                visitTypeInsn(NEW, implMethodClassName);
                visitInsn(DUP);
            }
            if (useImplMethodHandle) {
                visitLdcInsn(implMethodCondy);
            }
            for (int i = 0; i < argNames.length; i++) {
                visitVarInsn(ALOAD, 0);
                visitFieldInsn(GETFIELD, lambdaClassName, argNames[i], argDescs[i]);
            }

            convertArgumentTypes(methodType);

            if (useImplMethodHandle) {
                MethodType mtype = implInfo.getMethodType();
                if (implKind != MethodHandleInfo.REF_invokeStatic) {
                    mtype = mtype.insertParameterTypes(0, implClass);
                }
                visitMethodInsn(INVOKEVIRTUAL, "java/lang/invoke/MethodHandle",
                                "invokeExact", mtype.descriptorString(), false);
            } else {
                // Invoke the method we want to forward to
                visitMethodInsn(invocationOpcode(), implMethodClassName,
                                implMethodName, implMethodDesc,
                                implClass.isInterface());
            }
            // Convert the return value (if any) and return it
            // Note: if adapting from non-void to void, the 'return'
            // instruction will pop the unneeded result
            Class<?> implReturnClass = implMethodType.returnType();
            Class<?> samReturnClass = methodType.returnType();
            convertType(implReturnClass, samReturnClass, samReturnClass);
            visitInsn(getReturnOpcode(samReturnClass));
            // Maxs computed by ClassWriter.COMPUTE_MAXS,these arguments ignored
            visitMaxs(-1, -1);
            visitEnd();
        }

        private void convertArgumentTypes(MethodType samType) {
            int lvIndex = 0;
            int samParametersLength = samType.parameterCount();
            int captureArity = factoryType.parameterCount();
            for (int i = 0; i < samParametersLength; i++) {
                Class<?> argType = samType.parameterType(i);
                visitVarInsn(getLoadOpcode(argType), lvIndex + 1);
                lvIndex += getParameterSize(argType);
                convertType(argType, implMethodType.parameterType(captureArity + i), dynamicMethodType.parameterType(i));
            }
        }

        private int invocationOpcode() throws InternalError {
            return switch (implKind) {
                case MethodHandleInfo.REF_invokeStatic     -> INVOKESTATIC;
                case MethodHandleInfo.REF_newInvokeSpecial -> INVOKESPECIAL;
                case MethodHandleInfo.REF_invokeVirtual    -> INVOKEVIRTUAL;
                case MethodHandleInfo.REF_invokeInterface  -> INVOKEINTERFACE;
                case MethodHandleInfo.REF_invokeSpecial    -> INVOKESPECIAL;
                default -> throw new InternalError("Unexpected invocation kind: " + implKind);
            };
        }
    }

    static int getParameterSize(Class<?> c) {
        if (c == Void.TYPE) {
            return 0;
        } else if (c == Long.TYPE || c == Double.TYPE) {
            return 2;
        }
        return 1;
    }

    static int getLoadOpcode(Class<?> c) {
        if(c == Void.TYPE) {
            throw new InternalError("Unexpected void type of load opcode");
        }
        return ILOAD + getOpcodeOffset(c);
    }

    static int getReturnOpcode(Class<?> c) {
        if(c == Void.TYPE) {
            return RETURN;
        }
        return IRETURN + getOpcodeOffset(c);
    }

    private static int getOpcodeOffset(Class<?> c) {
        if (c.isPrimitive()) {
            if (c == Long.TYPE) {
                return 1;
            } else if (c == Float.TYPE) {
                return 2;
            } else if (c == Double.TYPE) {
                return 3;
            }
            return 0;
        } else {
            return 4;
        }
    }

}<|MERGE_RESOLUTION|>--- conflicted
+++ resolved
@@ -57,11 +57,7 @@
  * @see LambdaMetafactory
  */
 /* package */ final class InnerClassLambdaMetafactory extends AbstractValidatingLambdaMetafactory {
-<<<<<<< HEAD
-    private static final int CLASSFILE_VERSION = V18;
-=======
     private static final int CLASSFILE_VERSION = VM.classFileVersion();
->>>>>>> 024c4027
     private static final String METHOD_DESCRIPTOR_VOID = Type.getMethodDescriptor(Type.VOID_TYPE);
     private static final String JAVA_LANG_OBJECT = "java/lang/Object";
     private static final String NAME_CTOR = "<init>";
