/*
 * Copyright (c) 2012, 2024, Oracle and/or its affiliates. All rights reserved.
 * DO NOT ALTER OR REMOVE COPYRIGHT NOTICES OR THIS FILE HEADER.
 *
 * This code is free software; you can redistribute it and/or modify it
 * under the terms of the GNU General Public License version 2 only, as
 * published by the Free Software Foundation.  Oracle designates this
 * particular file as subject to the "Classpath" exception as provided
 * by Oracle in the LICENSE file that accompanied this code.
 *
 * This code is distributed in the hope that it will be useful, but WITHOUT
 * ANY WARRANTY; without even the implied warranty of MERCHANTABILITY or
 * FITNESS FOR A PARTICULAR PURPOSE.  See the GNU General Public License
 * version 2 for more details (a copy is included in the LICENSE file that
 * accompanied this code).
 *
 * You should have received a copy of the GNU General Public License version
 * 2 along with this work; if not, write to the Free Software Foundation,
 * Inc., 51 Franklin St, Fifth Floor, Boston, MA 02110-1301 USA.
 *
 * Please contact Oracle, 500 Oracle Parkway, Redwood Shores, CA 94065 USA
 * or visit www.oracle.com if you need additional information or have any
 * questions.
 */

package java.lang.invoke;

import jdk.internal.misc.PreviewFeatures;
import jdk.internal.misc.CDS;
import jdk.internal.util.ClassFileDumper;
import sun.invoke.util.VerifyAccess;
import sun.security.action.GetBooleanAction;

import java.io.Serializable;
<<<<<<< HEAD
import java.lang.constant.ConstantDescs;
import java.lang.reflect.AccessFlag;
=======
import java.lang.classfile.ClassBuilder;
import java.lang.classfile.ClassFile;
import java.lang.classfile.CodeBuilder;
import java.lang.classfile.FieldBuilder;
import java.lang.classfile.MethodBuilder;
import java.lang.classfile.Opcode;
import java.lang.classfile.TypeKind;
import java.lang.constant.ClassDesc;
import java.lang.constant.DynamicConstantDesc;
import java.lang.constant.MethodTypeDesc;
>>>>>>> c6f3bf4b
import java.lang.reflect.Modifier;
import java.util.HashSet;
import java.util.LinkedHashSet;
import java.util.List;
import java.util.Set;
import java.util.function.Consumer;

import static java.lang.classfile.ClassFile.*;
import java.lang.classfile.attribute.ExceptionsAttribute;
import java.lang.classfile.constantpool.ClassEntry;
import java.lang.classfile.constantpool.ConstantPoolBuilder;
import java.lang.classfile.constantpool.MethodRefEntry;
import static java.lang.constant.ConstantDescs.*;
import static java.lang.invoke.MethodHandles.Lookup.ClassOption.NESTMATE;
import static java.lang.invoke.MethodHandles.Lookup.ClassOption.STRONG;
import static java.lang.invoke.MethodType.methodType;
import jdk.internal.constant.ConstantUtils;
import jdk.internal.constant.MethodTypeDescImpl;
import jdk.internal.constant.ReferenceClassDescImpl;
import sun.invoke.util.Wrapper;

/**
 * Lambda metafactory implementation which dynamically creates an
 * inner-class-like class per lambda callsite.
 *
 * @see LambdaMetafactory
 */
/* package */ final class InnerClassLambdaMetafactory extends AbstractValidatingLambdaMetafactory {
    private static final String LAMBDA_INSTANCE_FIELD = "LAMBDA_INSTANCE$";
    private static final String[] EMPTY_STRING_ARRAY = new String[0];
    private static final ClassDesc[] EMPTY_CLASSDESC_ARRAY = ConstantUtils.EMPTY_CLASSDESC;

    // Static builders to avoid lambdas
    record FieldFlags(int flags) implements Consumer<FieldBuilder> {
        @Override
        public void accept(FieldBuilder fb) {
            fb.withFlags(flags);
        }
    };
    record MethodBody(Consumer<CodeBuilder> code) implements Consumer<MethodBuilder> {
        @Override
        public void accept(MethodBuilder mb) {
            mb.withCode(code);
        }
    };

    // For dumping generated classes to disk, for debugging purposes
    private static final ClassFileDumper lambdaProxyClassFileDumper;

    private static final boolean disableEagerInitialization;

    static {
        // To dump the lambda proxy classes, set this system property:
        //    -Djdk.invoke.LambdaMetafactory.dumpProxyClassFiles
        // or -Djdk.invoke.LambdaMetafactory.dumpProxyClassFiles=true
        final String dumpProxyClassesKey = "jdk.invoke.LambdaMetafactory.dumpProxyClassFiles";
        lambdaProxyClassFileDumper = ClassFileDumper.getInstance(dumpProxyClassesKey, "DUMP_LAMBDA_PROXY_CLASS_FILES");

        final String disableEagerInitializationKey = "jdk.internal.lambda.disableEagerInitialization";
        disableEagerInitialization = GetBooleanAction.privilegedGetProperty(disableEagerInitializationKey);
    }

    // See context values in AbstractValidatingLambdaMetafactory
    private final ClassDesc implMethodClassDesc;     // Name of type containing implementation "CC"
    private final String implMethodName;             // Name of implementation method "impl"
    private final MethodTypeDesc implMethodDesc;     // Type descriptor for implementation methods "(I)Ljava/lang/String;"
    private final MethodType constructorType;        // Generated class constructor type "(CC)void"
    private final MethodTypeDesc constructorTypeDesc;// Type descriptor for the generated class constructor type "(CC)void"
    private final String[] argNames;                 // Generated names for the constructor arguments
    private final ClassDesc[] argDescs;              // Type descriptors for the constructor arguments
    private final String lambdaClassName;            // Generated name for the generated class "X$$Lambda$1"
    private final ClassDesc lambdaClassDesc;         // Type descriptor for the generated class "X$$Lambda$1"
    private final boolean useImplMethodHandle;       // use MethodHandle invocation instead of symbolic bytecode invocation

    /**
     * General meta-factory constructor, supporting both standard cases and
     * allowing for uncommon options such as serialization or bridging.
     *
     * @param caller Stacked automatically by VM; represents a lookup context
     *               with the accessibility privileges of the caller.
     * @param factoryType Stacked automatically by VM; the signature of the
     *                    invoked method, which includes the expected static
     *                    type of the returned lambda object, and the static
     *                    types of the captured arguments for the lambda.  In
     *                    the event that the implementation method is an
     *                    instance method, the first argument in the invocation
     *                    signature will correspond to the receiver.
     * @param interfaceMethodName Name of the method in the functional interface to
     *                   which the lambda or method reference is being
     *                   converted, represented as a String.
     * @param interfaceMethodType Type of the method in the functional interface to
     *                            which the lambda or method reference is being
     *                            converted, represented as a MethodType.
     * @param implementation The implementation method which should be called (with
     *                       suitable adaptation of argument types, return types,
     *                       and adjustment for captured arguments) when methods of
     *                       the resulting functional interface instance are invoked.
     * @param dynamicMethodType The signature of the primary functional
     *                          interface method after type variables are
     *                          substituted with their instantiation from
     *                          the capture site
     * @param isSerializable Should the lambda be made serializable?  If set,
     *                       either the target type or one of the additional SAM
     *                       types must extend {@code Serializable}.
     * @param altInterfaces Additional interfaces which the lambda object
     *                      should implement.
     * @param altMethods Method types for additional signatures to be
     *                   implemented by invoking the implementation method
     * @throws LambdaConversionException If any of the meta-factory protocol
     *         invariants are violated
     * @throws SecurityException If a security manager is present, and it
     *         <a href="MethodHandles.Lookup.html#secmgr">denies access</a>
     *         from {@code caller} to the package of {@code implementation}.
     */
    public InnerClassLambdaMetafactory(MethodHandles.Lookup caller,
                                       MethodType factoryType,
                                       String interfaceMethodName,
                                       MethodType interfaceMethodType,
                                       MethodHandle implementation,
                                       MethodType dynamicMethodType,
                                       boolean isSerializable,
                                       Class<?>[] altInterfaces,
                                       MethodType[] altMethods)
            throws LambdaConversionException {
        super(caller, factoryType, interfaceMethodName, interfaceMethodType,
              implementation, dynamicMethodType,
              isSerializable, altInterfaces, altMethods);
        implMethodClassDesc = implClassDesc(implClass);
        implMethodName = implInfo.getName();
        implMethodDesc = methodDesc(implInfo.getMethodType());
        constructorType = factoryType.changeReturnType(Void.TYPE);
        constructorTypeDesc = methodDesc(constructorType);
        lambdaClassName = lambdaClassName(targetClass);
        lambdaClassDesc = ClassDesc.ofInternalName(lambdaClassName);
        // If the target class invokes a protected method inherited from a
        // superclass in a different package, or does 'invokespecial', the
        // lambda class has no access to the resolved method, or does
        // 'invokestatic' on a hidden class which cannot be resolved by name.
        // Instead, we need to pass the live implementation method handle to
        // the proxy class to invoke directly. (javac prefers to avoid this
        // situation by generating bridges in the target class)
        useImplMethodHandle = (Modifier.isProtected(implInfo.getModifiers()) &&
                               !VerifyAccess.isSamePackage(targetClass, implInfo.getDeclaringClass())) ||
                               implKind == MethodHandleInfo.REF_invokeSpecial ||
                               implKind == MethodHandleInfo.REF_invokeStatic && implClass.isHidden();
        int parameterCount = factoryType.parameterCount();
        if (parameterCount > 0) {
            argNames = new String[parameterCount];
            argDescs = new ClassDesc[parameterCount];
            for (int i = 0; i < parameterCount; i++) {
                argNames[i] = "arg$" + (i + 1);
                argDescs[i] = classDesc(factoryType.parameterType(i));
            }
        } else {
            argNames = EMPTY_STRING_ARRAY;
            argDescs = EMPTY_CLASSDESC_ARRAY;
        }
    }

    private static String lambdaClassName(Class<?> targetClass) {
        String name = targetClass.getName();
        if (targetClass.isHidden()) {
            // use the original class name
            name = name.replace('/', '_');
        }
        return name.replace('.', '/') + "$$Lambda";
    }

    /**
     * Build the CallSite. Generate a class file which implements the functional
     * interface, define the class, if there are no parameters create an instance
     * of the class which the CallSite will return, otherwise, generate handles
     * which will call the class' constructor.
     *
     * @return a CallSite, which, when invoked, will return an instance of the
     * functional interface
     * @throws LambdaConversionException If properly formed functional interface
     * is not found
     */
    @Override
    CallSite buildCallSite() throws LambdaConversionException {
        final Class<?> innerClass = spinInnerClass();
        if (factoryType.parameterCount() == 0 && disableEagerInitialization) {
            try {
                return new ConstantCallSite(caller.findStaticGetter(innerClass, LAMBDA_INSTANCE_FIELD,
                                                                    factoryType.returnType()));
            } catch (ReflectiveOperationException e) {
                throw new LambdaConversionException(
                        "Exception finding " + LAMBDA_INSTANCE_FIELD + " static field", e);
            }
        } else {
            try {
                MethodHandle mh = caller.findConstructor(innerClass, constructorType);
                if (factoryType.parameterCount() == 0) {
                    // In the case of a non-capturing lambda, we optimize linkage by pre-computing a single instance
                    Object inst = mh.asType(methodType(Object.class)).invokeExact();
                    return new ConstantCallSite(MethodHandles.constant(interfaceClass, inst));
                } else {
                    return new ConstantCallSite(mh.asType(factoryType));
                }
            } catch (ReflectiveOperationException e) {
                throw new LambdaConversionException("Exception finding constructor", e);
            } catch (Throwable e) {
                throw new LambdaConversionException("Exception instantiating lambda object", e);
            }
        }
    }

    /**
     * Spins the lambda proxy class.
     *
     * This first checks if a lambda proxy class can be loaded from CDS archive.
     * Otherwise, generate the lambda proxy class. If CDS dumping is enabled, it
     * registers the lambda proxy class for including into the CDS archive.
     */
    private Class<?> spinInnerClass() throws LambdaConversionException {
        // CDS does not handle disableEagerInitialization or useImplMethodHandle
        if (!disableEagerInitialization && !useImplMethodHandle) {
            if (CDS.isUsingArchive()) {
                // load from CDS archive if present
                Class<?> innerClass = LambdaProxyClassArchive.find(targetClass,
                                                                   interfaceMethodName,
                                                                   factoryType,
                                                                   interfaceMethodType,
                                                                   implementation,
                                                                   dynamicMethodType,
                                                                   isSerializable,
                                                                   altInterfaces,
                                                                   altMethods);
                if (innerClass != null) return innerClass;
            }

            // include lambda proxy class in CDS archive at dump time
            if (CDS.isDumpingArchive()) {
                Class<?> innerClass = generateInnerClass();
                LambdaProxyClassArchive.register(targetClass,
                                                 interfaceMethodName,
                                                 factoryType,
                                                 interfaceMethodType,
                                                 implementation,
                                                 dynamicMethodType,
                                                 isSerializable,
                                                 altInterfaces,
                                                 altMethods,
                                                 innerClass);
                return innerClass;
            }

        }
        return generateInnerClass();
    }

    /**
     * Generate a class file which implements the functional
     * interface, define and return the class.
     *
     * @return a Class which implements the functional interface
     * @throws LambdaConversionException If properly formed functional interface
     * is not found
     */
    private Class<?> generateInnerClass() throws LambdaConversionException {
        List<ClassDesc> interfaces;
        ClassDesc interfaceDesc = classDesc(interfaceClass);
        boolean accidentallySerializable = !isSerializable && Serializable.class.isAssignableFrom(interfaceClass);
        if (altInterfaces.length == 0) {
            interfaces = List.of(interfaceDesc);
        } else {
            // Assure no duplicate interfaces (ClassFormatError)
            Set<ClassDesc> itfs = LinkedHashSet.newLinkedHashSet(altInterfaces.length + 1);
            itfs.add(interfaceDesc);
            for (Class<?> i : altInterfaces) {
                itfs.add(classDesc(i));
                accidentallySerializable |= !isSerializable && Serializable.class.isAssignableFrom(i);
            }
            interfaces = List.copyOf(itfs);
        }
        final boolean finalAccidentallySerializable = accidentallySerializable;
        final byte[] classBytes = ClassFile.of().build(lambdaClassDesc, new Consumer<ClassBuilder>() {
            @Override
            public void accept(ClassBuilder clb) {
                clb.withFlags(ACC_SUPER | ACC_FINAL | ACC_SYNTHETIC)
                   .withInterfaceSymbols(interfaces);
                // Generate final fields to be filled in by constructor
                for (int i = 0; i < argDescs.length; i++) {
                    clb.withField(argNames[i], argDescs[i], new FieldFlags(ACC_PRIVATE | ACC_FINAL));
                }

<<<<<<< HEAD
        int version = CLASSFILE_VERSION | (PreviewFeatures.isEnabled() ? Opcodes.V_PREVIEW : 0);
        cw.visit(version, ACC_SUPER + ACC_FINAL + ACC_SYNTHETIC,
                 lambdaClassName, null,
                 JAVA_LANG_OBJECT, interfaceNames);

        // Generate final fields to be filled in by constructor
        for (int i = 0; i < argDescs.length; i++) {
            FieldVisitor fv = cw.visitField(ACC_PRIVATE + ACC_FINAL,
                                            argNames[i],
                                            argDescs[i],
                                            null, null);
            fv.visitEnd();
        }
=======
                generateConstructor(clb);
>>>>>>> c6f3bf4b

                if (factoryType.parameterCount() == 0 && disableEagerInitialization) {
                    generateClassInitializer(clb);
                }

                // Forward the SAM method
                clb.withMethod(interfaceMethodName,
                        methodDesc(interfaceMethodType),
                        ACC_PUBLIC,
                        forwardingMethod(interfaceMethodType));

                // Forward the bridges
                if (altMethods != null) {
                    for (MethodType mt : altMethods) {
                        clb.withMethod(interfaceMethodName,
                                methodDesc(mt),
                                ACC_PUBLIC | ACC_BRIDGE,
                                forwardingMethod(mt));
                    }
                }

                if (isSerializable)
                    generateSerializationFriendlyMethods(clb);
                else if (finalAccidentallySerializable)
                    generateSerializationHostileMethods(clb);
            }
<<<<<<< HEAD
        }

        if (isSerializable)
            generateSerializationFriendlyMethods();
        else if (accidentallySerializable)
            generateSerializationHostileMethods();

        // generate LoadableDescriptors attribute if it references any value class
        if (PreviewFeatures.isEnabled()) {
            LoadableDescriptorsAttributeBuilder builder = new LoadableDescriptorsAttributeBuilder(targetClass);
            builder.add(factoryType)
                    .add(interfaceMethodType)
                    .add(implMethodType)
                    .add(dynamicMethodType)
                    .add(altMethods);
            if (!builder.isEmpty())
                cw.visitAttribute(builder.build());
        }

        cw.visitEnd();
=======
        });
>>>>>>> c6f3bf4b

        // Define the generated class in this VM.

        try {
            // this class is linked at the indy callsite; so define a hidden nestmate
            var classdata = useImplMethodHandle? implementation : null;
            return caller.makeHiddenClassDefiner(lambdaClassName, classBytes, Set.of(NESTMATE, STRONG), lambdaProxyClassFileDumper)
                         .defineClass(!disableEagerInitialization, classdata);

        } catch (Throwable t) {
            throw new InternalError(t);
        }
    }

    /**
     * Generate a static field and a static initializer that sets this field to an instance of the lambda
     */
    private void generateClassInitializer(ClassBuilder clb) {
        ClassDesc lambdaTypeDescriptor = classDesc(factoryType.returnType());

        // Generate the static final field that holds the lambda singleton
        clb.withField(LAMBDA_INSTANCE_FIELD, lambdaTypeDescriptor, new FieldFlags(ACC_PRIVATE | ACC_STATIC | ACC_FINAL));

        // Instantiate the lambda and store it to the static final field
        clb.withMethod(CLASS_INIT_NAME, MTD_void, ACC_STATIC, new MethodBody(new Consumer<CodeBuilder>() {
            @Override
            public void accept(CodeBuilder cob) {
                assert factoryType.parameterCount() == 0;
                cob.new_(lambdaClassDesc)
                   .dup()
                   .invokespecial(lambdaClassDesc, INIT_NAME, constructorTypeDesc)
                   .putstatic(lambdaClassDesc, LAMBDA_INSTANCE_FIELD, lambdaTypeDescriptor)
                   .return_();
            }
        }));
    }

    /**
     * Generate the constructor for the class
     */
    private void generateConstructor(ClassBuilder clb) {
        // Generate constructor
        clb.withMethod(INIT_NAME, constructorTypeDesc, ACC_PRIVATE,
                new MethodBody(new Consumer<CodeBuilder>() {
                    @Override
                    public void accept(CodeBuilder cob) {
                        cob.aload(0)
                           .invokespecial(CD_Object, INIT_NAME, MTD_void);
                        int parameterCount = factoryType.parameterCount();
                        for (int i = 0; i < parameterCount; i++) {
                            cob.aload(0);
                            Class<?> argType = factoryType.parameterType(i);
                            cob.loadLocal(TypeKind.from(argType), cob.parameterSlot(i));
                            cob.putfield(lambdaClassDesc, argNames[i], argDescs[i]);
                        }
                        cob.return_();
                    }
                }));
    }

    private static class SerializationSupport {
        // Serialization support
        private static final ClassDesc CD_SerializedLambda = ReferenceClassDescImpl.ofValidated("Ljava/lang/invoke/SerializedLambda;");
        private static final ClassDesc CD_ObjectOutputStream = ReferenceClassDescImpl.ofValidated("Ljava/io/ObjectOutputStream;");
        private static final ClassDesc CD_ObjectInputStream = ReferenceClassDescImpl.ofValidated("Ljava/io/ObjectInputStream;");
        private static final MethodTypeDesc MTD_Object = MethodTypeDescImpl.ofValidated(CD_Object);
        private static final MethodTypeDesc MTD_void_ObjectOutputStream = MethodTypeDescImpl.ofValidated(CD_void, CD_ObjectOutputStream);
        private static final MethodTypeDesc MTD_void_ObjectInputStream = MethodTypeDescImpl.ofValidated(CD_void, CD_ObjectInputStream);

        private static final String NAME_METHOD_WRITE_REPLACE = "writeReplace";
        private static final String NAME_METHOD_READ_OBJECT = "readObject";
        private static final String NAME_METHOD_WRITE_OBJECT = "writeObject";

        static final ClassDesc CD_NotSerializableException = ReferenceClassDescImpl.ofValidated("Ljava/io/NotSerializableException;");
        static final MethodTypeDesc MTD_CTOR_NOT_SERIALIZABLE_EXCEPTION = MethodTypeDescImpl.ofValidated(CD_void, CD_String);
        static final MethodTypeDesc MTD_CTOR_SERIALIZED_LAMBDA = MethodTypeDescImpl.ofValidated(CD_void,
                CD_Class, CD_String, CD_String, CD_String, CD_int, CD_String, CD_String, CD_String, CD_String, ReferenceClassDescImpl.ofValidated("[Ljava/lang/Object;"));

    }

    /**
     * Generate a writeReplace method that supports serialization
     */
    private void generateSerializationFriendlyMethods(ClassBuilder clb) {
        clb.withMethod(SerializationSupport.NAME_METHOD_WRITE_REPLACE, SerializationSupport.MTD_Object, ACC_PRIVATE | ACC_FINAL,
                new MethodBody(new Consumer<CodeBuilder>() {
                    @Override
                    public void accept(CodeBuilder cob) {
                        cob.new_(SerializationSupport.CD_SerializedLambda)
                           .dup()
                           .ldc(classDesc(targetClass))
                           .ldc(factoryType.returnType().getName().replace('.', '/'))
                           .ldc(interfaceMethodName)
                           .ldc(interfaceMethodType.toMethodDescriptorString())
                           .ldc(implInfo.getReferenceKind())
                           .ldc(implInfo.getDeclaringClass().getName().replace('.', '/'))
                           .ldc(implInfo.getName())
                           .ldc(implInfo.getMethodType().toMethodDescriptorString())
                           .ldc(dynamicMethodType.toMethodDescriptorString())
                           .loadConstant(argDescs.length)
                           .anewarray(CD_Object);
                        for (int i = 0; i < argDescs.length; i++) {
                            cob.dup()
                               .loadConstant(i)
                               .aload(0)
                               .getfield(lambdaClassDesc, argNames[i], argDescs[i]);
                            TypeConvertingMethodAdapter.boxIfTypePrimitive(cob, TypeKind.from(argDescs[i]));
                            cob.aastore();
                        }
                        cob.invokespecial(SerializationSupport.CD_SerializedLambda, INIT_NAME,
                                          SerializationSupport.MTD_CTOR_SERIALIZED_LAMBDA)
                           .areturn();
                    }
                }));
    }

    /**
     * Generate a readObject/writeObject method that is hostile to serialization
     */
    private void generateSerializationHostileMethods(ClassBuilder clb) {
        var hostileMethod = new Consumer<MethodBuilder>() {
            @Override
            public void accept(MethodBuilder mb) {
                ConstantPoolBuilder cp = mb.constantPool();
                ClassEntry nseCE = cp.classEntry(SerializationSupport.CD_NotSerializableException);
                mb.with(ExceptionsAttribute.of(nseCE))
                        .withCode(new Consumer<CodeBuilder>() {
                            @Override
                            public void accept(CodeBuilder cob) {
                                cob.new_(nseCE)
                                        .dup()
                                        .ldc("Non-serializable lambda")
                                        .invokespecial(cp.methodRefEntry(nseCE, cp.nameAndTypeEntry(INIT_NAME,
                                                SerializationSupport.MTD_CTOR_NOT_SERIALIZABLE_EXCEPTION)))
                                        .athrow();
                            }
                        });
            }
        };
        clb.withMethod(SerializationSupport.NAME_METHOD_WRITE_OBJECT, SerializationSupport.MTD_void_ObjectOutputStream,
                ACC_PRIVATE + ACC_FINAL, hostileMethod);
        clb.withMethod(SerializationSupport.NAME_METHOD_READ_OBJECT, SerializationSupport.MTD_void_ObjectInputStream,
                ACC_PRIVATE + ACC_FINAL, hostileMethod);
    }

    /**
     * This method generates a method body which calls the lambda implementation
     * method, converting arguments, as needed.
     */
    Consumer<MethodBuilder> forwardingMethod(MethodType methodType) {
        return new MethodBody(new Consumer<CodeBuilder>() {
            @Override
            public void accept(CodeBuilder cob) {
                if (implKind == MethodHandleInfo.REF_newInvokeSpecial) {
                    cob.new_(implMethodClassDesc)
                       .dup();
                }
                if (useImplMethodHandle) {
                    ConstantPoolBuilder cp = cob.constantPool();
                    cob.ldc(cp.constantDynamicEntry(cp.bsmEntry(cp.methodHandleEntry(BSM_CLASS_DATA), List.of()),
                                                    cp.nameAndTypeEntry(DEFAULT_NAME, CD_MethodHandle)));
                }
                for (int i = 0; i < argNames.length; i++) {
                    cob.aload(0)
                       .getfield(lambdaClassDesc, argNames[i], argDescs[i]);
                }

                convertArgumentTypes(cob, methodType);

                if (useImplMethodHandle) {
                    MethodType mtype = implInfo.getMethodType();
                    if (implKind != MethodHandleInfo.REF_invokeStatic) {
                        mtype = mtype.insertParameterTypes(0, implClass);
                    }
                    cob.invokevirtual(CD_MethodHandle, "invokeExact", methodDesc(mtype));
                } else {
                    // Invoke the method we want to forward to
                    cob.invoke(invocationOpcode(), implMethodClassDesc, implMethodName, implMethodDesc, implClass.isInterface());
                }
                // Convert the return value (if any) and return it
                // Note: if adapting from non-void to void, the 'return'
                // instruction will pop the unneeded result
                Class<?> implReturnClass = implMethodType.returnType();
                Class<?> samReturnClass = methodType.returnType();
                TypeConvertingMethodAdapter.convertType(cob, implReturnClass, samReturnClass, samReturnClass);
                cob.return_(TypeKind.from(samReturnClass));
            }
        });
    }

    private void convertArgumentTypes(CodeBuilder cob, MethodType samType) {
        int samParametersLength = samType.parameterCount();
        int captureArity = factoryType.parameterCount();
        for (int i = 0; i < samParametersLength; i++) {
            Class<?> argType = samType.parameterType(i);
            cob.loadLocal(TypeKind.from(argType), cob.parameterSlot(i));
            TypeConvertingMethodAdapter.convertType(cob, argType, implMethodType.parameterType(captureArity + i), dynamicMethodType.parameterType(i));
        }
    }

<<<<<<< HEAD
    /*
     * LoadableDescriptors attribute builder
     */
    static class LoadableDescriptorsAttributeBuilder {
        private final Set<String> loadableDescriptors = new HashSet<>();
        LoadableDescriptorsAttributeBuilder(Class<?> targetClass) {
            if (requiresLoadableDescriptors(targetClass)) {
                loadableDescriptors.add(Type.getDescriptor(targetClass));
            }
        }

        /*
         * Add the value types referenced in the given MethodType.
         */
        LoadableDescriptorsAttributeBuilder add(MethodType mt) {
            // parameter types
            for (Class<?> paramType : mt.ptypes()) {
                if (requiresLoadableDescriptors(paramType)) {
                    loadableDescriptors.add(Type.getDescriptor(paramType));
                }
            }
            // return type
            if (requiresLoadableDescriptors(mt.returnType())) {
                loadableDescriptors.add(Type.getDescriptor(mt.returnType()));
            }
            return this;
        }

        LoadableDescriptorsAttributeBuilder add(MethodType... mtypes) {
            for (MethodType mt : mtypes) {
                add(mt);
            }
            return this;
        }

        boolean requiresLoadableDescriptors(Class<?> cls) {
            return cls.isValue() && cls.accessFlags().contains(AccessFlag.FINAL);
        }

        boolean isEmpty() {
            return loadableDescriptors.isEmpty();
        }

        Attribute build() {
            return new Attribute("LoadableDescriptors") {
                @Override
                protected ByteVector write(ClassWriter cw,
                                           byte[] code,
                                           int len,
                                           int maxStack,
                                           int maxLocals) {
                    ByteVector attr = new ByteVector();
                    attr.putShort(loadableDescriptors.size());
                    for (String s : loadableDescriptors) {
                        attr.putShort(cw.newUTF8(s));
                    }
                    return attr;
                }
            };
        }
    }

    static int getParameterSize(Class<?> c) {
        if (c == Void.TYPE) {
            return 0;
        } else if (c == Long.TYPE || c == Double.TYPE) {
            return 2;
        }
        return 1;
=======
    private Opcode invocationOpcode() throws InternalError {
        return switch (implKind) {
            case MethodHandleInfo.REF_invokeStatic     -> Opcode.INVOKESTATIC;
            case MethodHandleInfo.REF_newInvokeSpecial -> Opcode.INVOKESPECIAL;
            case MethodHandleInfo.REF_invokeVirtual    -> Opcode.INVOKEVIRTUAL;
            case MethodHandleInfo.REF_invokeInterface  -> Opcode.INVOKEINTERFACE;
            case MethodHandleInfo.REF_invokeSpecial    -> Opcode.INVOKESPECIAL;
            default -> throw new InternalError("Unexpected invocation kind: " + implKind);
        };
>>>>>>> c6f3bf4b
    }

    static ClassDesc implClassDesc(Class<?> cls) {
        return cls.isHidden() ? null : ReferenceClassDescImpl.ofValidated(cls.descriptorString());
    }

    static ClassDesc classDesc(Class<?> cls) {
        return cls.isPrimitive() ? Wrapper.forPrimitiveType(cls).basicClassDescriptor()
                                 : ReferenceClassDescImpl.ofValidated(cls.descriptorString());
    }

    static MethodTypeDesc methodDesc(MethodType mt) {
        var params = new ClassDesc[mt.parameterCount()];
        for (int i = 0; i < params.length; i++) {
            params[i] = classDesc(mt.parameterType(i));
        }
        return MethodTypeDescImpl.ofValidated(classDesc(mt.returnType()), params);
    }
}<|MERGE_RESOLUTION|>--- conflicted
+++ resolved
@@ -32,10 +32,6 @@
 import sun.security.action.GetBooleanAction;
 
 import java.io.Serializable;
-<<<<<<< HEAD
-import java.lang.constant.ConstantDescs;
-import java.lang.reflect.AccessFlag;
-=======
 import java.lang.classfile.ClassBuilder;
 import java.lang.classfile.ClassFile;
 import java.lang.classfile.CodeBuilder;
@@ -44,9 +40,10 @@
 import java.lang.classfile.Opcode;
 import java.lang.classfile.TypeKind;
 import java.lang.constant.ClassDesc;
+import java.lang.constant.ConstantDescs;
 import java.lang.constant.DynamicConstantDesc;
 import java.lang.constant.MethodTypeDesc;
->>>>>>> c6f3bf4b
+import java.lang.reflect.AccessFlag;
 import java.lang.reflect.Modifier;
 import java.util.HashSet;
 import java.util.LinkedHashSet;
@@ -327,30 +324,14 @@
         final byte[] classBytes = ClassFile.of().build(lambdaClassDesc, new Consumer<ClassBuilder>() {
             @Override
             public void accept(ClassBuilder clb) {
-                clb.withFlags(ACC_SUPER | ACC_FINAL | ACC_SYNTHETIC)
+                clb.withVersion(CLASSFILE_VERSION, (PreviewFeatures.isEnabled() ? 0xFFFF0000 : 0))
+                   .withFlags(ACC_SUPER | ACC_FINAL | ACC_SYNTHETIC)
                    .withInterfaceSymbols(interfaces);
                 // Generate final fields to be filled in by constructor
                 for (int i = 0; i < argDescs.length; i++) {
                     clb.withField(argNames[i], argDescs[i], new FieldFlags(ACC_PRIVATE | ACC_FINAL));
                 }
 
-<<<<<<< HEAD
-        int version = CLASSFILE_VERSION | (PreviewFeatures.isEnabled() ? Opcodes.V_PREVIEW : 0);
-        cw.visit(version, ACC_SUPER + ACC_FINAL + ACC_SYNTHETIC,
-                 lambdaClassName, null,
-                 JAVA_LANG_OBJECT, interfaceNames);
-
-        // Generate final fields to be filled in by constructor
-        for (int i = 0; i < argDescs.length; i++) {
-            FieldVisitor fv = cw.visitField(ACC_PRIVATE + ACC_FINAL,
-                                            argNames[i],
-                                            argDescs[i],
-                                            null, null);
-            fv.visitEnd();
-        }
-=======
-                generateConstructor(clb);
->>>>>>> c6f3bf4b
 
                 if (factoryType.parameterCount() == 0 && disableEagerInitialization) {
                     generateClassInitializer(clb);
@@ -376,31 +357,21 @@
                     generateSerializationFriendlyMethods(clb);
                 else if (finalAccidentallySerializable)
                     generateSerializationHostileMethods(clb);
-            }
-<<<<<<< HEAD
-        }
-
-        if (isSerializable)
-            generateSerializationFriendlyMethods();
-        else if (accidentallySerializable)
-            generateSerializationHostileMethods();
-
-        // generate LoadableDescriptors attribute if it references any value class
-        if (PreviewFeatures.isEnabled()) {
-            LoadableDescriptorsAttributeBuilder builder = new LoadableDescriptorsAttributeBuilder(targetClass);
-            builder.add(factoryType)
+
+                // generate LoadableDescriptors attribute if it references any value class
+                if (PreviewFeatures.isEnabled()) {
+                  generateLoadableDescriptors(clb);
+                  LoadableDescriptorsAttributeBuilder builder = new LoadableDescriptorsAttributeBuilder(targetClass);
+                  builder.add(factoryType)
                     .add(interfaceMethodType)
                     .add(implMethodType)
                     .add(dynamicMethodType)
                     .add(altMethods);
-            if (!builder.isEmpty())
-                cw.visitAttribute(builder.build());
-        }
-
-        cw.visitEnd();
-=======
+                  if (!builder.isEmpty())
+                    cw.visitAttribute(builder.build());
+                }
+            }
         });
->>>>>>> c6f3bf4b
 
         // Define the generated class in this VM.
 
@@ -601,7 +572,6 @@
         }
     }
 
-<<<<<<< HEAD
     /*
      * LoadableDescriptors attribute builder
      */
@@ -664,14 +634,16 @@
         }
     }
 
-    static int getParameterSize(Class<?> c) {
-        if (c == Void.TYPE) {
-            return 0;
-        } else if (c == Long.TYPE || c == Double.TYPE) {
-            return 2;
-        }
-        return 1;
-=======
+                    generateLoadableDescriptors(clb);
+                  LoadableDescriptorsAttributeBuilder builder = new LoadableDescriptorsAttributeBuilder(targetClass);
+                  builder.add(factoryType)
+                    .add(interfaceMethodType)
+                    .add(implMethodType)
+                    .add(dynamicMethodType)
+                    .add(altMethods);
+                  if (!builder.isEmpty())
+                    cw.visitAttribute(builder.build());
+
     private Opcode invocationOpcode() throws InternalError {
         return switch (implKind) {
             case MethodHandleInfo.REF_invokeStatic     -> Opcode.INVOKESTATIC;
@@ -681,7 +653,6 @@
             case MethodHandleInfo.REF_invokeSpecial    -> Opcode.INVOKESPECIAL;
             default -> throw new InternalError("Unexpected invocation kind: " + implKind);
         };
->>>>>>> c6f3bf4b
     }
 
     static ClassDesc implClassDesc(Class<?> cls) {
