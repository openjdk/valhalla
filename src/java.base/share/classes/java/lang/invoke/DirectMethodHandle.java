--- conflicted
+++ resolved
@@ -675,16 +675,6 @@
      */
     private static LambdaForm preparedFieldLambdaForm(MemberName m) {
         Class<?> ftype = m.getFieldType();
-<<<<<<< HEAD
-        byte formOp;
-        switch (m.getReferenceKind()) {
-        case REF_getField:      formOp = AF_GETFIELD;    break;
-        case REF_putField:      formOp = AF_PUTFIELD;    break;
-        case REF_getStatic:     formOp = AF_GETSTATIC;   break;
-        case REF_putStatic:     formOp = AF_PUTSTATIC;   break;
-        default:  throw new InternalError(m.toString());
-        }
-=======
         boolean isVolatile = m.isVolatile();
         byte formOp = switch (m.getReferenceKind()) {
             case REF_getField  -> AF_GETFIELD;
@@ -693,7 +683,6 @@
             case REF_putStatic -> AF_PUTSTATIC;
             default -> throw new InternalError(m.toString());
         };
->>>>>>> df65237b
         if (shouldBeInitialized(m)) {
             // precompute the barrier-free version:
             preparedFieldLambdaForm(formOp, m.isVolatile(), m.isInlineableField(), m.isFlattened(), ftype);
