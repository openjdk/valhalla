--- conflicted
+++ resolved
@@ -2746,8 +2746,7 @@
 ProcessBuilder pb = (ProcessBuilder)
   MH_newProcessBuilder.invoke("x", "y", "z");
 assertEquals("[x, y, z]", pb.command().toString());
-<<<<<<< HEAD
-         * }</pre></blockquote>
+         * }
          *
          * @apiNote
          * This method does not find a static {@code <init>} factory method as it is invoked
@@ -2755,9 +2754,6 @@
          * object constructor.  To look up static {@code <init>} factory method, use
          * the {@link #findStatic(Class, String, MethodType) findStatic} method.
          *
-=======
-         * }
->>>>>>> c1040897
          * @param refc the class or interface from which the method is accessed
          * @param type the type of the method, with the receiver argument omitted, and a void return type
          * @return the desired method handle
