/*
 * Copyright (c) 2008, 2020, Oracle and/or its affiliates. All rights reserved.
 * DO NOT ALTER OR REMOVE COPYRIGHT NOTICES OR THIS FILE HEADER.
 *
 * This code is free software; you can redistribute it and/or modify it
 * under the terms of the GNU General Public License version 2 only, as
 * published by the Free Software Foundation.  Oracle designates this
 * particular file as subject to the "Classpath" exception as provided
 * by Oracle in the LICENSE file that accompanied this code.
 *
 * This code is distributed in the hope that it will be useful, but WITHOUT
 * ANY WARRANTY; without even the implied warranty of MERCHANTABILITY or
 * FITNESS FOR A PARTICULAR PURPOSE.  See the GNU General Public License
 * version 2 for more details (a copy is included in the LICENSE file that
 * accompanied this code).
 *
 * You should have received a copy of the GNU General Public License version
 * 2 along with this work; if not, write to the Free Software Foundation,
 * Inc., 51 Franklin St, Fifth Floor, Boston, MA 02110-1301 USA.
 *
 * Please contact Oracle, 500 Oracle Parkway, Redwood Shores, CA 94065 USA
 * or visit www.oracle.com if you need additional information or have any
 * questions.
 */

package java.lang.invoke;

import jdk.internal.access.JavaLangAccess;
import jdk.internal.access.SharedSecrets;
import jdk.internal.misc.VM;
import jdk.internal.module.IllegalAccessLogger;
import jdk.internal.org.objectweb.asm.ClassReader;
import jdk.internal.org.objectweb.asm.Opcodes;
import jdk.internal.reflect.CallerSensitive;
import jdk.internal.reflect.Reflection;
import jdk.internal.vm.annotation.ForceInline;
import sun.invoke.util.ValueConversions;
import sun.invoke.util.VerifyAccess;
import sun.invoke.util.Wrapper;
import sun.reflect.misc.ReflectUtil;
import sun.security.util.SecurityConstants;

import java.lang.invoke.LambdaForm.BasicType;
import java.lang.reflect.Constructor;
import java.lang.reflect.Field;
import java.lang.reflect.Member;
import java.lang.reflect.Method;
import java.lang.reflect.Modifier;
import java.lang.reflect.ReflectPermission;
import java.nio.ByteOrder;
import java.security.ProtectionDomain;
import java.util.ArrayList;
import java.util.Arrays;
import java.util.BitSet;
import java.util.Iterator;
import java.util.List;
import java.util.Objects;
import java.util.Set;
import java.util.concurrent.ConcurrentHashMap;
import java.util.stream.Collectors;
import java.util.stream.Stream;

import static java.lang.invoke.MethodHandleImpl.Intrinsic;
import static java.lang.invoke.MethodHandleNatives.Constants.*;
import static java.lang.invoke.MethodHandleStatics.newIllegalArgumentException;
import static java.lang.invoke.MethodType.methodType;

/**
 * This class consists exclusively of static methods that operate on or return
 * method handles. They fall into several categories:
 * <ul>
 * <li>Lookup methods which help create method handles for methods and fields.
 * <li>Combinator methods, which combine or transform pre-existing method handles into new ones.
 * <li>Other factory methods to create method handles that emulate other common JVM operations or control flow patterns.
 * </ul>
 * A lookup, combinator, or factory method will fail and throw an
 * {@code IllegalArgumentException} if the created method handle's type
 * would have <a href="MethodHandle.html#maxarity">too many parameters</a>.
 *
 * @author John Rose, JSR 292 EG
 * @since 1.7
 */
public class MethodHandles {

    private MethodHandles() { }  // do not instantiate

    static final MemberName.Factory IMPL_NAMES = MemberName.getFactory();

    // See IMPL_LOOKUP below.

    //// Method handle creation from ordinary methods.

    /**
     * Returns a {@link Lookup lookup object} with
     * full capabilities to emulate all supported bytecode behaviors of the caller.
     * These capabilities include {@linkplain Lookup#hasFullPrivilegeAccess() full privilege access} to the caller.
     * Factory methods on the lookup object can create
     * <a href="MethodHandleInfo.html#directmh">direct method handles</a>
     * for any member that the caller has access to via bytecodes,
     * including protected and private fields and methods.
     * This lookup object is a <em>capability</em> which may be delegated to trusted agents.
     * Do not store it in place where untrusted code can access it.
     * <p>
     * This method is caller sensitive, which means that it may return different
     * values to different callers.
     * @return a lookup object for the caller of this method, with
     * {@linkplain Lookup#hasFullPrivilegeAccess() full privilege access}
     */
    @CallerSensitive
    @ForceInline // to ensure Reflection.getCallerClass optimization
    public static Lookup lookup() {
        return new Lookup(Reflection.getCallerClass());
    }

    /**
     * This reflected$lookup method is the alternate implementation of
     * the lookup method when being invoked by reflection.
     */
    @CallerSensitive
    private static Lookup reflected$lookup() {
        Class<?> caller = Reflection.getCallerClass();
        if (caller.getClassLoader() == null) {
            throw newIllegalArgumentException("illegal lookupClass: "+caller);
        }
        return new Lookup(caller);
    }

    /**
     * Returns a {@link Lookup lookup object} which is trusted minimally.
     * The lookup has the {@code UNCONDITIONAL} mode.
     * It can only be used to create method handles to public members of
     * public classes in packages that are exported unconditionally.
     * <p>
     * As a matter of pure convention, the {@linkplain Lookup#lookupClass() lookup class}
     * of this lookup object will be {@link java.lang.Object}.
     *
     * @apiNote The use of Object is conventional, and because the lookup modes are
     * limited, there is no special access provided to the internals of Object, its package
     * or its module.  This public lookup object or other lookup object with
     * {@code UNCONDITIONAL} mode assumes readability. Consequently, the lookup class
     * is not used to determine the lookup context.
     *
     * <p style="font-size:smaller;">
     * <em>Discussion:</em>
     * The lookup class can be changed to any other class {@code C} using an expression of the form
     * {@link Lookup#in publicLookup().in(C.class)}.
     * A public lookup object is always subject to
     * <a href="MethodHandles.Lookup.html#secmgr">security manager checks</a>.
     * Also, it cannot access
     * <a href="MethodHandles.Lookup.html#callsens">caller sensitive methods</a>.
     * @return a lookup object which is trusted minimally
     *
     * @revised 9
     * @spec JPMS
     */
    public static Lookup publicLookup() {
        return Lookup.PUBLIC_LOOKUP;
    }

    /**
     * Returns a {@link Lookup lookup} object on a target class to emulate all supported
     * bytecode behaviors, including <a href="MethodHandles.Lookup.html#privacc">private access</a>.
     * The returned lookup object can provide access to classes in modules and packages,
     * and members of those classes, outside the normal rules of Java access control,
     * instead conforming to the more permissive rules for modular <em>deep reflection</em>.
     * <p>
     * A caller, specified as a {@code Lookup} object, in module {@code M1} is
     * allowed to do deep reflection on module {@code M2} and package of the target class
     * if and only if all of the following conditions are {@code true}:
     * <ul>
     * <li>If there is a security manager, its {@code checkPermission} method is
     * called to check {@code ReflectPermission("suppressAccessChecks")} and
     * that must return normally.
     * <li>The caller lookup object must have {@linkplain Lookup#hasFullPrivilegeAccess()
     * full privilege access}.  Specifically:
     *   <ul>
     *     <li>The caller lookup object must have the {@link Lookup#MODULE MODULE} lookup mode.
     *         (This is because otherwise there would be no way to ensure the original lookup
     *         creator was a member of any particular module, and so any subsequent checks
     *         for readability and qualified exports would become ineffective.)
     *     <li>The caller lookup object must have {@link Lookup#PRIVATE PRIVATE} access.
     *         (This is because an application intending to share intra-module access
     *         using {@link Lookup#MODULE MODULE} alone will inadvertently also share
     *         deep reflection to its own module.)
     *   </ul>
     * <li>The target class must be a proper class, not a primitive or array class.
     * (Thus, {@code M2} is well-defined.)
     * <li>If the caller module {@code M1} differs from
     * the target module {@code M2} then both of the following must be true:
     *   <ul>
     *     <li>{@code M1} {@link Module#canRead reads} {@code M2}.</li>
     *     <li>{@code M2} {@link Module#isOpen(String,Module) opens} the package
     *         containing the target class to at least {@code M1}.</li>
     *   </ul>
     * </ul>
     * <p>
     * If any of the above checks is violated, this method fails with an
     * exception.
     * <p>
     * Otherwise, if {@code M1} and {@code M2} are the same module, this method
     * returns a {@code Lookup} on {@code targetClass} with
     * {@linkplain Lookup#hasFullPrivilegeAccess() full privilege access} and
     * {@code null} previous lookup class.
     * <p>
     * Otherwise, {@code M1} and {@code M2} are two different modules.  This method
     * returns a {@code Lookup} on {@code targetClass} that records
     * the lookup class of the caller as the new previous lookup class and
     * drops {@code MODULE} access from the full privilege access.
     *
     * @param targetClass the target class
     * @param caller the caller lookup object
     * @return a lookup object for the target class, with private access
     * @throws IllegalArgumentException if {@code targetClass} is a primitive type or void or array class
     * @throws NullPointerException if {@code targetClass} or {@code caller} is {@code null}
     * @throws SecurityException if denied by the security manager
     * @throws IllegalAccessException if any of the other access checks specified above fails
     * @since 9
     * @spec JPMS
     * @see Lookup#dropLookupMode
     * @see <a href="MethodHandles.Lookup.html#cross-module-lookup">Cross-module lookups</a>
     */
    public static Lookup privateLookupIn(Class<?> targetClass, Lookup caller) throws IllegalAccessException {
        if (caller.allowedModes == Lookup.TRUSTED) {
            return new Lookup(targetClass);
        }

        SecurityManager sm = System.getSecurityManager();
        if (sm != null) sm.checkPermission(ACCESS_PERMISSION);
        if (targetClass.isPrimitive())
            throw new IllegalArgumentException(targetClass + " is a primitive class");
        if (targetClass.isArray())
            throw new IllegalArgumentException(targetClass + " is an array class");
        // Ensure that we can reason accurately about private and module access.
        if (!caller.hasFullPrivilegeAccess())
            throw new IllegalAccessException("caller does not have PRIVATE and MODULE lookup mode");

        // previous lookup class is never set if it has MODULE access
        assert caller.previousLookupClass() == null;

        Class<?> callerClass = caller.lookupClass();
        Module callerModule = callerClass.getModule();  // M1
        Module targetModule = targetClass.getModule();  // M2
        Class<?> newPreviousClass = null;
        int newModes = Lookup.FULL_POWER_MODES;

        if (targetModule != callerModule) {
            if (!callerModule.canRead(targetModule))
                throw new IllegalAccessException(callerModule + " does not read " + targetModule);
            if (targetModule.isNamed()) {
                String pn = targetClass.getPackageName();
                assert !pn.isEmpty() : "unnamed package cannot be in named module";
                if (!targetModule.isOpen(pn, callerModule))
                    throw new IllegalAccessException(targetModule + " does not open " + pn + " to " + callerModule);
            }

            // M2 != M1, set previous lookup class to M1 and drop MODULE access
            newPreviousClass = callerClass;
            newModes &= ~Lookup.MODULE;
        }

        if (!callerModule.isNamed() && targetModule.isNamed()) {
            IllegalAccessLogger logger = IllegalAccessLogger.illegalAccessLogger();
            if (logger != null) {
                logger.logIfOpenedForIllegalAccess(caller, targetClass);
            }
        }
        return Lookup.newLookup(targetClass, newPreviousClass, newModes);
    }

    /**
     * Returns the <em>class data</em> associated with the lookup class
     * of the specified {@code Lookup} object, or {@code null}.
     *
     * <p> Classes can be created with class data by calling
     * {@link Lookup#defineHiddenClassWithClassData(byte[], Object, Lookup.ClassOption...)
     * Lookup::defineHiddenClassWithClassData}.
     * A hidden class with a class data behaves as if the hidden class
     * has a private static final unnamed field pre-initialized with
     * the class data and this method is equivalent as if calling
     * {@link ConstantBootstraps#getStaticFinal(Lookup, String, Class)} to
     * obtain the value of such field corresponding to the class data.
     *
     * <p> The {@linkplain Lookup#lookupModes() lookup modes} for this lookup
     * must have {@link Lookup#ORIGINAL ORIGINAL} access in order to retrieve
     * the class data.
     *
     * @apiNote
     * This method can be called as a bootstrap method for a dynamically computed
     * constant.  A framework can create a hidden class with class data, for
     * example that can be {@code List.of(o1, o2, o3....)} containing more than
     * one live object.  The class data is accessible only to the lookup object
     * created by the original caller but inaccessible to other members
     * in the same nest.  If a framework passes security sensitive live objects
     * to a hidden class via class data, it is recommended to load the value
     * of class data as a dynamically computed constant instead of storing
     * the live objects in private fields which are accessible to other
     * nestmates.
     *
     * @param <T> the type to cast the class data object to
     * @param caller the lookup context describing the class performing the
     * operation (normally stacked by the JVM)
     * @param name ignored
     * @param type the type of the class data
     * @return the value of the class data if present in the lookup class;
     * otherwise {@code null}
     * @throws IllegalAccessException if the lookup context does not have
     * original caller access
     * @throws ClassCastException if the class data cannot be converted to
     * the specified {@code type}
     * @see Lookup#defineHiddenClassWithClassData(byte[], Object, Lookup.ClassOption...)
     * @since 15
     */
    static <T> T classData(Lookup caller, String name, Class<T> type) throws IllegalAccessException {
        if (!caller.hasFullPrivilegeAccess()) {
            throw new IllegalAccessException(caller + " does not have full privilege access");
        }
        Object classData = MethodHandleNatives.classData(caller.lookupClass);
        return type.cast(classData);
    }

    /**
     * Performs an unchecked "crack" of a
     * <a href="MethodHandleInfo.html#directmh">direct method handle</a>.
     * The result is as if the user had obtained a lookup object capable enough
     * to crack the target method handle, called
     * {@link java.lang.invoke.MethodHandles.Lookup#revealDirect Lookup.revealDirect}
     * on the target to obtain its symbolic reference, and then called
     * {@link java.lang.invoke.MethodHandleInfo#reflectAs MethodHandleInfo.reflectAs}
     * to resolve the symbolic reference to a member.
     * <p>
     * If there is a security manager, its {@code checkPermission} method
     * is called with a {@code ReflectPermission("suppressAccessChecks")} permission.
     * @param <T> the desired type of the result, either {@link Member} or a subtype
     * @param target a direct method handle to crack into symbolic reference components
     * @param expected a class object representing the desired result type {@code T}
     * @return a reference to the method, constructor, or field object
     * @throws    SecurityException if the caller is not privileged to call {@code setAccessible}
     * @throws    NullPointerException if either argument is {@code null}
     * @throws    IllegalArgumentException if the target is not a direct method handle
     * @throws    ClassCastException if the member is not of the expected type
     * @since 1.8
     */
    public static <T extends Member> T reflectAs(Class<T> expected, MethodHandle target) {
        SecurityManager smgr = System.getSecurityManager();
        if (smgr != null)  smgr.checkPermission(ACCESS_PERMISSION);
        Lookup lookup = Lookup.IMPL_LOOKUP;  // use maximally privileged lookup
        return lookup.revealDirect(target).reflectAs(expected, lookup);
    }
    // Copied from AccessibleObject, as used by Method.setAccessible, etc.:
    private static final java.security.Permission ACCESS_PERMISSION =
        new ReflectPermission("suppressAccessChecks");

    /**
     * A <em>lookup object</em> is a factory for creating method handles,
     * when the creation requires access checking.
     * Method handles do not perform
     * access checks when they are called, but rather when they are created.
     * Therefore, method handle access
     * restrictions must be enforced when a method handle is created.
     * The caller class against which those restrictions are enforced
     * is known as the {@linkplain #lookupClass() lookup class}.
     * <p>
     * A lookup class which needs to create method handles will call
     * {@link MethodHandles#lookup() MethodHandles.lookup} to create a factory for itself.
     * When the {@code Lookup} factory object is created, the identity of the lookup class is
     * determined, and securely stored in the {@code Lookup} object.
     * The lookup class (or its delegates) may then use factory methods
     * on the {@code Lookup} object to create method handles for access-checked members.
     * This includes all methods, constructors, and fields which are allowed to the lookup class,
     * even private ones.
     *
     * <h2><a id="lookups"></a>Lookup Factory Methods</h2>
     * The factory methods on a {@code Lookup} object correspond to all major
     * use cases for methods, constructors, and fields.
     * Each method handle created by a factory method is the functional
     * equivalent of a particular <em>bytecode behavior</em>.
     * (Bytecode behaviors are described in section {@jvms 5.4.3.5} of
     * the Java Virtual Machine Specification.)
     * Here is a summary of the correspondence between these factory methods and
     * the behavior of the resulting method handles:
     * <table class="striped">
     * <caption style="display:none">lookup method behaviors</caption>
     * <thead>
     * <tr>
     *     <th scope="col"><a id="equiv"></a>lookup expression</th>
     *     <th scope="col">member</th>
     *     <th scope="col">bytecode behavior</th>
     * </tr>
     * </thead>
     * <tbody>
     * <tr>
     *     <th scope="row">{@link java.lang.invoke.MethodHandles.Lookup#findGetter lookup.findGetter(C.class,"f",FT.class)}</th>
     *     <td>{@code FT f;}</td><td>{@code (T) this.f;}</td>
     * </tr>
     * <tr>
     *     <th scope="row">{@link java.lang.invoke.MethodHandles.Lookup#findStaticGetter lookup.findStaticGetter(C.class,"f",FT.class)}</th>
     *     <td>{@code static}<br>{@code FT f;}</td><td>{@code (FT) C.f;}</td>
     * </tr>
     * <tr>
     *     <th scope="row">{@link java.lang.invoke.MethodHandles.Lookup#findSetter lookup.findSetter(C.class,"f",FT.class)}</th>
     *     <td>{@code FT f;}</td><td>{@code this.f = x;}</td>
     * </tr>
     * <tr>
     *     <th scope="row">{@link java.lang.invoke.MethodHandles.Lookup#findStaticSetter lookup.findStaticSetter(C.class,"f",FT.class)}</th>
     *     <td>{@code static}<br>{@code FT f;}</td><td>{@code C.f = arg;}</td>
     * </tr>
     * <tr>
     *     <th scope="row">{@link java.lang.invoke.MethodHandles.Lookup#findVirtual lookup.findVirtual(C.class,"m",MT)}</th>
     *     <td>{@code T m(A*);}</td><td>{@code (T) this.m(arg*);}</td>
     * </tr>
     * <tr>
     *     <th scope="row">{@link java.lang.invoke.MethodHandles.Lookup#findStatic lookup.findStatic(C.class,"m",MT)}</th>
     *     <td>{@code static}<br>{@code T m(A*);}</td><td>{@code (T) C.m(arg*);}</td>
     * </tr>
     * <tr>
     *     <th scope="row">{@link java.lang.invoke.MethodHandles.Lookup#findSpecial lookup.findSpecial(C.class,"m",MT,this.class)}</th>
     *     <td>{@code T m(A*);}</td><td>{@code (T) super.m(arg*);}</td>
     * </tr>
     * <tr>
     *     <th scope="row">{@link java.lang.invoke.MethodHandles.Lookup#findConstructor lookup.findConstructor(C.class,MT)}</th>
     *     <td>{@code C(A*);}</td><td>{@code new C(arg*);}</td>
     * </tr>
     * <tr>
     *     <th scope="row">{@link java.lang.invoke.MethodHandles.Lookup#unreflectGetter lookup.unreflectGetter(aField)}</th>
     *     <td>({@code static})?<br>{@code FT f;}</td><td>{@code (FT) aField.get(thisOrNull);}</td>
     * </tr>
     * <tr>
     *     <th scope="row">{@link java.lang.invoke.MethodHandles.Lookup#unreflectSetter lookup.unreflectSetter(aField)}</th>
     *     <td>({@code static})?<br>{@code FT f;}</td><td>{@code aField.set(thisOrNull, arg);}</td>
     * </tr>
     * <tr>
     *     <th scope="row">{@link java.lang.invoke.MethodHandles.Lookup#unreflect lookup.unreflect(aMethod)}</th>
     *     <td>({@code static})?<br>{@code T m(A*);}</td><td>{@code (T) aMethod.invoke(thisOrNull, arg*);}</td>
     * </tr>
     * <tr>
     *     <th scope="row">{@link java.lang.invoke.MethodHandles.Lookup#unreflectConstructor lookup.unreflectConstructor(aConstructor)}</th>
     *     <td>{@code C(A*);}</td><td>{@code (C) aConstructor.newInstance(arg*);}</td>
     * </tr>
     * <tr>
     *     <th scope="row">{@link java.lang.invoke.MethodHandles.Lookup#unreflectSpecial lookup.unreflectSpecial(aMethod,this.class)}</th>
     *     <td>{@code T m(A*);}</td><td>{@code (T) super.m(arg*);}</td>
     * </tr>
     * <tr>
     *     <th scope="row">{@link java.lang.invoke.MethodHandles.Lookup#findClass lookup.findClass("C")}</th>
     *     <td>{@code class C { ... }}</td><td>{@code C.class;}</td>
     * </tr>
     * </tbody>
     * </table>
     *
     * Here, the type {@code C} is the class or interface being searched for a member,
     * documented as a parameter named {@code refc} in the lookup methods.
     * The method type {@code MT} is composed from the return type {@code T}
     * and the sequence of argument types {@code A*}.
     * The constructor also has a sequence of argument types {@code A*} and
     * is deemed to return the newly-created object of type {@code C}.
     * Both {@code MT} and the field type {@code FT} are documented as a parameter named {@code type}.
     * The formal parameter {@code this} stands for the self-reference of type {@code C};
     * if it is present, it is always the leading argument to the method handle invocation.
     * (In the case of some {@code protected} members, {@code this} may be
     * restricted in type to the lookup class; see below.)
     * The name {@code arg} stands for all the other method handle arguments.
     * In the code examples for the Core Reflection API, the name {@code thisOrNull}
     * stands for a null reference if the accessed method or field is static,
     * and {@code this} otherwise.
     * The names {@code aMethod}, {@code aField}, and {@code aConstructor} stand
     * for reflective objects corresponding to the given members declared in type {@code C}.
     * <p>
     * The bytecode behavior for a {@code findClass} operation is a load of a constant class,
     * as if by {@code ldc CONSTANT_Class}.
     * The behavior is represented, not as a method handle, but directly as a {@code Class} constant.
     * <p>
     * In cases where the given member is of variable arity (i.e., a method or constructor)
     * the returned method handle will also be of {@linkplain MethodHandle#asVarargsCollector variable arity}.
     * In all other cases, the returned method handle will be of fixed arity.
     * <p style="font-size:smaller;">
     * <em>Discussion:</em>
     * The equivalence between looked-up method handles and underlying
     * class members and bytecode behaviors
     * can break down in a few ways:
     * <ul style="font-size:smaller;">
     * <li>If {@code C} is not symbolically accessible from the lookup class's loader,
     * the lookup can still succeed, even when there is no equivalent
     * Java expression or bytecoded constant.
     * <li>Likewise, if {@code T} or {@code MT}
     * is not symbolically accessible from the lookup class's loader,
     * the lookup can still succeed.
     * For example, lookups for {@code MethodHandle.invokeExact} and
     * {@code MethodHandle.invoke} will always succeed, regardless of requested type.
     * <li>If there is a security manager installed, it can forbid the lookup
     * on various grounds (<a href="MethodHandles.Lookup.html#secmgr">see below</a>).
     * By contrast, the {@code ldc} instruction on a {@code CONSTANT_MethodHandle}
     * constant is not subject to security manager checks.
     * <li>If the looked-up method has a
     * <a href="MethodHandle.html#maxarity">very large arity</a>,
     * the method handle creation may fail with an
     * {@code IllegalArgumentException}, due to the method handle type having
     * <a href="MethodHandle.html#maxarity">too many parameters.</a>
     * </ul>
     *
     * <h2><a id="access"></a>Access checking</h2>
     * Access checks are applied in the factory methods of {@code Lookup},
     * when a method handle is created.
     * This is a key difference from the Core Reflection API, since
     * {@link java.lang.reflect.Method#invoke java.lang.reflect.Method.invoke}
     * performs access checking against every caller, on every call.
     * <p>
     * All access checks start from a {@code Lookup} object, which
     * compares its recorded lookup class against all requests to
     * create method handles.
     * A single {@code Lookup} object can be used to create any number
     * of access-checked method handles, all checked against a single
     * lookup class.
     * <p>
     * A {@code Lookup} object can be shared with other trusted code,
     * such as a metaobject protocol.
     * A shared {@code Lookup} object delegates the capability
     * to create method handles on private members of the lookup class.
     * Even if privileged code uses the {@code Lookup} object,
     * the access checking is confined to the privileges of the
     * original lookup class.
     * <p>
     * A lookup can fail, because
     * the containing class is not accessible to the lookup class, or
     * because the desired class member is missing, or because the
     * desired class member is not accessible to the lookup class, or
     * because the lookup object is not trusted enough to access the member.
     * In the case of a field setter function on a {@code final} field,
     * finality enforcement is treated as a kind of access control,
     * and the lookup will fail, except in special cases of
     * {@link Lookup#unreflectSetter Lookup.unreflectSetter}.
     * In any of these cases, a {@code ReflectiveOperationException} will be
     * thrown from the attempted lookup.  The exact class will be one of
     * the following:
     * <ul>
     * <li>NoSuchMethodException &mdash; if a method is requested but does not exist
     * <li>NoSuchFieldException &mdash; if a field is requested but does not exist
     * <li>IllegalAccessException &mdash; if the member exists but an access check fails
     * </ul>
     * <p>
     * In general, the conditions under which a method handle may be
     * looked up for a method {@code M} are no more restrictive than the conditions
     * under which the lookup class could have compiled, verified, and resolved a call to {@code M}.
     * Where the JVM would raise exceptions like {@code NoSuchMethodError},
     * a method handle lookup will generally raise a corresponding
     * checked exception, such as {@code NoSuchMethodException}.
     * And the effect of invoking the method handle resulting from the lookup
     * is <a href="MethodHandles.Lookup.html#equiv">exactly equivalent</a>
     * to executing the compiled, verified, and resolved call to {@code M}.
     * The same point is true of fields and constructors.
     * <p style="font-size:smaller;">
     * <em>Discussion:</em>
     * Access checks only apply to named and reflected methods,
     * constructors, and fields.
     * Other method handle creation methods, such as
     * {@link MethodHandle#asType MethodHandle.asType},
     * do not require any access checks, and are used
     * independently of any {@code Lookup} object.
     * <p>
     * If the desired member is {@code protected}, the usual JVM rules apply,
     * including the requirement that the lookup class must either be in the
     * same package as the desired member, or must inherit that member.
     * (See the Java Virtual Machine Specification, sections {@jvms
     * 4.9.2}, {@jvms 5.4.3.5}, and {@jvms 6.4}.)
     * In addition, if the desired member is a non-static field or method
     * in a different package, the resulting method handle may only be applied
     * to objects of the lookup class or one of its subclasses.
     * This requirement is enforced by narrowing the type of the leading
     * {@code this} parameter from {@code C}
     * (which will necessarily be a superclass of the lookup class)
     * to the lookup class itself.
     * <p>
     * The JVM imposes a similar requirement on {@code invokespecial} instruction,
     * that the receiver argument must match both the resolved method <em>and</em>
     * the current class.  Again, this requirement is enforced by narrowing the
     * type of the leading parameter to the resulting method handle.
     * (See the Java Virtual Machine Specification, section {@jvms 4.10.1.9}.)
     * <p>
     * The JVM represents constructors and static initializer blocks as internal methods
     * with special names ({@code "<init>"} and {@code "<clinit>"}).
     * The internal syntax of invocation instructions allows them to refer to such internal
     * methods as if they were normal methods, but the JVM bytecode verifier rejects them.
     * A lookup of such an internal method will produce a {@code NoSuchMethodException}.
     * <p>
     * If the relationship between nested types is expressed directly through the
     * {@code NestHost} and {@code NestMembers} attributes
     * (see the Java Virtual Machine Specification, sections {@jvms
     * 4.7.28} and {@jvms 4.7.29}),
     * then the associated {@code Lookup} object provides direct access to
     * the lookup class and all of its nestmates
     * (see {@link java.lang.Class#getNestHost Class.getNestHost}).
     * Otherwise, access between nested classes is obtained by the Java compiler creating
     * a wrapper method to access a private method of another class in the same nest.
     * For example, a nested class {@code C.D}
     * can access private members within other related classes such as
     * {@code C}, {@code C.D.E}, or {@code C.B},
     * but the Java compiler may need to generate wrapper methods in
     * those related classes.  In such cases, a {@code Lookup} object on
     * {@code C.E} would be unable to access those private members.
     * A workaround for this limitation is the {@link Lookup#in Lookup.in} method,
     * which can transform a lookup on {@code C.E} into one on any of those other
     * classes, without special elevation of privilege.
     * <p>
     * The accesses permitted to a given lookup object may be limited,
     * according to its set of {@link #lookupModes lookupModes},
     * to a subset of members normally accessible to the lookup class.
     * For example, the {@link MethodHandles#publicLookup publicLookup}
     * method produces a lookup object which is only allowed to access
     * public members in public classes of exported packages.
     * The caller sensitive method {@link MethodHandles#lookup lookup}
     * produces a lookup object with full capabilities relative to
     * its caller class, to emulate all supported bytecode behaviors.
     * Also, the {@link Lookup#in Lookup.in} method may produce a lookup object
     * with fewer access modes than the original lookup object.
     *
     * <p style="font-size:smaller;">
     * <a id="privacc"></a>
     * <em>Discussion of private and module access:</em>
     * We say that a lookup has <em>private access</em>
     * if its {@linkplain #lookupModes lookup modes}
     * include the possibility of accessing {@code private} members
     * (which includes the private members of nestmates).
     * As documented in the relevant methods elsewhere,
     * only lookups with private access possess the following capabilities:
     * <ul style="font-size:smaller;">
     * <li>access private fields, methods, and constructors of the lookup class and its nestmates
     * <li>create method handles which {@link Lookup#findSpecial emulate invokespecial} instructions
     * <li>avoid <a href="MethodHandles.Lookup.html#secmgr">package access checks</a>
     *     for classes accessible to the lookup class
     * <li>create {@link Lookup#in delegated lookup objects} which have private access to other classes
     *     within the same package member
     * </ul>
     * <p style="font-size:smaller;">
     * Similarly, a lookup with module access ensures that the original lookup creator was
     * a member in the same module as the lookup class.
     * <p style="font-size:smaller;">
     * Private and module access are independently determined modes; a lookup may have
     * either or both or neither.  A lookup which possesses both access modes is said to
     * possess {@linkplain #hasFullPrivilegeAccess() full privilege access}.  Such a lookup has
     * the following additional capability:
     * <ul style="font-size:smaller;">
     * <li>create method handles which invoke <a href="MethodHandles.Lookup.html#callsens">caller sensitive</a> methods,
     *     such as {@code Class.forName}
     * </ul>
     * <p style="font-size:smaller;">
     * Each of these permissions is a consequence of the fact that a lookup object
     * with private access can be securely traced back to an originating class,
     * whose <a href="MethodHandles.Lookup.html#equiv">bytecode behaviors</a> and Java language access permissions
     * can be reliably determined and emulated by method handles.
     *
     * <h2><a id="cross-module-lookup"></a>Cross-module lookups</h2>
     * When a lookup class in one module {@code M1} accesses a class in another module
     * {@code M2}, extra access checking is performed beyond the access mode bits.
     * A {@code Lookup} with {@link #PUBLIC} mode and a lookup class in {@code M1}
     * can access public types in {@code M2} when {@code M2} is readable to {@code M1}
     * and when the type is in a package of {@code M2} that is exported to
     * at least {@code M1}.
     * <p>
     * A {@code Lookup} on {@code C} can also <em>teleport</em> to a target class
     * via {@link #in(Class) Lookup.in} and {@link MethodHandles#privateLookupIn(Class, Lookup)
     * MethodHandles.privateLookupIn} methods.
     * Teleporting across modules will always record the original lookup class as
     * the <em>{@linkplain #previousLookupClass() previous lookup class}</em>
     * and drops {@link Lookup#MODULE MODULE} access.
     * If the target class is in the same module as the lookup class {@code C},
     * then the target class becomes the new lookup class
     * and there is no change to the previous lookup class.
     * If the target class is in a different module from {@code M1} ({@code C}'s module),
     * {@code C} becomes the new previous lookup class
     * and the target class becomes the new lookup class.
     * In that case, if there was already a previous lookup class in {@code M0},
     * and it differs from {@code M1} and {@code M2}, then the resulting lookup
     * drops all privileges.
     * For example,
     * <blockquote><pre>
     * {@code
     * Lookup lookup = MethodHandles.lookup();   // in class C
     * Lookup lookup2 = lookup.in(D.class);
     * MethodHandle mh = lookup2.findStatic(E.class, "m", MT);
     * }</pre></blockquote>
     * <p>
     * The {@link #lookup()} factory method produces a {@code Lookup} object
     * with {@code null} previous lookup class.
     * {@link Lookup#in lookup.in(D.class)} transforms the {@code lookup} on class {@code C}
     * to class {@code D} without elevation of privileges.
     * If {@code C} and {@code D} are in the same module,
     * {@code lookup2} records {@code D} as the new lookup class and keeps the
     * same previous lookup class as the original {@code lookup}, or
     * {@code null} if not present.
     * <p>
     * When a {@code Lookup} teleports from a class
     * in one nest to another nest, {@code PRIVATE} access is dropped.
     * When a {@code Lookup} teleports from a class in one package to
     * another package, {@code PACKAGE} access is dropped.
     * When a {@code Lookup} teleports from a class in one module to another module,
     * {@code MODULE} access is dropped.
     * Teleporting across modules drops the ability to access non-exported classes
     * in both the module of the new lookup class and the module of the old lookup class
     * and the resulting {@code Lookup} remains only {@code PUBLIC} access.
     * A {@code Lookup} can teleport back and forth to a class in the module of
     * the lookup class and the module of the previous class lookup.
     * Teleporting across modules can only decrease access but cannot increase it.
     * Teleporting to some third module drops all accesses.
     * <p>
     * In the above example, if {@code C} and {@code D} are in different modules,
     * {@code lookup2} records {@code D} as its lookup class and
     * {@code C} as its previous lookup class and {@code lookup2} has only
     * {@code PUBLIC} access. {@code lookup2} can teleport to other class in
     * {@code C}'s module and {@code D}'s module.
     * If class {@code E} is in a third module, {@code lookup2.in(E.class)} creates
     * a {@code Lookup} on {@code E} with no access and {@code lookup2}'s lookup
     * class {@code D} is recorded as its previous lookup class.
     * <p>
     * Teleporting across modules restricts access to the public types that
     * both the lookup class and the previous lookup class can equally access
     * (see below).
     * <p>
     * {@link MethodHandles#privateLookupIn(Class, Lookup) MethodHandles.privateLookupIn(T.class, lookup)}
     * can be used to teleport a {@code lookup} from class {@code C} to class {@code T}
     * and create a new {@code Lookup} with <a href="#privacc">private access</a>
     * if the lookup class is allowed to do <em>deep reflection</em> on {@code T}.
     * The {@code lookup} must have {@link #MODULE} and {@link #PRIVATE} access
     * to call {@code privateLookupIn}.
     * A {@code lookup} on {@code C} in module {@code M1} is allowed to do deep reflection
     * on all classes in {@code M1}.  If {@code T} is in {@code M1}, {@code privateLookupIn}
     * produces a new {@code Lookup} on {@code T} with full capabilities.
     * A {@code lookup} on {@code C} is also allowed
     * to do deep reflection on {@code T} in another module {@code M2} if
     * {@code M1} reads {@code M2} and {@code M2} {@link Module#isOpen(String,Module) opens}
     * the package containing {@code T} to at least {@code M1}.
     * {@code T} becomes the new lookup class and {@code C} becomes the new previous
     * lookup class and {@code MODULE} access is dropped from the resulting {@code Lookup}.
     * The resulting {@code Lookup} can be used to do member lookup or teleport
     * to another lookup class by calling {@link #in Lookup::in}.  But
     * it cannot be used to obtain another private {@code Lookup} by calling
     * {@link MethodHandles#privateLookupIn(Class, Lookup) privateLookupIn}
     * because it has no {@code MODULE} access.
     *
     * <h2><a id="module-access-check"></a>Cross-module access checks</h2>
     *
     * A {@code Lookup} with {@link #PUBLIC} or with {@link #UNCONDITIONAL} mode
     * allows cross-module access. The access checking is performed with respect
     * to both the lookup class and the previous lookup class if present.
     * <p>
     * A {@code Lookup} with {@link #UNCONDITIONAL} mode can access public type
     * in all modules when the type is in a package that is {@linkplain Module#isExported(String)
     * exported unconditionally}.
     * <p>
     * If a {@code Lookup} on {@code LC} in {@code M1} has no previous lookup class,
     * the lookup with {@link #PUBLIC} mode can access all public types in modules
     * that are readable to {@code M1} and the type is in a package that is exported
     * at least to {@code M1}.
     * <p>
     * If a {@code Lookup} on {@code LC} in {@code M1} has a previous lookup class
     * {@code PLC} on {@code M0}, the lookup with {@link #PUBLIC} mode can access
     * the intersection of all public types that are accessible to {@code M1}
     * with all public types that are accessible to {@code M0}. {@code M0}
     * reads {@code M1} and hence the set of accessible types includes:
     *
     * <table class="striped">
     * <caption style="display:none">
     * Public types in the following packages are accessible to the
     * lookup class and the previous lookup class.
     * </caption>
     * <thead>
     * <tr>
     * <th scope="col">Equally accessible types to {@code M0} and {@code M1}</th>
     * </tr>
     * </thead>
     * <tbody>
     * <tr>
     * <th scope="row" style="text-align:left">unconditional-exported packages from {@code M1}</th>
     * </tr>
     * <tr>
     * <th scope="row" style="text-align:left">unconditional-exported packages from {@code M0} if {@code M1} reads {@code M0}</th>
     * </tr>
     * <tr>
     * <th scope="row" style="text-align:left">unconditional-exported packages from a third module {@code M2}
     * if both {@code M0} and {@code M1} read {@code M2}</th>
     * </tr>
     * <tr>
     * <th scope="row" style="text-align:left">qualified-exported packages from {@code M1} to {@code M0}</th>
     * </tr>
     * <tr>
     * <th scope="row" style="text-align:left">qualified-exported packages from {@code M0} to {@code M1}
     * if {@code M1} reads {@code M0}</th>
     * </tr>
     * <tr>
     * <th scope="row" style="text-align:left">qualified-exported packages from a third module {@code M2} to
     * both {@code M0} and {@code M1} if both {@code M0} and {@code M1} read {@code M2}</th>
     * </tr>
     * </tbody>
     * </table>
     *
     * <h2><a id="access-modes"></a>Access modes</h2>
     *
     * The table below shows the access modes of a {@code Lookup} produced by
     * any of the following factory or transformation methods:
     * <ul>
     * <li>{@link #lookup() MethodHandles::lookup}</li>
     * <li>{@link #publicLookup() MethodHandles::publicLookup}</li>
     * <li>{@link #privateLookupIn(Class, Lookup) MethodHandles::privateLookupIn}</li>
     * <li>{@link Lookup#in Lookup::in}</li>
     * <li>{@link Lookup#dropLookupMode(int) Lookup::dropLookupMode}</li>
     * </ul>
     *
     * <table class="striped">
     * <caption style="display:none">
     * Access mode summary
     * </caption>
     * <thead>
     * <tr>
     * <th scope="col">Lookup object</th>
     * <th style="text-align:center">protected</th>
     * <th style="text-align:center">private</th>
     * <th style="text-align:center">package</th>
     * <th style="text-align:center">module</th>
     * <th style="text-align:center">public</th>
     * </tr>
     * </thead>
     * <tbody>
     * <tr>
     * <th scope="row" style="text-align:left">{@code CL = MethodHandles.lookup()} in {@code C}</th>
     * <td style="text-align:center">PRO</td>
     * <td style="text-align:center">PRI</td>
     * <td style="text-align:center">PAC</td>
     * <td style="text-align:center">MOD</td>
     * <td style="text-align:center">1R</td>
     * </tr>
     * <tr>
     * <th scope="row" style="text-align:left">{@code CL.in(C1)} same package</th>
     * <td></td>
     * <td></td>
     * <td style="text-align:center">PAC</td>
     * <td style="text-align:center">MOD</td>
     * <td style="text-align:center">1R</td>
     * </tr>
     * <tr>
     * <th scope="row" style="text-align:left">{@code CL.in(C1)} same module</th>
     * <td></td>
     * <td></td>
     * <td></td>
     * <td style="text-align:center">MOD</td>
     * <td style="text-align:center">1R</td>
     * </tr>
     * <tr>
     * <th scope="row" style="text-align:left">{@code CL.in(D)} different module</th>
     * <td></td>
     * <td></td>
     * <td></td>
     * <td></td>
     * <td style="text-align:center">2R</td>
     * </tr>
     * <tr>
     * <td>{@code CL.in(D).in(C)} hop back to module</td>
     * <td></td>
     * <td></td>
     * <td></td>
     * <td></td>
     * <td style="text-align:center">2R</td>
     * </tr>
     * <tr>
     * <td>{@code PRI1 = privateLookupIn(C1,CL)}</td>
     * <td style="text-align:center">PRO</td>
     * <td style="text-align:center">PRI</td>
     * <td style="text-align:center">PAC</td>
     * <td style="text-align:center">MOD</td>
     * <td style="text-align:center">1R</td>
     * </tr>
     * <tr>
     * <td>{@code PRI1a = privateLookupIn(C,PRI1)}</td>
     * <td style="text-align:center">PRO</td>
     * <td style="text-align:center">PRI</td>
     * <td style="text-align:center">PAC</td>
     * <td style="text-align:center">MOD</td>
     * <td style="text-align:center">1R</td>
     * </tr>
     * <tr>
     * <td>{@code PRI1.in(C1)} same package</td>
     * <td></td>
     * <td></td>
     * <td style="text-align:center">PAC</td>
     * <td style="text-align:center">MOD</td>
     * <td style="text-align:center">1R</td>
     * </tr>
     * <tr>
     * <td>{@code PRI1.in(C1)} different package</td>
     * <td></td>
     * <td></td>
     * <td></td>
     * <td style="text-align:center">MOD</td>
     * <td style="text-align:center">1R</td>
     * </tr>
     * <tr>
     * <td>{@code PRI1.in(D)} different module</td>
     * <td></td>
     * <td></td>
     * <td></td>
     * <td></td>
     * <td style="text-align:center">2R</td>
     * </tr>
     * <tr>
     * <td>{@code PRI1.dropLookupMode(PROTECTED)}</td>
     * <td></td>
     * <td style="text-align:center">PRI</td>
     * <td style="text-align:center">PAC</td>
     * <td style="text-align:center">MOD</td>
     * <td style="text-align:center">1R</td>
     * </tr>
     * <tr>
     * <td>{@code PRI1.dropLookupMode(PRIVATE)}</td>
     * <td></td>
     * <td></td>
     * <td style="text-align:center">PAC</td>
     * <td style="text-align:center">MOD</td>
     * <td style="text-align:center">1R</td>
     * </tr>
     * <tr>
     * <td>{@code PRI1.dropLookupMode(PACKAGE)}</td>
     * <td></td>
     * <td></td>
     * <td></td>
     * <td style="text-align:center">MOD</td>
     * <td style="text-align:center">1R</td>
     * </tr>
     * <tr>
     * <td>{@code PRI1.dropLookupMode(MODULE)}</td>
     * <td></td>
     * <td></td>
     * <td></td>
     * <td></td>
     * <td style="text-align:center">1R</td>
     * </tr>
     * <tr>
     * <td>{@code PRI1.dropLookupMode(PUBLIC)}</td>
     * <td></td>
     * <td></td>
     * <td></td>
     * <td></td>
     * <td style="text-align:center">none</td>
     * <tr>
     * <td>{@code PRI2 = privateLookupIn(D,CL)}</td>
     * <td style="text-align:center">PRO</td>
     * <td style="text-align:center">PRI</td>
     * <td style="text-align:center">PAC</td>
     * <td></td>
     * <td style="text-align:center">2R</td>
     * </tr>
     * <tr>
     * <td>{@code privateLookupIn(D,PRI1)}</td>
     * <td style="text-align:center">PRO</td>
     * <td style="text-align:center">PRI</td>
     * <td style="text-align:center">PAC</td>
     * <td></td>
     * <td style="text-align:center">2R</td>
     * </tr>
     * <tr>
     * <td>{@code privateLookupIn(C,PRI2)} fails</td>
     * <td></td>
     * <td></td>
     * <td></td>
     * <td></td>
     * <td style="text-align:center">IAE</td>
     * </tr>
     * <tr>
     * <td>{@code PRI2.in(D2)} same package</td>
     * <td></td>
     * <td></td>
     * <td style="text-align:center">PAC</td>
     * <td></td>
     * <td style="text-align:center">2R</td>
     * </tr>
     * <tr>
     * <td>{@code PRI2.in(D2)} different package</td>
     * <td></td>
     * <td></td>
     * <td></td>
     * <td></td>
     * <td style="text-align:center">2R</td>
     * </tr>
     * <tr>
     * <td>{@code PRI2.in(C1)} hop back to module</td>
     * <td></td>
     * <td></td>
     * <td></td>
     * <td></td>
     * <td style="text-align:center">2R</td>
     * </tr>
     * <tr>
     * <td>{@code PRI2.in(E)} hop to third module</td>
     * <td></td>
     * <td></td>
     * <td></td>
     * <td></td>
     * <td style="text-align:center">none</td>
     * </tr>
     * <tr>
     * <td>{@code PRI2.dropLookupMode(PROTECTED)}</td>
     * <td></td>
     * <td style="text-align:center">PRI</td>
     * <td style="text-align:center">PAC</td>
     * <td></td>
     * <td style="text-align:center">2R</td>
     * </tr>
     * <tr>
     * <td>{@code PRI2.dropLookupMode(PRIVATE)}</td>
     * <td></td>
     * <td></td>
     * <td style="text-align:center">PAC</td>
     * <td></td>
     * <td style="text-align:center">2R</td>
     * </tr>
     * <tr>
     * <td>{@code PRI2.dropLookupMode(PACKAGE)}</td>
     * <td></td>
     * <td></td>
     * <td></td>
     * <td></td>
     * <td style="text-align:center">2R</td>
     * </tr>
     * <tr>
     * <td>{@code PRI2.dropLookupMode(MODULE)}</td>
     * <td></td>
     * <td></td>
     * <td></td>
     * <td></td>
     * <td style="text-align:center">2R</td>
     * </tr>
     * <tr>
     * <td>{@code PRI2.dropLookupMode(PUBLIC)}</td>
     * <td></td>
     * <td></td>
     * <td></td>
     * <td></td>
     * <td style="text-align:center">none</td>
     * </tr>
     * <tr>
     * <td>{@code CL.dropLookupMode(PROTECTED)}</td>
     * <td></td>
     * <td style="text-align:center">PRI</td>
     * <td style="text-align:center">PAC</td>
     * <td style="text-align:center">MOD</td>
     * <td style="text-align:center">1R</td>
     * </tr>
     * <tr>
     * <td>{@code CL.dropLookupMode(PRIVATE)}</td>
     * <td></td>
     * <td></td>
     * <td style="text-align:center">PAC</td>
     * <td style="text-align:center">MOD</td>
     * <td style="text-align:center">1R</td>
     * </tr>
     * <tr>
     * <td>{@code CL.dropLookupMode(PACKAGE)}</td>
     * <td></td>
     * <td></td>
     * <td></td>
     * <td style="text-align:center">MOD</td>
     * <td style="text-align:center">1R</td>
     * </tr>
     * <tr>
     * <td>{@code CL.dropLookupMode(MODULE)}</td>
     * <td></td>
     * <td></td>
     * <td></td>
     * <td></td>
     * <td style="text-align:center">1R</td>
     * </tr>
     * <tr>
     * <td>{@code CL.dropLookupMode(PUBLIC)}</td>
     * <td></td>
     * <td></td>
     * <td></td>
     * <td></td>
     * <td style="text-align:center">none</td>
     * </tr>
     * <tr>
     * <td>{@code PUB = publicLookup()}</td>
     * <td></td>
     * <td></td>
     * <td></td>
     * <td></td>
     * <td style="text-align:center">U</td>
     * </tr>
     * <tr>
     * <td>{@code PUB.in(D)} different module</td>
     * <td></td>
     * <td></td>
     * <td></td>
     * <td></td>
     * <td style="text-align:center">U</td>
     * </tr>
     * <tr>
     * <td>{@code PUB.in(D).in(E)} third module</td>
     * <td></td>
     * <td></td>
     * <td></td>
     * <td></td>
     * <td style="text-align:center">U</td>
     * </tr>
     * <tr>
     * <td>{@code PUB.dropLookupMode(UNCONDITIONAL)}</td>
     * <td></td>
     * <td></td>
     * <td></td>
     * <td></td>
     * <td style="text-align:center">none</td>
     * </tr>
     * <tr>
     * <td>{@code privateLookupIn(C1,PUB)} fails</td>
     * <td></td>
     * <td></td>
     * <td></td>
     * <td></td>
     * <td style="text-align:center">IAE</td>
     * </tr>
     * <tr>
     * <td>{@code ANY.in(X)}, for inaccessible {@code X}</td>
     * <td></td>
     * <td></td>
     * <td></td>
     * <td></td>
     * <td style="text-align:center">none</td>
     * </tr>
     * </tbody>
     * </table>
     *
     * <p>
     * Notes:
     * <ul>
     * <li>Class {@code C} and class {@code C1} are in module {@code M1},
     *     but {@code D} and {@code D2} are in module {@code M2}, and {@code E}
     *     is in module {@code M3}. {@code X} stands for class which is inaccessible
     *     to the lookup. {@code ANY} stands for any of the example lookups.</li>
     * <li>{@code PRO} indicates {@link #PROTECTED} bit set,
     *     {@code PRI} indicates {@link #PRIVATE} bit set,
     *     {@code PAC} indicates {@link #PACKAGE} bit set,
     *     {@code MOD} indicates {@link #MODULE} bit set,
     *     {@code 1R} and {@code 2R} indicate {@link #PUBLIC} bit set,
     *     {@code U} indicates {@link #UNCONDITIONAL} bit set,
     *     {@code IAE} indicates {@code IllegalAccessException} thrown.</li>
     * <li>Public access comes in three kinds:
     * <ul>
     * <li>unconditional ({@code U}): the lookup assumes readability.
     *     The lookup has {@code null} previous lookup class.
     * <li>one-module-reads ({@code 1R}): the module access checking is
     *     performed with respect to the lookup class.  The lookup has {@code null}
     *     previous lookup class.
     * <li>two-module-reads ({@code 2R}): the module access checking is
     *     performed with respect to the lookup class and the previous lookup class.
     *     The lookup has a non-null previous lookup class which is in a
     *     different module from the current lookup class.
     * </ul>
     * <li>Any attempt to reach a third module loses all access.</li>
     * <li>If a target class {@code X} is not accessible to {@code Lookup::in}
     * all access modes are dropped.</li>
     * </ul>
     *
     * <h2><a id="secmgr"></a>Security manager interactions</h2>
     * Although bytecode instructions can only refer to classes in
     * a related class loader, this API can search for methods in any
     * class, as long as a reference to its {@code Class} object is
     * available.  Such cross-loader references are also possible with the
     * Core Reflection API, and are impossible to bytecode instructions
     * such as {@code invokestatic} or {@code getfield}.
     * There is a {@linkplain java.lang.SecurityManager security manager API}
     * to allow applications to check such cross-loader references.
     * These checks apply to both the {@code MethodHandles.Lookup} API
     * and the Core Reflection API
     * (as found on {@link java.lang.Class Class}).
     * <p>
     * If a security manager is present, member and class lookups are subject to
     * additional checks.
     * From one to three calls are made to the security manager.
     * Any of these calls can refuse access by throwing a
     * {@link java.lang.SecurityException SecurityException}.
     * Define {@code smgr} as the security manager,
     * {@code lookc} as the lookup class of the current lookup object,
     * {@code refc} as the containing class in which the member
     * is being sought, and {@code defc} as the class in which the
     * member is actually defined.
     * (If a class or other type is being accessed,
     * the {@code refc} and {@code defc} values are the class itself.)
     * The value {@code lookc} is defined as <em>not present</em>
     * if the current lookup object does not have
     * {@linkplain #hasFullPrivilegeAccess() full privilege access}.
     * The calls are made according to the following rules:
     * <ul>
     * <li><b>Step 1:</b>
     *     If {@code lookc} is not present, or if its class loader is not
     *     the same as or an ancestor of the class loader of {@code refc},
     *     then {@link SecurityManager#checkPackageAccess
     *     smgr.checkPackageAccess(refcPkg)} is called,
     *     where {@code refcPkg} is the package of {@code refc}.
     * <li><b>Step 2a:</b>
     *     If the retrieved member is not public and
     *     {@code lookc} is not present, then
     *     {@link SecurityManager#checkPermission smgr.checkPermission}
     *     with {@code RuntimePermission("accessDeclaredMembers")} is called.
     * <li><b>Step 2b:</b>
     *     If the retrieved class has a {@code null} class loader,
     *     and {@code lookc} is not present, then
     *     {@link SecurityManager#checkPermission smgr.checkPermission}
     *     with {@code RuntimePermission("getClassLoader")} is called.
     * <li><b>Step 3:</b>
     *     If the retrieved member is not public,
     *     and if {@code lookc} is not present,
     *     and if {@code defc} and {@code refc} are different,
     *     then {@link SecurityManager#checkPackageAccess
     *     smgr.checkPackageAccess(defcPkg)} is called,
     *     where {@code defcPkg} is the package of {@code defc}.
     * </ul>
     * Security checks are performed after other access checks have passed.
     * Therefore, the above rules presuppose a member or class that is public,
     * or else that is being accessed from a lookup class that has
     * rights to access the member or class.
     * <p>
     * If a security manager is present and the current lookup object does not have
     * {@linkplain #hasFullPrivilegeAccess() full privilege access}, then
     * {@link #defineClass(byte[]) defineClass}
     * calls {@link SecurityManager#checkPermission smgr.checkPermission}
     * with {@code RuntimePermission("defineClass")}.
     *
     * <h2><a id="callsens"></a>Caller sensitive methods</h2>
     * A small number of Java methods have a special property called caller sensitivity.
     * A <em>caller-sensitive</em> method can behave differently depending on the
     * identity of its immediate caller.
     * <p>
     * If a method handle for a caller-sensitive method is requested,
     * the general rules for <a href="MethodHandles.Lookup.html#equiv">bytecode behaviors</a> apply,
     * but they take account of the lookup class in a special way.
     * The resulting method handle behaves as if it were called
     * from an instruction contained in the lookup class,
     * so that the caller-sensitive method detects the lookup class.
     * (By contrast, the invoker of the method handle is disregarded.)
     * Thus, in the case of caller-sensitive methods,
     * different lookup classes may give rise to
     * differently behaving method handles.
     * <p>
     * In cases where the lookup object is
     * {@link MethodHandles#publicLookup() publicLookup()},
     * or some other lookup object without the
     * {@linkplain #hasFullPrivilegeAccess() full privilege access},
     * the lookup class is disregarded.
     * In such cases, no caller-sensitive method handle can be created,
     * access is forbidden, and the lookup fails with an
     * {@code IllegalAccessException}.
     * <p style="font-size:smaller;">
     * <em>Discussion:</em>
     * For example, the caller-sensitive method
     * {@link java.lang.Class#forName(String) Class.forName(x)}
     * can return varying classes or throw varying exceptions,
     * depending on the class loader of the class that calls it.
     * A public lookup of {@code Class.forName} will fail, because
     * there is no reasonable way to determine its bytecode behavior.
     * <p style="font-size:smaller;">
     * If an application caches method handles for broad sharing,
     * it should use {@code publicLookup()} to create them.
     * If there is a lookup of {@code Class.forName}, it will fail,
     * and the application must take appropriate action in that case.
     * It may be that a later lookup, perhaps during the invocation of a
     * bootstrap method, can incorporate the specific identity
     * of the caller, making the method accessible.
     * <p style="font-size:smaller;">
     * The function {@code MethodHandles.lookup} is caller sensitive
     * so that there can be a secure foundation for lookups.
     * Nearly all other methods in the JSR 292 API rely on lookup
     * objects to check access requests.
     *
     * @revised 9
     */
    public static final
    class Lookup {
        /** The class on behalf of whom the lookup is being performed. */
        private final Class<?> lookupClass;

        /** previous lookup class */
        private final Class<?> prevLookupClass;

        /** The allowed sorts of members which may be looked up (PUBLIC, etc.). */
        private final int allowedModes;

        static {
            Reflection.registerFieldsToFilter(Lookup.class, Set.of("lookupClass", "allowedModes"));
        }

        /** A single-bit mask representing {@code public} access,
         *  which may contribute to the result of {@link #lookupModes lookupModes}.
         *  The value, {@code 0x01}, happens to be the same as the value of the
         *  {@code public} {@linkplain java.lang.reflect.Modifier#PUBLIC modifier bit}.
         *  <p>
         *  A {@code Lookup} with this lookup mode performs cross-module access check
         *  with respect to the {@linkplain #lookupClass() lookup class} and
         *  {@linkplain #previousLookupClass() previous lookup class} if present.
         */
        public static final int PUBLIC = Modifier.PUBLIC;

        /** A single-bit mask representing {@code private} access,
         *  which may contribute to the result of {@link #lookupModes lookupModes}.
         *  The value, {@code 0x02}, happens to be the same as the value of the
         *  {@code private} {@linkplain java.lang.reflect.Modifier#PRIVATE modifier bit}.
         */
        public static final int PRIVATE = Modifier.PRIVATE;

        /** A single-bit mask representing {@code protected} access,
         *  which may contribute to the result of {@link #lookupModes lookupModes}.
         *  The value, {@code 0x04}, happens to be the same as the value of the
         *  {@code protected} {@linkplain java.lang.reflect.Modifier#PROTECTED modifier bit}.
         */
        public static final int PROTECTED = Modifier.PROTECTED;

        /** A single-bit mask representing {@code package} access (default access),
         *  which may contribute to the result of {@link #lookupModes lookupModes}.
         *  The value is {@code 0x08}, which does not correspond meaningfully to
         *  any particular {@linkplain java.lang.reflect.Modifier modifier bit}.
         */
        public static final int PACKAGE = Modifier.STATIC;

        /** A single-bit mask representing {@code module} access,
         *  which may contribute to the result of {@link #lookupModes lookupModes}.
         *  The value is {@code 0x10}, which does not correspond meaningfully to
         *  any particular {@linkplain java.lang.reflect.Modifier modifier bit}.
         *  In conjunction with the {@code PUBLIC} modifier bit, a {@code Lookup}
         *  with this lookup mode can access all public types in the module of the
         *  lookup class and public types in packages exported by other modules
         *  to the module of the lookup class.
         *  <p>
         *  If this lookup mode is set, the {@linkplain #previousLookupClass()
         *  previous lookup class} is always {@code null}.
         *
         *  @since 9
         *  @spec JPMS
         */
        public static final int MODULE = PACKAGE << 1;

        /** A single-bit mask representing {@code unconditional} access
         *  which may contribute to the result of {@link #lookupModes lookupModes}.
         *  The value is {@code 0x20}, which does not correspond meaningfully to
         *  any particular {@linkplain java.lang.reflect.Modifier modifier bit}.
         *  A {@code Lookup} with this lookup mode assumes {@linkplain
         *  java.lang.Module#canRead(java.lang.Module) readability}.
         *  This lookup mode can access all public members of public types
         *  of all modules when the type is in a package that is {@link
         *  java.lang.Module#isExported(String) exported unconditionally}.
         *
         *  <p>
         *  If this lookup mode is set, the {@linkplain #previousLookupClass()
         *  previous lookup class} is always {@code null}.
         *
         *  @since 9
         *  @spec JPMS
         *  @see #publicLookup()
         */
        public static final int UNCONDITIONAL = PACKAGE << 2;

        private static final int ALL_MODES = (PUBLIC | PRIVATE | PROTECTED | PACKAGE | MODULE | UNCONDITIONAL);
        private static final int FULL_POWER_MODES = (ALL_MODES & ~UNCONDITIONAL);
        private static final int TRUSTED   = -1;

        /*
         * Adjust PUBLIC => PUBLIC|MODULE|UNCONDITIONAL
         * Adjust 0 => PACKAGE
         */
        private static int fixmods(int mods) {
            mods &= (ALL_MODES - PACKAGE - MODULE - UNCONDITIONAL);
            if (Modifier.isPublic(mods))
                mods |= UNCONDITIONAL;
            return (mods != 0) ? mods : PACKAGE;
        }

        /** Tells which class is performing the lookup.  It is this class against
         *  which checks are performed for visibility and access permissions.
         *  <p>
         *  If this lookup object has a {@linkplain #previousLookupClass() previous lookup class},
         *  access checks are performed against both the lookup class and the previous lookup class.
         *  <p>
         *  The class implies a maximum level of access permission,
         *  but the permissions may be additionally limited by the bitmask
         *  {@link #lookupModes lookupModes}, which controls whether non-public members
         *  can be accessed.
         *  @return the lookup class, on behalf of which this lookup object finds members
         *  @see <a href="#cross-module-lookup">Cross-module lookups</a>
         */
        public Class<?> lookupClass() {
            return lookupClass;
        }

        /** Reports a lookup class in another module that this lookup object
         * was previously teleported from, or {@code null}.
         * <p>
         * A {@code Lookup} object produced by the factory methods, such as the
         * {@link #lookup() lookup()} and {@link #publicLookup() publicLookup()} method,
         * has {@code null} previous lookup class.
         * A {@code Lookup} object has a non-null previous lookup class
         * when this lookup was teleported from an old lookup class
         * in one module to a new lookup class in another module.
         *
         * @return the lookup class in another module that this lookup object was
         *         previously teleported from, or {@code null}
         * @since 14
         * @see #in(Class)
         * @see MethodHandles#privateLookupIn(Class, Lookup)
         * @see <a href="#cross-module-lookup">Cross-module lookups</a>
         */
        public Class<?> previousLookupClass() {
            return prevLookupClass;
        }

        // This is just for calling out to MethodHandleImpl.
        private Class<?> lookupClassOrNull() {
            if (allowedModes == TRUSTED) {
                return null;
            }
            if (allowedModes == UNCONDITIONAL) {
                // use Object as the caller to pass to VM doing resolution
                return Object.class;
            }
            return lookupClass;
        }

        /** Tells which access-protection classes of members this lookup object can produce.
         *  The result is a bit-mask of the bits
         *  {@linkplain #PUBLIC PUBLIC (0x01)},
         *  {@linkplain #PRIVATE PRIVATE (0x02)},
         *  {@linkplain #PROTECTED PROTECTED (0x04)},
         *  {@linkplain #PACKAGE PACKAGE (0x08)},
         *  {@linkplain #MODULE MODULE (0x10)},
         *  and {@linkplain #UNCONDITIONAL UNCONDITIONAL (0x20)}.
         *  <p>
         *  A freshly-created lookup object
         *  on the {@linkplain java.lang.invoke.MethodHandles#lookup() caller's class} has
         *  all possible bits set, except {@code UNCONDITIONAL}.
         *  A lookup object on a new lookup class
         *  {@linkplain java.lang.invoke.MethodHandles.Lookup#in created from a previous lookup object}
         *  may have some mode bits set to zero.
         *  Mode bits can also be
         *  {@linkplain java.lang.invoke.MethodHandles.Lookup#dropLookupMode directly cleared}.
         *  Once cleared, mode bits cannot be restored from the downgraded lookup object.
         *  The purpose of this is to restrict access via the new lookup object,
         *  so that it can access only names which can be reached by the original
         *  lookup object, and also by the new lookup class.
         *  @return the lookup modes, which limit the kinds of access performed by this lookup object
         *  @see #in
         *  @see #dropLookupMode
         *
         *  @revised 9
         *  @spec JPMS
         */
        public int lookupModes() {
            return allowedModes & ALL_MODES;
        }

        /** Embody the current class (the lookupClass) as a lookup class
         * for method handle creation.
         * Must be called by from a method in this package,
         * which in turn is called by a method not in this package.
         */
        Lookup(Class<?> lookupClass) {
            this(lookupClass, null, FULL_POWER_MODES);
        }

        private Lookup(Class<?> lookupClass, Class<?> prevLookupClass, int allowedModes) {
            assert prevLookupClass == null || ((allowedModes & MODULE) == 0
                    && prevLookupClass.getModule() != lookupClass.getModule());
            assert !lookupClass.isArray() && !lookupClass.isPrimitive();
            this.lookupClass = lookupClass;
            this.prevLookupClass = prevLookupClass;
            this.allowedModes = allowedModes;
        }

        private static Lookup newLookup(Class<?> lookupClass, Class<?> prevLookupClass, int allowedModes) {
            // make sure we haven't accidentally picked up a privileged class:
            checkUnprivilegedlookupClass(lookupClass);
            return new Lookup(lookupClass, prevLookupClass, allowedModes);
        }

        /**
         * Creates a lookup on the specified new lookup class.
         * The resulting object will report the specified
         * class as its own {@link #lookupClass() lookupClass}.
         *
         * <p>
         * However, the resulting {@code Lookup} object is guaranteed
         * to have no more access capabilities than the original.
         * In particular, access capabilities can be lost as follows:<ul>
         * <li>If the new lookup class is in a different module from the old one,
         * i.e. {@link #MODULE MODULE} access is lost.
         * <li>If the new lookup class is in a different package
         * than the old one, protected and default (package) members will not be accessible,
         * i.e. {@link #PROTECTED PROTECTED} and {@link #PACKAGE PACKAGE} access are lost.
         * <li>If the new lookup class is not within the same package member
         * as the old one, private members will not be accessible, and protected members
         * will not be accessible by virtue of inheritance,
         * i.e. {@link #PRIVATE PRIVATE} access is lost.
         * (Protected members may continue to be accessible because of package sharing.)
         * <li>If the new lookup class is not
         * {@linkplain #accessClass(Class) accessible} to this lookup,
         * then no members, not even public members, will be accessible
         * i.e. all access modes are lost.
         * <li>If the new lookup class, the old lookup class and the previous lookup class
         * are all in different modules i.e. teleporting to a third module,
         * all access modes are lost.
         * </ul>
         * <p>
         * The new previous lookup class is chosen as follows:
         * <ul>
         * <li>If the new lookup object has {@link #UNCONDITIONAL UNCONDITIONAL} bit,
         * the new previous lookup class is {@code null}.
         * <li>If the new lookup class is in the same module as the old lookup class,
         * the new previous lookup class is the old previous lookup class.
         * <li>If the new lookup class is in a different module from the old lookup class,
         * the new previous lookup class is the old lookup class.
         *</ul>
         * <p>
         * The resulting lookup's capabilities for loading classes
         * (used during {@link #findClass} invocations)
         * are determined by the lookup class' loader,
         * which may change due to this operation.
         * <p>
         * @param requestedLookupClass the desired lookup class for the new lookup object
         * @return a lookup object which reports the desired lookup class, or the same object
         * if there is no change
         * @throws IllegalArgumentException if {@code requestedLookupClass} is a primitive type or void or array class
         * @throws NullPointerException if the argument is null
         *
         * @revised 9
         * @spec JPMS
         * @see #accessClass(Class)
         * @see <a href="#cross-module-lookup">Cross-module lookups</a>
         */
        public Lookup in(Class<?> requestedLookupClass) {
            Objects.requireNonNull(requestedLookupClass);
            if (requestedLookupClass.isPrimitive())
                throw new IllegalArgumentException(requestedLookupClass + " is a primitive class");
            if (requestedLookupClass.isArray())
                throw new IllegalArgumentException(requestedLookupClass + " is an array class");

            if (allowedModes == TRUSTED)  // IMPL_LOOKUP can make any lookup at all
                return new Lookup(requestedLookupClass, null, FULL_POWER_MODES);
            if (requestedLookupClass == this.lookupClass)
                return this;  // keep same capabilities
            int newModes = (allowedModes & FULL_POWER_MODES);
            Module fromModule = this.lookupClass.getModule();
            Module targetModule = requestedLookupClass.getModule();
            Class<?> plc = this.previousLookupClass();
            if ((this.allowedModes & UNCONDITIONAL) != 0) {
                assert plc == null;
                newModes = UNCONDITIONAL;
            } else if (fromModule != targetModule) {
                if (plc != null && !VerifyAccess.isSameModule(plc, requestedLookupClass)) {
                    // allow hopping back and forth between fromModule and plc's module
                    // but not the third module
                    newModes = 0;
                }
                // drop MODULE access
                newModes &= ~(MODULE|PACKAGE|PRIVATE|PROTECTED);
                // teleport from this lookup class
                plc = this.lookupClass;
            }
            if ((newModes & PACKAGE) != 0
                && !VerifyAccess.isSamePackage(this.lookupClass, requestedLookupClass)) {
                newModes &= ~(PACKAGE|PRIVATE|PROTECTED);
            }
            // Allow nestmate lookups to be created without special privilege:
            if ((newModes & PRIVATE) != 0
                    && !VerifyAccess.isSamePackageMember(this.lookupClass, requestedLookupClass)) {
                newModes &= ~(PRIVATE|PROTECTED);
            }
            if ((newModes & (PUBLIC|UNCONDITIONAL)) != 0
                && !VerifyAccess.isClassAccessible(requestedLookupClass, this.lookupClass, this.prevLookupClass, allowedModes)) {
                // The requested class it not accessible from the lookup class.
                // No permissions.
                newModes = 0;
            }
            return newLookup(requestedLookupClass, plc, newModes);
        }

        /**
         * Creates a lookup on the same lookup class which this lookup object
         * finds members, but with a lookup mode that has lost the given lookup mode.
         * The lookup mode to drop is one of {@link #PUBLIC PUBLIC}, {@link #MODULE
         * MODULE}, {@link #PACKAGE PACKAGE}, {@link #PROTECTED PROTECTED},
         * {@link #PRIVATE PRIVATE}, or {@link #UNCONDITIONAL UNCONDITIONAL}.
         *
         * <p> If this lookup is a {@linkplain MethodHandles#publicLookup() public lookup},
         * this lookup has {@code UNCONDITIONAL} mode set and it has no other mode set.
         * When dropping {@code UNCONDITIONAL} on a public lookup then the resulting
         * lookup has no access.
         *
         * <p> If this lookup is not a public lookup, then the following applies
         * regardless of its {@linkplain #lookupModes() lookup modes}.
         * {@link #PROTECTED PROTECTED} is always dropped and so the resulting lookup
         * mode will never have this access capability. When dropping {@code PACKAGE}
         * then the resulting lookup will not have {@code PACKAGE} or {@code PRIVATE}
         * access. When dropping {@code MODULE} then the resulting lookup will not
         * have {@code MODULE}, {@code PACKAGE}, or {@code PRIVATE} access.
         * When dropping {@code PUBLIC} then the resulting lookup has no access.
         *
         * @apiNote
         * A lookup with {@code PACKAGE} but not {@code PRIVATE} mode can safely
         * delegate non-public access within the package of the lookup class without
         * conferring  <a href="MethodHandles.Lookup.html#privacc">private access</a>.
         * A lookup with {@code MODULE} but not
         * {@code PACKAGE} mode can safely delegate {@code PUBLIC} access within
         * the module of the lookup class without conferring package access.
         * A lookup with a {@linkplain #previousLookupClass() previous lookup class}
         * (and {@code PUBLIC} but not {@code MODULE} mode) can safely delegate access
         * to public classes accessible to both the module of the lookup class
         * and the module of the previous lookup class.
         *
         * @param modeToDrop the lookup mode to drop
         * @return a lookup object which lacks the indicated mode, or the same object if there is no change
         * @throws IllegalArgumentException if {@code modeToDrop} is not one of {@code PUBLIC},
         * {@code MODULE}, {@code PACKAGE}, {@code PROTECTED}, {@code PRIVATE} or {@code UNCONDITIONAL}
         * @see MethodHandles#privateLookupIn
         * @since 9
         */
        public Lookup dropLookupMode(int modeToDrop) {
            int oldModes = lookupModes();
            int newModes = oldModes & ~(modeToDrop | PROTECTED);
            switch (modeToDrop) {
                case PUBLIC: newModes &= ~(FULL_POWER_MODES); break;
                case MODULE: newModes &= ~(PACKAGE | PRIVATE); break;
                case PACKAGE: newModes &= ~(PRIVATE); break;
                case PROTECTED:
                case PRIVATE:
                case UNCONDITIONAL: break;
                default: throw new IllegalArgumentException(modeToDrop + " is not a valid mode to drop");
            }
            if (newModes == oldModes) return this;  // return self if no change
            return newLookup(lookupClass(), previousLookupClass(), newModes);
        }

        /**
         * Creates and links a class or interface from {@code bytes}
         * with the same class loader and in the same runtime package and
         * {@linkplain java.security.ProtectionDomain protection domain} as this lookup's
         * {@linkplain #lookupClass() lookup class} as if calling
         * {@link ClassLoader#defineClass(String,byte[],int,int,ProtectionDomain)
         * ClassLoader::defineClass}.
         *
         * <p> The {@linkplain #lookupModes() lookup modes} for this lookup must include
         * {@link #PACKAGE PACKAGE} access as default (package) members will be
         * accessible to the class. The {@code PACKAGE} lookup mode serves to authenticate
         * that the lookup object was created by a caller in the runtime package (or derived
         * from a lookup originally created by suitably privileged code to a target class in
         * the runtime package). </p>
         *
         * <p> The {@code bytes} parameter is the class bytes of a valid class file (as defined
         * by the <em>The Java Virtual Machine Specification</em>) with a class name in the
         * same package as the lookup class. </p>
         *
         * <p> This method does not run the class initializer. The class initializer may
         * run at a later time, as detailed in section 12.4 of the <em>The Java Language
         * Specification</em>. </p>
         *
         * <p> If there is a security manager and this lookup does not have {@linkplain
         * #hasFullPrivilegeAccess() full privilege access}, its {@code checkPermission} method
         * is first called to check {@code RuntimePermission("defineClass")}. </p>
         *
         * @param bytes the class bytes
         * @return the {@code Class} object for the class
         * @throws IllegalAccessException if this lookup does not have {@code PACKAGE} access
         * @throws ClassFormatError if {@code bytes} is not a {@code ClassFile} structure
         * @throws IllegalArgumentException the bytes are for a class in a different package
         * to the lookup class
         * @throws VerifyError if the newly created class cannot be verified
         * @throws LinkageError if the newly created class cannot be linked for any other reason
         * @throws SecurityException if a security manager is present and it
         *                           <a href="MethodHandles.Lookup.html#secmgr">refuses access</a>
         * @throws NullPointerException if {@code bytes} is {@code null}
         * @since 9
         * @spec JPMS
         * @see Lookup#privateLookupIn
         * @see Lookup#dropLookupMode
         * @see ClassLoader#defineClass(String,byte[],int,int,ProtectionDomain)
         */
        public Class<?> defineClass(byte[] bytes) throws IllegalAccessException {
            ensureDefineClassPermission();
            if ((lookupModes() & PACKAGE) == 0)
                throw new IllegalAccessException("Lookup does not have PACKAGE access");
            return makeClassDefiner(bytes.clone()).defineClass(false);
        }

        private void ensureDefineClassPermission() {
            if (allowedModes == TRUSTED)  return;

            if (!hasFullPrivilegeAccess()) {
                SecurityManager sm = System.getSecurityManager();
                if (sm != null)
                    sm.checkPermission(new RuntimePermission("defineClass"));
            }
        }

        /**
         * The set of class options that specify whether a hidden class created by
         * {@link Lookup#defineHiddenClass(byte[], boolean, ClassOption...)
         * Lookup::defineHiddenClass} method is dynamically added as a new member
         * to the nest of a lookup class and/or whether a hidden class has
         * a strong relationship with the class loader marked as its defining loader.
         *
         * @since 15
         */
        public enum ClassOption {
            /**
             * Specifies that a hidden class be added to {@linkplain Class#getNestHost nest}
             * of a lookup class as a nestmate.
             *
             * <p> A hidden nestmate class has access to the private members of all
             * classes and interfaces in the same nest.
             *
             * @see Class#getNestHost()
             */
            NESTMATE(NESTMATE_CLASS),

            /**
             * Specifies that a hidden class has a <em>strong</em>
             * relationship with the class loader marked as its defining loader,
             * as a normal class or interface has with its own defining loader.
             * This means that the hidden class may be unloaded if and only if
             * its defining loader is not reachable and thus may be reclaimed
             * by a garbage collector (JLS 12.7).
             *
             * <p> By default, a hidden class or interface may be unloaded
             * even if the class loader that is marked as its defining loader is
             * <a href="../ref/package.html#reachability">reachable</a>.

             *
             * @jls 12.7 Unloading of Classes and Interfaces
             */
            STRONG(STRONG_LOADER_LINK);

            /* the flag value is used by VM at define class time */
            private final int flag;
            ClassOption(int flag) {
                this.flag = flag;
            }

            static int optionsToFlag(Set<ClassOption> options) {
                int flags = 0;
                for (ClassOption cp : options) {
                    flags |= cp.flag;
                }
                return flags;
            }
        }

        /**
         * Creates a <em>hidden</em> class or interface from {@code bytes},
         * returning a {@code Lookup} on the newly created class or interface.
         *
         * <p> Ordinarily, a class or interface {@code C} is created by a class loader,
         * which either defines {@code C} directly or delegates to another class loader.
         * A class loader defines {@code C} directly by invoking
         * {@link ClassLoader#defineClass(String, byte[], int, int, ProtectionDomain)
         * ClassLoader::defineClass}, which causes the Java Virtual Machine
         * to derive {@code C} from a purported representation in {@code class} file format.
         * In situations where use of a class loader is undesirable, a class or interface
         * {@code C} can be created by this method instead. This method is capable of
         * defining {@code C}, and thereby creating it, without invoking
         * {@code ClassLoader::defineClass}.
         * Instead, this method defines {@code C} as if by arranging for
         * the Java Virtual Machine to derive a nonarray class or interface {@code C}
         * from a purported representation in {@code class} file format
         * using the following rules:
         *
         * <ol>
         * <li> The {@linkplain #lookupModes() lookup modes} for this {@code Lookup}
         * must include {@linkplain #hasFullPrivilegeAccess() full privilege} access.
         * This level of access is needed to create {@code C} in the module
         * of the lookup class of this {@code Lookup}.</li>
         *
         * <li> The purported representation in {@code bytes} must be a {@code ClassFile}
         * structure of a supported major and minor version. The major and minor version
         * may differ from the {@code class} file version of the lookup class of this
         * {@code Lookup}.</li>
         *
         * <li> The value of {@code this_class} must be a valid index in the
         * {@code constant_pool} table, and the entry at that index must be a valid
         * {@code CONSTANT_Class_info} structure. Let {@code N} be the binary name
         * encoded in internal form that is specified by this structure. {@code N} must
         * denote a class or interface in the same package as the lookup class.</li>
         *
         * <li> Let {@code CN} be the string {@code N + "." + <suffix>},
         * where {@code <suffix>} is an unqualified name.
         *
         * <p> Let {@code newBytes} be the {@code ClassFile} structure given by
         * {@code bytes} with an additional entry in the {@code constant_pool} table,
         * indicating a {@code CONSTANT_Utf8_info} structure for {@code CN}, and
         * where the {@code CONSTANT_Class_info} structure indicated by {@code this_class}
         * refers to the new {@code CONSTANT_Utf8_info} structure.
         *
         * <p> Let {@code L} be the defining class loader of the lookup class of this {@code Lookup}.
         *
         * <p> {@code C} is derived with name {@code CN}, class loader {@code L}, and
         * purported representation {@code newBytes} as if by the rules of JVMS {@jvms 5.3.5},
         * with the following adjustments:
         * <ul>
         * <li> The constant indicated by {@code this_class} is permitted to specify a name
         * that includes a single {@code "."} character, even though this is not a valid
         * binary class or interface name in internal form.</li>
         *
         * <li> The Java Virtual Machine marks {@code L} as the defining class loader of {@code C},
         * but no class loader is recorded as an initiating class loader of {@code C}.</li>
         *
         * <li> {@code C} is considered to have the same runtime
         * {@linkplain Class#getPackage() package}, {@linkplain Class#getModule() module}
         * and {@linkplain java.security.ProtectionDomain protection domain}
         * as the lookup class of this {@code Lookup}.
         * <li> Let {@code GN} be the binary name obtained by taking {@code N}
         * (a binary name encoded in internal form) and replacing ASCII forward slashes with
         * ASCII periods. For the instance of {@link java.lang.Class} representing {@code C}:
         * <ul>
         * <li> {@link Class#getName()} returns the string {@code GN + "/" + <suffix>},
         *      even though this is not a valid binary class or interface name.</li>
         * <li> {@link Class#descriptorString()} returns the string
         *      {@code "L" + N + "." + <suffix> + ";"},
         *      even though this is not a valid type descriptor name.</li>
         * <li> {@link Class#describeConstable()} returns an empty optional as {@code C}
         *      cannot be described in {@linkplain java.lang.constant.ClassDesc nominal form}.</li>
         * </ul>
         * </ul>
         * </li>
         * </ol>
         *
         * <p> After {@code C} is derived, it is linked by the Java Virtual Machine.
         * Linkage occurs as specified in JVMS {@jvms 5.4.3}, with the following adjustments:
         * <ul>
         * <li> During verification, whenever it is necessary to load the class named
         * {@code CN}, the attempt succeeds, producing class {@code C}. No request is
         * made of any class loader.</li>
         *
         * <li> On any attempt to resolve the entry in the run-time constant pool indicated
         * by {@code this_class}, the symbolic reference is considered to be resolved to
         * {@code C} and resolution always succeeds immediately.</li>
         * </ul>
         *
         * <p> If the {@code initialize} parameter is {@code true},
         * then {@code C} is initialized by the Java Virtual Machine.
         *
         * <p> The newly created class or interface {@code C} serves as the
         * {@linkplain #lookupClass() lookup class} of the {@code Lookup} object
         * returned by this method. {@code C} is <em>hidden</em> in the sense that
         * no other class or interface can refer to {@code C} via a constant pool entry.
         * That is, a hidden class or interface cannot be named as a supertype, a field type,
         * a method parameter type, or a method return type by any other class.
         * This is because a hidden class or interface does not have a binary name, so
         * there is no internal form available to record in any class's constant pool.
         * A hidden class or interface is not discoverable by {@link Class#forName(String, boolean, ClassLoader)},
         * {@link ClassLoader#loadClass(String, boolean)}, or {@link #findClass(String)}, and
         * is not {@linkplain java.lang.instrument.Instrumentation#isModifiableClass(Class)
         * modifiable} by Java agents or tool agents using the <a href="{@docRoot}/../specs/jvmti.html">
         * JVM Tool Interface</a>.
         *
         * <p> A class or interface created by
         * {@linkplain ClassLoader#defineClass(String, byte[], int, int, ProtectionDomain)
         * a class loader} has a strong relationship with that class loader.
         * That is, every {@code Class} object contains a reference to the {@code ClassLoader}
         * that {@linkplain Class#getClassLoader() defined it}.
         * This means that a class created by a class loader may be unloaded if and
         * only if its defining loader is not reachable and thus may be reclaimed
         * by a garbage collector (JLS 12.7).
         *
         * By default, however, a hidden class or interface may be unloaded even if
         * the class loader that is marked as its defining loader is
         * <a href="../ref/package.html#reachability">reachable</a>.
         * This behavior is useful when a hidden class or interface serves multiple
         * classes defined by arbitrary class loaders.  In other cases, a hidden
         * class or interface may be linked to a single class (or a small number of classes)
         * with the same defining loader as the hidden class or interface.
         * In such cases, where the hidden class or interface must be coterminous
         * with a normal class or interface, the {@link ClassOption#STRONG STRONG}
         * option may be passed in {@code options}.
         * This arranges for a hidden class to have the same strong relationship
         * with the class loader marked as its defining loader,
         * as a normal class or interface has with its own defining loader.
         *
         * If {@code STRONG} is not used, then the invoker of {@code defineHiddenClass}
         * may still prevent a hidden class or interface from being
         * unloaded by ensuring that the {@code Class} object is reachable.
         *
         * <p> The unloading characteristics are set for each hidden class when it is
         * defined, and cannot be changed later.  An advantage of allowing hidden classes
         * to be unloaded independently of the class loader marked as their defining loader
         * is that a very large number of hidden classes may be created by an application.
         * In contrast, if {@code STRONG} is used, then the JVM may run out of memory,
         * just as if normal classes were created by class loaders.
         *
         * <p> Classes and interfaces in a nest are allowed to have mutual access to
         * their private members.  The nest relationship is determined by
         * the {@code NestHost} attribute (JVMS {@jvms 4.7.28}) and
         * the {@code NestMembers} attribute (JVMS {@jvms 4.7.29}) in a {@code class} file.
         * By default, a hidden class belongs to a nest consisting only of itself
         * because a hidden class has no binary name.
         * The {@link ClassOption#NESTMATE NESTMATE} option can be passed in {@code options}
         * to create a hidden class or interface {@code C} as a member of a nest.
         * The nest to which {@code C} belongs is not based on any {@code NestHost} attribute
         * in the {@code ClassFile} structure from which {@code C} was derived.
         * Instead, the following rules determine the nest host of {@code C}:
         * <ul>
         * <li>If the nest host of the lookup class of this {@code Lookup} has previously
         *     been determined, then let {@code H} be the nest host of the lookup class.
         *     Otherwise, the nest host of the lookup class is determined using the
         *     algorithm in JVMS {@jvms 5.4.4}, yielding {@code H}.</li>
         * <li>The nest host of {@code C} is determined to be {@code H},
         *     the nest host of the lookup class.</li>
         * </ul>
         *
         * <p> A hidden class or interface may be serializable, but this requires a custom
         * serialization mechanism in order to ensure that instances are properly serialized
         * and deserialized. The default serialization mechanism supports only classes and
         * interfaces that are discoverable by their class name.
         *
         * @param bytes the bytes that make up the class data,
         * in the format of a valid {@code class} file as defined by
         * <cite>The Java Virtual Machine Specification</cite>.
         * @param initialize if {@code true} the class will be initialized.
         * @param options {@linkplain ClassOption class options}
         * @return the {@code Lookup} object on the hidden class
         *
         * @throws IllegalAccessException if this {@code Lookup} does not have
         * {@linkplain #hasFullPrivilegeAccess() full privilege} access
         * @throws SecurityException if a security manager is present and it
         * <a href="MethodHandles.Lookup.html#secmgr">refuses access</a>
         * @throws ClassFormatError if {@code bytes} is not a {@code ClassFile} structure
         * @throws UnsupportedClassVersionError if {@code bytes} is not of a supported major or minor version
         * @throws IllegalArgumentException if {@code bytes} is not a class or interface or
         * {@bytes} denotes a class in a different package than the lookup class
         * @throws IncompatibleClassChangeError if the class or interface named as
         * the direct superclass of {@code C} is in fact an interface, or if any of the classes
         * or interfaces named as direct superinterfaces of {@code C} are not in fact interfaces
         * @throws ClassCircularityError if any of the superclasses or superinterfaces of
         * {@code C} is {@code C} itself
         * @throws VerifyError if the newly created class cannot be verified
         * @throws LinkageError if the newly created class cannot be linked for any other reason
         * @throws NullPointerException if any parameter is {@code null}
         *
         * @since 15
         * @see Class#isHidden()
         * @jvms 4.2.1 Binary Class and Interface Names
         * @jvms 4.2.2 Unqualified Names
         * @jvms 4.7.28 The {@code NestHost} Attribute
         * @jvms 4.7.29 The {@code NestMembers} Attribute
         * @jvms 5.4.3.1 Class and Interface Resolution
         * @jvms 5.4.4 Access Control
         * @jvms 5.3.5 Deriving a {@code Class} from a {@code class} File Representation
         * @jvms 5.4 Linking
         * @jvms 5.5 Initialization
         * @jls 12.7 Unloading of Classes and Interfaces
         */
        public Lookup defineHiddenClass(byte[] bytes, boolean initialize, ClassOption... options)
                throws IllegalAccessException
        {
            Objects.requireNonNull(bytes);
            Objects.requireNonNull(options);

            ensureDefineClassPermission();
            if (!hasFullPrivilegeAccess()) {
                throw new IllegalAccessException(this + " does not have full privilege access");
            }

            return makeHiddenClassDefiner(bytes.clone(), Set.of(options), false).defineClassAsLookup(initialize);
        }

        /**
         * Creates a <em>hidden</em> class or interface from {@code bytes} with associated
         * {@linkplain MethodHandles#classData(Lookup, String, Class) class data},
         * returning a {@code Lookup} on the newly created class or interface.
         *
         * <p> This method is equivalent to calling
         * {@link #defineHiddenClass(byte[], boolean, ClassOption...) defineHiddenClass(bytes, true, options)}
         * as if the hidden class has a private static final unnamed field whose value
         * is initialized to {@code classData} right before the class initializer is
         * executed.  The newly created class is linked and initialized by the Java
         * Virtual Machine.
         *
         * <p> The {@link MethodHandles#classData(Lookup, String, Class) MethodHandles::classData}
         * method can be used to retrieve the {@code classData}.
         *
         * @param bytes     the class bytes
         * @param classData pre-initialized class data
         * @param options   {@linkplain ClassOption class options}
         * @return the {@code Lookup} object on the hidden class
         *
         * @throws IllegalAccessException if this {@code Lookup} does not have
         * {@linkplain #hasFullPrivilegeAccess() full privilege} access
         * @throws SecurityException if a security manager is present and it
         * <a href="MethodHandles.Lookup.html#secmgr">refuses access</a>
         * @throws ClassFormatError if {@code bytes} is not a {@code ClassFile} structure
         * @throws UnsupportedClassVersionError if {@code bytes} is not of a supported major or minor version
         * @throws IllegalArgumentException if {@code bytes} is not a class or interface or
         * {@bytes} denotes a class in a different package than the lookup class
         * @throws IncompatibleClassChangeError if the class or interface named as
         * the direct superclass of {@code C} is in fact an interface, or if any of the classes
         * or interfaces named as direct superinterfaces of {@code C} are not in fact interfaces
         * @throws ClassCircularityError if any of the superclasses or superinterfaces of
         * {@code C} is {@code C} itself
         * @throws VerifyError if the newly created class cannot be verified
         * @throws LinkageError if the newly created class cannot be linked for any other reason
         * @throws NullPointerException if any parameter is {@code null}
         *
         * @since 15
         * @see Lookup#defineHiddenClass(byte[], boolean, ClassOption...)
         * @see Class#isHidden()
         */
        /* package-private */ Lookup defineHiddenClassWithClassData(byte[] bytes, Object classData, ClassOption... options)
                throws IllegalAccessException
        {
            Objects.requireNonNull(bytes);
            Objects.requireNonNull(classData);
            Objects.requireNonNull(options);

            ensureDefineClassPermission();
            if (!hasFullPrivilegeAccess()) {
                throw new IllegalAccessException(this + " does not have full privilege access");
            }

            return makeHiddenClassDefiner(bytes.clone(), Set.of(options), false)
                       .defineClassAsLookup(true, classData);
        }

        /*
         * Validates the given bytes to be a class or interface and the class name
         * is in the same package as the lookup class.
         *
         * This method returns the class name.
         */
        private String validateAndGetClassName(byte[] bytes) {
            try {
                ClassReader reader = new ClassReader(bytes);
                if ((reader.getAccess() & Opcodes.ACC_MODULE) != 0) {
                    throw newIllegalArgumentException("Not a class or interface: ACC_MODULE flag is set");
                }
                String name = reader.getClassName().replace('/', '.');
                int index = name.lastIndexOf('.');
                String pn = (index == -1) ? "" : name.substring(0, index);
                if (!pn.equals(lookupClass.getPackageName())) {
                    throw newIllegalArgumentException(name + " not in same package as lookup class: " +
                            lookupClass.getName());
                }
                return name;
            } catch (IllegalArgumentException e) {
                throw e;
            } catch (RuntimeException e) {
                // ASM exceptions are poorly specified
                ClassFormatError cfe = new ClassFormatError();
                cfe.initCause(e);
                throw cfe;
            }
        }


        /*
         * Returns a ClassDefiner that creates a {@code Class} object of a normal class
         * from the given bytes.
         *
         * Caller should make a defensive copy of the arguments if needed
         * before calling this factory method.
         *
         * @throws IllegalArgumentException if {@code bytes} is not a class or interface or
         * {@bytes} denotes a class in a different package than the lookup class
         */
        private ClassDefiner makeClassDefiner(byte[] bytes) {
            return new ClassDefiner(this, validateAndGetClassName(bytes), bytes, STRONG_LOADER_LINK);
        }

        /**
         * Returns a ClassDefiner that creates a {@code Class} object of a hidden class
         * from the given bytes.  The name must be in the same package as the lookup class.
         *
         * Caller should make a defensive copy of the arguments if needed
         * before calling this factory method.
         *
         * @param bytes   class bytes
         * @return ClassDefiner that defines a hidden class of the given bytes.
         *
         * @throws IllegalArgumentException if {@code bytes} is not a class or interface or
         * {@bytes} denotes a class in a different package than the lookup class
         */
        ClassDefiner makeHiddenClassDefiner(byte[] bytes) {
            return makeHiddenClassDefiner(validateAndGetClassName(bytes), bytes, Set.of(), false);
        }

        /**
         * Returns a ClassDefiner that creates a {@code Class} object of a hidden class
         * from the given bytes and options.
         * The name must be in the same package as the lookup class.
         *
         * Caller should make a defensive copy of the arguments if needed
         * before calling this factory method.
         *
         * @param bytes   class bytes
         * @param options class options
         * @param accessVmAnnotations true to give the hidden class access to VM annotations
         * @return ClassDefiner that defines a hidden class of the given bytes and options
         *
         * @throws IllegalArgumentException if {@code bytes} is not a class or interface or
         * {@bytes} denotes a class in a different package than the lookup class
         */
        ClassDefiner makeHiddenClassDefiner(byte[] bytes,
                                            Set<ClassOption> options,
                                            boolean accessVmAnnotations) {
            return makeHiddenClassDefiner(validateAndGetClassName(bytes), bytes, options, accessVmAnnotations);
        }

        /**
         * Returns a ClassDefiner that creates a {@code Class} object of a hidden class
         * from the given bytes.  No package name check on the given name.
         *
         * @param name    fully-qualified name that specifies the prefix of the hidden class
         * @param bytes   class bytes
         * @return ClassDefiner that defines a hidden class of the given bytes.
         */
        ClassDefiner makeHiddenClassDefiner(String name, byte[] bytes) {
            return makeHiddenClassDefiner(name, bytes, Set.of(), false);
        }

        /**
         * Returns a ClassDefiner that creates a {@code Class} object of a hidden class
         * from the given bytes and options.  No package name check on the given name.
         *
         * @param name the name of the class and the name in the class bytes is ignored.
         * @param bytes class bytes
         * @param options class options
         * @param accessVmAnnotations true to give the hidden class access to VM annotations
         */
        ClassDefiner makeHiddenClassDefiner(String name,
                                            byte[] bytes,
                                            Set<ClassOption> options,
                                            boolean accessVmAnnotations) {
            int flags = HIDDEN_CLASS | ClassOption.optionsToFlag(options);
            if (accessVmAnnotations | VM.isSystemDomainLoader(lookupClass.getClassLoader())) {
                // jdk.internal.vm.annotations are permitted for classes
                // defined to boot loader and platform loader
                flags |= ACCESS_VM_ANNOTATIONS;
            }

            return new ClassDefiner(this, name, bytes, flags);
        }

        static class ClassDefiner {
            private final Lookup lookup;
            private final String name;
            private final byte[] bytes;
            private final int classFlags;

            private ClassDefiner(Lookup lookup, String name, byte[] bytes, int flags) {
                assert ((flags & HIDDEN_CLASS) != 0 || (flags & STRONG_LOADER_LINK) == STRONG_LOADER_LINK);
                this.lookup = lookup;
                this.bytes = bytes;
                this.classFlags = flags;
                this.name = name;
            }

            String className() {
                return name;
            }

            Class<?> defineClass(boolean initialize) {
                return defineClass(initialize, null);
            }

            Lookup defineClassAsLookup(boolean initialize) {
                Class<?> c = defineClass(initialize, null);
                return new Lookup(c, null, FULL_POWER_MODES);
            }

            /**
             * Defines the class of the given bytes and the given classData.
             * If {@code initialize} parameter is true, then the class will be initialized.
             *
             * @param initialize true if the class to be initialized
             * @param classData classData or null
             * @return the class
             *
             * @throws LinkageError linkage error
             */
            Class<?> defineClass(boolean initialize, Object classData) {
                Class<?> lookupClass = lookup.lookupClass();
                ClassLoader loader = lookupClass.getClassLoader();
                ProtectionDomain pd = (loader != null) ? lookup.lookupClassProtectionDomain() : null;
                Class<?> c = JLA.defineClass(loader, lookupClass, name, bytes, pd, initialize, classFlags, classData);
                assert !isNestmate() || c.getNestHost() == lookupClass.getNestHost();
                return c;
            }

            Lookup defineClassAsLookup(boolean initialize, Object classData) {
                // initialize must be true if classData is non-null
                assert classData == null || initialize == true;
                Class<?> c = defineClass(initialize, classData);
                return new Lookup(c, null, FULL_POWER_MODES);
            }

            private boolean isNestmate() {
                return (classFlags & NESTMATE_CLASS) != 0;
            }
        }

        private ProtectionDomain lookupClassProtectionDomain() {
            ProtectionDomain pd = cachedProtectionDomain;
            if (pd == null) {
                cachedProtectionDomain = pd = JLA.protectionDomain(lookupClass);
            }
            return pd;
        }

        // cached protection domain
        private volatile ProtectionDomain cachedProtectionDomain;

        // Make sure outer class is initialized first.
        static { IMPL_NAMES.getClass(); }

        /** Package-private version of lookup which is trusted. */
        static final Lookup IMPL_LOOKUP = new Lookup(Object.class, null, TRUSTED);

        /** Version of lookup which is trusted minimally.
         *  It can only be used to create method handles to publicly accessible
         *  members in packages that are exported unconditionally.
         */
        static final Lookup PUBLIC_LOOKUP = new Lookup(Object.class, null, UNCONDITIONAL);

        static final JavaLangAccess JLA = SharedSecrets.getJavaLangAccess();

        private static void checkUnprivilegedlookupClass(Class<?> lookupClass) {
            String name = lookupClass.getName();
            if (name.startsWith("java.lang.invoke."))
                throw newIllegalArgumentException("illegal lookupClass: "+lookupClass);
        }

        /**
         * Displays the name of the class from which lookups are to be made.
         * followed with "/" and the name of the {@linkplain #previousLookupClass()
         * previous lookup class} if present.
         * (The name is the one reported by {@link java.lang.Class#getName() Class.getName}.)
         * If there are restrictions on the access permitted to this lookup,
         * this is indicated by adding a suffix to the class name, consisting
         * of a slash and a keyword.  The keyword represents the strongest
         * allowed access, and is chosen as follows:
         * <ul>
         * <li>If no access is allowed, the suffix is "/noaccess".
         * <li>If only unconditional access is allowed, the suffix is "/publicLookup".
         * <li>If only public access to types in exported packages is allowed, the suffix is "/public".
         * <li>If only public and module access are allowed, the suffix is "/module".
         * <li>If public and package access are allowed, the suffix is "/package".
         * <li>If public, package, and private access are allowed, the suffix is "/private".
         * </ul>
         * If none of the above cases apply, it is the case that full access
         * (public, module, package, private, and protected) is allowed.
         * In this case, no suffix is added.
         * This is true only of an object obtained originally from
         * {@link java.lang.invoke.MethodHandles#lookup MethodHandles.lookup}.
         * Objects created by {@link java.lang.invoke.MethodHandles.Lookup#in Lookup.in}
         * always have restricted access, and will display a suffix.
         * <p>
         * (It may seem strange that protected access should be
         * stronger than private access.  Viewed independently from
         * package access, protected access is the first to be lost,
         * because it requires a direct subclass relationship between
         * caller and callee.)
         * @see #in
         *
         * @revised 9
         * @spec JPMS
         */
        @Override
        public String toString() {
            String cname = lookupClass.getName();
            if (prevLookupClass != null)
                cname += "/" + prevLookupClass.getName();
            switch (allowedModes) {
            case 0:  // no privileges
                return cname + "/noaccess";
            case UNCONDITIONAL:
                return cname + "/publicLookup";
            case PUBLIC:
                return cname + "/public";
            case PUBLIC|MODULE:
                return cname + "/module";
            case PUBLIC|PACKAGE:
            case PUBLIC|MODULE|PACKAGE:
                return cname + "/package";
            case FULL_POWER_MODES & (~PROTECTED):
            case FULL_POWER_MODES & ~(PROTECTED|MODULE):
                return cname + "/private";
            case FULL_POWER_MODES:
            case FULL_POWER_MODES & (~MODULE):
                return cname;
            case TRUSTED:
                return "/trusted";  // internal only; not exported
            default:  // Should not happen, but it's a bitfield...
                cname = cname + "/" + Integer.toHexString(allowedModes);
                assert(false) : cname;
                return cname;
            }
        }

        /**
         * Produces a method handle for a static method.
         * The type of the method handle will be that of the method.
         * (Since static methods do not take receivers, there is no
         * additional receiver argument inserted into the method handle type,
         * as there would be with {@link #findVirtual findVirtual} or {@link #findSpecial findSpecial}.)
         * The method and all its argument types must be accessible to the lookup object.
         * <p>
         * The returned method handle will have
         * {@linkplain MethodHandle#asVarargsCollector variable arity} if and only if
         * the method's variable arity modifier bit ({@code 0x0080}) is set.
         * <p>
         * If the returned method handle is invoked, the method's class will
         * be initialized, if it has not already been initialized.
         * <p><b>Example:</b>
         * <blockquote><pre>{@code
import static java.lang.invoke.MethodHandles.*;
import static java.lang.invoke.MethodType.*;
...
MethodHandle MH_asList = publicLookup().findStatic(Arrays.class,
  "asList", methodType(List.class, Object[].class));
assertEquals("[x, y]", MH_asList.invoke("x", "y").toString());
         * }</pre></blockquote>
         * @param refc the class from which the method is accessed
         * @param name the name of the method
         * @param type the type of the method
         * @return the desired method handle
         * @throws NoSuchMethodException if the method does not exist
         * @throws IllegalAccessException if access checking fails,
         *                                or if the method is not {@code static},
         *                                or if the method's variable arity modifier bit
         *                                is set and {@code asVarargsCollector} fails
         * @throws    SecurityException if a security manager is present and it
         *                              <a href="MethodHandles.Lookup.html#secmgr">refuses access</a>
         * @throws NullPointerException if any argument is null
         */
        public MethodHandle findStatic(Class<?> refc, String name, MethodType type) throws NoSuchMethodException, IllegalAccessException {
            MemberName method = resolveOrFail(REF_invokeStatic, refc, name, type);
            // resolveOrFail could return a non-static <init> method if present
            // detect and throw NSME before producing a MethodHandle
            if (!method.isStatic() && name.equals("<init>")) {
                throw new NoSuchMethodException("illegal method name: " + name);
            }

            return getDirectMethod(REF_invokeStatic, refc, method, findBoundCallerLookup(method));
        }

        /**
         * Produces a method handle for a virtual method.
         * The type of the method handle will be that of the method,
         * with the receiver type (usually {@code refc}) prepended.
         * The method and all its argument types must be accessible to the lookup object.
         * <p>
         * When called, the handle will treat the first argument as a receiver
         * and, for non-private methods, dispatch on the receiver's type to determine which method
         * implementation to enter.
         * For private methods the named method in {@code refc} will be invoked on the receiver.
         * (The dispatching action is identical with that performed by an
         * {@code invokevirtual} or {@code invokeinterface} instruction.)
         * <p>
         * The first argument will be of type {@code refc} if the lookup
         * class has full privileges to access the member.  Otherwise
         * the member must be {@code protected} and the first argument
         * will be restricted in type to the lookup class.
         * <p>
         * The returned method handle will have
         * {@linkplain MethodHandle#asVarargsCollector variable arity} if and only if
         * the method's variable arity modifier bit ({@code 0x0080}) is set.
         * <p>
         * Because of the general <a href="MethodHandles.Lookup.html#equiv">equivalence</a> between {@code invokevirtual}
         * instructions and method handles produced by {@code findVirtual},
         * if the class is {@code MethodHandle} and the name string is
         * {@code invokeExact} or {@code invoke}, the resulting
         * method handle is equivalent to one produced by
         * {@link java.lang.invoke.MethodHandles#exactInvoker MethodHandles.exactInvoker} or
         * {@link java.lang.invoke.MethodHandles#invoker MethodHandles.invoker}
         * with the same {@code type} argument.
         * <p>
         * If the class is {@code VarHandle} and the name string corresponds to
         * the name of a signature-polymorphic access mode method, the resulting
         * method handle is equivalent to one produced by
         * {@link java.lang.invoke.MethodHandles#varHandleInvoker} with
         * the access mode corresponding to the name string and with the same
         * {@code type} arguments.
         * <p>
         * <b>Example:</b>
         * <blockquote><pre>{@code
import static java.lang.invoke.MethodHandles.*;
import static java.lang.invoke.MethodType.*;
...
MethodHandle MH_concat = publicLookup().findVirtual(String.class,
  "concat", methodType(String.class, String.class));
MethodHandle MH_hashCode = publicLookup().findVirtual(Object.class,
  "hashCode", methodType(int.class));
MethodHandle MH_hashCode_String = publicLookup().findVirtual(String.class,
  "hashCode", methodType(int.class));
assertEquals("xy", (String) MH_concat.invokeExact("x", "y"));
assertEquals("xy".hashCode(), (int) MH_hashCode.invokeExact((Object)"xy"));
assertEquals("xy".hashCode(), (int) MH_hashCode_String.invokeExact("xy"));
// interface method:
MethodHandle MH_subSequence = publicLookup().findVirtual(CharSequence.class,
  "subSequence", methodType(CharSequence.class, int.class, int.class));
assertEquals("def", MH_subSequence.invoke("abcdefghi", 3, 6).toString());
// constructor "internal method" must be accessed differently:
MethodType MT_newString = methodType(void.class); //()V for new String()
try { assertEquals("impossible", lookup()
        .findVirtual(String.class, "<init>", MT_newString));
 } catch (NoSuchMethodException ex) { } // OK
MethodHandle MH_newString = publicLookup()
  .findConstructor(String.class, MT_newString);
assertEquals("", (String) MH_newString.invokeExact());
         * }</pre></blockquote>
         *
         * @param refc the class or interface from which the method is accessed
         * @param name the name of the method
         * @param type the type of the method, with the receiver argument omitted
         * @return the desired method handle
         * @throws NoSuchMethodException if the method does not exist
         * @throws IllegalAccessException if access checking fails,
         *                                or if the method is {@code static},
         *                                or if the method's variable arity modifier bit
         *                                is set and {@code asVarargsCollector} fails
         * @throws    SecurityException if a security manager is present and it
         *                              <a href="MethodHandles.Lookup.html#secmgr">refuses access</a>
         * @throws NullPointerException if any argument is null
         */
        public MethodHandle findVirtual(Class<?> refc, String name, MethodType type) throws NoSuchMethodException, IllegalAccessException {
            if (refc == MethodHandle.class) {
                MethodHandle mh = findVirtualForMH(name, type);
                if (mh != null)  return mh;
            } else if (refc == VarHandle.class) {
                MethodHandle mh = findVirtualForVH(name, type);
                if (mh != null)  return mh;
            }
            byte refKind = (refc.isInterface() ? REF_invokeInterface : REF_invokeVirtual);
            MemberName method = resolveOrFail(refKind, refc, name, type);
            return getDirectMethod(refKind, refc, method, findBoundCallerLookup(method));
        }
        private MethodHandle findVirtualForMH(String name, MethodType type) {
            // these names require special lookups because of the implicit MethodType argument
            if ("invoke".equals(name))
                return invoker(type);
            if ("invokeExact".equals(name))
                return exactInvoker(type);
            assert(!MemberName.isMethodHandleInvokeName(name));
            return null;
        }
        private MethodHandle findVirtualForVH(String name, MethodType type) {
            try {
                return varHandleInvoker(VarHandle.AccessMode.valueFromMethodName(name), type);
            } catch (IllegalArgumentException e) {
                return null;
            }
        }

        /**
         * Produces a method handle which creates an object and initializes it, using
         * the constructor of the specified type.
         * The parameter types of the method handle will be those of the constructor,
         * while the return type will be a reference to the constructor's class.
         * The constructor and all its argument types must be accessible to the lookup object.
         * <p>
         * The requested type must have a return type of {@code void}.
         * (This is consistent with the JVM's treatment of constructor type descriptors.)
         * <p>
         * The returned method handle will have
         * {@linkplain MethodHandle#asVarargsCollector variable arity} if and only if
         * the constructor's variable arity modifier bit ({@code 0x0080}) is set.
         * <p>
         * If the returned method handle is invoked, the constructor's class will
         * be initialized, if it has not already been initialized.
         * <p><b>Example:</b>
         * <blockquote><pre>{@code
import static java.lang.invoke.MethodHandles.*;
import static java.lang.invoke.MethodType.*;
...
MethodHandle MH_newArrayList = publicLookup().findConstructor(
  ArrayList.class, methodType(void.class, Collection.class));
Collection orig = Arrays.asList("x", "y");
Collection copy = (ArrayList) MH_newArrayList.invokeExact(orig);
assert(orig != copy);
assertEquals(orig, copy);
// a variable-arity constructor:
MethodHandle MH_newProcessBuilder = publicLookup().findConstructor(
  ProcessBuilder.class, methodType(void.class, String[].class));
ProcessBuilder pb = (ProcessBuilder)
  MH_newProcessBuilder.invoke("x", "y", "z");
assertEquals("[x, y, z]", pb.command().toString());
         * }</pre></blockquote>
         *
         * @apiNote
         * This method does not find a static {@code <init>} factory method as it is invoked
         * via {@code invokestatic} bytecode as opposed to {@code invokespecial} for an
         * object constructor.  To look up static {@code <init>} factory method, use
         * the {@link #findStatic(Class, String, MethodType) findStatic} method.
         *
         * @param refc the class or interface from which the method is accessed
         * @param type the type of the method, with the receiver argument omitted, and a void return type
         * @return the desired method handle
         * @throws NoSuchMethodException if the constructor does not exist
         * @throws IllegalAccessException if access checking fails
         *                                or if the method's variable arity modifier bit
         *                                is set and {@code asVarargsCollector} fails
         * @throws    SecurityException if a security manager is present and it
         *                              <a href="MethodHandles.Lookup.html#secmgr">refuses access</a>
         * @throws NullPointerException if any argument is null
         */
        public MethodHandle findConstructor(Class<?> refc, MethodType type) throws NoSuchMethodException, IllegalAccessException {
            if (refc.isArray()) {
                throw new NoSuchMethodException("no constructor for array class: " + refc.getName());
            }
            if (type.returnType() != void.class) {
                throw new NoSuchMethodException("Constructors must have void return type: " + refc.getName());
            }
            String name = "<init>";
            MemberName ctor = resolveOrFail(REF_newInvokeSpecial, refc, name, type);
            return getDirectConstructor(refc, ctor);
        }

        /**
         * Looks up a class by name from the lookup context defined by this {@code Lookup} object,
         * <a href="MethodHandles.Lookup.html#equiv">as if resolved</a> by an {@code ldc} instruction.
         * Such a resolution, as specified in JVMS 5.4.3.1 section, attempts to locate and load the class,
         * and then determines whether the class is accessible to this lookup object.
         * <p>
         * The lookup context here is determined by the {@linkplain #lookupClass() lookup class},
         * its class loader, and the {@linkplain #lookupModes() lookup modes}.
         *
         * @param targetName the fully qualified name of the class to be looked up.
         * @return the requested class.
         * @throws SecurityException if a security manager is present and it
         *                           <a href="MethodHandles.Lookup.html#secmgr">refuses access</a>
         * @throws LinkageError if the linkage fails
         * @throws ClassNotFoundException if the class cannot be loaded by the lookup class' loader.
         * @throws IllegalAccessException if the class is not accessible, using the allowed access
         * modes.
         * @since 9
         * @jvms 5.4.3.1 Class and Interface Resolution
         */
        public Class<?> findClass(String targetName) throws ClassNotFoundException, IllegalAccessException {
            Class<?> targetClass = Class.forName(targetName, false, lookupClass.getClassLoader());
            return accessClass(targetClass);
        }

        /**
         * Determines if a class can be accessed from the lookup context defined by
         * this {@code Lookup} object. The static initializer of the class is not run.
         * <p>
         * If the {@code targetClass} is in the same module as the lookup class,
         * the lookup class is {@code LC} in module {@code M1} and
         * the previous lookup class is in module {@code M0} or
         * {@code null} if not present,
         * {@code targetClass} is accessible if and only if one of the following is true:
         * <ul>
         * <li>If this lookup has {@link #PRIVATE} access, {@code targetClass} is
         *     {@code LC} or other class in the same nest of {@code LC}.</li>
         * <li>If this lookup has {@link #PACKAGE} access, {@code targetClass} is
         *     in the same runtime package of {@code LC}.</li>
         * <li>If this lookup has {@link #MODULE} access, {@code targetClass} is
         *     a public type in {@code M1}.</li>
         * <li>If this lookup has {@link #PUBLIC} access, {@code targetClass} is
         *     a public type in a package exported by {@code M1} to at least  {@code M0}
         *     if the previous lookup class is present; otherwise, {@code targetClass}
         *     is a public type in a package exported by {@code M1} unconditionally.</li>
         * </ul>
         *
         * <p>
         * Otherwise, if this lookup has {@link #UNCONDITIONAL} access, this lookup
         * can access public types in all modules when the type is in a package
         * that is exported unconditionally.
         * <p>
         * Otherwise, the target class is in a different module from {@code lookupClass},
         * and if this lookup does not have {@code PUBLIC} access, {@code lookupClass}
         * is inaccessible.
         * <p>
         * Otherwise, if this lookup has no {@linkplain #previousLookupClass() previous lookup class},
         * {@code M1} is the module containing {@code lookupClass} and
         * {@code M2} is the module containing {@code targetClass},
         * then {@code targetClass} is accessible if and only if
         * <ul>
         * <li>{@code M1} reads {@code M2}, and
         * <li>{@code targetClass} is public and in a package exported by
         *     {@code M2} at least to {@code M1}.
         * </ul>
         * <p>
         * Otherwise, if this lookup has a {@linkplain #previousLookupClass() previous lookup class},
         * {@code M1} and {@code M2} are as before, and {@code M0} is the module
         * containing the previous lookup class, then {@code targetClass} is accessible
         * if and only if one of the following is true:
         * <ul>
         * <li>{@code targetClass} is in {@code M0} and {@code M1}
         *     {@linkplain Module#reads reads} {@code M0} and the type is
         *     in a package that is exported to at least {@code M1}.
         * <li>{@code targetClass} is in {@code M1} and {@code M0}
         *     {@linkplain Module#reads reads} {@code M1} and the type is
         *     in a package that is exported to at least {@code M0}.
         * <li>{@code targetClass} is in a third module {@code M2} and both {@code M0}
         *     and {@code M1} reads {@code M2} and the type is in a package
         *     that is exported to at least both {@code M0} and {@code M2}.
         * </ul>
         * <p>
         * Otherwise, {@code targetClass} is not accessible.
         *
         * @param targetClass the class to be access-checked
         * @return the class that has been access-checked
         * @throws IllegalAccessException if the class is not accessible from the lookup class
         * and previous lookup class, if present, using the allowed access modes.
         * @throws    SecurityException if a security manager is present and it
         *                              <a href="MethodHandles.Lookup.html#secmgr">refuses access</a>
         * @since 9
         * @see <a href="#cross-module-lookup">Cross-module lookups</a>
         */
        public Class<?> accessClass(Class<?> targetClass) throws IllegalAccessException {
            if (!VerifyAccess.isClassAccessible(targetClass, lookupClass, prevLookupClass, allowedModes)) {
                throw new MemberName(targetClass).makeAccessException("access violation", this);
            }
            checkSecurityManager(targetClass, null);
            return targetClass;
        }

        /**
         * Produces an early-bound method handle for a virtual method.
         * It will bypass checks for overriding methods on the receiver,
         * <a href="MethodHandles.Lookup.html#equiv">as if called</a> from an {@code invokespecial}
         * instruction from within the explicitly specified {@code specialCaller}.
         * The type of the method handle will be that of the method,
         * with a suitably restricted receiver type prepended.
         * (The receiver type will be {@code specialCaller} or a subtype.)
         * The method and all its argument types must be accessible
         * to the lookup object.
         * <p>
         * Before method resolution,
         * if the explicitly specified caller class is not identical with the
         * lookup class, or if this lookup object does not have
         * <a href="MethodHandles.Lookup.html#privacc">private access</a>
         * privileges, the access fails.
         * <p>
         * The returned method handle will have
         * {@linkplain MethodHandle#asVarargsCollector variable arity} if and only if
         * the method's variable arity modifier bit ({@code 0x0080}) is set.
         * <p style="font-size:smaller;">
         * <em>(Note:  JVM internal methods named {@code "<init>"} are not visible to this API,
         * even though the {@code invokespecial} instruction can refer to them
         * in special circumstances.  Use {@link #findConstructor findConstructor}
         * to access instance initialization methods in a safe manner.)</em>
         * <p><b>Example:</b>
         * <blockquote><pre>{@code
import static java.lang.invoke.MethodHandles.*;
import static java.lang.invoke.MethodType.*;
...
static class Listie extends ArrayList {
  public String toString() { return "[wee Listie]"; }
  static Lookup lookup() { return MethodHandles.lookup(); }
}
...
// no access to constructor via invokeSpecial:
MethodHandle MH_newListie = Listie.lookup()
  .findConstructor(Listie.class, methodType(void.class));
Listie l = (Listie) MH_newListie.invokeExact();
try { assertEquals("impossible", Listie.lookup().findSpecial(
        Listie.class, "<init>", methodType(void.class), Listie.class));
 } catch (NoSuchMethodException ex) { } // OK
// access to super and self methods via invokeSpecial:
MethodHandle MH_super = Listie.lookup().findSpecial(
  ArrayList.class, "toString" , methodType(String.class), Listie.class);
MethodHandle MH_this = Listie.lookup().findSpecial(
  Listie.class, "toString" , methodType(String.class), Listie.class);
MethodHandle MH_duper = Listie.lookup().findSpecial(
  Object.class, "toString" , methodType(String.class), Listie.class);
assertEquals("[]", (String) MH_super.invokeExact(l));
assertEquals(""+l, (String) MH_this.invokeExact(l));
assertEquals("[]", (String) MH_duper.invokeExact(l)); // ArrayList method
try { assertEquals("inaccessible", Listie.lookup().findSpecial(
        String.class, "toString", methodType(String.class), Listie.class));
 } catch (IllegalAccessException ex) { } // OK
Listie subl = new Listie() { public String toString() { return "[subclass]"; } };
assertEquals(""+l, (String) MH_this.invokeExact(subl)); // Listie method
         * }</pre></blockquote>
         *
         * @param refc the class or interface from which the method is accessed
         * @param name the name of the method (which must not be "&lt;init&gt;")
         * @param type the type of the method, with the receiver argument omitted
         * @param specialCaller the proposed calling class to perform the {@code invokespecial}
         * @return the desired method handle
         * @throws NoSuchMethodException if the method does not exist
         * @throws IllegalAccessException if access checking fails,
         *                                or if the method is {@code static},
         *                                or if the method's variable arity modifier bit
         *                                is set and {@code asVarargsCollector} fails
         * @throws    SecurityException if a security manager is present and it
         *                              <a href="MethodHandles.Lookup.html#secmgr">refuses access</a>
         * @throws NullPointerException if any argument is null
         */
        public MethodHandle findSpecial(Class<?> refc, String name, MethodType type,
                                        Class<?> specialCaller) throws NoSuchMethodException, IllegalAccessException {
            checkSpecialCaller(specialCaller, refc);
            Lookup specialLookup = this.in(specialCaller);
            MemberName method = specialLookup.resolveOrFail(REF_invokeSpecial, refc, name, type);
            return specialLookup.getDirectMethod(REF_invokeSpecial, refc, method, findBoundCallerLookup(method));
        }

        /**
         * Produces a method handle giving read access to a non-static field.
         * The type of the method handle will have a return type of the field's
         * value type.
         * The method handle's single argument will be the instance containing
         * the field.
         * Access checking is performed immediately on behalf of the lookup class.
         * @param refc the class or interface from which the method is accessed
         * @param name the field's name
         * @param type the field's type
         * @return a method handle which can load values from the field
         * @throws NoSuchFieldException if the field does not exist
         * @throws IllegalAccessException if access checking fails, or if the field is {@code static}
         * @throws    SecurityException if a security manager is present and it
         *                              <a href="MethodHandles.Lookup.html#secmgr">refuses access</a>
         * @throws NullPointerException if any argument is null
         * @see #findVarHandle(Class, String, Class)
         */
        public MethodHandle findGetter(Class<?> refc, String name, Class<?> type) throws NoSuchFieldException, IllegalAccessException {
            MemberName field = resolveOrFail(REF_getField, refc, name, type);
            return getDirectField(REF_getField, refc, field);
        }

        /**
         * Produces a method handle giving write access to a non-static field.
         * The type of the method handle will have a void return type.
         * The method handle will take two arguments, the instance containing
         * the field, and the value to be stored.
         * The second argument will be of the field's value type.
         * Access checking is performed immediately on behalf of the lookup class.
         * @param refc the class or interface from which the method is accessed
         * @param name the field's name
         * @param type the field's type
         * @return a method handle which can store values into the field
         * @throws NoSuchFieldException if the field does not exist
         * @throws IllegalAccessException if access checking fails, or if the field is {@code static}
         *                                or {@code final}
         * @throws    SecurityException if a security manager is present and it
         *                              <a href="MethodHandles.Lookup.html#secmgr">refuses access</a>
         * @throws NullPointerException if any argument is null
         * @see #findVarHandle(Class, String, Class)
         */
        public MethodHandle findSetter(Class<?> refc, String name, Class<?> type) throws NoSuchFieldException, IllegalAccessException {
            MemberName field = resolveOrFail(REF_putField, refc, name, type);
            return getDirectField(REF_putField, refc, field);
        }

        /**
         * Produces a VarHandle giving access to a non-static field {@code name}
         * of type {@code type} declared in a class of type {@code recv}.
         * The VarHandle's variable type is {@code type} and it has one
         * coordinate type, {@code recv}.
         * <p>
         * Access checking is performed immediately on behalf of the lookup
         * class.
         * <p>
         * Certain access modes of the returned VarHandle are unsupported under
         * the following conditions:
         * <ul>
         * <li>if the field is declared {@code final}, then the write, atomic
         *     update, numeric atomic update, and bitwise atomic update access
         *     modes are unsupported.
         * <li>if the field type is anything other than {@code byte},
         *     {@code short}, {@code char}, {@code int}, {@code long},
         *     {@code float}, or {@code double} then numeric atomic update
         *     access modes are unsupported.
         * <li>if the field type is anything other than {@code boolean},
         *     {@code byte}, {@code short}, {@code char}, {@code int} or
         *     {@code long} then bitwise atomic update access modes are
         *     unsupported.
         * </ul>
         * <p>
         * If the field is declared {@code volatile} then the returned VarHandle
         * will override access to the field (effectively ignore the
         * {@code volatile} declaration) in accordance to its specified
         * access modes.
         * <p>
         * If the field type is {@code float} or {@code double} then numeric
         * and atomic update access modes compare values using their bitwise
         * representation (see {@link Float#floatToRawIntBits} and
         * {@link Double#doubleToRawLongBits}, respectively).
         * @apiNote
         * Bitwise comparison of {@code float} values or {@code double} values,
         * as performed by the numeric and atomic update access modes, differ
         * from the primitive {@code ==} operator and the {@link Float#equals}
         * and {@link Double#equals} methods, specifically with respect to
         * comparing NaN values or comparing {@code -0.0} with {@code +0.0}.
         * Care should be taken when performing a compare and set or a compare
         * and exchange operation with such values since the operation may
         * unexpectedly fail.
         * There are many possible NaN values that are considered to be
         * {@code NaN} in Java, although no IEEE 754 floating-point operation
         * provided by Java can distinguish between them.  Operation failure can
         * occur if the expected or witness value is a NaN value and it is
         * transformed (perhaps in a platform specific manner) into another NaN
         * value, and thus has a different bitwise representation (see
         * {@link Float#intBitsToFloat} or {@link Double#longBitsToDouble} for more
         * details).
         * The values {@code -0.0} and {@code +0.0} have different bitwise
         * representations but are considered equal when using the primitive
         * {@code ==} operator.  Operation failure can occur if, for example, a
         * numeric algorithm computes an expected value to be say {@code -0.0}
         * and previously computed the witness value to be say {@code +0.0}.
         * @param recv the receiver class, of type {@code R}, that declares the
         * non-static field
         * @param name the field's name
         * @param type the field's type, of type {@code T}
         * @return a VarHandle giving access to non-static fields.
         * @throws NoSuchFieldException if the field does not exist
         * @throws IllegalAccessException if access checking fails, or if the field is {@code static}
         * @throws    SecurityException if a security manager is present and it
         *                              <a href="MethodHandles.Lookup.html#secmgr">refuses access</a>
         * @throws NullPointerException if any argument is null
         * @since 9
         */
        public VarHandle findVarHandle(Class<?> recv, String name, Class<?> type) throws NoSuchFieldException, IllegalAccessException {
            MemberName getField = resolveOrFail(REF_getField, recv, name, type);
            MemberName putField = resolveOrFail(REF_putField, recv, name, type);
            return getFieldVarHandle(REF_getField, REF_putField, recv, getField, putField);
        }

        /**
         * Produces a method handle giving read access to a static field.
         * The type of the method handle will have a return type of the field's
         * value type.
         * The method handle will take no arguments.
         * Access checking is performed immediately on behalf of the lookup class.
         * <p>
         * If the returned method handle is invoked, the field's class will
         * be initialized, if it has not already been initialized.
         * @param refc the class or interface from which the method is accessed
         * @param name the field's name
         * @param type the field's type
         * @return a method handle which can load values from the field
         * @throws NoSuchFieldException if the field does not exist
         * @throws IllegalAccessException if access checking fails, or if the field is not {@code static}
         * @throws    SecurityException if a security manager is present and it
         *                              <a href="MethodHandles.Lookup.html#secmgr">refuses access</a>
         * @throws NullPointerException if any argument is null
         */
        public MethodHandle findStaticGetter(Class<?> refc, String name, Class<?> type) throws NoSuchFieldException, IllegalAccessException {
            MemberName field = resolveOrFail(REF_getStatic, refc, name, type);
            return getDirectField(REF_getStatic, refc, field);
        }

        /**
         * Produces a method handle giving write access to a static field.
         * The type of the method handle will have a void return type.
         * The method handle will take a single
         * argument, of the field's value type, the value to be stored.
         * Access checking is performed immediately on behalf of the lookup class.
         * <p>
         * If the returned method handle is invoked, the field's class will
         * be initialized, if it has not already been initialized.
         * @param refc the class or interface from which the method is accessed
         * @param name the field's name
         * @param type the field's type
         * @return a method handle which can store values into the field
         * @throws NoSuchFieldException if the field does not exist
         * @throws IllegalAccessException if access checking fails, or if the field is not {@code static}
         *                                or is {@code final}
         * @throws    SecurityException if a security manager is present and it
         *                              <a href="MethodHandles.Lookup.html#secmgr">refuses access</a>
         * @throws NullPointerException if any argument is null
         */
        public MethodHandle findStaticSetter(Class<?> refc, String name, Class<?> type) throws NoSuchFieldException, IllegalAccessException {
            MemberName field = resolveOrFail(REF_putStatic, refc, name, type);
            return getDirectField(REF_putStatic, refc, field);
        }

        /**
         * Produces a VarHandle giving access to a static field {@code name} of
         * type {@code type} declared in a class of type {@code decl}.
         * The VarHandle's variable type is {@code type} and it has no
         * coordinate types.
         * <p>
         * Access checking is performed immediately on behalf of the lookup
         * class.
         * <p>
         * If the returned VarHandle is operated on, the declaring class will be
         * initialized, if it has not already been initialized.
         * <p>
         * Certain access modes of the returned VarHandle are unsupported under
         * the following conditions:
         * <ul>
         * <li>if the field is declared {@code final}, then the write, atomic
         *     update, numeric atomic update, and bitwise atomic update access
         *     modes are unsupported.
         * <li>if the field type is anything other than {@code byte},
         *     {@code short}, {@code char}, {@code int}, {@code long},
         *     {@code float}, or {@code double}, then numeric atomic update
         *     access modes are unsupported.
         * <li>if the field type is anything other than {@code boolean},
         *     {@code byte}, {@code short}, {@code char}, {@code int} or
         *     {@code long} then bitwise atomic update access modes are
         *     unsupported.
         * </ul>
         * <p>
         * If the field is declared {@code volatile} then the returned VarHandle
         * will override access to the field (effectively ignore the
         * {@code volatile} declaration) in accordance to its specified
         * access modes.
         * <p>
         * If the field type is {@code float} or {@code double} then numeric
         * and atomic update access modes compare values using their bitwise
         * representation (see {@link Float#floatToRawIntBits} and
         * {@link Double#doubleToRawLongBits}, respectively).
         * @apiNote
         * Bitwise comparison of {@code float} values or {@code double} values,
         * as performed by the numeric and atomic update access modes, differ
         * from the primitive {@code ==} operator and the {@link Float#equals}
         * and {@link Double#equals} methods, specifically with respect to
         * comparing NaN values or comparing {@code -0.0} with {@code +0.0}.
         * Care should be taken when performing a compare and set or a compare
         * and exchange operation with such values since the operation may
         * unexpectedly fail.
         * There are many possible NaN values that are considered to be
         * {@code NaN} in Java, although no IEEE 754 floating-point operation
         * provided by Java can distinguish between them.  Operation failure can
         * occur if the expected or witness value is a NaN value and it is
         * transformed (perhaps in a platform specific manner) into another NaN
         * value, and thus has a different bitwise representation (see
         * {@link Float#intBitsToFloat} or {@link Double#longBitsToDouble} for more
         * details).
         * The values {@code -0.0} and {@code +0.0} have different bitwise
         * representations but are considered equal when using the primitive
         * {@code ==} operator.  Operation failure can occur if, for example, a
         * numeric algorithm computes an expected value to be say {@code -0.0}
         * and previously computed the witness value to be say {@code +0.0}.
         * @param decl the class that declares the static field
         * @param name the field's name
         * @param type the field's type, of type {@code T}
         * @return a VarHandle giving access to a static field
         * @throws NoSuchFieldException if the field does not exist
         * @throws IllegalAccessException if access checking fails, or if the field is not {@code static}
         * @throws    SecurityException if a security manager is present and it
         *                              <a href="MethodHandles.Lookup.html#secmgr">refuses access</a>
         * @throws NullPointerException if any argument is null
         * @since 9
         */
        public VarHandle findStaticVarHandle(Class<?> decl, String name, Class<?> type) throws NoSuchFieldException, IllegalAccessException {
            MemberName getField = resolveOrFail(REF_getStatic, decl, name, type);
            MemberName putField = resolveOrFail(REF_putStatic, decl, name, type);
            return getFieldVarHandle(REF_getStatic, REF_putStatic, decl, getField, putField);
        }

        /**
         * Produces an early-bound method handle for a non-static method.
         * The receiver must have a supertype {@code defc} in which a method
         * of the given name and type is accessible to the lookup class.
         * The method and all its argument types must be accessible to the lookup object.
         * The type of the method handle will be that of the method,
         * without any insertion of an additional receiver parameter.
         * The given receiver will be bound into the method handle,
         * so that every call to the method handle will invoke the
         * requested method on the given receiver.
         * <p>
         * The returned method handle will have
         * {@linkplain MethodHandle#asVarargsCollector variable arity} if and only if
         * the method's variable arity modifier bit ({@code 0x0080}) is set
         * <em>and</em> the trailing array argument is not the only argument.
         * (If the trailing array argument is the only argument,
         * the given receiver value will be bound to it.)
         * <p>
         * This is almost equivalent to the following code, with some differences noted below:
         * <blockquote><pre>{@code
import static java.lang.invoke.MethodHandles.*;
import static java.lang.invoke.MethodType.*;
...
MethodHandle mh0 = lookup().findVirtual(defc, name, type);
MethodHandle mh1 = mh0.bindTo(receiver);
mh1 = mh1.withVarargs(mh0.isVarargsCollector());
return mh1;
         * }</pre></blockquote>
         * where {@code defc} is either {@code receiver.getClass()} or a super
         * type of that class, in which the requested method is accessible
         * to the lookup class.
         * (Unlike {@code bind}, {@code bindTo} does not preserve variable arity.
         * Also, {@code bindTo} may throw a {@code ClassCastException} in instances where {@code bind} would
         * throw an {@code IllegalAccessException}, as in the case where the member is {@code protected} and
         * the receiver is restricted by {@code findVirtual} to the lookup class.)
         * @param receiver the object from which the method is accessed
         * @param name the name of the method
         * @param type the type of the method, with the receiver argument omitted
         * @return the desired method handle
         * @throws NoSuchMethodException if the method does not exist
         * @throws IllegalAccessException if access checking fails
         *                                or if the method's variable arity modifier bit
         *                                is set and {@code asVarargsCollector} fails
         * @throws    SecurityException if a security manager is present and it
         *                              <a href="MethodHandles.Lookup.html#secmgr">refuses access</a>
         * @throws NullPointerException if any argument is null
         * @see MethodHandle#bindTo
         * @see #findVirtual
         */
        public MethodHandle bind(Object receiver, String name, MethodType type) throws NoSuchMethodException, IllegalAccessException {
            Class<? extends Object> refc = receiver.getClass(); // may get NPE
            MemberName method = resolveOrFail(REF_invokeSpecial, refc, name, type);
            MethodHandle mh = getDirectMethodNoRestrictInvokeSpecial(refc, method, findBoundCallerLookup(method));
            if (!mh.type().leadingReferenceParameter().isAssignableFrom(receiver.getClass())) {
                throw new IllegalAccessException("The restricted defining class " +
                                                 mh.type().leadingReferenceParameter().getName() +
                                                 " is not assignable from receiver class " +
                                                 receiver.getClass().getName());
            }
            return mh.bindArgumentL(0, receiver).setVarargs(method);
        }

        /**
         * Makes a <a href="MethodHandleInfo.html#directmh">direct method handle</a>
         * to <i>m</i>, if the lookup class has permission.
         * If <i>m</i> is non-static, the receiver argument is treated as an initial argument.
         * If <i>m</i> is virtual, overriding is respected on every call.
         * Unlike the Core Reflection API, exceptions are <em>not</em> wrapped.
         * The type of the method handle will be that of the method,
         * with the receiver type prepended (but only if it is non-static).
         * If the method's {@code accessible} flag is not set,
         * access checking is performed immediately on behalf of the lookup class.
         * If <i>m</i> is not public, do not share the resulting handle with untrusted parties.
         * <p>
         * The returned method handle will have
         * {@linkplain MethodHandle#asVarargsCollector variable arity} if and only if
         * the method's variable arity modifier bit ({@code 0x0080}) is set.
         * <p>
         * If <i>m</i> is static, and
         * if the returned method handle is invoked, the method's class will
         * be initialized, if it has not already been initialized.
         * @param m the reflected method
         * @return a method handle which can invoke the reflected method
         * @throws IllegalAccessException if access checking fails
         *                                or if the method's variable arity modifier bit
         *                                is set and {@code asVarargsCollector} fails
         * @throws NullPointerException if the argument is null
         */
        public MethodHandle unreflect(Method m) throws IllegalAccessException {
            if (m.getDeclaringClass() == MethodHandle.class) {
                MethodHandle mh = unreflectForMH(m);
                if (mh != null)  return mh;
            }
            if (m.getDeclaringClass() == VarHandle.class) {
                MethodHandle mh = unreflectForVH(m);
                if (mh != null)  return mh;
            }
            MemberName method = new MemberName(m);
            byte refKind = method.getReferenceKind();
            if (refKind == REF_invokeSpecial)
                refKind = REF_invokeVirtual;
            assert(method.isMethod());
            @SuppressWarnings("deprecation")
            Lookup lookup = m.isAccessible() ? IMPL_LOOKUP : this;
            return lookup.getDirectMethodNoSecurityManager(refKind, method.getDeclaringClass(), method, findBoundCallerLookup(method));
        }
        private MethodHandle unreflectForMH(Method m) {
            // these names require special lookups because they throw UnsupportedOperationException
            if (MemberName.isMethodHandleInvokeName(m.getName()))
                return MethodHandleImpl.fakeMethodHandleInvoke(new MemberName(m));
            return null;
        }
        private MethodHandle unreflectForVH(Method m) {
            // these names require special lookups because they throw UnsupportedOperationException
            if (MemberName.isVarHandleMethodInvokeName(m.getName()))
                return MethodHandleImpl.fakeVarHandleInvoke(new MemberName(m));
            return null;
        }

        /**
         * Produces a method handle for a reflected method.
         * It will bypass checks for overriding methods on the receiver,
         * <a href="MethodHandles.Lookup.html#equiv">as if called</a> from an {@code invokespecial}
         * instruction from within the explicitly specified {@code specialCaller}.
         * The type of the method handle will be that of the method,
         * with a suitably restricted receiver type prepended.
         * (The receiver type will be {@code specialCaller} or a subtype.)
         * If the method's {@code accessible} flag is not set,
         * access checking is performed immediately on behalf of the lookup class,
         * as if {@code invokespecial} instruction were being linked.
         * <p>
         * Before method resolution,
         * if the explicitly specified caller class is not identical with the
         * lookup class, or if this lookup object does not have
         * <a href="MethodHandles.Lookup.html#privacc">private access</a>
         * privileges, the access fails.
         * <p>
         * The returned method handle will have
         * {@linkplain MethodHandle#asVarargsCollector variable arity} if and only if
         * the method's variable arity modifier bit ({@code 0x0080}) is set.
         * @param m the reflected method
         * @param specialCaller the class nominally calling the method
         * @return a method handle which can invoke the reflected method
         * @throws IllegalAccessException if access checking fails,
         *                                or if the method is {@code static},
         *                                or if the method's variable arity modifier bit
         *                                is set and {@code asVarargsCollector} fails
         * @throws NullPointerException if any argument is null
         */
        public MethodHandle unreflectSpecial(Method m, Class<?> specialCaller) throws IllegalAccessException {
            checkSpecialCaller(specialCaller, m.getDeclaringClass());
            Lookup specialLookup = this.in(specialCaller);
            MemberName method = new MemberName(m, true);
            assert(method.isMethod());
            // ignore m.isAccessible:  this is a new kind of access
            return specialLookup.getDirectMethodNoSecurityManager(REF_invokeSpecial, method.getDeclaringClass(), method, findBoundCallerLookup(method));
        }

        /**
         * Produces a method handle for a reflected constructor.
         * The type of the method handle will be that of the constructor,
         * with the return type changed to the declaring class.
         * The method handle will perform a {@code newInstance} operation,
         * creating a new instance of the constructor's class on the
         * arguments passed to the method handle.
         * <p>
         * If the constructor's {@code accessible} flag is not set,
         * access checking is performed immediately on behalf of the lookup class.
         * <p>
         * The returned method handle will have
         * {@linkplain MethodHandle#asVarargsCollector variable arity} if and only if
         * the constructor's variable arity modifier bit ({@code 0x0080}) is set.
         * <p>
         * If the returned method handle is invoked, the constructor's class will
         * be initialized, if it has not already been initialized.
         * @param c the reflected constructor
         * @return a method handle which can invoke the reflected constructor
         * @throws IllegalAccessException if access checking fails
         *                                or if the method's variable arity modifier bit
         *                                is set and {@code asVarargsCollector} fails
         * @throws NullPointerException if the argument is null
         */
        public MethodHandle unreflectConstructor(Constructor<?> c) throws IllegalAccessException {
            MemberName ctor = new MemberName(c);
            assert(ctor.isObjectConstructorOrStaticInitMethod());
            @SuppressWarnings("deprecation")
            Lookup lookup = c.isAccessible() ? IMPL_LOOKUP : this;
            if (ctor.isObjectConstructor()) {
                assert(ctor.getReturnType() == void.class);
                return lookup.getDirectConstructorNoSecurityManager(ctor.getDeclaringClass(), ctor);
            } else {
                // static init factory is a static method
                assert(ctor.isMethod() && ctor.getReturnType() == ctor.getDeclaringClass() && ctor.getReferenceKind() == REF_invokeStatic);
                assert(!MethodHandleNatives.isCallerSensitive(ctor));  // must not be caller-sensitive
                return lookup.getDirectMethodNoSecurityManager(ctor.getReferenceKind(), ctor.getDeclaringClass(), ctor, lookup);
            }
        }

        /**
         * Produces a method handle giving read access to a reflected field.
         * The type of the method handle will have a return type of the field's
         * value type.
         * If the field is {@code static}, the method handle will take no arguments.
         * Otherwise, its single argument will be the instance containing
         * the field.
         * If the {@code Field} object's {@code accessible} flag is not set,
         * access checking is performed immediately on behalf of the lookup class.
         * <p>
         * If the field is static, and
         * if the returned method handle is invoked, the field's class will
         * be initialized, if it has not already been initialized.
         * @param f the reflected field
         * @return a method handle which can load values from the reflected field
         * @throws IllegalAccessException if access checking fails
         * @throws NullPointerException if the argument is null
         */
        public MethodHandle unreflectGetter(Field f) throws IllegalAccessException {
            return unreflectField(f, false);
        }

        /**
         * Produces a method handle giving write access to a reflected field.
         * The type of the method handle will have a void return type.
         * If the field is {@code static}, the method handle will take a single
         * argument, of the field's value type, the value to be stored.
         * Otherwise, the two arguments will be the instance containing
         * the field, and the value to be stored.
         * If the {@code Field} object's {@code accessible} flag is not set,
         * access checking is performed immediately on behalf of the lookup class.
         * <p>
         * If the field is {@code final}, write access will not be
         * allowed and access checking will fail, except under certain
         * narrow circumstances documented for {@link Field#set Field.set}.
         * A method handle is returned only if a corresponding call to
         * the {@code Field} object's {@code set} method could return
         * normally.  In particular, fields which are both {@code static}
         * and {@code final} may never be set.
         * <p>
         * If the field is {@code static}, and
         * if the returned method handle is invoked, the field's class will
         * be initialized, if it has not already been initialized.
         * @param f the reflected field
         * @return a method handle which can store values into the reflected field
         * @throws IllegalAccessException if access checking fails,
         *         or if the field is {@code final} and write access
         *         is not enabled on the {@code Field} object
         * @throws NullPointerException if the argument is null
         */
        public MethodHandle unreflectSetter(Field f) throws IllegalAccessException {
            return unreflectField(f, true);
        }

        private MethodHandle unreflectField(Field f, boolean isSetter) throws IllegalAccessException {
            MemberName field = new MemberName(f, isSetter);
            if (isSetter && field.isFinal()) {
                if (field.isStatic()) {
                    throw field.makeAccessException("static final field has no write access", this);
                } else if (field.getDeclaringClass().isHidden()){
                    throw field.makeAccessException("final field in a hidden class has no write access", this);
                }
            }
            assert(isSetter
                    ? MethodHandleNatives.refKindIsSetter(field.getReferenceKind())
                    : MethodHandleNatives.refKindIsGetter(field.getReferenceKind()));
            @SuppressWarnings("deprecation")
            Lookup lookup = f.isAccessible() ? IMPL_LOOKUP : this;
            return lookup.getDirectFieldNoSecurityManager(field.getReferenceKind(), f.getDeclaringClass(), field);
        }

        /**
         * Produces a VarHandle giving access to a reflected field {@code f}
         * of type {@code T} declared in a class of type {@code R}.
         * The VarHandle's variable type is {@code T}.
         * If the field is non-static the VarHandle has one coordinate type,
         * {@code R}.  Otherwise, the field is static, and the VarHandle has no
         * coordinate types.
         * <p>
         * Access checking is performed immediately on behalf of the lookup
         * class, regardless of the value of the field's {@code accessible}
         * flag.
         * <p>
         * If the field is static, and if the returned VarHandle is operated
         * on, the field's declaring class will be initialized, if it has not
         * already been initialized.
         * <p>
         * Certain access modes of the returned VarHandle are unsupported under
         * the following conditions:
         * <ul>
         * <li>if the field is declared {@code final}, then the write, atomic
         *     update, numeric atomic update, and bitwise atomic update access
         *     modes are unsupported.
         * <li>if the field type is anything other than {@code byte},
         *     {@code short}, {@code char}, {@code int}, {@code long},
         *     {@code float}, or {@code double} then numeric atomic update
         *     access modes are unsupported.
         * <li>if the field type is anything other than {@code boolean},
         *     {@code byte}, {@code short}, {@code char}, {@code int} or
         *     {@code long} then bitwise atomic update access modes are
         *     unsupported.
         * </ul>
         * <p>
         * If the field is declared {@code volatile} then the returned VarHandle
         * will override access to the field (effectively ignore the
         * {@code volatile} declaration) in accordance to its specified
         * access modes.
         * <p>
         * If the field type is {@code float} or {@code double} then numeric
         * and atomic update access modes compare values using their bitwise
         * representation (see {@link Float#floatToRawIntBits} and
         * {@link Double#doubleToRawLongBits}, respectively).
         * @apiNote
         * Bitwise comparison of {@code float} values or {@code double} values,
         * as performed by the numeric and atomic update access modes, differ
         * from the primitive {@code ==} operator and the {@link Float#equals}
         * and {@link Double#equals} methods, specifically with respect to
         * comparing NaN values or comparing {@code -0.0} with {@code +0.0}.
         * Care should be taken when performing a compare and set or a compare
         * and exchange operation with such values since the operation may
         * unexpectedly fail.
         * There are many possible NaN values that are considered to be
         * {@code NaN} in Java, although no IEEE 754 floating-point operation
         * provided by Java can distinguish between them.  Operation failure can
         * occur if the expected or witness value is a NaN value and it is
         * transformed (perhaps in a platform specific manner) into another NaN
         * value, and thus has a different bitwise representation (see
         * {@link Float#intBitsToFloat} or {@link Double#longBitsToDouble} for more
         * details).
         * The values {@code -0.0} and {@code +0.0} have different bitwise
         * representations but are considered equal when using the primitive
         * {@code ==} operator.  Operation failure can occur if, for example, a
         * numeric algorithm computes an expected value to be say {@code -0.0}
         * and previously computed the witness value to be say {@code +0.0}.
         * @param f the reflected field, with a field of type {@code T}, and
         * a declaring class of type {@code R}
         * @return a VarHandle giving access to non-static fields or a static
         * field
         * @throws IllegalAccessException if access checking fails
         * @throws NullPointerException if the argument is null
         * @since 9
         */
        public VarHandle unreflectVarHandle(Field f) throws IllegalAccessException {
            MemberName getField = new MemberName(f, false);
            MemberName putField = new MemberName(f, true);
            return getFieldVarHandleNoSecurityManager(getField.getReferenceKind(), putField.getReferenceKind(),
                                                      f.getDeclaringClass(), getField, putField);
        }

        /**
         * Cracks a <a href="MethodHandleInfo.html#directmh">direct method handle</a>
         * created by this lookup object or a similar one.
         * Security and access checks are performed to ensure that this lookup object
         * is capable of reproducing the target method handle.
         * This means that the cracking may fail if target is a direct method handle
         * but was created by an unrelated lookup object.
         * This can happen if the method handle is <a href="MethodHandles.Lookup.html#callsens">caller sensitive</a>
         * and was created by a lookup object for a different class.
         * @param target a direct method handle to crack into symbolic reference components
         * @return a symbolic reference which can be used to reconstruct this method handle from this lookup object
         * @throws    SecurityException if a security manager is present and it
         *                              <a href="MethodHandles.Lookup.html#secmgr">refuses access</a>
         * @throws IllegalArgumentException if the target is not a direct method handle or if access checking fails
         * @throws    NullPointerException if the target is {@code null}
         * @see MethodHandleInfo
         * @since 1.8
         */
        public MethodHandleInfo revealDirect(MethodHandle target) {
            MemberName member = target.internalMemberName();
            if (member == null || (!member.isResolved() &&
                                   !member.isMethodHandleInvoke() &&
                                   !member.isVarHandleMethodInvoke()))
                throw newIllegalArgumentException("not a direct method handle");
            Class<?> defc = member.getDeclaringClass();
            byte refKind = member.getReferenceKind();
            assert(MethodHandleNatives.refKindIsValid(refKind));
            if (refKind == REF_invokeSpecial && !target.isInvokeSpecial())
                // Devirtualized method invocation is usually formally virtual.
                // To avoid creating extra MemberName objects for this common case,
                // we encode this extra degree of freedom using MH.isInvokeSpecial.
                refKind = REF_invokeVirtual;
            if (refKind == REF_invokeVirtual && defc.isInterface())
                // Symbolic reference is through interface but resolves to Object method (toString, etc.)
                refKind = REF_invokeInterface;
            // Check SM permissions and member access before cracking.
            try {
                checkAccess(refKind, defc, member);
                checkSecurityManager(defc, member);
            } catch (IllegalAccessException ex) {
                throw new IllegalArgumentException(ex);
            }
            if (allowedModes != TRUSTED && member.isCallerSensitive()) {
                Class<?> callerClass = target.internalCallerClass();
                if (!hasFullPrivilegeAccess() || callerClass != lookupClass())
                    throw new IllegalArgumentException("method handle is caller sensitive: "+callerClass);
            }
            // Produce the handle to the results.
            return new InfoFromMemberName(this, member, refKind);
        }

        /// Helper methods, all package-private.

        MemberName resolveOrFail(byte refKind, Class<?> refc, String name, Class<?> type) throws NoSuchFieldException, IllegalAccessException {
            checkSymbolicClass(refc);  // do this before attempting to resolve
            Objects.requireNonNull(name);
            Objects.requireNonNull(type);
            return IMPL_NAMES.resolveOrFail(refKind, new MemberName(refc, name, type, refKind), lookupClassOrNull(),
                                            NoSuchFieldException.class);
        }

        MemberName resolveOrFail(byte refKind, Class<?> refc, String name, MethodType type) throws NoSuchMethodException, IllegalAccessException {
            checkSymbolicClass(refc);  // do this before attempting to resolve
            Objects.requireNonNull(name);
            Objects.requireNonNull(type);
            checkMethodName(refKind, name);  // NPE check on name
            return IMPL_NAMES.resolveOrFail(refKind, new MemberName(refc, name, type, refKind), lookupClassOrNull(),
                                            NoSuchMethodException.class);
        }

        MemberName resolveOrFail(byte refKind, MemberName member) throws ReflectiveOperationException {
            checkSymbolicClass(member.getDeclaringClass());  // do this before attempting to resolve
            Objects.requireNonNull(member.getName());
            Objects.requireNonNull(member.getType());
            return IMPL_NAMES.resolveOrFail(refKind, member, lookupClassOrNull(),
                                            ReflectiveOperationException.class);
        }

        MemberName resolveOrNull(byte refKind, MemberName member) {
            // do this before attempting to resolve
            if (!isClassAccessible(member.getDeclaringClass())) {
                return null;
            }
            Objects.requireNonNull(member.getName());
            Objects.requireNonNull(member.getType());
            return IMPL_NAMES.resolveOrNull(refKind, member, lookupClassOrNull());
        }

        void checkSymbolicClass(Class<?> refc) throws IllegalAccessException {
            if (!isClassAccessible(refc)) {
                throw new MemberName(refc).makeAccessException("symbolic reference class is not accessible", this);
            }
        }

        boolean isClassAccessible(Class<?> refc) {
            Objects.requireNonNull(refc);
            Class<?> caller = lookupClassOrNull();
            return caller == null || VerifyAccess.isClassAccessible(refc, caller, prevLookupClass, allowedModes);
        }

        /** Check name for an illegal leading "&lt;" character. */
        void checkMethodName(byte refKind, String name) throws NoSuchMethodException {
            // "<init>" can only be invoked via invokespecial or it's a static init factory
            if (name.startsWith("<") && refKind != REF_newInvokeSpecial &&
                    !(refKind == REF_invokeStatic && name.equals("<init>"))) {
                    throw new NoSuchMethodException("illegal method name: " + name);
            }
        }

        /**
         * Find my trustable caller class if m is a caller sensitive method.
         * If this lookup object has full privilege access, then the caller class is the lookupClass.
         * Otherwise, if m is caller-sensitive, throw IllegalAccessException.
         */
        Lookup findBoundCallerLookup(MemberName m) throws IllegalAccessException {
            if (MethodHandleNatives.isCallerSensitive(m) && !hasFullPrivilegeAccess()) {
                // Only lookups with full privilege access are allowed to resolve caller-sensitive methods
                throw new IllegalAccessException("Attempt to lookup caller-sensitive method using restricted lookup object");
            }
            return this;
        }

        /**
         * Returns {@code true} if this lookup has {@code PRIVATE} and {@code MODULE} access.
         * @return {@code true} if this lookup has {@code PRIVATE} and {@code MODULE} access.
         *
         * @deprecated This method was originally designed to test {@code PRIVATE} access
         * that implies full privilege access but {@code MODULE} access has since become
         * independent of {@code PRIVATE} access.  It is recommended to call
         * {@link #hasFullPrivilegeAccess()} instead.
         * @since 9
         */
        @Deprecated(since="14")
        public boolean hasPrivateAccess() {
            return hasFullPrivilegeAccess();
        }

        /**
         * Returns {@code true} if this lookup has <em>full privilege access</em>,
         * i.e. {@code PRIVATE} and {@code MODULE} access.
         * A {@code Lookup} object must have full privilege access in order to
         * access all members that are allowed to the {@linkplain #lookupClass() lookup class}.
         *
         * @return {@code true} if this lookup has full privilege access.
         * @since 14
         * @see <a href="MethodHandles.Lookup.html#privacc">private and module access</a>
         */
        public boolean hasFullPrivilegeAccess() {
            return (allowedModes & (PRIVATE|MODULE)) == (PRIVATE|MODULE);
        }

        /**
         * Perform necessary <a href="MethodHandles.Lookup.html#secmgr">access checks</a>.
         * Determines a trustable caller class to compare with refc, the symbolic reference class.
         * If this lookup object has full privilege access, then the caller class is the lookupClass.
         */
        void checkSecurityManager(Class<?> refc, MemberName m) {
            if (allowedModes == TRUSTED)  return;

            SecurityManager smgr = System.getSecurityManager();
            if (smgr == null)  return;

            // Step 1:
            boolean fullPowerLookup = hasFullPrivilegeAccess();
            if (!fullPowerLookup ||
                !VerifyAccess.classLoaderIsAncestor(lookupClass, refc)) {
                ReflectUtil.checkPackageAccess(refc);
            }

            if (m == null) {  // findClass or accessClass
                // Step 2b:
                if (!fullPowerLookup) {
                    smgr.checkPermission(SecurityConstants.GET_CLASSLOADER_PERMISSION);
                }
                return;
            }

            // Step 2a:
            if (m.isPublic()) return;
            if (!fullPowerLookup) {
                smgr.checkPermission(SecurityConstants.CHECK_MEMBER_ACCESS_PERMISSION);
            }

            // Step 3:
            Class<?> defc = m.getDeclaringClass();
            if (!fullPowerLookup && defc != refc) {
                ReflectUtil.checkPackageAccess(defc);
            }
        }

        void checkMethod(byte refKind, Class<?> refc, MemberName m) throws IllegalAccessException {
            boolean wantStatic = (refKind == REF_invokeStatic);
            String message;
            if (m.isObjectConstructor())
                message = "expected a method, not a constructor";
            else if (!m.isMethod())
                message = "expected a method";
            else if (wantStatic != m.isStatic())
                message = wantStatic ? "expected a static method" : "expected a non-static method";
            else
                { checkAccess(refKind, refc, m); return; }
            throw m.makeAccessException(message, this);
        }

        void checkField(byte refKind, Class<?> refc, MemberName m) throws IllegalAccessException {
            boolean wantStatic = !MethodHandleNatives.refKindHasReceiver(refKind);
            String message;
            if (wantStatic != m.isStatic())
                message = wantStatic ? "expected a static field" : "expected a non-static field";
            else
                { checkAccess(refKind, refc, m); return; }
            throw m.makeAccessException(message, this);
        }

        /** Check public/protected/private bits on the symbolic reference class and its member. */
        void checkAccess(byte refKind, Class<?> refc, MemberName m) throws IllegalAccessException {
            assert(m.referenceKindIsConsistentWith(refKind) &&
                   MethodHandleNatives.refKindIsValid(refKind) &&
                   (MethodHandleNatives.refKindIsField(refKind) == m.isField()));
            int allowedModes = this.allowedModes;
            if (allowedModes == TRUSTED)  return;
            int mods = m.getModifiers();
            if (Modifier.isProtected(mods) &&
                    refKind == REF_invokeVirtual &&
                    m.getDeclaringClass() == Object.class &&
                    m.getName().equals("clone") &&
                    refc.isArray()) {
                // The JVM does this hack also.
                // (See ClassVerifier::verify_invoke_instructions
                // and LinkResolver::check_method_accessability.)
                // Because the JVM does not allow separate methods on array types,
                // there is no separate method for int[].clone.
                // All arrays simply inherit Object.clone.
                // But for access checking logic, we make Object.clone
                // (normally protected) appear to be public.
                // Later on, when the DirectMethodHandle is created,
                // its leading argument will be restricted to the
                // requested array type.
                // N.B. The return type is not adjusted, because
                // that is *not* the bytecode behavior.
                mods ^= Modifier.PROTECTED | Modifier.PUBLIC;
            }
            if (Modifier.isProtected(mods) && refKind == REF_newInvokeSpecial) {
                // cannot "new" a protected ctor in a different package
                mods ^= Modifier.PROTECTED;
            }
            if (Modifier.isFinal(mods) &&
                    MethodHandleNatives.refKindIsSetter(refKind))
                throw m.makeAccessException("unexpected set of a final field", this);
            int requestedModes = fixmods(mods);  // adjust 0 => PACKAGE
            if ((requestedModes & allowedModes) != 0) {
                if (VerifyAccess.isMemberAccessible(refc, m.getDeclaringClass(),
                                                    mods, lookupClass(), previousLookupClass(), allowedModes))
                    return;
            } else {
                // Protected members can also be checked as if they were package-private.
                if ((requestedModes & PROTECTED) != 0 && (allowedModes & PACKAGE) != 0
                        && VerifyAccess.isSamePackage(m.getDeclaringClass(), lookupClass()))
                    return;
            }
            throw m.makeAccessException(accessFailedMessage(refc, m), this);
        }

        String accessFailedMessage(Class<?> refc, MemberName m) {
            Class<?> defc = m.getDeclaringClass();
            int mods = m.getModifiers();
            // check the class first:
            boolean classOK = (Modifier.isPublic(defc.getModifiers()) &&
                               (defc == refc ||
                                Modifier.isPublic(refc.getModifiers())));
            if (!classOK && (allowedModes & PACKAGE) != 0) {
                // ignore previous lookup class to check if default package access
                classOK = (VerifyAccess.isClassAccessible(defc, lookupClass(), null, FULL_POWER_MODES) &&
                           (defc == refc ||
                            VerifyAccess.isClassAccessible(refc, lookupClass(), null, FULL_POWER_MODES)));
            }
            if (!classOK)
                return "class is not public";
            if (Modifier.isPublic(mods))
                return "access to public member failed";  // (how?, module not readable?)
            if (Modifier.isPrivate(mods))
                return "member is private";
            if (Modifier.isProtected(mods))
                return "member is protected";
            return "member is private to package";
        }

        private void checkSpecialCaller(Class<?> specialCaller, Class<?> refc) throws IllegalAccessException {
            int allowedModes = this.allowedModes;
            if (allowedModes == TRUSTED)  return;
            if ((lookupModes() & PRIVATE) == 0
                || (specialCaller != lookupClass()
                       // ensure non-abstract methods in superinterfaces can be special-invoked
                    && !(refc != null && refc.isInterface() && refc.isAssignableFrom(specialCaller))))
                throw new MemberName(specialCaller).
                    makeAccessException("no private access for invokespecial", this);
        }

        private boolean restrictProtectedReceiver(MemberName method) {
            // The accessing class only has the right to use a protected member
            // on itself or a subclass.  Enforce that restriction, from JVMS 5.4.4, etc.
            if (!method.isProtected() || method.isStatic()
                || allowedModes == TRUSTED
                || method.getDeclaringClass() == lookupClass()
                || VerifyAccess.isSamePackage(method.getDeclaringClass(), lookupClass()))
                return false;
            return true;
        }
        private MethodHandle restrictReceiver(MemberName method, DirectMethodHandle mh, Class<?> caller) throws IllegalAccessException {
            assert(!method.isStatic());
            // receiver type of mh is too wide; narrow to caller
            if (!method.getDeclaringClass().isAssignableFrom(caller)) {
                throw method.makeAccessException("caller class must be a subclass below the method", caller);
            }
            MethodType rawType = mh.type();
            if (caller.isAssignableFrom(rawType.parameterType(0))) return mh; // no need to restrict; already narrow
            MethodType narrowType = rawType.changeParameterType(0, caller);
            assert(!mh.isVarargsCollector());  // viewAsType will lose varargs-ness
            assert(mh.viewAsTypeChecks(narrowType, true));
            return mh.copyWith(narrowType, mh.form);
        }

        /** Check access and get the requested method. */
        private MethodHandle getDirectMethod(byte refKind, Class<?> refc, MemberName method, Lookup callerLookup) throws IllegalAccessException {
            final boolean doRestrict    = true;
            final boolean checkSecurity = true;
            return getDirectMethodCommon(refKind, refc, method, checkSecurity, doRestrict, callerLookup);
        }
        /** Check access and get the requested method, for invokespecial with no restriction on the application of narrowing rules. */
        private MethodHandle getDirectMethodNoRestrictInvokeSpecial(Class<?> refc, MemberName method, Lookup callerLookup) throws IllegalAccessException {
            final boolean doRestrict    = false;
            final boolean checkSecurity = true;
            return getDirectMethodCommon(REF_invokeSpecial, refc, method, checkSecurity, doRestrict, callerLookup);
        }
        /** Check access and get the requested method, eliding security manager checks. */
        private MethodHandle getDirectMethodNoSecurityManager(byte refKind, Class<?> refc, MemberName method, Lookup callerLookup) throws IllegalAccessException {
            final boolean doRestrict    = true;
            final boolean checkSecurity = false;  // not needed for reflection or for linking CONSTANT_MH constants
            return getDirectMethodCommon(refKind, refc, method, checkSecurity, doRestrict, callerLookup);
        }
        /** Common code for all methods; do not call directly except from immediately above. */
        private MethodHandle getDirectMethodCommon(byte refKind, Class<?> refc, MemberName method,
                                                   boolean checkSecurity,
                                                   boolean doRestrict,
                                                   Lookup boundCaller) throws IllegalAccessException {
            checkMethod(refKind, refc, method);
            // Optionally check with the security manager; this isn't needed for unreflect* calls.
            if (checkSecurity)
                checkSecurityManager(refc, method);
            assert(!method.isMethodHandleInvoke());

            if (refKind == REF_invokeSpecial &&
                refc != lookupClass() &&
                !refc.isInterface() &&
                refc != lookupClass().getSuperclass() &&
                refc.isAssignableFrom(lookupClass())) {
                assert(!method.getName().equals("<init>"));  // not this code path

                // Per JVMS 6.5, desc. of invokespecial instruction:
                // If the method is in a superclass of the LC,
                // and if our original search was above LC.super,
                // repeat the search (symbolic lookup) from LC.super
                // and continue with the direct superclass of that class,
                // and so forth, until a match is found or no further superclasses exist.
                // FIXME: MemberName.resolve should handle this instead.
                Class<?> refcAsSuper = lookupClass();
                MemberName m2;
                do {
                    refcAsSuper = refcAsSuper.getSuperclass();
                    m2 = new MemberName(refcAsSuper,
                                        method.getName(),
                                        method.getMethodType(),
                                        REF_invokeSpecial);
                    m2 = IMPL_NAMES.resolveOrNull(refKind, m2, lookupClassOrNull());
                } while (m2 == null &&         // no method is found yet
                         refc != refcAsSuper); // search up to refc
                if (m2 == null)  throw new InternalError(method.toString());
                method = m2;
                refc = refcAsSuper;
                // redo basic checks
                checkMethod(refKind, refc, method);
            }
            DirectMethodHandle dmh = DirectMethodHandle.make(refKind, refc, method, lookupClass());
            MethodHandle mh = dmh;
            // Optionally narrow the receiver argument to lookupClass using restrictReceiver.
            if ((doRestrict && refKind == REF_invokeSpecial) ||
                    (MethodHandleNatives.refKindHasReceiver(refKind) && restrictProtectedReceiver(method))) {
                mh = restrictReceiver(method, dmh, lookupClass());
            }
            mh = maybeBindCaller(method, mh, boundCaller);
            mh = mh.setVarargs(method);
            return mh;
        }
        private MethodHandle maybeBindCaller(MemberName method, MethodHandle mh, Lookup boundCaller)
                                             throws IllegalAccessException {
            if (boundCaller.allowedModes == TRUSTED || !MethodHandleNatives.isCallerSensitive(method))
                return mh;

            // boundCaller must have full privilege access.
            // It should have been checked by findBoundCallerLookup. Safe to check this again.
            if (!boundCaller.hasFullPrivilegeAccess())
                throw new IllegalAccessException("Attempt to lookup caller-sensitive method using restricted lookup object");

            MethodHandle cbmh = MethodHandleImpl.bindCaller(mh, boundCaller.lookupClass);
            // Note: caller will apply varargs after this step happens.
            return cbmh;
        }

        /** Check access and get the requested field. */
        private MethodHandle getDirectField(byte refKind, Class<?> refc, MemberName field) throws IllegalAccessException {
            final boolean checkSecurity = true;
            return getDirectFieldCommon(refKind, refc, field, checkSecurity);
        }
        /** Check access and get the requested field, eliding security manager checks. */
        private MethodHandle getDirectFieldNoSecurityManager(byte refKind, Class<?> refc, MemberName field) throws IllegalAccessException {
            final boolean checkSecurity = false;  // not needed for reflection or for linking CONSTANT_MH constants
            return getDirectFieldCommon(refKind, refc, field, checkSecurity);
        }
        /** Common code for all fields; do not call directly except from immediately above. */
        private MethodHandle getDirectFieldCommon(byte refKind, Class<?> refc, MemberName field,
                                                  boolean checkSecurity) throws IllegalAccessException {
            checkField(refKind, refc, field);
            // Optionally check with the security manager; this isn't needed for unreflect* calls.
            if (checkSecurity)
                checkSecurityManager(refc, field);
            DirectMethodHandle dmh = DirectMethodHandle.make(refc, field);
            boolean doRestrict = (MethodHandleNatives.refKindHasReceiver(refKind) &&
                                    restrictProtectedReceiver(field));
            if (doRestrict)
                return restrictReceiver(field, dmh, lookupClass());
            return dmh;
        }
        private VarHandle getFieldVarHandle(byte getRefKind, byte putRefKind,
                                            Class<?> refc, MemberName getField, MemberName putField)
                throws IllegalAccessException {
            final boolean checkSecurity = true;
            return getFieldVarHandleCommon(getRefKind, putRefKind, refc, getField, putField, checkSecurity);
        }
        private VarHandle getFieldVarHandleNoSecurityManager(byte getRefKind, byte putRefKind,
                                                             Class<?> refc, MemberName getField, MemberName putField)
                throws IllegalAccessException {
            final boolean checkSecurity = false;
            return getFieldVarHandleCommon(getRefKind, putRefKind, refc, getField, putField, checkSecurity);
        }
        private VarHandle getFieldVarHandleCommon(byte getRefKind, byte putRefKind,
                                                  Class<?> refc, MemberName getField, MemberName putField,
                                                  boolean checkSecurity) throws IllegalAccessException {
            assert getField.isStatic() == putField.isStatic();
            assert getField.isGetter() && putField.isSetter();
            assert MethodHandleNatives.refKindIsStatic(getRefKind) == MethodHandleNatives.refKindIsStatic(putRefKind);
            assert MethodHandleNatives.refKindIsGetter(getRefKind) && MethodHandleNatives.refKindIsSetter(putRefKind);

            checkField(getRefKind, refc, getField);
            if (checkSecurity)
                checkSecurityManager(refc, getField);

            if (!putField.isFinal()) {
                // A VarHandle does not support updates to final fields, any
                // such VarHandle to a final field will be read-only and
                // therefore the following write-based accessibility checks are
                // only required for non-final fields
                checkField(putRefKind, refc, putField);
                if (checkSecurity)
                    checkSecurityManager(refc, putField);
            }

            boolean doRestrict = (MethodHandleNatives.refKindHasReceiver(getRefKind) &&
                                  restrictProtectedReceiver(getField));
            if (doRestrict) {
                assert !getField.isStatic();
                // receiver type of VarHandle is too wide; narrow to caller
                if (!getField.getDeclaringClass().isAssignableFrom(lookupClass())) {
                    throw getField.makeAccessException("caller class must be a subclass below the method", lookupClass());
                }
                refc = lookupClass();
            }
<<<<<<< HEAD
            boolean isWriteAllowedOnFinalFields = this.allowedModes == TRUSTED;
            return VarHandles.makeFieldHandle(getField, refc, getField.getFieldType(), isWriteAllowedOnFinalFields);
=======
            return VarHandles.makeFieldHandle(getField, refc, getField.getFieldType(),
                                             this.allowedModes == TRUSTED && !getField.getDeclaringClass().isHidden());
>>>>>>> 7f634155
        }
        /** Check access and get the requested constructor. */
        private MethodHandle getDirectConstructor(Class<?> refc, MemberName ctor) throws IllegalAccessException {
            final boolean checkSecurity = true;
            return getDirectConstructorCommon(refc, ctor, checkSecurity);
        }
        /** Check access and get the requested constructor, eliding security manager checks. */
        private MethodHandle getDirectConstructorNoSecurityManager(Class<?> refc, MemberName ctor) throws IllegalAccessException {
            final boolean checkSecurity = false;  // not needed for reflection or for linking CONSTANT_MH constants
            return getDirectConstructorCommon(refc, ctor, checkSecurity);
        }
        /** Common code for all constructors; do not call directly except from immediately above. */
        private MethodHandle getDirectConstructorCommon(Class<?> refc, MemberName ctor,
                                                  boolean checkSecurity) throws IllegalAccessException {
            assert(ctor.isObjectConstructor());
            checkAccess(REF_newInvokeSpecial, refc, ctor);
            // Optionally check with the security manager; this isn't needed for unreflect* calls.
            if (checkSecurity)
                checkSecurityManager(refc, ctor);
            assert(!MethodHandleNatives.isCallerSensitive(ctor));  // maybeBindCaller not relevant here
            return DirectMethodHandle.make(ctor).setVarargs(ctor);
        }

        /** Hook called from the JVM (via MethodHandleNatives) to link MH constants:
         */
        /*non-public*/
        MethodHandle linkMethodHandleConstant(byte refKind, Class<?> defc, String name, Object type)
                throws ReflectiveOperationException {
            if (!(type instanceof Class || type instanceof MethodType))
                throw new InternalError("unresolved MemberName");
            MemberName member = new MemberName(refKind, defc, name, type);
            MethodHandle mh = LOOKASIDE_TABLE.get(member);
            if (mh != null) {
                checkSymbolicClass(defc);
                return mh;
            }
            if (defc == MethodHandle.class && refKind == REF_invokeVirtual) {
                // Treat MethodHandle.invoke and invokeExact specially.
                mh = findVirtualForMH(member.getName(), member.getMethodType());
                if (mh != null) {
                    return mh;
                }
            } else if (defc == VarHandle.class && refKind == REF_invokeVirtual) {
                // Treat signature-polymorphic methods on VarHandle specially.
                mh = findVirtualForVH(member.getName(), member.getMethodType());
                if (mh != null) {
                    return mh;
                }
            }
            MemberName resolved = resolveOrFail(refKind, member);
            mh = getDirectMethodForConstant(refKind, defc, resolved);
            if (mh instanceof DirectMethodHandle
                    && canBeCached(refKind, defc, resolved)) {
                MemberName key = mh.internalMemberName();
                if (key != null) {
                    key = key.asNormalOriginal();
                }
                if (member.equals(key)) {  // better safe than sorry
                    LOOKASIDE_TABLE.put(key, (DirectMethodHandle) mh);
                }
            }
            return mh;
        }
        private boolean canBeCached(byte refKind, Class<?> defc, MemberName member) {
            if (refKind == REF_invokeSpecial) {
                return false;
            }
            if (!Modifier.isPublic(defc.getModifiers()) ||
                    !Modifier.isPublic(member.getDeclaringClass().getModifiers()) ||
                    !member.isPublic() ||
                    member.isCallerSensitive()) {
                return false;
            }
            ClassLoader loader = defc.getClassLoader();
            if (loader != null) {
                ClassLoader sysl = ClassLoader.getSystemClassLoader();
                boolean found = false;
                while (sysl != null) {
                    if (loader == sysl) { found = true; break; }
                    sysl = sysl.getParent();
                }
                if (!found) {
                    return false;
                }
            }
            try {
                MemberName resolved2 = publicLookup().resolveOrNull(refKind,
                    new MemberName(refKind, defc, member.getName(), member.getType()));
                if (resolved2 == null) {
                    return false;
                }
                checkSecurityManager(defc, resolved2);
            } catch (SecurityException ex) {
                return false;
            }
            return true;
        }
        private MethodHandle getDirectMethodForConstant(byte refKind, Class<?> defc, MemberName member)
                throws ReflectiveOperationException {
            if (MethodHandleNatives.refKindIsField(refKind)) {
                return getDirectFieldNoSecurityManager(refKind, defc, member);
            } else if (MethodHandleNatives.refKindIsMethod(refKind)) {
                return getDirectMethodNoSecurityManager(refKind, defc, member, findBoundCallerLookup(member));
            } else if (refKind == REF_newInvokeSpecial) {
                return getDirectConstructorNoSecurityManager(defc, member);
            }
            // oops
            throw newIllegalArgumentException("bad MethodHandle constant #"+member);
        }

        static ConcurrentHashMap<MemberName, DirectMethodHandle> LOOKASIDE_TABLE = new ConcurrentHashMap<>();
    }

    /**
     * Produces a method handle constructing arrays of a desired type,
     * as if by the {@code anewarray} bytecode.
     * The return type of the method handle will be the array type.
     * The type of its sole argument will be {@code int}, which specifies the size of the array.
     *
     * <p> If the returned method handle is invoked with a negative
     * array size, a {@code NegativeArraySizeException} will be thrown.
     *
     * @param arrayClass an array type
     * @return a method handle which can create arrays of the given type
     * @throws NullPointerException if the argument is {@code null}
     * @throws IllegalArgumentException if {@code arrayClass} is not an array type
     * @see java.lang.reflect.Array#newInstance(Class, int)
     * @jvms 6.5 {@code anewarray} Instruction
     * @since 9
     */
    public static MethodHandle arrayConstructor(Class<?> arrayClass) throws IllegalArgumentException {
        if (!arrayClass.isArray()) {
            throw newIllegalArgumentException("not an array class: " + arrayClass.getName());
        }
        MethodHandle ani = MethodHandleImpl.getConstantHandle(MethodHandleImpl.MH_Array_newInstance).
                bindTo(arrayClass.getComponentType());
        return ani.asType(ani.type().changeReturnType(arrayClass));
    }

    /**
     * Produces a method handle returning the length of an array,
     * as if by the {@code arraylength} bytecode.
     * The type of the method handle will have {@code int} as return type,
     * and its sole argument will be the array type.
     *
     * <p> If the returned method handle is invoked with a {@code null}
     * array reference, a {@code NullPointerException} will be thrown.
     *
     * @param arrayClass an array type
     * @return a method handle which can retrieve the length of an array of the given array type
     * @throws NullPointerException if the argument is {@code null}
     * @throws IllegalArgumentException if arrayClass is not an array type
     * @jvms 6.5 {@code arraylength} Instruction
     * @since 9
     */
    public static MethodHandle arrayLength(Class<?> arrayClass) throws IllegalArgumentException {
        return MethodHandleImpl.makeArrayElementAccessor(arrayClass, MethodHandleImpl.ArrayAccess.LENGTH);
    }

    /**
     * Produces a method handle giving read access to elements of an array,
     * as if by the {@code aaload} bytecode.
     * The type of the method handle will have a return type of the array's
     * element type.  Its first argument will be the array type,
     * and the second will be {@code int}.
     *
     * <p> When the returned method handle is invoked,
     * the array reference and array index are checked.
     * A {@code NullPointerException} will be thrown if the array reference
     * is {@code null} and an {@code ArrayIndexOutOfBoundsException} will be
     * thrown if the index is negative or if it is greater than or equal to
     * the length of the array.
     *
     * @param arrayClass an array type
     * @return a method handle which can load values from the given array type
     * @throws NullPointerException if the argument is null
     * @throws  IllegalArgumentException if arrayClass is not an array type
     * @jvms 6.5 {@code aaload} Instruction
     */
    public static MethodHandle arrayElementGetter(Class<?> arrayClass) throws IllegalArgumentException {
        return MethodHandleImpl.makeArrayElementAccessor(arrayClass, MethodHandleImpl.ArrayAccess.GET);
    }

    /**
     * Produces a method handle giving write access to elements of an array,
     * as if by the {@code astore} bytecode.
     * The type of the method handle will have a void return type.
     * Its last argument will be the array's element type.
     * The first and second arguments will be the array type and int.
     *
     * <p> When the returned method handle is invoked,
     * the array reference and array index are checked.
     * A {@code NullPointerException} will be thrown if the array reference
     * is {@code null} and an {@code ArrayIndexOutOfBoundsException} will be
     * thrown if the index is negative or if it is greater than or equal to
     * the length of the array.
     *
     * @param arrayClass the class of an array
     * @return a method handle which can store values into the array type
     * @throws NullPointerException if the argument is null
     * @throws IllegalArgumentException if arrayClass is not an array type
     * @jvms 6.5 {@code aastore} Instruction
     */
    public static MethodHandle arrayElementSetter(Class<?> arrayClass) throws IllegalArgumentException {
        if (arrayClass.isInlineClass()) {
            throw new UnsupportedOperationException();
        }
        return MethodHandleImpl.makeArrayElementAccessor(arrayClass, MethodHandleImpl.ArrayAccess.SET);
    }

    /**
     * Produces a VarHandle giving access to elements of an array of type
     * {@code arrayClass}.  The VarHandle's variable type is the component type
     * of {@code arrayClass} and the list of coordinate types is
     * {@code (arrayClass, int)}, where the {@code int} coordinate type
     * corresponds to an argument that is an index into an array.
     * <p>
     * Certain access modes of the returned VarHandle are unsupported under
     * the following conditions:
     * <ul>
     * <li>if the component type is anything other than {@code byte},
     *     {@code short}, {@code char}, {@code int}, {@code long},
     *     {@code float}, or {@code double} then numeric atomic update access
     *     modes are unsupported.
     * <li>if the field type is anything other than {@code boolean},
     *     {@code byte}, {@code short}, {@code char}, {@code int} or
     *     {@code long} then bitwise atomic update access modes are
     *     unsupported.
     * </ul>
     * <p>
     * If the component type is {@code float} or {@code double} then numeric
     * and atomic update access modes compare values using their bitwise
     * representation (see {@link Float#floatToRawIntBits} and
     * {@link Double#doubleToRawLongBits}, respectively).
     *
     * <p> When the returned {@code VarHandle} is invoked,
     * the array reference and array index are checked.
     * A {@code NullPointerException} will be thrown if the array reference
     * is {@code null} and an {@code ArrayIndexOutOfBoundsException} will be
     * thrown if the index is negative or if it is greater than or equal to
     * the length of the array.
     *
     * @apiNote
     * Bitwise comparison of {@code float} values or {@code double} values,
     * as performed by the numeric and atomic update access modes, differ
     * from the primitive {@code ==} operator and the {@link Float#equals}
     * and {@link Double#equals} methods, specifically with respect to
     * comparing NaN values or comparing {@code -0.0} with {@code +0.0}.
     * Care should be taken when performing a compare and set or a compare
     * and exchange operation with such values since the operation may
     * unexpectedly fail.
     * There are many possible NaN values that are considered to be
     * {@code NaN} in Java, although no IEEE 754 floating-point operation
     * provided by Java can distinguish between them.  Operation failure can
     * occur if the expected or witness value is a NaN value and it is
     * transformed (perhaps in a platform specific manner) into another NaN
     * value, and thus has a different bitwise representation (see
     * {@link Float#intBitsToFloat} or {@link Double#longBitsToDouble} for more
     * details).
     * The values {@code -0.0} and {@code +0.0} have different bitwise
     * representations but are considered equal when using the primitive
     * {@code ==} operator.  Operation failure can occur if, for example, a
     * numeric algorithm computes an expected value to be say {@code -0.0}
     * and previously computed the witness value to be say {@code +0.0}.
     * @param arrayClass the class of an array, of type {@code T[]}
     * @return a VarHandle giving access to elements of an array
     * @throws NullPointerException if the arrayClass is null
     * @throws IllegalArgumentException if arrayClass is not an array type
     * @since 9
     */
    public static VarHandle arrayElementVarHandle(Class<?> arrayClass) throws IllegalArgumentException {
        return VarHandles.makeArrayElementHandle(arrayClass);
    }

    /**
     * Produces a VarHandle giving access to elements of a {@code byte[]} array
     * viewed as if it were a different primitive array type, such as
     * {@code int[]} or {@code long[]}.
     * The VarHandle's variable type is the component type of
     * {@code viewArrayClass} and the list of coordinate types is
     * {@code (byte[], int)}, where the {@code int} coordinate type
     * corresponds to an argument that is an index into a {@code byte[]} array.
     * The returned VarHandle accesses bytes at an index in a {@code byte[]}
     * array, composing bytes to or from a value of the component type of
     * {@code viewArrayClass} according to the given endianness.
     * <p>
     * The supported component types (variables types) are {@code short},
     * {@code char}, {@code int}, {@code long}, {@code float} and
     * {@code double}.
     * <p>
     * Access of bytes at a given index will result in an
     * {@code IndexOutOfBoundsException} if the index is less than {@code 0}
     * or greater than the {@code byte[]} array length minus the size (in bytes)
     * of {@code T}.
     * <p>
     * Access of bytes at an index may be aligned or misaligned for {@code T},
     * with respect to the underlying memory address, {@code A} say, associated
     * with the array and index.
     * If access is misaligned then access for anything other than the
     * {@code get} and {@code set} access modes will result in an
     * {@code IllegalStateException}.  In such cases atomic access is only
     * guaranteed with respect to the largest power of two that divides the GCD
     * of {@code A} and the size (in bytes) of {@code T}.
     * If access is aligned then following access modes are supported and are
     * guaranteed to support atomic access:
     * <ul>
     * <li>read write access modes for all {@code T}, with the exception of
     *     access modes {@code get} and {@code set} for {@code long} and
     *     {@code double} on 32-bit platforms.
     * <li>atomic update access modes for {@code int}, {@code long},
     *     {@code float} or {@code double}.
     *     (Future major platform releases of the JDK may support additional
     *     types for certain currently unsupported access modes.)
     * <li>numeric atomic update access modes for {@code int} and {@code long}.
     *     (Future major platform releases of the JDK may support additional
     *     numeric types for certain currently unsupported access modes.)
     * <li>bitwise atomic update access modes for {@code int} and {@code long}.
     *     (Future major platform releases of the JDK may support additional
     *     numeric types for certain currently unsupported access modes.)
     * </ul>
     * <p>
     * Misaligned access, and therefore atomicity guarantees, may be determined
     * for {@code byte[]} arrays without operating on a specific array.  Given
     * an {@code index}, {@code T} and it's corresponding boxed type,
     * {@code T_BOX}, misalignment may be determined as follows:
     * <pre>{@code
     * int sizeOfT = T_BOX.BYTES;  // size in bytes of T
     * int misalignedAtZeroIndex = ByteBuffer.wrap(new byte[0]).
     *     alignmentOffset(0, sizeOfT);
     * int misalignedAtIndex = (misalignedAtZeroIndex + index) % sizeOfT;
     * boolean isMisaligned = misalignedAtIndex != 0;
     * }</pre>
     * <p>
     * If the variable type is {@code float} or {@code double} then atomic
     * update access modes compare values using their bitwise representation
     * (see {@link Float#floatToRawIntBits} and
     * {@link Double#doubleToRawLongBits}, respectively).
     * @param viewArrayClass the view array class, with a component type of
     * type {@code T}
     * @param byteOrder the endianness of the view array elements, as
     * stored in the underlying {@code byte} array
     * @return a VarHandle giving access to elements of a {@code byte[]} array
     * viewed as if elements corresponding to the components type of the view
     * array class
     * @throws NullPointerException if viewArrayClass or byteOrder is null
     * @throws IllegalArgumentException if viewArrayClass is not an array type
     * @throws UnsupportedOperationException if the component type of
     * viewArrayClass is not supported as a variable type
     * @since 9
     */
    public static VarHandle byteArrayViewVarHandle(Class<?> viewArrayClass,
                                     ByteOrder byteOrder) throws IllegalArgumentException {
        Objects.requireNonNull(byteOrder);
        return VarHandles.byteArrayViewHandle(viewArrayClass,
                                              byteOrder == ByteOrder.BIG_ENDIAN);
    }

    /**
     * Produces a VarHandle giving access to elements of a {@code ByteBuffer}
     * viewed as if it were an array of elements of a different primitive
     * component type to that of {@code byte}, such as {@code int[]} or
     * {@code long[]}.
     * The VarHandle's variable type is the component type of
     * {@code viewArrayClass} and the list of coordinate types is
     * {@code (ByteBuffer, int)}, where the {@code int} coordinate type
     * corresponds to an argument that is an index into a {@code byte[]} array.
     * The returned VarHandle accesses bytes at an index in a
     * {@code ByteBuffer}, composing bytes to or from a value of the component
     * type of {@code viewArrayClass} according to the given endianness.
     * <p>
     * The supported component types (variables types) are {@code short},
     * {@code char}, {@code int}, {@code long}, {@code float} and
     * {@code double}.
     * <p>
     * Access will result in a {@code ReadOnlyBufferException} for anything
     * other than the read access modes if the {@code ByteBuffer} is read-only.
     * <p>
     * Access of bytes at a given index will result in an
     * {@code IndexOutOfBoundsException} if the index is less than {@code 0}
     * or greater than the {@code ByteBuffer} limit minus the size (in bytes) of
     * {@code T}.
     * <p>
     * Access of bytes at an index may be aligned or misaligned for {@code T},
     * with respect to the underlying memory address, {@code A} say, associated
     * with the {@code ByteBuffer} and index.
     * If access is misaligned then access for anything other than the
     * {@code get} and {@code set} access modes will result in an
     * {@code IllegalStateException}.  In such cases atomic access is only
     * guaranteed with respect to the largest power of two that divides the GCD
     * of {@code A} and the size (in bytes) of {@code T}.
     * If access is aligned then following access modes are supported and are
     * guaranteed to support atomic access:
     * <ul>
     * <li>read write access modes for all {@code T}, with the exception of
     *     access modes {@code get} and {@code set} for {@code long} and
     *     {@code double} on 32-bit platforms.
     * <li>atomic update access modes for {@code int}, {@code long},
     *     {@code float} or {@code double}.
     *     (Future major platform releases of the JDK may support additional
     *     types for certain currently unsupported access modes.)
     * <li>numeric atomic update access modes for {@code int} and {@code long}.
     *     (Future major platform releases of the JDK may support additional
     *     numeric types for certain currently unsupported access modes.)
     * <li>bitwise atomic update access modes for {@code int} and {@code long}.
     *     (Future major platform releases of the JDK may support additional
     *     numeric types for certain currently unsupported access modes.)
     * </ul>
     * <p>
     * Misaligned access, and therefore atomicity guarantees, may be determined
     * for a {@code ByteBuffer}, {@code bb} (direct or otherwise), an
     * {@code index}, {@code T} and it's corresponding boxed type,
     * {@code T_BOX}, as follows:
     * <pre>{@code
     * int sizeOfT = T_BOX.BYTES;  // size in bytes of T
     * ByteBuffer bb = ...
     * int misalignedAtIndex = bb.alignmentOffset(index, sizeOfT);
     * boolean isMisaligned = misalignedAtIndex != 0;
     * }</pre>
     * <p>
     * If the variable type is {@code float} or {@code double} then atomic
     * update access modes compare values using their bitwise representation
     * (see {@link Float#floatToRawIntBits} and
     * {@link Double#doubleToRawLongBits}, respectively).
     * @param viewArrayClass the view array class, with a component type of
     * type {@code T}
     * @param byteOrder the endianness of the view array elements, as
     * stored in the underlying {@code ByteBuffer} (Note this overrides the
     * endianness of a {@code ByteBuffer})
     * @return a VarHandle giving access to elements of a {@code ByteBuffer}
     * viewed as if elements corresponding to the components type of the view
     * array class
     * @throws NullPointerException if viewArrayClass or byteOrder is null
     * @throws IllegalArgumentException if viewArrayClass is not an array type
     * @throws UnsupportedOperationException if the component type of
     * viewArrayClass is not supported as a variable type
     * @since 9
     */
    public static VarHandle byteBufferViewVarHandle(Class<?> viewArrayClass,
                                      ByteOrder byteOrder) throws IllegalArgumentException {
        Objects.requireNonNull(byteOrder);
        return VarHandles.makeByteBufferViewHandle(viewArrayClass,
                                                   byteOrder == ByteOrder.BIG_ENDIAN);
    }


    /// method handle invocation (reflective style)

    /**
     * Produces a method handle which will invoke any method handle of the
     * given {@code type}, with a given number of trailing arguments replaced by
     * a single trailing {@code Object[]} array.
     * The resulting invoker will be a method handle with the following
     * arguments:
     * <ul>
     * <li>a single {@code MethodHandle} target
     * <li>zero or more leading values (counted by {@code leadingArgCount})
     * <li>an {@code Object[]} array containing trailing arguments
     * </ul>
     * <p>
     * The invoker will invoke its target like a call to {@link MethodHandle#invoke invoke} with
     * the indicated {@code type}.
     * That is, if the target is exactly of the given {@code type}, it will behave
     * like {@code invokeExact}; otherwise it behave as if {@link MethodHandle#asType asType}
     * is used to convert the target to the required {@code type}.
     * <p>
     * The type of the returned invoker will not be the given {@code type}, but rather
     * will have all parameters except the first {@code leadingArgCount}
     * replaced by a single array of type {@code Object[]}, which will be
     * the final parameter.
     * <p>
     * Before invoking its target, the invoker will spread the final array, apply
     * reference casts as necessary, and unbox and widen primitive arguments.
     * If, when the invoker is called, the supplied array argument does
     * not have the correct number of elements, the invoker will throw
     * an {@link IllegalArgumentException} instead of invoking the target.
     * <p>
     * This method is equivalent to the following code (though it may be more efficient):
     * <blockquote><pre>{@code
MethodHandle invoker = MethodHandles.invoker(type);
int spreadArgCount = type.parameterCount() - leadingArgCount;
invoker = invoker.asSpreader(Object[].class, spreadArgCount);
return invoker;
     * }</pre></blockquote>
     * This method throws no reflective or security exceptions.
     * @param type the desired target type
     * @param leadingArgCount number of fixed arguments, to be passed unchanged to the target
     * @return a method handle suitable for invoking any method handle of the given type
     * @throws NullPointerException if {@code type} is null
     * @throws IllegalArgumentException if {@code leadingArgCount} is not in
     *                  the range from 0 to {@code type.parameterCount()} inclusive,
     *                  or if the resulting method handle's type would have
     *          <a href="MethodHandle.html#maxarity">too many parameters</a>
     */
    public static MethodHandle spreadInvoker(MethodType type, int leadingArgCount) {
        if (leadingArgCount < 0 || leadingArgCount > type.parameterCount())
            throw newIllegalArgumentException("bad argument count", leadingArgCount);
        type = type.asSpreaderType(Object[].class, leadingArgCount, type.parameterCount() - leadingArgCount);
        return type.invokers().spreadInvoker(leadingArgCount);
    }

    /**
     * Produces a special <em>invoker method handle</em> which can be used to
     * invoke any method handle of the given type, as if by {@link MethodHandle#invokeExact invokeExact}.
     * The resulting invoker will have a type which is
     * exactly equal to the desired type, except that it will accept
     * an additional leading argument of type {@code MethodHandle}.
     * <p>
     * This method is equivalent to the following code (though it may be more efficient):
     * {@code publicLookup().findVirtual(MethodHandle.class, "invokeExact", type)}
     *
     * <p style="font-size:smaller;">
     * <em>Discussion:</em>
     * Invoker method handles can be useful when working with variable method handles
     * of unknown types.
     * For example, to emulate an {@code invokeExact} call to a variable method
     * handle {@code M}, extract its type {@code T},
     * look up the invoker method {@code X} for {@code T},
     * and call the invoker method, as {@code X.invoke(T, A...)}.
     * (It would not work to call {@code X.invokeExact}, since the type {@code T}
     * is unknown.)
     * If spreading, collecting, or other argument transformations are required,
     * they can be applied once to the invoker {@code X} and reused on many {@code M}
     * method handle values, as long as they are compatible with the type of {@code X}.
     * <p style="font-size:smaller;">
     * <em>(Note:  The invoker method is not available via the Core Reflection API.
     * An attempt to call {@linkplain java.lang.reflect.Method#invoke java.lang.reflect.Method.invoke}
     * on the declared {@code invokeExact} or {@code invoke} method will raise an
     * {@link java.lang.UnsupportedOperationException UnsupportedOperationException}.)</em>
     * <p>
     * This method throws no reflective or security exceptions.
     * @param type the desired target type
     * @return a method handle suitable for invoking any method handle of the given type
     * @throws IllegalArgumentException if the resulting method handle's type would have
     *          <a href="MethodHandle.html#maxarity">too many parameters</a>
     */
    public static MethodHandle exactInvoker(MethodType type) {
        return type.invokers().exactInvoker();
    }

    /**
     * Produces a special <em>invoker method handle</em> which can be used to
     * invoke any method handle compatible with the given type, as if by {@link MethodHandle#invoke invoke}.
     * The resulting invoker will have a type which is
     * exactly equal to the desired type, except that it will accept
     * an additional leading argument of type {@code MethodHandle}.
     * <p>
     * Before invoking its target, if the target differs from the expected type,
     * the invoker will apply reference casts as
     * necessary and box, unbox, or widen primitive values, as if by {@link MethodHandle#asType asType}.
     * Similarly, the return value will be converted as necessary.
     * If the target is a {@linkplain MethodHandle#asVarargsCollector variable arity method handle},
     * the required arity conversion will be made, again as if by {@link MethodHandle#asType asType}.
     * <p>
     * This method is equivalent to the following code (though it may be more efficient):
     * {@code publicLookup().findVirtual(MethodHandle.class, "invoke", type)}
     * <p style="font-size:smaller;">
     * <em>Discussion:</em>
     * A {@linkplain MethodType#genericMethodType general method type} is one which
     * mentions only {@code Object} arguments and return values.
     * An invoker for such a type is capable of calling any method handle
     * of the same arity as the general type.
     * <p style="font-size:smaller;">
     * <em>(Note:  The invoker method is not available via the Core Reflection API.
     * An attempt to call {@linkplain java.lang.reflect.Method#invoke java.lang.reflect.Method.invoke}
     * on the declared {@code invokeExact} or {@code invoke} method will raise an
     * {@link java.lang.UnsupportedOperationException UnsupportedOperationException}.)</em>
     * <p>
     * This method throws no reflective or security exceptions.
     * @param type the desired target type
     * @return a method handle suitable for invoking any method handle convertible to the given type
     * @throws IllegalArgumentException if the resulting method handle's type would have
     *          <a href="MethodHandle.html#maxarity">too many parameters</a>
     */
    public static MethodHandle invoker(MethodType type) {
        return type.invokers().genericInvoker();
    }

    /**
     * Produces a special <em>invoker method handle</em> which can be used to
     * invoke a signature-polymorphic access mode method on any VarHandle whose
     * associated access mode type is compatible with the given type.
     * The resulting invoker will have a type which is exactly equal to the
     * desired given type, except that it will accept an additional leading
     * argument of type {@code VarHandle}.
     *
     * @param accessMode the VarHandle access mode
     * @param type the desired target type
     * @return a method handle suitable for invoking an access mode method of
     *         any VarHandle whose access mode type is of the given type.
     * @since 9
     */
    public static MethodHandle varHandleExactInvoker(VarHandle.AccessMode accessMode, MethodType type) {
        return type.invokers().varHandleMethodExactInvoker(accessMode);
    }

    /**
     * Produces a special <em>invoker method handle</em> which can be used to
     * invoke a signature-polymorphic access mode method on any VarHandle whose
     * associated access mode type is compatible with the given type.
     * The resulting invoker will have a type which is exactly equal to the
     * desired given type, except that it will accept an additional leading
     * argument of type {@code VarHandle}.
     * <p>
     * Before invoking its target, if the access mode type differs from the
     * desired given type, the invoker will apply reference casts as necessary
     * and box, unbox, or widen primitive values, as if by
     * {@link MethodHandle#asType asType}.  Similarly, the return value will be
     * converted as necessary.
     * <p>
     * This method is equivalent to the following code (though it may be more
     * efficient): {@code publicLookup().findVirtual(VarHandle.class, accessMode.name(), type)}
     *
     * @param accessMode the VarHandle access mode
     * @param type the desired target type
     * @return a method handle suitable for invoking an access mode method of
     *         any VarHandle whose access mode type is convertible to the given
     *         type.
     * @since 9
     */
    public static MethodHandle varHandleInvoker(VarHandle.AccessMode accessMode, MethodType type) {
        return type.invokers().varHandleMethodInvoker(accessMode);
    }

    /*non-public*/
    static MethodHandle basicInvoker(MethodType type) {
        return type.invokers().basicInvoker();
    }

     /// method handle modification (creation from other method handles)

    /**
     * Produces a method handle which adapts the type of the
     * given method handle to a new type by pairwise argument and return type conversion.
     * The original type and new type must have the same number of arguments.
     * The resulting method handle is guaranteed to report a type
     * which is equal to the desired new type.
     * <p>
     * If the original type and new type are equal, returns target.
     * <p>
     * The same conversions are allowed as for {@link MethodHandle#asType MethodHandle.asType},
     * and some additional conversions are also applied if those conversions fail.
     * Given types <em>T0</em>, <em>T1</em>, one of the following conversions is applied
     * if possible, before or instead of any conversions done by {@code asType}:
     * <ul>
     * <li>If <em>T0</em> and <em>T1</em> are references, and <em>T1</em> is an interface type,
     *     then the value of type <em>T0</em> is passed as a <em>T1</em> without a cast.
     *     (This treatment of interfaces follows the usage of the bytecode verifier.)
     * <li>If <em>T0</em> is boolean and <em>T1</em> is another primitive,
     *     the boolean is converted to a byte value, 1 for true, 0 for false.
     *     (This treatment follows the usage of the bytecode verifier.)
     * <li>If <em>T1</em> is boolean and <em>T0</em> is another primitive,
     *     <em>T0</em> is converted to byte via Java casting conversion (JLS 5.5),
     *     and the low order bit of the result is tested, as if by {@code (x & 1) != 0}.
     * <li>If <em>T0</em> and <em>T1</em> are primitives other than boolean,
     *     then a Java casting conversion (JLS 5.5) is applied.
     *     (Specifically, <em>T0</em> will convert to <em>T1</em> by
     *     widening and/or narrowing.)
     * <li>If <em>T0</em> is a reference and <em>T1</em> a primitive, an unboxing
     *     conversion will be applied at runtime, possibly followed
     *     by a Java casting conversion (JLS 5.5) on the primitive value,
     *     possibly followed by a conversion from byte to boolean by testing
     *     the low-order bit.
     * <li>If <em>T0</em> is a reference and <em>T1</em> a primitive,
     *     and if the reference is null at runtime, a zero value is introduced.
     * </ul>
     * @param target the method handle to invoke after arguments are retyped
     * @param newType the expected type of the new method handle
     * @return a method handle which delegates to the target after performing
     *           any necessary argument conversions, and arranges for any
     *           necessary return value conversions
     * @throws NullPointerException if either argument is null
     * @throws WrongMethodTypeException if the conversion cannot be made
     * @see MethodHandle#asType
     */
    public static MethodHandle explicitCastArguments(MethodHandle target, MethodType newType) {
        explicitCastArgumentsChecks(target, newType);
        // use the asTypeCache when possible:
        MethodType oldType = target.type();
        if (oldType == newType)  return target;
        if (oldType.explicitCastEquivalentToAsType(newType)) {
            return target.asFixedArity().asType(newType);
        }
        return MethodHandleImpl.makePairwiseConvert(target, newType, false);
    }

    private static void explicitCastArgumentsChecks(MethodHandle target, MethodType newType) {
        if (target.type().parameterCount() != newType.parameterCount()) {
            throw new WrongMethodTypeException("cannot explicitly cast " + target + " to " + newType);
        }
    }

    /**
     * Produces a method handle which adapts the calling sequence of the
     * given method handle to a new type, by reordering the arguments.
     * The resulting method handle is guaranteed to report a type
     * which is equal to the desired new type.
     * <p>
     * The given array controls the reordering.
     * Call {@code #I} the number of incoming parameters (the value
     * {@code newType.parameterCount()}, and call {@code #O} the number
     * of outgoing parameters (the value {@code target.type().parameterCount()}).
     * Then the length of the reordering array must be {@code #O},
     * and each element must be a non-negative number less than {@code #I}.
     * For every {@code N} less than {@code #O}, the {@code N}-th
     * outgoing argument will be taken from the {@code I}-th incoming
     * argument, where {@code I} is {@code reorder[N]}.
     * <p>
     * No argument or return value conversions are applied.
     * The type of each incoming argument, as determined by {@code newType},
     * must be identical to the type of the corresponding outgoing parameter
     * or parameters in the target method handle.
     * The return type of {@code newType} must be identical to the return
     * type of the original target.
     * <p>
     * The reordering array need not specify an actual permutation.
     * An incoming argument will be duplicated if its index appears
     * more than once in the array, and an incoming argument will be dropped
     * if its index does not appear in the array.
     * As in the case of {@link #dropArguments(MethodHandle,int,List) dropArguments},
     * incoming arguments which are not mentioned in the reordering array
     * may be of any type, as determined only by {@code newType}.
     * <blockquote><pre>{@code
import static java.lang.invoke.MethodHandles.*;
import static java.lang.invoke.MethodType.*;
...
MethodType intfn1 = methodType(int.class, int.class);
MethodType intfn2 = methodType(int.class, int.class, int.class);
MethodHandle sub = ... (int x, int y) -> (x-y) ...;
assert(sub.type().equals(intfn2));
MethodHandle sub1 = permuteArguments(sub, intfn2, 0, 1);
MethodHandle rsub = permuteArguments(sub, intfn2, 1, 0);
assert((int)rsub.invokeExact(1, 100) == 99);
MethodHandle add = ... (int x, int y) -> (x+y) ...;
assert(add.type().equals(intfn2));
MethodHandle twice = permuteArguments(add, intfn1, 0, 0);
assert(twice.type().equals(intfn1));
assert((int)twice.invokeExact(21) == 42);
     * }</pre></blockquote>
     * <p>
     * <em>Note:</em> The resulting adapter is never a {@linkplain MethodHandle#asVarargsCollector
     * variable-arity method handle}, even if the original target method handle was.
     * @param target the method handle to invoke after arguments are reordered
     * @param newType the expected type of the new method handle
     * @param reorder an index array which controls the reordering
     * @return a method handle which delegates to the target after it
     *           drops unused arguments and moves and/or duplicates the other arguments
     * @throws NullPointerException if any argument is null
     * @throws IllegalArgumentException if the index array length is not equal to
     *                  the arity of the target, or if any index array element
     *                  not a valid index for a parameter of {@code newType},
     *                  or if two corresponding parameter types in
     *                  {@code target.type()} and {@code newType} are not identical,
     */
    public static MethodHandle permuteArguments(MethodHandle target, MethodType newType, int... reorder) {
        reorder = reorder.clone();  // get a private copy
        MethodType oldType = target.type();
        permuteArgumentChecks(reorder, newType, oldType);
        // first detect dropped arguments and handle them separately
        int[] originalReorder = reorder;
        BoundMethodHandle result = target.rebind();
        LambdaForm form = result.form;
        int newArity = newType.parameterCount();
        // Normalize the reordering into a real permutation,
        // by removing duplicates and adding dropped elements.
        // This somewhat improves lambda form caching, as well
        // as simplifying the transform by breaking it up into steps.
        for (int ddIdx; (ddIdx = findFirstDupOrDrop(reorder, newArity)) != 0; ) {
            if (ddIdx > 0) {
                // We found a duplicated entry at reorder[ddIdx].
                // Example:  (x,y,z)->asList(x,y,z)
                // permuted by [1*,0,1] => (a0,a1)=>asList(a1,a0,a1)
                // permuted by [0,1,0*] => (a0,a1)=>asList(a0,a1,a0)
                // The starred element corresponds to the argument
                // deleted by the dupArgumentForm transform.
                int srcPos = ddIdx, dstPos = srcPos, dupVal = reorder[srcPos];
                boolean killFirst = false;
                for (int val; (val = reorder[--dstPos]) != dupVal; ) {
                    // Set killFirst if the dup is larger than an intervening position.
                    // This will remove at least one inversion from the permutation.
                    if (dupVal > val) killFirst = true;
                }
                if (!killFirst) {
                    srcPos = dstPos;
                    dstPos = ddIdx;
                }
                form = form.editor().dupArgumentForm(1 + srcPos, 1 + dstPos);
                assert (reorder[srcPos] == reorder[dstPos]);
                oldType = oldType.dropParameterTypes(dstPos, dstPos + 1);
                // contract the reordering by removing the element at dstPos
                int tailPos = dstPos + 1;
                System.arraycopy(reorder, tailPos, reorder, dstPos, reorder.length - tailPos);
                reorder = Arrays.copyOf(reorder, reorder.length - 1);
            } else {
                int dropVal = ~ddIdx, insPos = 0;
                while (insPos < reorder.length && reorder[insPos] < dropVal) {
                    // Find first element of reorder larger than dropVal.
                    // This is where we will insert the dropVal.
                    insPos += 1;
                }
                Class<?> ptype = newType.parameterType(dropVal);
                form = form.editor().addArgumentForm(1 + insPos, BasicType.basicType(ptype));
                oldType = oldType.insertParameterTypes(insPos, ptype);
                // expand the reordering by inserting an element at insPos
                int tailPos = insPos + 1;
                reorder = Arrays.copyOf(reorder, reorder.length + 1);
                System.arraycopy(reorder, insPos, reorder, tailPos, reorder.length - tailPos);
                reorder[insPos] = dropVal;
            }
            assert (permuteArgumentChecks(reorder, newType, oldType));
        }
        assert (reorder.length == newArity);  // a perfect permutation
        // Note:  This may cache too many distinct LFs. Consider backing off to varargs code.
        form = form.editor().permuteArgumentsForm(1, reorder);
        if (newType == result.type() && form == result.internalForm())
            return result;
        return result.copyWith(newType, form);
    }

    /**
     * Return an indication of any duplicate or omission in reorder.
     * If the reorder contains a duplicate entry, return the index of the second occurrence.
     * Otherwise, return ~(n), for the first n in [0..newArity-1] that is not present in reorder.
     * Otherwise, return zero.
     * If an element not in [0..newArity-1] is encountered, return reorder.length.
     */
    private static int findFirstDupOrDrop(int[] reorder, int newArity) {
        final int BIT_LIMIT = 63;  // max number of bits in bit mask
        if (newArity < BIT_LIMIT) {
            long mask = 0;
            for (int i = 0; i < reorder.length; i++) {
                int arg = reorder[i];
                if (arg >= newArity) {
                    return reorder.length;
                }
                long bit = 1L << arg;
                if ((mask & bit) != 0) {
                    return i;  // >0 indicates a dup
                }
                mask |= bit;
            }
            if (mask == (1L << newArity) - 1) {
                assert(Long.numberOfTrailingZeros(Long.lowestOneBit(~mask)) == newArity);
                return 0;
            }
            // find first zero
            long zeroBit = Long.lowestOneBit(~mask);
            int zeroPos = Long.numberOfTrailingZeros(zeroBit);
            assert(zeroPos <= newArity);
            if (zeroPos == newArity) {
                return 0;
            }
            return ~zeroPos;
        } else {
            // same algorithm, different bit set
            BitSet mask = new BitSet(newArity);
            for (int i = 0; i < reorder.length; i++) {
                int arg = reorder[i];
                if (arg >= newArity) {
                    return reorder.length;
                }
                if (mask.get(arg)) {
                    return i;  // >0 indicates a dup
                }
                mask.set(arg);
            }
            int zeroPos = mask.nextClearBit(0);
            assert(zeroPos <= newArity);
            if (zeroPos == newArity) {
                return 0;
            }
            return ~zeroPos;
        }
    }

    private static boolean permuteArgumentChecks(int[] reorder, MethodType newType, MethodType oldType) {
        if (newType.returnType() != oldType.returnType())
            throw newIllegalArgumentException("return types do not match",
                    oldType, newType);
        if (reorder.length == oldType.parameterCount()) {
            int limit = newType.parameterCount();
            boolean bad = false;
            for (int j = 0; j < reorder.length; j++) {
                int i = reorder[j];
                if (i < 0 || i >= limit) {
                    bad = true; break;
                }
                Class<?> src = newType.parameterType(i);
                Class<?> dst = oldType.parameterType(j);
                if (src != dst)
                    throw newIllegalArgumentException("parameter types do not match after reorder",
                            oldType, newType);
            }
            if (!bad)  return true;
        }
        throw newIllegalArgumentException("bad reorder array: "+Arrays.toString(reorder));
    }

    /**
     * Produces a method handle of the requested return type which returns the given
     * constant value every time it is invoked.
     * <p>
     * Before the method handle is returned, the passed-in value is converted to the requested type.
     * If the requested type is primitive, widening primitive conversions are attempted,
     * else reference conversions are attempted.
     * <p>The returned method handle is equivalent to {@code identity(type).bindTo(value)}.
     * @param type the return type of the desired method handle
     * @param value the value to return
     * @return a method handle of the given return type and no arguments, which always returns the given value
     * @throws NullPointerException if the {@code type} argument is null
     * @throws ClassCastException if the value cannot be converted to the required return type
     * @throws IllegalArgumentException if the given type is {@code void.class}
     */
    public static MethodHandle constant(Class<?> type, Object value) {
        if (type.isPrimitive()) {
            if (type == void.class)
                throw newIllegalArgumentException("void type");
            Wrapper w = Wrapper.forPrimitiveType(type);
            value = w.convert(value, type);
            if (w.zero().equals(value))
                return zero(w, type);
            return insertArguments(identity(type), 0, value);
        } else {
            if (value == null)
                return zero(Wrapper.OBJECT, type);
            return identity(type).bindTo(value);
        }
    }

    /**
     * Produces a method handle which returns its sole argument when invoked.
     * @param type the type of the sole parameter and return value of the desired method handle
     * @return a unary method handle which accepts and returns the given type
     * @throws NullPointerException if the argument is null
     * @throws IllegalArgumentException if the given type is {@code void.class}
     */
    public static MethodHandle identity(Class<?> type) {
        Wrapper btw = (type.isPrimitive() ? Wrapper.forPrimitiveType(type) : Wrapper.OBJECT);
        int pos = btw.ordinal();
        MethodHandle ident = IDENTITY_MHS[pos];
        if (ident == null) {
            ident = setCachedMethodHandle(IDENTITY_MHS, pos, makeIdentity(btw.primitiveType()));
        }
        if (ident.type().returnType() == type)
            return ident;
        // something like identity(Foo.class); do not bother to intern these
        assert (btw == Wrapper.OBJECT);
        return makeIdentity(type);
    }

    /**
     * Produces a constant method handle of the requested return type which
     * returns the default value for that type every time it is invoked.
     * The resulting constant method handle will have no side effects.
     * <p>The returned method handle is equivalent to {@code empty(methodType(type))}.
     * It is also equivalent to {@code explicitCastArguments(constant(Object.class, null), methodType(type))},
     * since {@code explicitCastArguments} converts {@code null} to default values.
     * @param type the expected return type of the desired method handle
     * @return a constant method handle that takes no arguments
     *         and returns the default value of the given type (or void, if the type is void)
     * @throws NullPointerException if the argument is null
     * @see MethodHandles#constant
     * @see MethodHandles#empty
     * @see MethodHandles#explicitCastArguments
     * @since 9
     */
    public static MethodHandle zero(Class<?> type) {
        Objects.requireNonNull(type);
        if (type.isPrimitive()) {
            return zero(Wrapper.forPrimitiveType(type), type);
        } else if (type.isInlineClass()) {
            throw new UnsupportedOperationException();
        } else {
            return zero(Wrapper.OBJECT, type);
        }
    }

    private static MethodHandle identityOrVoid(Class<?> type) {
        return type == void.class ? zero(type) : identity(type);
    }

    /**
     * Produces a method handle of the requested type which ignores any arguments, does nothing,
     * and returns a suitable default depending on the return type.
     * That is, it returns a zero primitive value, a {@code null}, or {@code void}.
     * <p>The returned method handle is equivalent to
     * {@code dropArguments(zero(type.returnType()), 0, type.parameterList())}.
     *
     * @apiNote Given a predicate and target, a useful "if-then" construct can be produced as
     * {@code guardWithTest(pred, target, empty(target.type())}.
     * @param type the type of the desired method handle
     * @return a constant method handle of the given type, which returns a default value of the given return type
     * @throws NullPointerException if the argument is null
     * @see MethodHandles#zero
     * @see MethodHandles#constant
     * @since 9
     */
    public static  MethodHandle empty(MethodType type) {
        Objects.requireNonNull(type);
        return dropArguments(zero(type.returnType()), 0, type.parameterList());
    }

    private static final MethodHandle[] IDENTITY_MHS = new MethodHandle[Wrapper.COUNT];
    private static MethodHandle makeIdentity(Class<?> ptype) {
        MethodType mtype = MethodType.methodType(ptype, ptype);
        LambdaForm lform = LambdaForm.identityForm(BasicType.basicType(ptype));
        return MethodHandleImpl.makeIntrinsic(mtype, lform, Intrinsic.IDENTITY);
    }

    private static MethodHandle zero(Wrapper btw, Class<?> rtype) {
        int pos = btw.ordinal();
        MethodHandle zero = ZERO_MHS[pos];
        if (zero == null) {
            zero = setCachedMethodHandle(ZERO_MHS, pos, makeZero(btw.primitiveType()));
        }
        if (zero.type().returnType() == rtype)
            return zero;
        assert(btw == Wrapper.OBJECT);
        return makeZero(rtype);
    }
    private static final MethodHandle[] ZERO_MHS = new MethodHandle[Wrapper.COUNT];
    private static MethodHandle makeZero(Class<?> rtype) {
        MethodType mtype = methodType(rtype);
        LambdaForm lform = LambdaForm.zeroForm(BasicType.basicType(rtype));
        return MethodHandleImpl.makeIntrinsic(mtype, lform, Intrinsic.ZERO);
    }

    private static synchronized MethodHandle setCachedMethodHandle(MethodHandle[] cache, int pos, MethodHandle value) {
        // Simulate a CAS, to avoid racy duplication of results.
        MethodHandle prev = cache[pos];
        if (prev != null) return prev;
        return cache[pos] = value;
    }

    /**
     * Provides a target method handle with one or more <em>bound arguments</em>
     * in advance of the method handle's invocation.
     * The formal parameters to the target corresponding to the bound
     * arguments are called <em>bound parameters</em>.
     * Returns a new method handle which saves away the bound arguments.
     * When it is invoked, it receives arguments for any non-bound parameters,
     * binds the saved arguments to their corresponding parameters,
     * and calls the original target.
     * <p>
     * The type of the new method handle will drop the types for the bound
     * parameters from the original target type, since the new method handle
     * will no longer require those arguments to be supplied by its callers.
     * <p>
     * Each given argument object must match the corresponding bound parameter type.
     * If a bound parameter type is a primitive, the argument object
     * must be a wrapper, and will be unboxed to produce the primitive value.
     * <p>
     * The {@code pos} argument selects which parameters are to be bound.
     * It may range between zero and <i>N-L</i> (inclusively),
     * where <i>N</i> is the arity of the target method handle
     * and <i>L</i> is the length of the values array.
     * <p>
     * <em>Note:</em> The resulting adapter is never a {@linkplain MethodHandle#asVarargsCollector
     * variable-arity method handle}, even if the original target method handle was.
     * @param target the method handle to invoke after the argument is inserted
     * @param pos where to insert the argument (zero for the first)
     * @param values the series of arguments to insert
     * @return a method handle which inserts an additional argument,
     *         before calling the original method handle
     * @throws NullPointerException if the target or the {@code values} array is null
     * @throws IllegalArgumentException if (@code pos) is less than {@code 0} or greater than
     *         {@code N - L} where {@code N} is the arity of the target method handle and {@code L}
     *         is the length of the values array.
     * @throws ClassCastException if an argument does not match the corresponding bound parameter
     *         type.
     * @see MethodHandle#bindTo
     */
    public static MethodHandle insertArguments(MethodHandle target, int pos, Object... values) {
        int insCount = values.length;
        Class<?>[] ptypes = insertArgumentsChecks(target, insCount, pos);
        if (insCount == 0)  return target;
        BoundMethodHandle result = target.rebind();
        for (int i = 0; i < insCount; i++) {
            Object value = values[i];
            Class<?> ptype = ptypes[pos+i];
            if (ptype.isPrimitive()) {
                result = insertArgumentPrimitive(result, pos, ptype, value);
            } else {
                value = ptype.cast(value);  // throw CCE if needed
                result = result.bindArgumentL(pos, value);
            }
        }
        return result;
    }

    private static BoundMethodHandle insertArgumentPrimitive(BoundMethodHandle result, int pos,
                                                             Class<?> ptype, Object value) {
        Wrapper w = Wrapper.forPrimitiveType(ptype);
        // perform unboxing and/or primitive conversion
        value = w.convert(value, ptype);
        switch (w) {
        case INT:     return result.bindArgumentI(pos, (int)value);
        case LONG:    return result.bindArgumentJ(pos, (long)value);
        case FLOAT:   return result.bindArgumentF(pos, (float)value);
        case DOUBLE:  return result.bindArgumentD(pos, (double)value);
        default:      return result.bindArgumentI(pos, ValueConversions.widenSubword(value));
        }
    }

    private static Class<?>[] insertArgumentsChecks(MethodHandle target, int insCount, int pos) throws RuntimeException {
        MethodType oldType = target.type();
        int outargs = oldType.parameterCount();
        int inargs  = outargs - insCount;
        if (inargs < 0)
            throw newIllegalArgumentException("too many values to insert");
        if (pos < 0 || pos > inargs)
            throw newIllegalArgumentException("no argument type to append");
        return oldType.ptypes();
    }

    /**
     * Produces a method handle which will discard some dummy arguments
     * before calling some other specified <i>target</i> method handle.
     * The type of the new method handle will be the same as the target's type,
     * except it will also include the dummy argument types,
     * at some given position.
     * <p>
     * The {@code pos} argument may range between zero and <i>N</i>,
     * where <i>N</i> is the arity of the target.
     * If {@code pos} is zero, the dummy arguments will precede
     * the target's real arguments; if {@code pos} is <i>N</i>
     * they will come after.
     * <p>
     * <b>Example:</b>
     * <blockquote><pre>{@code
import static java.lang.invoke.MethodHandles.*;
import static java.lang.invoke.MethodType.*;
...
MethodHandle cat = lookup().findVirtual(String.class,
  "concat", methodType(String.class, String.class));
assertEquals("xy", (String) cat.invokeExact("x", "y"));
MethodType bigType = cat.type().insertParameterTypes(0, int.class, String.class);
MethodHandle d0 = dropArguments(cat, 0, bigType.parameterList().subList(0,2));
assertEquals(bigType, d0.type());
assertEquals("yz", (String) d0.invokeExact(123, "x", "y", "z"));
     * }</pre></blockquote>
     * <p>
     * This method is also equivalent to the following code:
     * <blockquote><pre>
     * {@link #dropArguments(MethodHandle,int,Class...) dropArguments}{@code (target, pos, valueTypes.toArray(new Class[0]))}
     * </pre></blockquote>
     * @param target the method handle to invoke after the arguments are dropped
     * @param pos position of first argument to drop (zero for the leftmost)
     * @param valueTypes the type(s) of the argument(s) to drop
     * @return a method handle which drops arguments of the given types,
     *         before calling the original method handle
     * @throws NullPointerException if the target is null,
     *                              or if the {@code valueTypes} list or any of its elements is null
     * @throws IllegalArgumentException if any element of {@code valueTypes} is {@code void.class},
     *                  or if {@code pos} is negative or greater than the arity of the target,
     *                  or if the new method handle's type would have too many parameters
     */
    public static MethodHandle dropArguments(MethodHandle target, int pos, List<Class<?>> valueTypes) {
        return dropArguments0(target, pos, copyTypes(valueTypes.toArray()));
    }

    private static List<Class<?>> copyTypes(Object[] array) {
        return Arrays.asList(Arrays.copyOf(array, array.length, Class[].class));
    }

    private static MethodHandle dropArguments0(MethodHandle target, int pos, List<Class<?>> valueTypes) {
        MethodType oldType = target.type();  // get NPE
        int dropped = dropArgumentChecks(oldType, pos, valueTypes);
        MethodType newType = oldType.insertParameterTypes(pos, valueTypes);
        if (dropped == 0)  return target;
        BoundMethodHandle result = target.rebind();
        LambdaForm lform = result.form;
        int insertFormArg = 1 + pos;
        for (Class<?> ptype : valueTypes) {
            lform = lform.editor().addArgumentForm(insertFormArg++, BasicType.basicType(ptype));
        }
        result = result.copyWith(newType, lform);
        return result;
    }

    private static int dropArgumentChecks(MethodType oldType, int pos, List<Class<?>> valueTypes) {
        int dropped = valueTypes.size();
        MethodType.checkSlotCount(dropped);
        int outargs = oldType.parameterCount();
        int inargs  = outargs + dropped;
        if (pos < 0 || pos > outargs)
            throw newIllegalArgumentException("no argument type to remove"
                    + Arrays.asList(oldType, pos, valueTypes, inargs, outargs)
                    );
        return dropped;
    }

    /**
     * Produces a method handle which will discard some dummy arguments
     * before calling some other specified <i>target</i> method handle.
     * The type of the new method handle will be the same as the target's type,
     * except it will also include the dummy argument types,
     * at some given position.
     * <p>
     * The {@code pos} argument may range between zero and <i>N</i>,
     * where <i>N</i> is the arity of the target.
     * If {@code pos} is zero, the dummy arguments will precede
     * the target's real arguments; if {@code pos} is <i>N</i>
     * they will come after.
     * @apiNote
     * <blockquote><pre>{@code
import static java.lang.invoke.MethodHandles.*;
import static java.lang.invoke.MethodType.*;
...
MethodHandle cat = lookup().findVirtual(String.class,
  "concat", methodType(String.class, String.class));
assertEquals("xy", (String) cat.invokeExact("x", "y"));
MethodHandle d0 = dropArguments(cat, 0, String.class);
assertEquals("yz", (String) d0.invokeExact("x", "y", "z"));
MethodHandle d1 = dropArguments(cat, 1, String.class);
assertEquals("xz", (String) d1.invokeExact("x", "y", "z"));
MethodHandle d2 = dropArguments(cat, 2, String.class);
assertEquals("xy", (String) d2.invokeExact("x", "y", "z"));
MethodHandle d12 = dropArguments(cat, 1, int.class, boolean.class);
assertEquals("xz", (String) d12.invokeExact("x", 12, true, "z"));
     * }</pre></blockquote>
     * <p>
     * This method is also equivalent to the following code:
     * <blockquote><pre>
     * {@link #dropArguments(MethodHandle,int,List) dropArguments}{@code (target, pos, Arrays.asList(valueTypes))}
     * </pre></blockquote>
     * @param target the method handle to invoke after the arguments are dropped
     * @param pos position of first argument to drop (zero for the leftmost)
     * @param valueTypes the type(s) of the argument(s) to drop
     * @return a method handle which drops arguments of the given types,
     *         before calling the original method handle
     * @throws NullPointerException if the target is null,
     *                              or if the {@code valueTypes} array or any of its elements is null
     * @throws IllegalArgumentException if any element of {@code valueTypes} is {@code void.class},
     *                  or if {@code pos} is negative or greater than the arity of the target,
     *                  or if the new method handle's type would have
     *                  <a href="MethodHandle.html#maxarity">too many parameters</a>
     */
    public static MethodHandle dropArguments(MethodHandle target, int pos, Class<?>... valueTypes) {
        return dropArguments0(target, pos, copyTypes(valueTypes));
    }

    // private version which allows caller some freedom with error handling
    private static MethodHandle dropArgumentsToMatch(MethodHandle target, int skip, List<Class<?>> newTypes, int pos,
                                      boolean nullOnFailure) {
        newTypes = copyTypes(newTypes.toArray());
        List<Class<?>> oldTypes = target.type().parameterList();
        int match = oldTypes.size();
        if (skip != 0) {
            if (skip < 0 || skip > match) {
                throw newIllegalArgumentException("illegal skip", skip, target);
            }
            oldTypes = oldTypes.subList(skip, match);
            match -= skip;
        }
        List<Class<?>> addTypes = newTypes;
        int add = addTypes.size();
        if (pos != 0) {
            if (pos < 0 || pos > add) {
                throw newIllegalArgumentException("illegal pos", pos, newTypes);
            }
            addTypes = addTypes.subList(pos, add);
            add -= pos;
            assert(addTypes.size() == add);
        }
        // Do not add types which already match the existing arguments.
        if (match > add || !oldTypes.equals(addTypes.subList(0, match))) {
            if (nullOnFailure) {
                return null;
            }
            throw newIllegalArgumentException("argument lists do not match", oldTypes, newTypes);
        }
        addTypes = addTypes.subList(match, add);
        add -= match;
        assert(addTypes.size() == add);
        // newTypes:     (   P*[pos], M*[match], A*[add] )
        // target: ( S*[skip],        M*[match]  )
        MethodHandle adapter = target;
        if (add > 0) {
            adapter = dropArguments0(adapter, skip+ match, addTypes);
        }
        // adapter: (S*[skip],        M*[match], A*[add] )
        if (pos > 0) {
            adapter = dropArguments0(adapter, skip, newTypes.subList(0, pos));
        }
        // adapter: (S*[skip], P*[pos], M*[match], A*[add] )
        return adapter;
    }

    /**
     * Adapts a target method handle to match the given parameter type list. If necessary, adds dummy arguments. Some
     * leading parameters can be skipped before matching begins. The remaining types in the {@code target}'s parameter
     * type list must be a sub-list of the {@code newTypes} type list at the starting position {@code pos}. The
     * resulting handle will have the target handle's parameter type list, with any non-matching parameter types (before
     * or after the matching sub-list) inserted in corresponding positions of the target's original parameters, as if by
     * {@link #dropArguments(MethodHandle, int, Class[])}.
     * <p>
     * The resulting handle will have the same return type as the target handle.
     * <p>
     * In more formal terms, assume these two type lists:<ul>
     * <li>The target handle has the parameter type list {@code S..., M...}, with as many types in {@code S} as
     * indicated by {@code skip}. The {@code M} types are those that are supposed to match part of the given type list,
     * {@code newTypes}.
     * <li>The {@code newTypes} list contains types {@code P..., M..., A...}, with as many types in {@code P} as
     * indicated by {@code pos}. The {@code M} types are precisely those that the {@code M} types in the target handle's
     * parameter type list are supposed to match. The types in {@code A} are additional types found after the matching
     * sub-list.
     * </ul>
     * Given these assumptions, the result of an invocation of {@code dropArgumentsToMatch} will have the parameter type
     * list {@code S..., P..., M..., A...}, with the {@code P} and {@code A} types inserted as if by
     * {@link #dropArguments(MethodHandle, int, Class[])}.
     *
     * @apiNote
     * Two method handles whose argument lists are "effectively identical" (i.e., identical in a common prefix) may be
     * mutually converted to a common type by two calls to {@code dropArgumentsToMatch}, as follows:
     * <blockquote><pre>{@code
import static java.lang.invoke.MethodHandles.*;
import static java.lang.invoke.MethodType.*;
...
...
MethodHandle h0 = constant(boolean.class, true);
MethodHandle h1 = lookup().findVirtual(String.class, "concat", methodType(String.class, String.class));
MethodType bigType = h1.type().insertParameterTypes(1, String.class, int.class);
MethodHandle h2 = dropArguments(h1, 0, bigType.parameterList());
if (h1.type().parameterCount() < h2.type().parameterCount())
    h1 = dropArgumentsToMatch(h1, 0, h2.type().parameterList(), 0);  // lengthen h1
else
    h2 = dropArgumentsToMatch(h2, 0, h1.type().parameterList(), 0);    // lengthen h2
MethodHandle h3 = guardWithTest(h0, h1, h2);
assertEquals("xy", h3.invoke("x", "y", 1, "a", "b", "c"));
     * }</pre></blockquote>
     * @param target the method handle to adapt
     * @param skip number of targets parameters to disregard (they will be unchanged)
     * @param newTypes the list of types to match {@code target}'s parameter type list to
     * @param pos place in {@code newTypes} where the non-skipped target parameters must occur
     * @return a possibly adapted method handle
     * @throws NullPointerException if either argument is null
     * @throws IllegalArgumentException if any element of {@code newTypes} is {@code void.class},
     *         or if {@code skip} is negative or greater than the arity of the target,
     *         or if {@code pos} is negative or greater than the newTypes list size,
     *         or if {@code newTypes} does not contain the {@code target}'s non-skipped parameter types at position
     *         {@code pos}.
     * @since 9
     */
    public static MethodHandle dropArgumentsToMatch(MethodHandle target, int skip, List<Class<?>> newTypes, int pos) {
        Objects.requireNonNull(target);
        Objects.requireNonNull(newTypes);
        return dropArgumentsToMatch(target, skip, newTypes, pos, false);
    }

    /**
     * Adapts a target method handle by pre-processing
     * one or more of its arguments, each with its own unary filter function,
     * and then calling the target with each pre-processed argument
     * replaced by the result of its corresponding filter function.
     * <p>
     * The pre-processing is performed by one or more method handles,
     * specified in the elements of the {@code filters} array.
     * The first element of the filter array corresponds to the {@code pos}
     * argument of the target, and so on in sequence.
     * The filter functions are invoked in left to right order.
     * <p>
     * Null arguments in the array are treated as identity functions,
     * and the corresponding arguments left unchanged.
     * (If there are no non-null elements in the array, the original target is returned.)
     * Each filter is applied to the corresponding argument of the adapter.
     * <p>
     * If a filter {@code F} applies to the {@code N}th argument of
     * the target, then {@code F} must be a method handle which
     * takes exactly one argument.  The type of {@code F}'s sole argument
     * replaces the corresponding argument type of the target
     * in the resulting adapted method handle.
     * The return type of {@code F} must be identical to the corresponding
     * parameter type of the target.
     * <p>
     * It is an error if there are elements of {@code filters}
     * (null or not)
     * which do not correspond to argument positions in the target.
     * <p><b>Example:</b>
     * <blockquote><pre>{@code
import static java.lang.invoke.MethodHandles.*;
import static java.lang.invoke.MethodType.*;
...
MethodHandle cat = lookup().findVirtual(String.class,
  "concat", methodType(String.class, String.class));
MethodHandle upcase = lookup().findVirtual(String.class,
  "toUpperCase", methodType(String.class));
assertEquals("xy", (String) cat.invokeExact("x", "y"));
MethodHandle f0 = filterArguments(cat, 0, upcase);
assertEquals("Xy", (String) f0.invokeExact("x", "y")); // Xy
MethodHandle f1 = filterArguments(cat, 1, upcase);
assertEquals("xY", (String) f1.invokeExact("x", "y")); // xY
MethodHandle f2 = filterArguments(cat, 0, upcase, upcase);
assertEquals("XY", (String) f2.invokeExact("x", "y")); // XY
     * }</pre></blockquote>
     * <p>Here is pseudocode for the resulting adapter. In the code, {@code T}
     * denotes the return type of both the {@code target} and resulting adapter.
     * {@code P}/{@code p} and {@code B}/{@code b} represent the types and values
     * of the parameters and arguments that precede and follow the filter position
     * {@code pos}, respectively. {@code A[i]}/{@code a[i]} stand for the types and
     * values of the filtered parameters and arguments; they also represent the
     * return types of the {@code filter[i]} handles. The latter accept arguments
     * {@code v[i]} of type {@code V[i]}, which also appear in the signature of
     * the resulting adapter.
     * <blockquote><pre>{@code
     * T target(P... p, A[i]... a[i], B... b);
     * A[i] filter[i](V[i]);
     * T adapter(P... p, V[i]... v[i], B... b) {
     *   return target(p..., filter[i](v[i])..., b...);
     * }
     * }</pre></blockquote>
     * <p>
     * <em>Note:</em> The resulting adapter is never a {@linkplain MethodHandle#asVarargsCollector
     * variable-arity method handle}, even if the original target method handle was.
     *
     * @param target the method handle to invoke after arguments are filtered
     * @param pos the position of the first argument to filter
     * @param filters method handles to call initially on filtered arguments
     * @return method handle which incorporates the specified argument filtering logic
     * @throws NullPointerException if the target is null
     *                              or if the {@code filters} array is null
     * @throws IllegalArgumentException if a non-null element of {@code filters}
     *          does not match a corresponding argument type of target as described above,
     *          or if the {@code pos+filters.length} is greater than {@code target.type().parameterCount()},
     *          or if the resulting method handle's type would have
     *          <a href="MethodHandle.html#maxarity">too many parameters</a>
     */
    public static MethodHandle filterArguments(MethodHandle target, int pos, MethodHandle... filters) {
        // In method types arguments start at index 0, while the LF
        // editor have the MH receiver at position 0 - adjust appropriately.
        final int MH_RECEIVER_OFFSET = 1;
        filterArgumentsCheckArity(target, pos, filters);
        MethodHandle adapter = target;

        // keep track of currently matched filters, as to optimize repeated filters
        int index = 0;
        int[] positions = new int[filters.length];
        MethodHandle filter = null;

        // process filters in reverse order so that the invocation of
        // the resulting adapter will invoke the filters in left-to-right order
        for (int i = filters.length - 1; i >= 0; --i) {
            MethodHandle newFilter = filters[i];
            if (newFilter == null) continue;  // ignore null elements of filters

            // flush changes on update
            if (filter != newFilter) {
                if (filter != null) {
                    if (index > 1) {
                        adapter = filterRepeatedArgument(adapter, filter, Arrays.copyOf(positions, index));
                    } else {
                        adapter = filterArgument(adapter, positions[0] - 1, filter);
                    }
                }
                filter = newFilter;
                index = 0;
            }

            filterArgumentChecks(target, pos + i, newFilter);
            positions[index++] = pos + i + MH_RECEIVER_OFFSET;
        }
        if (index > 1) {
            adapter = filterRepeatedArgument(adapter, filter, Arrays.copyOf(positions, index));
        } else if (index == 1) {
            adapter = filterArgument(adapter, positions[0] - 1, filter);
        }
        return adapter;
    }

    private static MethodHandle filterRepeatedArgument(MethodHandle adapter, MethodHandle filter, int[] positions) {
        MethodType targetType = adapter.type();
        MethodType filterType = filter.type();
        BoundMethodHandle result = adapter.rebind();
        Class<?> newParamType = filterType.parameterType(0);

        Class<?>[] ptypes = targetType.ptypes().clone();
        for (int pos : positions) {
            ptypes[pos - 1] = newParamType;
        }
        MethodType newType = MethodType.makeImpl(targetType.rtype(), ptypes, true);

        LambdaForm lform = result.editor().filterRepeatedArgumentForm(BasicType.basicType(newParamType), positions);
        return result.copyWithExtendL(newType, lform, filter);
    }

    /*non-public*/
    static MethodHandle filterArgument(MethodHandle target, int pos, MethodHandle filter) {
        filterArgumentChecks(target, pos, filter);
        MethodType targetType = target.type();
        MethodType filterType = filter.type();
        BoundMethodHandle result = target.rebind();
        Class<?> newParamType = filterType.parameterType(0);
        LambdaForm lform = result.editor().filterArgumentForm(1 + pos, BasicType.basicType(newParamType));
        MethodType newType = targetType.changeParameterType(pos, newParamType);
        result = result.copyWithExtendL(newType, lform, filter);
        return result;
    }

    private static void filterArgumentsCheckArity(MethodHandle target, int pos, MethodHandle[] filters) {
        MethodType targetType = target.type();
        int maxPos = targetType.parameterCount();
        if (pos + filters.length > maxPos)
            throw newIllegalArgumentException("too many filters");
    }

    private static void filterArgumentChecks(MethodHandle target, int pos, MethodHandle filter) throws RuntimeException {
        MethodType targetType = target.type();
        MethodType filterType = filter.type();
        if (filterType.parameterCount() != 1
            || filterType.returnType() != targetType.parameterType(pos))
            throw newIllegalArgumentException("target and filter types do not match", targetType, filterType);
    }

    /**
     * Adapts a target method handle by pre-processing
     * a sub-sequence of its arguments with a filter (another method handle).
     * The pre-processed arguments are replaced by the result (if any) of the
     * filter function.
     * The target is then called on the modified (usually shortened) argument list.
     * <p>
     * If the filter returns a value, the target must accept that value as
     * its argument in position {@code pos}, preceded and/or followed by
     * any arguments not passed to the filter.
     * If the filter returns void, the target must accept all arguments
     * not passed to the filter.
     * No arguments are reordered, and a result returned from the filter
     * replaces (in order) the whole subsequence of arguments originally
     * passed to the adapter.
     * <p>
     * The argument types (if any) of the filter
     * replace zero or one argument types of the target, at position {@code pos},
     * in the resulting adapted method handle.
     * The return type of the filter (if any) must be identical to the
     * argument type of the target at position {@code pos}, and that target argument
     * is supplied by the return value of the filter.
     * <p>
     * In all cases, {@code pos} must be greater than or equal to zero, and
     * {@code pos} must also be less than or equal to the target's arity.
     * <p><b>Example:</b>
     * <blockquote><pre>{@code
import static java.lang.invoke.MethodHandles.*;
import static java.lang.invoke.MethodType.*;
...
MethodHandle deepToString = publicLookup()
  .findStatic(Arrays.class, "deepToString", methodType(String.class, Object[].class));

MethodHandle ts1 = deepToString.asCollector(String[].class, 1);
assertEquals("[strange]", (String) ts1.invokeExact("strange"));

MethodHandle ts2 = deepToString.asCollector(String[].class, 2);
assertEquals("[up, down]", (String) ts2.invokeExact("up", "down"));

MethodHandle ts3 = deepToString.asCollector(String[].class, 3);
MethodHandle ts3_ts2 = collectArguments(ts3, 1, ts2);
assertEquals("[top, [up, down], strange]",
             (String) ts3_ts2.invokeExact("top", "up", "down", "strange"));

MethodHandle ts3_ts2_ts1 = collectArguments(ts3_ts2, 3, ts1);
assertEquals("[top, [up, down], [strange]]",
             (String) ts3_ts2_ts1.invokeExact("top", "up", "down", "strange"));

MethodHandle ts3_ts2_ts3 = collectArguments(ts3_ts2, 1, ts3);
assertEquals("[top, [[up, down, strange], charm], bottom]",
             (String) ts3_ts2_ts3.invokeExact("top", "up", "down", "strange", "charm", "bottom"));
     * }</pre></blockquote>
     * <p>Here is pseudocode for the resulting adapter. In the code, {@code T}
     * represents the return type of the {@code target} and resulting adapter.
     * {@code V}/{@code v} stand for the return type and value of the
     * {@code filter}, which are also found in the signature and arguments of
     * the {@code target}, respectively, unless {@code V} is {@code void}.
     * {@code A}/{@code a} and {@code C}/{@code c} represent the parameter types
     * and values preceding and following the collection position, {@code pos},
     * in the {@code target}'s signature. They also turn up in the resulting
     * adapter's signature and arguments, where they surround
     * {@code B}/{@code b}, which represent the parameter types and arguments
     * to the {@code filter} (if any).
     * <blockquote><pre>{@code
     * T target(A...,V,C...);
     * V filter(B...);
     * T adapter(A... a,B... b,C... c) {
     *   V v = filter(b...);
     *   return target(a...,v,c...);
     * }
     * // and if the filter has no arguments:
     * T target2(A...,V,C...);
     * V filter2();
     * T adapter2(A... a,C... c) {
     *   V v = filter2();
     *   return target2(a...,v,c...);
     * }
     * // and if the filter has a void return:
     * T target3(A...,C...);
     * void filter3(B...);
     * T adapter3(A... a,B... b,C... c) {
     *   filter3(b...);
     *   return target3(a...,c...);
     * }
     * }</pre></blockquote>
     * <p>
     * A collection adapter {@code collectArguments(mh, 0, coll)} is equivalent to
     * one which first "folds" the affected arguments, and then drops them, in separate
     * steps as follows:
     * <blockquote><pre>{@code
     * mh = MethodHandles.dropArguments(mh, 1, coll.type().parameterList()); //step 2
     * mh = MethodHandles.foldArguments(mh, coll); //step 1
     * }</pre></blockquote>
     * If the target method handle consumes no arguments besides than the result
     * (if any) of the filter {@code coll}, then {@code collectArguments(mh, 0, coll)}
     * is equivalent to {@code filterReturnValue(coll, mh)}.
     * If the filter method handle {@code coll} consumes one argument and produces
     * a non-void result, then {@code collectArguments(mh, N, coll)}
     * is equivalent to {@code filterArguments(mh, N, coll)}.
     * Other equivalences are possible but would require argument permutation.
     * <p>
     * <em>Note:</em> The resulting adapter is never a {@linkplain MethodHandle#asVarargsCollector
     * variable-arity method handle}, even if the original target method handle was.
     *
     * @param target the method handle to invoke after filtering the subsequence of arguments
     * @param pos the position of the first adapter argument to pass to the filter,
     *            and/or the target argument which receives the result of the filter
     * @param filter method handle to call on the subsequence of arguments
     * @return method handle which incorporates the specified argument subsequence filtering logic
     * @throws NullPointerException if either argument is null
     * @throws IllegalArgumentException if the return type of {@code filter}
     *          is non-void and is not the same as the {@code pos} argument of the target,
     *          or if {@code pos} is not between 0 and the target's arity, inclusive,
     *          or if the resulting method handle's type would have
     *          <a href="MethodHandle.html#maxarity">too many parameters</a>
     * @see MethodHandles#foldArguments
     * @see MethodHandles#filterArguments
     * @see MethodHandles#filterReturnValue
     */
    public static MethodHandle collectArguments(MethodHandle target, int pos, MethodHandle filter) {
        MethodType newType = collectArgumentsChecks(target, pos, filter);
        MethodType collectorType = filter.type();
        BoundMethodHandle result = target.rebind();
        LambdaForm lform;
        if (collectorType.returnType().isArray() && filter.intrinsicName() == Intrinsic.NEW_ARRAY) {
            lform = result.editor().collectArgumentArrayForm(1 + pos, filter);
            if (lform != null) {
                return result.copyWith(newType, lform);
            }
        }
        lform = result.editor().collectArgumentsForm(1 + pos, collectorType.basicType());
        return result.copyWithExtendL(newType, lform, filter);
    }

    private static MethodType collectArgumentsChecks(MethodHandle target, int pos, MethodHandle filter) throws RuntimeException {
        MethodType targetType = target.type();
        MethodType filterType = filter.type();
        Class<?> rtype = filterType.returnType();
        List<Class<?>> filterArgs = filterType.parameterList();
        if (rtype == void.class) {
            return targetType.insertParameterTypes(pos, filterArgs);
        }
        if (rtype != targetType.parameterType(pos)) {
            throw newIllegalArgumentException("target and filter types do not match", targetType, filterType);
        }
        return targetType.dropParameterTypes(pos, pos+1).insertParameterTypes(pos, filterArgs);
    }

    /**
     * Adapts a target method handle by post-processing
     * its return value (if any) with a filter (another method handle).
     * The result of the filter is returned from the adapter.
     * <p>
     * If the target returns a value, the filter must accept that value as
     * its only argument.
     * If the target returns void, the filter must accept no arguments.
     * <p>
     * The return type of the filter
     * replaces the return type of the target
     * in the resulting adapted method handle.
     * The argument type of the filter (if any) must be identical to the
     * return type of the target.
     * <p><b>Example:</b>
     * <blockquote><pre>{@code
import static java.lang.invoke.MethodHandles.*;
import static java.lang.invoke.MethodType.*;
...
MethodHandle cat = lookup().findVirtual(String.class,
  "concat", methodType(String.class, String.class));
MethodHandle length = lookup().findVirtual(String.class,
  "length", methodType(int.class));
System.out.println((String) cat.invokeExact("x", "y")); // xy
MethodHandle f0 = filterReturnValue(cat, length);
System.out.println((int) f0.invokeExact("x", "y")); // 2
     * }</pre></blockquote>
     * <p>Here is pseudocode for the resulting adapter. In the code,
     * {@code T}/{@code t} represent the result type and value of the
     * {@code target}; {@code V}, the result type of the {@code filter}; and
     * {@code A}/{@code a}, the types and values of the parameters and arguments
     * of the {@code target} as well as the resulting adapter.
     * <blockquote><pre>{@code
     * T target(A...);
     * V filter(T);
     * V adapter(A... a) {
     *   T t = target(a...);
     *   return filter(t);
     * }
     * // and if the target has a void return:
     * void target2(A...);
     * V filter2();
     * V adapter2(A... a) {
     *   target2(a...);
     *   return filter2();
     * }
     * // and if the filter has a void return:
     * T target3(A...);
     * void filter3(V);
     * void adapter3(A... a) {
     *   T t = target3(a...);
     *   filter3(t);
     * }
     * }</pre></blockquote>
     * <p>
     * <em>Note:</em> The resulting adapter is never a {@linkplain MethodHandle#asVarargsCollector
     * variable-arity method handle}, even if the original target method handle was.
     * @param target the method handle to invoke before filtering the return value
     * @param filter method handle to call on the return value
     * @return method handle which incorporates the specified return value filtering logic
     * @throws NullPointerException if either argument is null
     * @throws IllegalArgumentException if the argument list of {@code filter}
     *          does not match the return type of target as described above
     */
    public static MethodHandle filterReturnValue(MethodHandle target, MethodHandle filter) {
        MethodType targetType = target.type();
        MethodType filterType = filter.type();
        filterReturnValueChecks(targetType, filterType);
        BoundMethodHandle result = target.rebind();
        BasicType rtype = BasicType.basicType(filterType.returnType());
        LambdaForm lform = result.editor().filterReturnForm(rtype, false);
        MethodType newType = targetType.changeReturnType(filterType.returnType());
        result = result.copyWithExtendL(newType, lform, filter);
        return result;
    }

    private static void filterReturnValueChecks(MethodType targetType, MethodType filterType) throws RuntimeException {
        Class<?> rtype = targetType.returnType();
        int filterValues = filterType.parameterCount();
        if (filterValues == 0
                ? (rtype != void.class)
                : (rtype != filterType.parameterType(0) || filterValues != 1))
            throw newIllegalArgumentException("target and filter types do not match", targetType, filterType);
    }

    /**
     * Adapts a target method handle by pre-processing
     * some of its arguments, and then calling the target with
     * the result of the pre-processing, inserted into the original
     * sequence of arguments.
     * <p>
     * The pre-processing is performed by {@code combiner}, a second method handle.
     * Of the arguments passed to the adapter, the first {@code N} arguments
     * are copied to the combiner, which is then called.
     * (Here, {@code N} is defined as the parameter count of the combiner.)
     * After this, control passes to the target, with any result
     * from the combiner inserted before the original {@code N} incoming
     * arguments.
     * <p>
     * If the combiner returns a value, the first parameter type of the target
     * must be identical with the return type of the combiner, and the next
     * {@code N} parameter types of the target must exactly match the parameters
     * of the combiner.
     * <p>
     * If the combiner has a void return, no result will be inserted,
     * and the first {@code N} parameter types of the target
     * must exactly match the parameters of the combiner.
     * <p>
     * The resulting adapter is the same type as the target, except that the
     * first parameter type is dropped,
     * if it corresponds to the result of the combiner.
     * <p>
     * (Note that {@link #dropArguments(MethodHandle,int,List) dropArguments} can be used to remove any arguments
     * that either the combiner or the target does not wish to receive.
     * If some of the incoming arguments are destined only for the combiner,
     * consider using {@link MethodHandle#asCollector asCollector} instead, since those
     * arguments will not need to be live on the stack on entry to the
     * target.)
     * <p><b>Example:</b>
     * <blockquote><pre>{@code
import static java.lang.invoke.MethodHandles.*;
import static java.lang.invoke.MethodType.*;
...
MethodHandle trace = publicLookup().findVirtual(java.io.PrintStream.class,
  "println", methodType(void.class, String.class))
    .bindTo(System.out);
MethodHandle cat = lookup().findVirtual(String.class,
  "concat", methodType(String.class, String.class));
assertEquals("boojum", (String) cat.invokeExact("boo", "jum"));
MethodHandle catTrace = foldArguments(cat, trace);
// also prints "boo":
assertEquals("boojum", (String) catTrace.invokeExact("boo", "jum"));
     * }</pre></blockquote>
     * <p>Here is pseudocode for the resulting adapter. In the code, {@code T}
     * represents the result type of the {@code target} and resulting adapter.
     * {@code V}/{@code v} represent the type and value of the parameter and argument
     * of {@code target} that precedes the folding position; {@code V} also is
     * the result type of the {@code combiner}. {@code A}/{@code a} denote the
     * types and values of the {@code N} parameters and arguments at the folding
     * position. {@code B}/{@code b} represent the types and values of the
     * {@code target} parameters and arguments that follow the folded parameters
     * and arguments.
     * <blockquote><pre>{@code
     * // there are N arguments in A...
     * T target(V, A[N]..., B...);
     * V combiner(A...);
     * T adapter(A... a, B... b) {
     *   V v = combiner(a...);
     *   return target(v, a..., b...);
     * }
     * // and if the combiner has a void return:
     * T target2(A[N]..., B...);
     * void combiner2(A...);
     * T adapter2(A... a, B... b) {
     *   combiner2(a...);
     *   return target2(a..., b...);
     * }
     * }</pre></blockquote>
     * <p>
     * <em>Note:</em> The resulting adapter is never a {@linkplain MethodHandle#asVarargsCollector
     * variable-arity method handle}, even if the original target method handle was.
     * @param target the method handle to invoke after arguments are combined
     * @param combiner method handle to call initially on the incoming arguments
     * @return method handle which incorporates the specified argument folding logic
     * @throws NullPointerException if either argument is null
     * @throws IllegalArgumentException if {@code combiner}'s return type
     *          is non-void and not the same as the first argument type of
     *          the target, or if the initial {@code N} argument types
     *          of the target
     *          (skipping one matching the {@code combiner}'s return type)
     *          are not identical with the argument types of {@code combiner}
     */
    public static MethodHandle foldArguments(MethodHandle target, MethodHandle combiner) {
        return foldArguments(target, 0, combiner);
    }

    /**
     * Adapts a target method handle by pre-processing some of its arguments, starting at a given position, and then
     * calling the target with the result of the pre-processing, inserted into the original sequence of arguments just
     * before the folded arguments.
     * <p>
     * This method is closely related to {@link #foldArguments(MethodHandle, MethodHandle)}, but allows to control the
     * position in the parameter list at which folding takes place. The argument controlling this, {@code pos}, is a
     * zero-based index. The aforementioned method {@link #foldArguments(MethodHandle, MethodHandle)} assumes position
     * 0.
     *
     * @apiNote Example:
     * <blockquote><pre>{@code
    import static java.lang.invoke.MethodHandles.*;
    import static java.lang.invoke.MethodType.*;
    ...
    MethodHandle trace = publicLookup().findVirtual(java.io.PrintStream.class,
    "println", methodType(void.class, String.class))
    .bindTo(System.out);
    MethodHandle cat = lookup().findVirtual(String.class,
    "concat", methodType(String.class, String.class));
    assertEquals("boojum", (String) cat.invokeExact("boo", "jum"));
    MethodHandle catTrace = foldArguments(cat, 1, trace);
    // also prints "jum":
    assertEquals("boojum", (String) catTrace.invokeExact("boo", "jum"));
     * }</pre></blockquote>
     * <p>Here is pseudocode for the resulting adapter. In the code, {@code T}
     * represents the result type of the {@code target} and resulting adapter.
     * {@code V}/{@code v} represent the type and value of the parameter and argument
     * of {@code target} that precedes the folding position; {@code V} also is
     * the result type of the {@code combiner}. {@code A}/{@code a} denote the
     * types and values of the {@code N} parameters and arguments at the folding
     * position. {@code Z}/{@code z} and {@code B}/{@code b} represent the types
     * and values of the {@code target} parameters and arguments that precede and
     * follow the folded parameters and arguments starting at {@code pos},
     * respectively.
     * <blockquote><pre>{@code
     * // there are N arguments in A...
     * T target(Z..., V, A[N]..., B...);
     * V combiner(A...);
     * T adapter(Z... z, A... a, B... b) {
     *   V v = combiner(a...);
     *   return target(z..., v, a..., b...);
     * }
     * // and if the combiner has a void return:
     * T target2(Z..., A[N]..., B...);
     * void combiner2(A...);
     * T adapter2(Z... z, A... a, B... b) {
     *   combiner2(a...);
     *   return target2(z..., a..., b...);
     * }
     * }</pre></blockquote>
     * <p>
     * <em>Note:</em> The resulting adapter is never a {@linkplain MethodHandle#asVarargsCollector
     * variable-arity method handle}, even if the original target method handle was.
     *
     * @param target the method handle to invoke after arguments are combined
     * @param pos the position at which to start folding and at which to insert the folding result; if this is {@code
     *            0}, the effect is the same as for {@link #foldArguments(MethodHandle, MethodHandle)}.
     * @param combiner method handle to call initially on the incoming arguments
     * @return method handle which incorporates the specified argument folding logic
     * @throws NullPointerException if either argument is null
     * @throws IllegalArgumentException if either of the following two conditions holds:
     *          (1) {@code combiner}'s return type is non-{@code void} and not the same as the argument type at position
     *              {@code pos} of the target signature;
     *          (2) the {@code N} argument types at position {@code pos} of the target signature (skipping one matching
     *              the {@code combiner}'s return type) are not identical with the argument types of {@code combiner}.
     *
     * @see #foldArguments(MethodHandle, MethodHandle)
     * @since 9
     */
    public static MethodHandle foldArguments(MethodHandle target, int pos, MethodHandle combiner) {
        MethodType targetType = target.type();
        MethodType combinerType = combiner.type();
        Class<?> rtype = foldArgumentChecks(pos, targetType, combinerType);
        BoundMethodHandle result = target.rebind();
        boolean dropResult = rtype == void.class;
        LambdaForm lform = result.editor().foldArgumentsForm(1 + pos, dropResult, combinerType.basicType());
        MethodType newType = targetType;
        if (!dropResult) {
            newType = newType.dropParameterTypes(pos, pos + 1);
        }
        result = result.copyWithExtendL(newType, lform, combiner);
        return result;
    }

    private static Class<?> foldArgumentChecks(int foldPos, MethodType targetType, MethodType combinerType) {
        int foldArgs   = combinerType.parameterCount();
        Class<?> rtype = combinerType.returnType();
        int foldVals = rtype == void.class ? 0 : 1;
        int afterInsertPos = foldPos + foldVals;
        boolean ok = (targetType.parameterCount() >= afterInsertPos + foldArgs);
        if (ok) {
            for (int i = 0; i < foldArgs; i++) {
                if (combinerType.parameterType(i) != targetType.parameterType(i + afterInsertPos)) {
                    ok = false;
                    break;
                }
            }
        }
        if (ok && foldVals != 0 && combinerType.returnType() != targetType.parameterType(foldPos))
            ok = false;
        if (!ok)
            throw misMatchedTypes("target and combiner types", targetType, combinerType);
        return rtype;
    }

    /**
     * Adapts a target method handle by pre-processing some of its arguments, then calling the target with the result
     * of the pre-processing replacing the argument at the given position.
     *
     * @param target the method handle to invoke after arguments are combined
     * @param position the position at which to start folding and at which to insert the folding result; if this is {@code
     *            0}, the effect is the same as for {@link #foldArguments(MethodHandle, MethodHandle)}.
     * @param combiner method handle to call initially on the incoming arguments
     * @param argPositions indexes of the target to pick arguments sent to the combiner from
     * @return method handle which incorporates the specified argument folding logic
     * @throws NullPointerException if either argument is null
     * @throws IllegalArgumentException if either of the following two conditions holds:
     *          (1) {@code combiner}'s return type is not the same as the argument type at position
     *              {@code pos} of the target signature;
     *          (2) the {@code N} argument types at positions {@code argPositions[1...N]} of the target signature are
     *              not identical with the argument types of {@code combiner}.
     */
    /*non-public*/
    static MethodHandle filterArgumentsWithCombiner(MethodHandle target, int position, MethodHandle combiner, int ... argPositions) {
        return argumentsWithCombiner(true, target, position, combiner, argPositions);
    }

    /**
     * Adapts a target method handle by pre-processing some of its arguments, calling the target with the result of
     * the pre-processing inserted into the original sequence of arguments at the given position.
     *
     * @param target the method handle to invoke after arguments are combined
     * @param position the position at which to start folding and at which to insert the folding result; if this is {@code
     *            0}, the effect is the same as for {@link #foldArguments(MethodHandle, MethodHandle)}.
     * @param combiner method handle to call initially on the incoming arguments
     * @param argPositions indexes of the target to pick arguments sent to the combiner from
     * @return method handle which incorporates the specified argument folding logic
     * @throws NullPointerException if either argument is null
     * @throws IllegalArgumentException if either of the following two conditions holds:
     *          (1) {@code combiner}'s return type is non-{@code void} and not the same as the argument type at position
     *              {@code pos} of the target signature;
     *          (2) the {@code N} argument types at positions {@code argPositions[1...N]} of the target signature
     *              (skipping {@code position} where the {@code combiner}'s return will be folded in) are not identical
     *              with the argument types of {@code combiner}.
     */
    /*non-public*/
    static MethodHandle foldArgumentsWithCombiner(MethodHandle target, int position, MethodHandle combiner, int ... argPositions) {
        return argumentsWithCombiner(false, target, position, combiner, argPositions);
    }

    private static MethodHandle argumentsWithCombiner(boolean filter, MethodHandle target, int position, MethodHandle combiner, int ... argPositions) {
        MethodType targetType = target.type();
        MethodType combinerType = combiner.type();
        Class<?> rtype = argumentsWithCombinerChecks(position, filter, targetType, combinerType, argPositions);
        BoundMethodHandle result = target.rebind();

        MethodType newType = targetType;
        LambdaForm lform;
        if (filter) {
            lform = result.editor().filterArgumentsForm(1 + position, combinerType.basicType(), argPositions);
        } else {
            boolean dropResult = rtype == void.class;
            lform = result.editor().foldArgumentsForm(1 + position, dropResult, combinerType.basicType(), argPositions);
            if (!dropResult) {
                newType = newType.dropParameterTypes(position, position + 1);
            }
        }
        result = result.copyWithExtendL(newType, lform, combiner);
        return result;
    }

    private static Class<?> argumentsWithCombinerChecks(int position, boolean filter, MethodType targetType, MethodType combinerType, int ... argPos) {
        int combinerArgs = combinerType.parameterCount();
        if (argPos.length != combinerArgs) {
            throw newIllegalArgumentException("combiner and argument map must be equal size", combinerType, argPos.length);
        }
        Class<?> rtype = combinerType.returnType();

        for (int i = 0; i < combinerArgs; i++) {
            int arg = argPos[i];
            if (arg < 0 || arg > targetType.parameterCount()) {
                throw newIllegalArgumentException("arg outside of target parameterRange", targetType, arg);
            }
            if (combinerType.parameterType(i) != targetType.parameterType(arg)) {
                throw newIllegalArgumentException("target argument type at position " + arg
                        + " must match combiner argument type at index " + i + ": " + targetType
                        + " -> " + combinerType + ", map: " + Arrays.toString(argPos));
            }
        }
        if (filter && combinerType.returnType() != targetType.parameterType(position)) {
            throw misMatchedTypes("target and combiner types", targetType, combinerType);
        }
        return rtype;
    }

    /**
     * Makes a method handle which adapts a target method handle,
     * by guarding it with a test, a boolean-valued method handle.
     * If the guard fails, a fallback handle is called instead.
     * All three method handles must have the same corresponding
     * argument and return types, except that the return type
     * of the test must be boolean, and the test is allowed
     * to have fewer arguments than the other two method handles.
     * <p>
     * Here is pseudocode for the resulting adapter. In the code, {@code T}
     * represents the uniform result type of the three involved handles;
     * {@code A}/{@code a}, the types and values of the {@code target}
     * parameters and arguments that are consumed by the {@code test}; and
     * {@code B}/{@code b}, those types and values of the {@code target}
     * parameters and arguments that are not consumed by the {@code test}.
     * <blockquote><pre>{@code
     * boolean test(A...);
     * T target(A...,B...);
     * T fallback(A...,B...);
     * T adapter(A... a,B... b) {
     *   if (test(a...))
     *     return target(a..., b...);
     *   else
     *     return fallback(a..., b...);
     * }
     * }</pre></blockquote>
     * Note that the test arguments ({@code a...} in the pseudocode) cannot
     * be modified by execution of the test, and so are passed unchanged
     * from the caller to the target or fallback as appropriate.
     * @param test method handle used for test, must return boolean
     * @param target method handle to call if test passes
     * @param fallback method handle to call if test fails
     * @return method handle which incorporates the specified if/then/else logic
     * @throws NullPointerException if any argument is null
     * @throws IllegalArgumentException if {@code test} does not return boolean,
     *          or if all three method types do not match (with the return
     *          type of {@code test} changed to match that of the target).
     */
    public static MethodHandle guardWithTest(MethodHandle test,
                               MethodHandle target,
                               MethodHandle fallback) {
        MethodType gtype = test.type();
        MethodType ttype = target.type();
        MethodType ftype = fallback.type();
        if (!ttype.equals(ftype))
            throw misMatchedTypes("target and fallback types", ttype, ftype);
        if (gtype.returnType() != boolean.class)
            throw newIllegalArgumentException("guard type is not a predicate "+gtype);
        List<Class<?>> targs = ttype.parameterList();
        test = dropArgumentsToMatch(test, 0, targs, 0, true);
        if (test == null) {
            throw misMatchedTypes("target and test types", ttype, gtype);
        }
        return MethodHandleImpl.makeGuardWithTest(test, target, fallback);
    }

    static <T> RuntimeException misMatchedTypes(String what, T t1, T t2) {
        return newIllegalArgumentException(what + " must match: " + t1 + " != " + t2);
    }

    /**
     * Makes a method handle which adapts a target method handle,
     * by running it inside an exception handler.
     * If the target returns normally, the adapter returns that value.
     * If an exception matching the specified type is thrown, the fallback
     * handle is called instead on the exception, plus the original arguments.
     * <p>
     * The target and handler must have the same corresponding
     * argument and return types, except that handler may omit trailing arguments
     * (similarly to the predicate in {@link #guardWithTest guardWithTest}).
     * Also, the handler must have an extra leading parameter of {@code exType} or a supertype.
     * <p>
     * Here is pseudocode for the resulting adapter. In the code, {@code T}
     * represents the return type of the {@code target} and {@code handler},
     * and correspondingly that of the resulting adapter; {@code A}/{@code a},
     * the types and values of arguments to the resulting handle consumed by
     * {@code handler}; and {@code B}/{@code b}, those of arguments to the
     * resulting handle discarded by {@code handler}.
     * <blockquote><pre>{@code
     * T target(A..., B...);
     * T handler(ExType, A...);
     * T adapter(A... a, B... b) {
     *   try {
     *     return target(a..., b...);
     *   } catch (ExType ex) {
     *     return handler(ex, a...);
     *   }
     * }
     * }</pre></blockquote>
     * Note that the saved arguments ({@code a...} in the pseudocode) cannot
     * be modified by execution of the target, and so are passed unchanged
     * from the caller to the handler, if the handler is invoked.
     * <p>
     * The target and handler must return the same type, even if the handler
     * always throws.  (This might happen, for instance, because the handler
     * is simulating a {@code finally} clause).
     * To create such a throwing handler, compose the handler creation logic
     * with {@link #throwException throwException},
     * in order to create a method handle of the correct return type.
     * @param target method handle to call
     * @param exType the type of exception which the handler will catch
     * @param handler method handle to call if a matching exception is thrown
     * @return method handle which incorporates the specified try/catch logic
     * @throws NullPointerException if any argument is null
     * @throws IllegalArgumentException if {@code handler} does not accept
     *          the given exception type, or if the method handle types do
     *          not match in their return types and their
     *          corresponding parameters
     * @see MethodHandles#tryFinally(MethodHandle, MethodHandle)
     */
    public static MethodHandle catchException(MethodHandle target,
                                Class<? extends Throwable> exType,
                                MethodHandle handler) {
        MethodType ttype = target.type();
        MethodType htype = handler.type();
        if (!Throwable.class.isAssignableFrom(exType))
            throw new ClassCastException(exType.getName());
        if (htype.parameterCount() < 1 ||
            !htype.parameterType(0).isAssignableFrom(exType))
            throw newIllegalArgumentException("handler does not accept exception type "+exType);
        if (htype.returnType() != ttype.returnType())
            throw misMatchedTypes("target and handler return types", ttype, htype);
        handler = dropArgumentsToMatch(handler, 1, ttype.parameterList(), 0, true);
        if (handler == null) {
            throw misMatchedTypes("target and handler types", ttype, htype);
        }
        return MethodHandleImpl.makeGuardWithCatch(target, exType, handler);
    }

    /**
     * Produces a method handle which will throw exceptions of the given {@code exType}.
     * The method handle will accept a single argument of {@code exType},
     * and immediately throw it as an exception.
     * The method type will nominally specify a return of {@code returnType}.
     * The return type may be anything convenient:  It doesn't matter to the
     * method handle's behavior, since it will never return normally.
     * @param returnType the return type of the desired method handle
     * @param exType the parameter type of the desired method handle
     * @return method handle which can throw the given exceptions
     * @throws NullPointerException if either argument is null
     */
    public static MethodHandle throwException(Class<?> returnType, Class<? extends Throwable> exType) {
        if (!Throwable.class.isAssignableFrom(exType))
            throw new ClassCastException(exType.getName());
        return MethodHandleImpl.throwException(methodType(returnType, exType));
    }

    /**
     * Constructs a method handle representing a loop with several loop variables that are updated and checked upon each
     * iteration. Upon termination of the loop due to one of the predicates, a corresponding finalizer is run and
     * delivers the loop's result, which is the return value of the resulting handle.
     * <p>
     * Intuitively, every loop is formed by one or more "clauses", each specifying a local <em>iteration variable</em> and/or a loop
     * exit. Each iteration of the loop executes each clause in order. A clause can optionally update its iteration
     * variable; it can also optionally perform a test and conditional loop exit. In order to express this logic in
     * terms of method handles, each clause will specify up to four independent actions:<ul>
     * <li><em>init:</em> Before the loop executes, the initialization of an iteration variable {@code v} of type {@code V}.
     * <li><em>step:</em> When a clause executes, an update step for the iteration variable {@code v}.
     * <li><em>pred:</em> When a clause executes, a predicate execution to test for loop exit.
     * <li><em>fini:</em> If a clause causes a loop exit, a finalizer execution to compute the loop's return value.
     * </ul>
     * The full sequence of all iteration variable types, in clause order, will be notated as {@code (V...)}.
     * The values themselves will be {@code (v...)}.  When we speak of "parameter lists", we will usually
     * be referring to types, but in some contexts (describing execution) the lists will be of actual values.
     * <p>
     * Some of these clause parts may be omitted according to certain rules, and useful default behavior is provided in
     * this case. See below for a detailed description.
     * <p>
     * <em>Parameters optional everywhere:</em>
     * Each clause function is allowed but not required to accept a parameter for each iteration variable {@code v}.
     * As an exception, the init functions cannot take any {@code v} parameters,
     * because those values are not yet computed when the init functions are executed.
     * Any clause function may neglect to take any trailing subsequence of parameters it is entitled to take.
     * In fact, any clause function may take no arguments at all.
     * <p>
     * <em>Loop parameters:</em>
     * A clause function may take all the iteration variable values it is entitled to, in which case
     * it may also take more trailing parameters. Such extra values are called <em>loop parameters</em>,
     * with their types and values notated as {@code (A...)} and {@code (a...)}.
     * These become the parameters of the resulting loop handle, to be supplied whenever the loop is executed.
     * (Since init functions do not accept iteration variables {@code v}, any parameter to an
     * init function is automatically a loop parameter {@code a}.)
     * As with iteration variables, clause functions are allowed but not required to accept loop parameters.
     * These loop parameters act as loop-invariant values visible across the whole loop.
     * <p>
     * <em>Parameters visible everywhere:</em>
     * Each non-init clause function is permitted to observe the entire loop state, because it can be passed the full
     * list {@code (v... a...)} of current iteration variable values and incoming loop parameters.
     * The init functions can observe initial pre-loop state, in the form {@code (a...)}.
     * Most clause functions will not need all of this information, but they will be formally connected to it
     * as if by {@link #dropArguments}.
     * <a id="astar"></a>
     * More specifically, we shall use the notation {@code (V*)} to express an arbitrary prefix of a full
     * sequence {@code (V...)} (and likewise for {@code (v*)}, {@code (A*)}, {@code (a*)}).
     * In that notation, the general form of an init function parameter list
     * is {@code (A*)}, and the general form of a non-init function parameter list is {@code (V*)} or {@code (V... A*)}.
     * <p>
     * <em>Checking clause structure:</em>
     * Given a set of clauses, there is a number of checks and adjustments performed to connect all the parts of the
     * loop. They are spelled out in detail in the steps below. In these steps, every occurrence of the word "must"
     * corresponds to a place where {@link IllegalArgumentException} will be thrown if the required constraint is not
     * met by the inputs to the loop combinator.
     * <p>
     * <em>Effectively identical sequences:</em>
     * <a id="effid"></a>
     * A parameter list {@code A} is defined to be <em>effectively identical</em> to another parameter list {@code B}
     * if {@code A} and {@code B} are identical, or if {@code A} is shorter and is identical with a proper prefix of {@code B}.
     * When speaking of an unordered set of parameter lists, we say they the set is "effectively identical"
     * as a whole if the set contains a longest list, and all members of the set are effectively identical to
     * that longest list.
     * For example, any set of type sequences of the form {@code (V*)} is effectively identical,
     * and the same is true if more sequences of the form {@code (V... A*)} are added.
     * <p>
     * <em>Step 0: Determine clause structure.</em><ol type="a">
     * <li>The clause array (of type {@code MethodHandle[][]}) must be non-{@code null} and contain at least one element.
     * <li>The clause array may not contain {@code null}s or sub-arrays longer than four elements.
     * <li>Clauses shorter than four elements are treated as if they were padded by {@code null} elements to length
     * four. Padding takes place by appending elements to the array.
     * <li>Clauses with all {@code null}s are disregarded.
     * <li>Each clause is treated as a four-tuple of functions, called "init", "step", "pred", and "fini".
     * </ol>
     * <p>
     * <em>Step 1A: Determine iteration variable types {@code (V...)}.</em><ol type="a">
     * <li>The iteration variable type for each clause is determined using the clause's init and step return types.
     * <li>If both functions are omitted, there is no iteration variable for the corresponding clause ({@code void} is
     * used as the type to indicate that). If one of them is omitted, the other's return type defines the clause's
     * iteration variable type. If both are given, the common return type (they must be identical) defines the clause's
     * iteration variable type.
     * <li>Form the list of return types (in clause order), omitting all occurrences of {@code void}.
     * <li>This list of types is called the "iteration variable types" ({@code (V...)}).
     * </ol>
     * <p>
     * <em>Step 1B: Determine loop parameters {@code (A...)}.</em><ul>
     * <li>Examine and collect init function parameter lists (which are of the form {@code (A*)}).
     * <li>Examine and collect the suffixes of the step, pred, and fini parameter lists, after removing the iteration variable types.
     * (They must have the form {@code (V... A*)}; collect the {@code (A*)} parts only.)
     * <li>Do not collect suffixes from step, pred, and fini parameter lists that do not begin with all the iteration variable types.
     * (These types will be checked in step 2, along with all the clause function types.)
     * <li>Omitted clause functions are ignored.  (Equivalently, they are deemed to have empty parameter lists.)
     * <li>All of the collected parameter lists must be effectively identical.
     * <li>The longest parameter list (which is necessarily unique) is called the "external parameter list" ({@code (A...)}).
     * <li>If there is no such parameter list, the external parameter list is taken to be the empty sequence.
     * <li>The combined list consisting of iteration variable types followed by the external parameter types is called
     * the "internal parameter list".
     * </ul>
     * <p>
     * <em>Step 1C: Determine loop return type.</em><ol type="a">
     * <li>Examine fini function return types, disregarding omitted fini functions.
     * <li>If there are no fini functions, the loop return type is {@code void}.
     * <li>Otherwise, the common return type {@code R} of the fini functions (their return types must be identical) defines the loop return
     * type.
     * </ol>
     * <p>
     * <em>Step 1D: Check other types.</em><ol type="a">
     * <li>There must be at least one non-omitted pred function.
     * <li>Every non-omitted pred function must have a {@code boolean} return type.
     * </ol>
     * <p>
     * <em>Step 2: Determine parameter lists.</em><ol type="a">
     * <li>The parameter list for the resulting loop handle will be the external parameter list {@code (A...)}.
     * <li>The parameter list for init functions will be adjusted to the external parameter list.
     * (Note that their parameter lists are already effectively identical to this list.)
     * <li>The parameter list for every non-omitted, non-init (step, pred, and fini) function must be
     * effectively identical to the internal parameter list {@code (V... A...)}.
     * </ol>
     * <p>
     * <em>Step 3: Fill in omitted functions.</em><ol type="a">
     * <li>If an init function is omitted, use a {@linkplain #empty default value} for the clause's iteration variable
     * type.
     * <li>If a step function is omitted, use an {@linkplain #identity identity function} of the clause's iteration
     * variable type; insert dropped argument parameters before the identity function parameter for the non-{@code void}
     * iteration variables of preceding clauses. (This will turn the loop variable into a local loop invariant.)
     * <li>If a pred function is omitted, use a constant {@code true} function. (This will keep the loop going, as far
     * as this clause is concerned.  Note that in such cases the corresponding fini function is unreachable.)
     * <li>If a fini function is omitted, use a {@linkplain #empty default value} for the
     * loop return type.
     * </ol>
     * <p>
     * <em>Step 4: Fill in missing parameter types.</em><ol type="a">
     * <li>At this point, every init function parameter list is effectively identical to the external parameter list {@code (A...)},
     * but some lists may be shorter. For every init function with a short parameter list, pad out the end of the list.
     * <li>At this point, every non-init function parameter list is effectively identical to the internal parameter
     * list {@code (V... A...)}, but some lists may be shorter. For every non-init function with a short parameter list,
     * pad out the end of the list.
     * <li>Argument lists are padded out by {@linkplain #dropArgumentsToMatch(MethodHandle, int, List, int) dropping unused trailing arguments}.
     * </ol>
     * <p>
     * <em>Final observations.</em><ol type="a">
     * <li>After these steps, all clauses have been adjusted by supplying omitted functions and arguments.
     * <li>All init functions have a common parameter type list {@code (A...)}, which the final loop handle will also have.
     * <li>All fini functions have a common return type {@code R}, which the final loop handle will also have.
     * <li>All non-init functions have a common parameter type list {@code (V... A...)}, of
     * (non-{@code void}) iteration variables {@code V} followed by loop parameters.
     * <li>Each pair of init and step functions agrees in their return type {@code V}.
     * <li>Each non-init function will be able to observe the current values {@code (v...)} of all iteration variables.
     * <li>Every function will be able to observe the incoming values {@code (a...)} of all loop parameters.
     * </ol>
     * <p>
     * <em>Example.</em> As a consequence of step 1A above, the {@code loop} combinator has the following property:
     * <ul>
     * <li>Given {@code N} clauses {@code Cn = {null, Sn, Pn}} with {@code n = 1..N}.
     * <li>Suppose predicate handles {@code Pn} are either {@code null} or have no parameters.
     * (Only one {@code Pn} has to be non-{@code null}.)
     * <li>Suppose step handles {@code Sn} have signatures {@code (B1..BX)Rn}, for some constant {@code X>=N}.
     * <li>Suppose {@code Q} is the count of non-void types {@code Rn}, and {@code (V1...VQ)} is the sequence of those types.
     * <li>It must be that {@code Vn == Bn} for {@code n = 1..min(X,Q)}.
     * <li>The parameter types {@code Vn} will be interpreted as loop-local state elements {@code (V...)}.
     * <li>Any remaining types {@code BQ+1..BX} (if {@code Q<X}) will determine
     * the resulting loop handle's parameter types {@code (A...)}.
     * </ul>
     * In this example, the loop handle parameters {@code (A...)} were derived from the step functions,
     * which is natural if most of the loop computation happens in the steps.  For some loops,
     * the burden of computation might be heaviest in the pred functions, and so the pred functions
     * might need to accept the loop parameter values.  For loops with complex exit logic, the fini
     * functions might need to accept loop parameters, and likewise for loops with complex entry logic,
     * where the init functions will need the extra parameters.  For such reasons, the rules for
     * determining these parameters are as symmetric as possible, across all clause parts.
     * In general, the loop parameters function as common invariant values across the whole
     * loop, while the iteration variables function as common variant values, or (if there is
     * no step function) as internal loop invariant temporaries.
     * <p>
     * <em>Loop execution.</em><ol type="a">
     * <li>When the loop is called, the loop input values are saved in locals, to be passed to
     * every clause function. These locals are loop invariant.
     * <li>Each init function is executed in clause order (passing the external arguments {@code (a...)})
     * and the non-{@code void} values are saved (as the iteration variables {@code (v...)}) into locals.
     * These locals will be loop varying (unless their steps behave as identity functions, as noted above).
     * <li>All function executions (except init functions) will be passed the internal parameter list, consisting of
     * the non-{@code void} iteration values {@code (v...)} (in clause order) and then the loop inputs {@code (a...)}
     * (in argument order).
     * <li>The step and pred functions are then executed, in clause order (step before pred), until a pred function
     * returns {@code false}.
     * <li>The non-{@code void} result from a step function call is used to update the corresponding value in the
     * sequence {@code (v...)} of loop variables.
     * The updated value is immediately visible to all subsequent function calls.
     * <li>If a pred function returns {@code false}, the corresponding fini function is called, and the resulting value
     * (of type {@code R}) is returned from the loop as a whole.
     * <li>If all the pred functions always return true, no fini function is ever invoked, and the loop cannot exit
     * except by throwing an exception.
     * </ol>
     * <p>
     * <em>Usage tips.</em>
     * <ul>
     * <li>Although each step function will receive the current values of <em>all</em> the loop variables,
     * sometimes a step function only needs to observe the current value of its own variable.
     * In that case, the step function may need to explicitly {@linkplain #dropArguments drop all preceding loop variables}.
     * This will require mentioning their types, in an expression like {@code dropArguments(step, 0, V0.class, ...)}.
     * <li>Loop variables are not required to vary; they can be loop invariant.  A clause can create
     * a loop invariant by a suitable init function with no step, pred, or fini function.  This may be
     * useful to "wire" an incoming loop argument into the step or pred function of an adjacent loop variable.
     * <li>If some of the clause functions are virtual methods on an instance, the instance
     * itself can be conveniently placed in an initial invariant loop "variable", using an initial clause
     * like {@code new MethodHandle[]{identity(ObjType.class)}}.  In that case, the instance reference
     * will be the first iteration variable value, and it will be easy to use virtual
     * methods as clause parts, since all of them will take a leading instance reference matching that value.
     * </ul>
     * <p>
     * Here is pseudocode for the resulting loop handle. As above, {@code V} and {@code v} represent the types
     * and values of loop variables; {@code A} and {@code a} represent arguments passed to the whole loop;
     * and {@code R} is the common result type of all finalizers as well as of the resulting loop.
     * <blockquote><pre>{@code
     * V... init...(A...);
     * boolean pred...(V..., A...);
     * V... step...(V..., A...);
     * R fini...(V..., A...);
     * R loop(A... a) {
     *   V... v... = init...(a...);
     *   for (;;) {
     *     for ((v, p, s, f) in (v..., pred..., step..., fini...)) {
     *       v = s(v..., a...);
     *       if (!p(v..., a...)) {
     *         return f(v..., a...);
     *       }
     *     }
     *   }
     * }
     * }</pre></blockquote>
     * Note that the parameter type lists {@code (V...)} and {@code (A...)} have been expanded
     * to their full length, even though individual clause functions may neglect to take them all.
     * As noted above, missing parameters are filled in as if by {@link #dropArgumentsToMatch(MethodHandle, int, List, int)}.
     *
     * @apiNote Example:
     * <blockquote><pre>{@code
     * // iterative implementation of the factorial function as a loop handle
     * static int one(int k) { return 1; }
     * static int inc(int i, int acc, int k) { return i + 1; }
     * static int mult(int i, int acc, int k) { return i * acc; }
     * static boolean pred(int i, int acc, int k) { return i < k; }
     * static int fin(int i, int acc, int k) { return acc; }
     * // assume MH_one, MH_inc, MH_mult, MH_pred, and MH_fin are handles to the above methods
     * // null initializer for counter, should initialize to 0
     * MethodHandle[] counterClause = new MethodHandle[]{null, MH_inc};
     * MethodHandle[] accumulatorClause = new MethodHandle[]{MH_one, MH_mult, MH_pred, MH_fin};
     * MethodHandle loop = MethodHandles.loop(counterClause, accumulatorClause);
     * assertEquals(120, loop.invoke(5));
     * }</pre></blockquote>
     * The same example, dropping arguments and using combinators:
     * <blockquote><pre>{@code
     * // simplified implementation of the factorial function as a loop handle
     * static int inc(int i) { return i + 1; } // drop acc, k
     * static int mult(int i, int acc) { return i * acc; } //drop k
     * static boolean cmp(int i, int k) { return i < k; }
     * // assume MH_inc, MH_mult, and MH_cmp are handles to the above methods
     * // null initializer for counter, should initialize to 0
     * MethodHandle MH_one = MethodHandles.constant(int.class, 1);
     * MethodHandle MH_pred = MethodHandles.dropArguments(MH_cmp, 1, int.class); // drop acc
     * MethodHandle MH_fin = MethodHandles.dropArguments(MethodHandles.identity(int.class), 0, int.class); // drop i
     * MethodHandle[] counterClause = new MethodHandle[]{null, MH_inc};
     * MethodHandle[] accumulatorClause = new MethodHandle[]{MH_one, MH_mult, MH_pred, MH_fin};
     * MethodHandle loop = MethodHandles.loop(counterClause, accumulatorClause);
     * assertEquals(720, loop.invoke(6));
     * }</pre></blockquote>
     * A similar example, using a helper object to hold a loop parameter:
     * <blockquote><pre>{@code
     * // instance-based implementation of the factorial function as a loop handle
     * static class FacLoop {
     *   final int k;
     *   FacLoop(int k) { this.k = k; }
     *   int inc(int i) { return i + 1; }
     *   int mult(int i, int acc) { return i * acc; }
     *   boolean pred(int i) { return i < k; }
     *   int fin(int i, int acc) { return acc; }
     * }
     * // assume MH_FacLoop is a handle to the constructor
     * // assume MH_inc, MH_mult, MH_pred, and MH_fin are handles to the above methods
     * // null initializer for counter, should initialize to 0
     * MethodHandle MH_one = MethodHandles.constant(int.class, 1);
     * MethodHandle[] instanceClause = new MethodHandle[]{MH_FacLoop};
     * MethodHandle[] counterClause = new MethodHandle[]{null, MH_inc};
     * MethodHandle[] accumulatorClause = new MethodHandle[]{MH_one, MH_mult, MH_pred, MH_fin};
     * MethodHandle loop = MethodHandles.loop(instanceClause, counterClause, accumulatorClause);
     * assertEquals(5040, loop.invoke(7));
     * }</pre></blockquote>
     *
     * @param clauses an array of arrays (4-tuples) of {@link MethodHandle}s adhering to the rules described above.
     *
     * @return a method handle embodying the looping behavior as defined by the arguments.
     *
     * @throws IllegalArgumentException in case any of the constraints described above is violated.
     *
     * @see MethodHandles#whileLoop(MethodHandle, MethodHandle, MethodHandle)
     * @see MethodHandles#doWhileLoop(MethodHandle, MethodHandle, MethodHandle)
     * @see MethodHandles#countedLoop(MethodHandle, MethodHandle, MethodHandle)
     * @see MethodHandles#iteratedLoop(MethodHandle, MethodHandle, MethodHandle)
     * @since 9
     */
    public static MethodHandle loop(MethodHandle[]... clauses) {
        // Step 0: determine clause structure.
        loopChecks0(clauses);

        List<MethodHandle> init = new ArrayList<>();
        List<MethodHandle> step = new ArrayList<>();
        List<MethodHandle> pred = new ArrayList<>();
        List<MethodHandle> fini = new ArrayList<>();

        Stream.of(clauses).filter(c -> Stream.of(c).anyMatch(Objects::nonNull)).forEach(clause -> {
            init.add(clause[0]); // all clauses have at least length 1
            step.add(clause.length <= 1 ? null : clause[1]);
            pred.add(clause.length <= 2 ? null : clause[2]);
            fini.add(clause.length <= 3 ? null : clause[3]);
        });

        assert Stream.of(init, step, pred, fini).map(List::size).distinct().count() == 1;
        final int nclauses = init.size();

        // Step 1A: determine iteration variables (V...).
        final List<Class<?>> iterationVariableTypes = new ArrayList<>();
        for (int i = 0; i < nclauses; ++i) {
            MethodHandle in = init.get(i);
            MethodHandle st = step.get(i);
            if (in == null && st == null) {
                iterationVariableTypes.add(void.class);
            } else if (in != null && st != null) {
                loopChecks1a(i, in, st);
                iterationVariableTypes.add(in.type().returnType());
            } else {
                iterationVariableTypes.add(in == null ? st.type().returnType() : in.type().returnType());
            }
        }
        final List<Class<?>> commonPrefix = iterationVariableTypes.stream().filter(t -> t != void.class).
                collect(Collectors.toList());

        // Step 1B: determine loop parameters (A...).
        final List<Class<?>> commonSuffix = buildCommonSuffix(init, step, pred, fini, commonPrefix.size());
        loopChecks1b(init, commonSuffix);

        // Step 1C: determine loop return type.
        // Step 1D: check other types.
        // local variable required here; see JDK-8223553
        Stream<Class<?>> cstream = fini.stream().filter(Objects::nonNull).map(MethodHandle::type)
                .map(MethodType::returnType);
        final Class<?> loopReturnType = cstream.findFirst().orElse(void.class);
        loopChecks1cd(pred, fini, loopReturnType);

        // Step 2: determine parameter lists.
        final List<Class<?>> commonParameterSequence = new ArrayList<>(commonPrefix);
        commonParameterSequence.addAll(commonSuffix);
        loopChecks2(step, pred, fini, commonParameterSequence);

        // Step 3: fill in omitted functions.
        for (int i = 0; i < nclauses; ++i) {
            Class<?> t = iterationVariableTypes.get(i);
            if (init.get(i) == null) {
                init.set(i, empty(methodType(t, commonSuffix)));
            }
            if (step.get(i) == null) {
                step.set(i, dropArgumentsToMatch(identityOrVoid(t), 0, commonParameterSequence, i));
            }
            if (pred.get(i) == null) {
                pred.set(i, dropArguments0(constant(boolean.class, true), 0, commonParameterSequence));
            }
            if (fini.get(i) == null) {
                fini.set(i, empty(methodType(t, commonParameterSequence)));
            }
        }

        // Step 4: fill in missing parameter types.
        // Also convert all handles to fixed-arity handles.
        List<MethodHandle> finit = fixArities(fillParameterTypes(init, commonSuffix));
        List<MethodHandle> fstep = fixArities(fillParameterTypes(step, commonParameterSequence));
        List<MethodHandle> fpred = fixArities(fillParameterTypes(pred, commonParameterSequence));
        List<MethodHandle> ffini = fixArities(fillParameterTypes(fini, commonParameterSequence));

        assert finit.stream().map(MethodHandle::type).map(MethodType::parameterList).
                allMatch(pl -> pl.equals(commonSuffix));
        assert Stream.of(fstep, fpred, ffini).flatMap(List::stream).map(MethodHandle::type).map(MethodType::parameterList).
                allMatch(pl -> pl.equals(commonParameterSequence));

        return MethodHandleImpl.makeLoop(loopReturnType, commonSuffix, finit, fstep, fpred, ffini);
    }

    private static void loopChecks0(MethodHandle[][] clauses) {
        if (clauses == null || clauses.length == 0) {
            throw newIllegalArgumentException("null or no clauses passed");
        }
        if (Stream.of(clauses).anyMatch(Objects::isNull)) {
            throw newIllegalArgumentException("null clauses are not allowed");
        }
        if (Stream.of(clauses).anyMatch(c -> c.length > 4)) {
            throw newIllegalArgumentException("All loop clauses must be represented as MethodHandle arrays with at most 4 elements.");
        }
    }

    private static void loopChecks1a(int i, MethodHandle in, MethodHandle st) {
        if (in.type().returnType() != st.type().returnType()) {
            throw misMatchedTypes("clause " + i + ": init and step return types", in.type().returnType(),
                    st.type().returnType());
        }
    }

    private static List<Class<?>> longestParameterList(Stream<MethodHandle> mhs, int skipSize) {
        final List<Class<?>> empty = List.of();
        final List<Class<?>> longest = mhs.filter(Objects::nonNull).
                // take only those that can contribute to a common suffix because they are longer than the prefix
                        map(MethodHandle::type).
                        filter(t -> t.parameterCount() > skipSize).
                        map(MethodType::parameterList).
                        reduce((p, q) -> p.size() >= q.size() ? p : q).orElse(empty);
        return longest.size() == 0 ? empty : longest.subList(skipSize, longest.size());
    }

    private static List<Class<?>> longestParameterList(List<List<Class<?>>> lists) {
        final List<Class<?>> empty = List.of();
        return lists.stream().reduce((p, q) -> p.size() >= q.size() ? p : q).orElse(empty);
    }

    private static List<Class<?>> buildCommonSuffix(List<MethodHandle> init, List<MethodHandle> step, List<MethodHandle> pred, List<MethodHandle> fini, int cpSize) {
        final List<Class<?>> longest1 = longestParameterList(Stream.of(step, pred, fini).flatMap(List::stream), cpSize);
        final List<Class<?>> longest2 = longestParameterList(init.stream(), 0);
        return longestParameterList(Arrays.asList(longest1, longest2));
    }

    private static void loopChecks1b(List<MethodHandle> init, List<Class<?>> commonSuffix) {
        if (init.stream().filter(Objects::nonNull).map(MethodHandle::type).
                anyMatch(t -> !t.effectivelyIdenticalParameters(0, commonSuffix))) {
            throw newIllegalArgumentException("found non-effectively identical init parameter type lists: " + init +
                    " (common suffix: " + commonSuffix + ")");
        }
    }

    private static void loopChecks1cd(List<MethodHandle> pred, List<MethodHandle> fini, Class<?> loopReturnType) {
        if (fini.stream().filter(Objects::nonNull).map(MethodHandle::type).map(MethodType::returnType).
                anyMatch(t -> t != loopReturnType)) {
            throw newIllegalArgumentException("found non-identical finalizer return types: " + fini + " (return type: " +
                    loopReturnType + ")");
        }

        if (!pred.stream().filter(Objects::nonNull).findFirst().isPresent()) {
            throw newIllegalArgumentException("no predicate found", pred);
        }
        if (pred.stream().filter(Objects::nonNull).map(MethodHandle::type).map(MethodType::returnType).
                anyMatch(t -> t != boolean.class)) {
            throw newIllegalArgumentException("predicates must have boolean return type", pred);
        }
    }

    private static void loopChecks2(List<MethodHandle> step, List<MethodHandle> pred, List<MethodHandle> fini, List<Class<?>> commonParameterSequence) {
        if (Stream.of(step, pred, fini).flatMap(List::stream).filter(Objects::nonNull).map(MethodHandle::type).
                anyMatch(t -> !t.effectivelyIdenticalParameters(0, commonParameterSequence))) {
            throw newIllegalArgumentException("found non-effectively identical parameter type lists:\nstep: " + step +
                    "\npred: " + pred + "\nfini: " + fini + " (common parameter sequence: " + commonParameterSequence + ")");
        }
    }

    private static List<MethodHandle> fillParameterTypes(List<MethodHandle> hs, final List<Class<?>> targetParams) {
        return hs.stream().map(h -> {
            int pc = h.type().parameterCount();
            int tpsize = targetParams.size();
            return pc < tpsize ? dropArguments0(h, pc, targetParams.subList(pc, tpsize)) : h;
        }).collect(Collectors.toList());
    }

    private static List<MethodHandle> fixArities(List<MethodHandle> hs) {
        return hs.stream().map(MethodHandle::asFixedArity).collect(Collectors.toList());
    }

    /**
     * Constructs a {@code while} loop from an initializer, a body, and a predicate.
     * This is a convenience wrapper for the {@linkplain #loop(MethodHandle[][]) generic loop combinator}.
     * <p>
     * The {@code pred} handle describes the loop condition; and {@code body}, its body. The loop resulting from this
     * method will, in each iteration, first evaluate the predicate and then execute its body (if the predicate
     * evaluates to {@code true}).
     * The loop will terminate once the predicate evaluates to {@code false} (the body will not be executed in this case).
     * <p>
     * The {@code init} handle describes the initial value of an additional optional loop-local variable.
     * In each iteration, this loop-local variable, if present, will be passed to the {@code body}
     * and updated with the value returned from its invocation. The result of loop execution will be
     * the final value of the additional loop-local variable (if present).
     * <p>
     * The following rules hold for these argument handles:<ul>
     * <li>The {@code body} handle must not be {@code null}; its type must be of the form
     * {@code (V A...)V}, where {@code V} is non-{@code void}, or else {@code (A...)void}.
     * (In the {@code void} case, we assign the type {@code void} to the name {@code V},
     * and we will write {@code (V A...)V} with the understanding that a {@code void} type {@code V}
     * is quietly dropped from the parameter list, leaving {@code (A...)V}.)
     * <li>The parameter list {@code (V A...)} of the body is called the <em>internal parameter list</em>.
     * It will constrain the parameter lists of the other loop parts.
     * <li>If the iteration variable type {@code V} is dropped from the internal parameter list, the resulting shorter
     * list {@code (A...)} is called the <em>external parameter list</em>.
     * <li>The body return type {@code V}, if non-{@code void}, determines the type of an
     * additional state variable of the loop.
     * The body must both accept and return a value of this type {@code V}.
     * <li>If {@code init} is non-{@code null}, it must have return type {@code V}.
     * Its parameter list (of some <a href="MethodHandles.html#astar">form {@code (A*)}</a>) must be
     * <a href="MethodHandles.html#effid">effectively identical</a>
     * to the external parameter list {@code (A...)}.
     * <li>If {@code init} is {@code null}, the loop variable will be initialized to its
     * {@linkplain #empty default value}.
     * <li>The {@code pred} handle must not be {@code null}.  It must have {@code boolean} as its return type.
     * Its parameter list (either empty or of the form {@code (V A*)}) must be
     * effectively identical to the internal parameter list.
     * </ul>
     * <p>
     * The resulting loop handle's result type and parameter signature are determined as follows:<ul>
     * <li>The loop handle's result type is the result type {@code V} of the body.
     * <li>The loop handle's parameter types are the types {@code (A...)},
     * from the external parameter list.
     * </ul>
     * <p>
     * Here is pseudocode for the resulting loop handle. In the code, {@code V}/{@code v} represent the type / value of
     * the sole loop variable as well as the result type of the loop; and {@code A}/{@code a}, that of the argument
     * passed to the loop.
     * <blockquote><pre>{@code
     * V init(A...);
     * boolean pred(V, A...);
     * V body(V, A...);
     * V whileLoop(A... a...) {
     *   V v = init(a...);
     *   while (pred(v, a...)) {
     *     v = body(v, a...);
     *   }
     *   return v;
     * }
     * }</pre></blockquote>
     *
     * @apiNote Example:
     * <blockquote><pre>{@code
     * // implement the zip function for lists as a loop handle
     * static List<String> initZip(Iterator<String> a, Iterator<String> b) { return new ArrayList<>(); }
     * static boolean zipPred(List<String> zip, Iterator<String> a, Iterator<String> b) { return a.hasNext() && b.hasNext(); }
     * static List<String> zipStep(List<String> zip, Iterator<String> a, Iterator<String> b) {
     *   zip.add(a.next());
     *   zip.add(b.next());
     *   return zip;
     * }
     * // assume MH_initZip, MH_zipPred, and MH_zipStep are handles to the above methods
     * MethodHandle loop = MethodHandles.whileLoop(MH_initZip, MH_zipPred, MH_zipStep);
     * List<String> a = Arrays.asList("a", "b", "c", "d");
     * List<String> b = Arrays.asList("e", "f", "g", "h");
     * List<String> zipped = Arrays.asList("a", "e", "b", "f", "c", "g", "d", "h");
     * assertEquals(zipped, (List<String>) loop.invoke(a.iterator(), b.iterator()));
     * }</pre></blockquote>
     *
     *
     * @apiNote The implementation of this method can be expressed as follows:
     * <blockquote><pre>{@code
     * MethodHandle whileLoop(MethodHandle init, MethodHandle pred, MethodHandle body) {
     *     MethodHandle fini = (body.type().returnType() == void.class
     *                         ? null : identity(body.type().returnType()));
     *     MethodHandle[]
     *         checkExit = { null, null, pred, fini },
     *         varBody   = { init, body };
     *     return loop(checkExit, varBody);
     * }
     * }</pre></blockquote>
     *
     * @param init optional initializer, providing the initial value of the loop variable.
     *             May be {@code null}, implying a default initial value.  See above for other constraints.
     * @param pred condition for the loop, which may not be {@code null}. Its result type must be {@code boolean}. See
     *             above for other constraints.
     * @param body body of the loop, which may not be {@code null}. It controls the loop parameters and result type.
     *             See above for other constraints.
     *
     * @return a method handle implementing the {@code while} loop as described by the arguments.
     * @throws IllegalArgumentException if the rules for the arguments are violated.
     * @throws NullPointerException if {@code pred} or {@code body} are {@code null}.
     *
     * @see #loop(MethodHandle[][])
     * @see #doWhileLoop(MethodHandle, MethodHandle, MethodHandle)
     * @since 9
     */
    public static MethodHandle whileLoop(MethodHandle init, MethodHandle pred, MethodHandle body) {
        whileLoopChecks(init, pred, body);
        MethodHandle fini = identityOrVoid(body.type().returnType());
        MethodHandle[] checkExit = { null, null, pred, fini };
        MethodHandle[] varBody = { init, body };
        return loop(checkExit, varBody);
    }

    /**
     * Constructs a {@code do-while} loop from an initializer, a body, and a predicate.
     * This is a convenience wrapper for the {@linkplain #loop(MethodHandle[][]) generic loop combinator}.
     * <p>
     * The {@code pred} handle describes the loop condition; and {@code body}, its body. The loop resulting from this
     * method will, in each iteration, first execute its body and then evaluate the predicate.
     * The loop will terminate once the predicate evaluates to {@code false} after an execution of the body.
     * <p>
     * The {@code init} handle describes the initial value of an additional optional loop-local variable.
     * In each iteration, this loop-local variable, if present, will be passed to the {@code body}
     * and updated with the value returned from its invocation. The result of loop execution will be
     * the final value of the additional loop-local variable (if present).
     * <p>
     * The following rules hold for these argument handles:<ul>
     * <li>The {@code body} handle must not be {@code null}; its type must be of the form
     * {@code (V A...)V}, where {@code V} is non-{@code void}, or else {@code (A...)void}.
     * (In the {@code void} case, we assign the type {@code void} to the name {@code V},
     * and we will write {@code (V A...)V} with the understanding that a {@code void} type {@code V}
     * is quietly dropped from the parameter list, leaving {@code (A...)V}.)
     * <li>The parameter list {@code (V A...)} of the body is called the <em>internal parameter list</em>.
     * It will constrain the parameter lists of the other loop parts.
     * <li>If the iteration variable type {@code V} is dropped from the internal parameter list, the resulting shorter
     * list {@code (A...)} is called the <em>external parameter list</em>.
     * <li>The body return type {@code V}, if non-{@code void}, determines the type of an
     * additional state variable of the loop.
     * The body must both accept and return a value of this type {@code V}.
     * <li>If {@code init} is non-{@code null}, it must have return type {@code V}.
     * Its parameter list (of some <a href="MethodHandles.html#astar">form {@code (A*)}</a>) must be
     * <a href="MethodHandles.html#effid">effectively identical</a>
     * to the external parameter list {@code (A...)}.
     * <li>If {@code init} is {@code null}, the loop variable will be initialized to its
     * {@linkplain #empty default value}.
     * <li>The {@code pred} handle must not be {@code null}.  It must have {@code boolean} as its return type.
     * Its parameter list (either empty or of the form {@code (V A*)}) must be
     * effectively identical to the internal parameter list.
     * </ul>
     * <p>
     * The resulting loop handle's result type and parameter signature are determined as follows:<ul>
     * <li>The loop handle's result type is the result type {@code V} of the body.
     * <li>The loop handle's parameter types are the types {@code (A...)},
     * from the external parameter list.
     * </ul>
     * <p>
     * Here is pseudocode for the resulting loop handle. In the code, {@code V}/{@code v} represent the type / value of
     * the sole loop variable as well as the result type of the loop; and {@code A}/{@code a}, that of the argument
     * passed to the loop.
     * <blockquote><pre>{@code
     * V init(A...);
     * boolean pred(V, A...);
     * V body(V, A...);
     * V doWhileLoop(A... a...) {
     *   V v = init(a...);
     *   do {
     *     v = body(v, a...);
     *   } while (pred(v, a...));
     *   return v;
     * }
     * }</pre></blockquote>
     *
     * @apiNote Example:
     * <blockquote><pre>{@code
     * // int i = 0; while (i < limit) { ++i; } return i; => limit
     * static int zero(int limit) { return 0; }
     * static int step(int i, int limit) { return i + 1; }
     * static boolean pred(int i, int limit) { return i < limit; }
     * // assume MH_zero, MH_step, and MH_pred are handles to the above methods
     * MethodHandle loop = MethodHandles.doWhileLoop(MH_zero, MH_step, MH_pred);
     * assertEquals(23, loop.invoke(23));
     * }</pre></blockquote>
     *
     *
     * @apiNote The implementation of this method can be expressed as follows:
     * <blockquote><pre>{@code
     * MethodHandle doWhileLoop(MethodHandle init, MethodHandle body, MethodHandle pred) {
     *     MethodHandle fini = (body.type().returnType() == void.class
     *                         ? null : identity(body.type().returnType()));
     *     MethodHandle[] clause = { init, body, pred, fini };
     *     return loop(clause);
     * }
     * }</pre></blockquote>
     *
     * @param init optional initializer, providing the initial value of the loop variable.
     *             May be {@code null}, implying a default initial value.  See above for other constraints.
     * @param body body of the loop, which may not be {@code null}. It controls the loop parameters and result type.
     *             See above for other constraints.
     * @param pred condition for the loop, which may not be {@code null}. Its result type must be {@code boolean}. See
     *             above for other constraints.
     *
     * @return a method handle implementing the {@code while} loop as described by the arguments.
     * @throws IllegalArgumentException if the rules for the arguments are violated.
     * @throws NullPointerException if {@code pred} or {@code body} are {@code null}.
     *
     * @see #loop(MethodHandle[][])
     * @see #whileLoop(MethodHandle, MethodHandle, MethodHandle)
     * @since 9
     */
    public static MethodHandle doWhileLoop(MethodHandle init, MethodHandle body, MethodHandle pred) {
        whileLoopChecks(init, pred, body);
        MethodHandle fini = identityOrVoid(body.type().returnType());
        MethodHandle[] clause = {init, body, pred, fini };
        return loop(clause);
    }

    private static void whileLoopChecks(MethodHandle init, MethodHandle pred, MethodHandle body) {
        Objects.requireNonNull(pred);
        Objects.requireNonNull(body);
        MethodType bodyType = body.type();
        Class<?> returnType = bodyType.returnType();
        List<Class<?>> innerList = bodyType.parameterList();
        List<Class<?>> outerList = innerList;
        if (returnType == void.class) {
            // OK
        } else if (innerList.size() == 0 || innerList.get(0) != returnType) {
            // leading V argument missing => error
            MethodType expected = bodyType.insertParameterTypes(0, returnType);
            throw misMatchedTypes("body function", bodyType, expected);
        } else {
            outerList = innerList.subList(1, innerList.size());
        }
        MethodType predType = pred.type();
        if (predType.returnType() != boolean.class ||
                !predType.effectivelyIdenticalParameters(0, innerList)) {
            throw misMatchedTypes("loop predicate", predType, methodType(boolean.class, innerList));
        }
        if (init != null) {
            MethodType initType = init.type();
            if (initType.returnType() != returnType ||
                    !initType.effectivelyIdenticalParameters(0, outerList)) {
                throw misMatchedTypes("loop initializer", initType, methodType(returnType, outerList));
            }
        }
    }

    /**
     * Constructs a loop that runs a given number of iterations.
     * This is a convenience wrapper for the {@linkplain #loop(MethodHandle[][]) generic loop combinator}.
     * <p>
     * The number of iterations is determined by the {@code iterations} handle evaluation result.
     * The loop counter {@code i} is an extra loop iteration variable of type {@code int}.
     * It will be initialized to 0 and incremented by 1 in each iteration.
     * <p>
     * If the {@code body} handle returns a non-{@code void} type {@code V}, a leading loop iteration variable
     * of that type is also present.  This variable is initialized using the optional {@code init} handle,
     * or to the {@linkplain #empty default value} of type {@code V} if that handle is {@code null}.
     * <p>
     * In each iteration, the iteration variables are passed to an invocation of the {@code body} handle.
     * A non-{@code void} value returned from the body (of type {@code V}) updates the leading
     * iteration variable.
     * The result of the loop handle execution will be the final {@code V} value of that variable
     * (or {@code void} if there is no {@code V} variable).
     * <p>
     * The following rules hold for the argument handles:<ul>
     * <li>The {@code iterations} handle must not be {@code null}, and must return
     * the type {@code int}, referred to here as {@code I} in parameter type lists.
     * <li>The {@code body} handle must not be {@code null}; its type must be of the form
     * {@code (V I A...)V}, where {@code V} is non-{@code void}, or else {@code (I A...)void}.
     * (In the {@code void} case, we assign the type {@code void} to the name {@code V},
     * and we will write {@code (V I A...)V} with the understanding that a {@code void} type {@code V}
     * is quietly dropped from the parameter list, leaving {@code (I A...)V}.)
     * <li>The parameter list {@code (V I A...)} of the body contributes to a list
     * of types called the <em>internal parameter list</em>.
     * It will constrain the parameter lists of the other loop parts.
     * <li>As a special case, if the body contributes only {@code V} and {@code I} types,
     * with no additional {@code A} types, then the internal parameter list is extended by
     * the argument types {@code A...} of the {@code iterations} handle.
     * <li>If the iteration variable types {@code (V I)} are dropped from the internal parameter list, the resulting shorter
     * list {@code (A...)} is called the <em>external parameter list</em>.
     * <li>The body return type {@code V}, if non-{@code void}, determines the type of an
     * additional state variable of the loop.
     * The body must both accept a leading parameter and return a value of this type {@code V}.
     * <li>If {@code init} is non-{@code null}, it must have return type {@code V}.
     * Its parameter list (of some <a href="MethodHandles.html#astar">form {@code (A*)}</a>) must be
     * <a href="MethodHandles.html#effid">effectively identical</a>
     * to the external parameter list {@code (A...)}.
     * <li>If {@code init} is {@code null}, the loop variable will be initialized to its
     * {@linkplain #empty default value}.
     * <li>The parameter list of {@code iterations} (of some form {@code (A*)}) must be
     * effectively identical to the external parameter list {@code (A...)}.
     * </ul>
     * <p>
     * The resulting loop handle's result type and parameter signature are determined as follows:<ul>
     * <li>The loop handle's result type is the result type {@code V} of the body.
     * <li>The loop handle's parameter types are the types {@code (A...)},
     * from the external parameter list.
     * </ul>
     * <p>
     * Here is pseudocode for the resulting loop handle. In the code, {@code V}/{@code v} represent the type / value of
     * the second loop variable as well as the result type of the loop; and {@code A...}/{@code a...} represent
     * arguments passed to the loop.
     * <blockquote><pre>{@code
     * int iterations(A...);
     * V init(A...);
     * V body(V, int, A...);
     * V countedLoop(A... a...) {
     *   int end = iterations(a...);
     *   V v = init(a...);
     *   for (int i = 0; i < end; ++i) {
     *     v = body(v, i, a...);
     *   }
     *   return v;
     * }
     * }</pre></blockquote>
     *
     * @apiNote Example with a fully conformant body method:
     * <blockquote><pre>{@code
     * // String s = "Lambdaman!"; for (int i = 0; i < 13; ++i) { s = "na " + s; } return s;
     * // => a variation on a well known theme
     * static String step(String v, int counter, String init) { return "na " + v; }
     * // assume MH_step is a handle to the method above
     * MethodHandle fit13 = MethodHandles.constant(int.class, 13);
     * MethodHandle start = MethodHandles.identity(String.class);
     * MethodHandle loop = MethodHandles.countedLoop(fit13, start, MH_step);
     * assertEquals("na na na na na na na na na na na na na Lambdaman!", loop.invoke("Lambdaman!"));
     * }</pre></blockquote>
     *
     * @apiNote Example with the simplest possible body method type,
     * and passing the number of iterations to the loop invocation:
     * <blockquote><pre>{@code
     * // String s = "Lambdaman!"; for (int i = 0; i < 13; ++i) { s = "na " + s; } return s;
     * // => a variation on a well known theme
     * static String step(String v, int counter ) { return "na " + v; }
     * // assume MH_step is a handle to the method above
     * MethodHandle count = MethodHandles.dropArguments(MethodHandles.identity(int.class), 1, String.class);
     * MethodHandle start = MethodHandles.dropArguments(MethodHandles.identity(String.class), 0, int.class);
     * MethodHandle loop = MethodHandles.countedLoop(count, start, MH_step);  // (v, i) -> "na " + v
     * assertEquals("na na na na na na na na na na na na na Lambdaman!", loop.invoke(13, "Lambdaman!"));
     * }</pre></blockquote>
     *
     * @apiNote Example that treats the number of iterations, string to append to, and string to append
     * as loop parameters:
     * <blockquote><pre>{@code
     * // String s = "Lambdaman!", t = "na"; for (int i = 0; i < 13; ++i) { s = t + " " + s; } return s;
     * // => a variation on a well known theme
     * static String step(String v, int counter, int iterations_, String pre, String start_) { return pre + " " + v; }
     * // assume MH_step is a handle to the method above
     * MethodHandle count = MethodHandles.identity(int.class);
     * MethodHandle start = MethodHandles.dropArguments(MethodHandles.identity(String.class), 0, int.class, String.class);
     * MethodHandle loop = MethodHandles.countedLoop(count, start, MH_step);  // (v, i, _, pre, _) -> pre + " " + v
     * assertEquals("na na na na na na na na na na na na na Lambdaman!", loop.invoke(13, "na", "Lambdaman!"));
     * }</pre></blockquote>
     *
     * @apiNote Example that illustrates the usage of {@link #dropArgumentsToMatch(MethodHandle, int, List, int)}
     * to enforce a loop type:
     * <blockquote><pre>{@code
     * // String s = "Lambdaman!", t = "na"; for (int i = 0; i < 13; ++i) { s = t + " " + s; } return s;
     * // => a variation on a well known theme
     * static String step(String v, int counter, String pre) { return pre + " " + v; }
     * // assume MH_step is a handle to the method above
     * MethodType loopType = methodType(String.class, String.class, int.class, String.class);
     * MethodHandle count = MethodHandles.dropArgumentsToMatch(MethodHandles.identity(int.class),    0, loopType.parameterList(), 1);
     * MethodHandle start = MethodHandles.dropArgumentsToMatch(MethodHandles.identity(String.class), 0, loopType.parameterList(), 2);
     * MethodHandle body  = MethodHandles.dropArgumentsToMatch(MH_step,                              2, loopType.parameterList(), 0);
     * MethodHandle loop = MethodHandles.countedLoop(count, start, body);  // (v, i, pre, _, _) -> pre + " " + v
     * assertEquals("na na na na na na na na na na na na na Lambdaman!", loop.invoke("na", 13, "Lambdaman!"));
     * }</pre></blockquote>
     *
     * @apiNote The implementation of this method can be expressed as follows:
     * <blockquote><pre>{@code
     * MethodHandle countedLoop(MethodHandle iterations, MethodHandle init, MethodHandle body) {
     *     return countedLoop(empty(iterations.type()), iterations, init, body);
     * }
     * }</pre></blockquote>
     *
     * @param iterations a non-{@code null} handle to return the number of iterations this loop should run. The handle's
     *                   result type must be {@code int}. See above for other constraints.
     * @param init optional initializer, providing the initial value of the loop variable.
     *             May be {@code null}, implying a default initial value.  See above for other constraints.
     * @param body body of the loop, which may not be {@code null}.
     *             It controls the loop parameters and result type in the standard case (see above for details).
     *             It must accept its own return type (if non-void) plus an {@code int} parameter (for the counter),
     *             and may accept any number of additional types.
     *             See above for other constraints.
     *
     * @return a method handle representing the loop.
     * @throws NullPointerException if either of the {@code iterations} or {@code body} handles is {@code null}.
     * @throws IllegalArgumentException if any argument violates the rules formulated above.
     *
     * @see #countedLoop(MethodHandle, MethodHandle, MethodHandle, MethodHandle)
     * @since 9
     */
    public static MethodHandle countedLoop(MethodHandle iterations, MethodHandle init, MethodHandle body) {
        return countedLoop(empty(iterations.type()), iterations, init, body);
    }

    /**
     * Constructs a loop that counts over a range of numbers.
     * This is a convenience wrapper for the {@linkplain #loop(MethodHandle[][]) generic loop combinator}.
     * <p>
     * The loop counter {@code i} is a loop iteration variable of type {@code int}.
     * The {@code start} and {@code end} handles determine the start (inclusive) and end (exclusive)
     * values of the loop counter.
     * The loop counter will be initialized to the {@code int} value returned from the evaluation of the
     * {@code start} handle and run to the value returned from {@code end} (exclusively) with a step width of 1.
     * <p>
     * If the {@code body} handle returns a non-{@code void} type {@code V}, a leading loop iteration variable
     * of that type is also present.  This variable is initialized using the optional {@code init} handle,
     * or to the {@linkplain #empty default value} of type {@code V} if that handle is {@code null}.
     * <p>
     * In each iteration, the iteration variables are passed to an invocation of the {@code body} handle.
     * A non-{@code void} value returned from the body (of type {@code V}) updates the leading
     * iteration variable.
     * The result of the loop handle execution will be the final {@code V} value of that variable
     * (or {@code void} if there is no {@code V} variable).
     * <p>
     * The following rules hold for the argument handles:<ul>
     * <li>The {@code start} and {@code end} handles must not be {@code null}, and must both return
     * the common type {@code int}, referred to here as {@code I} in parameter type lists.
     * <li>The {@code body} handle must not be {@code null}; its type must be of the form
     * {@code (V I A...)V}, where {@code V} is non-{@code void}, or else {@code (I A...)void}.
     * (In the {@code void} case, we assign the type {@code void} to the name {@code V},
     * and we will write {@code (V I A...)V} with the understanding that a {@code void} type {@code V}
     * is quietly dropped from the parameter list, leaving {@code (I A...)V}.)
     * <li>The parameter list {@code (V I A...)} of the body contributes to a list
     * of types called the <em>internal parameter list</em>.
     * It will constrain the parameter lists of the other loop parts.
     * <li>As a special case, if the body contributes only {@code V} and {@code I} types,
     * with no additional {@code A} types, then the internal parameter list is extended by
     * the argument types {@code A...} of the {@code end} handle.
     * <li>If the iteration variable types {@code (V I)} are dropped from the internal parameter list, the resulting shorter
     * list {@code (A...)} is called the <em>external parameter list</em>.
     * <li>The body return type {@code V}, if non-{@code void}, determines the type of an
     * additional state variable of the loop.
     * The body must both accept a leading parameter and return a value of this type {@code V}.
     * <li>If {@code init} is non-{@code null}, it must have return type {@code V}.
     * Its parameter list (of some <a href="MethodHandles.html#astar">form {@code (A*)}</a>) must be
     * <a href="MethodHandles.html#effid">effectively identical</a>
     * to the external parameter list {@code (A...)}.
     * <li>If {@code init} is {@code null}, the loop variable will be initialized to its
     * {@linkplain #empty default value}.
     * <li>The parameter list of {@code start} (of some form {@code (A*)}) must be
     * effectively identical to the external parameter list {@code (A...)}.
     * <li>Likewise, the parameter list of {@code end} must be effectively identical
     * to the external parameter list.
     * </ul>
     * <p>
     * The resulting loop handle's result type and parameter signature are determined as follows:<ul>
     * <li>The loop handle's result type is the result type {@code V} of the body.
     * <li>The loop handle's parameter types are the types {@code (A...)},
     * from the external parameter list.
     * </ul>
     * <p>
     * Here is pseudocode for the resulting loop handle. In the code, {@code V}/{@code v} represent the type / value of
     * the second loop variable as well as the result type of the loop; and {@code A...}/{@code a...} represent
     * arguments passed to the loop.
     * <blockquote><pre>{@code
     * int start(A...);
     * int end(A...);
     * V init(A...);
     * V body(V, int, A...);
     * V countedLoop(A... a...) {
     *   int e = end(a...);
     *   int s = start(a...);
     *   V v = init(a...);
     *   for (int i = s; i < e; ++i) {
     *     v = body(v, i, a...);
     *   }
     *   return v;
     * }
     * }</pre></blockquote>
     *
     * @apiNote The implementation of this method can be expressed as follows:
     * <blockquote><pre>{@code
     * MethodHandle countedLoop(MethodHandle start, MethodHandle end, MethodHandle init, MethodHandle body) {
     *     MethodHandle returnVar = dropArguments(identity(init.type().returnType()), 0, int.class, int.class);
     *     // assume MH_increment and MH_predicate are handles to implementation-internal methods with
     *     // the following semantics:
     *     // MH_increment: (int limit, int counter) -> counter + 1
     *     // MH_predicate: (int limit, int counter) -> counter < limit
     *     Class<?> counterType = start.type().returnType();  // int
     *     Class<?> returnType = body.type().returnType();
     *     MethodHandle incr = MH_increment, pred = MH_predicate, retv = null;
     *     if (returnType != void.class) {  // ignore the V variable
     *         incr = dropArguments(incr, 1, returnType);  // (limit, v, i) => (limit, i)
     *         pred = dropArguments(pred, 1, returnType);  // ditto
     *         retv = dropArguments(identity(returnType), 0, counterType); // ignore limit
     *     }
     *     body = dropArguments(body, 0, counterType);  // ignore the limit variable
     *     MethodHandle[]
     *         loopLimit  = { end, null, pred, retv }, // limit = end(); i < limit || return v
     *         bodyClause = { init, body },            // v = init(); v = body(v, i)
     *         indexVar   = { start, incr };           // i = start(); i = i + 1
     *     return loop(loopLimit, bodyClause, indexVar);
     * }
     * }</pre></blockquote>
     *
     * @param start a non-{@code null} handle to return the start value of the loop counter, which must be {@code int}.
     *              See above for other constraints.
     * @param end a non-{@code null} handle to return the end value of the loop counter (the loop will run to
     *            {@code end-1}). The result type must be {@code int}. See above for other constraints.
     * @param init optional initializer, providing the initial value of the loop variable.
     *             May be {@code null}, implying a default initial value.  See above for other constraints.
     * @param body body of the loop, which may not be {@code null}.
     *             It controls the loop parameters and result type in the standard case (see above for details).
     *             It must accept its own return type (if non-void) plus an {@code int} parameter (for the counter),
     *             and may accept any number of additional types.
     *             See above for other constraints.
     *
     * @return a method handle representing the loop.
     * @throws NullPointerException if any of the {@code start}, {@code end}, or {@code body} handles is {@code null}.
     * @throws IllegalArgumentException if any argument violates the rules formulated above.
     *
     * @see #countedLoop(MethodHandle, MethodHandle, MethodHandle)
     * @since 9
     */
    public static MethodHandle countedLoop(MethodHandle start, MethodHandle end, MethodHandle init, MethodHandle body) {
        countedLoopChecks(start, end, init, body);
        Class<?> counterType = start.type().returnType();  // int, but who's counting?
        Class<?> limitType   = end.type().returnType();    // yes, int again
        Class<?> returnType  = body.type().returnType();
        MethodHandle incr = MethodHandleImpl.getConstantHandle(MethodHandleImpl.MH_countedLoopStep);
        MethodHandle pred = MethodHandleImpl.getConstantHandle(MethodHandleImpl.MH_countedLoopPred);
        MethodHandle retv = null;
        if (returnType != void.class) {
            incr = dropArguments(incr, 1, returnType);  // (limit, v, i) => (limit, i)
            pred = dropArguments(pred, 1, returnType);  // ditto
            retv = dropArguments(identity(returnType), 0, counterType);
        }
        body = dropArguments(body, 0, counterType);  // ignore the limit variable
        MethodHandle[]
            loopLimit  = { end, null, pred, retv }, // limit = end(); i < limit || return v
            bodyClause = { init, body },            // v = init(); v = body(v, i)
            indexVar   = { start, incr };           // i = start(); i = i + 1
        return loop(loopLimit, bodyClause, indexVar);
    }

    private static void countedLoopChecks(MethodHandle start, MethodHandle end, MethodHandle init, MethodHandle body) {
        Objects.requireNonNull(start);
        Objects.requireNonNull(end);
        Objects.requireNonNull(body);
        Class<?> counterType = start.type().returnType();
        if (counterType != int.class) {
            MethodType expected = start.type().changeReturnType(int.class);
            throw misMatchedTypes("start function", start.type(), expected);
        } else if (end.type().returnType() != counterType) {
            MethodType expected = end.type().changeReturnType(counterType);
            throw misMatchedTypes("end function", end.type(), expected);
        }
        MethodType bodyType = body.type();
        Class<?> returnType = bodyType.returnType();
        List<Class<?>> innerList = bodyType.parameterList();
        // strip leading V value if present
        int vsize = (returnType == void.class ? 0 : 1);
        if (vsize != 0 && (innerList.size() == 0 || innerList.get(0) != returnType)) {
            // argument list has no "V" => error
            MethodType expected = bodyType.insertParameterTypes(0, returnType);
            throw misMatchedTypes("body function", bodyType, expected);
        } else if (innerList.size() <= vsize || innerList.get(vsize) != counterType) {
            // missing I type => error
            MethodType expected = bodyType.insertParameterTypes(vsize, counterType);
            throw misMatchedTypes("body function", bodyType, expected);
        }
        List<Class<?>> outerList = innerList.subList(vsize + 1, innerList.size());
        if (outerList.isEmpty()) {
            // special case; take lists from end handle
            outerList = end.type().parameterList();
            innerList = bodyType.insertParameterTypes(vsize + 1, outerList).parameterList();
        }
        MethodType expected = methodType(counterType, outerList);
        if (!start.type().effectivelyIdenticalParameters(0, outerList)) {
            throw misMatchedTypes("start parameter types", start.type(), expected);
        }
        if (end.type() != start.type() &&
            !end.type().effectivelyIdenticalParameters(0, outerList)) {
            throw misMatchedTypes("end parameter types", end.type(), expected);
        }
        if (init != null) {
            MethodType initType = init.type();
            if (initType.returnType() != returnType ||
                !initType.effectivelyIdenticalParameters(0, outerList)) {
                throw misMatchedTypes("loop initializer", initType, methodType(returnType, outerList));
            }
        }
    }

    /**
     * Constructs a loop that ranges over the values produced by an {@code Iterator<T>}.
     * This is a convenience wrapper for the {@linkplain #loop(MethodHandle[][]) generic loop combinator}.
     * <p>
     * The iterator itself will be determined by the evaluation of the {@code iterator} handle.
     * Each value it produces will be stored in a loop iteration variable of type {@code T}.
     * <p>
     * If the {@code body} handle returns a non-{@code void} type {@code V}, a leading loop iteration variable
     * of that type is also present.  This variable is initialized using the optional {@code init} handle,
     * or to the {@linkplain #empty default value} of type {@code V} if that handle is {@code null}.
     * <p>
     * In each iteration, the iteration variables are passed to an invocation of the {@code body} handle.
     * A non-{@code void} value returned from the body (of type {@code V}) updates the leading
     * iteration variable.
     * The result of the loop handle execution will be the final {@code V} value of that variable
     * (or {@code void} if there is no {@code V} variable).
     * <p>
     * The following rules hold for the argument handles:<ul>
     * <li>The {@code body} handle must not be {@code null}; its type must be of the form
     * {@code (V T A...)V}, where {@code V} is non-{@code void}, or else {@code (T A...)void}.
     * (In the {@code void} case, we assign the type {@code void} to the name {@code V},
     * and we will write {@code (V T A...)V} with the understanding that a {@code void} type {@code V}
     * is quietly dropped from the parameter list, leaving {@code (T A...)V}.)
     * <li>The parameter list {@code (V T A...)} of the body contributes to a list
     * of types called the <em>internal parameter list</em>.
     * It will constrain the parameter lists of the other loop parts.
     * <li>As a special case, if the body contributes only {@code V} and {@code T} types,
     * with no additional {@code A} types, then the internal parameter list is extended by
     * the argument types {@code A...} of the {@code iterator} handle; if it is {@code null} the
     * single type {@code Iterable} is added and constitutes the {@code A...} list.
     * <li>If the iteration variable types {@code (V T)} are dropped from the internal parameter list, the resulting shorter
     * list {@code (A...)} is called the <em>external parameter list</em>.
     * <li>The body return type {@code V}, if non-{@code void}, determines the type of an
     * additional state variable of the loop.
     * The body must both accept a leading parameter and return a value of this type {@code V}.
     * <li>If {@code init} is non-{@code null}, it must have return type {@code V}.
     * Its parameter list (of some <a href="MethodHandles.html#astar">form {@code (A*)}</a>) must be
     * <a href="MethodHandles.html#effid">effectively identical</a>
     * to the external parameter list {@code (A...)}.
     * <li>If {@code init} is {@code null}, the loop variable will be initialized to its
     * {@linkplain #empty default value}.
     * <li>If the {@code iterator} handle is non-{@code null}, it must have the return
     * type {@code java.util.Iterator} or a subtype thereof.
     * The iterator it produces when the loop is executed will be assumed
     * to yield values which can be converted to type {@code T}.
     * <li>The parameter list of an {@code iterator} that is non-{@code null} (of some form {@code (A*)}) must be
     * effectively identical to the external parameter list {@code (A...)}.
     * <li>If {@code iterator} is {@code null} it defaults to a method handle which behaves
     * like {@link java.lang.Iterable#iterator()}.  In that case, the internal parameter list
     * {@code (V T A...)} must have at least one {@code A} type, and the default iterator
     * handle parameter is adjusted to accept the leading {@code A} type, as if by
     * the {@link MethodHandle#asType asType} conversion method.
     * The leading {@code A} type must be {@code Iterable} or a subtype thereof.
     * This conversion step, done at loop construction time, must not throw a {@code WrongMethodTypeException}.
     * </ul>
     * <p>
     * The type {@code T} may be either a primitive or reference.
     * Since type {@code Iterator<T>} is erased in the method handle representation to the raw type {@code Iterator},
     * the {@code iteratedLoop} combinator adjusts the leading argument type for {@code body} to {@code Object}
     * as if by the {@link MethodHandle#asType asType} conversion method.
     * Therefore, if an iterator of the wrong type appears as the loop is executed, runtime exceptions may occur
     * as the result of dynamic conversions performed by {@link MethodHandle#asType(MethodType)}.
     * <p>
     * The resulting loop handle's result type and parameter signature are determined as follows:<ul>
     * <li>The loop handle's result type is the result type {@code V} of the body.
     * <li>The loop handle's parameter types are the types {@code (A...)},
     * from the external parameter list.
     * </ul>
     * <p>
     * Here is pseudocode for the resulting loop handle. In the code, {@code V}/{@code v} represent the type / value of
     * the loop variable as well as the result type of the loop; {@code T}/{@code t}, that of the elements of the
     * structure the loop iterates over, and {@code A...}/{@code a...} represent arguments passed to the loop.
     * <blockquote><pre>{@code
     * Iterator<T> iterator(A...);  // defaults to Iterable::iterator
     * V init(A...);
     * V body(V,T,A...);
     * V iteratedLoop(A... a...) {
     *   Iterator<T> it = iterator(a...);
     *   V v = init(a...);
     *   while (it.hasNext()) {
     *     T t = it.next();
     *     v = body(v, t, a...);
     *   }
     *   return v;
     * }
     * }</pre></blockquote>
     *
     * @apiNote Example:
     * <blockquote><pre>{@code
     * // get an iterator from a list
     * static List<String> reverseStep(List<String> r, String e) {
     *   r.add(0, e);
     *   return r;
     * }
     * static List<String> newArrayList() { return new ArrayList<>(); }
     * // assume MH_reverseStep and MH_newArrayList are handles to the above methods
     * MethodHandle loop = MethodHandles.iteratedLoop(null, MH_newArrayList, MH_reverseStep);
     * List<String> list = Arrays.asList("a", "b", "c", "d", "e");
     * List<String> reversedList = Arrays.asList("e", "d", "c", "b", "a");
     * assertEquals(reversedList, (List<String>) loop.invoke(list));
     * }</pre></blockquote>
     *
     * @apiNote The implementation of this method can be expressed approximately as follows:
     * <blockquote><pre>{@code
     * MethodHandle iteratedLoop(MethodHandle iterator, MethodHandle init, MethodHandle body) {
     *     // assume MH_next, MH_hasNext, MH_startIter are handles to methods of Iterator/Iterable
     *     Class<?> returnType = body.type().returnType();
     *     Class<?> ttype = body.type().parameterType(returnType == void.class ? 0 : 1);
     *     MethodHandle nextVal = MH_next.asType(MH_next.type().changeReturnType(ttype));
     *     MethodHandle retv = null, step = body, startIter = iterator;
     *     if (returnType != void.class) {
     *         // the simple thing first:  in (I V A...), drop the I to get V
     *         retv = dropArguments(identity(returnType), 0, Iterator.class);
     *         // body type signature (V T A...), internal loop types (I V A...)
     *         step = swapArguments(body, 0, 1);  // swap V <-> T
     *     }
     *     if (startIter == null)  startIter = MH_getIter;
     *     MethodHandle[]
     *         iterVar    = { startIter, null, MH_hasNext, retv }, // it = iterator; while (it.hasNext())
     *         bodyClause = { init, filterArguments(step, 0, nextVal) };  // v = body(v, t, a)
     *     return loop(iterVar, bodyClause);
     * }
     * }</pre></blockquote>
     *
     * @param iterator an optional handle to return the iterator to start the loop.
     *                 If non-{@code null}, the handle must return {@link java.util.Iterator} or a subtype.
     *                 See above for other constraints.
     * @param init optional initializer, providing the initial value of the loop variable.
     *             May be {@code null}, implying a default initial value.  See above for other constraints.
     * @param body body of the loop, which may not be {@code null}.
     *             It controls the loop parameters and result type in the standard case (see above for details).
     *             It must accept its own return type (if non-void) plus a {@code T} parameter (for the iterated values),
     *             and may accept any number of additional types.
     *             See above for other constraints.
     *
     * @return a method handle embodying the iteration loop functionality.
     * @throws NullPointerException if the {@code body} handle is {@code null}.
     * @throws IllegalArgumentException if any argument violates the above requirements.
     *
     * @since 9
     */
    public static MethodHandle iteratedLoop(MethodHandle iterator, MethodHandle init, MethodHandle body) {
        Class<?> iterableType = iteratedLoopChecks(iterator, init, body);
        Class<?> returnType = body.type().returnType();
        MethodHandle hasNext = MethodHandleImpl.getConstantHandle(MethodHandleImpl.MH_iteratePred);
        MethodHandle nextRaw = MethodHandleImpl.getConstantHandle(MethodHandleImpl.MH_iterateNext);
        MethodHandle startIter;
        MethodHandle nextVal;
        {
            MethodType iteratorType;
            if (iterator == null) {
                // derive argument type from body, if available, else use Iterable
                startIter = MethodHandleImpl.getConstantHandle(MethodHandleImpl.MH_initIterator);
                iteratorType = startIter.type().changeParameterType(0, iterableType);
            } else {
                // force return type to the internal iterator class
                iteratorType = iterator.type().changeReturnType(Iterator.class);
                startIter = iterator;
            }
            Class<?> ttype = body.type().parameterType(returnType == void.class ? 0 : 1);
            MethodType nextValType = nextRaw.type().changeReturnType(ttype);

            // perform the asType transforms under an exception transformer, as per spec.:
            try {
                startIter = startIter.asType(iteratorType);
                nextVal = nextRaw.asType(nextValType);
            } catch (WrongMethodTypeException ex) {
                throw new IllegalArgumentException(ex);
            }
        }

        MethodHandle retv = null, step = body;
        if (returnType != void.class) {
            // the simple thing first:  in (I V A...), drop the I to get V
            retv = dropArguments(identity(returnType), 0, Iterator.class);
            // body type signature (V T A...), internal loop types (I V A...)
            step = swapArguments(body, 0, 1);  // swap V <-> T
        }

        MethodHandle[]
            iterVar    = { startIter, null, hasNext, retv },
            bodyClause = { init, filterArgument(step, 0, nextVal) };
        return loop(iterVar, bodyClause);
    }

    private static Class<?> iteratedLoopChecks(MethodHandle iterator, MethodHandle init, MethodHandle body) {
        Objects.requireNonNull(body);
        MethodType bodyType = body.type();
        Class<?> returnType = bodyType.returnType();
        List<Class<?>> internalParamList = bodyType.parameterList();
        // strip leading V value if present
        int vsize = (returnType == void.class ? 0 : 1);
        if (vsize != 0 && (internalParamList.size() == 0 || internalParamList.get(0) != returnType)) {
            // argument list has no "V" => error
            MethodType expected = bodyType.insertParameterTypes(0, returnType);
            throw misMatchedTypes("body function", bodyType, expected);
        } else if (internalParamList.size() <= vsize) {
            // missing T type => error
            MethodType expected = bodyType.insertParameterTypes(vsize, Object.class);
            throw misMatchedTypes("body function", bodyType, expected);
        }
        List<Class<?>> externalParamList = internalParamList.subList(vsize + 1, internalParamList.size());
        Class<?> iterableType = null;
        if (iterator != null) {
            // special case; if the body handle only declares V and T then
            // the external parameter list is obtained from iterator handle
            if (externalParamList.isEmpty()) {
                externalParamList = iterator.type().parameterList();
            }
            MethodType itype = iterator.type();
            if (!Iterator.class.isAssignableFrom(itype.returnType())) {
                throw newIllegalArgumentException("iteratedLoop first argument must have Iterator return type");
            }
            if (!itype.effectivelyIdenticalParameters(0, externalParamList)) {
                MethodType expected = methodType(itype.returnType(), externalParamList);
                throw misMatchedTypes("iterator parameters", itype, expected);
            }
        } else {
            if (externalParamList.isEmpty()) {
                // special case; if the iterator handle is null and the body handle
                // only declares V and T then the external parameter list consists
                // of Iterable
                externalParamList = Arrays.asList(Iterable.class);
                iterableType = Iterable.class;
            } else {
                // special case; if the iterator handle is null and the external
                // parameter list is not empty then the first parameter must be
                // assignable to Iterable
                iterableType = externalParamList.get(0);
                if (!Iterable.class.isAssignableFrom(iterableType)) {
                    throw newIllegalArgumentException(
                            "inferred first loop argument must inherit from Iterable: " + iterableType);
                }
            }
        }
        if (init != null) {
            MethodType initType = init.type();
            if (initType.returnType() != returnType ||
                    !initType.effectivelyIdenticalParameters(0, externalParamList)) {
                throw misMatchedTypes("loop initializer", initType, methodType(returnType, externalParamList));
            }
        }
        return iterableType;  // help the caller a bit
    }

    /*non-public*/
    static MethodHandle swapArguments(MethodHandle mh, int i, int j) {
        // there should be a better way to uncross my wires
        int arity = mh.type().parameterCount();
        int[] order = new int[arity];
        for (int k = 0; k < arity; k++)  order[k] = k;
        order[i] = j; order[j] = i;
        Class<?>[] types = mh.type().parameterArray();
        Class<?> ti = types[i]; types[i] = types[j]; types[j] = ti;
        MethodType swapType = methodType(mh.type().returnType(), types);
        return permuteArguments(mh, swapType, order);
    }

    /**
     * Makes a method handle that adapts a {@code target} method handle by wrapping it in a {@code try-finally} block.
     * Another method handle, {@code cleanup}, represents the functionality of the {@code finally} block. Any exception
     * thrown during the execution of the {@code target} handle will be passed to the {@code cleanup} handle. The
     * exception will be rethrown, unless {@code cleanup} handle throws an exception first.  The
     * value returned from the {@code cleanup} handle's execution will be the result of the execution of the
     * {@code try-finally} handle.
     * <p>
     * The {@code cleanup} handle will be passed one or two additional leading arguments.
     * The first is the exception thrown during the
     * execution of the {@code target} handle, or {@code null} if no exception was thrown.
     * The second is the result of the execution of the {@code target} handle, or, if it throws an exception,
     * a {@code null}, zero, or {@code false} value of the required type is supplied as a placeholder.
     * The second argument is not present if the {@code target} handle has a {@code void} return type.
     * (Note that, except for argument type conversions, combinators represent {@code void} values in parameter lists
     * by omitting the corresponding paradoxical arguments, not by inserting {@code null} or zero values.)
     * <p>
     * The {@code target} and {@code cleanup} handles must have the same corresponding argument and return types, except
     * that the {@code cleanup} handle may omit trailing arguments. Also, the {@code cleanup} handle must have one or
     * two extra leading parameters:<ul>
     * <li>a {@code Throwable}, which will carry the exception thrown by the {@code target} handle (if any); and
     * <li>a parameter of the same type as the return type of both {@code target} and {@code cleanup}, which will carry
     * the result from the execution of the {@code target} handle.
     * This parameter is not present if the {@code target} returns {@code void}.
     * </ul>
     * <p>
     * The pseudocode for the resulting adapter looks as follows. In the code, {@code V} represents the result type of
     * the {@code try/finally} construct; {@code A}/{@code a}, the types and values of arguments to the resulting
     * handle consumed by the cleanup; and {@code B}/{@code b}, those of arguments to the resulting handle discarded by
     * the cleanup.
     * <blockquote><pre>{@code
     * V target(A..., B...);
     * V cleanup(Throwable, V, A...);
     * V adapter(A... a, B... b) {
     *   V result = (zero value for V);
     *   Throwable throwable = null;
     *   try {
     *     result = target(a..., b...);
     *   } catch (Throwable t) {
     *     throwable = t;
     *     throw t;
     *   } finally {
     *     result = cleanup(throwable, result, a...);
     *   }
     *   return result;
     * }
     * }</pre></blockquote>
     * <p>
     * Note that the saved arguments ({@code a...} in the pseudocode) cannot
     * be modified by execution of the target, and so are passed unchanged
     * from the caller to the cleanup, if it is invoked.
     * <p>
     * The target and cleanup must return the same type, even if the cleanup
     * always throws.
     * To create such a throwing cleanup, compose the cleanup logic
     * with {@link #throwException throwException},
     * in order to create a method handle of the correct return type.
     * <p>
     * Note that {@code tryFinally} never converts exceptions into normal returns.
     * In rare cases where exceptions must be converted in that way, first wrap
     * the target with {@link #catchException(MethodHandle, Class, MethodHandle)}
     * to capture an outgoing exception, and then wrap with {@code tryFinally}.
     * <p>
     * It is recommended that the first parameter type of {@code cleanup} be
     * declared {@code Throwable} rather than a narrower subtype.  This ensures
     * {@code cleanup} will always be invoked with whatever exception that
     * {@code target} throws.  Declaring a narrower type may result in a
     * {@code ClassCastException} being thrown by the {@code try-finally}
     * handle if the type of the exception thrown by {@code target} is not
     * assignable to the first parameter type of {@code cleanup}.  Note that
     * various exception types of {@code VirtualMachineError},
     * {@code LinkageError}, and {@code RuntimeException} can in principle be
     * thrown by almost any kind of Java code, and a finally clause that
     * catches (say) only {@code IOException} would mask any of the others
     * behind a {@code ClassCastException}.
     *
     * @param target the handle whose execution is to be wrapped in a {@code try} block.
     * @param cleanup the handle that is invoked in the finally block.
     *
     * @return a method handle embodying the {@code try-finally} block composed of the two arguments.
     * @throws NullPointerException if any argument is null
     * @throws IllegalArgumentException if {@code cleanup} does not accept
     *          the required leading arguments, or if the method handle types do
     *          not match in their return types and their
     *          corresponding trailing parameters
     *
     * @see MethodHandles#catchException(MethodHandle, Class, MethodHandle)
     * @since 9
     */
    public static MethodHandle tryFinally(MethodHandle target, MethodHandle cleanup) {
        List<Class<?>> targetParamTypes = target.type().parameterList();
        Class<?> rtype = target.type().returnType();

        tryFinallyChecks(target, cleanup);

        // Match parameter lists: if the cleanup has a shorter parameter list than the target, add ignored arguments.
        // The cleanup parameter list (minus the leading Throwable and result parameters) must be a sublist of the
        // target parameter list.
        cleanup = dropArgumentsToMatch(cleanup, (rtype == void.class ? 1 : 2), targetParamTypes, 0);

        // Ensure that the intrinsic type checks the instance thrown by the
        // target against the first parameter of cleanup
        cleanup = cleanup.asType(cleanup.type().changeParameterType(0, Throwable.class));

        // Use asFixedArity() to avoid unnecessary boxing of last argument for VarargsCollector case.
        return MethodHandleImpl.makeTryFinally(target.asFixedArity(), cleanup.asFixedArity(), rtype, targetParamTypes);
    }

    private static void tryFinallyChecks(MethodHandle target, MethodHandle cleanup) {
        Class<?> rtype = target.type().returnType();
        if (rtype != cleanup.type().returnType()) {
            throw misMatchedTypes("target and return types", cleanup.type().returnType(), rtype);
        }
        MethodType cleanupType = cleanup.type();
        if (!Throwable.class.isAssignableFrom(cleanupType.parameterType(0))) {
            throw misMatchedTypes("cleanup first argument and Throwable", cleanup.type(), Throwable.class);
        }
        if (rtype != void.class && cleanupType.parameterType(1) != rtype) {
            throw misMatchedTypes("cleanup second argument and target return type", cleanup.type(), rtype);
        }
        // The cleanup parameter list (minus the leading Throwable and result parameters) must be a sublist of the
        // target parameter list.
        int cleanupArgIndex = rtype == void.class ? 1 : 2;
        if (!cleanupType.effectivelyIdenticalParameters(cleanupArgIndex, target.type().parameterList())) {
            throw misMatchedTypes("cleanup parameters after (Throwable,result) and target parameter list prefix",
                    cleanup.type(), target.type());
        }
    }

}<|MERGE_RESOLUTION|>--- conflicted
+++ resolved
@@ -3763,13 +3763,8 @@
                 }
                 refc = lookupClass();
             }
-<<<<<<< HEAD
-            boolean isWriteAllowedOnFinalFields = this.allowedModes == TRUSTED;
-            return VarHandles.makeFieldHandle(getField, refc, getField.getFieldType(), isWriteAllowedOnFinalFields);
-=======
             return VarHandles.makeFieldHandle(getField, refc, getField.getFieldType(),
                                              this.allowedModes == TRUSTED && !getField.getDeclaringClass().isHidden());
->>>>>>> 7f634155
         }
         /** Check access and get the requested constructor. */
         private MethodHandle getDirectConstructor(Class<?> refc, MemberName ctor) throws IllegalAccessException {
