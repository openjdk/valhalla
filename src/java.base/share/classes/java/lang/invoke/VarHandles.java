--- conflicted
+++ resolved
@@ -57,21 +57,15 @@
         if (!f.isStatic()) {
             long foffset = MethodHandleNatives.objectFieldOffset(f);
             if (!type.isPrimitive()) {
-<<<<<<< HEAD
                 if (f.isFlattened()) {
-                    return f.isFinal() && !isWriteAllowedOnFinalFields
+                    return maybeAdapt(f.isFinal() && !isWriteAllowedOnFinalFields
                         ? new VarHandleValues.FieldInstanceReadOnly(refc, foffset, type)
-                        : new VarHandleValues.FieldInstanceReadWrite(refc, foffset, type);
+                        : new VarHandleValues.FieldInstanceReadWrite(refc, foffset, type));
                 } else {
-                    return f.isFinal() && !isWriteAllowedOnFinalFields
-                       ? new VarHandleReferences.FieldInstanceReadOnly(refc, foffset, type)
-                       : new VarHandleReferences.FieldInstanceReadWrite(refc, foffset, type);
-                }
-=======
-                return maybeAdapt(f.isFinal() && !isWriteAllowedOnFinalFields
+                    return maybeAdapt(f.isFinal() && !isWriteAllowedOnFinalFields
                        ? new VarHandleReferences.FieldInstanceReadOnly(refc, foffset, type)
                        : new VarHandleReferences.FieldInstanceReadWrite(refc, foffset, type));
->>>>>>> 57388f80
+                }
             }
             else if (type == boolean.class) {
                 return maybeAdapt(f.isFinal() && !isWriteAllowedOnFinalFields
@@ -130,21 +124,15 @@
             Object base = MethodHandleNatives.staticFieldBase(f);
             long foffset = MethodHandleNatives.staticFieldOffset(f);
             if (!type.isPrimitive()) {
-<<<<<<< HEAD
                 if (f.isFlattened()) {
-                    return f.isFinal() && !isWriteAllowedOnFinalFields
+                    return maybeAdapt(f.isFinal() && !isWriteAllowedOnFinalFields
                             ? new VarHandleValues.FieldStaticReadOnly(refc, foffset, type)
-                            : new VarHandleValues.FieldStaticReadWrite(refc, foffset, type);
+                            : new VarHandleValues.FieldStaticReadWrite(refc, foffset, type));
                 } else {
                     return f.isFinal() && !isWriteAllowedOnFinalFields
                             ? new VarHandleReferences.FieldStaticReadOnly(base, foffset, type)
                             : new VarHandleReferences.FieldStaticReadWrite(base, foffset, type);
                 }
-=======
-                return maybeAdapt(f.isFinal() && !isWriteAllowedOnFinalFields
-                       ? new VarHandleReferences.FieldStaticReadOnly(base, foffset, type)
-                       : new VarHandleReferences.FieldStaticReadWrite(base, foffset, type));
->>>>>>> 57388f80
             }
             else if (type == boolean.class) {
                 return maybeAdapt(f.isFinal() && !isWriteAllowedOnFinalFields
@@ -235,17 +223,13 @@
         int ashift = 31 - Integer.numberOfLeadingZeros(ascale);
 
         if (!componentType.isPrimitive()) {
-<<<<<<< HEAD
             // the redundant componentType.isValue() check is there to
             // minimize the performance impact to non-value array.
             // It should be removed when Unsafe::isFlattenedArray is intrinsified.
 
-            return componentType.isInlineClass() && UNSAFE.isFlattenedArray(arrayClass)
+            return maybeAdapt(componentType.isInlineClass() && UNSAFE.isFlattenedArray(arrayClass)
                 ? new VarHandleValues.Array(aoffset, ashift, arrayClass)
-                : new VarHandleReferences.Array(aoffset, ashift, arrayClass);
-=======
-            return maybeAdapt(new VarHandleReferences.Array(aoffset, ashift, arrayClass));
->>>>>>> 57388f80
+                : new VarHandleReferences.Array(aoffset, ashift, arrayClass));
         }
         else if (componentType == boolean.class) {
             return maybeAdapt(new VarHandleBooleans.Array(aoffset, ashift));
