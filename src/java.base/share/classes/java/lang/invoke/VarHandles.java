/*
 * Copyright (c) 2014, 2017, Oracle and/or its affiliates. All rights reserved.
 * DO NOT ALTER OR REMOVE COPYRIGHT NOTICES OR THIS FILE HEADER.
 *
 * This code is free software; you can redistribute it and/or modify it
 * under the terms of the GNU General Public License version 2 only, as
 * published by the Free Software Foundation.  Oracle designates this
 * particular file as subject to the "Classpath" exception as provided
 * by Oracle in the LICENSE file that accompanied this code.
 *
 * This code is distributed in the hope that it will be useful, but WITHOUT
 * ANY WARRANTY; without even the implied warranty of MERCHANTABILITY or
 * FITNESS FOR A PARTICULAR PURPOSE.  See the GNU General Public License
 * version 2 for more details (a copy is included in the LICENSE file that
 * accompanied this code).
 *
 * You should have received a copy of the GNU General Public License version
 * 2 along with this work; if not, write to the Free Software Foundation,
 * Inc., 51 Franklin St, Fifth Floor, Boston, MA 02110-1301 USA.
 *
 * Please contact Oracle, 500 Oracle Parkway, Redwood Shores, CA 94065 USA
 * or visit www.oracle.com if you need additional information or have any
 * questions.
 */

package java.lang.invoke;

import static java.lang.invoke.MethodHandleStatics.UNSAFE;

final class VarHandles {

    static VarHandle makeFieldHandle(MemberName f, Class<?> refc, Class<?> type, boolean isWriteAllowedOnFinalFields) {
        if (!f.isStatic()) {
            long foffset = MethodHandleNatives.objectFieldOffset(f);
            if (!type.isPrimitive()) {
<<<<<<< HEAD
                if (f.isFlatValue()) {
                    return f.isFinal() && !isWriteAllowedOnFinalFields
                        ? new VarHandleObjects.FlatValueFieldInstanceReadOnly(refc, foffset, type)
                        : new VarHandleObjects.FlatValueFieldInstanceReadWrite(refc, foffset, type);
                } else {
                    return f.isFinal() && !isWriteAllowedOnFinalFields
                        ? new VarHandleObjects.FieldInstanceReadOnly(refc, foffset, type)
                        : new VarHandleObjects.FieldInstanceReadWrite(refc, foffset, type, f.canBeNull());
                }
=======
                return f.isFinal() && !isWriteAllowedOnFinalFields
                       ? new VarHandleReferences.FieldInstanceReadOnly(refc, foffset, type)
                       : new VarHandleReferences.FieldInstanceReadWrite(refc, foffset, type);
>>>>>>> 17773c31
            }
            else if (type == boolean.class) {
                return f.isFinal() && !isWriteAllowedOnFinalFields
                       ? new VarHandleBooleans.FieldInstanceReadOnly(refc, foffset)
                       : new VarHandleBooleans.FieldInstanceReadWrite(refc, foffset);
            }
            else if (type == byte.class) {
                return f.isFinal() && !isWriteAllowedOnFinalFields
                       ? new VarHandleBytes.FieldInstanceReadOnly(refc, foffset)
                       : new VarHandleBytes.FieldInstanceReadWrite(refc, foffset);
            }
            else if (type == short.class) {
                return f.isFinal() && !isWriteAllowedOnFinalFields
                       ? new VarHandleShorts.FieldInstanceReadOnly(refc, foffset)
                       : new VarHandleShorts.FieldInstanceReadWrite(refc, foffset);
            }
            else if (type == char.class) {
                return f.isFinal() && !isWriteAllowedOnFinalFields
                       ? new VarHandleChars.FieldInstanceReadOnly(refc, foffset)
                       : new VarHandleChars.FieldInstanceReadWrite(refc, foffset);
            }
            else if (type == int.class) {
                return f.isFinal() && !isWriteAllowedOnFinalFields
                       ? new VarHandleInts.FieldInstanceReadOnly(refc, foffset)
                       : new VarHandleInts.FieldInstanceReadWrite(refc, foffset);
            }
            else if (type == long.class) {
                return f.isFinal() && !isWriteAllowedOnFinalFields
                       ? new VarHandleLongs.FieldInstanceReadOnly(refc, foffset)
                       : new VarHandleLongs.FieldInstanceReadWrite(refc, foffset);
            }
            else if (type == float.class) {
                return f.isFinal() && !isWriteAllowedOnFinalFields
                       ? new VarHandleFloats.FieldInstanceReadOnly(refc, foffset)
                       : new VarHandleFloats.FieldInstanceReadWrite(refc, foffset);
            }
            else if (type == double.class) {
                return f.isFinal() && !isWriteAllowedOnFinalFields
                       ? new VarHandleDoubles.FieldInstanceReadOnly(refc, foffset)
                       : new VarHandleDoubles.FieldInstanceReadWrite(refc, foffset);
            }
            else {
                throw new UnsupportedOperationException();
            }
        }
        else {
            // TODO This is not lazy on first invocation
            // and might cause some circular initialization issues

            // Replace with something similar to direct method handles
            // where a barrier is used then elided after use

            if (UNSAFE.shouldBeInitialized(refc))
                UNSAFE.ensureClassInitialized(refc);

            Object base = MethodHandleNatives.staticFieldBase(f);
            long foffset = MethodHandleNatives.staticFieldOffset(f);
            if (!type.isPrimitive()) {
                assert(!f.isFlatValue());   // static field is not flattened
                return f.isFinal() && !isWriteAllowedOnFinalFields
<<<<<<< HEAD
                        ? new VarHandleObjects.FieldStaticReadOnly(base, foffset, type)
                        : new VarHandleObjects.FieldStaticReadWrite(base, foffset, type, f.canBeNull());
=======
                       ? new VarHandleReferences.FieldStaticReadOnly(base, foffset, type)
                       : new VarHandleReferences.FieldStaticReadWrite(base, foffset, type);
>>>>>>> 17773c31
            }
            else if (type == boolean.class) {
                return f.isFinal() && !isWriteAllowedOnFinalFields
                       ? new VarHandleBooleans.FieldStaticReadOnly(base, foffset)
                       : new VarHandleBooleans.FieldStaticReadWrite(base, foffset);
            }
            else if (type == byte.class) {
                return f.isFinal() && !isWriteAllowedOnFinalFields
                       ? new VarHandleBytes.FieldStaticReadOnly(base, foffset)
                       : new VarHandleBytes.FieldStaticReadWrite(base, foffset);
            }
            else if (type == short.class) {
                return f.isFinal() && !isWriteAllowedOnFinalFields
                       ? new VarHandleShorts.FieldStaticReadOnly(base, foffset)
                       : new VarHandleShorts.FieldStaticReadWrite(base, foffset);
            }
            else if (type == char.class) {
                return f.isFinal() && !isWriteAllowedOnFinalFields
                       ? new VarHandleChars.FieldStaticReadOnly(base, foffset)
                       : new VarHandleChars.FieldStaticReadWrite(base, foffset);
            }
            else if (type == int.class) {
                return f.isFinal() && !isWriteAllowedOnFinalFields
                       ? new VarHandleInts.FieldStaticReadOnly(base, foffset)
                       : new VarHandleInts.FieldStaticReadWrite(base, foffset);
            }
            else if (type == long.class) {
                return f.isFinal() && !isWriteAllowedOnFinalFields
                       ? new VarHandleLongs.FieldStaticReadOnly(base, foffset)
                       : new VarHandleLongs.FieldStaticReadWrite(base, foffset);
            }
            else if (type == float.class) {
                return f.isFinal() && !isWriteAllowedOnFinalFields
                       ? new VarHandleFloats.FieldStaticReadOnly(base, foffset)
                       : new VarHandleFloats.FieldStaticReadWrite(base, foffset);
            }
            else if (type == double.class) {
                return f.isFinal() && !isWriteAllowedOnFinalFields
                       ? new VarHandleDoubles.FieldStaticReadOnly(base, foffset)
                       : new VarHandleDoubles.FieldStaticReadWrite(base, foffset);
            }
            else {
                throw new UnsupportedOperationException();
            }
        }
    }

    static VarHandle makeArrayElementHandle(Class<?> arrayClass) {
        if (!arrayClass.isArray())
            throw new IllegalArgumentException("not an array: " + arrayClass);

        Class<?> componentType = arrayClass.getComponentType();

        int aoffset = UNSAFE.arrayBaseOffset(arrayClass);
        int ascale = UNSAFE.arrayIndexScale(arrayClass);
        int ashift = 31 - Integer.numberOfLeadingZeros(ascale);

        if (!componentType.isPrimitive()) {
<<<<<<< HEAD
            // the redundant componentType.isValue() check is there to
            // minimize the performance impact to non-value array.
            // It should be removed when Unsafe::isFlattenedArray is intrinsified.
            return componentType.isValue() && UNSAFE.isFlattenedArray(arrayClass)
                ? new VarHandleObjects.ValueArray(aoffset, ashift, arrayClass)
                : new VarHandleObjects.Array(aoffset, ashift, arrayClass);
=======
            return new VarHandleReferences.Array(aoffset, ashift, arrayClass);
>>>>>>> 17773c31
        }
        else if (componentType == boolean.class) {
            return new VarHandleBooleans.Array(aoffset, ashift);
        }
        else if (componentType == byte.class) {
            return new VarHandleBytes.Array(aoffset, ashift);
        }
        else if (componentType == short.class) {
            return new VarHandleShorts.Array(aoffset, ashift);
        }
        else if (componentType == char.class) {
            return new VarHandleChars.Array(aoffset, ashift);
        }
        else if (componentType == int.class) {
            return new VarHandleInts.Array(aoffset, ashift);
        }
        else if (componentType == long.class) {
            return new VarHandleLongs.Array(aoffset, ashift);
        }
        else if (componentType == float.class) {
            return new VarHandleFloats.Array(aoffset, ashift);
        }
        else if (componentType == double.class) {
            return new VarHandleDoubles.Array(aoffset, ashift);
        }
        else {
            throw new UnsupportedOperationException();
        }
    }

    static VarHandle byteArrayViewHandle(Class<?> viewArrayClass,
                                         boolean be) {
        if (!viewArrayClass.isArray())
            throw new IllegalArgumentException("not an array: " + viewArrayClass);

        Class<?> viewComponentType = viewArrayClass.getComponentType();

        if (viewComponentType == long.class) {
            return new VarHandleByteArrayAsLongs.ArrayHandle(be);
        }
        else if (viewComponentType == int.class) {
            return new VarHandleByteArrayAsInts.ArrayHandle(be);
        }
        else if (viewComponentType == short.class) {
            return new VarHandleByteArrayAsShorts.ArrayHandle(be);
        }
        else if (viewComponentType == char.class) {
            return new VarHandleByteArrayAsChars.ArrayHandle(be);
        }
        else if (viewComponentType == double.class) {
            return new VarHandleByteArrayAsDoubles.ArrayHandle(be);
        }
        else if (viewComponentType == float.class) {
            return new VarHandleByteArrayAsFloats.ArrayHandle(be);
        }

        throw new UnsupportedOperationException();
    }

    static VarHandle makeByteBufferViewHandle(Class<?> viewArrayClass,
                                              boolean be) {
        if (!viewArrayClass.isArray())
            throw new IllegalArgumentException("not an array: " + viewArrayClass);

        Class<?> viewComponentType = viewArrayClass.getComponentType();

        if (viewComponentType == long.class) {
            return new VarHandleByteArrayAsLongs.ByteBufferHandle(be);
        }
        else if (viewComponentType == int.class) {
            return new VarHandleByteArrayAsInts.ByteBufferHandle(be);
        }
        else if (viewComponentType == short.class) {
            return new VarHandleByteArrayAsShorts.ByteBufferHandle(be);
        }
        else if (viewComponentType == char.class) {
            return new VarHandleByteArrayAsChars.ByteBufferHandle(be);
        }
        else if (viewComponentType == double.class) {
            return new VarHandleByteArrayAsDoubles.ByteBufferHandle(be);
        }
        else if (viewComponentType == float.class) {
            return new VarHandleByteArrayAsFloats.ByteBufferHandle(be);
        }

        throw new UnsupportedOperationException();
    }

//    /**
//     * A helper program to generate the VarHandleGuards class with a set of
//     * static guard methods each of which corresponds to a particular shape and
//     * performs a type check of the symbolic type descriptor with the VarHandle
//     * type descriptor before linking/invoking to the underlying operation as
//     * characterized by the operation member name on the VarForm of the
//     * VarHandle.
//     * <p>
//     * The generated class essentially encapsulates pre-compiled LambdaForms,
//     * one for each method, for the most set of common method signatures.
//     * This reduces static initialization costs, footprint costs, and circular
//     * dependencies that may arise if a class is generated per LambdaForm.
//     * <p>
//     * A maximum of L*T*S methods will be generated where L is the number of
//     * access modes kinds (or unique operation signatures) and T is the number
//     * of variable types and S is the number of shapes (such as instance field,
//     * static field, or array access).
//     * If there are 4 unique operation signatures, 5 basic types (Object, int,
//     * long, float, double), and 3 shapes then a maximum of 60 methods will be
//     * generated.  However, the number is likely to be less since there
//     * be duplicate signatures.
//     * <p>
//     * Each method is annotated with @LambdaForm.Compiled to inform the runtime
//     * that such methods should be treated as if a method of a class that is the
//     * result of compiling a LambdaForm.  Annotation of such methods is
//     * important for correct evaluation of certain assertions and method return
//     * type profiling in HotSpot.
//     */
//    public static class GuardMethodGenerator {
//
//        static final String GUARD_METHOD_SIG_TEMPLATE = "<RETURN> <NAME>_<SIGNATURE>(<PARAMS>)";
//
//        static final String GUARD_METHOD_TEMPLATE =
//                "@ForceInline\n" +
//                "@LambdaForm.Compiled\n" +
//                "final static <METHOD> throws Throwable {\n" +
//                "    if (handle.vform.methodType_table[ad.type] == ad.symbolicMethodType) {\n" +
//                "        <RESULT_ERASED>MethodHandle.linkToStatic(<LINK_TO_STATIC_ARGS>);<RETURN_ERASED>\n" +
//                "    }\n" +
//                "    else {\n" +
//                "        MethodHandle mh = handle.getMethodHandle(ad.mode);\n" +
//                "        <RETURN>mh.asType(ad.symbolicMethodTypeInvoker).invokeBasic(<LINK_TO_INVOKER_ARGS>);\n" +
//                "    }\n" +
//                "}";
//
//        static final String GUARD_METHOD_TEMPLATE_V =
//                "@ForceInline\n" +
//                "@LambdaForm.Compiled\n" +
//                "final static <METHOD> throws Throwable {\n" +
//                "    if (handle.vform.methodType_table[ad.type] == ad.symbolicMethodType) {\n" +
//                "        MethodHandle.linkToStatic(<LINK_TO_STATIC_ARGS>);\n" +
//                "    }\n" +
//                "    else if (handle.vform.getMethodType_V(ad.type) == ad.symbolicMethodType) {\n" +
//                "        MethodHandle.linkToStatic(<LINK_TO_STATIC_ARGS>);\n" +
//                "    }\n" +
//                "    else {\n" +
//                "        MethodHandle mh = handle.getMethodHandle(ad.mode);\n" +
//                "        mh.asType(ad.symbolicMethodTypeInvoker).invokeBasic(<LINK_TO_INVOKER_ARGS>);\n" +
//                "    }\n" +
//                "}";
//
//        // A template for deriving the operations
//        // could be supported by annotating VarHandle directly with the
//        // operation kind and shape
//        interface VarHandleTemplate {
//            Object get();
//
//            void set(Object value);
//
//            boolean compareAndSet(Object actualValue, Object expectedValue);
//
//            Object compareAndExchange(Object actualValue, Object expectedValue);
//
//            Object getAndUpdate(Object value);
//        }
//
//        static class HandleType {
//            final Class<?> receiver;
//            final Class<?>[] intermediates;
//            final Class<?> value;
//
//            HandleType(Class<?> receiver, Class<?> value, Class<?>... intermediates) {
//                this.receiver = receiver;
//                this.intermediates = intermediates;
//                this.value = value;
//            }
//        }
//
//        /**
//         * @param args parameters
//         */
//        public static void main(String[] args) {
//            System.out.println("package java.lang.invoke;");
//            System.out.println();
//            System.out.println("import jdk.internal.vm.annotation.ForceInline;");
//            System.out.println();
//            System.out.println("// This class is auto-generated by " +
//                               GuardMethodGenerator.class.getName() +
//                               ". Do not edit.");
//            System.out.println("final class VarHandleGuards {");
//
//            System.out.println();
//
//            // Declare the stream of shapes
//            Stream<HandleType> hts = Stream.of(
//                    // Object->Object
//                    new HandleType(Object.class, Object.class),
//                    // Object->int
//                    new HandleType(Object.class, int.class),
//                    // Object->long
//                    new HandleType(Object.class, long.class),
//                    // Object->float
//                    new HandleType(Object.class, float.class),
//                    // Object->double
//                    new HandleType(Object.class, double.class),
//
//                    // <static>->Object
//                    new HandleType(null, Object.class),
//                    // <static>->int
//                    new HandleType(null, int.class),
//                    // <static>->long
//                    new HandleType(null, long.class),
//                    // <static>->float
//                    new HandleType(null, float.class),
//                    // <static>->double
//                    new HandleType(null, double.class),
//
//                    // Array[int]->Object
//                    new HandleType(Object.class, Object.class, int.class),
//                    // Array[int]->int
//                    new HandleType(Object.class, int.class, int.class),
//                    // Array[int]->long
//                    new HandleType(Object.class, long.class, int.class),
//                    // Array[int]->float
//                    new HandleType(Object.class, float.class, int.class),
//                    // Array[int]->double
//                    new HandleType(Object.class, double.class, int.class),
//
//                    // Array[long]->int
//                    new HandleType(Object.class, int.class, long.class),
//                    // Array[long]->long
//                    new HandleType(Object.class, long.class, long.class)
//            );
//
//            hts.flatMap(ht -> Stream.of(VarHandleTemplate.class.getMethods()).
//                    map(m -> generateMethodType(m, ht.receiver, ht.value, ht.intermediates))).
//                    distinct().
//                    map(mt -> generateMethod(mt)).
//                    forEach(s -> {
//                        System.out.println(s);
//                        System.out.println();
//                    });
//
//            System.out.println("}");
//        }
//
//        static MethodType generateMethodType(Method m, Class<?> receiver, Class<?> value, Class<?>... intermediates) {
//            Class<?> returnType = m.getReturnType() == Object.class
//                                  ? value : m.getReturnType();
//
//            List<Class<?>> params = new ArrayList<>();
//            if (receiver != null)
//                params.add(receiver);
//            for (int i = 0; i < intermediates.length; i++) {
//                params.add(intermediates[i]);
//            }
//            for (Parameter p : m.getParameters()) {
//                params.add(value);
//            }
//            return MethodType.methodType(returnType, params);
//        }
//
//        static String generateMethod(MethodType mt) {
//            Class<?> returnType = mt.returnType();
//
//            LinkedHashMap<String, Class<?>> params = new LinkedHashMap<>();
//            params.put("handle", VarHandle.class);
//            for (int i = 0; i < mt.parameterCount(); i++) {
//                params.put("arg" + i, mt.parameterType(i));
//            }
//            params.put("ad", VarHandle.AccessDescriptor.class);
//
//            // Generate method signature line
//            String RETURN = className(returnType);
//            String NAME = "guard";
//            String SIGNATURE = getSignature(mt);
//            String PARAMS = params.entrySet().stream().
//                    map(e -> className(e.getValue()) + " " + e.getKey()).
//                    collect(joining(", "));
//            String METHOD = GUARD_METHOD_SIG_TEMPLATE.
//                    replace("<RETURN>", RETURN).
//                    replace("<NAME>", NAME).
//                    replace("<SIGNATURE>", SIGNATURE).
//                    replace("<PARAMS>", PARAMS);
//
//            // Generate method
//            params.remove("ad");
//
//            List<String> LINK_TO_STATIC_ARGS = params.keySet().stream().
//                    collect(toList());
//            LINK_TO_STATIC_ARGS.add("handle.vform.getMemberName(ad.mode)");
//            List<String> LINK_TO_STATIC_ARGS_V = params.keySet().stream().
//                    collect(toList());
//            LINK_TO_STATIC_ARGS_V.add("handle.vform.getMemberName_V(ad.mode)");
//
//            List<String> LINK_TO_INVOKER_ARGS = params.keySet().stream().
//                    collect(toList());
//
//            RETURN = returnType == void.class
//                     ? ""
//                     : returnType == Object.class
//                       ? "return "
//                       : "return (" + returnType.getName() + ") ";
//
//            String RESULT_ERASED = returnType == void.class
//                                   ? ""
//                                   : returnType != Object.class
//                                     ? "return (" + returnType.getName() + ") "
//                                     : "Object r = ";
//
//            String RETURN_ERASED = returnType != Object.class
//                                   ? ""
//                                   : " return ad.returnType.cast(r);";
//
//            String template = returnType == void.class
//                              ? GUARD_METHOD_TEMPLATE_V
//                              : GUARD_METHOD_TEMPLATE;
//            return template.
//                    replace("<METHOD>", METHOD).
//                    replace("<NAME>", NAME).
//                    replaceAll("<RETURN>", RETURN).
//                    replace("<RESULT_ERASED>", RESULT_ERASED).
//                    replace("<RETURN_ERASED>", RETURN_ERASED).
//                    replaceAll("<LINK_TO_STATIC_ARGS>", LINK_TO_STATIC_ARGS.stream().
//                            collect(joining(", "))).
//                    replaceAll("<LINK_TO_STATIC_ARGS_V>", LINK_TO_STATIC_ARGS_V.stream().
//                            collect(joining(", "))).
//                    replace("<LINK_TO_INVOKER_ARGS>", LINK_TO_INVOKER_ARGS.stream().
//                            collect(joining(", ")))
//                    ;
//        }
//
//        static String className(Class<?> c) {
//            String n = c.getName();
//            if (n.startsWith("java.lang.")) {
//                n = n.replace("java.lang.", "");
//                if (n.startsWith("invoke.")) {
//                    n = n.replace("invoke.", "");
//                }
//            }
//            return n.replace('$', '.');
//        }
//
//        static String getSignature(MethodType m) {
//            StringBuilder sb = new StringBuilder(m.parameterCount() + 1);
//
//            for (int i = 0; i < m.parameterCount(); i++) {
//                Class<?> pt = m.parameterType(i);
//                sb.append(getCharType(pt));
//            }
//
//            sb.append('_').append(getCharType(m.returnType()));
//
//            return sb.toString();
//        }
//
//        static char getCharType(Class<?> pt) {
//            if (pt == void.class) {
//                return 'V';
//            }
//            else if (!pt.isPrimitive()) {
//                return 'L';
//            }
//            else if (pt == boolean.class) {
//                return 'Z';
//            }
//            else if (pt == int.class) {
//                return 'I';
//            }
//            else if (pt == long.class) {
//                return 'J';
//            }
//            else if (pt == float.class) {
//                return 'F';
//            }
//            else if (pt == double.class) {
//                return 'D';
//            }
//            else {
//                throw new IllegalStateException(pt.getName());
//            }
//        }
//    }
}<|MERGE_RESOLUTION|>--- conflicted
+++ resolved
@@ -33,21 +33,15 @@
         if (!f.isStatic()) {
             long foffset = MethodHandleNatives.objectFieldOffset(f);
             if (!type.isPrimitive()) {
-<<<<<<< HEAD
                 if (f.isFlatValue()) {
                     return f.isFinal() && !isWriteAllowedOnFinalFields
-                        ? new VarHandleObjects.FlatValueFieldInstanceReadOnly(refc, foffset, type)
-                        : new VarHandleObjects.FlatValueFieldInstanceReadWrite(refc, foffset, type);
+                        ? new VarHandleReferences.FlatValueFieldInstanceReadOnly(refc, foffset, type)
+                        : new VarHandleReferences.FlatValueFieldInstanceReadWrite(refc, foffset, type);
                 } else {
                     return f.isFinal() && !isWriteAllowedOnFinalFields
-                        ? new VarHandleObjects.FieldInstanceReadOnly(refc, foffset, type)
-                        : new VarHandleObjects.FieldInstanceReadWrite(refc, foffset, type, f.canBeNull());
+                       ? new VarHandleReferences.FieldInstanceReadOnly(refc, foffset, type)
+                       : new VarHandleReferences.FieldInstanceReadWrite(refc, foffset, type, f.canBeNull());
                 }
-=======
-                return f.isFinal() && !isWriteAllowedOnFinalFields
-                       ? new VarHandleReferences.FieldInstanceReadOnly(refc, foffset, type)
-                       : new VarHandleReferences.FieldInstanceReadWrite(refc, foffset, type);
->>>>>>> 17773c31
             }
             else if (type == boolean.class) {
                 return f.isFinal() && !isWriteAllowedOnFinalFields
@@ -108,13 +102,8 @@
             if (!type.isPrimitive()) {
                 assert(!f.isFlatValue());   // static field is not flattened
                 return f.isFinal() && !isWriteAllowedOnFinalFields
-<<<<<<< HEAD
-                        ? new VarHandleObjects.FieldStaticReadOnly(base, foffset, type)
-                        : new VarHandleObjects.FieldStaticReadWrite(base, foffset, type, f.canBeNull());
-=======
                        ? new VarHandleReferences.FieldStaticReadOnly(base, foffset, type)
-                       : new VarHandleReferences.FieldStaticReadWrite(base, foffset, type);
->>>>>>> 17773c31
+                       : new VarHandleReferences.FieldStaticReadWrite(base, foffset, type, f.canBeNull());
             }
             else if (type == boolean.class) {
                 return f.isFinal() && !isWriteAllowedOnFinalFields
@@ -173,16 +162,12 @@
         int ashift = 31 - Integer.numberOfLeadingZeros(ascale);
 
         if (!componentType.isPrimitive()) {
-<<<<<<< HEAD
             // the redundant componentType.isValue() check is there to
             // minimize the performance impact to non-value array.
             // It should be removed when Unsafe::isFlattenedArray is intrinsified.
             return componentType.isValue() && UNSAFE.isFlattenedArray(arrayClass)
-                ? new VarHandleObjects.ValueArray(aoffset, ashift, arrayClass)
-                : new VarHandleObjects.Array(aoffset, ashift, arrayClass);
-=======
-            return new VarHandleReferences.Array(aoffset, ashift, arrayClass);
->>>>>>> 17773c31
+                ? new VarHandleReferences.ValueArray(aoffset, ashift, arrayClass)
+                : new VarHandleReferences.Array(aoffset, ashift, arrayClass);
         }
         else if (componentType == boolean.class) {
             return new VarHandleBooleans.Array(aoffset, ashift);
