/*
 * Copyright (c) 2008, 2022, Oracle and/or its affiliates. All rights reserved.
 * DO NOT ALTER OR REMOVE COPYRIGHT NOTICES OR THIS FILE HEADER.
 *
 * This code is free software; you can redistribute it and/or modify it
 * under the terms of the GNU General Public License version 2 only, as
 * published by the Free Software Foundation.  Oracle designates this
 * particular file as subject to the "Classpath" exception as provided
 * by Oracle in the LICENSE file that accompanied this code.
 *
 * This code is distributed in the hope that it will be useful, but WITHOUT
 * ANY WARRANTY; without even the implied warranty of MERCHANTABILITY or
 * FITNESS FOR A PARTICULAR PURPOSE.  See the GNU General Public License
 * version 2 for more details (a copy is included in the LICENSE file that
 * accompanied this code).
 *
 * You should have received a copy of the GNU General Public License version
 * 2 along with this work; if not, write to the Free Software Foundation,
 * Inc., 51 Franklin St, Fifth Floor, Boston, MA 02110-1301 USA.
 *
 * Please contact Oracle, 500 Oracle Parkway, Redwood Shores, CA 94065 USA
 * or visit www.oracle.com if you need additional information or have any
 * questions.
 */

package java.lang.invoke;

<<<<<<< HEAD
import jdk.internal.value.PrimitiveClass;
import sun.invoke.util.BytecodeDescriptor;
=======
>>>>>>> 175e3d3f
import sun.invoke.util.VerifyAccess;

import java.lang.reflect.Constructor;
import java.lang.reflect.Field;
import java.lang.reflect.Member;
import java.lang.reflect.Method;
import java.lang.reflect.Modifier;
import java.util.Objects;

import static java.lang.invoke.MethodHandleNatives.Constants.*;
import static java.lang.invoke.MethodHandleStatics.newIllegalArgumentException;
import static java.lang.invoke.MethodHandleStatics.newInternalError;

/**
 * A {@code MemberName} is a compact symbolic datum which fully characterizes
 * a method or field reference.
 * A member name refers to a field, method, constructor, or member type.
 * Every member name has a simple name (a string) and a type (either a Class or MethodType).
 * A member name may also have a non-null declaring class, or it may be simply
 * a naked name/type pair.
 * A member name may also have non-zero modifier flags.
 * Finally, a member name may be either resolved or unresolved.
 * If it is resolved, the existence of the named member has been determined by the JVM.
 * <p>
 * Whether resolved or not, a member name provides no access rights or
 * invocation capability to its possessor.  It is merely a compact
 * representation of all symbolic information necessary to link to
 * and properly use the named member.
 * <p>
 * When resolved, a member name's internal implementation may include references to JVM metadata.
 * This representation is stateless and only descriptive.
 * It provides no private information and no capability to use the member.
 * <p>
 * By contrast, a {@linkplain java.lang.reflect.Method} contains fuller information
 * about the internals of a method (except its bytecodes) and also
 * allows invocation.  A MemberName is much lighter than a Method,
 * since it contains about 7 fields to the 16 of Method (plus its sub-arrays),
 * and those seven fields omit much of the information in Method.
 * @author jrose
 */
/*non-public*/
final class ResolvedMethodName {
    //@Injected JVM_Method* vmtarget;
    //@Injected Class<?>    vmholder;
}

/*non-public*/
final class MemberName implements Member, Cloneable {
    private Class<?> clazz;       // class in which the member is defined
    private String   name;        // may be null if not yet materialized
    private Object   type;        // may be null if not yet materialized
    private int      flags;       // modifier bits; see reflect.Modifier
    private ResolvedMethodName method;    // cached resolved method information
    //@Injected intptr_t       vmindex;   // vtable index or offset of resolved member
    Object   resolution;  // if null, this guy is resolved

    /** Return the declaring class of this member.
     *  In the case of a bare name and type, the declaring class will be null.
     */
    public Class<?> getDeclaringClass() {
        return clazz;
    }

    /** Utility method producing the class loader of the declaring class. */
    public ClassLoader getClassLoader() {
        return clazz.getClassLoader();
    }

    /** Return the simple name of this member.
     *  For a type, it is the same as {@link Class#getSimpleName}.
     *  For a method or field, it is the simple name of the member.
     *  For an identity object constructor, it is {@code "<init>"}.
     *  For a value class static factory method, it is {@code "<vnew>"}.
     */
    public String getName() {
        if (name == null) {
            expandFromVM();
            if (name == null) {
                return null;
            }
        }
        return name;
    }

    public MethodType getMethodOrFieldType() {
        if (isInvocable())
            return getMethodType();
        if (isGetter())
            return MethodType.methodType(getFieldType());
        if (isSetter())
            return MethodType.methodType(void.class, getFieldType());
        throw new InternalError("not a method or field: "+this);
    }

    /** Return the declared type of this member, which
     *  must be a method or constructor.
     */
    public MethodType getMethodType() {
        if (type == null) {
            expandFromVM();
            if (type == null) {
                return null;
            }
        }
        if (!isInvocable()) {
            throw newIllegalArgumentException("not invocable, no method type");
        }

        {
            // Get a snapshot of type which doesn't get changed by racing threads.
            final Object type = this.type;
            if (type instanceof MethodType) {
                return (MethodType) type;
            }
        }

        // type is not a MethodType yet.  Convert it thread-safely.
        synchronized (this) {
            if (type instanceof String sig) {
                MethodType res = MethodType.fromDescriptor(sig, getClassLoader());
                type = res;
            } else if (type instanceof Object[] typeInfo) {
                Class<?>[] ptypes = (Class<?>[]) typeInfo[1];
                Class<?> rtype = (Class<?>) typeInfo[0];
                MethodType res = MethodType.methodType(rtype, ptypes, true);
                type = res;
            }
            // Make sure type is a MethodType for racing threads.
            assert type instanceof MethodType : "bad method type " + type;
        }
        return (MethodType) type;
    }

    /** Return the descriptor of this member, which
     *  must be a method or constructor.
     */
    String getMethodDescriptor() {
        if (type == null) {
            expandFromVM();
            if (type == null) {
                return null;
            }
        }
        if (!isInvocable()) {
            throw newIllegalArgumentException("not invocable, no method type");
        }

        // Get a snapshot of type which doesn't get changed by racing threads.
        final Object type = this.type;
        if (type instanceof String) {
            return (String) type;
        } else {
            return getMethodType().toMethodDescriptorString();
        }
    }

    /** Return the actual type under which this method or constructor must be invoked.
     *  For non-static methods or constructors, this is the type with a leading parameter,
     *  a reference to declaring class.  For static methods, it is the same as the declared type.
     */
    public MethodType getInvocationType() {
        MethodType itype = getMethodOrFieldType();
        Class<?> c = PrimitiveClass.isPrimitiveClass(clazz) ? PrimitiveClass.asValueType(clazz) : clazz;
        if (isObjectConstructor() && getReferenceKind() == REF_newInvokeSpecial)
            return itype.changeReturnType(c);
        if (!isStatic())
            return itype.insertParameterTypes(0, c);
        return itype;
    }

    /** Return the declared type of this member, which
     *  must be a field or type.
     *  If it is a type member, that type itself is returned.
     */
    public Class<?> getFieldType() {
        if (type == null) {
            expandFromVM();
            if (type == null) {
                return null;
            }
        }
        if (isInvocable()) {
            throw newIllegalArgumentException("not a field or nested class, no simple type");
        }

        {
            // Get a snapshot of type which doesn't get changed by racing threads.
            final Object type = this.type;
            if (type instanceof Class<?>) {
                return (Class<?>) type;
            }
        }

        // type is not a Class yet.  Convert it thread-safely.
        synchronized (this) {
            if (type instanceof String sig) {
                MethodType mtype = MethodType.fromDescriptor("()"+sig, getClassLoader());
                Class<?> res = mtype.returnType();
                type = res;
            }
            // Make sure type is a Class for racing threads.
            assert type instanceof Class<?> : "bad field type " + type;
        }
        return (Class<?>) type;
    }

    /** Utility method to produce either the method type or field type of this member. */
    public Object getType() {
        return (isInvocable() ? getMethodType() : getFieldType());
    }

    /** Return the modifier flags of this member.
     *  @see java.lang.reflect.Modifier
     */
    public int getModifiers() {
        return (flags & RECOGNIZED_MODIFIERS);
    }

    /** Return the reference kind of this member, or zero if none.
     */
    public byte getReferenceKind() {
        return (byte) ((flags >>> MN_REFERENCE_KIND_SHIFT) & MN_REFERENCE_KIND_MASK);
    }
    private boolean referenceKindIsConsistent() {
        byte refKind = getReferenceKind();
        if (refKind == REF_NONE)  return isType();
        if (isField()) {
            assert(staticIsConsistent());
            assert(MethodHandleNatives.refKindIsField(refKind));
        } else if (isObjectConstructor()) {
            assert(refKind == REF_newInvokeSpecial || refKind == REF_invokeSpecial);
        } else if (isMethod()) {
            assert(staticIsConsistent());
            assert(MethodHandleNatives.refKindIsMethod(refKind));
            if (clazz.isInterface())
                assert(refKind == REF_invokeInterface ||
                       refKind == REF_invokeStatic    ||
                       refKind == REF_invokeSpecial   ||
                       refKind == REF_invokeVirtual && isObjectPublicMethod());
        } else {
            assert(false);
        }
        return true;
    }
    private boolean isObjectPublicMethod() {
        if (clazz == Object.class)  return true;
        MethodType mtype = getMethodType();
        if (name.equals("toString") && mtype.returnType() == String.class && mtype.parameterCount() == 0)
            return true;
        if (name.equals("hashCode") && mtype.returnType() == int.class && mtype.parameterCount() == 0)
            return true;
        if (name.equals("equals") && mtype.returnType() == boolean.class && mtype.parameterCount() == 1 && mtype.parameterType(0) == Object.class)
            return true;
        return false;
    }

    /*non-public*/
    boolean referenceKindIsConsistentWith(int originalRefKind) {
        int refKind = getReferenceKind();
        if (refKind == originalRefKind) return true;
        if (getClass().desiredAssertionStatus()) {
            switch (originalRefKind) {
                case REF_invokeInterface -> {
                    // Looking up an interface method, can get (e.g.) Object.hashCode
                    assert (refKind == REF_invokeVirtual || refKind == REF_invokeSpecial) : this;
                }
                case REF_invokeVirtual, REF_newInvokeSpecial -> {
                    // Looked up a virtual, can get (e.g.) final String.hashCode.
                    assert (refKind == REF_invokeSpecial) : this;
                }
                default -> {
                    assert (false) : this + " != " + MethodHandleNatives.refKindName((byte) originalRefKind);
                }
            }
        }
        return true;
    }
    private boolean staticIsConsistent() {
        byte refKind = getReferenceKind();
        return MethodHandleNatives.refKindIsStatic(refKind) == isStatic() || getModifiers() == 0;
    }
    private boolean vminfoIsConsistent() {
        byte refKind = getReferenceKind();
        assert(isResolved());  // else don't call
        Object vminfo = MethodHandleNatives.getMemberVMInfo(this);
        assert(vminfo instanceof Object[]);
        long vmindex = (Long) ((Object[])vminfo)[0];
        Object vmtarget = ((Object[])vminfo)[1];
        if (MethodHandleNatives.refKindIsField(refKind)) {
            assert(vmindex >= 0) : vmindex + ":" + this;
            assert(vmtarget instanceof Class);
        } else {
            if (MethodHandleNatives.refKindDoesDispatch(refKind))
                assert(vmindex >= 0) : vmindex + ":" + this;
            else
                assert(vmindex < 0) : vmindex;
            assert(vmtarget instanceof MemberName) : vmtarget + " in " + this;
        }
        return true;
    }

    private MemberName changeReferenceKind(byte refKind, byte oldKind) {
        assert(getReferenceKind() == oldKind && MethodHandleNatives.refKindIsValid(refKind));
        flags += (((int)refKind - oldKind) << MN_REFERENCE_KIND_SHIFT);
        return this;
    }

    private boolean matchingFlagsSet(int mask, int flags) {
        return (this.flags & mask) == flags;
    }
    private boolean allFlagsSet(int flags) {
        return (this.flags & flags) == flags;
    }
    private boolean anyFlagSet(int flags) {
        return (this.flags & flags) != 0;
    }

    /** Utility method to query if this member is a method handle invocation (invoke or invokeExact).
     */
    public boolean isMethodHandleInvoke() {
        final int bits = MH_INVOKE_MODS &~ Modifier.PUBLIC;
        final int negs = Modifier.STATIC;
        if (matchingFlagsSet(bits | negs, bits) && clazz == MethodHandle.class) {
            return isMethodHandleInvokeName(name);
        }
        return false;
    }
    public static boolean isMethodHandleInvokeName(String name) {
        return switch (name) {
            case "invoke", "invokeExact" -> true;
            default -> false;
        };
    }
    public boolean isVarHandleMethodInvoke() {
        final int bits = MH_INVOKE_MODS &~ Modifier.PUBLIC;
        final int negs = Modifier.STATIC;
        if (matchingFlagsSet(bits | negs, bits) && clazz == VarHandle.class) {
            return isVarHandleMethodInvokeName(name);
        }
        return false;
    }
    public static boolean isVarHandleMethodInvokeName(String name) {
        try {
            VarHandle.AccessMode.valueFromMethodName(name);
            return true;
        } catch (IllegalArgumentException e) {
            return false;
        }
    }
    private static final int MH_INVOKE_MODS = Modifier.NATIVE | Modifier.FINAL | Modifier.PUBLIC;

    /** Utility method to query the modifier flags of this member. */
    public boolean isStatic() {
        return Modifier.isStatic(flags);
    }
    /** Utility method to query the modifier flags of this member. */
    public boolean isPublic() {
        return Modifier.isPublic(flags);
    }
    /** Utility method to query the modifier flags of this member. */
    public boolean isPrivate() {
        return Modifier.isPrivate(flags);
    }
    /** Utility method to query the modifier flags of this member. */
    public boolean isProtected() {
        return Modifier.isProtected(flags);
    }
    /** Utility method to query the modifier flags of this member. */
    public boolean isFinal() {
        // all fields declared in a value type are effectively final
        assert(!clazz.isValue() || !isField() || Modifier.isFinal(flags));
        return Modifier.isFinal(flags);
    }
    /** Utility method to query whether this member or its defining class is final. */
    public boolean canBeStaticallyBound() {
        return Modifier.isFinal(flags | clazz.getModifiers());
    }
    /** Utility method to query the modifier flags of this member. */
    public boolean isVolatile() {
        return Modifier.isVolatile(flags);
    }
    /** Utility method to query the modifier flags of this member. */
    public boolean isAbstract() {
        return Modifier.isAbstract(flags);
    }
    /** Utility method to query the modifier flags of this member. */
    public boolean isNative() {
        return Modifier.isNative(flags);
    }
    // let the rest (native, volatile, transient, etc.) be tested via Modifier.isFoo

    // unofficial modifier flags, used by HotSpot:
    static final int BRIDGE      = 0x00000040;
    static final int VARARGS     = 0x00000080;
    static final int SYNTHETIC   = 0x00001000;
    static final int ANNOTATION  = 0x00002000;
    static final int ENUM        = 0x00004000;

    /** Utility method to query the modifier flags of this member; returns false if the member is not a method. */
    public boolean isBridge() {
        return allFlagsSet(IS_METHOD | BRIDGE);
    }
    /** Utility method to query the modifier flags of this member; returns false if the member is not a method. */
    public boolean isVarargs() {
        return allFlagsSet(VARARGS) && isInvocable();
    }
    /** Utility method to query the modifier flags of this member; returns false if the member is not a method. */
    public boolean isSynthetic() {
        return allFlagsSet(SYNTHETIC);
    }

    /** Query whether this member is a flattened field */
    public boolean isFlattened() { return (flags & MN_FLATTENED) == MN_FLATTENED; }

    /** Query whether this member is a field of a primitive class. */
    public boolean isInlineableField()  {
        if (isField()) {
            Class<?> type = getFieldType();
            return PrimitiveClass.isPrimitiveValueType(type) || (type.isValue() && !PrimitiveClass.isPrimitiveClass(type));
        }
        return false;
    }

    static final String CONSTRUCTOR_NAME = "<init>";
    static final String VALUE_FACTORY_NAME = "<vnew>";  // the ever-popular

    // modifiers exported by the JVM:
    static final int RECOGNIZED_MODIFIERS = 0xFFFF;

    // private flags, not part of RECOGNIZED_MODIFIERS:
    static final int
            IS_METHOD             = MN_IS_METHOD,              // method (not object constructor)
            IS_OBJECT_CONSTRUCTOR = MN_IS_OBJECT_CONSTRUCTOR,  // object constructor
            IS_FIELD              = MN_IS_FIELD,               // field
            IS_TYPE               = MN_IS_TYPE,                // nested type
            CALLER_SENSITIVE      = MN_CALLER_SENSITIVE,       // @CallerSensitive annotation detected
            TRUSTED_FINAL         = MN_TRUSTED_FINAL;    // trusted final field

    static final int ALL_ACCESS = Modifier.PUBLIC | Modifier.PRIVATE | Modifier.PROTECTED;
<<<<<<< HEAD
    static final int ALL_KINDS = IS_METHOD | IS_OBJECT_CONSTRUCTOR | IS_FIELD | IS_TYPE;
    static final int IS_INVOCABLE = IS_METHOD | IS_OBJECT_CONSTRUCTOR;
    static final int IS_FIELD_OR_METHOD = IS_METHOD | IS_FIELD;
    static final int SEARCH_ALL_SUPERS = MN_SEARCH_SUPERCLASSES | MN_SEARCH_INTERFACES;
=======
    static final int ALL_KINDS = IS_METHOD | IS_CONSTRUCTOR | IS_FIELD | IS_TYPE;
    static final int IS_INVOCABLE = IS_METHOD | IS_CONSTRUCTOR;
>>>>>>> 175e3d3f

    /** Utility method to query whether this member is a method or constructor. */
    public boolean isInvocable() {
        return anyFlagSet(IS_INVOCABLE);
    }
    /** Query whether this member is a method. */
    public boolean isMethod() {
        return allFlagsSet(IS_METHOD);
    }
    /** Query whether this member is a constructor. */
<<<<<<< HEAD
    public boolean isObjectConstructor() {
        return testAllFlags(IS_OBJECT_CONSTRUCTOR);
    }
    /** Query whether this member is an object constructor or static <init> factory */
    public boolean isStaticValueFactoryMethod() {
        return VALUE_FACTORY_NAME.equals(name) && isMethod();
=======
    public boolean isConstructor() {
        return allFlagsSet(IS_CONSTRUCTOR);
>>>>>>> 175e3d3f
    }

    /** Query whether this member is a field. */
    public boolean isField() {
        return allFlagsSet(IS_FIELD);
    }
    /** Query whether this member is a type. */
    public boolean isType() {
        return allFlagsSet(IS_TYPE);
    }
    /** Utility method to query whether this member is neither public, private, nor protected. */
    public boolean isPackage() {
        return !anyFlagSet(ALL_ACCESS);
    }
    /** Query whether this member has a CallerSensitive annotation. */
    public boolean isCallerSensitive() {
        return allFlagsSet(CALLER_SENSITIVE);
    }
    /** Query whether this member is a trusted final field. */
    public boolean isTrustedFinalField() {
        return allFlagsSet(TRUSTED_FINAL | IS_FIELD);
    }

    /**
     * Check if MemberName is a call to a method named {@code name} in class {@code declaredClass}.
     */
    public boolean refersTo(Class<?> declc, String n) {
        return clazz == declc && getName().equals(n);
    }

    /** Initialize a query.   It is not resolved. */
    private void init(Class<?> defClass, String name, Object type, int flags) {
        // defining class is allowed to be null (for a naked name/type pair)
        //name.toString();  // null check
        //type.equals(type);  // null check
        // fill in fields:
        this.clazz = defClass;
        this.name = name;
        this.type = type;
        this.flags = flags;
        assert(anyFlagSet(ALL_KINDS) && this.resolution == null);  // nobody should have touched this yet
        //assert(referenceKindIsConsistent());  // do this after resolution
    }

    /**
     * Calls down to the VM to fill in the fields.  This method is
     * synchronized to avoid racing calls.
     */
    private void expandFromVM() {
        if (type != null) {
            return;
        }
        if (!isResolved()) {
            return;
        }
        MethodHandleNatives.expand(this);
    }

    // Capturing information from the Core Reflection API:
    private static int flagsMods(int flags, int mods, byte refKind) {
        assert((flags & RECOGNIZED_MODIFIERS) == 0
                && (mods & ~RECOGNIZED_MODIFIERS) == 0
                && (refKind & ~MN_REFERENCE_KIND_MASK) == 0);
        return flags | mods | (refKind << MN_REFERENCE_KIND_SHIFT);
    }
    /** Create a name for the given reflected method.  The resulting name will be in a resolved state. */
    public MemberName(Method m) {
        this(m, false);
    }
    @SuppressWarnings("LeakingThisInConstructor")
    public MemberName(Method m, boolean wantSpecial) {
        Objects.requireNonNull(m);
        // fill in vmtarget, vmindex while we have m in hand:
        MethodHandleNatives.init(this, m);
        if (clazz == null) {  // MHN.init failed
            if (m.getDeclaringClass() == MethodHandle.class &&
                isMethodHandleInvokeName(m.getName())) {
                // The JVM did not reify this signature-polymorphic instance.
                // Need a special case here.
                // See comments on MethodHandleNatives.linkMethod.
                MethodType type = MethodType.methodType(m.getReturnType(), m.getParameterTypes());
                int flags = flagsMods(IS_METHOD, m.getModifiers(), REF_invokeVirtual);
                init(MethodHandle.class, m.getName(), type, flags);
                if (isMethodHandleInvoke())
                    return;
            }
            if (m.getDeclaringClass() == VarHandle.class &&
                isVarHandleMethodInvokeName(m.getName())) {
                // The JVM did not reify this signature-polymorphic instance.
                // Need a special case here.
                // See comments on MethodHandleNatives.linkMethod.
                MethodType type = MethodType.methodType(m.getReturnType(), m.getParameterTypes());
                int flags = flagsMods(IS_METHOD, m.getModifiers(), REF_invokeVirtual);
                init(VarHandle.class, m.getName(), type, flags);
                if (isVarHandleMethodInvoke())
                    return;
            }
            throw new LinkageError(m.toString());
        }
        assert(isResolved());
        this.name = m.getName();
        if (this.type == null)
            this.type = new Object[] { m.getReturnType(), m.getParameterTypes() };
        if (wantSpecial) {
            if (isAbstract())
                throw new AbstractMethodError(this.toString());
            if (getReferenceKind() == REF_invokeVirtual)
                changeReferenceKind(REF_invokeSpecial, REF_invokeVirtual);
            else if (getReferenceKind() == REF_invokeInterface)
                // invokeSpecial on a default method
                changeReferenceKind(REF_invokeSpecial, REF_invokeInterface);
        }
    }
    public MemberName asSpecial() {
        switch (getReferenceKind()) {
        case REF_invokeSpecial:     return this;
        case REF_invokeVirtual:     return clone().changeReferenceKind(REF_invokeSpecial, REF_invokeVirtual);
        case REF_invokeInterface:   return clone().changeReferenceKind(REF_invokeSpecial, REF_invokeInterface);
        case REF_newInvokeSpecial:  return clone().changeReferenceKind(REF_invokeSpecial, REF_newInvokeSpecial);
        }
        throw new IllegalArgumentException(this.toString());
    }
    /** If this MN is not REF_newInvokeSpecial, return a clone with that ref. kind.
     *  In that case it must already be REF_invokeSpecial.
     */
    public MemberName asObjectConstructor() {
        switch (getReferenceKind()) {
        case REF_invokeSpecial:     return clone().changeReferenceKind(REF_newInvokeSpecial, REF_invokeSpecial);
        case REF_newInvokeSpecial:  return this;
        }
        throw new IllegalArgumentException(this.toString());
    }
    /** If this MN is a REF_invokeSpecial, return a clone with the "normal" kind
     *  REF_invokeVirtual; also switch either to REF_invokeInterface if clazz.isInterface.
     *  The end result is to get a fully virtualized version of the MN.
     *  (Note that resolving in the JVM will sometimes devirtualize, changing
     *  REF_invokeVirtual of a final to REF_invokeSpecial, and REF_invokeInterface
     *  in some corner cases to either of the previous two; this transform
     *  undoes that change under the assumption that it occurred.)
     */
    public MemberName asNormalOriginal() {
        byte refKind = getReferenceKind();
        byte newRefKind = switch (refKind) {
            case REF_invokeInterface,
                 REF_invokeVirtual,
                 REF_invokeSpecial -> clazz.isInterface() ? REF_invokeInterface : REF_invokeVirtual;
            default -> refKind;
        };
        if (newRefKind == refKind)
            return this;
        MemberName result = clone().changeReferenceKind(newRefKind, refKind);
        assert(this.referenceKindIsConsistentWith(result.getReferenceKind()));
        return result;
    }
    /** Create a name for the given reflected constructor.  The resulting name will be in a resolved state. */
    @SuppressWarnings("LeakingThisInConstructor")
    public MemberName(Constructor<?> ctor) {
        Objects.requireNonNull(ctor);
        // fill in vmtarget, vmindex while we have ctor in hand:
        MethodHandleNatives.init(this, ctor);
        assert(isResolved() && this.clazz != null);
        this.name = this.clazz.isValue() ? VALUE_FACTORY_NAME : CONSTRUCTOR_NAME;
        if (this.type == null) {
            Class<?> rtype = void.class;
            if (isStatic()) {  // a value class static factory, not a true constructor
                rtype = getDeclaringClass();
            }
            this.type = new Object[] { rtype, ctor.getParameterTypes() };
        }
    }
    /** Create a name for the given reflected field.  The resulting name will be in a resolved state.
     */
    public MemberName(Field fld) {
        this(fld, false);
    }
    static {
        // the following MemberName constructor relies on these ranges matching up
        assert((REF_putStatic - REF_getStatic) == (REF_putField - REF_getField));
    }
    @SuppressWarnings("LeakingThisInConstructor")
    public MemberName(Field fld, boolean makeSetter) {
        Objects.requireNonNull(fld);
        // fill in vmtarget, vmindex while we have fld in hand:
        MethodHandleNatives.init(this, fld);
        assert(isResolved() && this.clazz != null);
        this.name = fld.getName();
        this.type = fld.getType();
        byte refKind = this.getReferenceKind();
        assert(refKind == (isStatic() ? REF_getStatic : REF_getField));
        if (makeSetter) {
            changeReferenceKind((byte)(refKind + (REF_putStatic - REF_getStatic)), refKind);
        }
    }
    public boolean isGetter() {
        return MethodHandleNatives.refKindIsGetter(getReferenceKind());
    }
    public boolean isSetter() {
        return MethodHandleNatives.refKindIsSetter(getReferenceKind());
    }

    /** Create a name for the given class.  The resulting name will be in a resolved state. */
    public MemberName(Class<?> type) {
        init(type.getDeclaringClass(), type.getSimpleName(), type,
                flagsMods(IS_TYPE, type.getModifiers(), REF_NONE));
        initResolved(true);
    }

    /**
     * Create a name for a signature-polymorphic invoker.
     * This is a placeholder for a signature-polymorphic instance
     * (of MH.invokeExact, etc.) that the JVM does not reify.
     * See comments on {@link MethodHandleNatives#linkMethod}.
     */
    static MemberName makeMethodHandleInvoke(String name, MethodType type) {
        return makeMethodHandleInvoke(name, type, MH_INVOKE_MODS | SYNTHETIC);
    }
    static MemberName makeMethodHandleInvoke(String name, MethodType type, int mods) {
        MemberName mem = new MemberName(MethodHandle.class, name, type, REF_invokeVirtual);
        mem.flags |= mods;  // it's not resolved, but add these modifiers anyway
        assert(mem.isMethodHandleInvoke()) : mem;
        return mem;
    }

    static MemberName makeVarHandleMethodInvoke(String name, MethodType type) {
        return makeVarHandleMethodInvoke(name, type, MH_INVOKE_MODS | SYNTHETIC);
    }
    static MemberName makeVarHandleMethodInvoke(String name, MethodType type, int mods) {
        MemberName mem = new MemberName(VarHandle.class, name, type, REF_invokeVirtual);
        mem.flags |= mods;  // it's not resolved, but add these modifiers anyway
        assert(mem.isVarHandleMethodInvoke()) : mem;
        return mem;
    }

    // bare-bones constructor; the JVM will fill it in
    MemberName() { }

    // locally useful cloner
    @Override protected MemberName clone() {
        try {
            return (MemberName) super.clone();
        } catch (CloneNotSupportedException ex) {
            throw newInternalError(ex);
        }
     }

    /** Get the definition of this member name.
     *  This may be in a super-class of the declaring class of this member.
     */
    public MemberName getDefinition() {
        if (!isResolved())  throw new IllegalStateException("must be resolved: "+this);
        if (isType())  return this;
        MemberName res = this.clone();
        res.clazz = null;
        res.type = null;
        res.name = null;
        res.resolution = res;
        res.expandFromVM();
        assert(res.getName().equals(this.getName()));
        return res;
    }

    @Override
    @SuppressWarnings({"deprecation", "removal"})
    public int hashCode() {
        // Avoid autoboxing getReferenceKind(), since this is used early and will force
        // early initialization of Byte$ByteCache
        return Objects.hash(clazz, new Byte(getReferenceKind()), name, getType());
    }

    @Override
    public boolean equals(Object that) {
        return (that instanceof MemberName && this.equals((MemberName)that));
    }

    /** Decide if two member names have exactly the same symbolic content.
     *  Does not take into account any actual class members, so even if
     *  two member names resolve to the same actual member, they may
     *  be distinct references.
     */
    public boolean equals(MemberName that) {
        if (this == that)  return true;
        if (that == null)  return false;
        return this.clazz == that.clazz
                && this.getReferenceKind() == that.getReferenceKind()
                && Objects.equals(this.name, that.name)
                && Objects.equals(this.getType(), that.getType());
    }

    // Construction from symbolic parts, for queries:
    /** Create a field or type name from the given components:
     *  Declaring class, name, type, reference kind.
     *  The declaring class may be supplied as null if this is to be a bare name and type.
     *  The resulting name will in an unresolved state.
     */
    public MemberName(Class<?> defClass, String name, Class<?> type, byte refKind) {
        init(defClass, name, type, flagsMods(IS_FIELD, 0, refKind));
        initResolved(false);
    }
    /** Create a method or constructor name from the given components:
     *  Declaring class, name, type, reference kind.
     *  It will be an object constructor if and only if the name is {@code "<init>"}.
     *  It will be a value class instance factory method if and only if the name is {@code "<vnew>"}.
     *  The declaring class may be supplied as null if this is to be a bare name and type.
     *  The last argument is optional, a boolean which requests REF_invokeSpecial.
     *  The resulting name will in an unresolved state.
     */
    public MemberName(Class<?> defClass, String name, MethodType type, byte refKind) {
        int initFlags = CONSTRUCTOR_NAME.equals(name) ? IS_OBJECT_CONSTRUCTOR : IS_METHOD;
        init(defClass, name, type, flagsMods(initFlags, 0, refKind));
        initResolved(false);
    }
    /** Create a method, constructor, or field name from the given components:
     *  Reference kind, declaring class, name, type.
     */
    public MemberName(byte refKind, Class<?> defClass, String name, Object type) {
        int kindFlags;
        if (MethodHandleNatives.refKindIsField(refKind)) {
            kindFlags = IS_FIELD;
            if (!(type instanceof Class))
                throw newIllegalArgumentException("not a field type");
        } else if (MethodHandleNatives.refKindIsMethod(refKind)) {
            kindFlags = IS_METHOD;
            if (!(type instanceof MethodType))
                throw newIllegalArgumentException("not a method type");
        } else if (refKind == REF_newInvokeSpecial) {
            kindFlags = IS_OBJECT_CONSTRUCTOR;
            if (!(type instanceof MethodType) ||
                !CONSTRUCTOR_NAME.equals(name))
                throw newIllegalArgumentException("not a constructor type or name");
        } else {
            throw newIllegalArgumentException("bad reference kind "+refKind);
        }
        init(defClass, name, type, flagsMods(kindFlags, 0, refKind));
        initResolved(false);
    }

    /** Query whether this member name is resolved.
     *  A resolved member name is one for which the JVM has found
     *  a method, constructor, field, or type binding corresponding exactly to the name.
     *  (Document?)
     */
    public boolean isResolved() {
        return resolution == null;
    }

    void initResolved(boolean isResolved) {
        assert(this.resolution == null);  // not initialized yet!
        if (!isResolved)
            this.resolution = this;
        assert(isResolved() == isResolved);
    }

    void checkForTypeAlias(Class<?> refc) {
        if (isInvocable()) {
            MethodType type;
            if (this.type instanceof MethodType)
                type = (MethodType) this.type;
            else
                this.type = type = getMethodType();
            if (type.erase() == type)  return;
            if (VerifyAccess.isTypeVisible(type, refc))  return;
            throw new LinkageError("bad method type alias: "+type+" not visible from "+refc);
        } else {
            Class<?> type;
            if (this.type instanceof Class<?>)
                type = (Class<?>) this.type;
            else
                this.type = type = getFieldType();
            if (VerifyAccess.isTypeVisible(type, refc))  return;
            throw new LinkageError("bad field type alias: "+type+" not visible from "+refc);
        }
    }


    /** Produce a string form of this member name.
     *  For types, it is simply the type's own string (as reported by {@code toString}).
     *  For fields, it is {@code "DeclaringClass.name/type"}.
     *  For methods and constructors, it is {@code "DeclaringClass.name(ptype...)rtype"}.
     *  If the declaring class is null, the prefix {@code "DeclaringClass."} is omitted.
     *  If the member is unresolved, a prefix {@code "*."} is prepended.
     */
    @SuppressWarnings("LocalVariableHidesMemberVariable")
    @Override
    public String toString() {
        if (isType())
            return type.toString();  // class java.lang.String
        // else it is a field, method, or constructor
        StringBuilder buf = new StringBuilder();
        if (getDeclaringClass() != null) {
            buf.append(getName(clazz));
            buf.append('.');
        }
        String name = this.name; // avoid expanding from VM
        buf.append(name == null ? "*" : name);
        Object type = this.type; // avoid expanding from VM
        if (!isInvocable()) {
            buf.append('/');
            buf.append(type == null ? "*" : getName(type));
        } else {
            buf.append(type == null ? "(*)*" : getName(type));
        }
        byte refKind = getReferenceKind();
        if (refKind != REF_NONE) {
            buf.append('/');
            buf.append(MethodHandleNatives.refKindName(refKind));
        }
        //buf.append("#").append(System.identityHashCode(this));
        return buf.toString();
    }
    private static String getName(Object obj) {
        if (obj instanceof Class<?>)
            return ((Class<?>)obj).getName();
        return String.valueOf(obj);
    }

    public IllegalAccessException makeAccessException(String message, Object from) {
        message = message + ": " + this;
        if (from != null)  {
            if (from == MethodHandles.publicLookup()) {
                message += ", from public Lookup";
            } else {
                Module m;
                Class<?> plc;
                if (from instanceof MethodHandles.Lookup lookup) {
                    from = lookup.lookupClass();
                    m = lookup.lookupClass().getModule();
                    plc = lookup.previousLookupClass();
                } else {
                    m = ((Class<?>)from).getModule();
                    plc = null;
                }
                message += ", from " + from + " (" + m + ")";
                if (plc != null) {
                    message += ", previous lookup " +
                        plc.getName() + " (" + plc.getModule() + ")";
                }
            }
        }
        return new IllegalAccessException(message);
    }
    private String message() {
        if (isResolved())
            return "no access";
        else if (isObjectConstructor())
            return "no such constructor";
        else if (isMethod())
            return "no such method";
        else
            return "no such field";
    }
    public ReflectiveOperationException makeAccessException() {
        String message = message() + ": " + this;
        ReflectiveOperationException ex;
        if (isResolved() || !(resolution instanceof NoSuchMethodError ||
                              resolution instanceof NoSuchFieldError))
            ex = new IllegalAccessException(message);
        else if (isObjectConstructor())
            ex = new NoSuchMethodException(message);
        else if (isMethod())
            ex = new NoSuchMethodException(message);
        else
            ex = new NoSuchFieldException(message);
        if (resolution instanceof Throwable)
            ex.initCause((Throwable) resolution);
        return ex;
    }

    /** Actually making a query requires an access check. */
    /*non-public*/
    static Factory getFactory() {
        return Factory.INSTANCE;
    }
    /** A factory type for resolving member names with the help of the VM.
     *  TBD: Define access-safe public constructors for this factory.
     */
    /*non-public*/
    static class Factory {
        private Factory() { } // singleton pattern
        static final Factory INSTANCE = new Factory();

        /** Produce a resolved version of the given member.
         *  Super types are searched (for inherited members) if {@code searchSupers} is true.
         *  Access checking is performed on behalf of the given {@code lookupClass}.
         *  If lookup fails or access is not permitted, null is returned.
         *  Otherwise a fresh copy of the given member is returned, with modifier bits filled in.
         */
        private MemberName resolve(byte refKind, MemberName ref, Class<?> lookupClass, int allowedModes,
                                   boolean speculativeResolve) {
            MemberName m = ref.clone();  // JVM will side-effect the ref
            assert(refKind == m.getReferenceKind());
            try {
                // There are 4 entities in play here:
                //   * LC: lookupClass
                //   * REFC: symbolic reference class (MN.clazz before resolution);
                //   * DEFC: resolved method holder (MN.clazz after resolution);
                //   * PTYPES: parameter types (MN.type)
                //
                // What we care about when resolving a MemberName is consistency between DEFC and PTYPES.
                // We do type alias (TA) checks on DEFC to ensure that. DEFC is not known until the JVM
                // finishes the resolution, so do TA checks right after MHN.resolve() is over.
                //
                // All parameters passed by a caller are checked against MH type (PTYPES) on every invocation,
                // so it is safe to call a MH from any context.
                //
                // REFC view on PTYPES doesn't matter, since it is used only as a starting point for resolution and doesn't
                // participate in method selection.
                m = MethodHandleNatives.resolve(m, lookupClass, allowedModes, speculativeResolve);
                if (m == null && speculativeResolve) {
                    return null;
                }
                m.checkForTypeAlias(m.getDeclaringClass());
                m.resolution = null;
            } catch (ClassNotFoundException | LinkageError ex) {
                // JVM reports that the "bytecode behavior" would get an error
                assert(!m.isResolved());
                m.resolution = ex;
                return m;
            }
            assert(m.referenceKindIsConsistent());
            m.initResolved(true);
            assert(m.vminfoIsConsistent());
            return m;
        }
        /** Produce a resolved version of the given member.
         *  Super types are searched (for inherited members) if {@code searchSupers} is true.
         *  Access checking is performed on behalf of the given {@code lookupClass}.
         *  If lookup fails or access is not permitted, a {@linkplain ReflectiveOperationException} is thrown.
         *  Otherwise a fresh copy of the given member is returned, with modifier bits filled in.
         */
        public <NoSuchMemberException extends ReflectiveOperationException>
                MemberName resolveOrFail(byte refKind, MemberName m,
                                         Class<?> lookupClass, int allowedModes,
                                         Class<NoSuchMemberException> nsmClass)
                throws IllegalAccessException, NoSuchMemberException {
            assert lookupClass != null || allowedModes == LM_TRUSTED;
            MemberName result = resolve(refKind, m, lookupClass, allowedModes, false);
            if (result.isResolved())
                return result;
            ReflectiveOperationException ex = result.makeAccessException();
            if (ex instanceof IllegalAccessException)  throw (IllegalAccessException) ex;
            throw nsmClass.cast(ex);
        }
        /** Produce a resolved version of the given member.
         *  Super types are searched (for inherited members) if {@code searchSupers} is true.
         *  Access checking is performed on behalf of the given {@code lookupClass}.
         *  If lookup fails or access is not permitted, return null.
         *  Otherwise a fresh copy of the given member is returned, with modifier bits filled in.
         */
        public MemberName resolveOrNull(byte refKind, MemberName m, Class<?> lookupClass, int allowedModes) {
            assert lookupClass != null || allowedModes == LM_TRUSTED;
            MemberName result = resolve(refKind, m, lookupClass, allowedModes, true);
            if (result != null && result.isResolved())
                return result;
            return null;
        }
<<<<<<< HEAD
        /** Return a list of all methods defined by the given class.
         *  Super types are searched (for inherited members) if {@code searchSupers} is true.
         *  Access checking is performed on behalf of the given {@code lookupClass}.
         *  Inaccessible members are not added to the last.
         */
        public List<MemberName> getMethods(Class<?> defc, boolean searchSupers,
                Class<?> lookupClass) {
            return getMethods(defc, searchSupers, null, null, lookupClass);
        }
        /** Return a list of matching methods defined by the given class.
         *  Super types are searched (for inherited members) if {@code searchSupers} is true.
         *  Returned methods will match the name (if not null) and the type (if not null).
         *  Access checking is performed on behalf of the given {@code lookupClass}.
         *  Inaccessible members are not added to the last.
         */
        public List<MemberName> getMethods(Class<?> defc, boolean searchSupers,
                String name, MethodType type, Class<?> lookupClass) {
            int matchFlags = IS_METHOD | (searchSupers ? SEARCH_ALL_SUPERS : 0);
            return getMembers(defc, name, type, matchFlags, lookupClass);
        }
        /** Return a list of all object constructors defined by the given class.
         *  Access checking is performed on behalf of the given {@code lookupClass}.
         *  Inaccessible members are not added to the last.
         */
        public List<MemberName> getObjectConstructors(Class<?> defc, Class<?> lookupClass) {
            return getMembers(defc, null, null, IS_OBJECT_CONSTRUCTOR, lookupClass);
        }
        /** Return a list of all fields defined by the given class.
         *  Super types are searched (for inherited members) if {@code searchSupers} is true.
         *  Access checking is performed on behalf of the given {@code lookupClass}.
         *  Inaccessible members are not added to the last.
         */
        public List<MemberName> getFields(Class<?> defc, boolean searchSupers,
                Class<?> lookupClass) {
            return getFields(defc, searchSupers, null, null, lookupClass);
        }
        /** Return a list of all fields defined by the given class.
         *  Super types are searched (for inherited members) if {@code searchSupers} is true.
         *  Returned fields will match the name (if not null) and the type (if not null).
         *  Access checking is performed on behalf of the given {@code lookupClass}.
         *  Inaccessible members are not added to the last.
         */
        public List<MemberName> getFields(Class<?> defc, boolean searchSupers,
                String name, Class<?> type, Class<?> lookupClass) {
            int matchFlags = IS_FIELD | (searchSupers ? SEARCH_ALL_SUPERS : 0);
            return getMembers(defc, name, type, matchFlags, lookupClass);
        }
        /** Return a list of all nested types defined by the given class.
         *  Super types are searched (for inherited members) if {@code searchSupers} is true.
         *  Access checking is performed on behalf of the given {@code lookupClass}.
         *  Inaccessible members are not added to the last.
         */
        public List<MemberName> getNestedTypes(Class<?> defc, boolean searchSupers,
                Class<?> lookupClass) {
            int matchFlags = IS_TYPE | (searchSupers ? SEARCH_ALL_SUPERS : 0);
            return getMembers(defc, null, null, matchFlags, lookupClass);
        }
        private static MemberName[] newMemberBuffer(int length) {
            MemberName[] buf = new MemberName[length];
            // fill the buffer with dummy structs for the JVM to fill in
            for (int i = 0; i < length; i++)
                buf[i] = new MemberName();
            return buf;
        }
=======
>>>>>>> 175e3d3f
    }
}<|MERGE_RESOLUTION|>--- conflicted
+++ resolved
@@ -25,11 +25,7 @@
 
 package java.lang.invoke;
 
-<<<<<<< HEAD
 import jdk.internal.value.PrimitiveClass;
-import sun.invoke.util.BytecodeDescriptor;
-=======
->>>>>>> 175e3d3f
 import sun.invoke.util.VerifyAccess;
 
 import java.lang.reflect.Constructor;
@@ -469,15 +465,8 @@
             TRUSTED_FINAL         = MN_TRUSTED_FINAL;    // trusted final field
 
     static final int ALL_ACCESS = Modifier.PUBLIC | Modifier.PRIVATE | Modifier.PROTECTED;
-<<<<<<< HEAD
     static final int ALL_KINDS = IS_METHOD | IS_OBJECT_CONSTRUCTOR | IS_FIELD | IS_TYPE;
     static final int IS_INVOCABLE = IS_METHOD | IS_OBJECT_CONSTRUCTOR;
-    static final int IS_FIELD_OR_METHOD = IS_METHOD | IS_FIELD;
-    static final int SEARCH_ALL_SUPERS = MN_SEARCH_SUPERCLASSES | MN_SEARCH_INTERFACES;
-=======
-    static final int ALL_KINDS = IS_METHOD | IS_CONSTRUCTOR | IS_FIELD | IS_TYPE;
-    static final int IS_INVOCABLE = IS_METHOD | IS_CONSTRUCTOR;
->>>>>>> 175e3d3f
 
     /** Utility method to query whether this member is a method or constructor. */
     public boolean isInvocable() {
@@ -488,17 +477,12 @@
         return allFlagsSet(IS_METHOD);
     }
     /** Query whether this member is a constructor. */
-<<<<<<< HEAD
     public boolean isObjectConstructor() {
-        return testAllFlags(IS_OBJECT_CONSTRUCTOR);
+        return allFlagsSet(IS_OBJECT_CONSTRUCTOR);
     }
     /** Query whether this member is an object constructor or static <init> factory */
     public boolean isStaticValueFactoryMethod() {
         return VALUE_FACTORY_NAME.equals(name) && isMethod();
-=======
-    public boolean isConstructor() {
-        return allFlagsSet(IS_CONSTRUCTOR);
->>>>>>> 175e3d3f
     }
 
     /** Query whether this member is a field. */
@@ -1054,72 +1038,5 @@
                 return result;
             return null;
         }
-<<<<<<< HEAD
-        /** Return a list of all methods defined by the given class.
-         *  Super types are searched (for inherited members) if {@code searchSupers} is true.
-         *  Access checking is performed on behalf of the given {@code lookupClass}.
-         *  Inaccessible members are not added to the last.
-         */
-        public List<MemberName> getMethods(Class<?> defc, boolean searchSupers,
-                Class<?> lookupClass) {
-            return getMethods(defc, searchSupers, null, null, lookupClass);
-        }
-        /** Return a list of matching methods defined by the given class.
-         *  Super types are searched (for inherited members) if {@code searchSupers} is true.
-         *  Returned methods will match the name (if not null) and the type (if not null).
-         *  Access checking is performed on behalf of the given {@code lookupClass}.
-         *  Inaccessible members are not added to the last.
-         */
-        public List<MemberName> getMethods(Class<?> defc, boolean searchSupers,
-                String name, MethodType type, Class<?> lookupClass) {
-            int matchFlags = IS_METHOD | (searchSupers ? SEARCH_ALL_SUPERS : 0);
-            return getMembers(defc, name, type, matchFlags, lookupClass);
-        }
-        /** Return a list of all object constructors defined by the given class.
-         *  Access checking is performed on behalf of the given {@code lookupClass}.
-         *  Inaccessible members are not added to the last.
-         */
-        public List<MemberName> getObjectConstructors(Class<?> defc, Class<?> lookupClass) {
-            return getMembers(defc, null, null, IS_OBJECT_CONSTRUCTOR, lookupClass);
-        }
-        /** Return a list of all fields defined by the given class.
-         *  Super types are searched (for inherited members) if {@code searchSupers} is true.
-         *  Access checking is performed on behalf of the given {@code lookupClass}.
-         *  Inaccessible members are not added to the last.
-         */
-        public List<MemberName> getFields(Class<?> defc, boolean searchSupers,
-                Class<?> lookupClass) {
-            return getFields(defc, searchSupers, null, null, lookupClass);
-        }
-        /** Return a list of all fields defined by the given class.
-         *  Super types are searched (for inherited members) if {@code searchSupers} is true.
-         *  Returned fields will match the name (if not null) and the type (if not null).
-         *  Access checking is performed on behalf of the given {@code lookupClass}.
-         *  Inaccessible members are not added to the last.
-         */
-        public List<MemberName> getFields(Class<?> defc, boolean searchSupers,
-                String name, Class<?> type, Class<?> lookupClass) {
-            int matchFlags = IS_FIELD | (searchSupers ? SEARCH_ALL_SUPERS : 0);
-            return getMembers(defc, name, type, matchFlags, lookupClass);
-        }
-        /** Return a list of all nested types defined by the given class.
-         *  Super types are searched (for inherited members) if {@code searchSupers} is true.
-         *  Access checking is performed on behalf of the given {@code lookupClass}.
-         *  Inaccessible members are not added to the last.
-         */
-        public List<MemberName> getNestedTypes(Class<?> defc, boolean searchSupers,
-                Class<?> lookupClass) {
-            int matchFlags = IS_TYPE | (searchSupers ? SEARCH_ALL_SUPERS : 0);
-            return getMembers(defc, null, null, matchFlags, lookupClass);
-        }
-        private static MemberName[] newMemberBuffer(int length) {
-            MemberName[] buf = new MemberName[length];
-            // fill the buffer with dummy structs for the JVM to fill in
-            for (int i = 0; i < length; i++)
-                buf[i] = new MemberName();
-            return buf;
-        }
-=======
->>>>>>> 175e3d3f
     }
 }