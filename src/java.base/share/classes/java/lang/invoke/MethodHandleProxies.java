/*
 * Copyright (c) 2008, 2024, Oracle and/or its affiliates. All rights reserved.
 * DO NOT ALTER OR REMOVE COPYRIGHT NOTICES OR THIS FILE HEADER.
 *
 * This code is free software; you can redistribute it and/or modify it
 * under the terms of the GNU General Public License version 2 only, as
 * published by the Free Software Foundation.  Oracle designates this
 * particular file as subject to the "Classpath" exception as provided
 * by Oracle in the LICENSE file that accompanied this code.
 *
 * This code is distributed in the hope that it will be useful, but WITHOUT
 * ANY WARRANTY; without even the implied warranty of MERCHANTABILITY or
 * FITNESS FOR A PARTICULAR PURPOSE.  See the GNU General Public License
 * version 2 for more details (a copy is included in the LICENSE file that
 * accompanied this code).
 *
 * You should have received a copy of the GNU General Public License version
 * 2 along with this work; if not, write to the Free Software Foundation,
 * Inc., 51 Franklin St, Fifth Floor, Boston, MA 02110-1301 USA.
 *
 * Please contact Oracle, 500 Oracle Parkway, Redwood Shores, CA 94065 USA
 * or visit www.oracle.com if you need additional information or have any
 * questions.
 */

package java.lang.invoke;

import java.lang.constant.ClassDesc;
import java.lang.constant.MethodTypeDesc;
import java.lang.invoke.MethodHandles.Lookup;
import java.lang.module.ModuleDescriptor;
import java.lang.ref.WeakReference;
import java.lang.reflect.Method;
import java.lang.reflect.Modifier;
import java.lang.reflect.UndeclaredThrowableException;
import java.security.AccessController;
import java.security.PrivilegedAction;
import java.util.ArrayList;
import java.util.Arrays;
import java.util.Collections;
import java.util.HashSet;
import java.util.List;
import java.util.Objects;
import java.util.Set;
import java.util.WeakHashMap;
import java.util.concurrent.atomic.AtomicInteger;
import java.util.stream.Stream;

import jdk.internal.access.JavaLangReflectAccess;
import jdk.internal.access.SharedSecrets;
import java.lang.classfile.ClassHierarchyResolver;
import java.lang.classfile.ClassFile;
import java.lang.classfile.CodeBuilder;
import java.lang.classfile.TypeKind;

import jdk.internal.constant.ConstantUtils;
import jdk.internal.misc.PreviewFeatures;
import jdk.internal.module.Modules;
import jdk.internal.reflect.CallerSensitive;
import jdk.internal.reflect.Reflection;
import jdk.internal.util.ClassFileDumper;
import sun.reflect.misc.ReflectUtil;

import static java.lang.constant.ConstantDescs.*;
import static java.lang.invoke.MethodHandleStatics.*;
import static java.lang.invoke.MethodType.methodType;
import static java.lang.module.ModuleDescriptor.Modifier.SYNTHETIC;
import static java.lang.classfile.ClassFile.*;
import static jdk.internal.constant.ConstantUtils.*;

/**
 * This class consists exclusively of static methods that help adapt
 * method handles to other JVM types, such as interfaces.
 *
 * @since 1.7
 */
public class MethodHandleProxies {

    private MethodHandleProxies() { }  // do not instantiate

    /**
     * Produces an instance of the given single-method interface which redirects
     * its calls to the given method handle.
     * <p>
     * A single-method interface is an interface which declares a uniquely named method.
     * When determining the uniquely named method of a single-method interface,
     * the public {@code Object} methods ({@code toString}, {@code equals}, {@code hashCode})
     * are disregarded as are any default (non-abstract) methods.
     * For example, {@link java.util.Comparator} is a single-method interface,
     * even though it re-declares the {@code Object.equals} method and also
     * declares default methods, such as {@code Comparator.reverse}.
     * <p>
     * The interface must be public, not {@linkplain Class#isHidden() hidden},
     * and not {@linkplain Class#isSealed() sealed}.
     * No additional access checks are performed.
     * <p>
     * The resulting instance of the required type will respond to
     * invocation of the type's uniquely named method by calling
     * the given target on the incoming arguments,
     * and returning or throwing whatever the target
     * returns or throws.  The invocation will be as if by
     * {@code target.invoke}.
     * The target's type will be checked before the
     * instance is created, as if by a call to {@code asType},
     * which may result in a {@code WrongMethodTypeException}.
     * <p>
     * The uniquely named method is allowed to be multiply declared,
     * with distinct type descriptors.  (E.g., it can be overloaded,
     * or can possess bridge methods.)  All such declarations are
     * connected directly to the target method handle.
     * Argument and return types are adjusted by {@code asType}
     * for each individual declaration.
     * <p>
     * The wrapper instance will implement the requested interface
     * and its super-types, but no other single-method interfaces.
     * This means that the instance will not unexpectedly
     * pass an {@code instanceof} test for any unrequested type.
     * <p style="font-size:smaller;">
     * <em>Implementation Note:</em>
     * Therefore, each instance must implement a unique single-method interface.
     * Implementations may not bundle together
     * multiple single-method interfaces onto single implementation classes
     * in the style of {@link java.desktop/java.awt.AWTEventMulticaster}.
     * <p>
     * The method handle may throw an <em>undeclared exception</em>,
     * which means any checked exception (or other checked throwable)
     * not declared by the requested type's single abstract method.
     * If this happens, the throwable will be wrapped in an instance of
     * {@link java.lang.reflect.UndeclaredThrowableException UndeclaredThrowableException}
     * and thrown in that wrapped form.
     * <p>
     * Like {@link java.lang.Integer#valueOf Integer.valueOf},
     * {@code asInterfaceInstance} is a factory method whose results are defined
     * by their behavior.
     * It is not guaranteed to return a new instance for every call.
     * <p>
     * Because of the possibility of {@linkplain java.lang.reflect.Method#isBridge bridge methods}
     * and other corner cases, the interface may also have several abstract methods
     * with the same name but having distinct descriptors (types of returns and parameters).
     * In this case, all the methods are bound in common to the one given target.
     * The type check and effective {@code asType} conversion is applied to each
     * method type descriptor, and all abstract methods are bound to the target in common.
     * Beyond this type check, no further checks are made to determine that the
     * abstract methods are related in any way.
     * <p>
     * Future versions of this API may accept additional types,
     * such as abstract classes with single abstract methods.
     * Future versions of this API may also equip wrapper instances
     * with one or more additional public "marker" interfaces.
     * <p>
     * If a security manager is installed, this method is caller sensitive.
     * During any invocation of the target method handle via the returned wrapper,
     * the original creator of the wrapper (the caller) will be visible
     * to context checks requested by the security manager.
     *
     * @param <T> the desired type of the wrapper, a single-method interface
     * @param intfc a class object representing {@code T}
     * @param target the method handle to invoke from the wrapper
     * @return a correctly-typed wrapper for the given target
     * @throws NullPointerException if either argument is null
     * @throws IllegalArgumentException if the {@code intfc} is not a
     *         valid argument to this method
     * @throws WrongMethodTypeException if the target cannot
     *         be converted to the type required by the requested interface
     */
    @SuppressWarnings("doclint:reference") // cross-module links
    @CallerSensitive
    public static <T> T asInterfaceInstance(final Class<T> intfc, final MethodHandle target) {
        if (!intfc.isInterface() || !Modifier.isPublic(intfc.getModifiers()))
            throw newIllegalArgumentException("not a public interface", intfc.getName());
        if (intfc.isSealed())
            throw newIllegalArgumentException("a sealed interface", intfc.getName());
        if (intfc.isHidden())
            throw newIllegalArgumentException("a hidden interface", intfc.getName());
        Objects.requireNonNull(target);
        final MethodHandle mh;
        @SuppressWarnings("removal")
        var sm = System.getSecurityManager();
        if (sm != null) {
            final Class<?> caller = Reflection.getCallerClass();
            final ClassLoader ccl = caller != null ? caller.getClassLoader() : null;
            ReflectUtil.checkProxyPackageAccess(ccl, intfc);
            mh = ccl != null ? bindCaller(target, caller) : target;
        } else {
            mh = target;
        }

        // Define one hidden class for each interface.  Create an instance of
        // the hidden class for a given target method handle which will be
        // accessed via getfield.  Multiple instances may be created for a
        // hidden class.  This approach allows the generated hidden classes
        // more shareable.
        //
        // The implementation class is weakly referenced; a new class is
        // defined if the last one has been garbage collected.
        //
        // An alternative approach is to define one hidden class with the
        // target method handle as class data and the target method handle
        // is loaded via ldc/condy.  If more than one target method handles
        // are used, the extra classes will pollute the same type profiles.
        // In addition, hidden classes without class data is more friendly
        // for pre-generation (shifting the dynamic class generation from
        // runtime to an earlier phrase).
        Class<?> proxyClass = getProxyClass(intfc);  // throws IllegalArgumentException
        Lookup lookup = new Lookup(proxyClass);
        Object proxy;
        try {
            MethodHandle constructor = lookup.findConstructor(proxyClass,
                                                              MT_void_Lookup_MethodHandle_MethodHandle)
                                             .asType(MT_Object_Lookup_MethodHandle_MethodHandle);
            proxy = constructor.invokeExact(lookup, target, mh);
        } catch (Throwable ex) {
            throw uncaughtException(ex);
        }
        assert proxy.getClass().getModule().isNamed() : proxy.getClass() + " " + proxy.getClass().getModule();
        return intfc.cast(proxy);
    }

    private record MethodInfo(MethodTypeDesc desc, List<ClassDesc> thrown, String fieldName) {}

    private static final ClassFileDumper DUMPER = ClassFileDumper.getInstance(
            "jdk.invoke.MethodHandleProxies.dumpClassFiles", "DUMP_MH_PROXY_CLASSFILES");

    private static final Set<Class<?>> WRAPPER_TYPES = Collections.newSetFromMap(new WeakHashMap<>());
    private static final ClassValue<WeakReferenceHolder<Class<?>>> PROXIES = new ClassValue<>() {
        @Override
        protected WeakReferenceHolder<Class<?>> computeValue(Class<?> intfc) {
            return new WeakReferenceHolder<>(newProxyClass(intfc));
        }
    };

    private static Class<?> newProxyClass(Class<?> intfc) {
        List<MethodInfo> methods = new ArrayList<>();
        Set<Class<?>> referencedTypes = new HashSet<>();
        referencedTypes.add(intfc);
        String uniqueName = null;
        int count = 0;
        for (Method m : intfc.getMethods()) {
            if (!Modifier.isAbstract(m.getModifiers()))
                continue;

            if (isObjectMethod(m))
                continue;

            // ensure it's SAM interface
            String methodName = m.getName();
            if (uniqueName == null) {
                uniqueName = methodName;
            } else if (!uniqueName.equals(methodName)) {
                // too many abstract methods
                throw newIllegalArgumentException("not a single-method interface", intfc.getName());
            }

            // the field name holding the method handle for this method
            String fieldName = "m" + count++;
            var md = methodTypeDesc(m.getReturnType(), JLRA.getExecutableSharedParameterTypes(m));
            var thrown = JLRA.getExecutableSharedExceptionTypes(m);
            var exceptionTypeDescs =
                    thrown.length == 0 ? DEFAULT_RETHROWS
                                       : Stream.concat(DEFAULT_RETHROWS.stream(),
                                                       Arrays.stream(thrown).map(ConstantUtils::referenceClassDesc))
                                               .distinct().toList();
            methods.add(new MethodInfo(md, exceptionTypeDescs, fieldName));

            // find the types referenced by this method
            addElementType(referencedTypes, m.getReturnType());
            addElementTypes(referencedTypes, JLRA.getExecutableSharedParameterTypes(m));
            addElementTypes(referencedTypes, JLRA.getExecutableSharedExceptionTypes(m));
        }

        if (uniqueName == null)
            throw newIllegalArgumentException("no method in ", intfc.getName());

        // create a dynamic module for each proxy class, which needs access
        // to the types referenced by the members of the interface including
        // the parameter types, return type and exception types
        var loader = intfc.getClassLoader();
        Module targetModule = newDynamicModule(loader, referencedTypes);

        // generate a class file in the package of the dynamic module
        String packageName = targetModule.getName();
        String intfcName = intfc.getName();
        int i = intfcName.lastIndexOf('.');
        // jdk.MHProxy#.Interface
        String className = packageName + "." + (i > 0 ? intfcName.substring(i + 1) : intfcName);
        byte[] template = createTemplate(loader, binaryNameToDesc(className),
                referenceClassDesc(intfc), uniqueName, methods);
        // define the dynamic module to the class loader of the interface
        var definer = new Lookup(intfc).makeHiddenClassDefiner(className, template, DUMPER);

        @SuppressWarnings("removal")
        var sm = System.getSecurityManager();
        Lookup lookup;
        if (sm != null) {
            @SuppressWarnings("removal")
            var l = AccessController.doPrivileged((PrivilegedAction<Lookup>) () ->
                    definer.defineClassAsLookup(true));
            lookup = l;
        } else {
            lookup = definer.defineClassAsLookup(true);
        }
        // cache the wrapper type
        var ret = lookup.lookupClass();
        WRAPPER_TYPES.add(ret);
        return ret;
    }

    private static final class WeakReferenceHolder<T> {
        private volatile WeakReference<T> ref;

        WeakReferenceHolder(T value) {
            set(value);
        }

        void set(T value) {
            ref = new WeakReference<>(value);
        }

        T get() {
            return ref.get();
        }
    }

    private static Class<?> getProxyClass(Class<?> intfc) {
        WeakReferenceHolder<Class<?>> r = PROXIES.get(intfc);
        Class<?> cl = r.get();
        if (cl != null)
            return cl;

        // avoid spinning multiple classes in a race
        synchronized (r) {
            cl = r.get();
            if (cl != null)
                return cl;

            // If the referent is cleared, create a new value and update cached weak reference.
            cl = newProxyClass(intfc);
            r.set(cl);
            return cl;
        }
    }

    private static final List<ClassDesc> DEFAULT_RETHROWS = List.of(referenceClassDesc(RuntimeException.class), referenceClassDesc(Error.class));
    private static final ClassDesc CD_UndeclaredThrowableException = referenceClassDesc(UndeclaredThrowableException.class);
    private static final ClassDesc CD_IllegalAccessException = referenceClassDesc(IllegalAccessException.class);
    private static final MethodTypeDesc MTD_void_Throwable = MethodTypeDesc.of(CD_void, CD_Throwable);
    private static final MethodType MT_void_Lookup_MethodHandle_MethodHandle =
            methodType(void.class, Lookup.class, MethodHandle.class, MethodHandle.class);
    private static final MethodType MT_Object_Lookup_MethodHandle_MethodHandle =
            MT_void_Lookup_MethodHandle_MethodHandle.changeReturnType(Object.class);
    private static final MethodType MT_MethodHandle_Object = methodType(MethodHandle.class, Object.class);
    private static final MethodTypeDesc MTD_void_Lookup_MethodHandle_MethodHandle
            = methodTypeDesc(MT_void_Lookup_MethodHandle_MethodHandle);
    private static final MethodTypeDesc MTD_void_Lookup = MethodTypeDesc.of(CD_void, CD_MethodHandles_Lookup);
    private static final MethodTypeDesc MTD_MethodHandle_MethodType = MethodTypeDesc.of(CD_MethodHandle, CD_MethodType);
    private static final MethodTypeDesc MTD_Class = MethodTypeDesc.of(CD_Class);
    private static final MethodTypeDesc MTD_int = MethodTypeDesc.of(CD_int);
    private static final MethodTypeDesc MTD_String = MethodTypeDesc.of(CD_String);
    private static final MethodTypeDesc MTD_void_String = MethodTypeDesc.of(CD_void, CD_String);
    private static final String TARGET_NAME = "target";
    private static final String TYPE_NAME = "interfaceType";
    private static final String ENSURE_ORIGINAL_LOOKUP = "ensureOriginalLookup";

    /**
     * Creates an implementation class file for a given interface. One implementation class is
     * defined for each interface.
     *
     * @param ifaceDesc the given interface
     * @param methodName the name of the single abstract method
     * @param methods the information for implementation methods
     * @return the bytes of the implementation classes
     */
    private static byte[] createTemplate(ClassLoader loader, ClassDesc proxyDesc, ClassDesc ifaceDesc,
                                         String methodName, List<MethodInfo> methods) {
        return ClassFile.of(ClassHierarchyResolverOption.of(ClassHierarchyResolver.ofClassLoading(loader)))
                        .build(proxyDesc, clb -> {
<<<<<<< HEAD
            clb.withSuperclass(CD_Object);
            clb.withFlags((PreviewFeatures.isEnabled() ? ACC_IDENTITY  : 0) | ACC_FINAL | ACC_SYNTHETIC);
            clb.withInterfaceSymbols(ifaceDesc);

            // static and instance fields
            clb.withField(TYPE_NAME, CD_Class, ACC_PRIVATE | ACC_STATIC | ACC_FINAL);
            clb.withField(TARGET_NAME, CD_MethodHandle, ACC_PRIVATE | ACC_FINAL);
=======
            clb.withSuperclass(CD_Object)
               .withFlags(ACC_FINAL | ACC_SYNTHETIC)
               .withInterfaceSymbols(ifaceDesc)
               // static and instance fields
               .withField(TYPE_NAME, CD_Class, ACC_PRIVATE | ACC_STATIC | ACC_FINAL)
               .withField(TARGET_NAME, CD_MethodHandle, ACC_PRIVATE | ACC_FINAL);
>>>>>>> e7c5bf45
            for (var mi : methods) {
                clb.withField(mi.fieldName, CD_MethodHandle, ACC_PRIVATE | ACC_FINAL);
            }

            // <clinit>
            clb.withMethodBody(CLASS_INIT_NAME, MTD_void, ACC_STATIC, cob -> {
                cob.loadConstant(ifaceDesc)
                   .putstatic(proxyDesc, TYPE_NAME, CD_Class)
                   .return_();
            });

            // <init>(Lookup, MethodHandle target, MethodHandle callerBoundTarget)
            clb.withMethodBody(INIT_NAME, MTD_void_Lookup_MethodHandle_MethodHandle, 0, cob -> {
                cob.aload(0)
                   .invokespecial(CD_Object, INIT_NAME, MTD_void)
                   // call ensureOriginalLookup to verify the given Lookup has access
                   .aload(1)
                   .invokestatic(proxyDesc, ENSURE_ORIGINAL_LOOKUP, MTD_void_Lookup)
                   // this.target = target;
                   .aload(0)
                   .aload(2)
                   .putfield(proxyDesc, TARGET_NAME, CD_MethodHandle);

                // method handles adjusted to the method type of each method
                for (var mi : methods) {
                    // this.m<i> = callerBoundTarget.asType(xxType);
                    cob.aload(0)
                       .aload(3)
                       .loadConstant(mi.desc)
                       .invokevirtual(CD_MethodHandle, "asType", MTD_MethodHandle_MethodType)
                       .putfield(proxyDesc, mi.fieldName, CD_MethodHandle);
                }

                // complete
                cob.return_();
            });

            // private static void ensureOriginalLookup(Lookup) checks if the given Lookup
            // has ORIGINAL access to this class, i.e. the lookup class is this class;
            // otherwise, IllegalAccessException is thrown
            clb.withMethodBody(ENSURE_ORIGINAL_LOOKUP, MTD_void_Lookup, ACC_PRIVATE | ACC_STATIC, cob -> {
                var failLabel = cob.newLabel();
                // check lookupClass
                cob.aload(0)
                   .invokevirtual(CD_MethodHandles_Lookup, "lookupClass", MTD_Class)
                   .loadConstant(proxyDesc)
                   .if_acmpne(failLabel)
                   // check original access
                   .aload(0)
                   .invokevirtual(CD_MethodHandles_Lookup, "lookupModes", MTD_int)
                   .loadConstant(Lookup.ORIGINAL)
                   .iand()
                   .ifeq(failLabel)
                   // success
                   .return_()
                   // throw exception
                   .labelBinding(failLabel)
                   .new_(CD_IllegalAccessException)
                   .dup()
                   .aload(0) // lookup
                   .invokevirtual(CD_Object, "toString", MTD_String)
                   .invokespecial(CD_IllegalAccessException, INIT_NAME, MTD_void_String)
                   .athrow();
            });

            // implementation methods
            for (MethodInfo mi : methods) {
                // no need to generate thrown exception attribute
                clb.withMethodBody(methodName, mi.desc, ACC_PUBLIC, cob -> cob
                        .trying(bcb -> {
                                    // return this.handleField.invokeExact(arguments...);
                                    bcb.aload(0)
                                       .getfield(proxyDesc, mi.fieldName, CD_MethodHandle);
                                    for (int j = 0; j < mi.desc.parameterCount(); j++) {
                                        bcb.loadLocal(TypeKind.from(mi.desc.parameterType(j)),
                                                bcb.parameterSlot(j));
                                    }
                                    bcb.invokevirtual(CD_MethodHandle, "invokeExact", mi.desc)
                                       .return_(TypeKind.from(mi.desc.returnType()));
                                }, ctb -> ctb
                                        // catch (Error | RuntimeException | Declared ex) { throw ex; }
                                        .catchingMulti(mi.thrown, CodeBuilder::athrow)
                                        // catch (Throwable ex) { throw new UndeclaredThrowableException(ex); }
                                        .catchingAll(cb -> cb
                                                .new_(CD_UndeclaredThrowableException)
                                                .dup_x1()
                                                .swap()
                                                .invokespecial(CD_UndeclaredThrowableException,
                                                        INIT_NAME, MTD_void_Throwable)
                                                .athrow()
                                        )
                        ));
            }
        });
    }

    private static MethodHandle bindCaller(MethodHandle target, Class<?> hostClass) {
        return MethodHandleImpl.bindCaller(target, hostClass).withVarargs(target.isVarargsCollector());
    }

    /**
     * Determines if the given object was produced by a call to {@link #asInterfaceInstance asInterfaceInstance}.
     * @param x any reference
     * @return true if the reference is not null and points to an object produced by {@code asInterfaceInstance}
     */
    public static boolean isWrapperInstance(Object x) {
        return x != null && WRAPPER_TYPES.contains(x.getClass());
    }

    /**
     * Produces or recovers a target method handle which is behaviorally
     * equivalent to the unique method of this wrapper instance.
     * The object {@code x} must have been produced by a call to {@link #asInterfaceInstance asInterfaceInstance}.
     * This requirement may be tested via {@link #isWrapperInstance isWrapperInstance}.
     * @param x any reference
     * @return a method handle implementing the unique method
     * @throws IllegalArgumentException if the reference x is not to a wrapper instance
     */
    public static MethodHandle wrapperInstanceTarget(Object x) {
        if (!isWrapperInstance(x))
            throw new IllegalArgumentException("not a wrapper instance: " + x);

        try {
            Class<?> type = x.getClass();
            MethodHandle getter = new Lookup(type).findGetter(type, TARGET_NAME, MethodHandle.class)
                                                  .asType(MT_MethodHandle_Object);
            return (MethodHandle) getter.invokeExact(x);
        } catch (Throwable ex) {
            throw uncaughtException(ex);
        }
    }

    /**
     * Recovers the unique single-method interface type for which this wrapper instance was created.
     * The object {@code x} must have been produced by a call to {@link #asInterfaceInstance asInterfaceInstance}.
     * This requirement may be tested via {@link #isWrapperInstance isWrapperInstance}.
     * @param x any reference
     * @return the single-method interface type for which the wrapper was created
     * @throws IllegalArgumentException if the reference x is not to a wrapper instance
     */
    public static Class<?> wrapperInstanceType(Object x) {
        if (!isWrapperInstance(x))
            throw new IllegalArgumentException("not a wrapper instance: " + x);

        try {
            Class<?> type = x.getClass();
            MethodHandle originalTypeField = new Lookup(type).findStaticGetter(type, TYPE_NAME, Class.class);
            return (Class<?>) originalTypeField.invokeExact();
        } catch (Throwable e) {
            throw uncaughtException(e);
        }
    }

    private static final JavaLangReflectAccess JLRA = SharedSecrets.getJavaLangReflectAccess();
    private static final AtomicInteger counter = new AtomicInteger();

    private static String nextModuleName() {
        return "jdk.MHProxy" + counter.incrementAndGet();
    }

    /**
     * Create a dynamic module defined to the given class loader and has
     * access to the given types.
     * <p>
     * The dynamic module contains only one single package named the same as
     * the name of the dynamic module.  It's not exported or open.
     */
    private static Module newDynamicModule(ClassLoader ld, Set<Class<?>> types) {
        Objects.requireNonNull(types);

        // create a dynamic module and setup module access
        String mn = nextModuleName();
        ModuleDescriptor descriptor = ModuleDescriptor.newModule(mn, Set.of(SYNTHETIC))
                .packages(Set.of(mn))
                .build();

        Module dynModule = Modules.defineModule(ld, descriptor, null);
        Module javaBase = Object.class.getModule();

        Modules.addReads(dynModule, javaBase);
        Modules.addOpens(dynModule, mn, javaBase);

        for (Class<?> c : types) {
            ensureAccess(dynModule, c);
        }
        return dynModule;
    }

    private static boolean isObjectMethod(Method m) {
        return switch (m.getName()) {
            case "toString" -> m.getReturnType() == String.class
                    && m.getParameterCount() == 0;
            case "hashCode" -> m.getReturnType() == int.class
                    && m.getParameterCount() == 0;
            case "equals"   -> m.getReturnType() == boolean.class
                    && m.getParameterCount() == 1
                    && JLRA.getExecutableSharedParameterTypes(m)[0] == Object.class;
            default -> false;
        };
    }

    /*
     * Ensure the given module can access the given class.
     */
    private static void ensureAccess(Module target, Class<?> c) {
        Module m = c.getModule();
        // add read edge and qualified export for the target module to access
        if (!target.canRead(m)) {
            Modules.addReads(target, m);
        }
        String pn = c.getPackageName();
        if (!m.isExported(pn, target)) {
            Modules.addExports(m, pn, target);
        }
    }

    private static void addElementTypes(Set<Class<?>> types, Class<?>... classes) {
        for (var cls : classes) {
            addElementType(types, cls);
        }
    }

    private static void addElementType(Set<Class<?>> types, Class<?> cls) {
        Class<?> e = cls;
        while (e.isArray()) {
            e = e.getComponentType();
        }

        if (!e.isPrimitive()) {
            types.add(e);
        }
    }
}<|MERGE_RESOLUTION|>--- conflicted
+++ resolved
@@ -374,22 +374,12 @@
                                          String methodName, List<MethodInfo> methods) {
         return ClassFile.of(ClassHierarchyResolverOption.of(ClassHierarchyResolver.ofClassLoading(loader)))
                         .build(proxyDesc, clb -> {
-<<<<<<< HEAD
-            clb.withSuperclass(CD_Object);
-            clb.withFlags((PreviewFeatures.isEnabled() ? ACC_IDENTITY  : 0) | ACC_FINAL | ACC_SYNTHETIC);
-            clb.withInterfaceSymbols(ifaceDesc);
-
-            // static and instance fields
-            clb.withField(TYPE_NAME, CD_Class, ACC_PRIVATE | ACC_STATIC | ACC_FINAL);
-            clb.withField(TARGET_NAME, CD_MethodHandle, ACC_PRIVATE | ACC_FINAL);
-=======
             clb.withSuperclass(CD_Object)
-               .withFlags(ACC_FINAL | ACC_SYNTHETIC)
+               .withFlags((PreviewFeatures.isEnabled() ? ACC_IDENTITY  : 0) | ACC_FINAL | ACC_SYNTHETIC)
                .withInterfaceSymbols(ifaceDesc)
                // static and instance fields
                .withField(TYPE_NAME, CD_Class, ACC_PRIVATE | ACC_STATIC | ACC_FINAL)
                .withField(TARGET_NAME, CD_MethodHandle, ACC_PRIVATE | ACC_FINAL);
->>>>>>> e7c5bf45
             for (var mi : methods) {
                 clb.withField(mi.fieldName, CD_MethodHandle, ACC_PRIVATE | ACC_FINAL);
             }
