--- conflicted
+++ resolved
@@ -476,14 +476,9 @@
     }
 
     static final class FieldStaticReadWrite extends FieldStaticReadOnly {
-<<<<<<< HEAD
-        FieldStaticReadWrite(Class<?> receiverType, Object base, long fieldOffset{#if[Object]?, Class<?> fieldType}) {
-            this(receiverType, base, fieldOffset{#if[Object]?, fieldType}, false);
-=======
 
         FieldStaticReadWrite(Class<?> declaringClass, Object base, long fieldOffset{#if[Object]?, Class<?> fieldType}) {
             this(declaringClass, base, fieldOffset{#if[Object]?, fieldType}, false);
->>>>>>> 861e3020
         }
 
         private FieldStaticReadWrite(Class<?> declaringClass, Object base, long fieldOffset{#if[Object]?, Class<?> fieldType},
