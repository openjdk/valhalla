--- conflicted
+++ resolved
@@ -486,11 +486,7 @@
         @ForceInline
         static $type$ get(VarHandle ob) {
             FieldStaticReadOnly handle = (FieldStaticReadOnly) ob.target();
-<<<<<<< HEAD
-            return UNSAFE.get$Type$(handle.base,
-=======
             $type$ value = UNSAFE.get$Type$(handle.base,
->>>>>>> 16fa7709
                                  handle.fieldOffset{#if[Value]?, handle.fieldType});
 #if[Reference]
             if (handle.nullRestricted && value == null) {
@@ -503,11 +499,7 @@
         @ForceInline
         static $type$ getVolatile(VarHandle ob) {
             FieldStaticReadOnly handle = (FieldStaticReadOnly) ob.target();
-<<<<<<< HEAD
-            return UNSAFE.get$Type$Volatile(handle.base,
-=======
             $type$ value = UNSAFE.get$Type$Volatile(handle.base,
->>>>>>> 16fa7709
                                  handle.fieldOffset{#if[Value]?, handle.fieldType});
 #if[Reference]
             if (handle.nullRestricted && value == null) {
@@ -520,11 +512,7 @@
         @ForceInline
         static $type$ getOpaque(VarHandle ob) {
             FieldStaticReadOnly handle = (FieldStaticReadOnly) ob.target();
-<<<<<<< HEAD
-            return UNSAFE.get$Type$Opaque(handle.base,
-=======
             $type$ value = UNSAFE.get$Type$Opaque(handle.base,
->>>>>>> 16fa7709
                                  handle.fieldOffset{#if[Value]?, handle.fieldType});
 #if[Reference]
             if (handle.nullRestricted && value == null) {
@@ -537,11 +525,7 @@
         @ForceInline
         static $type$ getAcquire(VarHandle ob) {
             FieldStaticReadOnly handle = (FieldStaticReadOnly) ob.target();
-<<<<<<< HEAD
-            return UNSAFE.get$Type$Acquire(handle.base,
-=======
             $type$ value = UNSAFE.get$Type$Acquire(handle.base,
->>>>>>> 16fa7709
                                  handle.fieldOffset{#if[Value]?, handle.fieldType});
 #if[Reference]
             if (handle.nullRestricted && value == null) {
