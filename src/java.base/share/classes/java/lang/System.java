--- conflicted
+++ resolved
@@ -2665,7 +2665,6 @@
                 return StackWalker.newInstance(options, null, contScope, continuation);
             }
 
-<<<<<<< HEAD
             @Override
             public Class<?> asPrimaryType(Class<?> clazz) {
                 return clazz.asPrimaryType();
@@ -2686,10 +2685,10 @@
 
             public int classFileFormatVersion(Class<?> clazz) {
                 return clazz.getClassFileVersion();
-=======
+            }
+
             public String getLoaderNameID(ClassLoader loader) {
                 return loader.nameAndId();
->>>>>>> 02875e77
             }
         });
     }
