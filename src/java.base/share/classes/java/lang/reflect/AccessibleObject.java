--- conflicted
+++ resolved
@@ -177,24 +177,17 @@
      * to the caller's module. </p>
      *
      * <p> This method cannot be used to enable {@linkplain Field#set <em>write</em>}
-<<<<<<< HEAD
-     * access to a final field declared in a {@linkplain Class#isHidden() hidden class}
-     * and an {@linkplain Class#isInlineClass() inline class},
-     * since such fields are not modifiable.  The {@code accessible} flag when
-     * {@code true} suppresses Java language access control checks to only
-     * enable {@linkplain Field#get <em>read</em>} access to such fields.
-=======
      * access to a <em>non-modifiable</em> final field.  The following fields
      * are non-modifiable:
      * <ul>
      * <li>static final fields declared in any class or interface</li>
      * <li>final fields declared in a {@linkplain Class#isHidden() hidden class}</li>
+     * <li>fields declared in a {@linkplain Class#isInlineClass() inline class}</li>
      * <li>final fields declared in a {@linkplain Class#isRecord() record}</li>
      * </ul>
      * <p> The {@code accessible} flag when {@code true} suppresses Java language access
      * control checks to only enable {@linkplain Field#get <em>read</em>} access to
      * these non-modifiable final fields.
->>>>>>> 1550fd88
      *
      * <p> If there is a security manager, its
      * {@code checkPermission} method is first called with a
