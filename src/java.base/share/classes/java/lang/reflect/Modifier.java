--- conflicted
+++ resolved
@@ -36,14 +36,6 @@
  * representing the modifiers are taken from the tables in sections
  * {@jvms 4.1}, {@jvms 4.4}, {@jvms 4.5}, and {@jvms 4.7} of
  * <cite>The Java Virtual Machine Specification</cite>.
- * <p>
- * This class cannot distinguish among modifiers for a class, method, or field.
- * The modifier masks are not unique; it is up to the caller to use the correct
- * mask or method with the modifier bits returned from {@link Class#getModifiers()}
- * or {@link Member#getModifiers()}.
- * The {@link AccessFlag} class provides a model that distinguishes between access flags
- * for classes, methods, and field. The {@link Class#accessFlags()} and {@link Member#accessFlags()}
- * methods provide the access flags for the respective class, method, or field.
  *
  * @see Class#accessFlags()
  * @see Member#accessFlags()
@@ -135,8 +127,6 @@
 
     /**
      * Return {@code true} if the integer argument includes the
-<<<<<<< HEAD
-=======
      * {@code identity} modifier, {@code false} otherwise.
      *
      * @param   mod a set of modifiers
@@ -149,7 +139,6 @@
 
     /**
      * Return {@code true} if the integer argument includes the
->>>>>>> 3dc006bd
      * {@code volatile} modifier, {@code false} otherwise.
      *
      * @param   mod a set of modifiers
@@ -320,15 +309,12 @@
     public static final int SYNCHRONIZED     = 0x00000020;
 
     /**
-<<<<<<< HEAD
-=======
      * The {@code int} value representing the {@code ACC_IDENTITY}
      * modifier.
      */
     public static final int IDENTITY            = 0x00000020;
 
     /**
->>>>>>> 3dc006bd
      * The {@code int} value representing the {@code volatile}
      * modifier.
      * @see AccessFlag#VOLATILE
@@ -374,12 +360,12 @@
     // have different meanings for fields and methods and there is no
     // way to distinguish between the two in this class, or because
     // they are not Java programming language keywords
-    static final int BRIDGE    = 0x00000040;
-    static final int VARARGS   = 0x00000080;
-    static final int SYNTHETIC = 0x00001000;
+    static final int BRIDGE      = 0x00000040;
+    static final int VARARGS     = 0x00000080;
+    static final int SYNTHETIC   = 0x00001000;
     static final int ANNOTATION  = 0x00002000;
-    static final int ENUM      = 0x00004000;
-    static final int MANDATED  = 0x00008000;
+    static final int ENUM        = 0x00004000;
+    static final int MANDATED    = 0x00008000;
     static boolean isSynthetic(int mod) {
       return (mod & SYNTHETIC) != 0;
     }
@@ -405,11 +391,7 @@
     private static final int CLASS_MODIFIERS =
         Modifier.PUBLIC         | Modifier.PROTECTED    | Modifier.PRIVATE |
         Modifier.ABSTRACT       | Modifier.STATIC       | Modifier.FINAL   |
-<<<<<<< HEAD
-        Modifier.STRICT;
-=======
         Modifier.STRICT         | Modifier.IDENTITY;
->>>>>>> 3dc006bd
 
     /**
      * The Java source modifiers that can be applied to an interface.
