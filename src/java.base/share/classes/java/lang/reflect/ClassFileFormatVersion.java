/*
 * Copyright (c) 2022, 2025, Oracle and/or its affiliates. All rights reserved.
 * DO NOT ALTER OR REMOVE COPYRIGHT NOTICES OR THIS FILE HEADER.
 *
 * This code is free software; you can redistribute it and/or modify it
 * under the terms of the GNU General Public License version 2 only, as
 * published by the Free Software Foundation.  Oracle designates this
 * particular file as subject to the "Classpath" exception as provided
 * by Oracle in the LICENSE file that accompanied this code.
 *
 * This code is distributed in the hope that it will be useful, but WITHOUT
 * ANY WARRANTY; without even the implied warranty of MERCHANTABILITY or
 * FITNESS FOR A PARTICULAR PURPOSE.  See the GNU General Public License
 * version 2 for more details (a copy is included in the LICENSE file that
 * accompanied this code).
 *
 * You should have received a copy of the GNU General Public License version
 * 2 along with this work; if not, write to the Free Software Foundation,
 * Inc., 51 Franklin St, Fifth Floor, Boston, MA 02110-1301 USA.
 *
 * Please contact Oracle, 500 Oracle Parkway, Redwood Shores, CA 94065 USA
 * or visit www.oracle.com if you need additional information or have any
 * questions.
 */

package java.lang.reflect;

import java.lang.classfile.ClassFile;

/**
 * Class file format versions of the Java virtual machine.
 *
 * See the appropriate edition of <cite>The Java Virtual Machine
 * Specification</cite> for information about a particular class file
 * format version.
 *
 * <p>Note that additional class file format version constants will be
 * added to model future releases of the Java Virtual Machine
 * Specification.
 *
 * @apiNote
 * The complete version used in a class file includes a major version
 * and a minor version; this enum only models the major version. A
 * Java virtual machine implementation is required to support a range
 * of major versions; see the corresponding edition of the <cite>The
 * Java Virtual Machine Specification</cite> for details.
 *
 * @since 20
 * @see System#getProperties System property {@code java.class.version}
 * @see java.compiler/javax.lang.model.SourceVersion
 */
@SuppressWarnings("doclint:reference") // cross-module links
public enum ClassFileFormatVersion {
    /*
     * Summary of class file format evolution; previews are listed for
     * convenience, but they are not modeled by this enum.
     * 1.1: InnerClasses, Synthetic, Deprecated attributes
     * 1.2: ACC_STRICT modifier
     * 1.3: no changes
     * 1.4: no changes
     * 1.5: Annotations (Runtime(Inv/V)isible(Parameter)Annotations attributes);
     *      Generics (Signature, LocalVariableTypeTable attributes);
     *      EnclosingMethod attribute
     * 1.6: Verification by type checking (StackMapTable attribute)
     * 1.7: Verification by type checking enforced (jsr and ret opcodes
     *      obsolete); java.lang.invoke support (JSR 292) (CONSTANT_MethodHandle,
     *      CONSTANT_MethodType, CONSTANT_InvokeDynamic constant pool entries,
     *      BoostrapMethods attribute); <clinit> method must be ACC_STATIC
     * 1.8: private, static, and non-abstract (default) methods in interfaces;
     *      Type Annotations (JEP 104) (Runtime(Inv/V)isibleTypeAnnotations
     *      attribute); MethodParameters attribute
     *   9: JSR 376 - modules (JSR 376, JEP 261) (Module, ModuleMainClass,
     *      ModulePackages attributes, CONSTANT_Module, CONSTANT_Package
     *      constant pool entries, ACC_MODULE modifier)
     *  10: minor tweak to requires_flags in Module attribute
     *  11: Nest mates (JEP 181) (NestHost, NestMembers attributes);
     *      CONSTANT_Dynamic (JEP 309) constant pool entry
     *  12: Preview Features (JEP 12) (minor version must be 0 or 65535)
     *  13: no changes
     *  14: no changes; (JEP 359 Records in Preview)
     *  15: no changes; (JEP 384 Records in 2nd Preview, JEP 360 Sealed Classes
     *      in Preview)
     *  16: Records (JEP 395) (Record attribute); (JEP 397 Sealed Classes in 2nd
     *      Preview)
     *  17: Sealed Classes (JEP 409) (PermittedSubclasses attribute); ACC_STRICT
     *      modifier obsolete (JEP 306)
     *  18: no changes
     *  19: no changes
     *  20: no changes
     *  21: no changes
     *  22: no changes
     *  23: no changes
     *  24: no changes
     */

    /**
     * The original version.
     *
     * The format described in <cite>The Java Virtual Specification,
     * First Edition</cite>.
     */
    RELEASE_0(45),

    /**
     * The version recognized by the Java Platform 1.1.
     *
     * @apiNote
     * While {@code RELEASE_0} and {@code RELEASE_1} have the same
     * {@linkplain #major() major version}, several additional
     * attributes were defined for {@code RELEASE_1} (JVMS {@jvms
     * 4.7}).
     *
     */
    RELEASE_1(45),

    /**
     * The version introduced by the Java 2 Platform, Standard Edition,
     * v 1.2.
     *
     * The format described in <cite>The Java Virtual Machine
     * Specification, Second Edition</cite>, which includes the {@link
     * AccessFlag#STRICT ACC_STRICT} access flag.
     */
    RELEASE_2(46),

    /**
     * The version introduced by the Java 2 Platform, Standard Edition,
     * v 1.3.
     */
    RELEASE_3(47),

    /**
     * The version introduced by the Java 2 Platform, Standard Edition,
     * v 1.4.
     */
    RELEASE_4(48),

    /**
     * The version introduced by the Java 2 Platform, Standard
     * Edition 5.0.
     *
     * @see <a
     * href="https://jcp.org/aboutJava/communityprocess/maintenance/jsr924/index.html">
     * <cite>The Java Virtual Machine Specification, Second Edition updated for Java SE 5.0</cite></a>
     * @see <a href="https://jcp.org/en/jsr/detail?id=14">
     * JSR 14: Add Generic Types To The Java&trade; Programming Language</a>
     * @see <a href="https://jcp.org/en/jsr/detail?id=175">
     * JSR 175: A Metadata Facility for the Java&trade; Programming Language</a>
     */
    RELEASE_5(49),

    /**
     * The version introduced by the Java Platform, Standard Edition
     * 6.
     *
     * @see <a
     * href="https://jcp.org/aboutJava/communityprocess/maintenance/jsr924/index2.html">
     * <cite>The Java Virtual Machine Specification, Java SE, Second Edition updated for Java SE 6</cite></a>
     */
    RELEASE_6(50),

    /**
     * The version introduced by the Java Platform, Standard Edition
     * 7.
     *
     * @see <a
     * href="https://docs.oracle.com/javase/specs/jvms/se7/html/index.html">
     * <cite>The Java Virtual Machine Specification, Java SE 7 Edition</cite></a>
     */
    RELEASE_7(51),

    /**
     * The version introduced by the Java Platform, Standard Edition
     * 8.
     *
     * @see <a
     * href="https://docs.oracle.com/javase/specs/jvms/se8/html/index.html">
     * <cite>The Java Virtual Machine Specification, Java SE 8 Edition</cite></a>
     * @see <a href="https://jcp.org/en/jsr/detail?id=335">
     * JSR 335: Lambda Expressions for the Java&trade; Programming Language</a>
     */
    RELEASE_8(52),

    /**
     * The version introduced by the Java Platform, Standard Edition
     * 9.
     *
     * @see <a
     * href="https://docs.oracle.com/javase/specs/jvms/se9/html/index.html">
     * <cite>The Java Virtual Machine Specification, Java SE 9 Edition</cite></a>
     * @see <a href="https://jcp.org/en/jsr/detail?id=376">
     * JSR 376: Java&trade; Platform Module System</a>
     */
     RELEASE_9(53),

    /**
     * The version introduced by the Java Platform, Standard Edition
     * 10.
     *
     * @see <a
     * href="https://docs.oracle.com/javase/specs/jvms/se10/html/index.html">
     * <cite>The Java Virtual Machine Specification, Java SE 10 Edition</cite></a>
     */
    RELEASE_10(54),

    /**
     * The version introduced by the Java Platform, Standard Edition
     * 11.
     *
     * @see <a
     * href="https://docs.oracle.com/javase/specs/jvms/se11/html/index.html">
     * <cite>The Java Virtual Machine Specification, Java SE 11 Edition</cite></a>
     * @see <a href="https://openjdk.org/jeps/181">
     * JEP 181: Nest-Based Access Control</a>
     */
    RELEASE_11(55),

    /**
     * The version introduced by the Java Platform, Standard Edition
     * 12.
     *
     * @see <a
     * href="https://docs.oracle.com/javase/specs/jvms/se12/html/index.html">
     * <cite>The Java Virtual Machine Specification, Java SE 12 Edition</cite></a>
     */
    RELEASE_12(56),

    /**
     * The version introduced by the Java Platform, Standard Edition
     * 13.
     *
     * @see <a
     * href="https://docs.oracle.com/javase/specs/jvms/se13/html/index.html">
     * <cite>The Java Virtual Machine Specification, Java SE 13 Edition</cite></a>
     */
    RELEASE_13(57),

    /**
     * The version introduced by the Java Platform, Standard Edition
     * 14.
     *
     * @see <a
     * href="https://docs.oracle.com/javase/specs/jvms/se14/html/index.html">
     * <cite>The Java Virtual Machine Specification, Java SE 14 Edition</cite></a>
     */
    RELEASE_14(58),

    /**
     * The version introduced by the Java Platform, Standard Edition
     * 15.
     *
     * @see <a
     * href="https://docs.oracle.com/javase/specs/jvms/se15/html/index.html">
     * <cite>The Java Virtual Machine Specification, Java SE 15 Edition</cite></a>
     * @see <a href="https://openjdk.org/jeps/371">
     * JEP 371: Hidden Classes</a>
     */
    RELEASE_15(59),

    /**
     * The version introduced by the Java Platform, Standard Edition
     * 16.
     *
     * @see <a
     * href="https://docs.oracle.com/javase/specs/jvms/se16/html/index.html">
     * <cite>The Java Virtual Machine Specification, Java SE 16 Edition</cite></a>
     */
    RELEASE_16(60),

    /**
     * The version introduced by the Java Platform, Standard Edition
     * 17.
     *
     * Additions in this release include sealed classes and
     * restoration of always-strict floating-point semantics.
     *
     * @see <a
     * href="https://docs.oracle.com/javase/specs/jvms/se17/html/index.html">
     * <cite>The Java Virtual Machine Specification, Java SE 17 Edition</cite></a>
     * @see <a href="https://openjdk.org/jeps/306">
     * JEP 306: Restore Always-Strict Floating-Point Semantics</a>
     * @see <a href="https://openjdk.org/jeps/409">
     * JEP 409: Sealed Classes</a>
     */
    RELEASE_17(61),

    /**
     * The version introduced by the Java Platform, Standard Edition
     * 18.
     *
     * @see <a
     * href="https://docs.oracle.com/javase/specs/jvms/se18/html/index.html">
     * <cite>The Java Virtual Machine Specification, Java SE 18 Edition</cite></a>
     */
    RELEASE_18(62),

    /**
     * The version introduced by the Java Platform, Standard Edition
     * 19.
     *
     * @see <a
     * href="https://docs.oracle.com/javase/specs/jvms/se19/html/index.html">
     * <cite>The Java Virtual Machine Specification, Java SE 19 Edition</cite></a>
     */
    RELEASE_19(63),

    /**
     * The version introduced by the Java Platform, Standard Edition
     * 20.
     *
     * @see <a
     * href="https://docs.oracle.com/javase/specs/jvms/se20/html/index.html">
     * <cite>The Java Virtual Machine Specification, Java SE 20 Edition</cite></a>
     */
    RELEASE_20(64),

    /**
     * The version introduced by the Java Platform, Standard Edition
     * 21.
     *
     * @since 21
     *
     * @see <a
     * href="https://docs.oracle.com/javase/specs/jvms/se21/html/index.html">
     * <cite>The Java Virtual Machine Specification, Java SE 21 Edition</cite></a>
     */
    RELEASE_21(65),

    /**
     * The version introduced by the Java Platform, Standard Edition
     * 22.
     *
     * @since 22
     *
     * @see <a
     * href="https://docs.oracle.com/javase/specs/jvms/se22/html/index.html">
     * <cite>The Java Virtual Machine Specification, Java SE 22 Edition</cite></a>
     */
    RELEASE_22(66),

    /**
     * The version introduced by the Java Platform, Standard Edition
     * 23.
     *
     * @since 23
     *
     * @see <a
     * href="https://docs.oracle.com/javase/specs/jvms/se23/html/index.html">
     * <cite>The Java Virtual Machine Specification, Java SE 23 Edition</cite></a>
     */
    RELEASE_23(67),

    /**
     * The version introduced by the Java Platform, Standard Edition
     * 24.
     *
     * @since 24
     *
     * @see <a
     * href="https://docs.oracle.com/javase/specs/jvms/se24/html/index.html">
     * <cite>The Java Virtual Machine Specification, Java SE 24 Edition</cite></a>
     */
    RELEASE_24(68),

    /**
     * The version introduced by the Java Platform, Standard Edition
     * 25.
     *
     * @since 25
     *
     * @see <a
     * href="https://docs.oracle.com/javase/specs/jvms/se25/html/index.html">
     * <cite>The Java Virtual Machine Specification, Java SE 25 Edition</cite></a>
     */
    RELEASE_25(69),
<<<<<<< HEAD

    /**
     * The version introduced by the Java Platform, Standard Edition
     * 26.
     *
     * @since 26
     *
     * @see <a
     * href="https://docs.oracle.com/javase/specs/jvms/se26/html/index.html">
     * <cite>The Java Virtual Machine Specification, Java SE 26 Edition</cite></a>
     */
    RELEASE_26(70),
    ; // Reduce code churn when appending new constants
=======
>>>>>>> 12078415

    // Note to maintainers: when adding constants for newer releases,
    // the implementation of latest() must be updated too.

    /// The preview features of Valhalla.
    /// @since 25
    CURRENT_PREVIEW_FEATURES(ClassFile.latestMajorVersion());

    private final int major;

    private ClassFileFormatVersion(int major) {
        this.major = major;
    }

    /**
     * {@return the latest class file format version}
     */
    public static ClassFileFormatVersion latest() {
        return RELEASE_26;
    }

    /**
     * {@return the major class file version as an integer}
     * @jvms 4.1 The {@code ClassFile} Structure
     */
    public int major() {
        return major;
    }

    /**
     * {@return the latest class file format version that is usable
     * under the runtime version argument} If the runtime version's
     * {@linkplain Runtime.Version#feature() feature} is greater than
     * the feature of the {@linkplain #runtimeVersion() runtime
     * version} of the {@linkplain #latest() latest class file format
     * version}, an {@code IllegalArgumentException} is thrown.
     *
     * <p>Because the class file format versions of the Java platform
     * have so far followed a linear progression, only the feature
     * component of a runtime version is queried to determine the
     * mapping to a class file format version. If that linearity
     * changes in the future, other components of the runtime version
     * may influence the result.
     *
     * @apiNote
     * An expression to convert from a string value, for example
     * {@code "17"}, to the corresponding class file format version,
     * {@code RELEASE_17}, is:
     *
     * {@snippet lang="java" :
     * ClassFileFormatVersion.valueOf(Runtime.Version.parse("17"))}
     *
     * @param rv runtime version to map to a class file format version
     * @throws IllegalArgumentException if the feature of version
     * argument is greater than the feature of the platform version.
     */
    public static ClassFileFormatVersion valueOf(Runtime.Version rv) {
        // Could also implement this as a switch where a case was
        // added with each new release.
        return valueOf("RELEASE_" + rv.feature());
    }

    /**
     * {@return the least runtime version that supports this class
     * file format version; otherwise {@code null}} The returned
     * runtime version has a {@linkplain Runtime.Version#feature()
     * feature} large enough to support this class file format version
     * and has no other elements set.
     *
     * Class file format versions greater than or equal to {@link
     * RELEASE_6} have non-{@code null} results.
     */
    public Runtime.Version runtimeVersion() {
        // Starting with Java SE 6, the leading digit was the primary
        // way of identifying the platform version.
        if (this.compareTo(RELEASE_6) >= 0) {
            return Runtime.Version.parse(Integer.toString(ordinal()));
        } else {
            return null;
        }
    }

    /**
     * {@return the latest class file format version whose major class
     * file version matches the argument}
     * @param major the major class file version as an integer
     * @throws IllegalArgumentException if the argument is outside of
     * the range of major class file versions
     */
    public static ClassFileFormatVersion fromMajor(int major) {
        if (major < 45  // RELEASE_0.major()
            || major > latest().major()) {
            throw new IllegalArgumentException("Out of range major class file version "
                                               + major);
        }
        // RELEASE_0 and RELEASE_1 both have a major version of 45;
        // return RELEASE_1 for an argument of 45.
        return values()[major-44];
    }
}<|MERGE_RESOLUTION|>--- conflicted
+++ resolved
@@ -373,7 +373,6 @@
      * <cite>The Java Virtual Machine Specification, Java SE 25 Edition</cite></a>
      */
     RELEASE_25(69),
-<<<<<<< HEAD
 
     /**
      * The version introduced by the Java Platform, Standard Edition
@@ -386,9 +385,6 @@
      * <cite>The Java Virtual Machine Specification, Java SE 26 Edition</cite></a>
      */
     RELEASE_26(70),
-    ; // Reduce code churn when appending new constants
-=======
->>>>>>> 12078415
 
     // Note to maintainers: when adding constants for newer releases,
     // the implementation of latest() must be updated too.
