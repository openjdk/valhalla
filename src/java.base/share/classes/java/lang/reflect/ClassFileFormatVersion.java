--- conflicted
+++ resolved
@@ -386,9 +386,6 @@
      */
     RELEASE_26(70),
 
-<<<<<<< HEAD
-    // Reduce code churn when appending new constants
-=======
     /**
      * The version introduced by the Java Platform, Standard Edition
      * 27.
@@ -400,9 +397,8 @@
      * <cite>The Java Virtual Machine Specification, Java SE 27 Edition</cite></a>
      */
     RELEASE_27(71),
-    ; // Reduce code churn when appending new constants
->>>>>>> c7aa1033
-
+
+    // Reduce code churn when appending new constants
     // Note to maintainers: when adding constants for newer releases,
     // the implementation of latest() must be updated too.
 
