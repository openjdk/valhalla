/*
 * Copyright (c) 2021, 2022, Oracle and/or its affiliates. All rights reserved.
 * DO NOT ALTER OR REMOVE COPYRIGHT NOTICES OR THIS FILE HEADER.
 *
 * This code is free software; you can redistribute it and/or modify it
 * under the terms of the GNU General Public License version 2 only, as
 * published by the Free Software Foundation.  Oracle designates this
 * particular file as subject to the "Classpath" exception as provided
 * by Oracle in the LICENSE file that accompanied this code.
 *
 * This code is distributed in the hope that it will be useful, but WITHOUT
 * ANY WARRANTY; without even the implied warranty of MERCHANTABILITY or
 * FITNESS FOR A PARTICULAR PURPOSE.  See the GNU General Public License
 * version 2 for more details (a copy is included in the LICENSE file that
 * accompanied this code).
 *
 * You should have received a copy of the GNU General Public License version
 * 2 along with this work; if not, write to the Free Software Foundation,
 * Inc., 51 Franklin St, Fifth Floor, Boston, MA 02110-1301 USA.
 *
 * Please contact Oracle, 500 Oracle Parkway, Redwood Shores, CA 94065 USA
 * or visit www.oracle.com if you need additional information or have any
 * questions.
 */

package java.lang.reflect;

import java.util.Collections;
import java.util.Map;
import java.util.Set;
import java.util.function.Function;
import static java.util.Map.entry;

/**
 * Represents a JVM access or module-related flag on a runtime member,
 * such as a {@linkplain Class class}, {@linkplain Field field}, or
 * {@linkplain Executable method}.
 *
 * <P>JVM access and module-related flags are related to, but distinct
 * from Java language {@linkplain Modifier modifiers}. Some modifiers
 * and access flags have a one-to-one correspondence, such as {@code
 * public}. In other cases, some language-level modifiers do
 * <em>not</em> have an access flag, such as {@code sealed} (JVMS
 * {@jvms 4.7.31}) and some access flags have no corresponding
 * modifier, such as {@linkplain #SYNTHETIC synthetic}.
 *
 * <p>The values for the constants representing the access and module
 * flags are taken from sections of <cite>The Java Virtual Machine
 * Specification</cite> including {@jvms 4.1} (class access and
 * property modifiers), {@jvms 4.5} (field access and property flags),
 * {@jvms 4.6} (method access and property flags), {@jvms 4.7.6}
 * (nested class access and property flags), {@jvms 4.7.24} (method
 * parameters), and {@jvms 4.7.25} (module flags and requires,
 * exports, and opens flags).
 *
 * <p>The {@linkplain #mask() mask} values for the different access
 * flags are <em>not</em> distinct. Flags are defined for different
 * kinds of JVM structures and the same bit position has different
 * meanings in different contexts. For example, {@code 0x0000_0040}
 * indicates a {@link #VOLATILE volatile} field but a {@linkplain
 * #BRIDGE bridge method}; {@code 0x0000_0080} indicates a {@link
 * #TRANSIENT transient} field but a {@linkplain #VARARGS variable
 * arity (varargs)} method.
 *
 * @implSpec
 * The access flag constants are ordered by non-decreasing mask
 * value; that is the mask value of a constant is greater than or
 * equal to the mask value of an immediate neighbor to its (syntactic)
 * left. If new constants are added, this property will be
 * maintained. That implies new constants will not necessarily be
 * added at the end of the existing list.
 *
 * @apiNote
 * The JVM class file format has a {@linkplain ClassFileFormatVersion new version} defined for each new
 * {@linkplain Runtime.Version#feature() feature release}. A new class
 * file version may define new access flags or retire old ones. {@code
 * AccessFlag} is intended to model the set of access flags across
 * class file format versions. The range of versions an access flag is
 * recognized is not explicitly indicated in this API. See the current
 * <cite>The Java Virtual Machine Specification</cite> for
 * details. Unless otherwise indicated, access flags can be assumed to
 * be recognized in the {@linkplain Runtime#version() current
 * version}.
 *
 * @see java.lang.reflect.Modifier
 * @see java.lang.module.ModuleDescriptor.Modifier
 * @see java.lang.module.ModuleDescriptor.Requires.Modifier
 * @see java.lang.module.ModuleDescriptor.Exports.Modifier
 * @see java.lang.module.ModuleDescriptor.Opens.Modifier
 * @see java.compiler/javax.lang.model.element.Modifier
 * @since 20
 */
@SuppressWarnings("doclint:reference") // cross-module link
public enum AccessFlag {
    // Note to maintainers: anonymous class instances are used rather
    // than lambdas to initialize the functions used for the
    // cffvToLocations field to avoid using lambdas too early in JDK
    // initialization.

    /**
     * The access flag {@code ACC_PUBLIC}, corresponding to the source
     * modifier {@link Modifier#PUBLIC public}, with a mask value of
     * <code>{@value "0x%04x" Modifier#PUBLIC}</code>.
     */
    PUBLIC(Modifier.PUBLIC, true,
           Location.SET_PUBLIC_1,
           new Function<ClassFileFormatVersion, Set<Location>>() {
               @Override
               public Set<Location> apply(ClassFileFormatVersion cffv) {
                   return (cffv == ClassFileFormatVersion.RELEASE_0) ?
                       Location.SET_CLASS_FIELD_METHOD:
                       Location.SET_PUBLIC_1;
               }
           }),

    /**
     * The access flag {@code ACC_PRIVATE}, corresponding to the
     * source modifier {@link Modifier#PRIVATE private}, with a mask
     * value of <code>{@value "0x%04x" Modifier#PRIVATE}</code>.
     */
    PRIVATE(Modifier.PRIVATE, true, Location.SET_FIELD_METHOD_INNER_CLASS,
            new Function<ClassFileFormatVersion, Set<Location>>() {
                @Override
                    public Set<Location> apply(ClassFileFormatVersion cffv) {
                    return (cffv == ClassFileFormatVersion.RELEASE_0) ?
                        Location.SET_FIELD_METHOD:
                        Location.SET_FIELD_METHOD_INNER_CLASS;
                }
            }),

    /**
     * The access flag {@code ACC_PROTECTED}, corresponding to the
     * source modifier {@link Modifier#PROTECTED protected}, with a mask
     * value of <code>{@value "0x%04x" Modifier#PROTECTED}</code>.
     */
    PROTECTED(Modifier.PROTECTED, true, Location.SET_FIELD_METHOD_INNER_CLASS,
              new Function<ClassFileFormatVersion, Set<Location>>() {
                  @Override
                  public Set<Location> apply(ClassFileFormatVersion cffv) {
                  return (cffv == ClassFileFormatVersion.RELEASE_0) ?
                      Location.SET_FIELD_METHOD:
                      Location.SET_FIELD_METHOD_INNER_CLASS;
                  }
              }),

    /**
     * The access flag {@code ACC_STATIC}, corresponding to the source
     * modifier {@link Modifier#STATIC static}, with a mask value of
     * <code>{@value "0x%04x" Modifier#STATIC}</code>.
     */
    STATIC(Modifier.STATIC, true, Location.SET_FIELD_METHOD_INNER_CLASS,
           new Function<ClassFileFormatVersion, Set<Location>>() {
               @Override
               public Set<Location> apply(ClassFileFormatVersion cffv) {
                   return (cffv == ClassFileFormatVersion.RELEASE_0) ?
                       Location.SET_FIELD_METHOD:
                       Location.SET_FIELD_METHOD_INNER_CLASS;}
           }),

    /**
     * The access flag {@code ACC_FINAL}, corresponding to the source
     * modifier {@link Modifier#FINAL final}, with a mask
     * value of <code>{@value "0x%04x" Modifier#FINAL}</code>.
     */
    FINAL(Modifier.FINAL, true,
          Location.SET_FINAL_8,
           new Function<ClassFileFormatVersion, Set<Location>>() {
              @Override
              public Set<Location> apply(ClassFileFormatVersion cffv) {
                  if (cffv.compareTo(ClassFileFormatVersion.RELEASE_8) >= 0) {
                      return Location.SET_FINAL_8;
                  } else {
                      return (cffv == ClassFileFormatVersion.RELEASE_0) ?
                          Location.SET_CLASS_FIELD_METHOD :
                          Location.SET_CLASS_FIELD_METHOD_INNER_CLASS;
                  }
              }
          }),

    /**
     * The access flag {@code ACC_SUPER} with a mask value of {@code
     * 0x0020}.
     *
     * @apiNote
     * In Java SE 8 and above, the JVM treats the {@code ACC_SUPER}
     * flag as set in every class file (JVMS {@jvms 4.1}).
     */
    SUPER(0x0000_0020, false, Location.SET_CLASS, null),

    /**
     * The access flag {@code ACC_IDENTITY} with a mask value of {@code {@value Modifier#IDENTITY}}.
     * @jls 4.1-B. Class access and property modifiers
     */
    IDENTITY(Modifier.IDENTITY, true, Location.SET_CLASS_INNER_CLASS),

    /**
     * The module flag {@code ACC_OPEN} with a mask value of {@code
     * 0x0020}.
     * @see java.lang.module.ModuleDescriptor#isOpen
     */
        OPEN(0x0000_0020, false, Location.SET_MODULE,
             new Function<ClassFileFormatVersion, Set<Location>>() {
                 @Override
                 public Set<Location> apply(ClassFileFormatVersion cffv) {
                     return (cffv.compareTo(ClassFileFormatVersion.RELEASE_9) >= 0 ) ?
                         Location.SET_MODULE:
                         Location.EMPTY_SET;}
             }),

    /**
     * The module requires flag {@code ACC_TRANSITIVE} with a mask
     * value of {@code 0x0020}.
     * @see java.lang.module.ModuleDescriptor.Requires.Modifier#TRANSITIVE
     */
    TRANSITIVE(0x0000_0020, false, Location.SET_MODULE_REQUIRES,
               new Function<ClassFileFormatVersion, Set<Location>>() {
                   @Override
                   public Set<Location> apply(ClassFileFormatVersion cffv) {
                       return (cffv.compareTo(ClassFileFormatVersion.RELEASE_9) >= 0 ) ?
                           Location.SET_MODULE_REQUIRES:
                           Location.EMPTY_SET;}
               }),

    /**
     * The access flag {@code ACC_SYNCHRONIZED}, corresponding to the
     * source modifier {@link Modifier#SYNCHRONIZED synchronized}, with
     * a mask value of <code>{@value "0x%04x" Modifier#SYNCHRONIZED}</code>.
     */
    SYNCHRONIZED(Modifier.SYNCHRONIZED, true, Location.SET_METHOD, null),

    /**
     * The module requires flag {@code ACC_STATIC_PHASE} with a mask
     * value of {@code 0x0040}.
     * @see java.lang.module.ModuleDescriptor.Requires.Modifier#STATIC
     */
<<<<<<< HEAD
    STATIC_PHASE(0x0000_0040, false, Location.SET_MODULE_REQUIRES),

    /**
     * The access flag {@code ACC_VALUE} with a mask value of {@code {@value Modifier#VALUE}}.
     * @jls 4.1-B. Class access and property modifiers
     */
    VALUE(Modifier.VALUE, true, Set.of(Location.CLASS, Location.INNER_CLASS)),

     /**
      * The access flag {@code ACC_VOLATILE}, corresponding to the
      * source modifier {@link Modifier#VOLATILE volatile} with a mask
      * value of <code>{@value "0x%04x" Modifier#VOLATILE}</code>.
      */
    VOLATILE(Modifier.VOLATILE, true, Location.SET_FIELD),
=======
    STATIC_PHASE(0x0000_0040, false, Location.SET_MODULE_REQUIRES,
                 new Function<ClassFileFormatVersion, Set<Location>>() {
                     @Override
                     public Set<Location> apply(ClassFileFormatVersion cffv) {
                         return (cffv.compareTo(ClassFileFormatVersion.RELEASE_9) >= 0 ) ?
                             Location.SET_MODULE_REQUIRES:
                             Location.EMPTY_SET;}
                 }),

   /**
     * The access flag {@code ACC_VOLATILE}, corresponding to the
     * source modifier {@link Modifier#VOLATILE volatile}, with a mask
     * value of <code>{@value "0x%04x" Modifier#VOLATILE}</code>.
     */
    VOLATILE(Modifier.VOLATILE, true, Location.SET_FIELD, null),
>>>>>>> aad9ca94

    /**
     * The access flag {@code ACC_BRIDGE} with a mask value of
     * <code>{@value "0x%04x" Modifier#BRIDGE}</code>
     * @see Method#isBridge()
     */
    BRIDGE(Modifier.BRIDGE, false, Location.SET_METHOD,
           new Function<ClassFileFormatVersion, Set<Location>>() {
               @Override
               public Set<Location> apply(ClassFileFormatVersion cffv) {
                   return (cffv.compareTo(ClassFileFormatVersion.RELEASE_5) >= 0 ) ?
                       Location.SET_METHOD:
                       Location.EMPTY_SET;}
           }),

    /**
     * The access flag {@code ACC_TRANSIENT}, corresponding to the
     * source modifier {@link Modifier#TRANSIENT transient}, with a
     * mask value of <code>{@value "0x%04x" Modifier#TRANSIENT}</code>.
     */
    TRANSIENT(Modifier.TRANSIENT, true, Location.SET_FIELD, null),

    /**
     * The access flag {@code ACC_VARARGS} with a mask value of
     <code>{@value "0x%04x" Modifier#VARARGS}</code>.
     * @see Executable#isVarArgs()
     */
    VARARGS(Modifier.VARARGS, false, Location.SET_METHOD,
            new Function<ClassFileFormatVersion, Set<Location>>() {
                @Override
                public Set<Location> apply(ClassFileFormatVersion cffv) {
                    return (cffv.compareTo(ClassFileFormatVersion.RELEASE_5) >= 0 ) ?
                        Location.SET_METHOD:
                        Location.EMPTY_SET;}
            }),

    /**
     * The access flag {@code ACC_NATIVE}, corresponding to the source
     * modifier {@link Modifier#NATIVE native}, with a mask value of
     * <code>{@value "0x%04x" Modifier#NATIVE}</code>.
     */
    NATIVE(Modifier.NATIVE, true, Location.SET_METHOD, null),

    /**
     * The access flag {@code ACC_INTERFACE} with a mask value of
     * {@code 0x0200}.
     * @see Class#isInterface()
     */
    INTERFACE(Modifier.INTERFACE, false, Location.SET_CLASS_INNER_CLASS,
              new Function<ClassFileFormatVersion, Set<Location>>() {
                  @Override
                  public Set<Location> apply(ClassFileFormatVersion cffv) {
                      return (cffv.compareTo(ClassFileFormatVersion.RELEASE_0) == 0 ) ?
                          Location.SET_CLASS:
                          Location.SET_CLASS_INNER_CLASS;}
              }),

    /**
     * The access flag {@code ACC_ABSTRACT}, corresponding to the
     * source modifier {@link Modifier#ABSTRACT abstract}, with a mask
     * value of <code>{@value "0x%04x" Modifier#ABSTRACT}</code>.
     */
    ABSTRACT(Modifier.ABSTRACT, true,
             Location.SET_CLASS_METHOD_INNER_CLASS,
             new Function<ClassFileFormatVersion, Set<Location>>() {
                 @Override
                 public Set<Location> apply(ClassFileFormatVersion cffv) {
                     return (cffv.compareTo(ClassFileFormatVersion.RELEASE_0) == 0 ) ?
                         Location.SET_CLASS_METHOD:
                         Location.SET_CLASS_METHOD_INNER_CLASS;}
             }),

    /**
     * The access flag {@code ACC_STRICT}, corresponding to the source
     * modifier {@link Modifier#STRICT strictfp}, with a mask value of
     * <code>{@value "0x%04x" Modifier#STRICT}</code>.
     *
     * @apiNote
     * The {@code ACC_STRICT} access flag is defined for class file
     * major versions 46 through 60, inclusive (JVMS {@jvms 4.6}),
     * corresponding to Java SE 1.2 through 16.
     */
    STRICT(Modifier.STRICT, true, Location.SET_METHOD,
             new Function<ClassFileFormatVersion, Set<Location>>() {
               @Override
               public Set<Location> apply(ClassFileFormatVersion cffv) {
                   return (cffv.compareTo(ClassFileFormatVersion.RELEASE_2)  >= 0 &&
                           cffv.compareTo(ClassFileFormatVersion.RELEASE_16) <= 0) ?
                       Location.SET_METHOD:
                       Location.EMPTY_SET;}
           }),

    /**
     * The access flag {@code ACC_SYNTHETIC} with a mask value of
     * <code>{@value "0x%04x" Modifier#SYNTHETIC}</code>.
     * @see Class#isSynthetic()
     * @see Executable#isSynthetic()
     * @see java.lang.module.ModuleDescriptor.Modifier#SYNTHETIC
     */
    SYNTHETIC(Modifier.SYNTHETIC, false, Location.SET_SYNTHETIC_9,
              new Function<ClassFileFormatVersion, Set<Location>>() {
                  @Override
                  public Set<Location> apply(ClassFileFormatVersion cffv) {
                      if (cffv.compareTo(ClassFileFormatVersion.RELEASE_9) >= 0 )
                          return Location.SET_SYNTHETIC_9;
                      else {
                          return
                              switch(cffv) {
                              case RELEASE_7 -> Location.SET_SYNTHETIC_7;
                              case RELEASE_8 -> Location.SET_SYNTHETIC_8;
                              default        -> Location.EMPTY_SET;
                              };
                      }
                  }
              }),

    /**
     * The access flag {@code ACC_ANNOTATION} with a mask value of
     * <code>{@value "0x%04x" Modifier#ANNOTATION}</code>.
     * @see Class#isAnnotation()
     */
    ANNOTATION(Modifier.ANNOTATION, false, Location.SET_CLASS_INNER_CLASS,
               new Function<ClassFileFormatVersion, Set<Location>>() {
                   @Override
                   public Set<Location> apply(ClassFileFormatVersion cffv) {
                       return (cffv.compareTo(ClassFileFormatVersion.RELEASE_5) >= 0 ) ?
                           Location.SET_CLASS_INNER_CLASS:
                           Location.EMPTY_SET;}
               }),

    /**
     * The access flag {@code ACC_ENUM} with a mask value of
     * <code>{@value "0x%04x" Modifier#ENUM}</code>.
     * @see Class#isEnum()
     */
    ENUM(Modifier.ENUM, false, Location.SET_CLASS_FIELD_INNER_CLASS,
         new Function<ClassFileFormatVersion, Set<Location>>() {
             @Override
             public Set<Location> apply(ClassFileFormatVersion cffv) {
                 return (cffv.compareTo(ClassFileFormatVersion.RELEASE_5) >= 0 ) ?
                     Location.SET_CLASS_FIELD_INNER_CLASS:
                     Location.EMPTY_SET;}
         }),

    /**
     * The access flag {@code ACC_MANDATED} with a mask value of
     * <code>{@value "0x%04x" Modifier#MANDATED}</code>.
     */
    MANDATED(Modifier.MANDATED, false, Location.SET_MANDATED_9,
             new Function<ClassFileFormatVersion, Set<Location>>() {
                 @Override
                 public Set<Location> apply(ClassFileFormatVersion cffv) {
                     if (cffv.compareTo(ClassFileFormatVersion.RELEASE_9) >= 0 ) {
                         return Location.SET_MANDATED_9;
                     } else {
                         return (cffv == ClassFileFormatVersion.RELEASE_8) ?
                             Location.SET_METHOD_PARAM:
                             Location.EMPTY_SET;
                     }
                 }
             }),

    /**
     * The access flag {@code ACC_MODULE} with a mask value of {@code
     * 0x8000}.
     */
    MODULE(0x0000_8000, false, Location.SET_CLASS,
           new Function<ClassFileFormatVersion, Set<Location>>() {
               @Override
               public Set<Location> apply(ClassFileFormatVersion cffv) {
                   return (cffv.compareTo(ClassFileFormatVersion.RELEASE_9) >= 0 ) ?
                       Location.SET_CLASS:
                       Location.EMPTY_SET;}
           })
    ;

    // May want to override toString for a different enum constant ->
    // name mapping.

    private final int mask;
    private final boolean sourceModifier;

    // Intentionally using Set rather than EnumSet since EnumSet is
    // mutable.
    private final Set<Location> locations;
    // Lambda to implement locations(ClassFileFormatVersion cffv)
    private final Function<ClassFileFormatVersion, Set<Location>> cffvToLocations;

    private AccessFlag(int mask,
                       boolean sourceModifier,
                       Set<Location> locations,
                       Function<ClassFileFormatVersion, Set<Location>> cffvToLocations) {
        this.mask = mask;
        this.sourceModifier = sourceModifier;
        this.locations = locations;
        this.cffvToLocations = cffvToLocations;
    }

    /**
     * {@return the corresponding integer mask for the access flag}
     */
    public int mask() {
        return mask;
    }

    /**
     * {@return whether or not the flag has a directly corresponding
     * modifier in the Java programming language}
     */
    public boolean sourceModifier() {
        return sourceModifier;
    }

    /**
     * {@return kinds of constructs the flag can be applied to in the
     * latest class file format version}
     */
    public Set<Location> locations() {
        return locations;
    }

    /**
     * {@return kinds of constructs the flag can be applied to in the
     * given class file format version}
     * @param cffv the class file format version to use
     * @throws NullPointerException if the parameter is {@code null}
     */
    public Set<Location> locations(ClassFileFormatVersion cffv) {
        if (cffvToLocations == null) {
            return locations;
        } else {
            return cffvToLocations.apply(cffv);
        }
    }

    /**
     * {@return an unmodifiable set of access flags for the given mask value
     * appropriate for the location in question}
     *
     * @param mask bit mask of access flags
     * @param location context to interpret mask value
     * @throws IllegalArgumentException if the mask contains bit
     * positions not support for the location in question
     */
    public static Set<AccessFlag> maskToAccessFlags(int mask, Location location) {
        Set<AccessFlag> result = java.util.EnumSet.noneOf(AccessFlag.class);
        int unmatchedFlags = mask;
        for (var accessFlag : LocationToFlags.locationToFlags.get(location)) {
            int accessMask = accessFlag.mask();
            if ((mask &  accessMask) != 0) {
                result.add(accessFlag);
                unmatchedFlags = unmatchedFlags & ~accessMask;
            }
        }
        if (unmatchedFlags != 0) {
            throw new IllegalArgumentException("Unmatched bit position 0x" +
                                               Integer.toHexString(unmatchedFlags) +
                                               " for location " + location);
        }
        return Collections.unmodifiableSet(result);
    }

    /**
     * A location within a class file where flags can be applied.
     *
     * Note that since these locations represent class file structures
     * rather than language structures many language structures, such
     * as constructors and interfaces, are <em>not</em> present.
     * @since 20
     */
    public enum Location {
        /**
         * Class location.
         * @jvms 4.1 The ClassFile Structure
         */
        CLASS,

        /**
         * Field location.
         * @jvms 4.5 Fields
         */
        FIELD,

        /**
         * Method location.
         * @jvms 4.6 Method
         */
        METHOD,

        /**
         * Inner class location.
         * @jvms 4.7.6 The InnerClasses Attribute
         */
        INNER_CLASS,

        /**
         * Method parameter loccation.
         * @jvms 4.7.24. The MethodParameters Attribute
         */
        METHOD_PARAMETER,

        /**
         * Module location
         * @jvms 4.7.25. The Module Attribute
         */
        MODULE,

        /**
         * Module requires location
         * @jvms 4.7.25. The Module Attribute
         */
        MODULE_REQUIRES,

        /**
         * Module exports location
         * @jvms 4.7.25. The Module Attribute
         */
        MODULE_EXPORTS,

        /**
         * Module opens location
         * @jvms 4.7.25. The Module Attribute
         */
        MODULE_OPENS;

        // Repeated sets of locations used by AccessFlag constants
        private static final Set<Location> EMPTY_SET = Set.of();
        private static final Set<Location> SET_MODULE = Set.of(MODULE);
        private static final Set<Location> SET_CLASS_METHOD_INNER_CLASS =
            Set.of(CLASS, METHOD, INNER_CLASS);
        private static final Set<Location> SET_CLASS_FIELD_METHOD =
            Set.of(CLASS, FIELD, METHOD);
        private static final Set<Location> SET_CLASS_FIELD_INNER_CLASS =
            Set.of(CLASS, FIELD, INNER_CLASS);
        private static final Set<Location> SET_CLASS_FIELD_METHOD_INNER_CLASS =
            Set.of(CLASS, FIELD, METHOD, INNER_CLASS);
        private static final Set<Location> SET_CLASS_METHOD =
            Set.of(CLASS, METHOD);
        private static final Set<Location> SET_FIELD_METHOD =
            Set.of(FIELD, METHOD);
        private static final Set<Location> SET_FIELD_METHOD_INNER_CLASS =
            Set.of(FIELD, METHOD, INNER_CLASS);
        private static final Set<Location> SET_METHOD = Set.of(METHOD);
        private static final Set<Location> SET_METHOD_PARAM = Set.of(METHOD_PARAMETER);
        private static final Set<Location> SET_FIELD = Set.of(FIELD);
        private static final Set<Location> SET_CLASS = Set.of(CLASS);
        private static final Set<Location> SET_CLASS_INNER_CLASS =
            Set.of(CLASS, INNER_CLASS);
        private static final Set<Location> SET_MODULE_REQUIRES =
            Set.of(MODULE_REQUIRES);
        private static final Set<Location> SET_PUBLIC_1 =
            Set.of(CLASS, FIELD, METHOD, INNER_CLASS);
        private static final Set<Location> SET_FINAL_8 =
            Set.of(CLASS, FIELD, METHOD,
                   INNER_CLASS,     /* added in 1.1 */
                   METHOD_PARAMETER); /* added in 8 */
        private static final Set<Location> SET_SYNTHETIC_7 =
              Set.of(CLASS, FIELD, METHOD,
                     INNER_CLASS);
        private static final Set<Location> SET_SYNTHETIC_8 =
              Set.of(CLASS, FIELD, METHOD,
                     INNER_CLASS, METHOD_PARAMETER);
        private static final Set<Location> SET_SYNTHETIC_9 =
              // Added as an access flag in 7
              Set.of(CLASS, FIELD, METHOD,
                     INNER_CLASS,
                     METHOD_PARAMETER, // Added in 8
                     // Module-related items added in 9
                     MODULE, MODULE_REQUIRES,
                     MODULE_EXPORTS, MODULE_OPENS);
        private static final Set<Location> SET_MANDATED_9 =
            Set.of(METHOD_PARAMETER, // From 8
                   // Starting in 9
                   MODULE, MODULE_REQUIRES,
                   MODULE_EXPORTS, MODULE_OPENS);
    }

    private static class LocationToFlags {
        private static Map<Location, Set<AccessFlag>> locationToFlags =
            Map.ofEntries(entry(Location.CLASS,
                                Set.of(PUBLIC, FINAL, SUPER, IDENTITY, VALUE,
                                       INTERFACE, ABSTRACT,
                                       SYNTHETIC, ANNOTATION,
                                       ENUM, AccessFlag.MODULE)),
                          entry(Location.FIELD,
                                Set.of(PUBLIC, PRIVATE, PROTECTED,
                                       STATIC, FINAL, VOLATILE,
                                       TRANSIENT, SYNTHETIC, ENUM)),
                          entry(Location.METHOD,
                                Set.of(PUBLIC, PRIVATE, PROTECTED,
                                       STATIC, FINAL, SYNCHRONIZED,
                                       BRIDGE, VARARGS, NATIVE,
                                       ABSTRACT, STRICT, SYNTHETIC)),
                          entry(Location.INNER_CLASS,
                                Set.of(PUBLIC, PRIVATE, PROTECTED, IDENTITY, VALUE,
                                       STATIC, FINAL, INTERFACE, ABSTRACT,
                                       SYNTHETIC, ANNOTATION, ENUM)),
                          entry(Location.METHOD_PARAMETER,
                                Set.of(FINAL, SYNTHETIC, MANDATED)),
                          entry(Location.MODULE,
                                Set.of(OPEN, SYNTHETIC, MANDATED)),
                          entry(Location.MODULE_REQUIRES,
                                Set.of(TRANSITIVE, STATIC_PHASE, SYNTHETIC, MANDATED)),
                          entry(Location.MODULE_EXPORTS,
                                Set.of(SYNTHETIC, MANDATED)),
                          entry(Location.MODULE_OPENS,
                                Set.of(SYNTHETIC, MANDATED)));
    }
}<|MERGE_RESOLUTION|>--- conflicted
+++ resolved
@@ -191,7 +191,7 @@
      * The access flag {@code ACC_IDENTITY} with a mask value of {@code {@value Modifier#IDENTITY}}.
      * @jls 4.1-B. Class access and property modifiers
      */
-    IDENTITY(Modifier.IDENTITY, true, Location.SET_CLASS_INNER_CLASS),
+    IDENTITY(Modifier.IDENTITY, true, Location.SET_CLASS_INNER_CLASS, null),
 
     /**
      * The module flag {@code ACC_OPEN} with a mask value of {@code
@@ -233,22 +233,6 @@
      * value of {@code 0x0040}.
      * @see java.lang.module.ModuleDescriptor.Requires.Modifier#STATIC
      */
-<<<<<<< HEAD
-    STATIC_PHASE(0x0000_0040, false, Location.SET_MODULE_REQUIRES),
-
-    /**
-     * The access flag {@code ACC_VALUE} with a mask value of {@code {@value Modifier#VALUE}}.
-     * @jls 4.1-B. Class access and property modifiers
-     */
-    VALUE(Modifier.VALUE, true, Set.of(Location.CLASS, Location.INNER_CLASS)),
-
-     /**
-      * The access flag {@code ACC_VOLATILE}, corresponding to the
-      * source modifier {@link Modifier#VOLATILE volatile} with a mask
-      * value of <code>{@value "0x%04x" Modifier#VOLATILE}</code>.
-      */
-    VOLATILE(Modifier.VOLATILE, true, Location.SET_FIELD),
-=======
     STATIC_PHASE(0x0000_0040, false, Location.SET_MODULE_REQUIRES,
                  new Function<ClassFileFormatVersion, Set<Location>>() {
                      @Override
@@ -258,14 +242,18 @@
                              Location.EMPTY_SET;}
                  }),
 
-   /**
+    /**
+     * The access flag {@code ACC_VALUE} with a mask value of {@code {@value Modifier#VALUE}}.
+     * @jls 4.1-B. Class access and property modifiers
+     */
+    VALUE(Modifier.VALUE, true, Set.of(Location.CLASS, Location.INNER_CLASS), null),
+
+    /**
      * The access flag {@code ACC_VOLATILE}, corresponding to the
      * source modifier {@link Modifier#VOLATILE volatile}, with a mask
      * value of <code>{@value "0x%04x" Modifier#VOLATILE}</code>.
      */
     VOLATILE(Modifier.VOLATILE, true, Location.SET_FIELD, null),
->>>>>>> aad9ca94
-
     /**
      * The access flag {@code ACC_BRIDGE} with a mask value of
      * <code>{@value "0x%04x" Modifier#BRIDGE}</code>
