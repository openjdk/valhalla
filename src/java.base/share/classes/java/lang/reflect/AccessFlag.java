/*
 * Copyright (c) 2021, 2024, Oracle and/or its affiliates. All rights reserved.
 * DO NOT ALTER OR REMOVE COPYRIGHT NOTICES OR THIS FILE HEADER.
 *
 * This code is free software; you can redistribute it and/or modify it
 * under the terms of the GNU General Public License version 2 only, as
 * published by the Free Software Foundation.  Oracle designates this
 * particular file as subject to the "Classpath" exception as provided
 * by Oracle in the LICENSE file that accompanied this code.
 *
 * This code is distributed in the hope that it will be useful, but WITHOUT
 * ANY WARRANTY; without even the implied warranty of MERCHANTABILITY or
 * FITNESS FOR A PARTICULAR PURPOSE.  See the GNU General Public License
 * version 2 for more details (a copy is included in the LICENSE file that
 * accompanied this code).
 *
 * You should have received a copy of the GNU General Public License version
 * 2 along with this work; if not, write to the Free Software Foundation,
 * Inc., 51 Franklin St, Fifth Floor, Boston, MA 02110-1301 USA.
 *
 * Please contact Oracle, 500 Oracle Parkway, Redwood Shores, CA 94065 USA
 * or visit www.oracle.com if you need additional information or have any
 * questions.
 */

package java.lang.reflect;

import jdk.internal.javac.PreviewFeature;
import jdk.internal.misc.PreviewFeatures;

import java.util.Collections;
import java.util.Objects;
import java.util.Map;
import java.util.Set;
import java.util.function.Function;
import static java.util.Map.entry;

/**
 * Represents a JVM access or module-related flag on a runtime member,
 * such as a {@linkplain Class class}, {@linkplain Field field}, or
 * {@linkplain Executable method}.
 *
 * <P>JVM access and module-related flags are related to, but distinct
 * from Java language {@linkplain Modifier modifiers}. Some modifiers
 * and access flags have a one-to-one correspondence, such as {@code
 * public}. In other cases, some language-level modifiers do
 * <em>not</em> have an access flag, such as {@code sealed} (JVMS
 * {@jvms 4.7.31}) and some access flags have no corresponding
 * modifier, such as {@linkplain #SYNTHETIC synthetic}.
 *
 * <p>The values for the constants representing the access and module
 * flags are taken from sections of <cite>The Java Virtual Machine
 * Specification</cite> including {@jvms 4.1} (class access and
 * property modifiers), {@jvms 4.5} (field access and property flags),
 * {@jvms 4.6} (method access and property flags), {@jvms 4.7.6}
 * (nested class access and property flags), {@jvms 4.7.24} (method
 * parameters), and {@jvms 4.7.25} (module flags and requires,
 * exports, and opens flags).
 *
 * <p>The {@linkplain #mask() mask} values for the different access
 * flags are <em>not</em> distinct. Flags are defined for different
 * kinds of JVM structures and the same bit position has different
 * meanings in different contexts. For example, {@code 0x0000_0040}
 * indicates a {@link #VOLATILE volatile} field but a {@linkplain
 * #BRIDGE bridge method}; {@code 0x0000_0080} indicates a {@link
 * #TRANSIENT transient} field but a {@linkplain #VARARGS variable
 * arity (varargs)} method.
 *
 * @implSpec
 * The access flag constants are ordered by non-decreasing mask
 * value; that is the mask value of a constant is greater than or
 * equal to the mask value of an immediate neighbor to its (syntactic)
 * left. If new constants are added, this property will be
 * maintained. That implies new constants will not necessarily be
 * added at the end of the existing list.
 *
 * @apiNote
 * The JVM class file format has a {@linkplain ClassFileFormatVersion new version} defined for each new
 * {@linkplain Runtime.Version#feature() feature release}. A new class
 * file version may define new access flags or retire old ones. {@code
 * AccessFlag} is intended to model the set of access flags across
 * class file format versions. The range of versions an access flag is
 * recognized is not explicitly indicated in this API. See the current
 * <cite>The Java Virtual Machine Specification</cite> for
 * details. Unless otherwise indicated, access flags can be assumed to
 * be recognized in the {@linkplain Runtime#version() current
 * version}.
 *
 * @see java.lang.reflect.Modifier
 * @see java.lang.module.ModuleDescriptor.Modifier
 * @see java.lang.module.ModuleDescriptor.Requires.Modifier
 * @see java.lang.module.ModuleDescriptor.Exports.Modifier
 * @see java.lang.module.ModuleDescriptor.Opens.Modifier
 * @see java.compiler/javax.lang.model.element.Modifier
 * @since 20
 */
@SuppressWarnings("doclint:reference") // cross-module link
public enum AccessFlag {
    // Note to maintainers: anonymous class instances are used rather
    // than lambdas to initialize the functions used for the
    // cffvToLocations field to avoid using lambdas too early in JDK
    // initialization.

    /**
     * The access flag {@code ACC_PUBLIC}, corresponding to the source
     * modifier {@link Modifier#PUBLIC public}, with a mask value of
     * <code>{@value "0x%04x" Modifier#PUBLIC}</code>.
     */
    PUBLIC(Modifier.PUBLIC, true,
           Location.SET_PUBLIC_1,
           new Function<ClassFileFormatVersion, Set<Location>>() {
               @Override
               public Set<Location> apply(ClassFileFormatVersion cffv) {
                   return (cffv == ClassFileFormatVersion.RELEASE_0) ?
                       Location.SET_CLASS_FIELD_METHOD:
                       Location.SET_PUBLIC_1;
               }
           }),

    /**
     * The access flag {@code ACC_PRIVATE}, corresponding to the
     * source modifier {@link Modifier#PRIVATE private}, with a mask
     * value of <code>{@value "0x%04x" Modifier#PRIVATE}</code>.
     */
    PRIVATE(Modifier.PRIVATE, true, Location.SET_FIELD_METHOD_INNER_CLASS,
            new Function<ClassFileFormatVersion, Set<Location>>() {
                @Override
                    public Set<Location> apply(ClassFileFormatVersion cffv) {
                    return (cffv == ClassFileFormatVersion.RELEASE_0) ?
                        Location.SET_FIELD_METHOD:
                        Location.SET_FIELD_METHOD_INNER_CLASS;
                }
            }),

    /**
     * The access flag {@code ACC_PROTECTED}, corresponding to the
     * source modifier {@link Modifier#PROTECTED protected}, with a mask
     * value of <code>{@value "0x%04x" Modifier#PROTECTED}</code>.
     */
    PROTECTED(Modifier.PROTECTED, true, Location.SET_FIELD_METHOD_INNER_CLASS,
              new Function<ClassFileFormatVersion, Set<Location>>() {
                  @Override
                  public Set<Location> apply(ClassFileFormatVersion cffv) {
                  return (cffv == ClassFileFormatVersion.RELEASE_0) ?
                      Location.SET_FIELD_METHOD:
                      Location.SET_FIELD_METHOD_INNER_CLASS;
                  }
              }),

    /**
     * The access flag {@code ACC_STATIC}, corresponding to the source
     * modifier {@link Modifier#STATIC static}, with a mask value of
     * <code>{@value "0x%04x" Modifier#STATIC}</code>.
     */
    STATIC(Modifier.STATIC, true, Location.SET_FIELD_METHOD_INNER_CLASS,
           new Function<ClassFileFormatVersion, Set<Location>>() {
               @Override
               public Set<Location> apply(ClassFileFormatVersion cffv) {
                   return (cffv == ClassFileFormatVersion.RELEASE_0) ?
                       Location.SET_FIELD_METHOD:
                       Location.SET_FIELD_METHOD_INNER_CLASS;}
           }),

    /**
     * The access flag {@code ACC_FINAL}, corresponding to the source
     * modifier {@link Modifier#FINAL final}, with a mask
     * value of <code>{@value "0x%04x" Modifier#FINAL}</code>.
     */
    FINAL(Modifier.FINAL, true,
          Location.SET_FINAL_8,
           new Function<ClassFileFormatVersion, Set<Location>>() {
              @Override
              public Set<Location> apply(ClassFileFormatVersion cffv) {
                  if (cffv.compareTo(ClassFileFormatVersion.RELEASE_8) >= 0) {
                      return Location.SET_FINAL_8;
                  } else {
                      return (cffv == ClassFileFormatVersion.RELEASE_0) ?
                          Location.SET_CLASS_FIELD_METHOD :
                          Location.SET_CLASS_FIELD_METHOD_INNER_CLASS;
                  }
              }
          }),

    /**
     * The access flag {@code ACC_SUPER} with a mask value of {@code
     * 0x0020}.
     *
     * @apiNote
     * In Java SE 8 and above, the JVM treats the {@code ACC_SUPER}
     * flag as set in every class file (JVMS {@jvms 4.1}).
     * If preview feature is enabled,
     * the {@code 0x0020} access flag bit is {@linkplain #IDENTITY IDENTITY access flag}.
     */
    SUPER(0x0000_0020, false,
            PreviewFeatures.isEnabled() ? Location.EMPTY_SET : Location.SET_CLASS,
            new Function<ClassFileFormatVersion, Set<Location>>() {
            @Override
            public Set<Location> apply(ClassFileFormatVersion cffv) {
                return (cffv.compareTo(ClassFileFormatVersion.latest()) >= 0) &&
                        PreviewFeatures.isEnabled() ? Location.EMPTY_SET : Location.SET_CLASS;
            }
        }),

    /**
     * The access flag {@code ACC_IDENTITY}, corresponding to the
     * modifier {@link Modifier#IDENTITY identity}, with a mask
     * value of <code>{@value "0x%04x" Modifier#IDENTITY}</code>.
     * @jvms 4.1 -B. Class access and property modifiers
     *
     * @since Valhalla
     */
    @PreviewFeature(feature = PreviewFeature.Feature.VALUE_OBJECTS, reflective=true)
    IDENTITY(Modifier.IDENTITY, false,
            PreviewFeatures.isEnabled() ? Location.SET_CLASS_INNER_CLASS : Location.EMPTY_SET,
            new Function<ClassFileFormatVersion, Set<Location>>() {
                @Override
                public Set<Location> apply(ClassFileFormatVersion cffv) {
                    return (cffv.compareTo(ClassFileFormatVersion.latest()) >= 0
                            && PreviewFeatures.isEnabled())
                            ? Location.SET_CLASS_INNER_CLASS : Location.EMPTY_SET;
                }
            }),

    /**
     * The module flag {@code ACC_OPEN} with a mask value of {@code
     * 0x0020}.
     * @see java.lang.module.ModuleDescriptor#isOpen
     */
    OPEN(0x0000_0020, false, Location.SET_MODULE,
         new Function<ClassFileFormatVersion, Set<Location>>() {
             @Override
             public Set<Location> apply(ClassFileFormatVersion cffv) {
                 return (cffv.compareTo(ClassFileFormatVersion.RELEASE_9) >= 0 ) ?
                     Location.SET_MODULE:
                     Location.EMPTY_SET;}
         }),

    /**
     * The module requires flag {@code ACC_TRANSITIVE} with a mask
     * value of {@code 0x0020}.
     * @see java.lang.module.ModuleDescriptor.Requires.Modifier#TRANSITIVE
     */
    TRANSITIVE(0x0000_0020, false, Location.SET_MODULE_REQUIRES,
               new Function<ClassFileFormatVersion, Set<Location>>() {
                   @Override
                   public Set<Location> apply(ClassFileFormatVersion cffv) {
                       return (cffv.compareTo(ClassFileFormatVersion.RELEASE_9) >= 0 ) ?
                           Location.SET_MODULE_REQUIRES:
                           Location.EMPTY_SET;}
               }),

    /**
     * The access flag {@code ACC_SYNCHRONIZED}, corresponding to the
     * source modifier {@link Modifier#SYNCHRONIZED synchronized}, with
     * a mask value of <code>{@value "0x%04x" Modifier#SYNCHRONIZED}</code>.
     */
    SYNCHRONIZED(Modifier.SYNCHRONIZED, true, Location.SET_METHOD, null),

    /**
     * The module requires flag {@code ACC_STATIC_PHASE} with a mask
     * value of {@code 0x0040}.
     * @see java.lang.module.ModuleDescriptor.Requires.Modifier#STATIC
     */
    STATIC_PHASE(0x0000_0040, false, Location.SET_MODULE_REQUIRES,
                 new Function<ClassFileFormatVersion, Set<Location>>() {
                     @Override
                     public Set<Location> apply(ClassFileFormatVersion cffv) {
                         return (cffv.compareTo(ClassFileFormatVersion.RELEASE_9) >= 0 ) ?
                             Location.SET_MODULE_REQUIRES:
                             Location.EMPTY_SET;}
                 }),

    /**
     * The access flag {@code ACC_VOLATILE}, corresponding to the
     * source modifier {@link Modifier#VOLATILE volatile}, with a mask
     * value of <code>{@value "0x%04x" Modifier#VOLATILE}</code>.
     */
    VOLATILE(Modifier.VOLATILE, true, Location.SET_FIELD, null),

    /**
     * The access flag {@code ACC_BRIDGE} with a mask value of
     * <code>{@value "0x%04x" Modifier#BRIDGE}</code>
     * @see Method#isBridge()
     */
    BRIDGE(Modifier.BRIDGE, false, Location.SET_METHOD,
           new Function<ClassFileFormatVersion, Set<Location>>() {
               @Override
               public Set<Location> apply(ClassFileFormatVersion cffv) {
                   return (cffv.compareTo(ClassFileFormatVersion.RELEASE_5) >= 0 ) ?
                       Location.SET_METHOD:
                       Location.EMPTY_SET;}
           }),

    /**
     * The access flag {@code ACC_TRANSIENT}, corresponding to the
     * source modifier {@link Modifier#TRANSIENT transient}, with a
     * mask value of <code>{@value "0x%04x" Modifier#TRANSIENT}</code>.
     */
    TRANSIENT(Modifier.TRANSIENT, true, Location.SET_FIELD, null),

    /**
     * The access flag {@code ACC_VARARGS} with a mask value of
     <code>{@value "0x%04x" Modifier#VARARGS}</code>.
     * @see Executable#isVarArgs()
     */
    VARARGS(Modifier.VARARGS, false, Location.SET_METHOD,
            new Function<ClassFileFormatVersion, Set<Location>>() {
                @Override
                public Set<Location> apply(ClassFileFormatVersion cffv) {
                    return (cffv.compareTo(ClassFileFormatVersion.RELEASE_5) >= 0 ) ?
                        Location.SET_METHOD:
                        Location.EMPTY_SET;}
            }),

    /**
     * The access flag {@code ACC_NATIVE}, corresponding to the source
     * modifier {@link Modifier#NATIVE native}, with a mask value of
     * <code>{@value "0x%04x" Modifier#NATIVE}</code>.
     */
    NATIVE(Modifier.NATIVE, true, Location.SET_METHOD, null),

    /**
     * The access flag {@code ACC_INTERFACE} with a mask value of
     * {@code 0x0200}.
     * @see Class#isInterface()
     */
    INTERFACE(Modifier.INTERFACE, false, Location.SET_CLASS_INNER_CLASS,
              new Function<ClassFileFormatVersion, Set<Location>>() {
                  @Override
                  public Set<Location> apply(ClassFileFormatVersion cffv) {
                      return (cffv.compareTo(ClassFileFormatVersion.RELEASE_0) == 0 ) ?
                          Location.SET_CLASS:
                          Location.SET_CLASS_INNER_CLASS;}
              }),

    /**
     * The access flag {@code ACC_ABSTRACT}, corresponding to the
     * source modifier {@link Modifier#ABSTRACT abstract}, with a mask
     * value of <code>{@value "0x%04x" Modifier#ABSTRACT}</code>.
     */
    ABSTRACT(Modifier.ABSTRACT, true,
             Location.SET_CLASS_METHOD_INNER_CLASS,
             new Function<ClassFileFormatVersion, Set<Location>>() {
                 @Override
                 public Set<Location> apply(ClassFileFormatVersion cffv) {
                     return (cffv.compareTo(ClassFileFormatVersion.RELEASE_0) == 0 ) ?
                         Location.SET_CLASS_METHOD:
                         Location.SET_CLASS_METHOD_INNER_CLASS;}
             }),

    /**
     * The access flag {@code ACC_STRICT}, corresponding to the source
     * modifier {@link Modifier#STRICT strictfp}, with a mask value of
     * <code>{@value "0x%04x" Modifier#STRICT}</code>.
     *
     * @apiNote
     * The {@code ACC_STRICT} access flag is defined for class file
     * major versions 46 through 60, inclusive (JVMS {@jvms 4.6}),
     * corresponding to Java SE 1.2 through 16.
     */
    STRICT(Modifier.STRICT, true, Location.EMPTY_SET,
             new Function<ClassFileFormatVersion, Set<Location>>() {
               @Override
               public Set<Location> apply(ClassFileFormatVersion cffv) {
                   return (cffv.compareTo(ClassFileFormatVersion.RELEASE_2)  >= 0 &&
                           cffv.compareTo(ClassFileFormatVersion.RELEASE_16) <= 0) ?
                       Location.SET_METHOD:
                       Location.EMPTY_SET;}
           }),

    /**
     * The access flag {@code ACC_STRICT_INIT}, with a mask
     * value of {@code 0x0800}.
     *
     * @jvms 4.5 Fields
     * @since Valhalla
     */
<<<<<<< HEAD
    @PreviewFeature(feature = PreviewFeature.Feature.STRICT_FIELDS, reflective=true)
    STRICT_FIELD(Modifier.STRICT, false,
=======
    @PreviewFeature(feature = PreviewFeature.Feature.VALUE_OBJECTS, reflective=true)
    STRICT_INIT(Modifier.STRICT, false,
>>>>>>> 714930ee
            PreviewFeatures.isEnabled() ? Location.SET_FIELD : Location.EMPTY_SET,
            new Function<ClassFileFormatVersion, Set<Location>>() {
                @Override
                public Set<Location> apply(ClassFileFormatVersion cffv) {
                    return (cffv.compareTo(ClassFileFormatVersion.latest()) >= 0
                            && PreviewFeatures.isEnabled())
                            ? Location.SET_FIELD : Location.EMPTY_SET;
                }
            }),

    /**
     * The access flag {@code ACC_SYNTHETIC} with a mask value of
     * <code>{@value "0x%04x" Modifier#SYNTHETIC}</code>.
     * @see Class#isSynthetic()
     * @see Executable#isSynthetic()
     * @see java.lang.module.ModuleDescriptor.Modifier#SYNTHETIC
     */
    SYNTHETIC(Modifier.SYNTHETIC, false, Location.SET_SYNTHETIC_9,
              new Function<ClassFileFormatVersion, Set<Location>>() {
                  @Override
                  public Set<Location> apply(ClassFileFormatVersion cffv) {
                      if (cffv.compareTo(ClassFileFormatVersion.RELEASE_9) >= 0 )
                          return Location.SET_SYNTHETIC_9;
                      else {
                          return
                              switch(cffv) {
                              case RELEASE_7 -> Location.SET_SYNTHETIC_7;
                              case RELEASE_8 -> Location.SET_SYNTHETIC_8;
                              default        -> Location.EMPTY_SET;
                              };
                      }
                  }
              }),

    /**
     * The access flag {@code ACC_ANNOTATION} with a mask value of
     * <code>{@value "0x%04x" Modifier#ANNOTATION}</code>.
     * @see Class#isAnnotation()
     */
    ANNOTATION(Modifier.ANNOTATION, false, Location.SET_CLASS_INNER_CLASS,
               new Function<ClassFileFormatVersion, Set<Location>>() {
                   @Override
                   public Set<Location> apply(ClassFileFormatVersion cffv) {
                       return (cffv.compareTo(ClassFileFormatVersion.RELEASE_5) >= 0 ) ?
                           Location.SET_CLASS_INNER_CLASS:
                           Location.EMPTY_SET;}
               }),

    /**
     * The access flag {@code ACC_ENUM} with a mask value of
     * <code>{@value "0x%04x" Modifier#ENUM}</code>.
     * @see Class#isEnum()
     */
    ENUM(Modifier.ENUM, false, Location.SET_CLASS_FIELD_INNER_CLASS,
         new Function<ClassFileFormatVersion, Set<Location>>() {
             @Override
             public Set<Location> apply(ClassFileFormatVersion cffv) {
                 return (cffv.compareTo(ClassFileFormatVersion.RELEASE_5) >= 0 ) ?
                     Location.SET_CLASS_FIELD_INNER_CLASS:
                     Location.EMPTY_SET;}
         }),

    /**
     * The access flag {@code ACC_MANDATED} with a mask value of
     * <code>{@value "0x%04x" Modifier#MANDATED}</code>.
     */
    MANDATED(Modifier.MANDATED, false, Location.SET_MANDATED_9,
             new Function<ClassFileFormatVersion, Set<Location>>() {
                 @Override
                 public Set<Location> apply(ClassFileFormatVersion cffv) {
                     if (cffv.compareTo(ClassFileFormatVersion.RELEASE_9) >= 0 ) {
                         return Location.SET_MANDATED_9;
                     } else {
                         return (cffv == ClassFileFormatVersion.RELEASE_8) ?
                             Location.SET_METHOD_PARAM:
                             Location.EMPTY_SET;
                     }
                 }
             }),

    /**
     * The access flag {@code ACC_MODULE} with a mask value of {@code
     * 0x8000}.
     */
    MODULE(0x0000_8000, false, Location.SET_CLASS,
           new Function<ClassFileFormatVersion, Set<Location>>() {
               @Override
               public Set<Location> apply(ClassFileFormatVersion cffv) {
                   return (cffv.compareTo(ClassFileFormatVersion.RELEASE_9) >= 0 ) ?
                       Location.SET_CLASS:
                       Location.EMPTY_SET;}
           })
    ;

    // May want to override toString for a different enum constant ->
    // name mapping.

    private final int mask;
    private final boolean sourceModifier;

    // Intentionally using Set rather than EnumSet since EnumSet is
    // mutable.
    private final Set<Location> locations;
    // Lambda to implement locations(ClassFileFormatVersion cffv)
    private final Function<ClassFileFormatVersion, Set<Location>> cffvToLocations;

    private AccessFlag(int mask,
                       boolean sourceModifier,
                       Set<Location> locations,
                       Function<ClassFileFormatVersion, Set<Location>> cffvToLocations) {
        this.mask = mask;
        this.sourceModifier = sourceModifier;
        this.locations = locations;
        this.cffvToLocations = cffvToLocations;
    }

    /**
     * {@return the corresponding integer mask for the access flag}
     */
    public int mask() {
        return mask;
    }

    /**
     * {@return whether or not the flag has a directly corresponding
     * modifier in the Java programming language}
     */
    public boolean sourceModifier() {
        return sourceModifier;
    }

    /**
     * {@return kinds of constructs the flag can be applied to in the
     * latest class file format version}
     */
    public Set<Location> locations() {
        return locations;
    }

    /**
     * {@return kinds of constructs the flag can be applied to in the
     * given class file format version}
     * @param cffv the class file format version to use
     * @throws NullPointerException if the parameter is {@code null}
     */
    public Set<Location> locations(ClassFileFormatVersion cffv) {
        Objects.requireNonNull(cffv);
        if (cffvToLocations == null) {
            return locations;
        } else {
            return cffvToLocations.apply(cffv);
        }
    }

    /**
     * {@return an unmodifiable set of access flags for the given mask value
     * appropriate for the location in question}
     *
     * @param mask bit mask of access flags
     * @param location context to interpret mask value
     * @throws IllegalArgumentException if the mask contains bit
     * positions not supported for the location in question
     */
    public static Set<AccessFlag> maskToAccessFlags(int mask, Location location) {
        Set<AccessFlag> result = java.util.EnumSet.noneOf(AccessFlag.class);
        for (var accessFlag : LocationToFlags.locationToFlags.get(location)) {
            int accessMask = accessFlag.mask();
            if ((mask & accessMask) != 0) {
                result.add(accessFlag);
                mask = mask & ~accessMask;
                if (mask == 0) {
                    break;      // no more mask bits
                }
            }
        }
        if (mask != 0) {
            throw new IllegalArgumentException("Unmatched bit position 0x" +
                                               Integer.toHexString(mask) +
                                               " for location " + location);
        }
        return Collections.unmodifiableSet(result);
    }

    /**
     * {@return an unmodifiable set of access flags for the given mask value
     * appropriate for the location in question}
     *
     * @param mask bit mask of access flags
     * @param location context to interpret mask value
     * @param cffv the class file format version
     * @throws IllegalArgumentException if the mask contains bit
     * positions not supported for the location in question
     *
     * @since Valhalla
     */
    public static Set<AccessFlag> maskToAccessFlags(int mask, Location location,
                                                    ClassFileFormatVersion cffv) {
        Set<AccessFlag> result = java.util.EnumSet.noneOf(AccessFlag.class);
        for (var accessFlag : AccessFlag.values()) {
            int accessMask = accessFlag.mask();
            if ((mask & accessMask) != 0) {
                var locations = accessFlag.locations(cffv);
                if (locations.contains(location)) {
                    result.add(accessFlag);
                    mask = mask & ~accessMask;
                    if (mask == 0) {
                        break;      // no more mask bits
                    }
                }
            }
        }
        if (mask != 0) {
            throw new IllegalArgumentException("Unmatched bit position 0x" +
                                               Integer.toHexString(mask) +
                                               " for location " + location +
                                               " for class file format version " + cffv);
        }
        return Collections.unmodifiableSet(result);
    }


    /**
     * A location within a class file where flags can be applied.
     *
     * Note that since these locations represent class file structures
     * rather than language structures many language structures, such
     * as constructors and interfaces, are <em>not</em> present.
     * @since 20
     */
    public enum Location {
        /**
         * Class location.
         * @jvms 4.1 The ClassFile Structure
         */
        CLASS,

        /**
         * Field location.
         * @jvms 4.5 Fields
         */
        FIELD,

        /**
         * Method location.
         * @jvms 4.6 Methods
         */
        METHOD,

        /**
         * Inner class location.
         * @jvms 4.7.6 The InnerClasses Attribute
         */
        INNER_CLASS,

        /**
         * Method parameter location.
         * @jvms 4.7.24 The MethodParameters Attribute
         */
        METHOD_PARAMETER,

        /**
         * Module location
         * @jvms 4.7.25 The Module Attribute
         */
        MODULE,

        /**
         * Module requires location
         * @jvms 4.7.25 The Module Attribute
         */
        MODULE_REQUIRES,

        /**
         * Module exports location
         * @jvms 4.7.25 The Module Attribute
         */
        MODULE_EXPORTS,

        /**
         * Module opens location
         * @jvms 4.7.25 The Module Attribute
         */
        MODULE_OPENS;

        // Repeated sets of locations used by AccessFlag constants
        private static final Set<Location> EMPTY_SET = Set.of();
        private static final Set<Location> SET_MODULE = Set.of(MODULE);
        private static final Set<Location> SET_CLASS_METHOD_INNER_CLASS =
            Set.of(CLASS, METHOD, INNER_CLASS);
        private static final Set<Location> SET_CLASS_FIELD_METHOD =
            Set.of(CLASS, FIELD, METHOD);
        private static final Set<Location> SET_CLASS_FIELD_INNER_CLASS =
            Set.of(CLASS, FIELD, INNER_CLASS);
        private static final Set<Location> SET_CLASS_FIELD_METHOD_INNER_CLASS =
            Set.of(CLASS, FIELD, METHOD, INNER_CLASS);
        private static final Set<Location> SET_CLASS_METHOD =
            Set.of(CLASS, METHOD);
        private static final Set<Location> SET_FIELD_METHOD =
            Set.of(FIELD, METHOD);
        private static final Set<Location> SET_FIELD_METHOD_INNER_CLASS =
            Set.of(FIELD, METHOD, INNER_CLASS);
        private static final Set<Location> SET_METHOD = Set.of(METHOD);
        private static final Set<Location> SET_METHOD_PARAM = Set.of(METHOD_PARAMETER);
        private static final Set<Location> SET_FIELD = Set.of(FIELD);
        private static final Set<Location> SET_CLASS = Set.of(CLASS);
        private static final Set<Location> SET_CLASS_INNER_CLASS =
            Set.of(CLASS, INNER_CLASS);
        private static final Set<Location> SET_MODULE_REQUIRES =
            Set.of(MODULE_REQUIRES);
        private static final Set<Location> SET_PUBLIC_1 =
            Set.of(CLASS, FIELD, METHOD, INNER_CLASS);
        private static final Set<Location> SET_FINAL_8 =
            Set.of(CLASS, FIELD, METHOD,
                   INNER_CLASS,     /* added in 1.1 */
                   METHOD_PARAMETER); /* added in 8 */
        private static final Set<Location> SET_SYNTHETIC_7 =
              Set.of(CLASS, FIELD, METHOD,
                     INNER_CLASS);
        private static final Set<Location> SET_SYNTHETIC_8 =
              Set.of(CLASS, FIELD, METHOD,
                     INNER_CLASS, METHOD_PARAMETER);
        private static final Set<Location> SET_SYNTHETIC_9 =
              // Added as an access flag in 7
              Set.of(CLASS, FIELD, METHOD,
                     INNER_CLASS,
                     METHOD_PARAMETER, // Added in 8
                     // Module-related items added in 9
                     MODULE, MODULE_REQUIRES,
                     MODULE_EXPORTS, MODULE_OPENS);
        private static final Set<Location> SET_MANDATED_9 =
            Set.of(METHOD_PARAMETER, // From 8
                   // Starting in 9
                   MODULE, MODULE_REQUIRES,
                   MODULE_EXPORTS, MODULE_OPENS);
    }

    private static class LocationToFlags {
        private static Map<Location, Set<AccessFlag>> locationToFlags =
            Map.ofEntries(entry(Location.CLASS,
                                Set.of(PUBLIC, FINAL, (PreviewFeatures.isEnabled() ? IDENTITY : SUPER),
                                       INTERFACE, ABSTRACT,
                                       SYNTHETIC, ANNOTATION,
                                       ENUM, AccessFlag.MODULE)),
                          entry(Location.FIELD,
                                PreviewFeatures.isEnabled() ?
                                        // STRICT_INIT should be included only if preview is enabled
                                        Set.of(PUBLIC, PRIVATE, PROTECTED,
                                            STATIC, FINAL, VOLATILE,
                                            TRANSIENT, SYNTHETIC, ENUM, STRICT_INIT) :
                                        Set.of(PUBLIC, PRIVATE, PROTECTED,
                                                STATIC, FINAL, VOLATILE,
                                                TRANSIENT, SYNTHETIC, ENUM)),
                          entry(Location.METHOD,
                                Set.of(PUBLIC, PRIVATE, PROTECTED,
                                       STATIC, FINAL, SYNCHRONIZED,
                                       BRIDGE, VARARGS, NATIVE,
                                       ABSTRACT, STRICT, SYNTHETIC)),
                          entry(Location.INNER_CLASS,
                                          Set.of(PUBLIC, PRIVATE, PROTECTED, (PreviewFeatures.isEnabled() ? IDENTITY : SUPER),
                                                  STATIC, FINAL, INTERFACE, ABSTRACT,
                                                  SYNTHETIC, ANNOTATION, ENUM)),
                          entry(Location.METHOD_PARAMETER,
                                Set.of(FINAL, SYNTHETIC, MANDATED)),
                          entry(Location.MODULE,
                                Set.of(OPEN, SYNTHETIC, MANDATED)),
                          entry(Location.MODULE_REQUIRES,
                                Set.of(TRANSITIVE, STATIC_PHASE, SYNTHETIC, MANDATED)),
                          entry(Location.MODULE_EXPORTS,
                                Set.of(SYNTHETIC, MANDATED)),
                          entry(Location.MODULE_OPENS,
                                Set.of(SYNTHETIC, MANDATED)));
    }
}<|MERGE_RESOLUTION|>--- conflicted
+++ resolved
@@ -375,13 +375,8 @@
      * @jvms 4.5 Fields
      * @since Valhalla
      */
-<<<<<<< HEAD
     @PreviewFeature(feature = PreviewFeature.Feature.STRICT_FIELDS, reflective=true)
-    STRICT_FIELD(Modifier.STRICT, false,
-=======
-    @PreviewFeature(feature = PreviewFeature.Feature.VALUE_OBJECTS, reflective=true)
     STRICT_INIT(Modifier.STRICT, false,
->>>>>>> 714930ee
             PreviewFeatures.isEnabled() ? Location.SET_FIELD : Location.EMPTY_SET,
             new Function<ClassFileFormatVersion, Set<Location>>() {
                 @Override
