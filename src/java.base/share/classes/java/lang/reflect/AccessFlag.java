--- conflicted
+++ resolved
@@ -94,11 +94,7 @@
     /**
      * The access flag {@code ACC_PUBLIC}, corresponding to the source
      * modifier {@link Modifier#PUBLIC public} with a mask value of
-<<<<<<< HEAD
-     * <code>{@value Modifier#PUBLIC}</code>.
-=======
      * <code>{@value "0x%04x" Modifier#PUBLIC}</code>.
->>>>>>> ffdca33f
      */
     PUBLIC(Modifier.PUBLIC, true,
            Set.of(Location.CLASS, Location.FIELD, Location.METHOD,
@@ -107,44 +103,28 @@
     /**
      * The access flag {@code ACC_PRIVATE}, corresponding to the
      * source modifier {@link Modifier#PRIVATE private} with a mask
-<<<<<<< HEAD
-     * value of <code>{@value Modifier#PRIVATE}</code>.
-=======
      * value of <code>{@value "0x%04x" Modifier#PRIVATE}</code>.
->>>>>>> ffdca33f
      */
     PRIVATE(Modifier.PRIVATE, true, Location.SET_FIELD_METHOD_INNER_CLASS),
 
     /**
      * The access flag {@code ACC_PROTECTED}, corresponding to the
      * source modifier {@link Modifier#PROTECTED protected} with a mask
-<<<<<<< HEAD
-     * value of <code>{@value Modifier#PROTECTED}</code>.
-=======
      * value of <code>{@value "0x%04x" Modifier#PROTECTED}</code>.
->>>>>>> ffdca33f
      */
     PROTECTED(Modifier.PROTECTED, true, Location.SET_FIELD_METHOD_INNER_CLASS),
 
     /**
      * The access flag {@code ACC_STATIC}, corresponding to the source
      * modifier {@link Modifier#STATIC static} with a mask value of
-<<<<<<< HEAD
-     * <code>{@value Modifier#STATIC}</code>.
-=======
      * <code>{@value "0x%04x" Modifier#STATIC}</code>.
->>>>>>> ffdca33f
      */
     STATIC(Modifier.STATIC, true, Location.SET_FIELD_METHOD_INNER_CLASS),
 
     /**
      * The access flag {@code ACC_FINAL}, corresponding to the source
      * modifier {@link Modifier#FINAL final} with a mask
-<<<<<<< HEAD
-     * value of <code>{@value Modifier#FINAL}</code>.
-=======
      * value of <code>{@value "0x%04x" Modifier#FINAL}</code>.
->>>>>>> ffdca33f
      */
     FINAL(Modifier.FINAL, true,
           Set.of(Location.CLASS, Location.FIELD, Location.METHOD,
@@ -157,15 +137,6 @@
      * @apiNote
      * In Java SE 8 and above, the JVM treats the {@code ACC_SUPER}
      * flag as set in every class file (JVMS {@jvms 4.1}).
-<<<<<<< HEAD
-     * NOTE: The Valhalla draft JVMS spec does not define a value for ACC_SUPER.
-     * Historically, the value 0x0020 was used to indicate ACC_SUPER, which affected the
-     * semantics of any invokespecial instructions (6.5.invokespecial) appearing in the class.
-     * In Java SE 8, the ACC_SUPER semantics became mandatory, regardless of the setting of
-     * ACC_SUPER or the class file version number, and the flag no longer had any effect.
-     * Now the flag has been repurposed as ACC_IDENTITY.
-=======
->>>>>>> ffdca33f
      */
     SUPER(0x0000_0020, false, Location.SET_CLASS),
 
@@ -173,11 +144,7 @@
      * The access flag {@code ACC_IDENTITY} with a mask value of {@code {@value Modifier#IDENTITY}}.
      * @jls 4.1-B. Class access and property modifiers
      */
-<<<<<<< HEAD
     IDENTITY(Modifier.IDENTITY, true, Location.SET_CLASS_INNER_CLASS),
-=======
-//    IDENTITY(0x0000_0020, false, Location.SET_CLASS),
->>>>>>> ffdca33f
 
     /**
      * The module flag {@code ACC_OPEN} with a mask value of {@code
@@ -196,11 +163,7 @@
     /**
      * The access flag {@code ACC_SYNCHRONIZED}, corresponding to the
      * source modifier {@link Modifier#SYNCHRONIZED synchronized} with
-<<<<<<< HEAD
-     * a mask value of <code>{@value Modifier#SYNCHRONIZED}</code>.
-=======
      * a mask value of <code>{@value "0x%04x" Modifier#SYNCHRONIZED}</code>.
->>>>>>> ffdca33f
      */
     SYNCHRONIZED(Modifier.SYNCHRONIZED, true, Location.SET_METHOD),
 
@@ -217,24 +180,16 @@
      */
     VALUE(Modifier.VALUE, true, Set.of(Location.CLASS, Location.INNER_CLASS)),
 
-    /**
+     /**
       * The access flag {@code ACC_VOLATILE}, corresponding to the
       * source modifier {@link Modifier#VOLATILE volatile} with a mask
-<<<<<<< HEAD
-      * value of <code>{@value Modifier#VOLATILE}</code>.
-=======
       * value of <code>{@value "0x%04x" Modifier#VOLATILE}</code>.
->>>>>>> ffdca33f
       */
     VOLATILE(Modifier.VOLATILE, true, Location.SET_FIELD),
 
     /**
      * The access flag {@code ACC_BRIDGE} with a mask value of
-<<<<<<< HEAD
-     * <code>{@value Modifier#BRIDGE}</code>
-=======
      * <code>{@value "0x%04x" Modifier#BRIDGE}</code>
->>>>>>> ffdca33f
      * @see Method#isBridge()
      */
     BRIDGE(Modifier.BRIDGE, false, Location.SET_METHOD),
@@ -242,21 +197,13 @@
     /**
      * The access flag {@code ACC_TRANSIENT}, corresponding to the
      * source modifier {@link Modifier#TRANSIENT transient} with a
-<<<<<<< HEAD
-     * mask value of <code>{@value Modifier#TRANSIENT}</code>.
-=======
      * mask value of <code>{@value "0x%04x" Modifier#TRANSIENT}</code>.
->>>>>>> ffdca33f
      */
     TRANSIENT(Modifier.TRANSIENT, true, Location.SET_FIELD),
 
     /**
      * The access flag {@code ACC_VARARGS} with a mask value of
-<<<<<<< HEAD
-     * <code>{@value Modifier#VARARGS}</code>.
-=======
      <code>{@value "0x%04x" Modifier#VARARGS}</code>.
->>>>>>> ffdca33f
      * @see Executable#isVarArgs()
      */
     VARARGS(Modifier.VARARGS, false, Location.SET_METHOD),
@@ -264,11 +211,7 @@
     /**
      * The access flag {@code ACC_NATIVE}, corresponding to the source
      * modifier {@link Modifier#NATIVE native} with a mask value of
-<<<<<<< HEAD
-     * <code>{@value Modifier#NATIVE}</code>.
-=======
      * <code>{@value "0x%04x" Modifier#NATIVE}</code>.
->>>>>>> ffdca33f
      */
     NATIVE(Modifier.NATIVE, true, Location.SET_METHOD),
 
@@ -282,11 +225,7 @@
     /**
      * The access flag {@code ACC_ABSTRACT}, corresponding to the
      * source modifier {@link Modifier#ABSTRACT abstract} with a mask
-<<<<<<< HEAD
-     * value of <code>{@value Modifier#ABSTRACT}</code>.
-=======
      * value of <code>{@value "0x%04x" Modifier#ABSTRACT}</code>.
->>>>>>> ffdca33f
      */
     ABSTRACT(Modifier.ABSTRACT, true,
              Set.of(Location.CLASS, Location.METHOD, Location.INNER_CLASS)),
@@ -294,11 +233,7 @@
     /**
      * The access flag {@code ACC_STRICT}, corresponding to the source
      * modifier {@link Modifier#STRICT strictfp} with a mask value of
-<<<<<<< HEAD
-     * <code>{@value Modifier#STRICT}</code>.
-=======
      * <code>{@value "0x%04x" Modifier#STRICT}</code>.
->>>>>>> ffdca33f
      *
      * @apiNote
      * The {@code ACC_STRICT} access flag is defined for class file
@@ -309,11 +244,7 @@
 
     /**
      * The access flag {@code ACC_SYNTHETIC} with a mask value of
-<<<<<<< HEAD
-     * <code>{@value Modifier#SYNTHETIC}</code>.
-=======
      * <code>{@value "0x%04x" Modifier#SYNTHETIC}</code>.
->>>>>>> ffdca33f
      * @see Class#isSynthetic()
      * @see Executable#isSynthetic()
      * @see java.lang.module.ModuleDescriptor.Modifier#SYNTHETIC
@@ -326,22 +257,14 @@
 
     /**
      * The access flag {@code ACC_ANNOTATION} with a mask value of
-<<<<<<< HEAD
-     * <code>{@value Modifier#ANNOTATION}</code>.
-=======
      * <code>{@value "0x%04x" Modifier#ANNOTATION}</code>.
->>>>>>> ffdca33f
      * @see Class#isAnnotation()
      */
     ANNOTATION(Modifier.ANNOTATION, false, Location.SET_CLASS_INNER_CLASS),
 
     /**
      * The access flag {@code ACC_ENUM} with a mask value of
-<<<<<<< HEAD
-     * <code>{@value Modifier#ENUM}</code>.
-=======
      * <code>{@value "0x%04x" Modifier#ENUM}</code>.
->>>>>>> ffdca33f
      * @see Class#isEnum()
      */
     ENUM(Modifier.ENUM, false,
@@ -349,11 +272,7 @@
 
     /**
      * The access flag {@code ACC_MANDATED} with a mask value of
-<<<<<<< HEAD
-     * <code>{@value Modifier#MANDATED}</code>.
-=======
      * <code>{@value "0x%04x" Modifier#MANDATED}</code>.
->>>>>>> ffdca33f
      */
     MANDATED(Modifier.MANDATED, false,
              Set.of(Location.METHOD_PARAMETER,
