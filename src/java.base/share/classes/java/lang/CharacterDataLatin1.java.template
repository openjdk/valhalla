/*
 * Copyright (c) 2002, 2023, Oracle and/or its affiliates. All rights reserved.
 * DO NOT ALTER OR REMOVE COPYRIGHT NOTICES OR THIS FILE HEADER.
 *
 * This code is free software; you can redistribute it and/or modify it
 * under the terms of the GNU General Public License version 2 only, as
 * published by the Free Software Foundation.  Oracle designates this
 * particular file as subject to the "Classpath" exception as provided
 * by Oracle in the LICENSE file that accompanied this code.
 *
 * This code is distributed in the hope that it will be useful, but WITHOUT
 * ANY WARRANTY; without even the implied warranty of MERCHANTABILITY or
 * FITNESS FOR A PARTICULAR PURPOSE.  See the GNU General Public License
 * version 2 for more details (a copy is included in the LICENSE file that
 * accompanied this code).
 *
 * You should have received a copy of the GNU General Public License version
 * 2 along with this work; if not, write to the Free Software Foundation,
 * Inc., 51 Franklin St, Fifth Floor, Boston, MA 02110-1301 USA.
 *
 * Please contact Oracle, 500 Oracle Parkway, Redwood Shores, CA 94065 USA
 * or visit www.oracle.com if you need additional information or have any
 * questions.
 */

package java.lang;

import jdk.internal.vm.annotation.IntrinsicCandidate;

/** The CharacterData class encapsulates the large tables found in
    Java.lang.Character. */

class CharacterDataLatin1 extends CharacterData {

    /* The character properties are currently encoded into 32 bits in the following manner:
        1 bit   mirrored property
        4 bits  directionality property
        9 bits  signed offset used for converting case
        1 bit   if 1, adding the signed offset converts the character to lowercase
        1 bit   if 1, subtracting the signed offset converts the character to uppercase
        1 bit   if 1, this character has a titlecase equivalent (possibly itself)
        3 bits  0  may not be part of an identifier
                1  ignorable control; may continue a Unicode identifier or Java identifier
                2  may continue a Java identifier but not a Unicode identifier (unused)
                3  may continue a Unicode identifier or Java identifier
                4  is a Java whitespace character
                5  may start or continue a Java identifier;
                   may continue but not start a Unicode identifier (underscores)
                6  may start or continue a Java identifier but not a Unicode identifier ($)
                7  may start or continue a Unicode identifier or Java identifier
                Thus:
                   5, 6, 7 may start a Java identifier
                   1, 2, 3, 5, 6, 7 may continue a Java identifier
                   7 may start a Unicode identifier
                   1, 3, 5, 7 may continue a Unicode identifier
                   1 is ignorable within an identifier
                   4 is Java whitespace
        2 bits  0  this character has no numeric property
                1  adding the digit offset to the character code and then
                   masking with 0x1F will produce the desired numeric value
                2  this character has a "strange" numeric value
                3  a Java supradecimal digit: adding the digit offset to the
                   character code, then masking with 0x1F, then adding 10
                   will produce the desired numeric value
        5 bits  digit offset
        5 bits  character type

        The encoding of character properties is subject to change at any time.
     */

    int getProperties(int ch) {
        char offset = (char)ch;
        int props = $$Lookup(offset);
        return props;
    }

    int getPropertiesEx(int ch) {
        char offset = (char)ch;
        int props = $$LookupEx(offset);
        return props;
    }

    @IntrinsicCandidate
    boolean isDigit(int ch) {
        return '0' <= ch && ch <= '9';
    }

    @IntrinsicCandidate
    boolean isLowerCase(int ch) {
        return (getPropertiesEx(ch) & $$maskOtherLowercase) != 0;
    }

    @IntrinsicCandidate
    boolean isUpperCase(int ch) {
        return (getPropertiesEx(ch) & $$maskOtherUppercase) != 0;
    }

    boolean isOtherAlphabetic(int ch) {
        int props = getPropertiesEx(ch);
        return (props & $$maskOtherAlphabetic) != 0;
    }

    boolean isIdeographic(int ch) {
        int props = getPropertiesEx(ch);
        return (props & $$maskIdeographic) != 0;
    }

    int getType(int ch) {
        int props = getProperties(ch);
        return (props & $$maskType);
    }

    boolean isJavaIdentifierStart(int ch) {
        int props = getProperties(ch);
        return ((props & $$maskIdentifierInfo) >= $$lowJavaStart);
    }

    boolean isJavaIdentifierPart(int ch) {
        int props = getProperties(ch);
        return ((props & $$nonzeroJavaPart) != 0);
    }

    boolean isUnicodeIdentifierStart(int ch) {
        return (getPropertiesEx(ch) & $$maskIDStart) != 0;
    }

    boolean isUnicodeIdentifierPart(int ch) {
        return (getPropertiesEx(ch) & $$maskIDContinue) != 0 ||
               isIdentifierIgnorable(ch);
    }

    boolean isIdentifierIgnorable(int ch) {
        int props = getProperties(ch);
        return ((props & $$maskIdentifierInfo) == $$valueIgnorable);
    }

<<<<<<< HEAD
=======
    boolean isEmoji(int ch) {
        return (getPropertiesEx(ch) & $$maskEmoji) != 0;
    }

    boolean isEmojiPresentation(int ch) {
        return (getPropertiesEx(ch) & $$maskEmojiPresentation) != 0;
    }

    boolean isEmojiModifier(int ch) {
        return (getPropertiesEx(ch) & $$maskEmojiModifier) != 0;
    }

    boolean isEmojiModifierBase(int ch) {
        return (getPropertiesEx(ch) & $$maskEmojiModifierBase) != 0;
    }

    boolean isEmojiComponent(int ch) {
        return (getPropertiesEx(ch) & $$maskEmojiComponent) != 0;
    }

    boolean isExtendedPictographic(int ch) {
        return (getPropertiesEx(ch) & $$maskExtendedPictographic) != 0;
    }

>>>>>>> 8fee93fa
    int toLowerCase(int ch) {
        if (ch < 'A') { // Fast path for low code points
            return ch;
        }
        // ASCII and Latin-1 were designed to optimize case-twiddling operations
        int lower = ch | 0x20;
        if (lower <= 'z' // In range a-z
                || (lower >= 0xE0 && lower <= 0xFE && lower != 0xF7)) { // ..or agrave-thorn, excluding division
            return lower;
        }
        return ch;
    }

    int toUpperCase(int ch) {
        if (ch < 'a') { // Fast path for low code points
            return ch;
        }
        // ASCII and Latin-1 were designed to optimize case-twiddling operations
        int upper = ch & 0xDF;
        if (upper <= 'Z' // In range A-Z
                || (upper >= 0xC0 && upper <= 0xDE && upper != 0xD7)) { // ..or Agrave-Thorn, not multiplication
            return upper;
        }

        // Special-case for 'y with Diaeresis' which uppercases out of latin1
        if (ch == 0xFF) {
            return 0x178; // Capital Letter Y with Diaeresis
        }
        // Special-case for 'Micro Sign' which uppercases out of latin1
        if (ch == 0xB5) {
            return 0x39C; // Greek Capital Letter Mu
        }
        return ch;
    }

    /**
     * Compares two latin1 code points, ignoring case considerations
     *
     * @param b1 byte representing a latin1 code point
     * @param b2 another byte representing a latin1 code point
     * @return true if the two bytes are considered equals ignoring case in latin1
     */
     static boolean equalsIgnoreCase(byte b1, byte b2) {
         if (b1 == b2) {
             return true;
         }
         // ASCII and Latin-1 were designed to optimize case-twiddling operations
         int upper = b1 & 0xDF;
         if (upper < 'A') {
             return false;  // Low ASCII
         }
         return (upper <= 'Z' // In range A-Z
                 || (upper >= 0xC0 && upper <= 0XDE && upper != 0xD7)) // ..or A-grave-Thorn, not multiplication
                 && upper == (b2 & 0xDF); // b2 has same uppercase
    }

    int toTitleCase(int ch) {
        return toUpperCase(ch);
    }

    // Digit values for codePoints in the 0-255 range. Contents generated using:
    // for (char i = 0; i < 256; i++) {
    //     int v = -1;
    //     if (i >= '0' && i <= '9') { v = i - '0'; } 
    //     else if (i >= 'A' && i <= 'Z') { v = i - 'A' + 10; }
    //     else if (i >= 'a' && i <= 'z') { v = i - 'a' + 10; }
    //     if (i % 20 == 0) System.out.println();
    //     System.out.printf("%2d, ", v);
    // }
    //
    // Analysis has shown that generating the whole array allows the JIT to generate
    // better code compared to a slimmed down array, such as one cutting off after 'z'
    private static final byte[] DIGITS = new byte[] {
        -1, -1, -1, -1, -1, -1, -1, -1, -1, -1, -1, -1, -1, -1, -1, -1, -1, -1, -1, -1,
        -1, -1, -1, -1, -1, -1, -1, -1, -1, -1, -1, -1, -1, -1, -1, -1, -1, -1, -1, -1,
        -1, -1, -1, -1, -1, -1, -1, -1,  0,  1,  2,  3,  4,  5,  6,  7,  8,  9, -1, -1,
        -1, -1, -1, -1, -1, 10, 11, 12, 13, 14, 15, 16, 17, 18, 19, 20, 21, 22, 23, 24,
        25, 26, 27, 28, 29, 30, 31, 32, 33, 34, 35, -1, -1, -1, -1, -1, -1, 10, 11, 12,
        13, 14, 15, 16, 17, 18, 19, 20, 21, 22, 23, 24, 25, 26, 27, 28, 29, 30, 31, 32,
        33, 34, 35, -1, -1, -1, -1, -1, -1, -1, -1, -1, -1, -1, -1, -1, -1, -1, -1, -1,
        -1, -1, -1, -1, -1, -1, -1, -1, -1, -1, -1, -1, -1, -1, -1, -1, -1, -1, -1, -1,
        -1, -1, -1, -1, -1, -1, -1, -1, -1, -1, -1, -1, -1, -1, -1, -1, -1, -1, -1, -1,
        -1, -1, -1, -1, -1, -1, -1, -1, -1, -1, -1, -1, -1, -1, -1, -1, -1, -1, -1, -1,
        -1, -1, -1, -1, -1, -1, -1, -1, -1, -1, -1, -1, -1, -1, -1, -1, -1, -1, -1, -1,
        -1, -1, -1, -1, -1, -1, -1, -1, -1, -1, -1, -1, -1, -1, -1, -1, -1, -1, -1, -1,
        -1, -1, -1, -1, -1, -1, -1, -1, -1, -1, -1, -1, -1, -1, -1, -1 };

    int digit(int ch, int radix) {
        int value = DIGITS[ch];
        return (value >= 0 && value < radix && radix >= Character.MIN_RADIX
                && radix <= Character.MAX_RADIX) ? value : -1;
    }

    int getNumericValue(int ch) {
        int val = getProperties(ch);
        int retval = -1;

        switch (val & $$maskNumericType) {
            default: // cannot occur
            case ($$valueNotNumeric):         // not numeric
                retval = -1;
                break;
            case ($$valueDigit):              // simple numeric
                retval = ch + ((val & $$maskDigitOffset) >> $$shiftDigitOffset) & $$maskDigit;
                break;
            case ($$valueStrangeNumeric)      :       // "strange" numeric
                 retval = -2; 
                 break;
            case ($$valueJavaSupradecimal):           // Java supradecimal
                retval = (ch + ((val & $$maskDigitOffset) >> $$shiftDigitOffset) & $$maskDigit) + 10;
                break;
        }
        return retval;
    }

    @IntrinsicCandidate
    boolean isWhitespace(int ch) {
        int props = getProperties(ch);
        return ((props & $$maskIdentifierInfo) == $$valueJavaWhitespace);
    }

    byte getDirectionality(int ch) {
        int val = getProperties(ch);
        byte directionality = (byte)((val & $$maskBidi) >> $$shiftBidi);

        if (directionality == 0xF ) {
            directionality = -1;
        }
        return directionality;
    }

    boolean isMirrored(int ch) {
        int props = getProperties(ch);
        return ((props & $$maskMirrored) != 0);
    }

    int toUpperCaseEx(int ch) {
        int mapChar = ch;
        int val = getProperties(ch);

        if ((val & $$maskUpperCase) != 0) {
            if ((val & $$maskCaseOffset) != $$maskCaseOffset) {
                int offset = val  << $$shiftCaseOffsetSign >> ($$shiftCaseOffsetSign+$$shiftCaseOffset);
                mapChar =  ch - offset;
            }
            else {
                switch(ch) {
                    // map overflow characters
                    case 0x00B5 : mapChar = 0x039C; break;
                    default       : mapChar = Character.ERROR; break;
                }
            }
        }
        return mapChar;
    }

    static char[] sharpsMap = new char[] {'S', 'S'};

    char[] toUpperCaseCharArray(int ch) {
        char[] upperMap = {(char)ch};
        if (ch == 0x00DF) {
            upperMap = sharpsMap;
        }
        return upperMap;
    }

    static final CharacterDataLatin1 instance = new CharacterDataLatin1();
    private CharacterDataLatin1() {};

    $$Tables

    static {
        $$Initializers
    }
}
<|MERGE_RESOLUTION|>--- conflicted
+++ resolved
@@ -134,8 +134,6 @@
         return ((props & $$maskIdentifierInfo) == $$valueIgnorable);
     }
 
-<<<<<<< HEAD
-=======
     boolean isEmoji(int ch) {
         return (getPropertiesEx(ch) & $$maskEmoji) != 0;
     }
@@ -160,7 +158,6 @@
         return (getPropertiesEx(ch) & $$maskExtendedPictographic) != 0;
     }
 
->>>>>>> 8fee93fa
     int toLowerCase(int ch) {
         if (ch < 'A') { // Fast path for low code points
             return ch;
