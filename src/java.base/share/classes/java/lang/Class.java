/*
 * Copyright (c) 1994, 2020, Oracle and/or its affiliates. All rights reserved.
 * DO NOT ALTER OR REMOVE COPYRIGHT NOTICES OR THIS FILE HEADER.
 *
 * This code is free software; you can redistribute it and/or modify it
 * under the terms of the GNU General Public License version 2 only, as
 * published by the Free Software Foundation.  Oracle designates this
 * particular file as subject to the "Classpath" exception as provided
 * by Oracle in the LICENSE file that accompanied this code.
 *
 * This code is distributed in the hope that it will be useful, but WITHOUT
 * ANY WARRANTY; without even the implied warranty of MERCHANTABILITY or
 * FITNESS FOR A PARTICULAR PURPOSE.  See the GNU General Public License
 * version 2 for more details (a copy is included in the LICENSE file that
 * accompanied this code).
 *
 * You should have received a copy of the GNU General Public License version
 * 2 along with this work; if not, write to the Free Software Foundation,
 * Inc., 51 Franklin St, Fifth Floor, Boston, MA 02110-1301 USA.
 *
 * Please contact Oracle, 500 Oracle Parkway, Redwood Shores, CA 94065 USA
 * or visit www.oracle.com if you need additional information or have any
 * questions.
 */

package java.lang;

import java.lang.annotation.Annotation;
import java.lang.constant.ClassDesc;
import java.lang.invoke.TypeDescriptor;
import java.lang.module.ModuleReader;
import java.lang.ref.SoftReference;
import java.io.IOException;
import java.io.InputStream;
import java.io.ObjectStreamField;
import java.lang.reflect.AnnotatedElement;
import java.lang.reflect.AnnotatedType;
import java.lang.reflect.Array;
import java.lang.reflect.Constructor;
import java.lang.reflect.Executable;
import java.lang.reflect.Field;
import java.lang.reflect.GenericArrayType;
import java.lang.reflect.GenericDeclaration;
import java.lang.reflect.InvocationTargetException;
import java.lang.reflect.Member;
import java.lang.reflect.Method;
import java.lang.reflect.Modifier;
import java.lang.reflect.Proxy;
import java.lang.reflect.RecordComponent;
import java.lang.reflect.Type;
import java.lang.reflect.TypeVariable;
import java.lang.constant.Constable;
import java.net.URL;
import java.security.AccessController;
import java.security.PrivilegedAction;
import java.util.ArrayList;
import java.util.Arrays;
import java.util.Collection;
import java.util.HashMap;
import java.util.LinkedHashMap;
import java.util.LinkedHashSet;
import java.util.List;
import java.util.Map;
import java.util.Objects;
import java.util.Optional;
import java.util.stream.Collectors;

import jdk.internal.HotSpotIntrinsicCandidate;
import jdk.internal.loader.BootLoader;
import jdk.internal.loader.BuiltinClassLoader;
import jdk.internal.misc.Unsafe;
import jdk.internal.module.Resources;
import jdk.internal.reflect.CallerSensitive;
import jdk.internal.reflect.ConstantPool;
import jdk.internal.reflect.Reflection;
import jdk.internal.reflect.ReflectionFactory;
import jdk.internal.vm.annotation.ForceInline;
import sun.invoke.util.Wrapper;
import sun.reflect.generics.factory.CoreReflectionFactory;
import sun.reflect.generics.factory.GenericsFactory;
import sun.reflect.generics.repository.ClassRepository;
import sun.reflect.generics.repository.MethodRepository;
import sun.reflect.generics.repository.ConstructorRepository;
import sun.reflect.generics.scope.ClassScope;
import sun.security.util.SecurityConstants;
import sun.reflect.annotation.*;
import sun.reflect.misc.ReflectUtil;

/**
 * Instances of the class {@code Class} represent classes and
 * interfaces in a running Java application. An enum type and a record
 * type are kinds of class; an annotation type is a kind of
 * interface. Every array also belongs to a class that is reflected as
 * a {@code Class} object that is shared by all arrays with the same
 * element type and number of dimensions.  The primitive Java types
 * ({@code boolean}, {@code byte}, {@code char}, {@code short}, {@code
 * int}, {@code long}, {@code float}, and {@code double}), and the
 * keyword {@code void} are also represented as {@code Class} objects.
 *
 * <p> {@code Class} has no public constructor. Instead a {@code Class}
 * object is constructed automatically by the Java Virtual Machine
 * when a class loader invokes one of the
 * {@link ClassLoader#defineClass(String,byte[], int,int) defineClass} methods
 * and passes the bytes of a {@code class} file.
 *
 * <p> The methods of class {@code Class} expose many characteristics of a
 * class or interface. Most characteristics are derived from the {@code class}
 * file that the class loader passed to the Java Virtual Machine. A few
 * characteristics are determined by the class loading environment at run time,
 * such as the module returned by {@link #getModule() getModule()}.
 *
 * <p> Some methods of class {@code Class} expose whether the declaration of
 * a class or interface in Java source code was <em>enclosed</em> within
 * another declaration. Other methods describe how a class or interface
 * is situated in a <em>nest</em>. A <a id="nest">nest</a> is a set of
 * classes and interfaces, in the same run-time package, that
 * allow mutual access to their {@code private} members.
 * The classes and interfaces are known as <em>nestmates</em>.
 * One nestmate acts as the
 * <em>nest host</em>, and enumerates the other nestmates which
 * belong to the nest; each of them in turn records it as the nest host.
 * The classes and interfaces which belong to a nest, including its host, are
 * determined when
 * {@code class} files are generated, for example, a Java compiler
 * will typically record a top-level class as the host of a nest where the
 * other members are the classes and interfaces whose declarations are
 * enclosed within the top-level class declaration.
 *
 * <p> The following example uses a {@code Class} object to print the
 * class name of an object:
 *
 * <blockquote><pre>
 *     void printClassName(Object obj) {
 *         System.out.println("The class of " + obj +
 *                            " is " + obj.getClass().getName());
 *     }
 * </pre></blockquote>
 *
 * <p> It is also possible to get the {@code Class} object for a named
 * type (or for void) using a class literal.  See Section {@jls
 * 15.8.2} of <cite>The Java&trade; Language Specification</cite>.
 * For example:
 *
 * <blockquote>
 *     {@code System.out.println("The name of class Foo is: " + Foo.class.getName());}
 * </blockquote>
 *
 * @param <T> the type of the class modeled by this {@code Class}
 * object.  For example, the type of {@code String.class} is {@code
 * Class<String>}.  Use {@code Class<?>} if the class being modeled is
 * unknown.
 *
 * @author  unascribed
 * @see     java.lang.ClassLoader#defineClass(byte[], int, int)
 * @since   1.0
 */
public final class Class<T> implements java.io.Serializable,
                              GenericDeclaration,
                              Type,
                              AnnotatedElement,
                              TypeDescriptor.OfField<Class<?>>,
                              Constable {
    private static final int ANNOTATION = 0x00002000;
    private static final int ENUM       = 0x00004000;
    private static final int SYNTHETIC  = 0x00001000;
    private static final int INLINE     = 0x00000100;

    private static native void registerNatives();
    static {
        registerNatives();
    }

    /*
     * Private constructor. Only the Java Virtual Machine creates Class objects.
     * This constructor is not used and prevents the default constructor being
     * generated.
     */
    private Class(ClassLoader loader, Class<?> arrayComponentType) {
        // Initialize final field for classLoader.  The initialization value of non-null
        // prevents future JIT optimizations from assuming this final field is null.
        classLoader = loader;
        componentType = arrayComponentType;
    }

    /**
     * Converts the object to a string. The string representation is the
     * string "class" or "interface", followed by a space, and then by the
     * fully qualified name of the class in the format returned by
     * {@code getName}.  If this {@code Class} object represents a
     * primitive type, this method returns the name of the primitive type.  If
     * this {@code Class} object represents void this method returns
     * "void". If this {@code Class} object represents an array type,
     * this method returns "class " followed by {@code getName}.
     *
     * @return a string representation of this {@code Class} object.
     */
    public String toString() {
        return (isInlineClass() ? "inline " : "")
               + (isInterface() ? "interface " : (isPrimitive() ? "" : "class "))
               + getName();
    }

    /**
     * Returns a string describing this {@code Class}, including
     * information about modifiers and type parameters.
     *
     * The string is formatted as a list of type modifiers, if any,
     * followed by the kind of type (empty string for primitive types
     * and {@code class}, {@code enum}, {@code interface},
     * {@code @interface}, or {@code record} as appropriate), followed
     * by the type's name, followed by an angle-bracketed
     * comma-separated list of the type's type parameters, if any,
     * including informative bounds on the type parameters, if any.
     *
     * A space is used to separate modifiers from one another and to
     * separate any modifiers from the kind of type. The modifiers
     * occur in canonical order. If there are no type parameters, the
     * type parameter list is elided.
     *
     * For an array type, the string starts with the type name,
     * followed by an angle-bracketed comma-separated list of the
     * type's type parameters, if any, followed by a sequence of
     * {@code []} characters, one set of brackets per dimension of
     * the array.
     *
     * <p>Note that since information about the runtime representation
     * of a type is being generated, modifiers not present on the
     * originating source code or illegal on the originating source
     * code may be present.
     *
     * @return a string describing this {@code Class}, including
     * information about modifiers and type parameters
     *
     * @since 1.8
     */
    @SuppressWarnings("preview")
    public String toGenericString() {
        if (isPrimitive()) {
            return toString();
        } else {
            StringBuilder sb = new StringBuilder();
            Class<?> component = this;
            int arrayDepth = 0;

            if (isArray()) {
                do {
                    arrayDepth++;
                    component = component.getComponentType();
                } while (component.isArray());
                sb.append(component.getName());
            } else {
                // Class modifiers are a superset of interface modifiers
                int modifiers = getModifiers() & Modifier.classModifiers();
                if (modifiers != 0) {
                    sb.append(Modifier.toString(modifiers));
                    sb.append(' ');
                }

                if (isAnnotation()) {
                    sb.append('@');
                }
                if (isInlineClass()) {
                    sb.append("inline");
                    sb.append(' ');
                }
                if (isInterface()) { // Note: all annotation types are interfaces
                    sb.append("interface");
                } else {
                    if (isEnum())
                        sb.append("enum");
                    else if (isRecord())
                        sb.append("record");
                    else
                        sb.append("class");
                }
                sb.append(' ');
                sb.append(getName());
            }

            TypeVariable<?>[] typeparms = component.getTypeParameters();
            if (typeparms.length > 0) {
                sb.append(Arrays.stream(typeparms)
                          .map(Class::typeVarBounds)
                          .collect(Collectors.joining(",", "<", ">")));
            }

            if (arrayDepth > 0) sb.append("[]".repeat(arrayDepth));

            return sb.toString();
        }
    }

    static String typeVarBounds(TypeVariable<?> typeVar) {
        Type[] bounds = typeVar.getBounds();
        if (bounds.length == 1 && bounds[0].equals(Object.class)) {
            return typeVar.getName();
        } else {
            return typeVar.getName() + " extends " +
                Arrays.stream(bounds)
                .map(Type::getTypeName)
                .collect(Collectors.joining(" & "));
        }
    }

    /**
     * Returns the {@code Class} object associated with the class or
     * interface with the given string name.  Invoking this method is
     * equivalent to:
     *
     * <blockquote>
     *  {@code Class.forName(className, true, currentLoader)}
     * </blockquote>
     *
     * where {@code currentLoader} denotes the defining class loader of
     * the current class.
     *
     * <p> For example, the following code fragment returns the
     * runtime {@code Class} descriptor for the class named
     * {@code java.lang.Thread}:
     *
     * <blockquote>
     *   {@code Class t = Class.forName("java.lang.Thread")}
     * </blockquote>
     * <p>
     * A call to {@code forName("X")} causes the class named
     * {@code X} to be initialized.
     *
     * @param      className   the fully qualified name of the desired class.
     * @return     the {@code Class} object for the class with the
     *             specified name.
     * @throws    LinkageError if the linkage fails
     * @throws    ExceptionInInitializerError if the initialization provoked
     *            by this method fails
     * @throws    ClassNotFoundException if the class cannot be located
     *
     * @jls 12.2 Loading of Classes and Interfaces
     * @jls 12.3 Linking of Classes and Interfaces
     * @jls 12.4 Initialization of Classes and Interfaces
     */
    @CallerSensitive
    public static Class<?> forName(String className)
                throws ClassNotFoundException {
        Class<?> caller = Reflection.getCallerClass();
        return forName0(className, true, ClassLoader.getClassLoader(caller), caller);
    }


    /**
     * Returns the {@code Class} object associated with the class or
     * interface with the given string name, using the given class loader.
     * Given the fully qualified name for a class or interface (in the same
     * format returned by {@code getName}) this method attempts to
     * locate and load the class or interface.  The specified class
     * loader is used to load the class or interface.  If the parameter
     * {@code loader} is null, the class is loaded through the bootstrap
     * class loader.  The class is initialized only if the
     * {@code initialize} parameter is {@code true} and if it has
     * not been initialized earlier.
     *
     * <p> If {@code name} denotes a primitive type or void, an attempt
     * will be made to locate a user-defined class in the unnamed package whose
     * name is {@code name}. Therefore, this method cannot be used to
     * obtain any of the {@code Class} objects representing primitive
     * types or void.
     *
     * <p> If {@code name} denotes an array class, the component type of
     * the array class is loaded but not initialized.
     *
     * <p> For example, in an instance method the expression:
     *
     * <blockquote>
     *  {@code Class.forName("Foo")}
     * </blockquote>
     *
     * is equivalent to:
     *
     * <blockquote>
     *  {@code Class.forName("Foo", true, this.getClass().getClassLoader())}
     * </blockquote>
     *
     * Note that this method throws errors related to loading, linking
     * or initializing as specified in Sections {@jls 12.2}, {@jls
     * 12.3}, and {@jls 12.4} of <cite>The Java&trade; Language
     * Specification</cite>.
     * Note that this method does not check whether the requested class
     * is accessible to its caller.
     *
     * @param name       fully qualified name of the desired class

     * @param initialize if {@code true} the class will be initialized
     *                   (which implies linking). See Section {@jls
     *                   12.4} of <cite>The Java&trade; Language
     *                   Specification</cite>.
     * @param loader     class loader from which the class must be loaded
     * @return           class object representing the desired class
     *
     * @throws    LinkageError if the linkage fails
     * @throws    ExceptionInInitializerError if the initialization provoked
     *            by this method fails
     * @throws    ClassNotFoundException if the class cannot be located by
     *            the specified class loader
     * @throws    SecurityException
     *            if a security manager is present, and the {@code loader} is
     *            {@code null}, and the caller's class loader is not
     *            {@code null}, and the caller does not have the
     *            {@link RuntimePermission}{@code ("getClassLoader")}
     *
     * @see       java.lang.Class#forName(String)
     * @see       java.lang.ClassLoader
     *
     * @jls 12.2 Loading of Classes and Interfaces
     * @jls 12.3 Linking of Classes and Interfaces
     * @jls 12.4 Initialization of Classes and Interfaces
     * @since     1.2
     */
    @CallerSensitive
    public static Class<?> forName(String name, boolean initialize,
                                   ClassLoader loader)
        throws ClassNotFoundException
    {
        Class<?> caller = null;
        SecurityManager sm = System.getSecurityManager();
        if (sm != null) {
            // Reflective call to get caller class is only needed if a security manager
            // is present.  Avoid the overhead of making this call otherwise.
            caller = Reflection.getCallerClass();
            if (loader == null) {
                ClassLoader ccl = ClassLoader.getClassLoader(caller);
                if (ccl != null) {
                    sm.checkPermission(
                        SecurityConstants.GET_CLASSLOADER_PERMISSION);
                }
            }
        }
        return forName0(name, initialize, loader, caller);
    }

    /** Called after security check for system loader access checks have been made. */
    private static native Class<?> forName0(String name, boolean initialize,
                                    ClassLoader loader,
                                    Class<?> caller)
        throws ClassNotFoundException;


    /**
     * Returns the {@code Class} with the given <a href="ClassLoader.html#binary-name">
     * binary name</a> in the given module.
     *
     * <p> This method attempts to locate and load the class or interface.
     * It does not link the class, and does not run the class initializer.
     * If the class is not found, this method returns {@code null}. </p>
     *
     * <p> If the class loader of the given module defines other modules and
     * the given name is a class defined in a different module, this method
     * returns {@code null} after the class is loaded. </p>
     *
     * <p> This method does not check whether the requested class is
     * accessible to its caller. </p>
     *
     * @apiNote
     * This method returns {@code null} on failure rather than
     * throwing a {@link ClassNotFoundException}, as is done by
     * the {@link #forName(String, boolean, ClassLoader)} method.
     * The security check is a stack-based permission check if the caller
     * loads a class in another module.
     *
     * @param  module   A module
     * @param  name     The <a href="ClassLoader.html#binary-name">binary name</a>
     *                  of the class
     * @return {@code Class} object of the given name defined in the given module;
     *         {@code null} if not found.
     *
     * @throws NullPointerException if the given module or name is {@code null}
     *
     * @throws LinkageError if the linkage fails
     *
     * @throws SecurityException
     *         <ul>
     *         <li> if the caller is not the specified module and
     *         {@code RuntimePermission("getClassLoader")} permission is denied; or</li>
     *         <li> access to the module content is denied. For example,
     *         permission check will be performed when a class loader calls
     *         {@link ModuleReader#open(String)} to read the bytes of a class file
     *         in a module.</li>
     *         </ul>
     *
     * @jls 12.2 Loading of Classes and Interfaces
     * @jls 12.3 Linking of Classes and Interfaces
     * @since 9
     * @spec JPMS
     */
    @CallerSensitive
    public static Class<?> forName(Module module, String name) {
        Objects.requireNonNull(module);
        Objects.requireNonNull(name);

        ClassLoader cl;
        SecurityManager sm = System.getSecurityManager();
        if (sm != null) {
            Class<?> caller = Reflection.getCallerClass();
            if (caller != null && caller.getModule() != module) {
                // if caller is null, Class.forName is the last java frame on the stack.
                // java.base has all permissions
                sm.checkPermission(SecurityConstants.GET_CLASSLOADER_PERMISSION);
            }
            PrivilegedAction<ClassLoader> pa = module::getClassLoader;
            cl = AccessController.doPrivileged(pa);
        } else {
            cl = module.getClassLoader();
        }

        if (cl != null) {
            return cl.loadClass(module, name);
        } else {
            return BootLoader.loadClass(module, name);
        }
    }

    /**
     * Returns {@code true} if this class is an inline class.
     *
     * @return {@code true} if this class is an inline class
     * @since Valhalla
     */
    public boolean isInlineClass() {
        return (this.getModifiers() & INLINE) != 0;
    }

    /**
     * Returns a {@code Class} object representing the <em>value projection</em>
     * type of this class if this {@code Class} is the reference projection type
     * of an {@linkplain #isInlineClass() inline class}.  Otherwise an empty
     * {@link Optional} is returned.
     *
     * @return the {@code Class} object representing the value projection type of
     *         this class if this class is the reference projection type of an
     *         inline class; an empty {@link Optional} otherwise
     * @since Valhalla
     */
<<<<<<< HEAD
    public Optional<Class<T>> valueType() {
        return Optional.ofNullable(valType);
=======
    public Class<T> asPrimaryType() {
        return isInlineClass() ? inlineType : this;
>>>>>>> e895128f
    }

    /**
     * Returns a {@code Class} object representing the <em>reference projection</em>
     * type of this class if this class is an {@linkplain #isInlineClass() inline class}
     * with a reference projection.
     * If this class is an {@linkplain #isInlineClass() inline class}
     * without a reference projection or this class is not an inline class,
     * then this method returns an empty {@link Optional}.
     *
     * @return the {@code Class} object representing the value projection type of
     *         this class if this class is the reference projection type of an
     *         inline class; an empty {@link Optional} otherwise
     * @since Valhalla
     */
<<<<<<< HEAD
    public Optional<Class<T>> referenceType() {
        return valType != null ? Optional.ofNullable(refType) : Optional.of(this);
=======
    public Class<T> asIndirectType() {
        return isInlineClass() ? indirectType : this;
>>>>>>> e895128f
    }

    // TO BE REMOVED together with the C2 intrinsic implementation
    @HotSpotIntrinsicCandidate
    private Class<T> asPrimaryType() {
        return valType == null ? this : valType;
    }
    // TO BE REMOVED together with the C2 intrinsic implementation
    @HotSpotIntrinsicCandidate
    private Class<T> asIndirectType() {
        return valType != null ? refType : this;
    }

    // set by VM if this class is an inline type
    // otherwise, these two fields are null
    private transient Class<T> valType;
    private transient Class<T> refType;

    /**
     * Creates a new instance of the class represented by this {@code Class}
     * object.  The class is instantiated as if by a {@code new}
     * expression with an empty argument list.  The class is initialized if it
     * has not already been initialized.
     *
     * @deprecated This method propagates any exception thrown by the
     * nullary constructor, including a checked exception.  Use of
     * this method effectively bypasses the compile-time exception
     * checking that would otherwise be performed by the compiler.
     * The {@link
     * java.lang.reflect.Constructor#newInstance(java.lang.Object...)
     * Constructor.newInstance} method avoids this problem by wrapping
     * any exception thrown by the constructor in a (checked) {@link
     * java.lang.reflect.InvocationTargetException}.
     *
     * <p>The call
     *
     * <pre>{@code
     * clazz.newInstance()
     * }</pre>
     *
     * can be replaced by
     *
     * <pre>{@code
     * clazz.getDeclaredConstructor().newInstance()
     * }</pre>
     *
     * The latter sequence of calls is inferred to be able to throw
     * the additional exception types {@link
     * InvocationTargetException} and {@link
     * NoSuchMethodException}. Both of these exception types are
     * subclasses of {@link ReflectiveOperationException}.
     *
     * @return  a newly allocated instance of the class represented by this
     *          object.
     * @throws  IllegalAccessException  if the class or its nullary
     *          constructor is not accessible.
     * @throws  InstantiationException
     *          if this {@code Class} represents an abstract class,
     *          an interface, an array class, a primitive type, or void;
     *          or if the class has no nullary constructor;
     *          or if the instantiation fails for some other reason.
     * @throws  ExceptionInInitializerError if the initialization
     *          provoked by this method fails.
     * @throws  SecurityException
     *          If a security manager, <i>s</i>, is present and
     *          the caller's class loader is not the same as or an
     *          ancestor of the class loader for the current class and
     *          invocation of {@link SecurityManager#checkPackageAccess
     *          s.checkPackageAccess()} denies access to the package
     *          of this class.
     */
    @CallerSensitive
    @Deprecated(since="9")
    public T newInstance()
        throws InstantiationException, IllegalAccessException
    {
        SecurityManager sm = System.getSecurityManager();
        if (sm != null) {
            checkMemberAccess(sm, Member.PUBLIC, Reflection.getCallerClass(), false);
        }

        // Constructor lookup
        Constructor<T> tmpConstructor = cachedConstructor;
        if (tmpConstructor == null) {
            if (this == Class.class) {
                throw new IllegalAccessException(
                    "Can not call newInstance() on the Class for java.lang.Class"
                );
            }
            try {
                Class<?>[] empty = {};
                final Constructor<T> c = getReflectionFactory().copyConstructor(
                    getConstructor0(empty, Member.DECLARED));
                // Disable accessibility checks on the constructor
                // access check is done with the true caller
                java.security.AccessController.doPrivileged(
                    new java.security.PrivilegedAction<>() {
                        public Void run() {
                                c.setAccessible(true);
                                return null;
                            }
                        });
                cachedConstructor = tmpConstructor = c;
            } catch (NoSuchMethodException e) {
                throw (InstantiationException)
                    new InstantiationException(getName()).initCause(e);
            }
        }

        try {
            Class<?> caller = Reflection.getCallerClass();
            return getReflectionFactory().newInstance(tmpConstructor, null, caller);
        } catch (InvocationTargetException e) {
            Unsafe.getUnsafe().throwException(e.getTargetException());
            // Not reached
            return null;
        }
    }

    private transient volatile Constructor<T> cachedConstructor;

    /**
     * Determines if the specified {@code Object} is assignment-compatible
     * with the object represented by this {@code Class}.  This method is
     * the dynamic equivalent of the Java language {@code instanceof}
     * operator. The method returns {@code true} if the specified
     * {@code Object} argument is non-null and can be cast to the
     * reference type represented by this {@code Class} object without
     * raising a {@code ClassCastException.} It returns {@code false}
     * otherwise.
     *
     * <p> Specifically, if this {@code Class} object represents a
     * declared class, this method returns {@code true} if the specified
     * {@code Object} argument is an instance of the represented class (or
     * of any of its subclasses); it returns {@code false} otherwise. If
     * this {@code Class} object represents an array class, this method
     * returns {@code true} if the specified {@code Object} argument
     * can be converted to an object of the array class by an identity
     * conversion or by a widening reference conversion; it returns
     * {@code false} otherwise. If this {@code Class} object
     * represents an interface, this method returns {@code true} if the
     * class or any superclass of the specified {@code Object} argument
     * implements this interface; it returns {@code false} otherwise. If
     * this {@code Class} object represents a primitive type, this method
     * returns {@code false}.
     *
     * @param   obj the object to check
     * @return  true if {@code obj} is an instance of this class
     *
     * @since 1.1
     */
    @HotSpotIntrinsicCandidate
    public native boolean isInstance(Object obj);


    /**
     * Determines if the class or interface represented by this
     * {@code Class} object is either the same as, or is a superclass or
     * superinterface of, the class or interface represented by the specified
     * {@code Class} parameter. It returns {@code true} if so;
     * otherwise it returns {@code false}. If this {@code Class}
     * object represents a primitive type, this method returns
     * {@code true} if the specified {@code Class} parameter is
     * exactly this {@code Class} object; otherwise it returns
     * {@code false}.
     *
     * <p> Specifically, this method tests whether the type represented by the
     * specified {@code Class} parameter can be converted to the type
     * represented by this {@code Class} object via an identity conversion
     * or via a widening reference conversion. See <cite>The Java&trade; Language
     * Specification</cite>, sections {@jls 5.1.1} and {@jls 5.1.4},
     * for details.
     *
     * @param     cls the {@code Class} object to be checked
     * @return    the {@code boolean} value indicating whether objects of the
     *            type {@code cls} can be assigned to objects of this class
     * @throws    NullPointerException if the specified Class parameter is
     *            null.
     * @since     1.1
     */
    @HotSpotIntrinsicCandidate
    public native boolean isAssignableFrom(Class<?> cls);


    /**
     * Determines if this {@code Class} object represents an
     * interface type.
     *
     * @return  {@code true} if this {@code Class} object represents an interface;
     *          {@code false} otherwise.
     */
    @HotSpotIntrinsicCandidate
    public native boolean isInterface();


    /**
     * Determines if this {@code Class} object represents an array class.
     *
     * @return  {@code true} if this {@code Class} object represents an array class;
     *          {@code false} otherwise.
     * @since   1.1
     */
    @HotSpotIntrinsicCandidate
    public native boolean isArray();


    /**
     * Determines if the specified {@code Class} object represents a
     * primitive type.
     *
     * <p> There are nine predefined {@code Class} objects to represent
     * the eight primitive types and void.  These are created by the Java
     * Virtual Machine, and have the same names as the primitive types that
     * they represent, namely {@code boolean}, {@code byte},
     * {@code char}, {@code short}, {@code int},
     * {@code long}, {@code float}, and {@code double}.
     *
     * <p> These objects may only be accessed via the following public static
     * final variables, and are the only {@code Class} objects for which
     * this method returns {@code true}.
     *
     * @return true if and only if this class represents a primitive type
     *
     * @see     java.lang.Boolean#TYPE
     * @see     java.lang.Character#TYPE
     * @see     java.lang.Byte#TYPE
     * @see     java.lang.Short#TYPE
     * @see     java.lang.Integer#TYPE
     * @see     java.lang.Long#TYPE
     * @see     java.lang.Float#TYPE
     * @see     java.lang.Double#TYPE
     * @see     java.lang.Void#TYPE
     * @since 1.1
     */
    @HotSpotIntrinsicCandidate
    public native boolean isPrimitive();

    /**
     * Returns true if this {@code Class} object represents an annotation
     * type.  Note that if this method returns true, {@link #isInterface()}
     * would also return true, as all annotation types are also interfaces.
     *
     * @return {@code true} if this {@code Class} object represents an annotation
     *      type; {@code false} otherwise
     * @since 1.5
     */
    public boolean isAnnotation() {
        return (getModifiers() & ANNOTATION) != 0;
    }

    /**
     * Returns {@code true} if this class is a synthetic class;
     * returns {@code false} otherwise.
     * @return {@code true} if and only if this class is a synthetic class as
     *         defined by <cite>The Java&trade; Language Specification</cite>.
     * @jls 13.1 The Form of a Binary
     * @since 1.5
     */
    public boolean isSynthetic() {
        return (getModifiers() & SYNTHETIC) != 0;
    }

    /**
     * Returns the  name of the entity (class, interface, array class,
     * primitive type, or void) represented by this {@code Class} object,
     * as a {@code String}.
     *
     * <p> If this {@code Class} object represents a reference type that is
     * not an array type then the binary name of the class is
     * returned, as specified by <cite>The Java&trade; Language
     * Specification</cite>.
     *
     * <p> If this {@code Class} object represents a primitive type or void, then the
     * name returned is a {@code String} equal to the Java language
     * keyword corresponding to the primitive type or void.
     *
     * <p> If this {@code Class} object represents a class of arrays, then the internal
     * form of the name consists of the name of the element type preceded by
     * one or more '{@code [}' characters representing the depth of the array
     * nesting.  The encoding of element type names is as follows:
     *
     * <blockquote><table class="striped">
     * <caption style="display:none">Element types and encodings</caption>
     * <thead>
     * <tr><th scope="col"> Element Type <th scope="col"> Encoding
     * </thead>
     * <tbody style="text-align:left">
     * <tr><th scope="row"> boolean      <td style="text-align:center"> Z
     * <tr><th scope="row"> byte         <td style="text-align:center"> B
     * <tr><th scope="row"> char         <td style="text-align:center"> C
     * <tr><th scope="row"> class or interface
     *                                   <td style="text-align:center"> L<i>classname</i>;
     * <tr><th scope="row"> {@linkplain #isInlineClass() inline class}
     *                                   <td style="text-align:center"> Q<i>classname</i>;
     * <tr><th scope="row"> double       <td style="text-align:center"> D
     * <tr><th scope="row"> float        <td style="text-align:center"> F
     * <tr><th scope="row"> int          <td style="text-align:center"> I
     * <tr><th scope="row"> long         <td style="text-align:center"> J
     * <tr><th scope="row"> short        <td style="text-align:center"> S
     * </tbody>
     * </table></blockquote>
     *
     * <p> The class or interface name <i>classname</i> is the binary name of
     * the class specified above.
     *
     * <p> Examples:
     * <blockquote><pre>
     * String.class.getName()
     *     returns "java.lang.String"
     * byte.class.getName()
     *     returns "byte"
     * Point.class.getName()
     *     returns "Point"
     * (new Object[3]).getClass().getName()
     *     returns "[Ljava.lang.Object;"
     * (new Point[3]).getClass().getName()
     *     returns "[QPoint;"
     * (new Point.ref[3][4]).getClass().getName()
     *     returns "[[LPoint$ref;"
     * (new int[3][4][5][6][7][8][9]).getClass().getName()
     *     returns "[[[[[[[I"
     * </pre></blockquote>
     *
     * @return  the name of the class or interface
     *          represented by this {@code Class} object.
     */
    public String getName() {
        String name = this.name;
        return name != null ? name : initClassName();
    }

    // Cache the name to reduce the number of calls into the VM.
    // This field would be set by VM itself during initClassName call.
    private transient String name;
    private native String initClassName();

    /**
     * Returns the class loader for the class.  Some implementations may use
     * null to represent the bootstrap class loader. This method will return
     * null in such implementations if this class was loaded by the bootstrap
     * class loader.
     *
     * <p>If this {@code Class} object
     * represents a primitive type or void, null is returned.
     *
     * @return  the class loader that loaded the class or interface
     *          represented by this {@code Class} object.
     * @throws  SecurityException
     *          if a security manager is present, and the caller's class loader
     *          is not {@code null} and is not the same as or an ancestor of the
     *          class loader for the class whose class loader is requested,
     *          and the caller does not have the
     *          {@link RuntimePermission}{@code ("getClassLoader")}
     * @see java.lang.ClassLoader
     * @see SecurityManager#checkPermission
     * @see java.lang.RuntimePermission
     */
    @CallerSensitive
    @ForceInline // to ensure Reflection.getCallerClass optimization
    public ClassLoader getClassLoader() {
        ClassLoader cl = getClassLoader0();
        if (cl == null)
            return null;
        SecurityManager sm = System.getSecurityManager();
        if (sm != null) {
            ClassLoader.checkClassLoaderPermission(cl, Reflection.getCallerClass());
        }
        return cl;
    }

    // Package-private to allow ClassLoader access
    ClassLoader getClassLoader0() { return classLoader; }

    /**
     * Returns the module that this class or interface is a member of.
     *
     * If this class represents an array type then this method returns the
     * {@code Module} for the element type. If this class represents a
     * primitive type or void, then the {@code Module} object for the
     * {@code java.base} module is returned.
     *
     * If this class is in an unnamed module then the {@linkplain
     * ClassLoader#getUnnamedModule() unnamed} {@code Module} of the class
     * loader for this class is returned.
     *
     * @return the module that this class or interface is a member of
     *
     * @since 9
     * @spec JPMS
     */
    public Module getModule() {
        return module;
    }

    // set by VM
    private transient Module module;

    // Initialized in JVM not by private constructor
    // This field is filtered from reflection access, i.e. getDeclaredField
    // will throw NoSuchFieldException
    private final ClassLoader classLoader;

    /**
     * Returns an array of {@code TypeVariable} objects that represent the
     * type variables declared by the generic declaration represented by this
     * {@code GenericDeclaration} object, in declaration order.  Returns an
     * array of length 0 if the underlying generic declaration declares no type
     * variables.
     *
     * @return an array of {@code TypeVariable} objects that represent
     *     the type variables declared by this generic declaration
     * @throws java.lang.reflect.GenericSignatureFormatError if the generic
     *     signature of this generic declaration does not conform to
     *     the format specified in section {@jvms 4.7.9} of
     *     <cite>The Java&trade; Virtual Machine Specification</cite>,
     * @since 1.5
     */
    @SuppressWarnings("unchecked")
    public TypeVariable<Class<T>>[] getTypeParameters() {
        ClassRepository info = getGenericInfo();
        if (info != null)
            return (TypeVariable<Class<T>>[])info.getTypeParameters();
        else
            return (TypeVariable<Class<T>>[])new TypeVariable<?>[0];
    }


    /**
     * Returns the {@code Class} representing the direct superclass of the
     * entity (class, interface, primitive type or void) represented by
     * this {@code Class}.  If this {@code Class} represents either the
     * {@code Object} class, an interface, a primitive type, or void, then
     * null is returned.  If this {@code Class} object represents an array class
     * then the {@code Class} object representing the {@code Object} class is
     * returned.
     *
     * @return the direct superclass of the class represented by this {@code Class} object
     */
    @HotSpotIntrinsicCandidate
    public native Class<? super T> getSuperclass();


    /**
     * Returns the {@code Type} representing the direct superclass of
     * the entity (class, interface, primitive type or void) represented by
     * this {@code Class} object.
     *
     * <p>If the superclass is a parameterized type, the {@code Type}
     * object returned must accurately reflect the actual type
     * arguments used in the source code. The parameterized type
     * representing the superclass is created if it had not been
     * created before. See the declaration of {@link
     * java.lang.reflect.ParameterizedType ParameterizedType} for the
     * semantics of the creation process for parameterized types.  If
     * this {@code Class} object represents either the {@code Object}
     * class, an interface, a primitive type, or void, then null is
     * returned.  If this {@code Class} object represents an array class
     * then the {@code Class} object representing the {@code Object} class is
     * returned.
     *
     * @throws java.lang.reflect.GenericSignatureFormatError if the generic
     *     class signature does not conform to the format specified in
     *     section {@jvms 4.7.9} of <cite>The Java&trade; Virtual
     *     Machine Specification</cite>
     * @throws TypeNotPresentException if the generic superclass
     *     refers to a non-existent type declaration
     * @throws java.lang.reflect.MalformedParameterizedTypeException if the
     *     generic superclass refers to a parameterized type that cannot be
     *     instantiated  for any reason
     * @return the direct superclass of the class represented by this {@code Class} object
     * @since 1.5
     */
    public Type getGenericSuperclass() {
        ClassRepository info = getGenericInfo();
        if (info == null) {
            return getSuperclass();
        }

        // Historical irregularity:
        // Generic signature marks interfaces with superclass = Object
        // but this API returns null for interfaces
        if (isInterface()) {
            return null;
        }

        return info.getSuperclass();
    }

    /**
     * Gets the package of this class.
     *
     * <p>If this class represents an array type, a primitive type or void,
     * this method returns {@code null}.
     *
     * @return the package of this class.
     * @revised 9
     * @spec JPMS
     */
    public Package getPackage() {
        if (isPrimitive() || isArray()) {
            return null;
        }
        ClassLoader cl = getClassLoader0();
        return cl != null ? cl.definePackage(this)
                          : BootLoader.definePackage(this);
    }

    /**
     * Returns the fully qualified package name.
     *
     * <p> If this class is a top level class, then this method returns the fully
     * qualified name of the package that the class is a member of, or the
     * empty string if the class is in an unnamed package.
     *
     * <p> If this class is a member class, then this method is equivalent to
     * invoking {@code getPackageName()} on the {@linkplain #getEnclosingClass
     * enclosing class}.
     *
     * <p> If this class is a {@linkplain #isLocalClass local class} or an {@linkplain
     * #isAnonymousClass() anonymous class}, then this method is equivalent to
     * invoking {@code getPackageName()} on the {@linkplain #getDeclaringClass
     * declaring class} of the {@linkplain #getEnclosingMethod enclosing method} or
     * {@linkplain #getEnclosingConstructor enclosing constructor}.
     *
     * <p> If this class represents an array type then this method returns the
     * package name of the element type. If this class represents a primitive
     * type or void then the package name "{@code java.lang}" is returned.
     *
     * @return the fully qualified package name
     *
     * @since 9
     * @spec JPMS
     * @jls 6.7 Fully Qualified Names
     */
    public String getPackageName() {
        String pn = this.packageName;
        if (pn == null) {
            Class<?> c = this;
            while (c.isArray()) {
                c = c.getComponentType();
            }
            if (c.isPrimitive()) {
                pn = "java.lang";
            } else {
                String cn = c.getName();
                int dot = cn.lastIndexOf('.');
                pn = (dot != -1) ? cn.substring(0, dot).intern() : "";
            }
            this.packageName = pn;
        }
        return pn;
    }

    // cached package name
    private transient String packageName;

    /**
     * Returns the interfaces directly implemented by the class or interface
     * represented by this {@code Class} object.
     *
     * <p>If this {@code Class} object represents a class, the return value is an array
     * containing objects representing all interfaces directly implemented by
     * the class.  The order of the interface objects in the array corresponds
     * to the order of the interface names in the {@code implements} clause of
     * the declaration of the class represented by this {@code Class} object.  For example,
     * given the declaration:
     * <blockquote>
     * {@code class Shimmer implements FloorWax, DessertTopping { ... }}
     * </blockquote>
     * suppose the value of {@code s} is an instance of
     * {@code Shimmer}; the value of the expression:
     * <blockquote>
     * {@code s.getClass().getInterfaces()[0]}
     * </blockquote>
     * is the {@code Class} object that represents interface
     * {@code FloorWax}; and the value of:
     * <blockquote>
     * {@code s.getClass().getInterfaces()[1]}
     * </blockquote>
     * is the {@code Class} object that represents interface
     * {@code DessertTopping}.
     *
     * <p>If this {@code Class} object represents an interface, the array contains objects
     * representing all interfaces directly extended by the interface.  The
     * order of the interface objects in the array corresponds to the order of
     * the interface names in the {@code extends} clause of the declaration of
     * the interface represented by this {@code Class} object.
     *
     * <p>If this {@code Class} object represents a class or interface that implements no
     * interfaces, the method returns an array of length 0.
     *
     * <p>If this {@code Class} object represents a primitive type or void, the method
     * returns an array of length 0.
     *
     * <p>If this {@code Class} object represents an array type, the
     * interfaces {@code Cloneable} and {@code java.io.Serializable} are
     * returned in that order.
     *
     * @return an array of interfaces directly implemented by this class
     */
    public Class<?>[] getInterfaces() {
        // defensively copy before handing over to user code
        return getInterfaces(true);
    }

    private Class<?>[] getInterfaces(boolean cloneArray) {
        ReflectionData<T> rd = reflectionData();
        if (rd == null) {
            // no cloning required
            return getInterfaces0();
        } else {
            Class<?>[] interfaces = rd.interfaces;
            if (interfaces == null) {
                interfaces = getInterfaces0();
                rd.interfaces = interfaces;
            }
            // defensively copy if requested
            return cloneArray ? interfaces.clone() : interfaces;
        }
    }

    private native Class<?>[] getInterfaces0();

    /**
     * Returns the {@code Type}s representing the interfaces
     * directly implemented by the class or interface represented by
     * this {@code Class} object.
     *
     * <p>If a superinterface is a parameterized type, the
     * {@code Type} object returned for it must accurately reflect
     * the actual type arguments used in the source code. The
     * parameterized type representing each superinterface is created
     * if it had not been created before. See the declaration of
     * {@link java.lang.reflect.ParameterizedType ParameterizedType}
     * for the semantics of the creation process for parameterized
     * types.
     *
     * <p>If this {@code Class} object represents a class, the return value is an array
     * containing objects representing all interfaces directly implemented by
     * the class.  The order of the interface objects in the array corresponds
     * to the order of the interface names in the {@code implements} clause of
     * the declaration of the class represented by this {@code Class} object.
     *
     * <p>If this {@code Class} object represents an interface, the array contains objects
     * representing all interfaces directly extended by the interface.  The
     * order of the interface objects in the array corresponds to the order of
     * the interface names in the {@code extends} clause of the declaration of
     * the interface represented by this {@code Class} object.
     *
     * <p>If this {@code Class} object represents a class or interface that implements no
     * interfaces, the method returns an array of length 0.
     *
     * <p>If this {@code Class} object represents a primitive type or void, the method
     * returns an array of length 0.
     *
     * <p>If this {@code Class} object represents an array type, the
     * interfaces {@code Cloneable} and {@code java.io.Serializable} are
     * returned in that order.
     *
     * @throws java.lang.reflect.GenericSignatureFormatError
     *     if the generic class signature does not conform to the
     *     format specified in section {@jvms 4.7.9} of <cite>The
     *     Java&trade; Virtual Machine Specification</cite>
     * @throws TypeNotPresentException if any of the generic
     *     superinterfaces refers to a non-existent type declaration
     * @throws java.lang.reflect.MalformedParameterizedTypeException
     *     if any of the generic superinterfaces refer to a parameterized
     *     type that cannot be instantiated for any reason
     * @return an array of interfaces directly implemented by this class
     * @since 1.5
     */
    public Type[] getGenericInterfaces() {
        ClassRepository info = getGenericInfo();
        return (info == null) ?  getInterfaces() : info.getSuperInterfaces();
    }


    /**
     * Returns the {@code Class} representing the component type of an
     * array.  If this class does not represent an array class this method
     * returns null.
     *
     * @return the {@code Class} representing the component type of this
     * class if this class is an array
     * @see     java.lang.reflect.Array
     * @since 1.1
     */
    public Class<?> getComponentType() {
        // Only return for array types. Storage may be reused for Class for instance types.
        if (isArray()) {
            return componentType;
        } else {
            return null;
        }
    }

    private final Class<?> componentType;


    /**
     * Returns the Java language modifiers for this class or interface, encoded
     * in an integer. The modifiers consist of the Java Virtual Machine's
     * constants for {@code public}, {@code protected},
     * {@code private}, {@code final}, {@code static},
     * {@code abstract} and {@code interface}; they should be decoded
     * using the methods of class {@code Modifier}.
     *
     * <p> If the underlying class is an array class, then its
     * {@code public}, {@code private} and {@code protected}
     * modifiers are the same as those of its component type.  If this
     * {@code Class} object represents a primitive type or void, its
     * {@code public} modifier is always {@code true}, and its
     * {@code protected} and {@code private} modifiers are always
     * {@code false}. If this {@code Class} object represents an array class, a
     * primitive type or void, then its {@code final} modifier is always
     * {@code true} and its interface modifier is always
     * {@code false}. The values of its other modifiers are not determined
     * by this specification.
     *
     * <p> The modifier encodings are defined in section {@jvms 4.1}
     * of <cite>The Java&trade; Virtual Machine Specification</cite>.
     *
     * @return the {@code int} representing the modifiers for this class
     * @see     java.lang.reflect.Modifier
     * @since 1.1
     */
    @HotSpotIntrinsicCandidate
    public native int getModifiers();

    /**
     * Gets the signers of this class.
     *
     * @return  the signers of this class, or null if there are no signers.  In
     *          particular, this method returns null if this {@code Class} object represents
     *          a primitive type or void.
     * @since   1.1
     */
    public native Object[] getSigners();

    /**
     * Set the signers of this class.
     */
    native void setSigners(Object[] signers);


    /**
     * If this {@code Class} object represents a local or anonymous
     * class within a method, returns a {@link
     * java.lang.reflect.Method Method} object representing the
     * immediately enclosing method of the underlying class. Returns
     * {@code null} otherwise.
     *
     * In particular, this method returns {@code null} if the underlying
     * class is a local or anonymous class immediately enclosed by a type
     * declaration, instance initializer or static initializer.
     *
     * @return the immediately enclosing method of the underlying class, if
     *     that class is a local or anonymous class; otherwise {@code null}.
     *
     * @throws SecurityException
     *         If a security manager, <i>s</i>, is present and any of the
     *         following conditions is met:
     *
     *         <ul>
     *
     *         <li> the caller's class loader is not the same as the
     *         class loader of the enclosing class and invocation of
     *         {@link SecurityManager#checkPermission
     *         s.checkPermission} method with
     *         {@code RuntimePermission("accessDeclaredMembers")}
     *         denies access to the methods within the enclosing class
     *
     *         <li> the caller's class loader is not the same as or an
     *         ancestor of the class loader for the enclosing class and
     *         invocation of {@link SecurityManager#checkPackageAccess
     *         s.checkPackageAccess()} denies access to the package
     *         of the enclosing class
     *
     *         </ul>
     * @since 1.5
     */
    @CallerSensitive
    public Method getEnclosingMethod() throws SecurityException {
        EnclosingMethodInfo enclosingInfo = getEnclosingMethodInfo();

        if (enclosingInfo == null)
            return null;
        else {
            if (!enclosingInfo.isMethod())
                return null;

            MethodRepository typeInfo = MethodRepository.make(enclosingInfo.getDescriptor(),
                                                              getFactory());
            Class<?>   returnType       = toClass(typeInfo.getReturnType());
            Type []    parameterTypes   = typeInfo.getParameterTypes();
            Class<?>[] parameterClasses = new Class<?>[parameterTypes.length];

            // Convert Types to Classes; returned types *should*
            // be class objects since the methodDescriptor's used
            // don't have generics information
            for(int i = 0; i < parameterClasses.length; i++)
                parameterClasses[i] = toClass(parameterTypes[i]);

            // Perform access check
            final Class<?> enclosingCandidate = enclosingInfo.getEnclosingClass();
            SecurityManager sm = System.getSecurityManager();
            if (sm != null) {
                enclosingCandidate.checkMemberAccess(sm, Member.DECLARED,
                                                     Reflection.getCallerClass(), true);
            }
            Method[] candidates = enclosingCandidate.privateGetDeclaredMethods(false);

            /*
             * Loop over all declared methods; match method name,
             * number of and type of parameters, *and* return
             * type.  Matching return type is also necessary
             * because of covariant returns, etc.
             */
            ReflectionFactory fact = getReflectionFactory();
            for (Method m : candidates) {
                if (m.getName().equals(enclosingInfo.getName()) &&
                    arrayContentsEq(parameterClasses,
                                    fact.getExecutableSharedParameterTypes(m))) {
                    // finally, check return type
                    if (m.getReturnType().equals(returnType)) {
                        return fact.copyMethod(m);
                    }
                }
            }

            throw new InternalError("Enclosing method not found");
        }
    }

    private native Object[] getEnclosingMethod0();

    private EnclosingMethodInfo getEnclosingMethodInfo() {
        Object[] enclosingInfo = getEnclosingMethod0();
        if (enclosingInfo == null)
            return null;
        else {
            return new EnclosingMethodInfo(enclosingInfo);
        }
    }

    private static final class EnclosingMethodInfo {
        private final Class<?> enclosingClass;
        private final String name;
        private final String descriptor;

        static void validate(Object[] enclosingInfo) {
            if (enclosingInfo.length != 3)
                throw new InternalError("Malformed enclosing method information");
            try {
                // The array is expected to have three elements:

                // the immediately enclosing class
                Class<?> enclosingClass = (Class<?>)enclosingInfo[0];
                assert(enclosingClass != null);

                // the immediately enclosing method or constructor's
                // name (can be null).
                String name = (String)enclosingInfo[1];

                // the immediately enclosing method or constructor's
                // descriptor (null iff name is).
                String descriptor = (String)enclosingInfo[2];
                assert((name != null && descriptor != null) || name == descriptor);
            } catch (ClassCastException cce) {
                throw new InternalError("Invalid type in enclosing method information", cce);
            }
        }

        EnclosingMethodInfo(Object[] enclosingInfo) {
            validate(enclosingInfo);
            this.enclosingClass = (Class<?>)enclosingInfo[0];
            this.name = (String)enclosingInfo[1];
            this.descriptor = (String)enclosingInfo[2];
        }

        boolean isPartial() {
            return enclosingClass == null || name == null || descriptor == null;
        }

        boolean isConstructor() { return !isPartial() && "<init>".equals(name); }

        boolean isMethod() { return !isPartial() && !isConstructor() && !"<clinit>".equals(name); }

        Class<?> getEnclosingClass() { return enclosingClass; }

        String getName() { return name; }

        String getDescriptor() { return descriptor; }

    }

    private static Class<?> toClass(Type o) {
        if (o instanceof GenericArrayType)
            return Array.newInstance(toClass(((GenericArrayType)o).getGenericComponentType()),
                                     0)
                .getClass();
        return (Class<?>)o;
     }

    /**
     * If this {@code Class} object represents a local or anonymous
     * class within a constructor, returns a {@link
     * java.lang.reflect.Constructor Constructor} object representing
     * the immediately enclosing constructor of the underlying
     * class. Returns {@code null} otherwise.  In particular, this
     * method returns {@code null} if the underlying class is a local
     * or anonymous class immediately enclosed by a type declaration,
     * instance initializer or static initializer.
     *
     * @return the immediately enclosing constructor of the underlying class, if
     *     that class is a local or anonymous class; otherwise {@code null}.
     * @throws SecurityException
     *         If a security manager, <i>s</i>, is present and any of the
     *         following conditions is met:
     *
     *         <ul>
     *
     *         <li> the caller's class loader is not the same as the
     *         class loader of the enclosing class and invocation of
     *         {@link SecurityManager#checkPermission
     *         s.checkPermission} method with
     *         {@code RuntimePermission("accessDeclaredMembers")}
     *         denies access to the constructors within the enclosing class
     *
     *         <li> the caller's class loader is not the same as or an
     *         ancestor of the class loader for the enclosing class and
     *         invocation of {@link SecurityManager#checkPackageAccess
     *         s.checkPackageAccess()} denies access to the package
     *         of the enclosing class
     *
     *         </ul>
     * @since 1.5
     */
    @CallerSensitive
    public Constructor<?> getEnclosingConstructor() throws SecurityException {
        EnclosingMethodInfo enclosingInfo = getEnclosingMethodInfo();

        if (enclosingInfo == null)
            return null;
        else {
            if (!enclosingInfo.isConstructor())
                return null;

            ConstructorRepository typeInfo = ConstructorRepository.make(enclosingInfo.getDescriptor(),
                                                                        getFactory());
            Type []    parameterTypes   = typeInfo.getParameterTypes();
            Class<?>[] parameterClasses = new Class<?>[parameterTypes.length];

            // Convert Types to Classes; returned types *should*
            // be class objects since the methodDescriptor's used
            // don't have generics information
            for(int i = 0; i < parameterClasses.length; i++)
                parameterClasses[i] = toClass(parameterTypes[i]);

            // Perform access check
            final Class<?> enclosingCandidate = enclosingInfo.getEnclosingClass();
            SecurityManager sm = System.getSecurityManager();
            if (sm != null) {
                enclosingCandidate.checkMemberAccess(sm, Member.DECLARED,
                                                     Reflection.getCallerClass(), true);
            }

            Constructor<?>[] candidates = enclosingCandidate
                    .privateGetDeclaredConstructors(false);
            /*
             * Loop over all declared constructors; match number
             * of and type of parameters.
             */
            ReflectionFactory fact = getReflectionFactory();
            for (Constructor<?> c : candidates) {
                if (arrayContentsEq(parameterClasses,
                                    fact.getExecutableSharedParameterTypes(c))) {
                    return fact.copyConstructor(c);
                }
            }

            throw new InternalError("Enclosing constructor not found");
        }
    }


    /**
     * If the class or interface represented by this {@code Class} object
     * is a member of another class, returns the {@code Class} object
     * representing the class in which it was declared.  This method returns
     * null if this class or interface is not a member of any other class.  If
     * this {@code Class} object represents an array class, a primitive
     * type, or void,then this method returns null.
     *
     * @return the declaring class for this class
     * @throws SecurityException
     *         If a security manager, <i>s</i>, is present and the caller's
     *         class loader is not the same as or an ancestor of the class
     *         loader for the declaring class and invocation of {@link
     *         SecurityManager#checkPackageAccess s.checkPackageAccess()}
     *         denies access to the package of the declaring class
     * @since 1.1
     */
    @CallerSensitive
    public Class<?> getDeclaringClass() throws SecurityException {
        final Class<?> candidate = getDeclaringClass0();

        if (candidate != null) {
            SecurityManager sm = System.getSecurityManager();
            if (sm != null) {
                candidate.checkPackageAccess(sm,
                    ClassLoader.getClassLoader(Reflection.getCallerClass()), true);
            }
        }
        return candidate;
    }

    private native Class<?> getDeclaringClass0();


    /**
     * Returns the immediately enclosing class of the underlying
     * class.  If the underlying class is a top level class this
     * method returns {@code null}.
     * @return the immediately enclosing class of the underlying class
     * @throws     SecurityException
     *             If a security manager, <i>s</i>, is present and the caller's
     *             class loader is not the same as or an ancestor of the class
     *             loader for the enclosing class and invocation of {@link
     *             SecurityManager#checkPackageAccess s.checkPackageAccess()}
     *             denies access to the package of the enclosing class
     * @since 1.5
     */
    @CallerSensitive
    public Class<?> getEnclosingClass() throws SecurityException {
        // There are five kinds of classes (or interfaces):
        // a) Top level classes
        // b) Nested classes (static member classes)
        // c) Inner classes (non-static member classes)
        // d) Local classes (named classes declared within a method)
        // e) Anonymous classes


        // JVM Spec 4.7.7: A class must have an EnclosingMethod
        // attribute if and only if it is a local class or an
        // anonymous class.
        EnclosingMethodInfo enclosingInfo = getEnclosingMethodInfo();
        Class<?> enclosingCandidate;

        if (enclosingInfo == null) {
            // This is a top level or a nested class or an inner class (a, b, or c)
            enclosingCandidate = getDeclaringClass0();
        } else {
            Class<?> enclosingClass = enclosingInfo.getEnclosingClass();
            // This is a local class or an anonymous class (d or e)
            if (enclosingClass == this || enclosingClass == null)
                throw new InternalError("Malformed enclosing method information");
            else
                enclosingCandidate = enclosingClass;
        }

        if (enclosingCandidate != null) {
            SecurityManager sm = System.getSecurityManager();
            if (sm != null) {
                enclosingCandidate.checkPackageAccess(sm,
                    ClassLoader.getClassLoader(Reflection.getCallerClass()), true);
            }
        }
        return enclosingCandidate;
    }

    /**
     * Returns the simple name of the underlying class as given in the
     * source code. Returns an empty string if the underlying class is
     * anonymous.
     *
     * <p>The simple name of an array is the simple name of the
     * component type with "[]" appended.  In particular the simple
     * name of an array whose component type is anonymous is "[]".
     *
     * @return the simple name of the underlying class
     * @since 1.5
     */
    public String getSimpleName() {
        ReflectionData<T> rd = reflectionData();
        String simpleName = rd.simpleName;
        if (simpleName == null) {
            rd.simpleName = simpleName = getSimpleName0();
        }
        return simpleName;
    }

    private String getSimpleName0() {
        if (isArray()) {
            return getComponentType().getSimpleName() + "[]";
        }
        String simpleName = getSimpleBinaryName();
        if (simpleName == null) { // top level class
            simpleName = getName();
            simpleName = simpleName.substring(simpleName.lastIndexOf('.') + 1); // strip the package name
        }
        return simpleName;
    }

    /**
     * Return an informative string for the name of this type.
     *
     * @return an informative string for the name of this type
     * @since 1.8
     */
    public String getTypeName() {
        if (isArray()) {
            try {
                Class<?> cl = this;
                int dimensions = 0;
                do {
                    dimensions++;
                    cl = cl.getComponentType();
                } while (cl.isArray());
                return cl.getTypeName() + "[]".repeat(dimensions);
            } catch (Throwable e) { /*FALLTHRU*/ }
        }
        return getName();
    }

    /**
     * Returns the canonical name of the underlying class as defined
     * by <cite>The Java&trade; Language Specification</cite>, section
     * {@jls 6.7}.  Returns null if the underlying class does not have
     * a canonical name (i.e., if it is a local or anonymous class or
     * an array whose component type does not have a canonical name).
     * @return the canonical name of the underlying class if it exists, and
     * {@code null} otherwise.
     * @since 1.5
     */
    public String getCanonicalName() {
        ReflectionData<T> rd = reflectionData();
        String canonicalName = rd.canonicalName;
        if (canonicalName == null) {
            rd.canonicalName = canonicalName = getCanonicalName0();
        }
        return canonicalName == ReflectionData.NULL_SENTINEL? null : canonicalName;
    }

    private String getCanonicalName0() {
        if (isArray()) {
            String canonicalName = getComponentType().getCanonicalName();
            if (canonicalName != null)
                return canonicalName + "[]";
            else
                return ReflectionData.NULL_SENTINEL;
        }
        if (isLocalOrAnonymousClass())
            return ReflectionData.NULL_SENTINEL;
        Class<?> enclosingClass = getEnclosingClass();
        if (enclosingClass == null) { // top level class
            return getName();
        } else {
            String enclosingName = enclosingClass.getCanonicalName();
            if (enclosingName == null)
                return ReflectionData.NULL_SENTINEL;
            return enclosingName + "." + getSimpleName();
        }
    }

    /**
     * Returns {@code true} if and only if the underlying class
     * is an anonymous class.
     *
     * @return {@code true} if and only if this class is an anonymous class.
     * @since 1.5
     */
    public boolean isAnonymousClass() {
        return !isArray() && isLocalOrAnonymousClass() &&
                getSimpleBinaryName0() == null;
    }

    /**
     * Returns {@code true} if and only if the underlying class
     * is a local class.
     *
     * @return {@code true} if and only if this class is a local class.
     * @since 1.5
     */
    public boolean isLocalClass() {
        return isLocalOrAnonymousClass() &&
                (isArray() || getSimpleBinaryName0() != null);
    }

    /**
     * Returns {@code true} if and only if the underlying class
     * is a member class.
     *
     * @return {@code true} if and only if this class is a member class.
     * @since 1.5
     */
    public boolean isMemberClass() {
        return !isLocalOrAnonymousClass() && getDeclaringClass0() != null;
    }

    /**
     * Returns the "simple binary name" of the underlying class, i.e.,
     * the binary name without the leading enclosing class name.
     * Returns {@code null} if the underlying class is a top level
     * class.
     */
    private String getSimpleBinaryName() {
        if (isTopLevelClass())
            return null;
        String name = getSimpleBinaryName0();
        if (name == null) // anonymous class
            return "";
        return name;
    }

    private native String getSimpleBinaryName0();

    /**
     * Returns {@code true} if this is a top level class.  Returns {@code false}
     * otherwise.
     */
    private boolean isTopLevelClass() {
        return !isLocalOrAnonymousClass() && getDeclaringClass0() == null;
    }

    /**
     * Returns {@code true} if this is a local class or an anonymous
     * class.  Returns {@code false} otherwise.
     */
    private boolean isLocalOrAnonymousClass() {
        // JVM Spec 4.7.7: A class must have an EnclosingMethod
        // attribute if and only if it is a local class or an
        // anonymous class.
        return hasEnclosingMethodInfo();
    }

    private boolean hasEnclosingMethodInfo() {
        Object[] enclosingInfo = getEnclosingMethod0();
        if (enclosingInfo != null) {
            EnclosingMethodInfo.validate(enclosingInfo);
            return true;
        }
        return false;
    }

    /**
     * Returns an array containing {@code Class} objects representing all
     * the public classes and interfaces that are members of the class
     * represented by this {@code Class} object.  This includes public
     * class and interface members inherited from superclasses and public class
     * and interface members declared by the class.  This method returns an
     * array of length 0 if this {@code Class} object has no public member
     * classes or interfaces.  This method also returns an array of length 0 if
     * this {@code Class} object represents a primitive type, an array
     * class, or void.
     *
     * @return the array of {@code Class} objects representing the public
     *         members of this class
     * @throws SecurityException
     *         If a security manager, <i>s</i>, is present and
     *         the caller's class loader is not the same as or an
     *         ancestor of the class loader for the current class and
     *         invocation of {@link SecurityManager#checkPackageAccess
     *         s.checkPackageAccess()} denies access to the package
     *         of this class.
     *
     * @since 1.1
     */
    @CallerSensitive
    public Class<?>[] getClasses() {
        SecurityManager sm = System.getSecurityManager();
        if (sm != null) {
            checkMemberAccess(sm, Member.PUBLIC, Reflection.getCallerClass(), false);
        }

        // Privileged so this implementation can look at DECLARED classes,
        // something the caller might not have privilege to do.  The code here
        // is allowed to look at DECLARED classes because (1) it does not hand
        // out anything other than public members and (2) public member access
        // has already been ok'd by the SecurityManager.

        return java.security.AccessController.doPrivileged(
            new java.security.PrivilegedAction<>() {
                public Class<?>[] run() {
                    List<Class<?>> list = new ArrayList<>();
                    Class<?> currentClass = Class.this;
                    while (currentClass != null) {
                        for (Class<?> m : currentClass.getDeclaredClasses()) {
                            if (Modifier.isPublic(m.getModifiers())) {
                                list.add(m);
                            }
                        }
                        currentClass = currentClass.getSuperclass();
                    }
                    return list.toArray(new Class<?>[0]);
                }
            });
    }


    /**
     * Returns an array containing {@code Field} objects reflecting all
     * the accessible public fields of the class or interface represented by
     * this {@code Class} object.
     *
     * <p> If this {@code Class} object represents a class or interface with
     * no accessible public fields, then this method returns an array of length
     * 0.
     *
     * <p> If this {@code Class} object represents a class, then this method
     * returns the public fields of the class and of all its superclasses and
     * superinterfaces.
     *
     * <p> If this {@code Class} object represents an interface, then this
     * method returns the fields of the interface and of all its
     * superinterfaces.
     *
     * <p> If this {@code Class} object represents an array type, a primitive
     * type, or void, then this method returns an array of length 0.
     *
     * <p> The elements in the returned array are not sorted and are not in any
     * particular order.
     *
     * @return the array of {@code Field} objects representing the
     *         public fields
     * @throws SecurityException
     *         If a security manager, <i>s</i>, is present and
     *         the caller's class loader is not the same as or an
     *         ancestor of the class loader for the current class and
     *         invocation of {@link SecurityManager#checkPackageAccess
     *         s.checkPackageAccess()} denies access to the package
     *         of this class.
     *
     * @since 1.1
     * @jls 8.2 Class Members
     * @jls 8.3 Field Declarations
     */
    @CallerSensitive
    public Field[] getFields() throws SecurityException {
        SecurityManager sm = System.getSecurityManager();
        if (sm != null) {
            checkMemberAccess(sm, Member.PUBLIC, Reflection.getCallerClass(), true);
        }
        return copyFields(privateGetPublicFields());
    }


    /**
     * Returns an array containing {@code Method} objects reflecting all the
     * public methods of the class or interface represented by this {@code
     * Class} object, including those declared by the class or interface and
     * those inherited from superclasses and superinterfaces.
     *
     * <p> If this {@code Class} object represents an array type, then the
     * returned array has a {@code Method} object for each of the public
     * methods inherited by the array type from {@code Object}. It does not
     * contain a {@code Method} object for {@code clone()}.
     *
     * <p> If this {@code Class} object represents an interface then the
     * returned array does not contain any implicitly declared methods from
     * {@code Object}. Therefore, if no methods are explicitly declared in
     * this interface or any of its superinterfaces then the returned array
     * has length 0. (Note that a {@code Class} object which represents a class
     * always has public methods, inherited from {@code Object}.)
     *
     * <p> The returned array never contains methods with names "{@code <init>}"
     * or "{@code <clinit>}".
     *
     * <p> The elements in the returned array are not sorted and are not in any
     * particular order.
     *
     * <p> Generally, the result is computed as with the following 4 step algorithm.
     * Let C be the class or interface represented by this {@code Class} object:
     * <ol>
     * <li> A union of methods is composed of:
     *   <ol type="a">
     *   <li> C's declared public instance and static methods as returned by
     *        {@link #getDeclaredMethods()} and filtered to include only public
     *        methods.</li>
     *   <li> If C is a class other than {@code Object}, then include the result
     *        of invoking this algorithm recursively on the superclass of C.</li>
     *   <li> Include the results of invoking this algorithm recursively on all
     *        direct superinterfaces of C, but include only instance methods.</li>
     *   </ol></li>
     * <li> Union from step 1 is partitioned into subsets of methods with same
     *      signature (name, parameter types) and return type.</li>
     * <li> Within each such subset only the most specific methods are selected.
     *      Let method M be a method from a set of methods with same signature
     *      and return type. M is most specific if there is no such method
     *      N != M from the same set, such that N is more specific than M.
     *      N is more specific than M if:
     *   <ol type="a">
     *   <li> N is declared by a class and M is declared by an interface; or</li>
     *   <li> N and M are both declared by classes or both by interfaces and
     *        N's declaring type is the same as or a subtype of M's declaring type
     *        (clearly, if M's and N's declaring types are the same type, then
     *        M and N are the same method).</li>
     *   </ol></li>
     * <li> The result of this algorithm is the union of all selected methods from
     *      step 3.</li>
     * </ol>
     *
     * @apiNote There may be more than one method with a particular name
     * and parameter types in a class because while the Java language forbids a
     * class to declare multiple methods with the same signature but different
     * return types, the Java virtual machine does not.  This
     * increased flexibility in the virtual machine can be used to
     * implement various language features.  For example, covariant
     * returns can be implemented with {@linkplain
     * java.lang.reflect.Method#isBridge bridge methods}; the bridge
     * method and the overriding method would have the same
     * signature but different return types.
     *
     * @return the array of {@code Method} objects representing the
     *         public methods of this class
     * @throws SecurityException
     *         If a security manager, <i>s</i>, is present and
     *         the caller's class loader is not the same as or an
     *         ancestor of the class loader for the current class and
     *         invocation of {@link SecurityManager#checkPackageAccess
     *         s.checkPackageAccess()} denies access to the package
     *         of this class.
     *
     * @jls 8.2 Class Members
     * @jls 8.4 Method Declarations
     * @since 1.1
     */
    @CallerSensitive
    public Method[] getMethods() throws SecurityException {
        SecurityManager sm = System.getSecurityManager();
        if (sm != null) {
            checkMemberAccess(sm, Member.PUBLIC, Reflection.getCallerClass(), true);
        }
        return copyMethods(privateGetPublicMethods());
    }


    /**
     * Returns an array containing {@code Constructor} objects reflecting
     * all the public constructors of the class represented by this
     * {@code Class} object.  An array of length 0 is returned if the
     * class has no public constructors, or if the class is an array class, or
     * if the class reflects a primitive type or void.
     *
     * @apiNote
     * While this method returns an array of {@code
     * Constructor<T>} objects (that is an array of constructors from
     * this class), the return type of this method is {@code
     * Constructor<?>[]} and <em>not</em> {@code Constructor<T>[]} as
     * might be expected.  This less informative return type is
     * necessary since after being returned from this method, the
     * array could be modified to hold {@code Constructor} objects for
     * different classes, which would violate the type guarantees of
     * {@code Constructor<T>[]}.
     *
     * @return the array of {@code Constructor} objects representing the
     *         public constructors of this class
     * @throws SecurityException
     *         If a security manager, <i>s</i>, is present and
     *         the caller's class loader is not the same as or an
     *         ancestor of the class loader for the current class and
     *         invocation of {@link SecurityManager#checkPackageAccess
     *         s.checkPackageAccess()} denies access to the package
     *         of this class.
     *
     * @since 1.1
     */
    @CallerSensitive
    public Constructor<?>[] getConstructors() throws SecurityException {
        SecurityManager sm = System.getSecurityManager();
        if (sm != null) {
            checkMemberAccess(sm, Member.PUBLIC, Reflection.getCallerClass(), true);
        }
        return copyConstructors(privateGetDeclaredConstructors(true));
    }


    /**
     * Returns a {@code Field} object that reflects the specified public member
     * field of the class or interface represented by this {@code Class}
     * object. The {@code name} parameter is a {@code String} specifying the
     * simple name of the desired field.
     *
     * <p> The field to be reflected is determined by the algorithm that
     * follows.  Let C be the class or interface represented by this {@code Class} object:
     *
     * <OL>
     * <LI> If C declares a public field with the name specified, that is the
     *      field to be reflected.</LI>
     * <LI> If no field was found in step 1 above, this algorithm is applied
     *      recursively to each direct superinterface of C. The direct
     *      superinterfaces are searched in the order they were declared.</LI>
     * <LI> If no field was found in steps 1 and 2 above, and C has a
     *      superclass S, then this algorithm is invoked recursively upon S.
     *      If C has no superclass, then a {@code NoSuchFieldException}
     *      is thrown.</LI>
     * </OL>
     *
     * <p> If this {@code Class} object represents an array type, then this
     * method does not find the {@code length} field of the array type.
     *
     * @param name the field name
     * @return the {@code Field} object of this class specified by
     *         {@code name}
     * @throws NoSuchFieldException if a field with the specified name is
     *         not found.
     * @throws NullPointerException if {@code name} is {@code null}
     * @throws SecurityException
     *         If a security manager, <i>s</i>, is present and
     *         the caller's class loader is not the same as or an
     *         ancestor of the class loader for the current class and
     *         invocation of {@link SecurityManager#checkPackageAccess
     *         s.checkPackageAccess()} denies access to the package
     *         of this class.
     *
     * @since 1.1
     * @jls 8.2 Class Members
     * @jls 8.3 Field Declarations
     */
    @CallerSensitive
    public Field getField(String name)
        throws NoSuchFieldException, SecurityException {
        Objects.requireNonNull(name);
        SecurityManager sm = System.getSecurityManager();
        if (sm != null) {
            checkMemberAccess(sm, Member.PUBLIC, Reflection.getCallerClass(), true);
        }
        Field field = getField0(name);
        if (field == null) {
            throw new NoSuchFieldException(name);
        }
        return getReflectionFactory().copyField(field);
    }


    /**
     * Returns a {@code Method} object that reflects the specified public
     * member method of the class or interface represented by this
     * {@code Class} object. The {@code name} parameter is a
     * {@code String} specifying the simple name of the desired method. The
     * {@code parameterTypes} parameter is an array of {@code Class}
     * objects that identify the method's formal parameter types, in declared
     * order. If {@code parameterTypes} is {@code null}, it is
     * treated as if it were an empty array.
     *
     * <p> If this {@code Class} object represents an array type, then this
     * method finds any public method inherited by the array type from
     * {@code Object} except method {@code clone()}.
     *
     * <p> If this {@code Class} object represents an interface then this
     * method does not find any implicitly declared method from
     * {@code Object}. Therefore, if no methods are explicitly declared in
     * this interface or any of its superinterfaces, then this method does not
     * find any method.
     *
     * <p> This method does not find any method with name "{@code <init>}" or
     * "{@code <clinit>}".
     *
     * <p> Generally, the method to be reflected is determined by the 4 step
     * algorithm that follows.
     * Let C be the class or interface represented by this {@code Class} object:
     * <ol>
     * <li> A union of methods is composed of:
     *   <ol type="a">
     *   <li> C's declared public instance and static methods as returned by
     *        {@link #getDeclaredMethods()} and filtered to include only public
     *        methods that match given {@code name} and {@code parameterTypes}</li>
     *   <li> If C is a class other than {@code Object}, then include the result
     *        of invoking this algorithm recursively on the superclass of C.</li>
     *   <li> Include the results of invoking this algorithm recursively on all
     *        direct superinterfaces of C, but include only instance methods.</li>
     *   </ol></li>
     * <li> This union is partitioned into subsets of methods with same
     *      return type (the selection of methods from step 1 also guarantees that
     *      they have the same method name and parameter types).</li>
     * <li> Within each such subset only the most specific methods are selected.
     *      Let method M be a method from a set of methods with same VM
     *      signature (return type, name, parameter types).
     *      M is most specific if there is no such method N != M from the same
     *      set, such that N is more specific than M. N is more specific than M
     *      if:
     *   <ol type="a">
     *   <li> N is declared by a class and M is declared by an interface; or</li>
     *   <li> N and M are both declared by classes or both by interfaces and
     *        N's declaring type is the same as or a subtype of M's declaring type
     *        (clearly, if M's and N's declaring types are the same type, then
     *        M and N are the same method).</li>
     *   </ol></li>
     * <li> The result of this algorithm is chosen arbitrarily from the methods
     *      with most specific return type among all selected methods from step 3.
     *      Let R be a return type of a method M from the set of all selected methods
     *      from step 3. M is a method with most specific return type if there is
     *      no such method N != M from the same set, having return type S != R,
     *      such that S is a subtype of R as determined by
     *      R.class.{@link #isAssignableFrom}(S.class).
     * </ol>
     *
     * @apiNote There may be more than one method with matching name and
     * parameter types in a class because while the Java language forbids a
     * class to declare multiple methods with the same signature but different
     * return types, the Java virtual machine does not.  This
     * increased flexibility in the virtual machine can be used to
     * implement various language features.  For example, covariant
     * returns can be implemented with {@linkplain
     * java.lang.reflect.Method#isBridge bridge methods}; the bridge
     * method and the overriding method would have the same
     * signature but different return types. This method would return the
     * overriding method as it would have a more specific return type.
     *
     * @param name the name of the method
     * @param parameterTypes the list of parameters
     * @return the {@code Method} object that matches the specified
     *         {@code name} and {@code parameterTypes}
     * @throws NoSuchMethodException if a matching method is not found
     *         or if the name is "&lt;init&gt;"or "&lt;clinit&gt;".
     * @throws NullPointerException if {@code name} is {@code null}
     * @throws SecurityException
     *         If a security manager, <i>s</i>, is present and
     *         the caller's class loader is not the same as or an
     *         ancestor of the class loader for the current class and
     *         invocation of {@link SecurityManager#checkPackageAccess
     *         s.checkPackageAccess()} denies access to the package
     *         of this class.
     *
     * @jls 8.2 Class Members
     * @jls 8.4 Method Declarations
     * @since 1.1
     */
    @CallerSensitive
    public Method getMethod(String name, Class<?>... parameterTypes)
        throws NoSuchMethodException, SecurityException {
        Objects.requireNonNull(name);
        SecurityManager sm = System.getSecurityManager();
        if (sm != null) {
            checkMemberAccess(sm, Member.PUBLIC, Reflection.getCallerClass(), true);
        }
        Method method = getMethod0(name, parameterTypes);
        if (method == null) {
            throw new NoSuchMethodException(methodToString(name, parameterTypes));
        }
        return getReflectionFactory().copyMethod(method);
    }

    /**
     * Returns a {@code Constructor} object that reflects the specified
     * public constructor of the class represented by this {@code Class}
     * object. The {@code parameterTypes} parameter is an array of
     * {@code Class} objects that identify the constructor's formal
     * parameter types, in declared order.
     *
     * If this {@code Class} object represents an inner class
     * declared in a non-static context, the formal parameter types
     * include the explicit enclosing instance as the first parameter.
     *
     * <p> The constructor to reflect is the public constructor of the class
     * represented by this {@code Class} object whose formal parameter
     * types match those specified by {@code parameterTypes}.
     *
     * @param parameterTypes the parameter array
     * @return the {@code Constructor} object of the public constructor that
     *         matches the specified {@code parameterTypes}
     * @throws NoSuchMethodException if a matching method is not found.
     * @throws SecurityException
     *         If a security manager, <i>s</i>, is present and
     *         the caller's class loader is not the same as or an
     *         ancestor of the class loader for the current class and
     *         invocation of {@link SecurityManager#checkPackageAccess
     *         s.checkPackageAccess()} denies access to the package
     *         of this class.
     *
     * @since 1.1
     */
    @CallerSensitive
    public Constructor<T> getConstructor(Class<?>... parameterTypes)
        throws NoSuchMethodException, SecurityException
    {
        SecurityManager sm = System.getSecurityManager();
        if (sm != null) {
            checkMemberAccess(sm, Member.PUBLIC, Reflection.getCallerClass(), true);
        }
        return getReflectionFactory().copyConstructor(
            getConstructor0(parameterTypes, Member.PUBLIC));
    }


    /**
     * Returns an array of {@code Class} objects reflecting all the
     * classes and interfaces declared as members of the class represented by
     * this {@code Class} object. This includes public, protected, default
     * (package) access, and private classes and interfaces declared by the
     * class, but excludes inherited classes and interfaces.  This method
     * returns an array of length 0 if the class declares no classes or
     * interfaces as members, or if this {@code Class} object represents a
     * primitive type, an array class, or void.
     *
     * @return the array of {@code Class} objects representing all the
     *         declared members of this class
     * @throws SecurityException
     *         If a security manager, <i>s</i>, is present and any of the
     *         following conditions is met:
     *
     *         <ul>
     *
     *         <li> the caller's class loader is not the same as the
     *         class loader of this class and invocation of
     *         {@link SecurityManager#checkPermission
     *         s.checkPermission} method with
     *         {@code RuntimePermission("accessDeclaredMembers")}
     *         denies access to the declared classes within this class
     *
     *         <li> the caller's class loader is not the same as or an
     *         ancestor of the class loader for the current class and
     *         invocation of {@link SecurityManager#checkPackageAccess
     *         s.checkPackageAccess()} denies access to the package
     *         of this class
     *
     *         </ul>
     *
     * @since 1.1
     */
    @CallerSensitive
    public Class<?>[] getDeclaredClasses() throws SecurityException {
        SecurityManager sm = System.getSecurityManager();
        if (sm != null) {
            checkMemberAccess(sm, Member.DECLARED, Reflection.getCallerClass(), false);
        }
        return getDeclaredClasses0();
    }


    /**
     * Returns an array of {@code Field} objects reflecting all the fields
     * declared by the class or interface represented by this
     * {@code Class} object. This includes public, protected, default
     * (package) access, and private fields, but excludes inherited fields.
     *
     * <p> If this {@code Class} object represents a class or interface with no
     * declared fields, then this method returns an array of length 0.
     *
     * <p> If this {@code Class} object represents an array type, a primitive
     * type, or void, then this method returns an array of length 0.
     *
     * <p> The elements in the returned array are not sorted and are not in any
     * particular order.
     *
     * @return  the array of {@code Field} objects representing all the
     *          declared fields of this class
     * @throws  SecurityException
     *          If a security manager, <i>s</i>, is present and any of the
     *          following conditions is met:
     *
     *          <ul>
     *
     *          <li> the caller's class loader is not the same as the
     *          class loader of this class and invocation of
     *          {@link SecurityManager#checkPermission
     *          s.checkPermission} method with
     *          {@code RuntimePermission("accessDeclaredMembers")}
     *          denies access to the declared fields within this class
     *
     *          <li> the caller's class loader is not the same as or an
     *          ancestor of the class loader for the current class and
     *          invocation of {@link SecurityManager#checkPackageAccess
     *          s.checkPackageAccess()} denies access to the package
     *          of this class
     *
     *          </ul>
     *
     * @since 1.1
     * @jls 8.2 Class Members
     * @jls 8.3 Field Declarations
     */
    @CallerSensitive
    public Field[] getDeclaredFields() throws SecurityException {
        SecurityManager sm = System.getSecurityManager();
        if (sm != null) {
            checkMemberAccess(sm, Member.DECLARED, Reflection.getCallerClass(), true);
        }
        return copyFields(privateGetDeclaredFields(false));
    }

    /**
     * {@preview Associated with records, a preview feature of the Java language.
     *
     *           This method is associated with <i>records</i>, a preview
     *           feature of the Java language. Preview features
     *           may be removed in a future release, or upgraded to permanent
     *           features of the Java language.}
     *
     * Returns an array of {@code RecordComponent} objects representing all the
     * record components of this record class, or {@code null} if this class is
     * not a record class.
     *
     * <p> The components are returned in the same order that they are declared
     * in the record header. The array is empty if this record class has no
     * components. If the class is not a record class, that is {@link
     * #isRecord()} returns {@code false}, then this method returns {@code null}.
     * Conversely, if {@link #isRecord()} returns {@code true}, then this method
     * returns a non-null value.
     *
     * @return  An array of {@code RecordComponent} objects representing all the
     *          record components of this record class, or {@code null} if this
     *          class is not a record class
     * @throws  SecurityException
     *          If a security manager, <i>s</i>, is present and any of the
     *          following conditions is met:
     *
     *          <ul>
     *
     *          <li> the caller's class loader is not the same as the
     *          class loader of this class and invocation of
     *          {@link SecurityManager#checkPermission
     *          s.checkPermission} method with
     *          {@code RuntimePermission("accessDeclaredMembers")}
     *          denies access to the declared methods within this class
     *
     *          <li> the caller's class loader is not the same as or an
     *          ancestor of the class loader for the current class and
     *          invocation of {@link SecurityManager#checkPackageAccess
     *          s.checkPackageAccess()} denies access to the package
     *          of this class
     *
     *          </ul>
     *
     * @jls 8.10 Record Types
     * @since 14
     */
    @jdk.internal.PreviewFeature(feature=jdk.internal.PreviewFeature.Feature.RECORDS,
                                 essentialAPI=false)
    @SuppressWarnings("preview")
    @CallerSensitive
    public RecordComponent[] getRecordComponents() {
        SecurityManager sm = System.getSecurityManager();
        if (sm != null) {
            checkMemberAccess(sm, Member.DECLARED, Reflection.getCallerClass(), true);
        }
        if (!isRecord()) {
            return null;
        }
        RecordComponent[] recordComponents = getRecordComponents0();
        if (recordComponents == null) {
            return new RecordComponent[0];
        }
        return recordComponents;
    }

    /**
     * Returns an array containing {@code Method} objects reflecting all the
     * declared methods of the class or interface represented by this {@code
     * Class} object, including public, protected, default (package)
     * access, and private methods, but excluding inherited methods.
     *
     * <p> If this {@code Class} object represents a type that has multiple
     * declared methods with the same name and parameter types, but different
     * return types, then the returned array has a {@code Method} object for
     * each such method.
     *
     * <p> If this {@code Class} object represents a type that has a class
     * initialization method {@code <clinit>}, then the returned array does
     * <em>not</em> have a corresponding {@code Method} object.
     *
     * <p> If this {@code Class} object represents a class or interface with no
     * declared methods, then the returned array has length 0.
     *
     * <p> If this {@code Class} object represents an array type, a primitive
     * type, or void, then the returned array has length 0.
     *
     * <p> The elements in the returned array are not sorted and are not in any
     * particular order.
     *
     * @return  the array of {@code Method} objects representing all the
     *          declared methods of this class
     * @throws  SecurityException
     *          If a security manager, <i>s</i>, is present and any of the
     *          following conditions is met:
     *
     *          <ul>
     *
     *          <li> the caller's class loader is not the same as the
     *          class loader of this class and invocation of
     *          {@link SecurityManager#checkPermission
     *          s.checkPermission} method with
     *          {@code RuntimePermission("accessDeclaredMembers")}
     *          denies access to the declared methods within this class
     *
     *          <li> the caller's class loader is not the same as or an
     *          ancestor of the class loader for the current class and
     *          invocation of {@link SecurityManager#checkPackageAccess
     *          s.checkPackageAccess()} denies access to the package
     *          of this class
     *
     *          </ul>
     *
     * @jls 8.2 Class Members
     * @jls 8.4 Method Declarations
     * @since 1.1
     */
    @CallerSensitive
    public Method[] getDeclaredMethods() throws SecurityException {
        SecurityManager sm = System.getSecurityManager();
        if (sm != null) {
            checkMemberAccess(sm, Member.DECLARED, Reflection.getCallerClass(), true);
        }
        return copyMethods(privateGetDeclaredMethods(false));
    }


    /**
     * Returns an array of {@code Constructor} objects reflecting all the
     * constructors declared by the class represented by this
     * {@code Class} object. These are public, protected, default
     * (package) access, and private constructors.  The elements in the array
     * returned are not sorted and are not in any particular order.  If the
     * class has a default constructor, it is included in the returned array.
     * This method returns an array of length 0 if this {@code Class}
     * object represents an interface, a primitive type, an array class, or
     * void.
     *
     * <p> See <cite>The Java&trade; Language Specification</cite>,
     * section {@jls 8.2}.
     *
     * @return  the array of {@code Constructor} objects representing all the
     *          declared constructors of this class
     * @throws  SecurityException
     *          If a security manager, <i>s</i>, is present and any of the
     *          following conditions is met:
     *
     *          <ul>
     *
     *          <li> the caller's class loader is not the same as the
     *          class loader of this class and invocation of
     *          {@link SecurityManager#checkPermission
     *          s.checkPermission} method with
     *          {@code RuntimePermission("accessDeclaredMembers")}
     *          denies access to the declared constructors within this class
     *
     *          <li> the caller's class loader is not the same as or an
     *          ancestor of the class loader for the current class and
     *          invocation of {@link SecurityManager#checkPackageAccess
     *          s.checkPackageAccess()} denies access to the package
     *          of this class
     *
     *          </ul>
     *
     * @since 1.1
     */
    @CallerSensitive
    public Constructor<?>[] getDeclaredConstructors() throws SecurityException {
        SecurityManager sm = System.getSecurityManager();
        if (sm != null) {
            checkMemberAccess(sm, Member.DECLARED, Reflection.getCallerClass(), true);
        }
        return copyConstructors(privateGetDeclaredConstructors(false));
    }


    /**
     * Returns a {@code Field} object that reflects the specified declared
     * field of the class or interface represented by this {@code Class}
     * object. The {@code name} parameter is a {@code String} that specifies
     * the simple name of the desired field.
     *
     * <p> If this {@code Class} object represents an array type, then this
     * method does not find the {@code length} field of the array type.
     *
     * @param name the name of the field
     * @return  the {@code Field} object for the specified field in this
     *          class
     * @throws  NoSuchFieldException if a field with the specified name is
     *          not found.
     * @throws  NullPointerException if {@code name} is {@code null}
     * @throws  SecurityException
     *          If a security manager, <i>s</i>, is present and any of the
     *          following conditions is met:
     *
     *          <ul>
     *
     *          <li> the caller's class loader is not the same as the
     *          class loader of this class and invocation of
     *          {@link SecurityManager#checkPermission
     *          s.checkPermission} method with
     *          {@code RuntimePermission("accessDeclaredMembers")}
     *          denies access to the declared field
     *
     *          <li> the caller's class loader is not the same as or an
     *          ancestor of the class loader for the current class and
     *          invocation of {@link SecurityManager#checkPackageAccess
     *          s.checkPackageAccess()} denies access to the package
     *          of this class
     *
     *          </ul>
     *
     * @since 1.1
     * @jls 8.2 Class Members
     * @jls 8.3 Field Declarations
     */
    @CallerSensitive
    public Field getDeclaredField(String name)
        throws NoSuchFieldException, SecurityException {
        Objects.requireNonNull(name);
        SecurityManager sm = System.getSecurityManager();
        if (sm != null) {
            checkMemberAccess(sm, Member.DECLARED, Reflection.getCallerClass(), true);
        }
        Field field = searchFields(privateGetDeclaredFields(false), name);
        if (field == null) {
            throw new NoSuchFieldException(name);
        }
        return getReflectionFactory().copyField(field);
    }


    /**
     * Returns a {@code Method} object that reflects the specified
     * declared method of the class or interface represented by this
     * {@code Class} object. The {@code name} parameter is a
     * {@code String} that specifies the simple name of the desired
     * method, and the {@code parameterTypes} parameter is an array of
     * {@code Class} objects that identify the method's formal parameter
     * types, in declared order.  If more than one method with the same
     * parameter types is declared in a class, and one of these methods has a
     * return type that is more specific than any of the others, that method is
     * returned; otherwise one of the methods is chosen arbitrarily.  If the
     * name is "&lt;init&gt;"or "&lt;clinit&gt;" a {@code NoSuchMethodException}
     * is raised.
     *
     * <p> If this {@code Class} object represents an array type, then this
     * method does not find the {@code clone()} method.
     *
     * @param name the name of the method
     * @param parameterTypes the parameter array
     * @return  the {@code Method} object for the method of this class
     *          matching the specified name and parameters
     * @throws  NoSuchMethodException if a matching method is not found.
     * @throws  NullPointerException if {@code name} is {@code null}
     * @throws  SecurityException
     *          If a security manager, <i>s</i>, is present and any of the
     *          following conditions is met:
     *
     *          <ul>
     *
     *          <li> the caller's class loader is not the same as the
     *          class loader of this class and invocation of
     *          {@link SecurityManager#checkPermission
     *          s.checkPermission} method with
     *          {@code RuntimePermission("accessDeclaredMembers")}
     *          denies access to the declared method
     *
     *          <li> the caller's class loader is not the same as or an
     *          ancestor of the class loader for the current class and
     *          invocation of {@link SecurityManager#checkPackageAccess
     *          s.checkPackageAccess()} denies access to the package
     *          of this class
     *
     *          </ul>
     *
     * @jls 8.2 Class Members
     * @jls 8.4 Method Declarations
     * @since 1.1
     */
    @CallerSensitive
    public Method getDeclaredMethod(String name, Class<?>... parameterTypes)
        throws NoSuchMethodException, SecurityException {
        Objects.requireNonNull(name);
        SecurityManager sm = System.getSecurityManager();
        if (sm != null) {
            checkMemberAccess(sm, Member.DECLARED, Reflection.getCallerClass(), true);
        }
        Method method = searchMethods(privateGetDeclaredMethods(false), name, parameterTypes);
        if (method == null) {
            throw new NoSuchMethodException(methodToString(name, parameterTypes));
        }
        return getReflectionFactory().copyMethod(method);
    }

    /**
     * Returns the list of {@code Method} objects for the declared public
     * methods of this class or interface that have the specified method name
     * and parameter types.
     *
     * @param name the name of the method
     * @param parameterTypes the parameter array
     * @return the list of {@code Method} objects for the public methods of
     *         this class matching the specified name and parameters
     */
    List<Method> getDeclaredPublicMethods(String name, Class<?>... parameterTypes) {
        Method[] methods = privateGetDeclaredMethods(/* publicOnly */ true);
        ReflectionFactory factory = getReflectionFactory();
        List<Method> result = new ArrayList<>();
        for (Method method : methods) {
            if (method.getName().equals(name)
                && Arrays.equals(
                    factory.getExecutableSharedParameterTypes(method),
                    parameterTypes)) {
                result.add(factory.copyMethod(method));
            }
        }
        return result;
    }

    /**
     * Returns a {@code Constructor} object that reflects the specified
     * constructor of the class or interface represented by this
     * {@code Class} object.  The {@code parameterTypes} parameter is
     * an array of {@code Class} objects that identify the constructor's
     * formal parameter types, in declared order.
     *
     * If this {@code Class} object represents an inner class
     * declared in a non-static context, the formal parameter types
     * include the explicit enclosing instance as the first parameter.
     *
     * @param parameterTypes the parameter array
     * @return  The {@code Constructor} object for the constructor with the
     *          specified parameter list
     * @throws  NoSuchMethodException if a matching method is not found.
     * @throws  SecurityException
     *          If a security manager, <i>s</i>, is present and any of the
     *          following conditions is met:
     *
     *          <ul>
     *
     *          <li> the caller's class loader is not the same as the
     *          class loader of this class and invocation of
     *          {@link SecurityManager#checkPermission
     *          s.checkPermission} method with
     *          {@code RuntimePermission("accessDeclaredMembers")}
     *          denies access to the declared constructor
     *
     *          <li> the caller's class loader is not the same as or an
     *          ancestor of the class loader for the current class and
     *          invocation of {@link SecurityManager#checkPackageAccess
     *          s.checkPackageAccess()} denies access to the package
     *          of this class
     *
     *          </ul>
     *
     * @since 1.1
     */
    @CallerSensitive
    public Constructor<T> getDeclaredConstructor(Class<?>... parameterTypes)
        throws NoSuchMethodException, SecurityException
    {
        SecurityManager sm = System.getSecurityManager();
        if (sm != null) {
            checkMemberAccess(sm, Member.DECLARED, Reflection.getCallerClass(), true);
        }

        return getReflectionFactory().copyConstructor(
            getConstructor0(parameterTypes, Member.DECLARED));
    }

    /**
     * Finds a resource with a given name.
     *
     * <p> If this class is in a named {@link Module Module} then this method
     * will attempt to find the resource in the module. This is done by
     * delegating to the module's class loader {@link
     * ClassLoader#findResource(String,String) findResource(String,String)}
     * method, invoking it with the module name and the absolute name of the
     * resource. Resources in named modules are subject to the rules for
     * encapsulation specified in the {@code Module} {@link
     * Module#getResourceAsStream getResourceAsStream} method and so this
     * method returns {@code null} when the resource is a
     * non-"{@code .class}" resource in a package that is not open to the
     * caller's module.
     *
     * <p> Otherwise, if this class is not in a named module then the rules for
     * searching resources associated with a given class are implemented by the
     * defining {@linkplain ClassLoader class loader} of the class.  This method
     * delegates to this {@code Class} object's class loader.
     * If this {@code Class} object was loaded by the bootstrap class loader,
     * the method delegates to {@link ClassLoader#getSystemResourceAsStream}.
     *
     * <p> Before delegation, an absolute resource name is constructed from the
     * given resource name using this algorithm:
     *
     * <ul>
     *
     * <li> If the {@code name} begins with a {@code '/'}
     * (<code>'&#92;u002f'</code>), then the absolute name of the resource is the
     * portion of the {@code name} following the {@code '/'}.
     *
     * <li> Otherwise, the absolute name is of the following form:
     *
     * <blockquote>
     *   {@code modified_package_name/name}
     * </blockquote>
     *
     * <p> Where the {@code modified_package_name} is the package name of this
     * object with {@code '/'} substituted for {@code '.'}
     * (<code>'&#92;u002e'</code>).
     *
     * </ul>
     *
     * @param  name name of the desired resource
     * @return  A {@link java.io.InputStream} object; {@code null} if no
     *          resource with this name is found, the resource is in a package
     *          that is not {@linkplain Module#isOpen(String, Module) open} to at
     *          least the caller module, or access to the resource is denied
     *          by the security manager.
     * @throws  NullPointerException If {@code name} is {@code null}
     *
     * @see Module#getResourceAsStream(String)
     * @since  1.1
     * @revised 9
     * @spec JPMS
     */
    @CallerSensitive
    public InputStream getResourceAsStream(String name) {
        name = resolveName(name);

        Module thisModule = getModule();
        if (thisModule.isNamed()) {
            // check if resource can be located by caller
            if (Resources.canEncapsulate(name)
                && !isOpenToCaller(name, Reflection.getCallerClass())) {
                return null;
            }

            // resource not encapsulated or in package open to caller
            String mn = thisModule.getName();
            ClassLoader cl = getClassLoader0();
            try {

                // special-case built-in class loaders to avoid the
                // need for a URL connection
                if (cl == null) {
                    return BootLoader.findResourceAsStream(mn, name);
                } else if (cl instanceof BuiltinClassLoader) {
                    return ((BuiltinClassLoader) cl).findResourceAsStream(mn, name);
                } else {
                    URL url = cl.findResource(mn, name);
                    return (url != null) ? url.openStream() : null;
                }

            } catch (IOException | SecurityException e) {
                return null;
            }
        }

        // unnamed module
        ClassLoader cl = getClassLoader0();
        if (cl == null) {
            return ClassLoader.getSystemResourceAsStream(name);
        } else {
            return cl.getResourceAsStream(name);
        }
    }

    /**
     * Finds a resource with a given name.
     *
     * <p> If this class is in a named {@link Module Module} then this method
     * will attempt to find the resource in the module. This is done by
     * delegating to the module's class loader {@link
     * ClassLoader#findResource(String,String) findResource(String,String)}
     * method, invoking it with the module name and the absolute name of the
     * resource. Resources in named modules are subject to the rules for
     * encapsulation specified in the {@code Module} {@link
     * Module#getResourceAsStream getResourceAsStream} method and so this
     * method returns {@code null} when the resource is a
     * non-"{@code .class}" resource in a package that is not open to the
     * caller's module.
     *
     * <p> Otherwise, if this class is not in a named module then the rules for
     * searching resources associated with a given class are implemented by the
     * defining {@linkplain ClassLoader class loader} of the class.  This method
     * delegates to this {@code Class} object's class loader.
     * If this {@code Class} object was loaded by the bootstrap class loader,
     * the method delegates to {@link ClassLoader#getSystemResource}.
     *
     * <p> Before delegation, an absolute resource name is constructed from the
     * given resource name using this algorithm:
     *
     * <ul>
     *
     * <li> If the {@code name} begins with a {@code '/'}
     * (<code>'&#92;u002f'</code>), then the absolute name of the resource is the
     * portion of the {@code name} following the {@code '/'}.
     *
     * <li> Otherwise, the absolute name is of the following form:
     *
     * <blockquote>
     *   {@code modified_package_name/name}
     * </blockquote>
     *
     * <p> Where the {@code modified_package_name} is the package name of this
     * object with {@code '/'} substituted for {@code '.'}
     * (<code>'&#92;u002e'</code>).
     *
     * </ul>
     *
     * @param  name name of the desired resource
     * @return A {@link java.net.URL} object; {@code null} if no resource with
     *         this name is found, the resource cannot be located by a URL, the
     *         resource is in a package that is not
     *         {@linkplain Module#isOpen(String, Module) open} to at least the caller
     *         module, or access to the resource is denied by the security
     *         manager.
     * @throws NullPointerException If {@code name} is {@code null}
     * @since  1.1
     * @revised 9
     * @spec JPMS
     */
    @CallerSensitive
    public URL getResource(String name) {
        name = resolveName(name);

        Module thisModule = getModule();
        if (thisModule.isNamed()) {
            // check if resource can be located by caller
            if (Resources.canEncapsulate(name)
                && !isOpenToCaller(name, Reflection.getCallerClass())) {
                return null;
            }

            // resource not encapsulated or in package open to caller
            String mn = thisModule.getName();
            ClassLoader cl = getClassLoader0();
            try {
                if (cl == null) {
                    return BootLoader.findResource(mn, name);
                } else {
                    return cl.findResource(mn, name);
                }
            } catch (IOException ioe) {
                return null;
            }
        }

        // unnamed module
        ClassLoader cl = getClassLoader0();
        if (cl == null) {
            return ClassLoader.getSystemResource(name);
        } else {
            return cl.getResource(name);
        }
    }

    /**
     * Returns true if a resource with the given name can be located by the
     * given caller. All resources in a module can be located by code in
     * the module. For other callers, then the package needs to be open to
     * the caller.
     */
    private boolean isOpenToCaller(String name, Class<?> caller) {
        // assert getModule().isNamed();
        Module thisModule = getModule();
        Module callerModule = (caller != null) ? caller.getModule() : null;
        if (callerModule != thisModule) {
            String pn = Resources.toPackageName(name);
            if (thisModule.getDescriptor().packages().contains(pn)) {
                if (callerModule == null && !thisModule.isOpen(pn)) {
                    // no caller, package not open
                    return false;
                }
                if (!thisModule.isOpen(pn, callerModule)) {
                    // package not open to caller
                    return false;
                }
            }
        }
        return true;
    }


    /** protection domain returned when the internal domain is null */
    private static java.security.ProtectionDomain allPermDomain;

    /**
     * Returns the {@code ProtectionDomain} of this class.  If there is a
     * security manager installed, this method first calls the security
     * manager's {@code checkPermission} method with a
     * {@code RuntimePermission("getProtectionDomain")} permission to
     * ensure it's ok to get the
     * {@code ProtectionDomain}.
     *
     * @return the ProtectionDomain of this class
     *
     * @throws SecurityException
     *        if a security manager exists and its
     *        {@code checkPermission} method doesn't allow
     *        getting the ProtectionDomain.
     *
     * @see java.security.ProtectionDomain
     * @see SecurityManager#checkPermission
     * @see java.lang.RuntimePermission
     * @since 1.2
     */
    public java.security.ProtectionDomain getProtectionDomain() {
        SecurityManager sm = System.getSecurityManager();
        if (sm != null) {
            sm.checkPermission(SecurityConstants.GET_PD_PERMISSION);
        }
        java.security.ProtectionDomain pd = getProtectionDomain0();
        if (pd == null) {
            if (allPermDomain == null) {
                java.security.Permissions perms =
                    new java.security.Permissions();
                perms.add(SecurityConstants.ALL_PERMISSION);
                allPermDomain =
                    new java.security.ProtectionDomain(null, perms);
            }
            pd = allPermDomain;
        }
        return pd;
    }


    /**
     * Returns the ProtectionDomain of this class.
     */
    private native java.security.ProtectionDomain getProtectionDomain0();

    /*
     * Return the Virtual Machine's Class object for the named
     * primitive type.
     */
    static native Class<?> getPrimitiveClass(String name);

    /*
     * Check if client is allowed to access members.  If access is denied,
     * throw a SecurityException.
     *
     * This method also enforces package access.
     *
     * <p> Default policy: allow all clients access with normal Java access
     * control.
     *
     * <p> NOTE: should only be called if a SecurityManager is installed
     */
    private void checkMemberAccess(SecurityManager sm, int which,
                                   Class<?> caller, boolean checkProxyInterfaces) {
        /* Default policy allows access to all {@link Member#PUBLIC} members,
         * as well as access to classes that have the same class loader as the caller.
         * In all other cases, it requires RuntimePermission("accessDeclaredMembers")
         * permission.
         */
        final ClassLoader ccl = ClassLoader.getClassLoader(caller);
        if (which != Member.PUBLIC) {
            final ClassLoader cl = getClassLoader0();
            if (ccl != cl) {
                sm.checkPermission(SecurityConstants.CHECK_MEMBER_ACCESS_PERMISSION);
            }
        }
        this.checkPackageAccess(sm, ccl, checkProxyInterfaces);
    }

    /*
     * Checks if a client loaded in ClassLoader ccl is allowed to access this
     * class under the current package access policy. If access is denied,
     * throw a SecurityException.
     *
     * NOTE: this method should only be called if a SecurityManager is active
     */
    private void checkPackageAccess(SecurityManager sm, final ClassLoader ccl,
                                    boolean checkProxyInterfaces) {
        final ClassLoader cl = getClassLoader0();

        if (ReflectUtil.needsPackageAccessCheck(ccl, cl)) {
            String pkg = this.getPackageName();
            if (pkg != null && !pkg.isEmpty()) {
                // skip the package access check on a proxy class in default proxy package
                if (!Proxy.isProxyClass(this) || ReflectUtil.isNonPublicProxyClass(this)) {
                    sm.checkPackageAccess(pkg);
                }
            }
        }
        // check package access on the proxy interfaces
        if (checkProxyInterfaces && Proxy.isProxyClass(this)) {
            ReflectUtil.checkProxyPackageAccess(ccl, this.getInterfaces());
        }
    }

    /**
     * Add a package name prefix if the name is not absolute Remove leading "/"
     * if name is absolute
     */
    private String resolveName(String name) {
        if (!name.startsWith("/")) {
            Class<?> c = this;
            while (c.isArray()) {
                c = c.getComponentType();
            }
            String baseName = c.getPackageName();
            if (baseName != null && !baseName.isEmpty()) {
                name = baseName.replace('.', '/') + "/" + name;
            }
        } else {
            name = name.substring(1);
        }
        return name;
    }

    /**
     * Atomic operations support.
     */
    private static class Atomic {
        // initialize Unsafe machinery here, since we need to call Class.class instance method
        // and have to avoid calling it in the static initializer of the Class class...
        private static final Unsafe unsafe = Unsafe.getUnsafe();
        // offset of Class.reflectionData instance field
        private static final long reflectionDataOffset
                = unsafe.objectFieldOffset(Class.class, "reflectionData");
        // offset of Class.annotationType instance field
        private static final long annotationTypeOffset
                = unsafe.objectFieldOffset(Class.class, "annotationType");
        // offset of Class.annotationData instance field
        private static final long annotationDataOffset
                = unsafe.objectFieldOffset(Class.class, "annotationData");

        static <T> boolean casReflectionData(Class<?> clazz,
                                             SoftReference<ReflectionData<T>> oldData,
                                             SoftReference<ReflectionData<T>> newData) {
            return unsafe.compareAndSetReference(clazz, reflectionDataOffset, oldData, newData);
        }

        static <T> boolean casAnnotationType(Class<?> clazz,
                                             AnnotationType oldType,
                                             AnnotationType newType) {
            return unsafe.compareAndSetReference(clazz, annotationTypeOffset, oldType, newType);
        }

        static <T> boolean casAnnotationData(Class<?> clazz,
                                             AnnotationData oldData,
                                             AnnotationData newData) {
            return unsafe.compareAndSetReference(clazz, annotationDataOffset, oldData, newData);
        }
    }

    /**
     * Reflection support.
     */

    // Reflection data caches various derived names and reflective members. Cached
    // values may be invalidated when JVM TI RedefineClasses() is called
    private static class ReflectionData<T> {
        volatile Field[] declaredFields;
        volatile Field[] publicFields;
        volatile Method[] declaredMethods;
        volatile Method[] publicMethods;
        volatile Constructor<T>[] declaredConstructors;
        volatile Constructor<T>[] publicConstructors;
        // Intermediate results for getFields and getMethods
        volatile Field[] declaredPublicFields;
        volatile Method[] declaredPublicMethods;
        volatile Class<?>[] interfaces;

        // Cached names
        String simpleName;
        String canonicalName;
        static final String NULL_SENTINEL = new String();

        // Value of classRedefinedCount when we created this ReflectionData instance
        final int redefinedCount;

        ReflectionData(int redefinedCount) {
            this.redefinedCount = redefinedCount;
        }
    }

    private transient volatile SoftReference<ReflectionData<T>> reflectionData;

    // Incremented by the VM on each call to JVM TI RedefineClasses()
    // that redefines this class or a superclass.
    private transient volatile int classRedefinedCount;

    // Lazily create and cache ReflectionData
    private ReflectionData<T> reflectionData() {
        SoftReference<ReflectionData<T>> reflectionData = this.reflectionData;
        int classRedefinedCount = this.classRedefinedCount;
        ReflectionData<T> rd;
        if (reflectionData != null &&
            (rd = reflectionData.get()) != null &&
            rd.redefinedCount == classRedefinedCount) {
            return rd;
        }
        // else no SoftReference or cleared SoftReference or stale ReflectionData
        // -> create and replace new instance
        return newReflectionData(reflectionData, classRedefinedCount);
    }

    private ReflectionData<T> newReflectionData(SoftReference<ReflectionData<T>> oldReflectionData,
                                                int classRedefinedCount) {
        while (true) {
            ReflectionData<T> rd = new ReflectionData<>(classRedefinedCount);
            // try to CAS it...
            if (Atomic.casReflectionData(this, oldReflectionData, new SoftReference<>(rd))) {
                return rd;
            }
            // else retry
            oldReflectionData = this.reflectionData;
            classRedefinedCount = this.classRedefinedCount;
            if (oldReflectionData != null &&
                (rd = oldReflectionData.get()) != null &&
                rd.redefinedCount == classRedefinedCount) {
                return rd;
            }
        }
    }

    // Generic signature handling
    private native String getGenericSignature0();

    // Generic info repository; lazily initialized
    private transient volatile ClassRepository genericInfo;

    // accessor for factory
    private GenericsFactory getFactory() {
        // create scope and factory
        return CoreReflectionFactory.make(this, ClassScope.make(this));
    }

    // accessor for generic info repository;
    // generic info is lazily initialized
    private ClassRepository getGenericInfo() {
        ClassRepository genericInfo = this.genericInfo;
        if (genericInfo == null) {
            String signature = getGenericSignature0();
            if (signature == null) {
                genericInfo = ClassRepository.NONE;
            } else {
                genericInfo = ClassRepository.make(signature, getFactory());
            }
            this.genericInfo = genericInfo;
        }
        return (genericInfo != ClassRepository.NONE) ? genericInfo : null;
    }

    // Annotations handling
    native byte[] getRawAnnotations();
    // Since 1.8
    native byte[] getRawTypeAnnotations();
    static byte[] getExecutableTypeAnnotationBytes(Executable ex) {
        return getReflectionFactory().getExecutableTypeAnnotationBytes(ex);
    }

    native ConstantPool getConstantPool();

    //
    //
    // java.lang.reflect.Field handling
    //
    //

    // Returns an array of "root" fields. These Field objects must NOT
    // be propagated to the outside world, but must instead be copied
    // via ReflectionFactory.copyField.
    private Field[] privateGetDeclaredFields(boolean publicOnly) {
        Field[] res;
        ReflectionData<T> rd = reflectionData();
        if (rd != null) {
            res = publicOnly ? rd.declaredPublicFields : rd.declaredFields;
            if (res != null) return res;
        }
        // No cached value available; request value from VM
        res = Reflection.filterFields(this, getDeclaredFields0(publicOnly));
        if (rd != null) {
            if (publicOnly) {
                rd.declaredPublicFields = res;
            } else {
                rd.declaredFields = res;
            }
        }
        return res;
    }

    // Returns an array of "root" fields. These Field objects must NOT
    // be propagated to the outside world, but must instead be copied
    // via ReflectionFactory.copyField.
    private Field[] privateGetPublicFields() {
        Field[] res;
        ReflectionData<T> rd = reflectionData();
        if (rd != null) {
            res = rd.publicFields;
            if (res != null) return res;
        }

        // Use a linked hash set to ensure order is preserved and
        // fields from common super interfaces are not duplicated
        LinkedHashSet<Field> fields = new LinkedHashSet<>();

        // Local fields
        addAll(fields, privateGetDeclaredFields(true));

        // Direct superinterfaces, recursively
        for (Class<?> si : getInterfaces()) {
            addAll(fields, si.privateGetPublicFields());
        }

        // Direct superclass, recursively
        Class<?> sc = getSuperclass();
        if (sc != null) {
            addAll(fields, sc.privateGetPublicFields());
        }

        res = fields.toArray(new Field[0]);
        if (rd != null) {
            rd.publicFields = res;
        }
        return res;
    }

    private static void addAll(Collection<Field> c, Field[] o) {
        for (Field f : o) {
            c.add(f);
        }
    }


    //
    //
    // java.lang.reflect.Constructor handling
    //
    //

    // Returns an array of "root" constructors. These Constructor
    // objects must NOT be propagated to the outside world, but must
    // instead be copied via ReflectionFactory.copyConstructor.
    private Constructor<T>[] privateGetDeclaredConstructors(boolean publicOnly) {
        Constructor<T>[] res;
        ReflectionData<T> rd = reflectionData();
        if (rd != null) {
            res = publicOnly ? rd.publicConstructors : rd.declaredConstructors;
            if (res != null) return res;
        }
        // No cached value available; request value from VM
        if (isInterface()) {
            @SuppressWarnings("unchecked")
            Constructor<T>[] temporaryRes = (Constructor<T>[]) new Constructor<?>[0];
            res = temporaryRes;
        } else {
            res = getDeclaredConstructors0(publicOnly);
        }
        if (rd != null) {
            if (publicOnly) {
                rd.publicConstructors = res;
            } else {
                rd.declaredConstructors = res;
            }
        }
        return res;
    }

    //
    //
    // java.lang.reflect.Method handling
    //
    //

    // Returns an array of "root" methods. These Method objects must NOT
    // be propagated to the outside world, but must instead be copied
    // via ReflectionFactory.copyMethod.
    private Method[] privateGetDeclaredMethods(boolean publicOnly) {
        Method[] res;
        ReflectionData<T> rd = reflectionData();
        if (rd != null) {
            res = publicOnly ? rd.declaredPublicMethods : rd.declaredMethods;
            if (res != null) return res;
        }
        // No cached value available; request value from VM
        res = Reflection.filterMethods(this, getDeclaredMethods0(publicOnly));
        if (rd != null) {
            if (publicOnly) {
                rd.declaredPublicMethods = res;
            } else {
                rd.declaredMethods = res;
            }
        }
        return res;
    }

    // Returns an array of "root" methods. These Method objects must NOT
    // be propagated to the outside world, but must instead be copied
    // via ReflectionFactory.copyMethod.
    private Method[] privateGetPublicMethods() {
        Method[] res;
        ReflectionData<T> rd = reflectionData();
        if (rd != null) {
            res = rd.publicMethods;
            if (res != null) return res;
        }

        // No cached value available; compute value recursively.
        // Start by fetching public declared methods...
        PublicMethods pms = new PublicMethods();
        for (Method m : privateGetDeclaredMethods(/* publicOnly */ true)) {
            pms.merge(m);
        }
        // ...then recur over superclass methods...
        Class<?> sc = getSuperclass();
        if (sc != null) {
            for (Method m : sc.privateGetPublicMethods()) {
                pms.merge(m);
            }
        }
        // ...and finally over direct superinterfaces.
        for (Class<?> intf : getInterfaces(/* cloneArray */ false)) {
            for (Method m : intf.privateGetPublicMethods()) {
                // static interface methods are not inherited
                if (!Modifier.isStatic(m.getModifiers())) {
                    pms.merge(m);
                }
            }
        }

        res = pms.toArray();
        if (rd != null) {
            rd.publicMethods = res;
        }
        return res;
    }


    //
    // Helpers for fetchers of one field, method, or constructor
    //

    // This method does not copy the returned Field object!
    private static Field searchFields(Field[] fields, String name) {
        for (Field field : fields) {
            if (field.getName().equals(name)) {
                return field;
            }
        }
        return null;
    }

    // Returns a "root" Field object. This Field object must NOT
    // be propagated to the outside world, but must instead be copied
    // via ReflectionFactory.copyField.
    private Field getField0(String name) {
        // Note: the intent is that the search algorithm this routine
        // uses be equivalent to the ordering imposed by
        // privateGetPublicFields(). It fetches only the declared
        // public fields for each class, however, to reduce the number
        // of Field objects which have to be created for the common
        // case where the field being requested is declared in the
        // class which is being queried.
        Field res;
        // Search declared public fields
        if ((res = searchFields(privateGetDeclaredFields(true), name)) != null) {
            return res;
        }
        // Direct superinterfaces, recursively
        Class<?>[] interfaces = getInterfaces(/* cloneArray */ false);
        for (Class<?> c : interfaces) {
            if ((res = c.getField0(name)) != null) {
                return res;
            }
        }
        // Direct superclass, recursively
        if (!isInterface()) {
            Class<?> c = getSuperclass();
            if (c != null) {
                if ((res = c.getField0(name)) != null) {
                    return res;
                }
            }
        }
        return null;
    }

    // This method does not copy the returned Method object!
    private static Method searchMethods(Method[] methods,
                                        String name,
                                        Class<?>[] parameterTypes)
    {
        ReflectionFactory fact = getReflectionFactory();
        Method res = null;
        for (Method m : methods) {
            if (m.getName().equals(name)
                && arrayContentsEq(parameterTypes,
                                   fact.getExecutableSharedParameterTypes(m))
                && (res == null
                    || (res.getReturnType() != m.getReturnType()
                        && res.getReturnType().isAssignableFrom(m.getReturnType()))))
                res = m;
        }
        return res;
    }

    private static final Class<?>[] EMPTY_CLASS_ARRAY = new Class<?>[0];

    // Returns a "root" Method object. This Method object must NOT
    // be propagated to the outside world, but must instead be copied
    // via ReflectionFactory.copyMethod.
    private Method getMethod0(String name, Class<?>[] parameterTypes) {
        PublicMethods.MethodList res = getMethodsRecursive(
            name,
            parameterTypes == null ? EMPTY_CLASS_ARRAY : parameterTypes,
            /* includeStatic */ true);
        return res == null ? null : res.getMostSpecific();
    }

    // Returns a list of "root" Method objects. These Method objects must NOT
    // be propagated to the outside world, but must instead be copied
    // via ReflectionFactory.copyMethod.
    private PublicMethods.MethodList getMethodsRecursive(String name,
                                                         Class<?>[] parameterTypes,
                                                         boolean includeStatic) {
        // 1st check declared public methods
        Method[] methods = privateGetDeclaredMethods(/* publicOnly */ true);
        PublicMethods.MethodList res = PublicMethods.MethodList
            .filter(methods, name, parameterTypes, includeStatic);
        // if there is at least one match among declared methods, we need not
        // search any further as such match surely overrides matching methods
        // declared in superclass(es) or interface(s).
        if (res != null) {
            return res;
        }

        // if there was no match among declared methods,
        // we must consult the superclass (if any) recursively...
        Class<?> sc = getSuperclass();
        if (sc != null) {
            res = sc.getMethodsRecursive(name, parameterTypes, includeStatic);
        }

        // ...and coalesce the superclass methods with methods obtained
        // from directly implemented interfaces excluding static methods...
        for (Class<?> intf : getInterfaces(/* cloneArray */ false)) {
            res = PublicMethods.MethodList.merge(
                res, intf.getMethodsRecursive(name, parameterTypes,
                                              /* includeStatic */ false));
        }

        return res;
    }

    // Returns a "root" Constructor object. This Constructor object must NOT
    // be propagated to the outside world, but must instead be copied
    // via ReflectionFactory.copyConstructor.
    private Constructor<T> getConstructor0(Class<?>[] parameterTypes,
                                        int which) throws NoSuchMethodException
    {
        ReflectionFactory fact = getReflectionFactory();
        Constructor<T>[] constructors = privateGetDeclaredConstructors((which == Member.PUBLIC));
        for (Constructor<T> constructor : constructors) {
            if (arrayContentsEq(parameterTypes,
                                fact.getExecutableSharedParameterTypes(constructor))) {
                return constructor;
            }
        }
        throw new NoSuchMethodException(methodToString("<init>", parameterTypes));
    }

    //
    // Other helpers and base implementation
    //

    private static boolean arrayContentsEq(Object[] a1, Object[] a2) {
        if (a1 == null) {
            return a2 == null || a2.length == 0;
        }

        if (a2 == null) {
            return a1.length == 0;
        }

        if (a1.length != a2.length) {
            return false;
        }

        for (int i = 0; i < a1.length; i++) {
            if (a1[i] != a2[i]) {
                return false;
            }
        }

        return true;
    }

    private static Field[] copyFields(Field[] arg) {
        Field[] out = new Field[arg.length];
        ReflectionFactory fact = getReflectionFactory();
        for (int i = 0; i < arg.length; i++) {
            out[i] = fact.copyField(arg[i]);
        }
        return out;
    }

    private static Method[] copyMethods(Method[] arg) {
        Method[] out = new Method[arg.length];
        ReflectionFactory fact = getReflectionFactory();
        for (int i = 0; i < arg.length; i++) {
            out[i] = fact.copyMethod(arg[i]);
        }
        return out;
    }

    private static <U> Constructor<U>[] copyConstructors(Constructor<U>[] arg) {
        Constructor<U>[] out = arg.clone();
        ReflectionFactory fact = getReflectionFactory();
        for (int i = 0; i < out.length; i++) {
            out[i] = fact.copyConstructor(out[i]);
        }
        return out;
    }

    private native Field[]       getDeclaredFields0(boolean publicOnly);
    private native Method[]      getDeclaredMethods0(boolean publicOnly);
    private native Constructor<T>[] getDeclaredConstructors0(boolean publicOnly);
    private native Class<?>[]   getDeclaredClasses0();
    @SuppressWarnings("preview")
    private native RecordComponent[] getRecordComponents0();
    private native boolean      isRecord0();

    /**
     * Helper method to get the method name from arguments.
     */
    private String methodToString(String name, Class<?>[] argTypes) {
        return getName() + '.' + name +
                ((argTypes == null || argTypes.length == 0) ?
                "()" :
                Arrays.stream(argTypes)
                        .map(c -> c == null ? "null" : c.getName())
                        .collect(Collectors.joining(",", "(", ")")));
    }

    /** use serialVersionUID from JDK 1.1 for interoperability */
    @java.io.Serial
    private static final long serialVersionUID = 3206093459760846163L;


    /**
     * Class Class is special cased within the Serialization Stream Protocol.
     *
     * A Class instance is written initially into an ObjectOutputStream in the
     * following format:
     * <pre>
     *      {@code TC_CLASS} ClassDescriptor
     *      A ClassDescriptor is a special cased serialization of
     *      a {@code java.io.ObjectStreamClass} instance.
     * </pre>
     * A new handle is generated for the initial time the class descriptor
     * is written into the stream. Future references to the class descriptor
     * are written as references to the initial class descriptor instance.
     *
     * @see java.io.ObjectStreamClass
     */
    @java.io.Serial
    private static final ObjectStreamField[] serialPersistentFields =
        new ObjectStreamField[0];


    /**
     * Returns the assertion status that would be assigned to this
     * class if it were to be initialized at the time this method is invoked.
     * If this class has had its assertion status set, the most recent
     * setting will be returned; otherwise, if any package default assertion
     * status pertains to this class, the most recent setting for the most
     * specific pertinent package default assertion status is returned;
     * otherwise, if this class is not a system class (i.e., it has a
     * class loader) its class loader's default assertion status is returned;
     * otherwise, the system class default assertion status is returned.
     *
     * @apiNote
     * Few programmers will have any need for this method; it is provided
     * for the benefit of the JDK itself.  (It allows a class to determine at
     * the time that it is initialized whether assertions should be enabled.)
     * Note that this method is not guaranteed to return the actual
     * assertion status that was (or will be) associated with the specified
     * class when it was (or will be) initialized.
     *
     * @return the desired assertion status of the specified class.
     * @see    java.lang.ClassLoader#setClassAssertionStatus
     * @see    java.lang.ClassLoader#setPackageAssertionStatus
     * @see    java.lang.ClassLoader#setDefaultAssertionStatus
     * @since  1.4
     */
    public boolean desiredAssertionStatus() {
        ClassLoader loader = getClassLoader0();
        // If the loader is null this is a system class, so ask the VM
        if (loader == null)
            return desiredAssertionStatus0(this);

        // If the classloader has been initialized with the assertion
        // directives, ask it. Otherwise, ask the VM.
        synchronized(loader.assertionLock) {
            if (loader.classAssertionStatus != null) {
                return loader.desiredAssertionStatus(getName());
            }
        }
        return desiredAssertionStatus0(this);
    }

    // Retrieves the desired assertion status of this class from the VM
    private static native boolean desiredAssertionStatus0(Class<?> clazz);

    /**
     * Returns true if and only if this class was declared as an enum in the
     * source code.
     *
     * Note that {@link java.lang.Enum} is not itself an enum type.
     *
     * Also note that if an enum constant is declared with a class body,
     * the class of that enum constant object is an anonymous class
     * and <em>not</em> the class of the declaring enum type. The
     * {@link Enum#getDeclaringClass} method of an enum constant can
     * be used to get the class of the enum type declaring the
     * constant.
     *
     * @return true if and only if this class was declared as an enum in the
     *     source code
     * @since 1.5
     * @jls 8.9.1 Enum Constants
     */
    public boolean isEnum() {
        // An enum must both directly extend java.lang.Enum and have
        // the ENUM bit set; classes for specialized enum constants
        // don't do the former.
        return (this.getModifiers() & ENUM) != 0 &&
        this.getSuperclass() == java.lang.Enum.class;
    }

    /** java.lang.Record.class */
    private static final Class<?> JAVA_LANG_RECORD_CLASS = javaLangRecordClass();
    private static Class<?> javaLangRecordClass() {
        try {
            return Class.forName0("java.lang.Record", false, null, null);
        } catch (ClassNotFoundException e) {
            throw new InternalError("should not reach here", e);
        }
    }

    /**
     * {@preview Associated with records, a preview feature of the Java language.
     *
     *           This method is associated with <i>records</i>, a preview
     *           feature of the Java language. Preview features
     *           may be removed in a future release, or upgraded to permanent
     *           features of the Java language.}
     *
     * Returns {@code true} if and only if this class is a record class.
     *
     * <p> The {@linkplain #getSuperclass() direct superclass} of a record
     * class is {@code java.lang.Record}. A record class has (possibly zero)
     * record components, that is, {@link #getRecordComponents()} returns a
     * non-null value.
     *
     * <p> Note that class {@link Record} is not a record type and thus invoking
     * this method on class {@code Record} returns {@code false}.
     *
     * @return true if and only if this class is a record class, otherwise false
     * @jls 8.10 Record Types
     * @since 14
     */
    @jdk.internal.PreviewFeature(feature=jdk.internal.PreviewFeature.Feature.RECORDS,
                                 essentialAPI=false)
    public boolean isRecord() {
        return getSuperclass() == JAVA_LANG_RECORD_CLASS && isRecord0();
    }

    // Fetches the factory for reflective objects
    private static ReflectionFactory getReflectionFactory() {
        if (reflectionFactory == null) {
            reflectionFactory =
                java.security.AccessController.doPrivileged
                    (new ReflectionFactory.GetReflectionFactoryAction());
        }
        return reflectionFactory;
    }
    private static ReflectionFactory reflectionFactory;

    /**
     * Returns the elements of this enum class or null if this
     * Class object does not represent an enum type.
     *
     * @return an array containing the values comprising the enum class
     *     represented by this {@code Class} object in the order they're
     *     declared, or null if this {@code Class} object does not
     *     represent an enum type
     * @since 1.5
     */
    public T[] getEnumConstants() {
        T[] values = getEnumConstantsShared();
        return (values != null) ? values.clone() : null;
    }

    /**
     * Returns the elements of this enum class or null if this
     * Class object does not represent an enum type;
     * identical to getEnumConstants except that the result is
     * uncloned, cached, and shared by all callers.
     */
    T[] getEnumConstantsShared() {
        T[] constants = enumConstants;
        if (constants == null) {
            if (!isEnum()) return null;
            try {
                final Method values = getMethod("values");
                java.security.AccessController.doPrivileged(
                    new java.security.PrivilegedAction<>() {
                        public Void run() {
                                values.setAccessible(true);
                                return null;
                            }
                        });
                @SuppressWarnings("unchecked")
                T[] temporaryConstants = (T[])values.invoke(null);
                enumConstants = constants = temporaryConstants;
            }
            // These can happen when users concoct enum-like classes
            // that don't comply with the enum spec.
            catch (InvocationTargetException | NoSuchMethodException |
                   IllegalAccessException ex) { return null; }
        }
        return constants;
    }
    private transient volatile T[] enumConstants;

    /**
     * Returns a map from simple name to enum constant.  This package-private
     * method is used internally by Enum to implement
     * {@code public static <T extends Enum<T>> T valueOf(Class<T>, String)}
     * efficiently.  Note that the map is returned by this method is
     * created lazily on first use.  Typically it won't ever get created.
     */
    Map<String, T> enumConstantDirectory() {
        Map<String, T> directory = enumConstantDirectory;
        if (directory == null) {
            T[] universe = getEnumConstantsShared();
            if (universe == null)
                throw new IllegalArgumentException(
                    getName() + " is not an enum type");
            directory = new HashMap<>((int)(universe.length / 0.75f) + 1);
            for (T constant : universe) {
                directory.put(((Enum<?>)constant).name(), constant);
            }
            enumConstantDirectory = directory;
        }
        return directory;
    }
    private transient volatile Map<String, T> enumConstantDirectory;

    /**
     * Casts an object to the class or interface represented
     * by this {@code Class} object.
     *
     * @param obj the object to be cast
     * @return the object after casting, or null if obj is null
     *
     * @throws ClassCastException if the object is not
     * {@code null} and is not assignable to the type T.
     * @throws NullPointerException if this is an {@linkplain #isInlineClass()
     * inline type} and the object is {@code null}
     *
     * @since 1.5
     */
    @SuppressWarnings("unchecked")
    @HotSpotIntrinsicCandidate
    public T cast(Object obj) {
        if (isInlineClass() && obj == null)
            throw new NullPointerException(getName() + " is an inline class");

        if (obj != null && !isInstance(obj))
            throw new ClassCastException(cannotCastMsg(obj));
        return (T) obj;
    }

    private String cannotCastMsg(Object obj) {
        return "Cannot cast " + obj.getClass().getName() + " to " + getName();
    }

    /**
     * Casts this {@code Class} object to represent a subclass of the class
     * represented by the specified class object.  Checks that the cast
     * is valid, and throws a {@code ClassCastException} if it is not.  If
     * this method succeeds, it always returns a reference to this {@code Class} object.
     *
     * <p>This method is useful when a client needs to "narrow" the type of
     * a {@code Class} object to pass it to an API that restricts the
     * {@code Class} objects that it is willing to accept.  A cast would
     * generate a compile-time warning, as the correctness of the cast
     * could not be checked at runtime (because generic types are implemented
     * by erasure).
     *
     * @param <U> the type to cast this {@code Class} object to
     * @param clazz the class of the type to cast this {@code Class} object to
     * @return this {@code Class} object, cast to represent a subclass of
     *    the specified class object.
     * @throws ClassCastException if this {@code Class} object does not
     *    represent a subclass of the specified class (here "subclass" includes
     *    the class itself).
     * @since 1.5
     */
    @SuppressWarnings("unchecked")
    public <U> Class<? extends U> asSubclass(Class<U> clazz) {
        if (clazz.isAssignableFrom(this))
            return (Class<? extends U>) this;
        else
            throw new ClassCastException(this.toString());
    }

    /**
     * {@inheritDoc}
     * <p>Note that any annotation returned by this method is a
     * declaration annotation.
     *
     * @throws NullPointerException {@inheritDoc}
     * @since 1.5
     */
    @Override
    @SuppressWarnings("unchecked")
    public <A extends Annotation> A getAnnotation(Class<A> annotationClass) {
        Objects.requireNonNull(annotationClass);

        return (A) annotationData().annotations.get(annotationClass);
    }

    /**
     * {@inheritDoc}
     * @throws NullPointerException {@inheritDoc}
     * @since 1.5
     */
    @Override
    public boolean isAnnotationPresent(Class<? extends Annotation> annotationClass) {
        return GenericDeclaration.super.isAnnotationPresent(annotationClass);
    }

    /**
     * {@inheritDoc}
     * <p>Note that any annotations returned by this method are
     * declaration annotations.
     *
     * @throws NullPointerException {@inheritDoc}
     * @since 1.8
     */
    @Override
    public <A extends Annotation> A[] getAnnotationsByType(Class<A> annotationClass) {
        Objects.requireNonNull(annotationClass);

        AnnotationData annotationData = annotationData();
        return AnnotationSupport.getAssociatedAnnotations(annotationData.declaredAnnotations,
                                                          this,
                                                          annotationClass);
    }

    /**
     * {@inheritDoc}
     * <p>Note that any annotations returned by this method are
     * declaration annotations.
     *
     * @since 1.5
     */
    @Override
    public Annotation[] getAnnotations() {
        return AnnotationParser.toArray(annotationData().annotations);
    }

    /**
     * {@inheritDoc}
     * <p>Note that any annotation returned by this method is a
     * declaration annotation.
     *
     * @throws NullPointerException {@inheritDoc}
     * @since 1.8
     */
    @Override
    @SuppressWarnings("unchecked")
    public <A extends Annotation> A getDeclaredAnnotation(Class<A> annotationClass) {
        Objects.requireNonNull(annotationClass);

        return (A) annotationData().declaredAnnotations.get(annotationClass);
    }

    /**
     * {@inheritDoc}
     * <p>Note that any annotations returned by this method are
     * declaration annotations.
     *
     * @throws NullPointerException {@inheritDoc}
     * @since 1.8
     */
    @Override
    public <A extends Annotation> A[] getDeclaredAnnotationsByType(Class<A> annotationClass) {
        Objects.requireNonNull(annotationClass);

        return AnnotationSupport.getDirectlyAndIndirectlyPresent(annotationData().declaredAnnotations,
                                                                 annotationClass);
    }

    /**
     * {@inheritDoc}
     * <p>Note that any annotations returned by this method are
     * declaration annotations.
     *
     * @since 1.5
     */
    @Override
    public Annotation[] getDeclaredAnnotations()  {
        return AnnotationParser.toArray(annotationData().declaredAnnotations);
    }

    // annotation data that might get invalidated when JVM TI RedefineClasses() is called
    private static class AnnotationData {
        final Map<Class<? extends Annotation>, Annotation> annotations;
        final Map<Class<? extends Annotation>, Annotation> declaredAnnotations;

        // Value of classRedefinedCount when we created this AnnotationData instance
        final int redefinedCount;

        AnnotationData(Map<Class<? extends Annotation>, Annotation> annotations,
                       Map<Class<? extends Annotation>, Annotation> declaredAnnotations,
                       int redefinedCount) {
            this.annotations = annotations;
            this.declaredAnnotations = declaredAnnotations;
            this.redefinedCount = redefinedCount;
        }
    }

    // Annotations cache
    @SuppressWarnings("UnusedDeclaration")
    private transient volatile AnnotationData annotationData;

    private AnnotationData annotationData() {
        while (true) { // retry loop
            AnnotationData annotationData = this.annotationData;
            int classRedefinedCount = this.classRedefinedCount;
            if (annotationData != null &&
                annotationData.redefinedCount == classRedefinedCount) {
                return annotationData;
            }
            // null or stale annotationData -> optimistically create new instance
            AnnotationData newAnnotationData = createAnnotationData(classRedefinedCount);
            // try to install it
            if (Atomic.casAnnotationData(this, annotationData, newAnnotationData)) {
                // successfully installed new AnnotationData
                return newAnnotationData;
            }
        }
    }

    private AnnotationData createAnnotationData(int classRedefinedCount) {
        Map<Class<? extends Annotation>, Annotation> declaredAnnotations =
            AnnotationParser.parseAnnotations(getRawAnnotations(), getConstantPool(), this);
        Class<?> superClass = getSuperclass();
        Map<Class<? extends Annotation>, Annotation> annotations = null;
        if (superClass != null) {
            Map<Class<? extends Annotation>, Annotation> superAnnotations =
                superClass.annotationData().annotations;
            for (Map.Entry<Class<? extends Annotation>, Annotation> e : superAnnotations.entrySet()) {
                Class<? extends Annotation> annotationClass = e.getKey();
                if (AnnotationType.getInstance(annotationClass).isInherited()) {
                    if (annotations == null) { // lazy construction
                        annotations = new LinkedHashMap<>((Math.max(
                                declaredAnnotations.size(),
                                Math.min(12, declaredAnnotations.size() + superAnnotations.size())
                            ) * 4 + 2) / 3
                        );
                    }
                    annotations.put(annotationClass, e.getValue());
                }
            }
        }
        if (annotations == null) {
            // no inherited annotations -> share the Map with declaredAnnotations
            annotations = declaredAnnotations;
        } else {
            // at least one inherited annotation -> declared may override inherited
            annotations.putAll(declaredAnnotations);
        }
        return new AnnotationData(annotations, declaredAnnotations, classRedefinedCount);
    }

    // Annotation types cache their internal (AnnotationType) form

    @SuppressWarnings("UnusedDeclaration")
    private transient volatile AnnotationType annotationType;

    boolean casAnnotationType(AnnotationType oldType, AnnotationType newType) {
        return Atomic.casAnnotationType(this, oldType, newType);
    }

    AnnotationType getAnnotationType() {
        return annotationType;
    }

    Map<Class<? extends Annotation>, Annotation> getDeclaredAnnotationMap() {
        return annotationData().declaredAnnotations;
    }

    /* Backing store of user-defined values pertaining to this class.
     * Maintained by the ClassValue class.
     */
    transient ClassValue.ClassValueMap classValueMap;

    /**
     * Returns an {@code AnnotatedType} object that represents the use of a
     * type to specify the superclass of the entity represented by this {@code
     * Class} object. (The <em>use</em> of type Foo to specify the superclass
     * in '...  extends Foo' is distinct from the <em>declaration</em> of type
     * Foo.)
     *
     * <p> If this {@code Class} object represents a type whose declaration
     * does not explicitly indicate an annotated superclass, then the return
     * value is an {@code AnnotatedType} object representing an element with no
     * annotations.
     *
     * <p> If this {@code Class} represents either the {@code Object} class, an
     * interface type, an array type, a primitive type, or void, the return
     * value is {@code null}.
     *
     * @return an object representing the superclass
     * @since 1.8
     */
    public AnnotatedType getAnnotatedSuperclass() {
        if (this == Object.class ||
                isInterface() ||
                isArray() ||
                isPrimitive() ||
                this == Void.TYPE) {
            return null;
        }

        return TypeAnnotationParser.buildAnnotatedSuperclass(getRawTypeAnnotations(), getConstantPool(), this);
    }

    /**
     * Returns an array of {@code AnnotatedType} objects that represent the use
     * of types to specify superinterfaces of the entity represented by this
     * {@code Class} object. (The <em>use</em> of type Foo to specify a
     * superinterface in '... implements Foo' is distinct from the
     * <em>declaration</em> of type Foo.)
     *
     * <p> If this {@code Class} object represents a class, the return value is
     * an array containing objects representing the uses of interface types to
     * specify interfaces implemented by the class. The order of the objects in
     * the array corresponds to the order of the interface types used in the
     * 'implements' clause of the declaration of this {@code Class} object.
     *
     * <p> If this {@code Class} object represents an interface, the return
     * value is an array containing objects representing the uses of interface
     * types to specify interfaces directly extended by the interface. The
     * order of the objects in the array corresponds to the order of the
     * interface types used in the 'extends' clause of the declaration of this
     * {@code Class} object.
     *
     * <p> If this {@code Class} object represents a class or interface whose
     * declaration does not explicitly indicate any annotated superinterfaces,
     * the return value is an array of length 0.
     *
     * <p> If this {@code Class} object represents either the {@code Object}
     * class, an array type, a primitive type, or void, the return value is an
     * array of length 0.
     *
     * @return an array representing the superinterfaces
     * @since 1.8
     */
    public AnnotatedType[] getAnnotatedInterfaces() {
        return TypeAnnotationParser.buildAnnotatedInterfaces(getRawTypeAnnotations(), getConstantPool(), this);
    }

    private native Class<?> getNestHost0();

    /**
     * Returns the nest host of the <a href=#nest>nest</a> to which the class
     * or interface represented by this {@code Class} object belongs.
     * Every class and interface is a member of exactly one nest.
     * A class or interface that is not recorded as belonging to a nest
     * belongs to the nest consisting only of itself, and is the nest
     * host.
     *
     * <p>Each of the {@code Class} objects representing array types,
     * primitive types, and {@code void} returns {@code this} to indicate
     * that the represented entity belongs to the nest consisting only of
     * itself, and is the nest host.
     *
     * <p>If there is a {@linkplain LinkageError linkage error} accessing
     * the nest host, or if this class or interface is not enumerated as
     * a member of the nest by the nest host, then it is considered to belong
     * to its own nest and {@code this} is returned as the host.
     *
     * @apiNote A {@code class} file of version 55.0 or greater may record the
     * host of the nest to which it belongs by using the {@code NestHost}
     * attribute (JVMS {@jvms 4.7.28}). Alternatively, a {@code class} file of
     * version 55.0 or greater may act as a nest host by enumerating the nest's
     * other members with the
     * {@code NestMembers} attribute (JVMS {@jvms 4.7.29}).
     * A {@code class} file of version 54.0 or lower does not use these
     * attributes.
     *
     * @return the nest host of this class or interface
     *
     * @throws SecurityException
     *         If the returned class is not the current class, and
     *         if a security manager, <i>s</i>, is present and the caller's
     *         class loader is not the same as or an ancestor of the class
     *         loader for the returned class and invocation of {@link
     *         SecurityManager#checkPackageAccess s.checkPackageAccess()}
     *         denies access to the package of the returned class
     * @since 11
     * @jvms 4.7.28 The {@code NestHost} Attribute
     * @jvms 4.7.29 The {@code NestMembers} Attribute
     * @jvms 5.4.4 Access Control
     */
    @CallerSensitive
    public Class<?> getNestHost() {
        if (isPrimitive() || isArray()) {
            return this;
        }
        Class<?> host;
        try {
            host = getNestHost0();
        } catch (LinkageError e) {
            // if we couldn't load our nest-host then we
            // act as-if we have no nest-host attribute
            return this;
        }
        // if null then nest membership validation failed, so we
        // act as-if we have no nest-host attribute
        if (host == null || host == this) {
            return this;
        }
        // returning a different class requires a security check
        SecurityManager sm = System.getSecurityManager();
        if (sm != null) {
            checkPackageAccess(sm,
                               ClassLoader.getClassLoader(Reflection.getCallerClass()), true);
        }
        return host;
    }

    /**
     * Determines if the given {@code Class} is a nestmate of the
     * class or interface represented by this {@code Class} object.
     * Two classes or interfaces are nestmates
     * if they have the same {@linkplain #getNestHost() nest host}.
     *
     * @param c the class to check
     * @return {@code true} if this class and {@code c} are members of
     * the same nest; and {@code false} otherwise.
     *
     * @since 11
     */
    public boolean isNestmateOf(Class<?> c) {
        if (this == c) {
            return true;
        }
        if (isPrimitive() || isArray() ||
            c.isPrimitive() || c.isArray()) {
            return false;
        }
        try {
            return getNestHost0() == c.getNestHost0();
        } catch (LinkageError e) {
            return false;
        }
    }

    private native Class<?>[] getNestMembers0();

    /**
     * Returns an array containing {@code Class} objects representing all the
     * classes and interfaces that are members of the nest to which the class
     * or interface represented by this {@code Class} object belongs.
     * The {@linkplain #getNestHost() nest host} of that nest is the zeroth
     * element of the array. Subsequent elements represent any classes or
     * interfaces that are recorded by the nest host as being members of
     * the nest; the order of such elements is unspecified. Duplicates are
     * permitted.
     * If the nest host of that nest does not enumerate any members, then the
     * array has a single element containing {@code this}.
     *
     * <p>Each of the {@code Class} objects representing array types,
     * primitive types, and {@code void} returns an array containing only
     * {@code this}.
     *
     * <p>This method validates that, for each class or interface which is
     * recorded as a member of the nest by the nest host, that class or
     * interface records itself as a member of that same nest. Any exceptions
     * that occur during this validation are rethrown by this method.
     *
     * @return an array of all classes and interfaces in the same nest as
     * this class
     *
     * @throws LinkageError
     *         If there is any problem loading or validating a nest member or
     *         its nest host
     * @throws SecurityException
     *         If any returned class is not the current class, and
     *         if a security manager, <i>s</i>, is present and the caller's
     *         class loader is not the same as or an ancestor of the class
     *         loader for that returned class and invocation of {@link
     *         SecurityManager#checkPackageAccess s.checkPackageAccess()}
     *         denies access to the package of that returned class
     *
     * @since 11
     * @see #getNestHost()
     */
    @CallerSensitive
    public Class<?>[] getNestMembers() {
        if (isPrimitive() || isArray()) {
            return new Class<?>[] { this };
        }
        Class<?>[] members = getNestMembers0();
        // Can't actually enable this due to bootstrapping issues
        // assert(members.length != 1 || members[0] == this); // expected invariant from VM

        if (members.length > 1) {
            // If we return anything other than the current class we need
            // a security check
            SecurityManager sm = System.getSecurityManager();
            if (sm != null) {
                checkPackageAccess(sm,
                                   ClassLoader.getClassLoader(Reflection.getCallerClass()), true);
            }
        }
        return members;
    }

    /**
     * Returns the type descriptor string for this class.
     * <p>
     * Note that this is not a strict inverse of {@link #forName};
     * distinct classes which share a common name but have different class loaders
     * will have identical descriptor strings.
     *
     * @return the type descriptor representation
     * @jvms 4.3.2 Field Descriptors
     * @since 12
     */
    @Override
    public String descriptorString() {
        if (isPrimitive())
            return Wrapper.forPrimitiveType(this).basicTypeString();
        else if (isArray()) {
            return "[" + componentType.descriptorString();
        }
        else {
            return (isInlineClass() ? "Q" : "L")
                    + getName().replace('.', '/') + ";";
        }
    }

    /**
     * Returns the component type of this {@code Class}, if it describes
     * an array type, or {@code null} otherwise.
     *
     * @implSpec
     * Equivalent to {@link Class#getComponentType()}.
     *
     * @return a {@code Class} describing the component type, or {@code null}
     * if this {@code Class} does not describe an array type
     * @since 12
     */
    @Override
    public Class<?> componentType() {
        return isArray() ? componentType : null;
    }

    /**
     * Returns a {@code Class} for an array type whose component type
     * is described by this {@linkplain Class}.
     *
     * @return a {@code Class} describing the array type
     * @since 12
     */
    @Override
    public Class<?> arrayType() {
        return Array.newInstance(this, 0).getClass();
    }

    /**
     * Returns a nominal descriptor for this instance, if one can be
     * constructed, or an empty {@link Optional} if one cannot be.
     *
     * @return An {@link Optional} containing the resulting nominal descriptor,
     * or an empty {@link Optional} if one cannot be constructed.
     * @since 12
     */
    @Override
    public Optional<ClassDesc> describeConstable() {
        return Optional.of(ClassDesc.ofDescriptor(descriptorString()));
    }
}<|MERGE_RESOLUTION|>--- conflicted
+++ resolved
@@ -537,13 +537,8 @@
      *         inline class; an empty {@link Optional} otherwise
      * @since Valhalla
      */
-<<<<<<< HEAD
     public Optional<Class<T>> valueType() {
         return Optional.ofNullable(valType);
-=======
-    public Class<T> asPrimaryType() {
-        return isInlineClass() ? inlineType : this;
->>>>>>> e895128f
     }
 
     /**
@@ -559,24 +554,8 @@
      *         inline class; an empty {@link Optional} otherwise
      * @since Valhalla
      */
-<<<<<<< HEAD
     public Optional<Class<T>> referenceType() {
         return valType != null ? Optional.ofNullable(refType) : Optional.of(this);
-=======
-    public Class<T> asIndirectType() {
-        return isInlineClass() ? indirectType : this;
->>>>>>> e895128f
-    }
-
-    // TO BE REMOVED together with the C2 intrinsic implementation
-    @HotSpotIntrinsicCandidate
-    private Class<T> asPrimaryType() {
-        return valType == null ? this : valType;
-    }
-    // TO BE REMOVED together with the C2 intrinsic implementation
-    @HotSpotIntrinsicCandidate
-    private Class<T> asIndirectType() {
-        return valType != null ? refType : this;
     }
 
     // set by VM if this class is an inline type
