--- conflicted
+++ resolved
@@ -648,13 +648,7 @@
         if (!PreviewFeatures.isEnabled()) {
             return false;
         }
-<<<<<<< HEAD
-         if (isPrimitive() || isArray() || isInterface())
-             return false;
-        return !Modifier.isIdentity(modifiers);
-=======
         return !isIdentity();
->>>>>>> 64fe6c1e
     }
 
     /**
