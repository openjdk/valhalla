--- conflicted
+++ resolved
@@ -700,35 +700,15 @@
             return null;
         }
 
-<<<<<<< HEAD
         // A primitive reference type must be a sealed abstract class
-        // that permits the primitive class project type to extend.
+        // that permits the primitive class type to extend.
         // The primitive class project type and primitive reference type for
         // a primitive class type must be of the same package.
-        String[] subclassNames = getPermittedSubclasses0();
-        if (subclassNames.length == 1) {
-            String cn = subclassNames[0].replace('/', '.');
-            int index = cn.lastIndexOf('.');
-            String pn = index > 0 ? cn.substring(0, index) : "";
-            if (pn.equals(getPackageName())) {
-                try {
-                    Class<?> valType = Class.forName(cn, false, getClassLoader());
-                    if (valType.isPrimitiveClass()) {
-                        return valType;
-                    }
-                } catch (ClassNotFoundException e) {}
-            }
-=======
-        // A reference projection type must be a sealed abstract class
-        // that permits the inline projection type to extend.
-        // The inline projection type and reference projection type for
-        // an inline type must be of the same package.
         Class<?>[] subclasses = getPermittedSubclasses0();
         if ((subclasses.length == 1) &&
-            (subclasses[0].isInlineClass()) &&
-            (getPackageName().equals(subclasses[0].getPackageName()))) {
+                (subclasses[0].isPrimitiveClass()) &&
+                (getPackageName().equals(subclasses[0].getPackageName()))) {
             return subclasses[0];
->>>>>>> fbb8a6bd
         }
         return null;
     }
