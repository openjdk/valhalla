/*
 * Copyright (c) 1994, 2024, Oracle and/or its affiliates. All rights reserved.
 * DO NOT ALTER OR REMOVE COPYRIGHT NOTICES OR THIS FILE HEADER.
 *
 * This code is free software; you can redistribute it and/or modify it
 * under the terms of the GNU General Public License version 2 only, as
 * published by the Free Software Foundation.  Oracle designates this
 * particular file as subject to the "Classpath" exception as provided
 * by Oracle in the LICENSE file that accompanied this code.
 *
 * This code is distributed in the hope that it will be useful, but WITHOUT
 * ANY WARRANTY; without even the implied warranty of MERCHANTABILITY or
 * FITNESS FOR A PARTICULAR PURPOSE.  See the GNU General Public License
 * version 2 for more details (a copy is included in the LICENSE file that
 * accompanied this code).
 *
 * You should have received a copy of the GNU General Public License version
 * 2 along with this work; if not, write to the Free Software Foundation,
 * Inc., 51 Franklin St, Fifth Floor, Boston, MA 02110-1301 USA.
 *
 * Please contact Oracle, 500 Oracle Parkway, Redwood Shores, CA 94065 USA
 * or visit www.oracle.com if you need additional information or have any
 * questions.
 */

package java.lang;

import java.lang.annotation.Annotation;
import java.lang.constant.ClassDesc;
import java.lang.constant.ConstantDescs;
import java.lang.invoke.TypeDescriptor;
import java.lang.invoke.MethodHandles;
import java.lang.module.ModuleReader;
import java.lang.ref.SoftReference;
import java.io.IOException;
import java.io.InputStream;
import java.io.ObjectStreamField;
import java.lang.reflect.AnnotatedElement;
import java.lang.reflect.AnnotatedType;
import java.lang.reflect.AccessFlag;
import java.lang.reflect.Array;
import java.lang.reflect.ClassFileFormatVersion;
import java.lang.reflect.Constructor;
import java.lang.reflect.Executable;
import java.lang.reflect.Field;
import java.lang.reflect.GenericArrayType;
import java.lang.reflect.GenericDeclaration;
import java.lang.reflect.InvocationTargetException;
import java.lang.reflect.Member;
import java.lang.reflect.Method;
import java.lang.reflect.Modifier;
import java.lang.reflect.Proxy;
import java.lang.reflect.RecordComponent;
import java.lang.reflect.Type;
import java.lang.reflect.TypeVariable;
import java.lang.constant.Constable;
import java.net.URL;
import java.security.AccessController;
import java.security.Permissions;
import java.security.PrivilegedAction;
import java.security.ProtectionDomain;
import java.util.ArrayList;
import java.util.Arrays;
import java.util.Collection;
import java.util.HashMap;
import java.util.HashSet;
import java.util.LinkedHashMap;
import java.util.LinkedHashSet;
import java.util.List;
import java.util.Map;
import java.util.Objects;
import java.util.Optional;
import java.util.Set;
import java.util.stream.Collectors;

import jdk.internal.constant.ConstantUtils;
import jdk.internal.javac.PreviewFeature;
import jdk.internal.loader.BootLoader;
import jdk.internal.loader.BuiltinClassLoader;
import jdk.internal.misc.PreviewFeatures;
import jdk.internal.misc.Unsafe;
import jdk.internal.module.Resources;
import jdk.internal.reflect.CallerSensitive;
import jdk.internal.reflect.CallerSensitiveAdapter;
import jdk.internal.reflect.ConstantPool;
import jdk.internal.reflect.Reflection;
import jdk.internal.reflect.ReflectionFactory;
import jdk.internal.vm.annotation.ForceInline;
import jdk.internal.vm.annotation.IntrinsicCandidate;
import jdk.internal.vm.annotation.Stable;

import sun.invoke.util.Wrapper;
import sun.reflect.generics.factory.CoreReflectionFactory;
import sun.reflect.generics.factory.GenericsFactory;
import sun.reflect.generics.repository.ClassRepository;
import sun.reflect.generics.repository.MethodRepository;
import sun.reflect.generics.repository.ConstructorRepository;
import sun.reflect.generics.scope.ClassScope;
import sun.security.util.SecurityConstants;
import sun.reflect.annotation.*;
import sun.reflect.misc.ReflectUtil;

/**
 * Instances of the class {@code Class} represent classes and
 * interfaces in a running Java application. An enum class and a record
 * class are kinds of class; an annotation interface is a kind of
 * interface. Every array also belongs to a class that is reflected as
 * a {@code Class} object that is shared by all arrays with the same
 * element type and number of dimensions.  The primitive Java types
 * ({@code boolean}, {@code byte}, {@code char}, {@code short}, {@code
 * int}, {@code long}, {@code float}, and {@code double}), and the
 * keyword {@code void} are also represented as {@code Class} objects.
 *
 * <p> {@code Class} has no public constructor. Instead a {@code Class}
 * object is constructed automatically by the Java Virtual Machine when
 * a class is derived from the bytes of a {@code class} file through
 * the invocation of one of the following methods:
 * <ul>
 * <li> {@link ClassLoader#defineClass(String, byte[], int, int) ClassLoader::defineClass}
 * <li> {@link java.lang.invoke.MethodHandles.Lookup#defineClass(byte[])
 *      java.lang.invoke.MethodHandles.Lookup::defineClass}
 * <li> {@link java.lang.invoke.MethodHandles.Lookup#defineHiddenClass(byte[], boolean, MethodHandles.Lookup.ClassOption...)
 *      java.lang.invoke.MethodHandles.Lookup::defineHiddenClass}
 * </ul>
 *
 * <p> The methods of class {@code Class} expose many characteristics of a
 * class or interface. Most characteristics are derived from the {@code class}
 * file that the class loader passed to the Java Virtual Machine or
 * from the {@code class} file passed to {@code Lookup::defineClass}
 * or {@code Lookup::defineHiddenClass}.
 * A few characteristics are determined by the class loading environment
 * at run time, such as the module returned by {@link #getModule() getModule()}.
 *
 * <p> The following example uses a {@code Class} object to print the
 * class name of an object:
 *
 * {@snippet lang="java" :
 * void printClassName(Object obj) {
 *     System.out.println("The class of " + obj +
 *                        " is " + obj.getClass().getName());
 * }}
 *
 * It is also possible to get the {@code Class} object for a named
 * class or interface (or for {@code void}) using a <i>class literal</i>.
 * For example:
 *
 * {@snippet lang="java" :
 * System.out.println("The name of class Foo is: "+Foo.class.getName());
 * }
 *
 * <p> Some methods of class {@code Class} expose whether the declaration of
 * a class or interface in Java source code was <em>enclosed</em> within
 * another declaration. Other methods describe how a class or interface
 * is situated in a <em>nest</em>. A <a id="nest">nest</a> is a set of
 * classes and interfaces, in the same run-time package, that
 * allow mutual access to their {@code private} members.
 * The classes and interfaces are known as <em>nestmates</em>.
 * One nestmate acts as the
 * <em>nest host</em>, and enumerates the other nestmates which
 * belong to the nest; each of them in turn records it as the nest host.
 * The classes and interfaces which belong to a nest, including its host, are
 * determined when
 * {@code class} files are generated, for example, a Java compiler
 * will typically record a top-level class as the host of a nest where the
 * other members are the classes and interfaces whose declarations are
 * enclosed within the top-level class declaration.
 *
 * <h2><a id=hiddenClasses>Hidden Classes</a></h2>
 * A class or interface created by the invocation of
 * {@link java.lang.invoke.MethodHandles.Lookup#defineHiddenClass(byte[], boolean, MethodHandles.Lookup.ClassOption...)
 * Lookup::defineHiddenClass} is a {@linkplain Class#isHidden() <em>hidden</em>}
 * class or interface.
 * All kinds of class, including enum classes and record classes, may be
 * hidden classes; all kinds of interface, including annotation interfaces,
 * may be hidden interfaces.
 *
 * The {@linkplain #getName() name of a hidden class or interface} is
 * not a {@linkplain ClassLoader##binary-name binary name},
 * which means the following:
 * <ul>
 * <li>A hidden class or interface cannot be referenced by the constant pools
 *     of other classes and interfaces.
 * <li>A hidden class or interface cannot be described in
 *     {@linkplain java.lang.constant.ConstantDesc <em>nominal form</em>} by
 *     {@link #describeConstable() Class::describeConstable},
 *     {@link ClassDesc#of(String) ClassDesc::of}, or
 *     {@link ClassDesc#ofDescriptor(String) ClassDesc::ofDescriptor}.
 * <li>A hidden class or interface cannot be discovered by {@link #forName Class::forName}
 *     or {@link ClassLoader#loadClass(String, boolean) ClassLoader::loadClass}.
 * </ul>
 *
 * A hidden class or interface is never an array class, but may be
 * the element type of an array. In all other respects, the fact that
 * a class or interface is hidden has no bearing on the characteristics
 * exposed by the methods of class {@code Class}.
 *
 * <h2><a id=implicitClasses>Implicitly Declared Classes</a></h2>
 *
 * Conventionally, a Java compiler, starting from a source file for an
 * implicitly declared class, say {@code HelloWorld.java}, creates a
 * similarly-named {@code class} file, {@code HelloWorld.class}, where
 * the class stored in that {@code class} file is named {@code
 * "HelloWorld"}, matching the base names of the source and {@code
 * class} files.
 *
 * For the {@code Class} object of an implicitly declared class {@code
 * HelloWorld}, the methods to get the {@linkplain #getName name} and
 * {@linkplain #getTypeName type name} return results
 * equal to {@code "HelloWorld"}. The {@linkplain #getSimpleName
 * simple name} of such an implicitly declared class is {@code "HelloWorld"} and
 * the {@linkplain #getCanonicalName canonical name} is {@code "HelloWorld"}.
 *
 * @param <T> the type of the class modeled by this {@code Class}
 * object.  For example, the type of {@code String.class} is {@code
 * Class<String>}.  Use {@code Class<?>} if the class being modeled is
 * unknown.
 *
 * @see     java.lang.ClassLoader#defineClass(byte[], int, int)
 * @since   1.0
 * @jls 15.8.2 Class Literals
 */
public final class Class<T> implements java.io.Serializable,
                              GenericDeclaration,
                              Type,
                              AnnotatedElement,
                              TypeDescriptor.OfField<Class<?>>,
                              Constable {
    private static final int ANNOTATION = 0x00002000;
    private static final int ENUM       = 0x00004000;
    private static final int SYNTHETIC  = 0x00001000;

    private static native void registerNatives();
    static {
        registerNatives();
    }

    /*
     * Private constructor. Only the Java Virtual Machine creates Class objects.
     * This constructor is not used and prevents the default constructor being
     * generated.
     */
    private Class(ClassLoader loader, Class<?> arrayComponentType) {
        // Initialize final field for classLoader.  The initialization value of non-null
        // prevents future JIT optimizations from assuming this final field is null.
        classLoader = loader;
        componentType = arrayComponentType;
    }

    /**
     * Converts the object to a string. The string representation is the
     * string "class" or "interface", followed by a space, and then by the
     * name of the class in the format returned by {@code getName}.
     * If this {@code Class} object represents a primitive type,
     * this method returns the name of the primitive type.  If
     * this {@code Class} object represents void this method returns
     * "void". If this {@code Class} object represents an array type,
     * this method returns "class " followed by {@code getName}.
     *
     * @return a string representation of this {@code Class} object.
     */
    public String toString() {
        String kind = isInterface() ? "interface " : isPrimitive() ? "" : "class ";
        return kind.concat(getName());
    }

    /**
     * Returns a string describing this {@code Class}, including
     * information about modifiers, {@link #isSealed() sealed}/{@code
     * non-sealed} status, and type parameters.
     *
     * The string is formatted as a list of type modifiers, if any,
     * followed by the kind of type (empty string for primitive types
     * and {@code class}, {@code enum}, {@code interface},
     * {@code @interface}, or {@code record} as appropriate), followed
     * by the type's name, followed by an angle-bracketed
     * comma-separated list of the type's type parameters, if any,
     * including informative bounds on the type parameters, if any.
     *
     * A space is used to separate modifiers from one another and to
     * separate any modifiers from the kind of type. The modifiers
     * occur in canonical order. If there are no type parameters, the
     * type parameter list is elided.
     *
     * For an array type, the string starts with the type name,
     * followed by an angle-bracketed comma-separated list of the
     * type's type parameters, if any, followed by a sequence of
     * {@code []} characters, one set of brackets per dimension of
     * the array.
     *
     * <p>Note that since information about the runtime representation
     * of a type is being generated, modifiers not present on the
     * originating source code or illegal on the originating source
     * code may be present.
     *
     * @return a string describing this {@code Class}, including
     * information about modifiers and type parameters
     *
     * @since 1.8
     */
    public String toGenericString() {
        if (isPrimitive()) {
            return toString();
        } else {
            StringBuilder sb = new StringBuilder();
            Class<?> component = this;
            int arrayDepth = 0;

            if (isArray()) {
                do {
                    arrayDepth++;
                    component = component.getComponentType();
                } while (component.isArray());
                sb.append(component.getName());
            } else {
                // Class modifiers are a superset of interface modifiers
                int modifiers = getModifiers() & Modifier.classModifiers();
                // Modifier.toString() below mis-interprets SYNCHRONIZED, STRICT, and VOLATILE bits
                modifiers &= ~(Modifier.SYNCHRONIZED | Modifier.STRICT | Modifier.VOLATILE);
                if (modifiers != 0) {
                    sb.append(Modifier.toString(modifiers));
                    sb.append(' ');
                }

                // A class cannot be strictfp and sealed/non-sealed so
                // it is sufficient to check for sealed-ness after all
                // modifiers are printed.
                addSealingInfo(modifiers, sb);

                if (isAnnotation()) {
                    sb.append('@');
                }
                if (isValue()) {
                    sb.append("value ");
                }
                if (isInterface()) { // Note: all annotation interfaces are interfaces
                    sb.append("interface");
                } else {
                    if (isEnum())
                        sb.append("enum");
                    else if (isRecord())
                        sb.append("record");
                    else
                        sb.append("class");
                }
                sb.append(' ');
                sb.append(getName());
            }

            TypeVariable<?>[] typeparms = component.getTypeParameters();
            if (typeparms.length > 0) {
                sb.append(Arrays.stream(typeparms)
                          .map(Class::typeVarBounds)
                          .collect(Collectors.joining(",", "<", ">")));
            }

            if (arrayDepth > 0) sb.append("[]".repeat(arrayDepth));

            return sb.toString();
        }
    }

    private void addSealingInfo(int modifiers, StringBuilder sb) {
        // A class can be final XOR sealed XOR non-sealed.
        if (Modifier.isFinal(modifiers)) {
            return; // no-op
        } else {
            if (isSealed()) {
                sb.append("sealed ");
                return;
            } else {
                // Check for sealed ancestor, which implies this class
                // is non-sealed.
                if (hasSealedAncestor(this)) {
                    sb.append("non-sealed ");
                }
            }
        }
    }

    private boolean hasSealedAncestor(Class<?> clazz) {
        // From JLS 8.1.1.2:
        // "It is a compile-time error if a class has a sealed direct
        // superclass or a sealed direct superinterface, and is not
        // declared final, sealed, or non-sealed either explicitly or
        // implicitly.
        // Thus, an effect of the sealed keyword is to force all
        // direct subclasses to explicitly declare whether they are
        // final, sealed, or non-sealed. This avoids accidentally
        // exposing a sealed class hierarchy to unwanted subclassing."

        // Therefore, will just check direct superclass and
        // superinterfaces.
        var superclass = clazz.getSuperclass();
        if (superclass != null && superclass.isSealed()) {
            return true;
        }
        for (var superinterface : clazz.getInterfaces()) {
            if (superinterface.isSealed()) {
                return true;
            }
        }
        return false;
    }

    static String typeVarBounds(TypeVariable<?> typeVar) {
        Type[] bounds = typeVar.getBounds();
        if (bounds.length == 1 && bounds[0].equals(Object.class)) {
            return typeVar.getName();
        } else {
            return typeVar.getName() + " extends " +
                Arrays.stream(bounds)
                .map(Type::getTypeName)
                .collect(Collectors.joining(" & "));
        }
    }

    /**
     * Returns the {@code Class} object associated with the class or
     * interface with the given string name.  Invoking this method is
     * equivalent to:
     *
     * {@snippet lang="java" :
     * Class.forName(className, true, currentLoader)
     * }
     *
     * where {@code currentLoader} denotes the defining class loader of
     * the current class.
     *
     * <p> For example, the following code fragment returns the
     * runtime {@code Class} object for the class named
     * {@code java.lang.Thread}:
     *
     * {@snippet lang="java" :
     * Class<?> t = Class.forName("java.lang.Thread");
     * }
     * <p>
     * A call to {@code forName("X")} causes the class named
     * {@code X} to be initialized.
     *
     * <p>
     * In cases where this method is called from a context where there is no
     * caller frame on the stack (e.g. when called directly from a JNI
     * attached thread), the system class loader is used.
     *
     * @param     className the {@linkplain ClassLoader##binary-name binary name}
     *                      of the class or the string representing an array type
     * @return    the {@code Class} object for the class with the
     *            specified name.
     * @throws    LinkageError if the linkage fails
     * @throws    ExceptionInInitializerError if the initialization provoked
     *            by this method fails
     * @throws    ClassNotFoundException if the class cannot be located
     *
     * @jls 12.2 Loading of Classes and Interfaces
     * @jls 12.3 Linking of Classes and Interfaces
     * @jls 12.4 Initialization of Classes and Interfaces
     */
    @CallerSensitive
    public static Class<?> forName(String className)
                throws ClassNotFoundException {
        Class<?> caller = Reflection.getCallerClass();
        return forName(className, caller);
    }

    // Caller-sensitive adapter method for reflective invocation
    @CallerSensitiveAdapter
    private static Class<?> forName(String className, Class<?> caller)
            throws ClassNotFoundException {
        ClassLoader loader = (caller == null) ? ClassLoader.getSystemClassLoader()
                                              : ClassLoader.getClassLoader(caller);
        return forName0(className, true, loader, caller);
    }

    /**
     * Returns the {@code Class} object associated with the class or
     * interface with the given string name, using the given class loader.
     * Given the {@linkplain ClassLoader##binary-name binary name} for a class or interface,
     * this method attempts to locate and load the class or interface. The specified
     * class loader is used to load the class or interface.  If the parameter
     * {@code loader} is {@code null}, the class is loaded through the bootstrap
     * class loader.  The class is initialized only if the
     * {@code initialize} parameter is {@code true} and if it has
     * not been initialized earlier.
     *
     * <p> This method cannot be used to obtain any of the {@code Class} objects
     * representing primitive types or void, hidden classes or interfaces,
     * or array classes whose element type is a hidden class or interface.
     * If {@code name} denotes a primitive type or void, for example {@code I},
     * an attempt will be made to locate a user-defined class in the unnamed package
     * whose name is {@code I} instead.
     * To obtain a {@code Class} object for a named primitive type
     * such as {@code int} or {@code long} use {@link
     * #forPrimitiveName(String)}.
     *
     * <p> To obtain the {@code Class} object associated with an array class,
     * the name consists of one or more {@code '['} representing the depth
     * of the array nesting, followed by the element type as encoded in
     * {@linkplain ##nameFormat the table} specified in {@code Class.getName()}.
     *
     * <p> Examples:
     * {@snippet lang="java" :
     * Class<?> threadClass = Class.forName("java.lang.Thread", false, currentLoader);
     * Class<?> stringArrayClass = Class.forName("[Ljava.lang.String;", false, currentLoader);
     * Class<?> intArrayClass = Class.forName("[[[I", false, currentLoader);   // Class of int[][][]
     * Class<?> nestedClass = Class.forName("java.lang.Character$UnicodeBlock", false, currentLoader);
     * Class<?> fooClass = Class.forName("Foo", true, currentLoader);
     * }
     *
     * <p> A call to {@code getName()} on the {@code Class} object returned
     * from {@code forName(}<i>N</i>{@code )} returns <i>N</i>.
     *
     * <p> A call to {@code forName("[L}<i>N</i>{@code ;")} causes the element type
     * named <i>N</i> to be loaded but not initialized regardless of the value
     * of the {@code initialize} parameter.
     *
     * @apiNote
     * This method throws errors related to loading, linking or initializing
     * as specified in Sections {@jls 12.2}, {@jls 12.3}, and {@jls 12.4} of
     * <cite>The Java Language Specification</cite>.
     * In addition, this method does not check whether the requested class
     * is accessible to its caller.
     *
     * @param name       the {@linkplain ClassLoader##binary-name binary name}
     *                   of the class or the string representing an array class
     *
     * @param initialize if {@code true} the class will be initialized
     *                   (which implies linking). See Section {@jls
     *                   12.4} of <cite>The Java Language
     *                   Specification</cite>.
     * @param loader     class loader from which the class must be loaded
     * @return           class object representing the desired class
     *
     * @throws    LinkageError if the linkage fails
     * @throws    ExceptionInInitializerError if the initialization provoked
     *            by this method fails
     * @throws    ClassNotFoundException if the class cannot be located by
     *            the specified class loader
     * @throws    SecurityException
     *            if a security manager is present, and the {@code loader} is
     *            {@code null}, and the caller's class loader is not
     *            {@code null}, and the caller does not have the
     *            {@link RuntimePermission}{@code ("getClassLoader")}
     *
     * @see       java.lang.Class#forName(String)
     * @see       java.lang.ClassLoader
     *
     * @jls 12.2 Loading of Classes and Interfaces
     * @jls 12.3 Linking of Classes and Interfaces
     * @jls 12.4 Initialization of Classes and Interfaces
     * @jls 13.1 The Form of a Binary
     * @since     1.2
     */
    @CallerSensitive
    public static Class<?> forName(String name, boolean initialize,
                                   ClassLoader loader)
        throws ClassNotFoundException
    {
        Class<?> caller = null;
        @SuppressWarnings("removal")
        SecurityManager sm = System.getSecurityManager();
        if (sm != null) {
            // Reflective call to get caller class is only needed if a security manager
            // is present.  Avoid the overhead of making this call otherwise.
            caller = Reflection.getCallerClass();
        }
        return forName(name, initialize, loader, caller);
    }

    // Caller-sensitive adapter method for reflective invocation
    @CallerSensitiveAdapter
    private static Class<?> forName(String name, boolean initialize, ClassLoader loader, Class<?> caller)
            throws ClassNotFoundException
    {
        @SuppressWarnings("removal")
        SecurityManager sm = System.getSecurityManager();
        if (sm != null) {
            // Reflective call to get caller class is only needed if a security manager
            // is present.  Avoid the overhead of making this call otherwise.
            if (loader == null) {
                ClassLoader ccl = ClassLoader.getClassLoader(caller);
                if (ccl != null) {
                    sm.checkPermission(
                            SecurityConstants.GET_CLASSLOADER_PERMISSION);
                }
            }
        }
        return forName0(name, initialize, loader, caller);
    }

    /** Called after security check for system loader access checks have been made. */
    private static native Class<?> forName0(String name, boolean initialize,
                                            ClassLoader loader,
                                            Class<?> caller)
        throws ClassNotFoundException;


    /**
     * Returns the {@code Class} with the given {@linkplain ClassLoader##binary-name
     * binary name} in the given module.
     *
     * <p> This method attempts to locate and load the class or interface.
     * It does not link the class, and does not run the class initializer.
     * If the class is not found, this method returns {@code null}. </p>
     *
     * <p> If the class loader of the given module defines other modules and
     * the given name is a class defined in a different module, this method
     * returns {@code null} after the class is loaded. </p>
     *
     * <p> This method does not check whether the requested class is
     * accessible to its caller. </p>
     *
     * @apiNote
     * This method does not support loading of array types, unlike
     * {@link #forName(String, boolean, ClassLoader)}. The class name must be
     * a binary name.  This method returns {@code null} on failure rather than
     * throwing a {@link ClassNotFoundException}, as is done by
     * the {@link #forName(String, boolean, ClassLoader)} method.
     * The security check is a stack-based permission check if the caller
     * loads a class in another module.
     *
     * @param  module   A module
     * @param  name     The {@linkplain ClassLoader##binary-name binary name}
     *                  of the class
     * @return {@code Class} object of the given name defined in the given module;
     *         {@code null} if not found.
     *
     * @throws NullPointerException if the given module or name is {@code null}
     *
     * @throws LinkageError if the linkage fails
     *
     * @throws SecurityException
     *         <ul>
     *         <li> if the caller is not the specified module and
     *         {@code RuntimePermission("getClassLoader")} permission is denied; or</li>
     *         <li> access to the module content is denied. For example,
     *         permission check will be performed when a class loader calls
     *         {@link ModuleReader#open(String)} to read the bytes of a class file
     *         in a module.</li>
     *         </ul>
     *
     * @jls 12.2 Loading of Classes and Interfaces
     * @jls 12.3 Linking of Classes and Interfaces
     * @since 9
     */
    @SuppressWarnings("removal")
    @CallerSensitive
    public static Class<?> forName(Module module, String name) {
        Class<?> caller = null;
        SecurityManager sm = System.getSecurityManager();
        if (sm != null) {
            caller = Reflection.getCallerClass();
        }
        return forName(module, name, caller);
    }

    // Caller-sensitive adapter method for reflective invocation
    @SuppressWarnings("removal")
    @CallerSensitiveAdapter
    private static Class<?> forName(Module module, String name, Class<?> caller) {
        Objects.requireNonNull(module);
        Objects.requireNonNull(name);

        ClassLoader cl;
        SecurityManager sm = System.getSecurityManager();
        if (sm != null) {
            if (caller != null && caller.getModule() != module) {
                // if caller is null, Class.forName is the last java frame on the stack.
                // java.base has all permissions
                sm.checkPermission(SecurityConstants.GET_CLASSLOADER_PERMISSION);
            }
            PrivilegedAction<ClassLoader> pa = module::getClassLoader;
            cl = AccessController.doPrivileged(pa);
        } else {
            cl = module.getClassLoader();
        }

        if (cl != null) {
            return cl.loadClass(module, name);
        } else {
            return BootLoader.loadClass(module, name);
        }
    }

    /**
     * {@return {@code true} if this {@code Class} object represents an identity
     * class or interface; otherwise {@code false}}
     *
     * If this {@code Class} object represents an array type, then this method
     * returns {@code true}.
     * If this {@code Class} object represents a primitive type, or {@code void},
     * then this method returns {@code false}.
     *
     * @since Valhalla
     */
    @PreviewFeature(feature = PreviewFeature.Feature.VALUE_OBJECTS, reflective=true)
    public native boolean isIdentity();

    /**
     * {@return {@code true} if this {@code Class} object represents a value
     * class; otherwise {@code false}}
     *
     * If this {@code Class} object represents an array type, an interface,
     * a primitive type, or {@code void}, then this method returns {@code false}.
     *
     * @since Valhalla
     */
    @PreviewFeature(feature = PreviewFeature.Feature.VALUE_OBJECTS, reflective=true)
    public boolean isValue() {
        if (!PreviewFeatures.isEnabled()) {
            return false;
        }
         if (isPrimitive() || isArray() || isInterface())
             return false;
        return ((getModifiers() & Modifier.IDENTITY) == 0);
    }

    /**
     * {@return the {@code Class} object associated with the
     * {@linkplain #isPrimitive() primitive type} of the given name}
     * If the argument is not the name of a primitive type, {@code
     * null} is returned.
     *
     * @param primitiveName the name of the primitive type to find
     *
     * @throws NullPointerException if the argument is {@code null}
     *
     * @jls 4.2 Primitive Types and Values
     * @jls 15.8.2 Class Literals
     * @since 22
     */
    public static Class<?> forPrimitiveName(String primitiveName) {
        return switch(primitiveName) {
        // Integral types
        case "int"     -> int.class;
        case "long"    -> long.class;
        case "short"   -> short.class;
        case "char"    -> char.class;
        case "byte"    -> byte.class;

        // Floating-point types
        case "float"   -> float.class;
        case "double"  -> double.class;

        // Other types
        case "boolean" -> boolean.class;
        case "void"    -> void.class;

        default        -> null;
        };
    }

    /**
     * Creates a new instance of the class represented by this {@code Class}
     * object.  The class is instantiated as if by a {@code new}
     * expression with an empty argument list.  The class is initialized if it
     * has not already been initialized.
     *
     * @deprecated This method propagates any exception thrown by the
     * nullary constructor, including a checked exception.  Use of
     * this method effectively bypasses the compile-time exception
     * checking that would otherwise be performed by the compiler.
     * The {@link
     * java.lang.reflect.Constructor#newInstance(java.lang.Object...)
     * Constructor.newInstance} method avoids this problem by wrapping
     * any exception thrown by the constructor in a (checked) {@link
     * java.lang.reflect.InvocationTargetException}.
     *
     * <p>The call
     *
     * {@snippet lang="java" :
     * clazz.newInstance()
     * }
     *
     * can be replaced by
     *
     * {@snippet lang="java" :
     * clazz.getDeclaredConstructor().newInstance()
     * }
     *
     * The latter sequence of calls is inferred to be able to throw
     * the additional exception types {@link
     * InvocationTargetException} and {@link
     * NoSuchMethodException}. Both of these exception types are
     * subclasses of {@link ReflectiveOperationException}.
     *
     * @return  a newly allocated instance of the class represented by this
     *          object.
     * @throws  IllegalAccessException  if the class or its nullary
     *          constructor is not accessible.
     * @throws  InstantiationException
     *          if this {@code Class} represents an abstract class,
     *          an interface, an array class, a primitive type, or void;
     *          or if the class has no nullary constructor;
     *          or if the instantiation fails for some other reason.
     * @throws  ExceptionInInitializerError if the initialization
     *          provoked by this method fails.
     * @throws  SecurityException
     *          If a security manager, <i>s</i>, is present and
     *          the caller's class loader is not the same as or an
     *          ancestor of the class loader for the current class and
     *          invocation of {@link SecurityManager#checkPackageAccess
     *          s.checkPackageAccess()} denies access to the package
     *          of this class.
     */
    @SuppressWarnings("removal")
    @CallerSensitive
    @Deprecated(since="9")
    public T newInstance()
        throws InstantiationException, IllegalAccessException
    {
        SecurityManager sm = System.getSecurityManager();
        if (sm != null) {
            checkMemberAccess(sm, Member.PUBLIC, Reflection.getCallerClass(), false);
        }

        // Constructor lookup
        Constructor<T> tmpConstructor = cachedConstructor;
        if (tmpConstructor == null) {
            if (this == Class.class) {
                throw new IllegalAccessException(
                    "Can not call newInstance() on the Class for java.lang.Class"
                );
            }
            try {
                Class<?>[] empty = {};
                final Constructor<T> c = getReflectionFactory().copyConstructor(
                    getConstructor0(empty, Member.DECLARED));
                // Disable accessibility checks on the constructor
                // access check is done with the true caller
                java.security.AccessController.doPrivileged(
                    new java.security.PrivilegedAction<>() {
                        public Void run() {
                                c.setAccessible(true);
                                return null;
                            }
                        });
                cachedConstructor = tmpConstructor = c;
            } catch (NoSuchMethodException e) {
                throw (InstantiationException)
                    new InstantiationException(getName()).initCause(e);
            }
        }

        try {
            Class<?> caller = Reflection.getCallerClass();
            return getReflectionFactory().newInstance(tmpConstructor, null, caller);
        } catch (InvocationTargetException e) {
            Unsafe.getUnsafe().throwException(e.getTargetException());
            // Not reached
            return null;
        }
    }

    private transient volatile Constructor<T> cachedConstructor;

    /**
     * Determines if the specified {@code Object} is assignment-compatible
     * with the object represented by this {@code Class}.  This method is
     * the dynamic equivalent of the Java language {@code instanceof}
     * operator. The method returns {@code true} if the specified
     * {@code Object} argument is non-null and can be cast to the
     * reference type represented by this {@code Class} object without
     * raising a {@code ClassCastException.} It returns {@code false}
     * otherwise.
     *
     * <p> Specifically, if this {@code Class} object represents a
     * declared class, this method returns {@code true} if the specified
     * {@code Object} argument is an instance of the represented class (or
     * of any of its subclasses); it returns {@code false} otherwise. If
     * this {@code Class} object represents an array class, this method
     * returns {@code true} if the specified {@code Object} argument
     * can be converted to an object of the array class by an identity
     * conversion or by a widening reference conversion; it returns
     * {@code false} otherwise. If this {@code Class} object
     * represents an interface, this method returns {@code true} if the
     * class or any superclass of the specified {@code Object} argument
     * implements this interface; it returns {@code false} otherwise. If
     * this {@code Class} object represents a primitive type, this method
     * returns {@code false}.
     *
     * @param   obj the object to check
     * @return  true if {@code obj} is an instance of this class
     *
     * @since 1.1
     */
    @IntrinsicCandidate
    public native boolean isInstance(Object obj);


    /**
     * Determines if the class or interface represented by this
     * {@code Class} object is either the same as, or is a superclass or
     * superinterface of, the class or interface represented by the specified
     * {@code Class} parameter. It returns {@code true} if so;
     * otherwise it returns {@code false}. If this {@code Class}
     * object represents a primitive type, this method returns
     * {@code true} if the specified {@code Class} parameter is
     * exactly this {@code Class} object; otherwise it returns
     * {@code false}.
     *
     * <p> Specifically, this method tests whether the type represented by the
     * specified {@code Class} parameter can be converted to the type
     * represented by this {@code Class} object via an identity conversion
     * or via a widening reference conversion. See <cite>The Java Language
     * Specification</cite>, sections {@jls 5.1.1} and {@jls 5.1.4},
     * for details.
     *
     * @param     cls the {@code Class} object to be checked
     * @return    the {@code boolean} value indicating whether objects of the
     *            type {@code cls} can be assigned to objects of this class
     * @throws    NullPointerException if the specified Class parameter is
     *            null.
     * @since     1.1
     */
    @IntrinsicCandidate
    public native boolean isAssignableFrom(Class<?> cls);


    /**
     * Determines if this {@code Class} object represents an
     * interface type.
     *
     * @return  {@code true} if this {@code Class} object represents an interface;
     *          {@code false} otherwise.
     */
    @IntrinsicCandidate
    public native boolean isInterface();


    /**
     * Determines if this {@code Class} object represents an array class.
     *
     * @return  {@code true} if this {@code Class} object represents an array class;
     *          {@code false} otherwise.
     * @since   1.1
     */
    @IntrinsicCandidate
    public native boolean isArray();


    /**
     * Determines if this {@code Class} object represents a primitive
     * type or void.
     *
     * <p> There are nine predefined {@code Class} objects to
     * represent the eight primitive types and void.  These are
     * created by the Java Virtual Machine, and have the same
     * {@linkplain #getName() names} as the primitive types that they
     * represent, namely {@code boolean}, {@code byte}, {@code char},
     * {@code short}, {@code int}, {@code long}, {@code float}, and
     * {@code double}.
     *
     * <p>No other class objects are considered primitive.
     *
     * @apiNote
     * A {@code Class} object represented by a primitive type can be
     * accessed via the {@code TYPE} public static final variables
     * defined in the primitive wrapper classes such as {@link
     * java.lang.Integer#TYPE Integer.TYPE}. In the Java programming
     * language, the objects may be referred to by a class literal
     * expression such as {@code int.class}.  The {@code Class} object
     * for void can be expressed as {@code void.class} or {@link
     * java.lang.Void#TYPE Void.TYPE}.
     *
     * @return true if and only if this class represents a primitive type
     *
     * @see     java.lang.Boolean#TYPE
     * @see     java.lang.Character#TYPE
     * @see     java.lang.Byte#TYPE
     * @see     java.lang.Short#TYPE
     * @see     java.lang.Integer#TYPE
     * @see     java.lang.Long#TYPE
     * @see     java.lang.Float#TYPE
     * @see     java.lang.Double#TYPE
     * @see     java.lang.Void#TYPE
     * @since 1.1
     * @jls 15.8.2 Class Literals
     */
    @IntrinsicCandidate
    public native boolean isPrimitive();

    /**
     * Returns true if this {@code Class} object represents an annotation
     * interface.  Note that if this method returns true, {@link #isInterface()}
     * would also return true, as all annotation interfaces are also interfaces.
     *
     * @return {@code true} if this {@code Class} object represents an annotation
     *      interface; {@code false} otherwise
     * @since 1.5
     */
    public boolean isAnnotation() {
        return (getModifiers() & ANNOTATION) != 0;
    }

    /**
     *{@return {@code true} if and only if this class has the synthetic modifier
     * bit set}
     *
     * @jls 13.1 The Form of a Binary
     * @jvms 4.1 The {@code ClassFile} Structure
     * @see <a
     * href="{@docRoot}/java.base/java/lang/reflect/package-summary.html#LanguageJvmModel">Java
     * programming language and JVM modeling in core reflection</a>
     * @since 1.5
     */
    public boolean isSynthetic() {
        return (getModifiers() & SYNTHETIC) != 0;
    }

    /**
     * Returns the  name of the entity (class, interface, array class,
     * primitive type, or void) represented by this {@code Class} object.
     *
     * <p> If this {@code Class} object represents a class or interface,
     * not an array class, then:
     * <ul>
     * <li> If the class or interface is not {@linkplain #isHidden() hidden},
     *      then the {@linkplain ClassLoader##binary-name binary name}
     *      of the class or interface is returned.
     * <li> If the class or interface is hidden, then the result is a string
     *      of the form: {@code N + '/' + <suffix>}
     *      where {@code N} is the {@linkplain ClassLoader##binary-name binary name}
     *      indicated by the {@code class} file passed to
     *      {@link java.lang.invoke.MethodHandles.Lookup#defineHiddenClass(byte[], boolean, MethodHandles.Lookup.ClassOption...)
     *      Lookup::defineHiddenClass}, and {@code <suffix>} is an unqualified name.
     * </ul>
     *
     * <p> If this {@code Class} object represents an array class, then
     * the result is a string consisting of one or more '{@code [}' characters
     * representing the depth of the array nesting, followed by the element
     * type as encoded using the following table:
     *
     * <blockquote><table class="striped" id="nameFormat">
     * <caption style="display:none">Element types and encodings</caption>
     * <thead>
     * <tr><th scope="col"> Element Type <th scope="col"> Encoding
     * </thead>
     * <tbody style="text-align:left">
     * <tr><th scope="row"> {@code boolean} <td style="text-align:center"> {@code Z}
     * <tr><th scope="row"> {@code byte}    <td style="text-align:center"> {@code B}
     * <tr><th scope="row"> {@code char}    <td style="text-align:center"> {@code C}
     * <tr><th scope="row"> class or interface with {@linkplain ClassLoader##binary-name binary name} <i>N</i>
     *                                      <td style="text-align:center"> {@code L}<em>N</em>{@code ;}
     * <tr><th scope="row"> {@code double}  <td style="text-align:center"> {@code D}
     * <tr><th scope="row"> {@code float}   <td style="text-align:center"> {@code F}
     * <tr><th scope="row"> {@code int}     <td style="text-align:center"> {@code I}
     * <tr><th scope="row"> {@code long}    <td style="text-align:center"> {@code J}
     * <tr><th scope="row"> {@code short}   <td style="text-align:center"> {@code S}
     * </tbody>
     * </table></blockquote>
     *
     * <p> If this {@code Class} object represents a primitive type or {@code void},
     * then the result is a string with the same spelling as the Java language
     * keyword which corresponds to the primitive type or {@code void}.
     *
     * <p> Examples:
     * <blockquote><pre>
     * String.class.getName()
     *     returns "java.lang.String"
     * Character.UnicodeBlock.class.getName()
     *     returns "java.lang.Character$UnicodeBlock"
     * byte.class.getName()
     *     returns "byte"
     * (new Object[3]).getClass().getName()
     *     returns "[Ljava.lang.Object;"
     * (new int[3][4][5][6][7][8][9]).getClass().getName()
     *     returns "[[[[[[[I"
     * </pre></blockquote>
     *
     * @apiNote
     * Distinct class objects can have the same name but different class loaders.
     *
     * @return  the name of the class, interface, or other entity
     *          represented by this {@code Class} object.
     * @jls 13.1 The Form of a Binary
     */
    public String getName() {
        String name = this.name;
        return name != null ? name : initClassName();
    }

    // Cache the name to reduce the number of calls into the VM.
    // This field would be set by VM itself during initClassName call.
    private transient String name;
    private native String initClassName();

    /**
     * Returns the class loader for the class.  Some implementations may use
     * null to represent the bootstrap class loader. This method will return
     * null in such implementations if this class was loaded by the bootstrap
     * class loader.
     *
     * <p>If this {@code Class} object
     * represents a primitive type or void, null is returned.
     *
     * @return  the class loader that loaded the class or interface
     *          represented by this {@code Class} object.
     * @throws  SecurityException
     *          if a security manager is present, and the caller's class loader
     *          is not {@code null} and is not the same as or an ancestor of the
     *          class loader for the class whose class loader is requested,
     *          and the caller does not have the
     *          {@link RuntimePermission}{@code ("getClassLoader")}
     * @see java.lang.ClassLoader
     * @see SecurityManager#checkPermission
     * @see java.lang.RuntimePermission
     */
    @CallerSensitive
    @ForceInline // to ensure Reflection.getCallerClass optimization
    public ClassLoader getClassLoader() {
        ClassLoader cl = classLoader;
        if (cl == null)
            return null;
        @SuppressWarnings("removal")
        SecurityManager sm = System.getSecurityManager();
        if (sm != null) {
            ClassLoader.checkClassLoaderPermission(cl, Reflection.getCallerClass());
        }
        return cl;
    }

    // Package-private to allow ClassLoader access
    ClassLoader getClassLoader0() { return classLoader; }

    /**
     * Returns the module that this class or interface is a member of.
     *
     * If this class represents an array type then this method returns the
     * {@code Module} for the element type. If this class represents a
     * primitive type or void, then the {@code Module} object for the
     * {@code java.base} module is returned.
     *
     * If this class is in an unnamed module then the {@linkplain
     * ClassLoader#getUnnamedModule() unnamed} {@code Module} of the class
     * loader for this class is returned.
     *
     * @return the module that this class or interface is a member of
     *
     * @since 9
     */
    public Module getModule() {
        return module;
    }

    // set by VM
    @Stable
    private transient Module module;

    // Initialized in JVM not by private constructor
    // This field is filtered from reflection access, i.e. getDeclaredField
    // will throw NoSuchFieldException
    private final ClassLoader classLoader;

    private transient Object classData; // Set by VM
    private transient Object[] signers; // Read by VM, mutable

    // package-private
    Object getClassData() {
        return classData;
    }

    /**
     * Returns an array of {@code TypeVariable} objects that represent the
     * type variables declared by the generic declaration represented by this
     * {@code GenericDeclaration} object, in declaration order.  Returns an
     * array of length 0 if the underlying generic declaration declares no type
     * variables.
     *
     * @return an array of {@code TypeVariable} objects that represent
     *     the type variables declared by this generic declaration
     * @throws java.lang.reflect.GenericSignatureFormatError if the generic
     *     signature of this generic declaration does not conform to
     *     the format specified in section {@jvms 4.7.9} of
     *     <cite>The Java Virtual Machine Specification</cite>
     * @since 1.5
     */
    @SuppressWarnings("unchecked")
    public TypeVariable<Class<T>>[] getTypeParameters() {
        ClassRepository info = getGenericInfo();
        if (info != null)
            return (TypeVariable<Class<T>>[])info.getTypeParameters();
        else
            return (TypeVariable<Class<T>>[])new TypeVariable<?>[0];
    }


    /**
     * Returns the {@code Class} representing the direct superclass of the
     * entity (class, interface, primitive type or void) represented by
     * this {@code Class}.  If this {@code Class} represents either the
     * {@code Object} class, an interface, a primitive type, or void, then
     * null is returned.  If this {@code Class} object represents an array class
     * then the {@code Class} object representing the {@code Object} class is
     * returned.
     *
     * @return the direct superclass of the class represented by this {@code Class} object
     */
    @IntrinsicCandidate
    public native Class<? super T> getSuperclass();


    /**
     * Returns the {@code Type} representing the direct superclass of
     * the entity (class, interface, primitive type or void) represented by
     * this {@code Class} object.
     *
     * <p>If the superclass is a parameterized type, the {@code Type}
     * object returned must accurately reflect the actual type
     * arguments used in the source code. The parameterized type
     * representing the superclass is created if it had not been
     * created before. See the declaration of {@link
     * java.lang.reflect.ParameterizedType ParameterizedType} for the
     * semantics of the creation process for parameterized types.  If
     * this {@code Class} object represents either the {@code Object}
     * class, an interface, a primitive type, or void, then null is
     * returned.  If this {@code Class} object represents an array class
     * then the {@code Class} object representing the {@code Object} class is
     * returned.
     *
     * @throws java.lang.reflect.GenericSignatureFormatError if the generic
     *     class signature does not conform to the format specified in
     *     section {@jvms 4.7.9} of <cite>The Java Virtual
     *     Machine Specification</cite>
     * @throws TypeNotPresentException if the generic superclass
     *     refers to a non-existent type declaration
     * @throws java.lang.reflect.MalformedParameterizedTypeException if the
     *     generic superclass refers to a parameterized type that cannot be
     *     instantiated  for any reason
     * @return the direct superclass of the class represented by this {@code Class} object
     * @since 1.5
     */
    public Type getGenericSuperclass() {
        ClassRepository info = getGenericInfo();
        if (info == null) {
            return getSuperclass();
        }

        // Historical irregularity:
        // Generic signature marks interfaces with superclass = Object
        // but this API returns null for interfaces
        if (isInterface()) {
            return null;
        }

        return info.getSuperclass();
    }

    /**
     * Gets the package of this class.
     *
     * <p>If this class represents an array type, a primitive type or void,
     * this method returns {@code null}.
     *
     * @return the package of this class.
     */
    public Package getPackage() {
        if (isPrimitive() || isArray()) {
            return null;
        }
        ClassLoader cl = classLoader;
        return cl != null ? cl.definePackage(this)
                          : BootLoader.definePackage(this);
    }

    /**
     * Returns the fully qualified package name.
     *
     * <p> If this class is a top level class, then this method returns the fully
     * qualified name of the package that the class is a member of, or the
     * empty string if the class is in an unnamed package.
     *
     * <p> If this class is a member class, then this method is equivalent to
     * invoking {@code getPackageName()} on the {@linkplain #getEnclosingClass
     * enclosing class}.
     *
     * <p> If this class is a {@linkplain #isLocalClass local class} or an {@linkplain
     * #isAnonymousClass() anonymous class}, then this method is equivalent to
     * invoking {@code getPackageName()} on the {@linkplain #getDeclaringClass
     * declaring class} of the {@linkplain #getEnclosingMethod enclosing method} or
     * {@linkplain #getEnclosingConstructor enclosing constructor}.
     *
     * <p> If this class represents an array type then this method returns the
     * package name of the element type. If this class represents a primitive
     * type or void then the package name "{@code java.lang}" is returned.
     *
     * @return the fully qualified package name
     *
     * @since 9
     * @jls 6.7 Fully Qualified Names
     */
    public String getPackageName() {
        String pn = this.packageName;
        if (pn == null) {
            Class<?> c = isArray() ? elementType() : this;
            if (c.isPrimitive()) {
                pn = "java.lang";
            } else {
                String cn = c.getName();
                int dot = cn.lastIndexOf('.');
                pn = (dot != -1) ? cn.substring(0, dot).intern() : "";
            }
            this.packageName = pn;
        }
        return pn;
    }

    // cached package name
    private transient String packageName;

    /**
     * Returns the interfaces directly implemented by the class or interface
     * represented by this {@code Class} object.
     *
     * <p>If this {@code Class} object represents a class, the return value is an array
     * containing objects representing all interfaces directly implemented by
     * the class.  The order of the interface objects in the array corresponds
     * to the order of the interface names in the {@code implements} clause of
     * the declaration of the class represented by this {@code Class} object.  For example,
     * given the declaration:
     * <blockquote>
     * {@code class Shimmer implements FloorWax, DessertTopping { ... }}
     * </blockquote>
     * suppose the value of {@code s} is an instance of
     * {@code Shimmer}; the value of the expression:
     * <blockquote>
     * {@code s.getClass().getInterfaces()[0]}
     * </blockquote>
     * is the {@code Class} object that represents interface
     * {@code FloorWax}; and the value of:
     * <blockquote>
     * {@code s.getClass().getInterfaces()[1]}
     * </blockquote>
     * is the {@code Class} object that represents interface
     * {@code DessertTopping}.
     *
     * <p>If this {@code Class} object represents an interface, the array contains objects
     * representing all interfaces directly extended by the interface.  The
     * order of the interface objects in the array corresponds to the order of
     * the interface names in the {@code extends} clause of the declaration of
     * the interface represented by this {@code Class} object.
     *
     * <p>If this {@code Class} object represents a class or interface that implements no
     * interfaces, the method returns an array of length 0.
     *
     * <p>If this {@code Class} object represents a primitive type or void, the method
     * returns an array of length 0.
     *
     * <p>If this {@code Class} object represents an array type, the
     * interfaces {@code Cloneable} and {@code java.io.Serializable} are
     * returned in that order.
     *
     * @return an array of interfaces directly implemented by this class
     */
    public Class<?>[] getInterfaces() {
        // defensively copy before handing over to user code
        return getInterfaces(true);
    }

    private Class<?>[] getInterfaces(boolean cloneArray) {
        ReflectionData<T> rd = reflectionData();
        if (rd == null) {
            // no cloning required
            return getInterfaces0();
        } else {
            Class<?>[] interfaces = rd.interfaces;
            if (interfaces == null) {
                interfaces = getInterfaces0();
                rd.interfaces = interfaces;
            }
            // defensively copy if requested
            return cloneArray ? interfaces.clone() : interfaces;
        }
    }

    private native Class<?>[] getInterfaces0();

    /**
     * Returns the {@code Type}s representing the interfaces
     * directly implemented by the class or interface represented by
     * this {@code Class} object.
     *
     * <p>If a superinterface is a parameterized type, the
     * {@code Type} object returned for it must accurately reflect
     * the actual type arguments used in the source code. The
     * parameterized type representing each superinterface is created
     * if it had not been created before. See the declaration of
     * {@link java.lang.reflect.ParameterizedType ParameterizedType}
     * for the semantics of the creation process for parameterized
     * types.
     *
     * <p>If this {@code Class} object represents a class, the return value is an array
     * containing objects representing all interfaces directly implemented by
     * the class.  The order of the interface objects in the array corresponds
     * to the order of the interface names in the {@code implements} clause of
     * the declaration of the class represented by this {@code Class} object.
     *
     * <p>If this {@code Class} object represents an interface, the array contains objects
     * representing all interfaces directly extended by the interface.  The
     * order of the interface objects in the array corresponds to the order of
     * the interface names in the {@code extends} clause of the declaration of
     * the interface represented by this {@code Class} object.
     *
     * <p>If this {@code Class} object represents a class or interface that implements no
     * interfaces, the method returns an array of length 0.
     *
     * <p>If this {@code Class} object represents a primitive type or void, the method
     * returns an array of length 0.
     *
     * <p>If this {@code Class} object represents an array type, the
     * interfaces {@code Cloneable} and {@code java.io.Serializable} are
     * returned in that order.
     *
     * @throws java.lang.reflect.GenericSignatureFormatError
     *     if the generic class signature does not conform to the
     *     format specified in section {@jvms 4.7.9} of <cite>The
     *     Java Virtual Machine Specification</cite>
     * @throws TypeNotPresentException if any of the generic
     *     superinterfaces refers to a non-existent type declaration
     * @throws java.lang.reflect.MalformedParameterizedTypeException
     *     if any of the generic superinterfaces refer to a parameterized
     *     type that cannot be instantiated for any reason
     * @return an array of interfaces directly implemented by this class
     * @since 1.5
     */
    public Type[] getGenericInterfaces() {
        ClassRepository info = getGenericInfo();
        return (info == null) ?  getInterfaces() : info.getSuperInterfaces();
    }


    /**
     * Returns the {@code Class} representing the component type of an
     * array.  If this class does not represent an array class this method
     * returns null.
     *
     * @return the {@code Class} representing the component type of this
     * class if this class is an array
     * @see     java.lang.reflect.Array
     * @since 1.1
     */
    public Class<?> getComponentType() {
        // Only return for array types. Storage may be reused for Class for instance types.
        if (isArray()) {
            return componentType;
        } else {
            return null;
        }
    }

    private final Class<?> componentType;

    /*
     * Returns the {@code Class} representing the element type of an array class.
     * If this class does not represent an array class, then this method returns
     * {@code null}.
     */
    private Class<?> elementType() {
        if (!isArray()) return null;

        Class<?> c = this;
        while (c.isArray()) {
            c = c.getComponentType();
        }
        return c;
    }

    /**
     * Returns the Java language modifiers for this class or interface, encoded
     * in an integer. The modifiers consist of the Java Virtual Machine's
     * constants for {@code public}, {@code protected},
     * {@code private}, {@code final}, {@code static},
     * {@code abstract} and {@code interface}; they should be decoded
     * using the methods of class {@code Modifier}.
     *
     * <p> If the underlying class is an array class:
     * <ul>
     * <li> its {@code public}, {@code private} and {@code protected}
     *      modifiers are the same as those of its component type
     * <li> its {@code abstract} and {@code final} modifiers are always
     *      {@code true}
     * <li> its interface modifier is always {@code false}, even when
     *      the component type is an interface
     * <li> its {@code identity} modifier is always true
     * </ul>
     * If this {@code Class} object represents a primitive type or
     * void, its {@code public}, {@code abstract}, and {@code final}
     * modifiers are always {@code true}.
     * For {@code Class} objects representing void, primitive types, and
     * arrays, the values of other modifiers are {@code false} other
     * than as specified above.
     *
     * <p> The modifier encodings are defined in section {@jvms 4.1}
     * of <cite>The Java Virtual Machine Specification</cite>.
     *
     * @return the {@code int} representing the modifiers for this class
     * @see     java.lang.reflect.Modifier
     * @see #accessFlags()
     * @see <a
     * href="{@docRoot}/java.base/java/lang/reflect/package-summary.html#LanguageJvmModel">Java
     * programming language and JVM modeling in core reflection</a>
     * @since 1.1
     * @jls 8.1.1 Class Modifiers
     * @jls 9.1.1. Interface Modifiers
     * @jvms 4.1 The {@code ClassFile} Structure
     */
    @IntrinsicCandidate
    public native int getModifiers();

   /**
     * {@return an unmodifiable set of the {@linkplain AccessFlag access
     * flags} for this class, possibly empty}
     * The {@code AccessFlags} may depend on the class file format version of the class.
     *
     * <p> If the underlying class is an array class:
     * <ul>
     * <li> its {@code PUBLIC}, {@code PRIVATE} and {@code PROTECTED}
     *      access flags are the same as those of its component type
     * <li> its {@code ABSTRACT} and {@code FINAL} flags are present
     * <li> its {@code INTERFACE} flag is absent, even when the
     *      component type is an interface
    * <li> its {@code identity} modifier is always true
     * </ul>
     * If this {@code Class} object represents a primitive type or
     * void, the flags are {@code PUBLIC}, {@code ABSTRACT}, and
     * {@code FINAL}.
     * For {@code Class} objects representing void, primitive types, and
     * arrays, access flags are absent other than as specified above.
     *
     * @see #getModifiers()
     * @jvms 4.1 The ClassFile Structure
     * @jvms 4.7.6 The InnerClasses Attribute
     * @since 20
     */
    public Set<AccessFlag> accessFlags() {
        // Location.CLASS allows SUPER and AccessFlag.MODULE which
        // INNER_CLASS forbids. INNER_CLASS allows PRIVATE, PROTECTED,
        // and STATIC, which are not allowed on Location.CLASS.
        // Use getClassAccessFlagsRaw to expose SUPER status.
        var location = (isMemberClass() || isLocalClass() ||
                        isAnonymousClass() || isArray()) ?
            AccessFlag.Location.INNER_CLASS :
            AccessFlag.Location.CLASS;
        int accessFlags = (location == AccessFlag.Location.CLASS) ?
                getClassAccessFlagsRaw() : getModifiers();
        if (isArray() && PreviewFeatures.isEnabled()) {
            accessFlags |= Modifier.IDENTITY;
        }
        var cffv = ClassFileFormatVersion.fromMajor(getClassFileVersion() & 0xffff);
        if (cffv.compareTo(ClassFileFormatVersion.latest()) >= 0) {
            // Ignore unspecified (0x0800) access flag for current version
            accessFlags &= ~0x0800;
        }
        return AccessFlag.maskToAccessFlags(accessFlags, location, cffv);
    }

   /**
     * Gets the signers of this class.
     *
     * @return  the signers of this class, or null if there are no signers.  In
     *          particular, this method returns null if this {@code Class} object represents
     *          a primitive type or void.
     * @since   1.1
     */
<<<<<<< HEAD
    public native Object[] getSigners();
=======
    public Object[] getSigners() {
        var signers = this.signers;
        return signers == null ? null : signers.clone();
    }
>>>>>>> 0898ab7f

    /**
     * Set the signers of this class.
     */
<<<<<<< HEAD
    native void setSigners(Object[] signers);
=======
    void setSigners(Object[] signers) {
        if (!isPrimitive() && !isArray()) {
            this.signers = signers;
        }
    }
>>>>>>> 0898ab7f

    /**
     * If this {@code Class} object represents a local or anonymous
     * class within a method, returns a {@link
     * java.lang.reflect.Method Method} object representing the
     * immediately enclosing method of the underlying class. Returns
     * {@code null} otherwise.
     *
     * In particular, this method returns {@code null} if the underlying
     * class is a local or anonymous class immediately enclosed by a class or
     * interface declaration, instance initializer or static initializer.
     *
     * @return the immediately enclosing method of the underlying class, if
     *     that class is a local or anonymous class; otherwise {@code null}.
     *
     * @throws SecurityException
     *         If a security manager, <i>s</i>, is present and any of the
     *         following conditions is met:
     *
     *         <ul>
     *
     *         <li> the caller's class loader is not the same as the
     *         class loader of the enclosing class and invocation of
     *         {@link SecurityManager#checkPermission
     *         s.checkPermission} method with
     *         {@code RuntimePermission("accessDeclaredMembers")}
     *         denies access to the methods within the enclosing class
     *
     *         <li> the caller's class loader is not the same as or an
     *         ancestor of the class loader for the enclosing class and
     *         invocation of {@link SecurityManager#checkPackageAccess
     *         s.checkPackageAccess()} denies access to the package
     *         of the enclosing class
     *
     *         </ul>
     * @since 1.5
     */
    @CallerSensitive
    public Method getEnclosingMethod() throws SecurityException {
        EnclosingMethodInfo enclosingInfo = getEnclosingMethodInfo();

        if (enclosingInfo == null)
            return null;
        else {
            if (!enclosingInfo.isMethod())
                return null;

            MethodRepository typeInfo = MethodRepository.make(enclosingInfo.getDescriptor(),
                                                              getFactory());
            Class<?>   returnType       = toClass(typeInfo.getReturnType());
            Type []    parameterTypes   = typeInfo.getParameterTypes();
            Class<?>[] parameterClasses = new Class<?>[parameterTypes.length];

            // Convert Types to Classes; returned types *should*
            // be class objects since the methodDescriptor's used
            // don't have generics information
            for(int i = 0; i < parameterClasses.length; i++)
                parameterClasses[i] = toClass(parameterTypes[i]);

            // Perform access check
            final Class<?> enclosingCandidate = enclosingInfo.getEnclosingClass();
            @SuppressWarnings("removal")
            SecurityManager sm = System.getSecurityManager();
            if (sm != null) {
                enclosingCandidate.checkMemberAccess(sm, Member.DECLARED,
                                                     Reflection.getCallerClass(), true);
            }
            Method[] candidates = enclosingCandidate.privateGetDeclaredMethods(false);

            /*
             * Loop over all declared methods; match method name,
             * number of and type of parameters, *and* return
             * type.  Matching return type is also necessary
             * because of covariant returns, etc.
             */
            ReflectionFactory fact = getReflectionFactory();
            for (Method m : candidates) {
                if (m.getName().equals(enclosingInfo.getName()) &&
                    arrayContentsEq(parameterClasses,
                                    fact.getExecutableSharedParameterTypes(m))) {
                    // finally, check return type
                    if (m.getReturnType().equals(returnType)) {
                        return fact.copyMethod(m);
                    }
                }
            }

            throw new InternalError("Enclosing method not found");
        }
    }

    private native Object[] getEnclosingMethod0();

    private EnclosingMethodInfo getEnclosingMethodInfo() {
        Object[] enclosingInfo = getEnclosingMethod0();
        if (enclosingInfo == null)
            return null;
        else {
            return new EnclosingMethodInfo(enclosingInfo);
        }
    }

    private static final class EnclosingMethodInfo {
        private final Class<?> enclosingClass;
        private final String name;
        private final String descriptor;

        static void validate(Object[] enclosingInfo) {
            if (enclosingInfo.length != 3)
                throw new InternalError("Malformed enclosing method information");
            try {
                // The array is expected to have three elements:

                // the immediately enclosing class
                Class<?> enclosingClass = (Class<?>)enclosingInfo[0];
                assert(enclosingClass != null);

                // the immediately enclosing method or constructor's
                // name (can be null).
                String name = (String)enclosingInfo[1];

                // the immediately enclosing method or constructor's
                // descriptor (null iff name is).
                String descriptor = (String)enclosingInfo[2];
                assert((name != null && descriptor != null) || name == descriptor);
            } catch (ClassCastException cce) {
                throw new InternalError("Invalid type in enclosing method information", cce);
            }
        }

        EnclosingMethodInfo(Object[] enclosingInfo) {
            validate(enclosingInfo);
            this.enclosingClass = (Class<?>)enclosingInfo[0];
            this.name = (String)enclosingInfo[1];
            this.descriptor = (String)enclosingInfo[2];
        }

        boolean isPartial() {
            return enclosingClass == null || name == null || descriptor == null;
        }

        boolean isConstructor() { return !isPartial() && ConstantDescs.INIT_NAME.equals(name); }

        boolean isMethod() { return !isPartial() && !isConstructor() && !ConstantDescs.CLASS_INIT_NAME.equals(name); }

        Class<?> getEnclosingClass() { return enclosingClass; }

        String getName() { return name; }

        String getDescriptor() { return descriptor; }

    }

    private static Class<?> toClass(Type o) {
        if (o instanceof GenericArrayType gat)
            return toClass(gat.getGenericComponentType()).arrayType();
        return (Class<?>)o;
     }

    /**
     * If this {@code Class} object represents a local or anonymous
     * class within a constructor, returns a {@link
     * java.lang.reflect.Constructor Constructor} object representing
     * the immediately enclosing constructor of the underlying
     * class. Returns {@code null} otherwise.  In particular, this
     * method returns {@code null} if the underlying class is a local
     * or anonymous class immediately enclosed by a class or
     * interface declaration, instance initializer or static initializer.
     *
     * @return the immediately enclosing constructor of the underlying class, if
     *     that class is a local or anonymous class; otherwise {@code null}.
     * @throws SecurityException
     *         If a security manager, <i>s</i>, is present and any of the
     *         following conditions is met:
     *
     *         <ul>
     *
     *         <li> the caller's class loader is not the same as the
     *         class loader of the enclosing class and invocation of
     *         {@link SecurityManager#checkPermission
     *         s.checkPermission} method with
     *         {@code RuntimePermission("accessDeclaredMembers")}
     *         denies access to the constructors within the enclosing class
     *
     *         <li> the caller's class loader is not the same as or an
     *         ancestor of the class loader for the enclosing class and
     *         invocation of {@link SecurityManager#checkPackageAccess
     *         s.checkPackageAccess()} denies access to the package
     *         of the enclosing class
     *
     *         </ul>
     * @since 1.5
     */
    @CallerSensitive
    public Constructor<?> getEnclosingConstructor() throws SecurityException {
        EnclosingMethodInfo enclosingInfo = getEnclosingMethodInfo();

        if (enclosingInfo == null)
            return null;
        else {
            if (!enclosingInfo.isConstructor())
                return null;

            ConstructorRepository typeInfo = ConstructorRepository.make(enclosingInfo.getDescriptor(),
                                                                        getFactory());
            Type []    parameterTypes   = typeInfo.getParameterTypes();
            Class<?>[] parameterClasses = new Class<?>[parameterTypes.length];

            // Convert Types to Classes; returned types *should*
            // be class objects since the methodDescriptor's used
            // don't have generics information
            for(int i = 0; i < parameterClasses.length; i++)
                parameterClasses[i] = toClass(parameterTypes[i]);

            // Perform access check
            final Class<?> enclosingCandidate = enclosingInfo.getEnclosingClass();
            @SuppressWarnings("removal")
            SecurityManager sm = System.getSecurityManager();
            if (sm != null) {
                enclosingCandidate.checkMemberAccess(sm, Member.DECLARED,
                                                     Reflection.getCallerClass(), true);
            }

            Constructor<?>[] candidates = enclosingCandidate
                    .privateGetDeclaredConstructors(false);
            /*
             * Loop over all declared constructors; match number
             * of and type of parameters.
             */
            ReflectionFactory fact = getReflectionFactory();
            for (Constructor<?> c : candidates) {
                if (arrayContentsEq(parameterClasses,
                                    fact.getExecutableSharedParameterTypes(c))) {
                    return fact.copyConstructor(c);
                }
            }

            throw new InternalError("Enclosing constructor not found");
        }
    }


    /**
     * If the class or interface represented by this {@code Class} object
     * is a member of another class, returns the {@code Class} object
     * representing the class in which it was declared.  This method returns
     * null if this class or interface is not a member of any other class.  If
     * this {@code Class} object represents an array class, a primitive
     * type, or void, then this method returns null.
     *
     * @return the declaring class for this class
     * @throws SecurityException
     *         If a security manager, <i>s</i>, is present and the caller's
     *         class loader is not the same as or an ancestor of the class
     *         loader for the declaring class and invocation of {@link
     *         SecurityManager#checkPackageAccess s.checkPackageAccess()}
     *         denies access to the package of the declaring class
     * @since 1.1
     */
    @CallerSensitive
    public Class<?> getDeclaringClass() throws SecurityException {
        final Class<?> candidate = getDeclaringClass0();

        if (candidate != null) {
            @SuppressWarnings("removal")
            SecurityManager sm = System.getSecurityManager();
            if (sm != null) {
                candidate.checkPackageAccess(sm,
                    ClassLoader.getClassLoader(Reflection.getCallerClass()), true);
            }
        }
        return candidate;
    }

    private native Class<?> getDeclaringClass0();


    /**
     * Returns the immediately enclosing class of the underlying
     * class.  If the underlying class is a top level class this
     * method returns {@code null}.
     * @return the immediately enclosing class of the underlying class
     * @throws     SecurityException
     *             If a security manager, <i>s</i>, is present and the caller's
     *             class loader is not the same as or an ancestor of the class
     *             loader for the enclosing class and invocation of {@link
     *             SecurityManager#checkPackageAccess s.checkPackageAccess()}
     *             denies access to the package of the enclosing class
     * @since 1.5
     */
    @CallerSensitive
    public Class<?> getEnclosingClass() throws SecurityException {
        // There are five kinds of classes (or interfaces):
        // a) Top level classes
        // b) Nested classes (static member classes)
        // c) Inner classes (non-static member classes)
        // d) Local classes (named classes declared within a method)
        // e) Anonymous classes


        // JVM Spec 4.7.7: A class must have an EnclosingMethod
        // attribute if and only if it is a local class or an
        // anonymous class.
        EnclosingMethodInfo enclosingInfo = getEnclosingMethodInfo();
        Class<?> enclosingCandidate;

        if (enclosingInfo == null) {
            // This is a top level or a nested class or an inner class (a, b, or c)
            enclosingCandidate = getDeclaringClass0();
        } else {
            Class<?> enclosingClass = enclosingInfo.getEnclosingClass();
            // This is a local class or an anonymous class (d or e)
            if (enclosingClass == this || enclosingClass == null)
                throw new InternalError("Malformed enclosing method information");
            else
                enclosingCandidate = enclosingClass;
        }

        if (enclosingCandidate != null) {
            @SuppressWarnings("removal")
            SecurityManager sm = System.getSecurityManager();
            if (sm != null) {
                enclosingCandidate.checkPackageAccess(sm,
                    ClassLoader.getClassLoader(Reflection.getCallerClass()), true);
            }
        }
        return enclosingCandidate;
    }

    /**
     * Returns the simple name of the underlying class as given in the
     * source code. An empty string is returned if the underlying class is
     * {@linkplain #isAnonymousClass() anonymous}.
     * A {@linkplain #isSynthetic() synthetic class}, one not present
     * in source code, can have a non-empty name including special
     * characters, such as "{@code $}".
     *
     * <p>The simple name of an {@linkplain #isArray() array class} is the simple name of the
     * component type with "[]" appended.  In particular the simple
     * name of an array class whose component type is anonymous is "[]".
     *
     * @return the simple name of the underlying class
     * @since 1.5
     */
    public String getSimpleName() {
        ReflectionData<T> rd = reflectionData();
        String simpleName = rd.simpleName;
        if (simpleName == null) {
            rd.simpleName = simpleName = getSimpleName0();
        }
        return simpleName;
    }

    private String getSimpleName0() {
        if (isArray()) {
            return getComponentType().getSimpleName().concat("[]");
        }
        String simpleName = getSimpleBinaryName();
        if (simpleName == null) { // top level class
            simpleName = getName();
            simpleName = simpleName.substring(simpleName.lastIndexOf('.') + 1); // strip the package name
        }
        return simpleName;
    }

    /**
     * Return an informative string for the name of this class or interface.
     *
     * @return an informative string for the name of this class or interface
     * @since 1.8
     */
    public String getTypeName() {
        if (isArray()) {
            try {
                Class<?> cl = this;
                int dimensions = 0;
                do {
                    dimensions++;
                    cl = cl.getComponentType();
                } while (cl.isArray());
                return cl.getName().concat("[]".repeat(dimensions));
            } catch (Throwable e) { /*FALLTHRU*/ }
        }
        return getName();
    }

    /**
     * Returns the canonical name of the underlying class as
     * defined by <cite>The Java Language Specification</cite>.
     * Returns {@code null} if the underlying class does not have a canonical
     * name. Classes without canonical names include:
     * <ul>
     * <li>a {@linkplain #isLocalClass() local class}
     * <li>a {@linkplain #isAnonymousClass() anonymous class}
     * <li>a {@linkplain #isHidden() hidden class}
     * <li>an array whose component type does not have a canonical name</li>
     * </ul>
     *
     * The canonical name for a primitive class is the keyword for the
     * corresponding primitive type ({@code byte}, {@code short},
     * {@code char}, {@code int}, and so on).
     *
     * <p>An array type has a canonical name if and only if its
     * component type has a canonical name. When an array type has a
     * canonical name, it is equal to the canonical name of the
     * component type followed by "{@code []}".
     *
     * @return the canonical name of the underlying class if it exists, and
     * {@code null} otherwise.
     * @jls 6.7 Fully Qualified Names and Canonical Names
     * @since 1.5
     */
    public String getCanonicalName() {
        ReflectionData<T> rd = reflectionData();
        String canonicalName = rd.canonicalName;
        if (canonicalName == null) {
            rd.canonicalName = canonicalName = getCanonicalName0();
        }
        return canonicalName == ReflectionData.NULL_SENTINEL? null : canonicalName;
    }

    private String getCanonicalName0() {
        if (isArray()) {
            String canonicalName = getComponentType().getCanonicalName();
            if (canonicalName != null)
                return canonicalName.concat("[]");
            else
                return ReflectionData.NULL_SENTINEL;
        }
        if (isHidden() || isLocalOrAnonymousClass())
            return ReflectionData.NULL_SENTINEL;
        Class<?> enclosingClass = getEnclosingClass();
        if (enclosingClass == null) { // top level class
            return getName();
        } else {
            String enclosingName = enclosingClass.getCanonicalName();
            if (enclosingName == null)
                return ReflectionData.NULL_SENTINEL;
            String simpleName = getSimpleName();
            return new StringBuilder(enclosingName.length() + simpleName.length() + 1)
                    .append(enclosingName)
                    .append('.')
                    .append(simpleName)
                    .toString();
        }
    }

    /**
     * Returns {@code true} if and only if the underlying class
     * is an anonymous class.
     *
     * @apiNote
     * An anonymous class is not a {@linkplain #isHidden() hidden class}.
     *
     * @return {@code true} if and only if this class is an anonymous class.
     * @since 1.5
     * @jls 15.9.5 Anonymous Class Declarations
     */
    public boolean isAnonymousClass() {
        return !isArray() && isLocalOrAnonymousClass() &&
                getSimpleBinaryName0() == null;
    }

    /**
     * Returns {@code true} if and only if the underlying class
     * is a local class.
     *
     * @return {@code true} if and only if this class is a local class.
     * @since 1.5
     * @jls 14.3 Local Class Declarations
     */
    public boolean isLocalClass() {
        return isLocalOrAnonymousClass() &&
                (isArray() || getSimpleBinaryName0() != null);
    }

    /**
     * Returns {@code true} if and only if the underlying class
     * is a member class.
     *
     * @return {@code true} if and only if this class is a member class.
     * @since 1.5
     * @jls 8.5 Member Type Declarations
     */
    public boolean isMemberClass() {
        return !isLocalOrAnonymousClass() && getDeclaringClass0() != null;
    }

    /**
     * Returns the "simple binary name" of the underlying class, i.e.,
     * the binary name without the leading enclosing class name.
     * Returns {@code null} if the underlying class is a top level
     * class.
     */
    private String getSimpleBinaryName() {
        if (isTopLevelClass())
            return null;
        String name = getSimpleBinaryName0();
        if (name == null) // anonymous class
            return "";
        return name;
    }

    private native String getSimpleBinaryName0();

    /**
     * Returns {@code true} if this is a top level class.  Returns {@code false}
     * otherwise.
     */
    private boolean isTopLevelClass() {
        return !isLocalOrAnonymousClass() && getDeclaringClass0() == null;
    }

    /**
     * Returns {@code true} if this is a local class or an anonymous
     * class.  Returns {@code false} otherwise.
     */
    private boolean isLocalOrAnonymousClass() {
        // JVM Spec 4.7.7: A class must have an EnclosingMethod
        // attribute if and only if it is a local class or an
        // anonymous class.
        return hasEnclosingMethodInfo();
    }

    private boolean hasEnclosingMethodInfo() {
        Object[] enclosingInfo = getEnclosingMethod0();
        if (enclosingInfo != null) {
            EnclosingMethodInfo.validate(enclosingInfo);
            return true;
        }
        return false;
    }

    /**
     * Returns an array containing {@code Class} objects representing all
     * the public classes and interfaces that are members of the class
     * represented by this {@code Class} object.  This includes public
     * class and interface members inherited from superclasses and public class
     * and interface members declared by the class.  This method returns an
     * array of length 0 if this {@code Class} object has no public member
     * classes or interfaces.  This method also returns an array of length 0 if
     * this {@code Class} object represents a primitive type, an array
     * class, or void.
     *
     * @return the array of {@code Class} objects representing the public
     *         members of this class
     * @throws SecurityException
     *         If a security manager, <i>s</i>, is present and
     *         the caller's class loader is not the same as or an
     *         ancestor of the class loader for the current class and
     *         invocation of {@link SecurityManager#checkPackageAccess
     *         s.checkPackageAccess()} denies access to the package
     *         of this class.
     *
     * @since 1.1
     */
    @SuppressWarnings("removal")
    @CallerSensitive
    public Class<?>[] getClasses() {
        SecurityManager sm = System.getSecurityManager();
        if (sm != null) {
            checkMemberAccess(sm, Member.PUBLIC, Reflection.getCallerClass(), false);
        }

        // Privileged so this implementation can look at DECLARED classes,
        // something the caller might not have privilege to do.  The code here
        // is allowed to look at DECLARED classes because (1) it does not hand
        // out anything other than public members and (2) public member access
        // has already been ok'd by the SecurityManager.

        return java.security.AccessController.doPrivileged(
            new java.security.PrivilegedAction<>() {
                public Class<?>[] run() {
                    List<Class<?>> list = new ArrayList<>();
                    Class<?> currentClass = Class.this;
                    while (currentClass != null) {
                        for (Class<?> m : currentClass.getDeclaredClasses()) {
                            if (Modifier.isPublic(m.getModifiers())) {
                                list.add(m);
                            }
                        }
                        currentClass = currentClass.getSuperclass();
                    }
                    return list.toArray(new Class<?>[0]);
                }
            });
    }


    /**
     * Returns an array containing {@code Field} objects reflecting all
     * the accessible public fields of the class or interface represented by
     * this {@code Class} object.
     *
     * <p> If this {@code Class} object represents a class or interface with
     * no accessible public fields, then this method returns an array of length
     * 0.
     *
     * <p> If this {@code Class} object represents a class, then this method
     * returns the public fields of the class and of all its superclasses and
     * superinterfaces.
     *
     * <p> If this {@code Class} object represents an interface, then this
     * method returns the fields of the interface and of all its
     * superinterfaces.
     *
     * <p> If this {@code Class} object represents an array type, a primitive
     * type, or void, then this method returns an array of length 0.
     *
     * <p> The elements in the returned array are not sorted and are not in any
     * particular order.
     *
     * @return the array of {@code Field} objects representing the
     *         public fields
     * @throws SecurityException
     *         If a security manager, <i>s</i>, is present and
     *         the caller's class loader is not the same as or an
     *         ancestor of the class loader for the current class and
     *         invocation of {@link SecurityManager#checkPackageAccess
     *         s.checkPackageAccess()} denies access to the package
     *         of this class.
     *
     * @since 1.1
     * @jls 8.2 Class Members
     * @jls 8.3 Field Declarations
     */
    @CallerSensitive
    public Field[] getFields() throws SecurityException {
        @SuppressWarnings("removal")
        SecurityManager sm = System.getSecurityManager();
        if (sm != null) {
            checkMemberAccess(sm, Member.PUBLIC, Reflection.getCallerClass(), true);
        }
        return copyFields(privateGetPublicFields());
    }


    /**
     * Returns an array containing {@code Method} objects reflecting all the
     * public methods of the class or interface represented by this {@code
     * Class} object, including those declared by the class or interface and
     * those inherited from superclasses and superinterfaces.
     *
     * <p> If this {@code Class} object represents an array type, then the
     * returned array has a {@code Method} object for each of the public
     * methods inherited by the array type from {@code Object}. It does not
     * contain a {@code Method} object for {@code clone()}.
     *
     * <p> If this {@code Class} object represents an interface then the
     * returned array does not contain any implicitly declared methods from
     * {@code Object}. Therefore, if no methods are explicitly declared in
     * this interface or any of its superinterfaces then the returned array
     * has length 0. (Note that a {@code Class} object which represents a class
     * always has public methods, inherited from {@code Object}.)
     *
     * <p> The returned array never contains methods with names {@value
     * ConstantDescs#INIT_NAME} or {@value ConstantDescs#CLASS_INIT_NAME}.
     *
     * <p> The elements in the returned array are not sorted and are not in any
     * particular order.
     *
     * <p> Generally, the result is computed as with the following 4 step algorithm.
     * Let C be the class or interface represented by this {@code Class} object:
     * <ol>
     * <li> A union of methods is composed of:
     *   <ol type="a">
     *   <li> C's declared public instance and static methods as returned by
     *        {@link #getDeclaredMethods()} and filtered to include only public
     *        methods.</li>
     *   <li> If C is a class other than {@code Object}, then include the result
     *        of invoking this algorithm recursively on the superclass of C.</li>
     *   <li> Include the results of invoking this algorithm recursively on all
     *        direct superinterfaces of C, but include only instance methods.</li>
     *   </ol></li>
     * <li> Union from step 1 is partitioned into subsets of methods with same
     *      signature (name, parameter types) and return type.</li>
     * <li> Within each such subset only the most specific methods are selected.
     *      Let method M be a method from a set of methods with same signature
     *      and return type. M is most specific if there is no such method
     *      N != M from the same set, such that N is more specific than M.
     *      N is more specific than M if:
     *   <ol type="a">
     *   <li> N is declared by a class and M is declared by an interface; or</li>
     *   <li> N and M are both declared by classes or both by interfaces and
     *        N's declaring type is the same as or a subtype of M's declaring type
     *        (clearly, if M's and N's declaring types are the same type, then
     *        M and N are the same method).</li>
     *   </ol></li>
     * <li> The result of this algorithm is the union of all selected methods from
     *      step 3.</li>
     * </ol>
     *
     * @apiNote There may be more than one method with a particular name
     * and parameter types in a class because while the Java language forbids a
     * class to declare multiple methods with the same signature but different
     * return types, the Java virtual machine does not.  This
     * increased flexibility in the virtual machine can be used to
     * implement various language features.  For example, covariant
     * returns can be implemented with {@linkplain
     * java.lang.reflect.Method#isBridge bridge methods}; the bridge
     * method and the overriding method would have the same
     * signature but different return types.
     *
     * @return the array of {@code Method} objects representing the
     *         public methods of this class
     * @throws SecurityException
     *         If a security manager, <i>s</i>, is present and
     *         the caller's class loader is not the same as or an
     *         ancestor of the class loader for the current class and
     *         invocation of {@link SecurityManager#checkPackageAccess
     *         s.checkPackageAccess()} denies access to the package
     *         of this class.
     *
     * @jls 8.2 Class Members
     * @jls 8.4 Method Declarations
     * @since 1.1
     */
    @CallerSensitive
    public Method[] getMethods() throws SecurityException {
        @SuppressWarnings("removal")
        SecurityManager sm = System.getSecurityManager();
        if (sm != null) {
            checkMemberAccess(sm, Member.PUBLIC, Reflection.getCallerClass(), true);
        }
        return copyMethods(privateGetPublicMethods());
    }


    /**
     * Returns an array containing {@code Constructor} objects reflecting
     * all the public constructors of the class represented by this
     * {@code Class} object.  An array of length 0 is returned if the
     * class has no public constructors, or if the class is an array class, or
     * if the class reflects a primitive type or void.
     *
     * @apiNote
     * While this method returns an array of {@code
     * Constructor<T>} objects (that is an array of constructors from
     * this class), the return type of this method is {@code
     * Constructor<?>[]} and <em>not</em> {@code Constructor<T>[]} as
     * might be expected.  This less informative return type is
     * necessary since after being returned from this method, the
     * array could be modified to hold {@code Constructor} objects for
     * different classes, which would violate the type guarantees of
     * {@code Constructor<T>[]}.
     *
     * @return the array of {@code Constructor} objects representing the
     *         public constructors of this class
     * @throws SecurityException
     *         If a security manager, <i>s</i>, is present and
     *         the caller's class loader is not the same as or an
     *         ancestor of the class loader for the current class and
     *         invocation of {@link SecurityManager#checkPackageAccess
     *         s.checkPackageAccess()} denies access to the package
     *         of this class.
     *
     * @see #getDeclaredConstructors()
     * @since 1.1
     */
    @CallerSensitive
    public Constructor<?>[] getConstructors() throws SecurityException {
        @SuppressWarnings("removal")
        SecurityManager sm = System.getSecurityManager();
        if (sm != null) {
            checkMemberAccess(sm, Member.PUBLIC, Reflection.getCallerClass(), true);
        }
        return copyConstructors(privateGetDeclaredConstructors(true));
    }


    /**
     * Returns a {@code Field} object that reflects the specified public member
     * field of the class or interface represented by this {@code Class}
     * object. The {@code name} parameter is a {@code String} specifying the
     * simple name of the desired field.
     *
     * <p> The field to be reflected is determined by the algorithm that
     * follows.  Let C be the class or interface represented by this {@code Class} object:
     *
     * <OL>
     * <LI> If C declares a public field with the name specified, that is the
     *      field to be reflected.</LI>
     * <LI> If no field was found in step 1 above, this algorithm is applied
     *      recursively to each direct superinterface of C. The direct
     *      superinterfaces are searched in the order they were declared.</LI>
     * <LI> If no field was found in steps 1 and 2 above, and C has a
     *      superclass S, then this algorithm is invoked recursively upon S.
     *      If C has no superclass, then a {@code NoSuchFieldException}
     *      is thrown.</LI>
     * </OL>
     *
     * <p> If this {@code Class} object represents an array type, then this
     * method does not find the {@code length} field of the array type.
     *
     * @param name the field name
     * @return the {@code Field} object of this class specified by
     *         {@code name}
     * @throws NoSuchFieldException if a field with the specified name is
     *         not found.
     * @throws NullPointerException if {@code name} is {@code null}
     * @throws SecurityException
     *         If a security manager, <i>s</i>, is present and
     *         the caller's class loader is not the same as or an
     *         ancestor of the class loader for the current class and
     *         invocation of {@link SecurityManager#checkPackageAccess
     *         s.checkPackageAccess()} denies access to the package
     *         of this class.
     *
     * @since 1.1
     * @jls 8.2 Class Members
     * @jls 8.3 Field Declarations
     */
    @CallerSensitive
    public Field getField(String name)
        throws NoSuchFieldException, SecurityException {
        Objects.requireNonNull(name);
        @SuppressWarnings("removal")
        SecurityManager sm = System.getSecurityManager();
        if (sm != null) {
            checkMemberAccess(sm, Member.PUBLIC, Reflection.getCallerClass(), true);
        }
        Field field = getField0(name);
        if (field == null) {
            throw new NoSuchFieldException(name);
        }
        return getReflectionFactory().copyField(field);
    }


    /**
     * Returns a {@code Method} object that reflects the specified public
     * member method of the class or interface represented by this
     * {@code Class} object. The {@code name} parameter is a
     * {@code String} specifying the simple name of the desired method. The
     * {@code parameterTypes} parameter is an array of {@code Class}
     * objects that identify the method's formal parameter types, in declared
     * order. If {@code parameterTypes} is {@code null}, it is
     * treated as if it were an empty array.
     *
     * <p> If this {@code Class} object represents an array type, then this
     * method finds any public method inherited by the array type from
     * {@code Object} except method {@code clone()}.
     *
     * <p> If this {@code Class} object represents an interface then this
     * method does not find any implicitly declared method from
     * {@code Object}. Therefore, if no methods are explicitly declared in
     * this interface or any of its superinterfaces, then this method does not
     * find any method.
     *
     * <p> This method does not find any method with name {@value
     * ConstantDescs#INIT_NAME} or {@value ConstantDescs#CLASS_INIT_NAME}.
     *
     * <p> Generally, the method to be reflected is determined by the 4 step
     * algorithm that follows.
     * Let C be the class or interface represented by this {@code Class} object:
     * <ol>
     * <li> A union of methods is composed of:
     *   <ol type="a">
     *   <li> C's declared public instance and static methods as returned by
     *        {@link #getDeclaredMethods()} and filtered to include only public
     *        methods that match given {@code name} and {@code parameterTypes}</li>
     *   <li> If C is a class other than {@code Object}, then include the result
     *        of invoking this algorithm recursively on the superclass of C.</li>
     *   <li> Include the results of invoking this algorithm recursively on all
     *        direct superinterfaces of C, but include only instance methods.</li>
     *   </ol></li>
     * <li> This union is partitioned into subsets of methods with same
     *      return type (the selection of methods from step 1 also guarantees that
     *      they have the same method name and parameter types).</li>
     * <li> Within each such subset only the most specific methods are selected.
     *      Let method M be a method from a set of methods with same VM
     *      signature (return type, name, parameter types).
     *      M is most specific if there is no such method N != M from the same
     *      set, such that N is more specific than M. N is more specific than M
     *      if:
     *   <ol type="a">
     *   <li> N is declared by a class and M is declared by an interface; or</li>
     *   <li> N and M are both declared by classes or both by interfaces and
     *        N's declaring type is the same as or a subtype of M's declaring type
     *        (clearly, if M's and N's declaring types are the same type, then
     *        M and N are the same method).</li>
     *   </ol></li>
     * <li> The result of this algorithm is chosen arbitrarily from the methods
     *      with most specific return type among all selected methods from step 3.
     *      Let R be a return type of a method M from the set of all selected methods
     *      from step 3. M is a method with most specific return type if there is
     *      no such method N != M from the same set, having return type S != R,
     *      such that S is a subtype of R as determined by
     *      R.class.{@link #isAssignableFrom}(S.class).
     * </ol>
     *
     * @apiNote There may be more than one method with matching name and
     * parameter types in a class because while the Java language forbids a
     * class to declare multiple methods with the same signature but different
     * return types, the Java virtual machine does not.  This
     * increased flexibility in the virtual machine can be used to
     * implement various language features.  For example, covariant
     * returns can be implemented with {@linkplain
     * java.lang.reflect.Method#isBridge bridge methods}; the bridge
     * method and the overriding method would have the same
     * signature but different return types. This method would return the
     * overriding method as it would have a more specific return type.
     *
     * @param name the name of the method
     * @param parameterTypes the list of parameters
     * @return the {@code Method} object that matches the specified
     *         {@code name} and {@code parameterTypes}
     * @throws NoSuchMethodException if a matching method is not found
     *         or if the name is {@value ConstantDescs#INIT_NAME} or
     *         {@value ConstantDescs#CLASS_INIT_NAME}.
     * @throws NullPointerException if {@code name} is {@code null}
     * @throws SecurityException
     *         If a security manager, <i>s</i>, is present and
     *         the caller's class loader is not the same as or an
     *         ancestor of the class loader for the current class and
     *         invocation of {@link SecurityManager#checkPackageAccess
     *         s.checkPackageAccess()} denies access to the package
     *         of this class.
     *
     * @jls 8.2 Class Members
     * @jls 8.4 Method Declarations
     * @since 1.1
     */
    @CallerSensitive
    public Method getMethod(String name, Class<?>... parameterTypes)
        throws NoSuchMethodException, SecurityException {
        Objects.requireNonNull(name);
        @SuppressWarnings("removal")
        SecurityManager sm = System.getSecurityManager();
        if (sm != null) {
            checkMemberAccess(sm, Member.PUBLIC, Reflection.getCallerClass(), true);
        }
        Method method = getMethod0(name, parameterTypes);
        if (method == null) {
            throw new NoSuchMethodException(methodToString(name, parameterTypes));
        }
        return getReflectionFactory().copyMethod(method);
    }

    /**
     * Returns a {@code Constructor} object that reflects the specified
     * public constructor of the class represented by this {@code Class}
     * object. The {@code parameterTypes} parameter is an array of
     * {@code Class} objects that identify the constructor's formal
     * parameter types, in declared order.
     *
     * If this {@code Class} object represents an inner class
     * declared in a non-static context, the formal parameter types
     * include the explicit enclosing instance as the first parameter.
     *
     * <p> The constructor to reflect is the public constructor of the class
     * represented by this {@code Class} object whose formal parameter
     * types match those specified by {@code parameterTypes}.
     *
     * @param parameterTypes the parameter array
     * @return the {@code Constructor} object of the public constructor that
     *         matches the specified {@code parameterTypes}
     * @throws NoSuchMethodException if a matching constructor is not found,
     *         including when this {@code Class} object represents
     *         an interface, a primitive type, an array class, or void.
     * @throws SecurityException
     *         If a security manager, <i>s</i>, is present and
     *         the caller's class loader is not the same as or an
     *         ancestor of the class loader for the current class and
     *         invocation of {@link SecurityManager#checkPackageAccess
     *         s.checkPackageAccess()} denies access to the package
     *         of this class.
     *
     * @see #getDeclaredConstructor(Class<?>[])
     * @since 1.1
     */
    @CallerSensitive
    public Constructor<T> getConstructor(Class<?>... parameterTypes)
        throws NoSuchMethodException, SecurityException
    {
        @SuppressWarnings("removal")
        SecurityManager sm = System.getSecurityManager();
        if (sm != null) {
            checkMemberAccess(sm, Member.PUBLIC, Reflection.getCallerClass(), true);
        }
        return getReflectionFactory().copyConstructor(
            getConstructor0(parameterTypes, Member.PUBLIC));
    }


    /**
     * Returns an array of {@code Class} objects reflecting all the
     * classes and interfaces declared as members of the class represented by
     * this {@code Class} object. This includes public, protected, default
     * (package) access, and private classes and interfaces declared by the
     * class, but excludes inherited classes and interfaces.  This method
     * returns an array of length 0 if the class declares no classes or
     * interfaces as members, or if this {@code Class} object represents a
     * primitive type, an array class, or void.
     *
     * @return the array of {@code Class} objects representing all the
     *         declared members of this class
     * @throws SecurityException
     *         If a security manager, <i>s</i>, is present and any of the
     *         following conditions is met:
     *
     *         <ul>
     *
     *         <li> the caller's class loader is not the same as the
     *         class loader of this class and invocation of
     *         {@link SecurityManager#checkPermission
     *         s.checkPermission} method with
     *         {@code RuntimePermission("accessDeclaredMembers")}
     *         denies access to the declared classes within this class
     *
     *         <li> the caller's class loader is not the same as or an
     *         ancestor of the class loader for the current class and
     *         invocation of {@link SecurityManager#checkPackageAccess
     *         s.checkPackageAccess()} denies access to the package
     *         of this class
     *
     *         </ul>
     *
     * @since 1.1
     * @jls 8.5 Member Type Declarations
     */
    @CallerSensitive
    public Class<?>[] getDeclaredClasses() throws SecurityException {
        @SuppressWarnings("removal")
        SecurityManager sm = System.getSecurityManager();
        if (sm != null) {
            checkMemberAccess(sm, Member.DECLARED, Reflection.getCallerClass(), false);
        }
        return getDeclaredClasses0();
    }


    /**
     * Returns an array of {@code Field} objects reflecting all the fields
     * declared by the class or interface represented by this
     * {@code Class} object. This includes public, protected, default
     * (package) access, and private fields, but excludes inherited fields.
     *
     * <p> If this {@code Class} object represents a class or interface with no
     * declared fields, then this method returns an array of length 0.
     *
     * <p> If this {@code Class} object represents an array type, a primitive
     * type, or void, then this method returns an array of length 0.
     *
     * <p> The elements in the returned array are not sorted and are not in any
     * particular order.
     *
     * @return  the array of {@code Field} objects representing all the
     *          declared fields of this class
     * @throws  SecurityException
     *          If a security manager, <i>s</i>, is present and any of the
     *          following conditions is met:
     *
     *          <ul>
     *
     *          <li> the caller's class loader is not the same as the
     *          class loader of this class and invocation of
     *          {@link SecurityManager#checkPermission
     *          s.checkPermission} method with
     *          {@code RuntimePermission("accessDeclaredMembers")}
     *          denies access to the declared fields within this class
     *
     *          <li> the caller's class loader is not the same as or an
     *          ancestor of the class loader for the current class and
     *          invocation of {@link SecurityManager#checkPackageAccess
     *          s.checkPackageAccess()} denies access to the package
     *          of this class
     *
     *          </ul>
     *
     * @since 1.1
     * @jls 8.2 Class Members
     * @jls 8.3 Field Declarations
     */
    @CallerSensitive
    public Field[] getDeclaredFields() throws SecurityException {
        @SuppressWarnings("removal")
        SecurityManager sm = System.getSecurityManager();
        if (sm != null) {
            checkMemberAccess(sm, Member.DECLARED, Reflection.getCallerClass(), true);
        }
        return copyFields(privateGetDeclaredFields(false));
    }

    /**
     * Returns an array of {@code RecordComponent} objects representing all the
     * record components of this record class, or {@code null} if this class is
     * not a record class.
     *
     * <p> The components are returned in the same order that they are declared
     * in the record header. The array is empty if this record class has no
     * components. If the class is not a record class, that is {@link
     * #isRecord()} returns {@code false}, then this method returns {@code null}.
     * Conversely, if {@link #isRecord()} returns {@code true}, then this method
     * returns a non-null value.
     *
     * @apiNote
     * <p> The following method can be used to find the record canonical constructor:
     *
     * {@snippet lang="java" :
     * static <T extends Record> Constructor<T> getCanonicalConstructor(Class<T> cls)
     *     throws NoSuchMethodException {
     *   Class<?>[] paramTypes =
     *     Arrays.stream(cls.getRecordComponents())
     *           .map(RecordComponent::getType)
     *           .toArray(Class<?>[]::new);
     *   return cls.getDeclaredConstructor(paramTypes);
     * }}
     *
     * @return  An array of {@code RecordComponent} objects representing all the
     *          record components of this record class, or {@code null} if this
     *          class is not a record class
     * @throws  SecurityException
     *          If a security manager, <i>s</i>, is present and any of the
     *          following conditions is met:
     *
     *          <ul>
     *
     *          <li> the caller's class loader is not the same as the
     *          class loader of this class and invocation of
     *          {@link SecurityManager#checkPermission
     *          s.checkPermission} method with
     *          {@code RuntimePermission("accessDeclaredMembers")}
     *          denies access to the declared methods within this class
     *
     *          <li> the caller's class loader is not the same as or an
     *          ancestor of the class loader for the current class and
     *          invocation of {@link SecurityManager#checkPackageAccess
     *          s.checkPackageAccess()} denies access to the package
     *          of this class
     *
     *          </ul>
     *
     * @jls 8.10 Record Classes
     * @since 16
     */
    @CallerSensitive
    public RecordComponent[] getRecordComponents() {
        @SuppressWarnings("removal")
        SecurityManager sm = System.getSecurityManager();
        if (sm != null) {
            checkMemberAccess(sm, Member.DECLARED, Reflection.getCallerClass(), true);
        }
        if (!isRecord()) {
            return null;
        }
        return getRecordComponents0();
    }

    /**
     * Returns an array containing {@code Method} objects reflecting all the
     * declared methods of the class or interface represented by this {@code
     * Class} object, including public, protected, default (package)
     * access, and private methods, but excluding inherited methods.
     * The declared methods may include methods <em>not</em> in the
     * source of the class or interface, including {@linkplain
     * Method#isBridge bridge methods} and other {@linkplain
     * Executable#isSynthetic synthetic} methods added by compilers.
     *
     * <p> If this {@code Class} object represents a class or interface that
     * has multiple declared methods with the same name and parameter types,
     * but different return types, then the returned array has a {@code Method}
     * object for each such method.
     *
     * <p> If this {@code Class} object represents a class or interface that
     * has a class initialization method {@value ConstantDescs#CLASS_INIT_NAME},
     * then the returned array does <em>not</em> have a corresponding {@code
     * Method} object.
     *
     * <p> If this {@code Class} object represents a class or interface with no
     * declared methods, then the returned array has length 0.
     *
     * <p> If this {@code Class} object represents an array type, a primitive
     * type, or void, then the returned array has length 0.
     *
     * <p> The elements in the returned array are not sorted and are not in any
     * particular order.
     *
     * @return  the array of {@code Method} objects representing all the
     *          declared methods of this class
     * @throws  SecurityException
     *          If a security manager, <i>s</i>, is present and any of the
     *          following conditions is met:
     *
     *          <ul>
     *
     *          <li> the caller's class loader is not the same as the
     *          class loader of this class and invocation of
     *          {@link SecurityManager#checkPermission
     *          s.checkPermission} method with
     *          {@code RuntimePermission("accessDeclaredMembers")}
     *          denies access to the declared methods within this class
     *
     *          <li> the caller's class loader is not the same as or an
     *          ancestor of the class loader for the current class and
     *          invocation of {@link SecurityManager#checkPackageAccess
     *          s.checkPackageAccess()} denies access to the package
     *          of this class
     *
     *          </ul>
     *
     * @jls 8.2 Class Members
     * @jls 8.4 Method Declarations
     * @see <a
     * href="{@docRoot}/java.base/java/lang/reflect/package-summary.html#LanguageJvmModel">Java
     * programming language and JVM modeling in core reflection</a>
     * @since 1.1
     */
    @CallerSensitive
    public Method[] getDeclaredMethods() throws SecurityException {
        @SuppressWarnings("removal")
        SecurityManager sm = System.getSecurityManager();
        if (sm != null) {
            checkMemberAccess(sm, Member.DECLARED, Reflection.getCallerClass(), true);
        }
        return copyMethods(privateGetDeclaredMethods(false));
    }

    /**
     * Returns an array of {@code Constructor} objects reflecting all the
     * constructors implicitly or explicitly declared by the class represented by this
     * {@code Class} object. These are public, protected, default
     * (package) access, and private constructors.  The elements in the array
     * returned are not sorted and are not in any particular order.  If the
     * class has a default constructor (JLS {@jls 8.8.9}), it is included in the returned array.
     * If a record class has a canonical constructor (JLS {@jls
     * 8.10.4.1}, {@jls 8.10.4.2}), it is included in the returned array.
     *
     * This method returns an array of length 0 if this {@code Class}
     * object represents an interface, a primitive type, an array class, or
     * void.
     *
     * @return  the array of {@code Constructor} objects representing all the
     *          declared constructors of this class
     * @throws  SecurityException
     *          If a security manager, <i>s</i>, is present and any of the
     *          following conditions is met:
     *
     *          <ul>
     *
     *          <li> the caller's class loader is not the same as the
     *          class loader of this class and invocation of
     *          {@link SecurityManager#checkPermission
     *          s.checkPermission} method with
     *          {@code RuntimePermission("accessDeclaredMembers")}
     *          denies access to the declared constructors within this class
     *
     *          <li> the caller's class loader is not the same as or an
     *          ancestor of the class loader for the current class and
     *          invocation of {@link SecurityManager#checkPackageAccess
     *          s.checkPackageAccess()} denies access to the package
     *          of this class
     *
     *          </ul>
     *
     * @since 1.1
     * @see #getConstructors()
     * @jls 8.8 Constructor Declarations
     */
    @CallerSensitive
    public Constructor<?>[] getDeclaredConstructors() throws SecurityException {
        @SuppressWarnings("removal")
        SecurityManager sm = System.getSecurityManager();
        if (sm != null) {
            checkMemberAccess(sm, Member.DECLARED, Reflection.getCallerClass(), true);
        }
        return copyConstructors(privateGetDeclaredConstructors(false));
    }


    /**
     * Returns a {@code Field} object that reflects the specified declared
     * field of the class or interface represented by this {@code Class}
     * object. The {@code name} parameter is a {@code String} that specifies
     * the simple name of the desired field.
     *
     * <p> If this {@code Class} object represents an array type, then this
     * method does not find the {@code length} field of the array type.
     *
     * @param name the name of the field
     * @return  the {@code Field} object for the specified field in this
     *          class
     * @throws  NoSuchFieldException if a field with the specified name is
     *          not found.
     * @throws  NullPointerException if {@code name} is {@code null}
     * @throws  SecurityException
     *          If a security manager, <i>s</i>, is present and any of the
     *          following conditions is met:
     *
     *          <ul>
     *
     *          <li> the caller's class loader is not the same as the
     *          class loader of this class and invocation of
     *          {@link SecurityManager#checkPermission
     *          s.checkPermission} method with
     *          {@code RuntimePermission("accessDeclaredMembers")}
     *          denies access to the declared field
     *
     *          <li> the caller's class loader is not the same as or an
     *          ancestor of the class loader for the current class and
     *          invocation of {@link SecurityManager#checkPackageAccess
     *          s.checkPackageAccess()} denies access to the package
     *          of this class
     *
     *          </ul>
     *
     * @since 1.1
     * @jls 8.2 Class Members
     * @jls 8.3 Field Declarations
     */
    @CallerSensitive
    public Field getDeclaredField(String name)
        throws NoSuchFieldException, SecurityException {
        Objects.requireNonNull(name);
        @SuppressWarnings("removal")
        SecurityManager sm = System.getSecurityManager();
        if (sm != null) {
            checkMemberAccess(sm, Member.DECLARED, Reflection.getCallerClass(), true);
        }
        Field field = searchFields(privateGetDeclaredFields(false), name);
        if (field == null) {
            throw new NoSuchFieldException(name);
        }
        return getReflectionFactory().copyField(field);
    }


    /**
     * Returns a {@code Method} object that reflects the specified
     * declared method of the class or interface represented by this
     * {@code Class} object. The {@code name} parameter is a
     * {@code String} that specifies the simple name of the desired
     * method, and the {@code parameterTypes} parameter is an array of
     * {@code Class} objects that identify the method's formal parameter
     * types, in declared order.  If more than one method with the same
     * parameter types is declared in a class, and one of these methods has a
     * return type that is more specific than any of the others, that method is
     * returned; otherwise one of the methods is chosen arbitrarily.  If the
     * name is {@value ConstantDescs#INIT_NAME} or {@value
     * ConstantDescs#CLASS_INIT_NAME} a {@code NoSuchMethodException}
     * is raised.
     *
     * <p> If this {@code Class} object represents an array type, then this
     * method does not find the {@code clone()} method.
     *
     * @param name the name of the method
     * @param parameterTypes the parameter array
     * @return  the {@code Method} object for the method of this class
     *          matching the specified name and parameters
     * @throws  NoSuchMethodException if a matching method is not found.
     * @throws  NullPointerException if {@code name} is {@code null}
     * @throws  SecurityException
     *          If a security manager, <i>s</i>, is present and any of the
     *          following conditions is met:
     *
     *          <ul>
     *
     *          <li> the caller's class loader is not the same as the
     *          class loader of this class and invocation of
     *          {@link SecurityManager#checkPermission
     *          s.checkPermission} method with
     *          {@code RuntimePermission("accessDeclaredMembers")}
     *          denies access to the declared method
     *
     *          <li> the caller's class loader is not the same as or an
     *          ancestor of the class loader for the current class and
     *          invocation of {@link SecurityManager#checkPackageAccess
     *          s.checkPackageAccess()} denies access to the package
     *          of this class
     *
     *          </ul>
     *
     * @jls 8.2 Class Members
     * @jls 8.4 Method Declarations
     * @since 1.1
     */
    @CallerSensitive
    public Method getDeclaredMethod(String name, Class<?>... parameterTypes)
        throws NoSuchMethodException, SecurityException {
        Objects.requireNonNull(name);
        @SuppressWarnings("removal")
        SecurityManager sm = System.getSecurityManager();
        if (sm != null) {
            checkMemberAccess(sm, Member.DECLARED, Reflection.getCallerClass(), true);
        }
        Method method = searchMethods(privateGetDeclaredMethods(false), name, parameterTypes);
        if (method == null) {
            throw new NoSuchMethodException(methodToString(name, parameterTypes));
        }
        return getReflectionFactory().copyMethod(method);
    }

    /**
     * Returns the list of {@code Method} objects for the declared public
     * methods of this class or interface that have the specified method name
     * and parameter types.
     *
     * @param name the name of the method
     * @param parameterTypes the parameter array
     * @return the list of {@code Method} objects for the public methods of
     *         this class matching the specified name and parameters
     */
    List<Method> getDeclaredPublicMethods(String name, Class<?>... parameterTypes) {
        Method[] methods = privateGetDeclaredMethods(/* publicOnly */ true);
        ReflectionFactory factory = getReflectionFactory();
        List<Method> result = new ArrayList<>();
        for (Method method : methods) {
            if (method.getName().equals(name)
                && Arrays.equals(
                    factory.getExecutableSharedParameterTypes(method),
                    parameterTypes)) {
                result.add(factory.copyMethod(method));
            }
        }
        return result;
    }

    /**
     * Returns the most specific {@code Method} object of this class, super class or
     * interface that have the specified method name and parameter types.
     *
     * @param publicOnly true if only public methods are examined, otherwise all methods
     * @param name the name of the method
     * @param parameterTypes the parameter array
     * @return the {@code Method} object for the method found from this class matching
     * the specified name and parameters, or null if not found
     */
    Method findMethod(boolean publicOnly, String name, Class<?>... parameterTypes) {
        PublicMethods.MethodList res = getMethodsRecursive(name, parameterTypes, true, publicOnly);
        return res == null ? null : getReflectionFactory().copyMethod(res.getMostSpecific());
    }

    /**
     * Returns a {@code Constructor} object that reflects the specified
     * constructor of the class represented by this
     * {@code Class} object.  The {@code parameterTypes} parameter is
     * an array of {@code Class} objects that identify the constructor's
     * formal parameter types, in declared order.
     *
     * If this {@code Class} object represents an inner class
     * declared in a non-static context, the formal parameter types
     * include the explicit enclosing instance as the first parameter.
     *
     * @param parameterTypes the parameter array
     * @return  The {@code Constructor} object for the constructor with the
     *          specified parameter list
     * @throws  NoSuchMethodException if a matching constructor is not found,
     *          including when this {@code Class} object represents
     *          an interface, a primitive type, an array class, or void.
     * @throws  SecurityException
     *          If a security manager, <i>s</i>, is present and any of the
     *          following conditions is met:
     *
     *          <ul>
     *
     *          <li> the caller's class loader is not the same as the
     *          class loader of this class and invocation of
     *          {@link SecurityManager#checkPermission
     *          s.checkPermission} method with
     *          {@code RuntimePermission("accessDeclaredMembers")}
     *          denies access to the declared constructor
     *
     *          <li> the caller's class loader is not the same as or an
     *          ancestor of the class loader for the current class and
     *          invocation of {@link SecurityManager#checkPackageAccess
     *          s.checkPackageAccess()} denies access to the package
     *          of this class
     *
     *          </ul>
     *
     * @see #getConstructor(Class<?>[])
     * @since 1.1
     */
    @CallerSensitive
    public Constructor<T> getDeclaredConstructor(Class<?>... parameterTypes)
        throws NoSuchMethodException, SecurityException
    {
        @SuppressWarnings("removal")
        SecurityManager sm = System.getSecurityManager();
        if (sm != null) {
            checkMemberAccess(sm, Member.DECLARED, Reflection.getCallerClass(), true);
        }

        return getReflectionFactory().copyConstructor(
            getConstructor0(parameterTypes, Member.DECLARED));
    }

    /**
     * Finds a resource with a given name.
     *
     * <p> If this class is in a named {@link Module Module} then this method
     * will attempt to find the resource in the module. This is done by
     * delegating to the module's class loader {@link
     * ClassLoader#findResource(String,String) findResource(String,String)}
     * method, invoking it with the module name and the absolute name of the
     * resource. Resources in named modules are subject to the rules for
     * encapsulation specified in the {@code Module} {@link
     * Module#getResourceAsStream getResourceAsStream} method and so this
     * method returns {@code null} when the resource is a
     * non-"{@code .class}" resource in a package that is not open to the
     * caller's module.
     *
     * <p> Otherwise, if this class is not in a named module then the rules for
     * searching resources associated with a given class are implemented by the
     * defining {@linkplain ClassLoader class loader} of the class.  This method
     * delegates to this {@code Class} object's class loader.
     * If this {@code Class} object was loaded by the bootstrap class loader,
     * the method delegates to {@link ClassLoader#getSystemResourceAsStream}.
     *
     * <p> Before delegation, an absolute resource name is constructed from the
     * given resource name using this algorithm:
     *
     * <ul>
     *
     * <li> If the {@code name} begins with a {@code '/'}
     * (<code>'&#92;u002f'</code>), then the absolute name of the resource is the
     * portion of the {@code name} following the {@code '/'}.
     *
     * <li> Otherwise, the absolute name is of the following form:
     *
     * <blockquote>
     *   {@code modified_package_name/name}
     * </blockquote>
     *
     * <p> Where the {@code modified_package_name} is the package name of this
     * object with {@code '/'} substituted for {@code '.'}
     * (<code>'&#92;u002e'</code>).
     *
     * </ul>
     *
     * @param  name name of the desired resource
     * @return  A {@link java.io.InputStream} object; {@code null} if no
     *          resource with this name is found, the resource is in a package
     *          that is not {@linkplain Module#isOpen(String, Module) open} to at
     *          least the caller module, or access to the resource is denied
     *          by the security manager.
     * @throws  NullPointerException If {@code name} is {@code null}
     *
     * @see Module#getResourceAsStream(String)
     * @since  1.1
     */
    @CallerSensitive
    public InputStream getResourceAsStream(String name) {
        name = resolveName(name);

        Module thisModule = getModule();
        if (thisModule.isNamed()) {
            // check if resource can be located by caller
            if (Resources.canEncapsulate(name)
                && !isOpenToCaller(name, Reflection.getCallerClass())) {
                return null;
            }

            // resource not encapsulated or in package open to caller
            String mn = thisModule.getName();
            ClassLoader cl = classLoader;
            try {

                // special-case built-in class loaders to avoid the
                // need for a URL connection
                if (cl == null) {
                    return BootLoader.findResourceAsStream(mn, name);
                } else if (cl instanceof BuiltinClassLoader bcl) {
                    return bcl.findResourceAsStream(mn, name);
                } else {
                    URL url = cl.findResource(mn, name);
                    return (url != null) ? url.openStream() : null;
                }

            } catch (IOException | SecurityException e) {
                return null;
            }
        }

        // unnamed module
        ClassLoader cl = classLoader;
        if (cl == null) {
            return ClassLoader.getSystemResourceAsStream(name);
        } else {
            return cl.getResourceAsStream(name);
        }
    }

    /**
     * Finds a resource with a given name.
     *
     * <p> If this class is in a named {@link Module Module} then this method
     * will attempt to find the resource in the module. This is done by
     * delegating to the module's class loader {@link
     * ClassLoader#findResource(String,String) findResource(String,String)}
     * method, invoking it with the module name and the absolute name of the
     * resource. Resources in named modules are subject to the rules for
     * encapsulation specified in the {@code Module} {@link
     * Module#getResourceAsStream getResourceAsStream} method and so this
     * method returns {@code null} when the resource is a
     * non-"{@code .class}" resource in a package that is not open to the
     * caller's module.
     *
     * <p> Otherwise, if this class is not in a named module then the rules for
     * searching resources associated with a given class are implemented by the
     * defining {@linkplain ClassLoader class loader} of the class.  This method
     * delegates to this {@code Class} object's class loader.
     * If this {@code Class} object was loaded by the bootstrap class loader,
     * the method delegates to {@link ClassLoader#getSystemResource}.
     *
     * <p> Before delegation, an absolute resource name is constructed from the
     * given resource name using this algorithm:
     *
     * <ul>
     *
     * <li> If the {@code name} begins with a {@code '/'}
     * (<code>'&#92;u002f'</code>), then the absolute name of the resource is the
     * portion of the {@code name} following the {@code '/'}.
     *
     * <li> Otherwise, the absolute name is of the following form:
     *
     * <blockquote>
     *   {@code modified_package_name/name}
     * </blockquote>
     *
     * <p> Where the {@code modified_package_name} is the package name of this
     * object with {@code '/'} substituted for {@code '.'}
     * (<code>'&#92;u002e'</code>).
     *
     * </ul>
     *
     * @param  name name of the desired resource
     * @return A {@link java.net.URL} object; {@code null} if no resource with
     *         this name is found, the resource cannot be located by a URL, the
     *         resource is in a package that is not
     *         {@linkplain Module#isOpen(String, Module) open} to at least the caller
     *         module, or access to the resource is denied by the security
     *         manager.
     * @throws NullPointerException If {@code name} is {@code null}
     * @since  1.1
     */
    @CallerSensitive
    public URL getResource(String name) {
        name = resolveName(name);

        Module thisModule = getModule();
        if (thisModule.isNamed()) {
            // check if resource can be located by caller
            if (Resources.canEncapsulate(name)
                && !isOpenToCaller(name, Reflection.getCallerClass())) {
                return null;
            }

            // resource not encapsulated or in package open to caller
            String mn = thisModule.getName();
            ClassLoader cl = classLoader;
            try {
                if (cl == null) {
                    return BootLoader.findResource(mn, name);
                } else {
                    return cl.findResource(mn, name);
                }
            } catch (IOException ioe) {
                return null;
            }
        }

        // unnamed module
        ClassLoader cl = classLoader;
        if (cl == null) {
            return ClassLoader.getSystemResource(name);
        } else {
            return cl.getResource(name);
        }
    }

    /**
     * Returns true if a resource with the given name can be located by the
     * given caller. All resources in a module can be located by code in
     * the module. For other callers, then the package needs to be open to
     * the caller.
     */
    private boolean isOpenToCaller(String name, Class<?> caller) {
        // assert getModule().isNamed();
        Module thisModule = getModule();
        Module callerModule = (caller != null) ? caller.getModule() : null;
        if (callerModule != thisModule) {
            String pn = Resources.toPackageName(name);
            if (thisModule.getDescriptor().packages().contains(pn)) {
                if (callerModule == null) {
                    // no caller, return true if the package is open to all modules
                    return thisModule.isOpen(pn);
                }
                if (!thisModule.isOpen(pn, callerModule)) {
                    // package not open to caller
                    return false;
                }
            }
        }
        return true;
    }

    /**
     * Returns the {@code ProtectionDomain} of this class.  If there is a
     * security manager installed, this method first calls the security
     * manager's {@code checkPermission} method with a
     * {@code RuntimePermission("getProtectionDomain")} permission to
     * ensure it's ok to get the
     * {@code ProtectionDomain}.
     *
     * @return the ProtectionDomain of this class
     *
     * @throws SecurityException
     *        if a security manager exists and its
     *        {@code checkPermission} method doesn't allow
     *        getting the ProtectionDomain.
     *
     * @see java.security.ProtectionDomain
     * @see SecurityManager#checkPermission
     * @see java.lang.RuntimePermission
     * @since 1.2
     */
    public ProtectionDomain getProtectionDomain() {
        @SuppressWarnings("removal")
        SecurityManager sm = System.getSecurityManager();
        if (sm != null) {
            sm.checkPermission(SecurityConstants.GET_PD_PERMISSION);
        }
        return protectionDomain();
    }

    /** Holder for the protection domain returned when the internal domain is null */
    private static class Holder {
        private static final ProtectionDomain allPermDomain;
        static {
            Permissions perms = new Permissions();
            perms.add(SecurityConstants.ALL_PERMISSION);
            allPermDomain = new ProtectionDomain(null, perms);
        }
    }

    // package-private
    ProtectionDomain protectionDomain() {
        ProtectionDomain pd = getProtectionDomain0();
        if (pd == null) {
            return Holder.allPermDomain;
        } else {
            return pd;
        }
    }

    /**
     * Returns the ProtectionDomain of this class.
     */
    private native ProtectionDomain getProtectionDomain0();

    /*
     * Return the Virtual Machine's Class object for the named
     * primitive type.
     */
    static native Class<?> getPrimitiveClass(String name);

    /*
     * Check if client is allowed to access members.  If access is denied,
     * throw a SecurityException.
     *
     * This method also enforces package access.
     *
     * <p> Default policy: allow all clients access with normal Java access
     * control.
     *
     * <p> NOTE: should only be called if a SecurityManager is installed
     */
    private void checkMemberAccess(@SuppressWarnings("removal") SecurityManager sm, int which,
                                   Class<?> caller, boolean checkProxyInterfaces) {
        /* Default policy allows access to all {@link Member#PUBLIC} members,
         * as well as access to classes that have the same class loader as the caller.
         * In all other cases, it requires RuntimePermission("accessDeclaredMembers")
         * permission.
         */
        final ClassLoader ccl = ClassLoader.getClassLoader(caller);
        if (which != Member.PUBLIC) {
            final ClassLoader cl = classLoader;
            if (ccl != cl) {
                sm.checkPermission(SecurityConstants.CHECK_MEMBER_ACCESS_PERMISSION);
            }
        }
        this.checkPackageAccess(sm, ccl, checkProxyInterfaces);
    }

    /*
     * Checks if a client loaded in ClassLoader ccl is allowed to access this
     * class under the current package access policy. If access is denied,
     * throw a SecurityException.
     *
     * NOTE: this method should only be called if a SecurityManager is active
     */
    private void checkPackageAccess(@SuppressWarnings("removal") SecurityManager sm, final ClassLoader ccl,
                                    boolean checkProxyInterfaces) {
        final ClassLoader cl = classLoader;

        if (ReflectUtil.needsPackageAccessCheck(ccl, cl)) {
            String pkg = this.getPackageName();
            if (!pkg.isEmpty()) {
                // skip the package access check on a proxy class in default proxy package
                if (!Proxy.isProxyClass(this) || ReflectUtil.isNonPublicProxyClass(this)) {
                    sm.checkPackageAccess(pkg);
                }
            }
        }
        // check package access on the proxy interfaces
        if (checkProxyInterfaces && Proxy.isProxyClass(this)) {
            ReflectUtil.checkProxyPackageAccess(ccl, this.getInterfaces(/* cloneArray */ false));
        }
    }

    /*
     * Checks if a client loaded in ClassLoader ccl is allowed to access the provided
     * classes under the current package access policy. If access is denied,
     * throw a SecurityException.
     *
     * NOTE: this method should only be called if a SecurityManager is active
     *       classes must be non-empty
     *       all classes provided must be loaded by the same ClassLoader
     * NOTE: this method does not support Proxy classes
     */
    private static void checkPackageAccessForPermittedSubclasses(@SuppressWarnings("removal") SecurityManager sm,
                                    final ClassLoader ccl, Class<?>[] subClasses) {
        final ClassLoader cl = subClasses[0].classLoader;

        if (ReflectUtil.needsPackageAccessCheck(ccl, cl)) {
            Set<String> packages = new HashSet<>();

            for (Class<?> c : subClasses) {
                if (Proxy.isProxyClass(c))
                    throw new InternalError("a permitted subclass should not be a proxy class: " + c);
                String pkg = c.getPackageName();
                if (!pkg.isEmpty()) {
                    packages.add(pkg);
                }
            }
            for (String pkg : packages) {
                sm.checkPackageAccess(pkg);
            }
        }
    }

    /**
     * Add a package name prefix if the name is not absolute. Remove leading "/"
     * if name is absolute
     */
    private String resolveName(String name) {
        if (!name.startsWith("/")) {
            String baseName = getPackageName();
            if (!baseName.isEmpty()) {
                int len = baseName.length() + 1 + name.length();
                StringBuilder sb = new StringBuilder(len);
                name = sb.append(baseName.replace('.', '/'))
                    .append('/')
                    .append(name)
                    .toString();
            }
        } else {
            name = name.substring(1);
        }
        return name;
    }

    /**
     * Atomic operations support.
     */
    private static class Atomic {
        // initialize Unsafe machinery here, since we need to call Class.class instance method
        // and have to avoid calling it in the static initializer of the Class class...
        private static final Unsafe unsafe = Unsafe.getUnsafe();
        // offset of Class.reflectionData instance field
        private static final long reflectionDataOffset
                = unsafe.objectFieldOffset(Class.class, "reflectionData");
        // offset of Class.annotationType instance field
        private static final long annotationTypeOffset
                = unsafe.objectFieldOffset(Class.class, "annotationType");
        // offset of Class.annotationData instance field
        private static final long annotationDataOffset
                = unsafe.objectFieldOffset(Class.class, "annotationData");

        static <T> boolean casReflectionData(Class<?> clazz,
                                             SoftReference<ReflectionData<T>> oldData,
                                             SoftReference<ReflectionData<T>> newData) {
            return unsafe.compareAndSetReference(clazz, reflectionDataOffset, oldData, newData);
        }

        static boolean casAnnotationType(Class<?> clazz,
                                         AnnotationType oldType,
                                         AnnotationType newType) {
            return unsafe.compareAndSetReference(clazz, annotationTypeOffset, oldType, newType);
        }

        static boolean casAnnotationData(Class<?> clazz,
                                         AnnotationData oldData,
                                         AnnotationData newData) {
            return unsafe.compareAndSetReference(clazz, annotationDataOffset, oldData, newData);
        }
    }

    /**
     * Reflection support.
     */

    // Reflection data caches various derived names and reflective members. Cached
    // values may be invalidated when JVM TI RedefineClasses() is called
    private static class ReflectionData<T> {
        volatile Field[] declaredFields;
        volatile Field[] publicFields;
        volatile Method[] declaredMethods;
        volatile Method[] publicMethods;
        volatile Constructor<T>[] declaredConstructors;
        volatile Constructor<T>[] publicConstructors;
        // Intermediate results for getFields and getMethods
        volatile Field[] declaredPublicFields;
        volatile Method[] declaredPublicMethods;
        volatile Class<?>[] interfaces;

        // Cached names
        String simpleName;
        String canonicalName;
        static final String NULL_SENTINEL = new String();

        // Value of classRedefinedCount when we created this ReflectionData instance
        final int redefinedCount;

        ReflectionData(int redefinedCount) {
            this.redefinedCount = redefinedCount;
        }
    }

    private transient volatile SoftReference<ReflectionData<T>> reflectionData;

    // Incremented by the VM on each call to JVM TI RedefineClasses()
    // that redefines this class or a superclass.
    private transient volatile int classRedefinedCount;

    // Lazily create and cache ReflectionData
    private ReflectionData<T> reflectionData() {
        SoftReference<ReflectionData<T>> reflectionData = this.reflectionData;
        int classRedefinedCount = this.classRedefinedCount;
        ReflectionData<T> rd;
        if (reflectionData != null &&
            (rd = reflectionData.get()) != null &&
            rd.redefinedCount == classRedefinedCount) {
            return rd;
        }
        // else no SoftReference or cleared SoftReference or stale ReflectionData
        // -> create and replace new instance
        return newReflectionData(reflectionData, classRedefinedCount);
    }

    private ReflectionData<T> newReflectionData(SoftReference<ReflectionData<T>> oldReflectionData,
                                                int classRedefinedCount) {
        while (true) {
            ReflectionData<T> rd = new ReflectionData<>(classRedefinedCount);
            // try to CAS it...
            if (Atomic.casReflectionData(this, oldReflectionData, new SoftReference<>(rd))) {
                return rd;
            }
            // else retry
            oldReflectionData = this.reflectionData;
            classRedefinedCount = this.classRedefinedCount;
            if (oldReflectionData != null &&
                (rd = oldReflectionData.get()) != null &&
                rd.redefinedCount == classRedefinedCount) {
                return rd;
            }
        }
    }

    // Generic signature handling
    private native String getGenericSignature0();

    // Generic info repository; lazily initialized
    private transient volatile ClassRepository genericInfo;

    // accessor for factory
    private GenericsFactory getFactory() {
        // create scope and factory
        return CoreReflectionFactory.make(this, ClassScope.make(this));
    }

    // accessor for generic info repository;
    // generic info is lazily initialized
    private ClassRepository getGenericInfo() {
        ClassRepository genericInfo = this.genericInfo;
        if (genericInfo == null) {
            String signature = getGenericSignature0();
            if (signature == null) {
                genericInfo = ClassRepository.NONE;
            } else {
                genericInfo = ClassRepository.make(signature, getFactory());
            }
            this.genericInfo = genericInfo;
        }
        return (genericInfo != ClassRepository.NONE) ? genericInfo : null;
    }

    // Annotations handling
    native byte[] getRawAnnotations();
    // Since 1.8
    native byte[] getRawTypeAnnotations();
    static byte[] getExecutableTypeAnnotationBytes(Executable ex) {
        return getReflectionFactory().getExecutableTypeAnnotationBytes(ex);
    }

    native ConstantPool getConstantPool();

    //
    //
    // java.lang.reflect.Field handling
    //
    //

    // Returns an array of "root" fields. These Field objects must NOT
    // be propagated to the outside world, but must instead be copied
    // via ReflectionFactory.copyField.
    private Field[] privateGetDeclaredFields(boolean publicOnly) {
        Field[] res;
        ReflectionData<T> rd = reflectionData();
        if (rd != null) {
            res = publicOnly ? rd.declaredPublicFields : rd.declaredFields;
            if (res != null) return res;
        }
        // No cached value available; request value from VM
        res = Reflection.filterFields(this, getDeclaredFields0(publicOnly));
        if (rd != null) {
            if (publicOnly) {
                rd.declaredPublicFields = res;
            } else {
                rd.declaredFields = res;
            }
        }
        return res;
    }

    // Returns an array of "root" fields. These Field objects must NOT
    // be propagated to the outside world, but must instead be copied
    // via ReflectionFactory.copyField.
    private Field[] privateGetPublicFields() {
        Field[] res;
        ReflectionData<T> rd = reflectionData();
        if (rd != null) {
            res = rd.publicFields;
            if (res != null) return res;
        }

        // Use a linked hash set to ensure order is preserved and
        // fields from common super interfaces are not duplicated
        LinkedHashSet<Field> fields = new LinkedHashSet<>();

        // Local fields
        addAll(fields, privateGetDeclaredFields(true));

        // Direct superinterfaces, recursively
        for (Class<?> si : getInterfaces(/* cloneArray */ false)) {
            addAll(fields, si.privateGetPublicFields());
        }

        // Direct superclass, recursively
        Class<?> sc = getSuperclass();
        if (sc != null) {
            addAll(fields, sc.privateGetPublicFields());
        }

        res = fields.toArray(new Field[0]);
        if (rd != null) {
            rd.publicFields = res;
        }
        return res;
    }

    private static void addAll(Collection<Field> c, Field[] o) {
        for (Field f : o) {
            c.add(f);
        }
    }


    //
    //
    // java.lang.reflect.Constructor handling
    //
    //

    // Returns an array of "root" constructors. These Constructor
    // objects must NOT be propagated to the outside world, but must
    // instead be copied via ReflectionFactory.copyConstructor.
    private Constructor<T>[] privateGetDeclaredConstructors(boolean publicOnly) {
        Constructor<T>[] res;
        ReflectionData<T> rd = reflectionData();
        if (rd != null) {
            res = publicOnly ? rd.publicConstructors : rd.declaredConstructors;
            if (res != null) return res;
        }
        // No cached value available; request value from VM
        if (isInterface()) {
            @SuppressWarnings("unchecked")
            Constructor<T>[] temporaryRes = (Constructor<T>[]) new Constructor<?>[0];
            res = temporaryRes;
        } else {
            res = getDeclaredConstructors0(publicOnly);
        }
        if (rd != null) {
            if (publicOnly) {
                rd.publicConstructors = res;
            } else {
                rd.declaredConstructors = res;
            }
        }
        return res;
    }

    //
    //
    // java.lang.reflect.Method handling
    //
    //

    // Returns an array of "root" methods. These Method objects must NOT
    // be propagated to the outside world, but must instead be copied
    // via ReflectionFactory.copyMethod.
    private Method[] privateGetDeclaredMethods(boolean publicOnly) {
        Method[] res;
        ReflectionData<T> rd = reflectionData();
        if (rd != null) {
            res = publicOnly ? rd.declaredPublicMethods : rd.declaredMethods;
            if (res != null) return res;
        }
        // No cached value available; request value from VM
        res = Reflection.filterMethods(this, getDeclaredMethods0(publicOnly));
        if (rd != null) {
            if (publicOnly) {
                rd.declaredPublicMethods = res;
            } else {
                rd.declaredMethods = res;
            }
        }
        return res;
    }

    // Returns an array of "root" methods. These Method objects must NOT
    // be propagated to the outside world, but must instead be copied
    // via ReflectionFactory.copyMethod.
    private Method[] privateGetPublicMethods() {
        Method[] res;
        ReflectionData<T> rd = reflectionData();
        if (rd != null) {
            res = rd.publicMethods;
            if (res != null) return res;
        }

        // No cached value available; compute value recursively.
        // Start by fetching public declared methods...
        PublicMethods pms = new PublicMethods();
        for (Method m : privateGetDeclaredMethods(/* publicOnly */ true)) {
            pms.merge(m);
        }
        // ...then recur over superclass methods...
        Class<?> sc = getSuperclass();
        if (sc != null) {
            for (Method m : sc.privateGetPublicMethods()) {
                pms.merge(m);
            }
        }
        // ...and finally over direct superinterfaces.
        for (Class<?> intf : getInterfaces(/* cloneArray */ false)) {
            for (Method m : intf.privateGetPublicMethods()) {
                // static interface methods are not inherited
                if (!Modifier.isStatic(m.getModifiers())) {
                    pms.merge(m);
                }
            }
        }

        res = pms.toArray();
        if (rd != null) {
            rd.publicMethods = res;
        }
        return res;
    }


    //
    // Helpers for fetchers of one field, method, or constructor
    //

    // This method does not copy the returned Field object!
    private static Field searchFields(Field[] fields, String name) {
        for (Field field : fields) {
            if (field.getName().equals(name)) {
                return field;
            }
        }
        return null;
    }

    // Returns a "root" Field object. This Field object must NOT
    // be propagated to the outside world, but must instead be copied
    // via ReflectionFactory.copyField.
    private Field getField0(String name) {
        // Note: the intent is that the search algorithm this routine
        // uses be equivalent to the ordering imposed by
        // privateGetPublicFields(). It fetches only the declared
        // public fields for each class, however, to reduce the number
        // of Field objects which have to be created for the common
        // case where the field being requested is declared in the
        // class which is being queried.
        Field res;
        // Search declared public fields
        if ((res = searchFields(privateGetDeclaredFields(true), name)) != null) {
            return res;
        }
        // Direct superinterfaces, recursively
        Class<?>[] interfaces = getInterfaces(/* cloneArray */ false);
        for (Class<?> c : interfaces) {
            if ((res = c.getField0(name)) != null) {
                return res;
            }
        }
        // Direct superclass, recursively
        if (!isInterface()) {
            Class<?> c = getSuperclass();
            if (c != null) {
                if ((res = c.getField0(name)) != null) {
                    return res;
                }
            }
        }
        return null;
    }

    // This method does not copy the returned Method object!
    private static Method searchMethods(Method[] methods,
                                        String name,
                                        Class<?>[] parameterTypes)
    {
        ReflectionFactory fact = getReflectionFactory();
        Method res = null;
        for (Method m : methods) {
            if (m.getName().equals(name)
                && arrayContentsEq(parameterTypes,
                                   fact.getExecutableSharedParameterTypes(m))
                && (res == null
                    || (res.getReturnType() != m.getReturnType()
                        && res.getReturnType().isAssignableFrom(m.getReturnType()))))
                res = m;
        }
        return res;
    }

    private static final Class<?>[] EMPTY_CLASS_ARRAY = new Class<?>[0];

    // Returns a "root" Method object. This Method object must NOT
    // be propagated to the outside world, but must instead be copied
    // via ReflectionFactory.copyMethod.
    private Method getMethod0(String name, Class<?>[] parameterTypes) {
        PublicMethods.MethodList res = getMethodsRecursive(
            name,
            parameterTypes == null ? EMPTY_CLASS_ARRAY : parameterTypes,
            /* includeStatic */ true, /* publicOnly */ true);
        return res == null ? null : res.getMostSpecific();
    }

    // Returns a list of "root" Method objects. These Method objects must NOT
    // be propagated to the outside world, but must instead be copied
    // via ReflectionFactory.copyMethod.
    private PublicMethods.MethodList getMethodsRecursive(String name,
                                                         Class<?>[] parameterTypes,
                                                         boolean includeStatic,
                                                         boolean publicOnly) {
        // 1st check declared methods
        Method[] methods = privateGetDeclaredMethods(publicOnly);
        PublicMethods.MethodList res = PublicMethods.MethodList
            .filter(methods, name, parameterTypes, includeStatic);
        // if there is at least one match among declared methods, we need not
        // search any further as such match surely overrides matching methods
        // declared in superclass(es) or interface(s).
        if (res != null) {
            return res;
        }

        // if there was no match among declared methods,
        // we must consult the superclass (if any) recursively...
        Class<?> sc = getSuperclass();
        if (sc != null) {
            res = sc.getMethodsRecursive(name, parameterTypes, includeStatic, publicOnly);
        }

        // ...and coalesce the superclass methods with methods obtained
        // from directly implemented interfaces excluding static methods...
        for (Class<?> intf : getInterfaces(/* cloneArray */ false)) {
            res = PublicMethods.MethodList.merge(
                res, intf.getMethodsRecursive(name, parameterTypes, /* includeStatic */ false, publicOnly));
        }

        return res;
    }

    // Returns a "root" Constructor object. This Constructor object must NOT
    // be propagated to the outside world, but must instead be copied
    // via ReflectionFactory.copyConstructor.
    private Constructor<T> getConstructor0(Class<?>[] parameterTypes,
                                        int which) throws NoSuchMethodException
    {
        ReflectionFactory fact = getReflectionFactory();
        Constructor<T>[] constructors = privateGetDeclaredConstructors((which == Member.PUBLIC));
        for (Constructor<T> constructor : constructors) {
            if (arrayContentsEq(parameterTypes,
                                fact.getExecutableSharedParameterTypes(constructor))) {
                return constructor;
            }
        }
        throw new NoSuchMethodException(methodToString("<init>", parameterTypes));
    }

    //
    // Other helpers and base implementation
    //

    private static boolean arrayContentsEq(Object[] a1, Object[] a2) {
        if (a1 == null) {
            return a2 == null || a2.length == 0;
        }

        if (a2 == null) {
            return a1.length == 0;
        }

        if (a1.length != a2.length) {
            return false;
        }

        for (int i = 0; i < a1.length; i++) {
            if (a1[i] != a2[i]) {
                return false;
            }
        }

        return true;
    }

    private static Field[] copyFields(Field[] arg) {
        Field[] out = new Field[arg.length];
        ReflectionFactory fact = getReflectionFactory();
        for (int i = 0; i < arg.length; i++) {
            out[i] = fact.copyField(arg[i]);
        }
        return out;
    }

    private static Method[] copyMethods(Method[] arg) {
        Method[] out = new Method[arg.length];
        ReflectionFactory fact = getReflectionFactory();
        for (int i = 0; i < arg.length; i++) {
            out[i] = fact.copyMethod(arg[i]);
        }
        return out;
    }

    private static <U> Constructor<U>[] copyConstructors(Constructor<U>[] arg) {
        Constructor<U>[] out = arg.clone();
        ReflectionFactory fact = getReflectionFactory();
        for (int i = 0; i < out.length; i++) {
            out[i] = fact.copyConstructor(out[i]);
        }
        return out;
    }

    private native Field[]       getDeclaredFields0(boolean publicOnly);
    private native Method[]      getDeclaredMethods0(boolean publicOnly);
    private native Constructor<T>[] getDeclaredConstructors0(boolean publicOnly);
    private native Class<?>[]    getDeclaredClasses0();

    /*
     * Returns an array containing the components of the Record attribute,
     * or null if the attribute is not present.
     *
     * Note that this method returns non-null array on a class with
     * the Record attribute even if this class is not a record.
     */
    private native RecordComponent[] getRecordComponents0();
    private native boolean       isRecord0();

    /**
     * Helper method to get the method name from arguments.
     */
    private String methodToString(String name, Class<?>[] argTypes) {
        return getName() + '.' + name +
                ((argTypes == null || argTypes.length == 0) ?
                "()" :
                Arrays.stream(argTypes)
                        .map(c -> c == null ? "null" : c.getName())
                        .collect(Collectors.joining(",", "(", ")")));
    }

    /** use serialVersionUID from JDK 1.1 for interoperability */
    @java.io.Serial
    private static final long serialVersionUID = 3206093459760846163L;


    /**
     * Class Class is special cased within the Serialization Stream Protocol.
     *
     * A Class instance is written initially into an ObjectOutputStream in the
     * following format:
     * <pre>
     *      {@code TC_CLASS} ClassDescriptor
     *      A ClassDescriptor is a special cased serialization of
     *      a {@code java.io.ObjectStreamClass} instance.
     * </pre>
     * A new handle is generated for the initial time the class descriptor
     * is written into the stream. Future references to the class descriptor
     * are written as references to the initial class descriptor instance.
     *
     * @see java.io.ObjectStreamClass
     */
    @java.io.Serial
    private static final ObjectStreamField[] serialPersistentFields =
        new ObjectStreamField[0];


    /**
     * Returns the assertion status that would be assigned to this
     * class if it were to be initialized at the time this method is invoked.
     * If this class has had its assertion status set, the most recent
     * setting will be returned; otherwise, if any package default assertion
     * status pertains to this class, the most recent setting for the most
     * specific pertinent package default assertion status is returned;
     * otherwise, if this class is not a system class (i.e., it has a
     * class loader) its class loader's default assertion status is returned;
     * otherwise, the system class default assertion status is returned.
     *
     * @apiNote
     * Few programmers will have any need for this method; it is provided
     * for the benefit of the JDK itself.  (It allows a class to determine at
     * the time that it is initialized whether assertions should be enabled.)
     * Note that this method is not guaranteed to return the actual
     * assertion status that was (or will be) associated with the specified
     * class when it was (or will be) initialized.
     *
     * @return the desired assertion status of the specified class.
     * @see    java.lang.ClassLoader#setClassAssertionStatus
     * @see    java.lang.ClassLoader#setPackageAssertionStatus
     * @see    java.lang.ClassLoader#setDefaultAssertionStatus
     * @since  1.4
     */
    public boolean desiredAssertionStatus() {
        ClassLoader loader = classLoader;
        // If the loader is null this is a system class, so ask the VM
        if (loader == null)
            return desiredAssertionStatus0(this);

        // If the classloader has been initialized with the assertion
        // directives, ask it. Otherwise, ask the VM.
        synchronized(loader.assertionLock) {
            if (loader.classAssertionStatus != null) {
                return loader.desiredAssertionStatus(getName());
            }
        }
        return desiredAssertionStatus0(this);
    }

    // Retrieves the desired assertion status of this class from the VM
    private static native boolean desiredAssertionStatus0(Class<?> clazz);

    /**
     * Returns true if and only if this class was declared as an enum in the
     * source code.
     *
     * Note that {@link java.lang.Enum} is not itself an enum class.
     *
     * Also note that if an enum constant is declared with a class body,
     * the class of that enum constant object is an anonymous class
     * and <em>not</em> the class of the declaring enum class. The
     * {@link Enum#getDeclaringClass} method of an enum constant can
     * be used to get the class of the enum class declaring the
     * constant.
     *
     * @return true if and only if this class was declared as an enum in the
     *     source code
     * @since 1.5
     * @jls 8.9.1 Enum Constants
     */
    public boolean isEnum() {
        // An enum must both directly extend java.lang.Enum and have
        // the ENUM bit set; classes for specialized enum constants
        // don't do the former.
        return (this.getModifiers() & ENUM) != 0 &&
        this.getSuperclass() == java.lang.Enum.class;
    }

    /**
     * Returns {@code true} if and only if this class is a record class.
     *
     * <p> The {@linkplain #getSuperclass() direct superclass} of a record
     * class is {@code java.lang.Record}. A record class is {@linkplain
     * Modifier#FINAL final}. A record class has (possibly zero) record
     * components; {@link #getRecordComponents()} returns a non-null but
     * possibly empty value for a record.
     *
     * <p> Note that class {@link Record} is not a record class and thus
     * invoking this method on class {@code Record} returns {@code false}.
     *
     * @return true if and only if this class is a record class, otherwise false
     * @jls 8.10 Record Classes
     * @since 16
     */
    public boolean isRecord() {
        // this superclass and final modifier check is not strictly necessary
        // they are intrinsified and serve as a fast-path check
        return getSuperclass() == java.lang.Record.class &&
                (this.getModifiers() & Modifier.FINAL) != 0 &&
                isRecord0();
    }

    // Fetches the factory for reflective objects
    @SuppressWarnings("removal")
    private static ReflectionFactory getReflectionFactory() {
        var factory = reflectionFactory;
        if (factory != null) {
            return factory;
        }
        return reflectionFactory =
                java.security.AccessController.doPrivileged
                        (new ReflectionFactory.GetReflectionFactoryAction());
    }
    private static ReflectionFactory reflectionFactory;

    /**
     * Returns the elements of this enum class or null if this
     * Class object does not represent an enum class.
     *
     * @return an array containing the values comprising the enum class
     *     represented by this {@code Class} object in the order they're
     *     declared, or null if this {@code Class} object does not
     *     represent an enum class
     * @since 1.5
     * @jls 8.9.1 Enum Constants
     */
    public T[] getEnumConstants() {
        T[] values = getEnumConstantsShared();
        return (values != null) ? values.clone() : null;
    }

    /**
     * Returns the elements of this enum class or null if this
     * Class object does not represent an enum class;
     * identical to getEnumConstants except that the result is
     * uncloned, cached, and shared by all callers.
     */
    @SuppressWarnings("removal")
    T[] getEnumConstantsShared() {
        T[] constants = enumConstants;
        if (constants == null) {
            if (!isEnum()) return null;
            try {
                final Method values = getMethod("values");
                java.security.AccessController.doPrivileged(
                    new java.security.PrivilegedAction<>() {
                        public Void run() {
                                values.setAccessible(true);
                                return null;
                            }
                        });
                @SuppressWarnings("unchecked")
                T[] temporaryConstants = (T[])values.invoke(null);
                enumConstants = constants = temporaryConstants;
            }
            // These can happen when users concoct enum-like classes
            // that don't comply with the enum spec.
            catch (InvocationTargetException | NoSuchMethodException |
                   IllegalAccessException | NullPointerException |
                   ClassCastException ex) { return null; }
        }
        return constants;
    }
    private transient volatile T[] enumConstants;

    /**
     * Returns a map from simple name to enum constant.  This package-private
     * method is used internally by Enum to implement
     * {@code public static <T extends Enum<T>> T valueOf(Class<T>, String)}
     * efficiently.  Note that the map is returned by this method is
     * created lazily on first use.  Typically it won't ever get created.
     */
    Map<String, T> enumConstantDirectory() {
        Map<String, T> directory = enumConstantDirectory;
        if (directory == null) {
            T[] universe = getEnumConstantsShared();
            if (universe == null)
                throw new IllegalArgumentException(
                    getName() + " is not an enum class");
            directory = HashMap.newHashMap(universe.length);
            for (T constant : universe) {
                directory.put(((Enum<?>)constant).name(), constant);
            }
            enumConstantDirectory = directory;
        }
        return directory;
    }
    private transient volatile Map<String, T> enumConstantDirectory;

    /**
     * Casts an object to the class or interface represented
     * by this {@code Class} object.
     *
     * @param obj the object to be cast
     * @return the object after casting, or null if obj is null
     *
     * @throws ClassCastException if the object is not
     * null and is not assignable to the type T.
     *
     * @since 1.5
     */
    @SuppressWarnings("unchecked")
    @IntrinsicCandidate
    public T cast(Object obj) {
        if (obj != null && !isInstance(obj))
            throw new ClassCastException(cannotCastMsg(obj));
        return (T) obj;
    }

    private String cannotCastMsg(Object obj) {
        return "Cannot cast " + obj.getClass().getName() + " to " + getName();
    }

    /**
     * Casts this {@code Class} object to represent a subclass of the class
     * represented by the specified class object.  Checks that the cast
     * is valid, and throws a {@code ClassCastException} if it is not.  If
     * this method succeeds, it always returns a reference to this {@code Class} object.
     *
     * <p>This method is useful when a client needs to "narrow" the type of
     * a {@code Class} object to pass it to an API that restricts the
     * {@code Class} objects that it is willing to accept.  A cast would
     * generate a compile-time warning, as the correctness of the cast
     * could not be checked at runtime (because generic types are implemented
     * by erasure).
     *
     * @param <U> the type to cast this {@code Class} object to
     * @param clazz the class of the type to cast this {@code Class} object to
     * @return this {@code Class} object, cast to represent a subclass of
     *    the specified class object.
     * @throws ClassCastException if this {@code Class} object does not
     *    represent a subclass of the specified class (here "subclass" includes
     *    the class itself).
     * @since 1.5
     */
    @SuppressWarnings("unchecked")
    public <U> Class<? extends U> asSubclass(Class<U> clazz) {
        if (clazz.isAssignableFrom(this))
            return (Class<? extends U>) this;
        else
            throw new ClassCastException(this.toString());
    }

    /**
     * {@inheritDoc}
     * <p>Note that any annotation returned by this method is a
     * declaration annotation.
     *
     * @throws NullPointerException {@inheritDoc}
     * @since 1.5
     */
    @Override
    @SuppressWarnings("unchecked")
    public <A extends Annotation> A getAnnotation(Class<A> annotationClass) {
        Objects.requireNonNull(annotationClass);

        return (A) annotationData().annotations.get(annotationClass);
    }

    /**
     * {@inheritDoc}
     * @throws NullPointerException {@inheritDoc}
     * @since 1.5
     */
    @Override
    public boolean isAnnotationPresent(Class<? extends Annotation> annotationClass) {
        return GenericDeclaration.super.isAnnotationPresent(annotationClass);
    }

    /**
     * {@inheritDoc}
     * <p>Note that any annotations returned by this method are
     * declaration annotations.
     *
     * @throws NullPointerException {@inheritDoc}
     * @since 1.8
     */
    @Override
    public <A extends Annotation> A[] getAnnotationsByType(Class<A> annotationClass) {
        Objects.requireNonNull(annotationClass);

        AnnotationData annotationData = annotationData();
        return AnnotationSupport.getAssociatedAnnotations(annotationData.declaredAnnotations,
                                                          this,
                                                          annotationClass);
    }

    /**
     * {@inheritDoc}
     * <p>Note that any annotations returned by this method are
     * declaration annotations.
     *
     * @since 1.5
     */
    @Override
    public Annotation[] getAnnotations() {
        return AnnotationParser.toArray(annotationData().annotations);
    }

    /**
     * {@inheritDoc}
     * <p>Note that any annotation returned by this method is a
     * declaration annotation.
     *
     * @throws NullPointerException {@inheritDoc}
     * @since 1.8
     */
    @Override
    @SuppressWarnings("unchecked")
    public <A extends Annotation> A getDeclaredAnnotation(Class<A> annotationClass) {
        Objects.requireNonNull(annotationClass);

        return (A) annotationData().declaredAnnotations.get(annotationClass);
    }

    /**
     * {@inheritDoc}
     * <p>Note that any annotations returned by this method are
     * declaration annotations.
     *
     * @throws NullPointerException {@inheritDoc}
     * @since 1.8
     */
    @Override
    public <A extends Annotation> A[] getDeclaredAnnotationsByType(Class<A> annotationClass) {
        Objects.requireNonNull(annotationClass);

        return AnnotationSupport.getDirectlyAndIndirectlyPresent(annotationData().declaredAnnotations,
                                                                 annotationClass);
    }

    /**
     * {@inheritDoc}
     * <p>Note that any annotations returned by this method are
     * declaration annotations.
     *
     * @since 1.5
     */
    @Override
    public Annotation[] getDeclaredAnnotations()  {
        return AnnotationParser.toArray(annotationData().declaredAnnotations);
    }

    // annotation data that might get invalidated when JVM TI RedefineClasses() is called
    private static class AnnotationData {
        final Map<Class<? extends Annotation>, Annotation> annotations;
        final Map<Class<? extends Annotation>, Annotation> declaredAnnotations;

        // Value of classRedefinedCount when we created this AnnotationData instance
        final int redefinedCount;

        AnnotationData(Map<Class<? extends Annotation>, Annotation> annotations,
                       Map<Class<? extends Annotation>, Annotation> declaredAnnotations,
                       int redefinedCount) {
            this.annotations = annotations;
            this.declaredAnnotations = declaredAnnotations;
            this.redefinedCount = redefinedCount;
        }
    }

    // Annotations cache
    @SuppressWarnings("UnusedDeclaration")
    private transient volatile AnnotationData annotationData;

    private AnnotationData annotationData() {
        while (true) { // retry loop
            AnnotationData annotationData = this.annotationData;
            int classRedefinedCount = this.classRedefinedCount;
            if (annotationData != null &&
                annotationData.redefinedCount == classRedefinedCount) {
                return annotationData;
            }
            // null or stale annotationData -> optimistically create new instance
            AnnotationData newAnnotationData = createAnnotationData(classRedefinedCount);
            // try to install it
            if (Atomic.casAnnotationData(this, annotationData, newAnnotationData)) {
                // successfully installed new AnnotationData
                return newAnnotationData;
            }
        }
    }

    private AnnotationData createAnnotationData(int classRedefinedCount) {
        Map<Class<? extends Annotation>, Annotation> declaredAnnotations =
            AnnotationParser.parseAnnotations(getRawAnnotations(), getConstantPool(), this);
        Class<?> superClass = getSuperclass();
        Map<Class<? extends Annotation>, Annotation> annotations = null;
        if (superClass != null) {
            Map<Class<? extends Annotation>, Annotation> superAnnotations =
                superClass.annotationData().annotations;
            for (Map.Entry<Class<? extends Annotation>, Annotation> e : superAnnotations.entrySet()) {
                Class<? extends Annotation> annotationClass = e.getKey();
                if (AnnotationType.getInstance(annotationClass).isInherited()) {
                    if (annotations == null) { // lazy construction
                        annotations = LinkedHashMap.newLinkedHashMap(Math.max(
                                declaredAnnotations.size(),
                                Math.min(12, declaredAnnotations.size() + superAnnotations.size())
                            )
                        );
                    }
                    annotations.put(annotationClass, e.getValue());
                }
            }
        }
        if (annotations == null) {
            // no inherited annotations -> share the Map with declaredAnnotations
            annotations = declaredAnnotations;
        } else {
            // at least one inherited annotation -> declared may override inherited
            annotations.putAll(declaredAnnotations);
        }
        return new AnnotationData(annotations, declaredAnnotations, classRedefinedCount);
    }

    // Annotation interfaces cache their internal (AnnotationType) form

    @SuppressWarnings("UnusedDeclaration")
    private transient volatile AnnotationType annotationType;

    boolean casAnnotationType(AnnotationType oldType, AnnotationType newType) {
        return Atomic.casAnnotationType(this, oldType, newType);
    }

    AnnotationType getAnnotationType() {
        return annotationType;
    }

    Map<Class<? extends Annotation>, Annotation> getDeclaredAnnotationMap() {
        return annotationData().declaredAnnotations;
    }

    /* Backing store of user-defined values pertaining to this class.
     * Maintained by the ClassValue class.
     */
    transient ClassValue.ClassValueMap classValueMap;

    /**
     * Returns an {@code AnnotatedType} object that represents the use of a
     * type to specify the superclass of the entity represented by this {@code
     * Class} object. (The <em>use</em> of type Foo to specify the superclass
     * in '...  extends Foo' is distinct from the <em>declaration</em> of class
     * Foo.)
     *
     * <p> If this {@code Class} object represents a class whose declaration
     * does not explicitly indicate an annotated superclass, then the return
     * value is an {@code AnnotatedType} object representing an element with no
     * annotations.
     *
     * <p> If this {@code Class} represents either the {@code Object} class, an
     * interface type, an array type, a primitive type, or void, the return
     * value is {@code null}.
     *
     * @return an object representing the superclass
     * @since 1.8
     */
    public AnnotatedType getAnnotatedSuperclass() {
        if (this == Object.class ||
                isInterface() ||
                isArray() ||
                isPrimitive() ||
                this == Void.TYPE) {
            return null;
        }

        return TypeAnnotationParser.buildAnnotatedSuperclass(getRawTypeAnnotations(), getConstantPool(), this);
    }

    /**
     * Returns an array of {@code AnnotatedType} objects that represent the use
     * of types to specify superinterfaces of the entity represented by this
     * {@code Class} object. (The <em>use</em> of type Foo to specify a
     * superinterface in '... implements Foo' is distinct from the
     * <em>declaration</em> of interface Foo.)
     *
     * <p> If this {@code Class} object represents a class, the return value is
     * an array containing objects representing the uses of interface types to
     * specify interfaces implemented by the class. The order of the objects in
     * the array corresponds to the order of the interface types used in the
     * 'implements' clause of the declaration of this {@code Class} object.
     *
     * <p> If this {@code Class} object represents an interface, the return
     * value is an array containing objects representing the uses of interface
     * types to specify interfaces directly extended by the interface. The
     * order of the objects in the array corresponds to the order of the
     * interface types used in the 'extends' clause of the declaration of this
     * {@code Class} object.
     *
     * <p> If this {@code Class} object represents a class or interface whose
     * declaration does not explicitly indicate any annotated superinterfaces,
     * the return value is an array of length 0.
     *
     * <p> If this {@code Class} object represents either the {@code Object}
     * class, an array type, a primitive type, or void, the return value is an
     * array of length 0.
     *
     * @return an array representing the superinterfaces
     * @since 1.8
     */
    public AnnotatedType[] getAnnotatedInterfaces() {
        return TypeAnnotationParser.buildAnnotatedInterfaces(getRawTypeAnnotations(), getConstantPool(), this);
    }

    private native Class<?> getNestHost0();

    /**
     * Returns the nest host of the <a href=#nest>nest</a> to which the class
     * or interface represented by this {@code Class} object belongs.
     * Every class and interface belongs to exactly one nest.
     *
     * If the nest host of this class or interface has previously
     * been determined, then this method returns the nest host.
     * If the nest host of this class or interface has
     * not previously been determined, then this method determines the nest
     * host using the algorithm of JVMS 5.4.4, and returns it.
     *
     * Often, a class or interface belongs to a nest consisting only of itself,
     * in which case this method returns {@code this} to indicate that the class
     * or interface is the nest host.
     *
     * <p>If this {@code Class} object represents a primitive type, an array type,
     * or {@code void}, then this method returns {@code this},
     * indicating that the represented entity belongs to the nest consisting only of
     * itself, and is the nest host.
     *
     * @return the nest host of this class or interface
     *
     * @throws SecurityException
     *         If the returned class is not the current class, and
     *         if a security manager, <i>s</i>, is present and the caller's
     *         class loader is not the same as or an ancestor of the class
     *         loader for the returned class and invocation of {@link
     *         SecurityManager#checkPackageAccess s.checkPackageAccess()}
     *         denies access to the package of the returned class
     * @since 11
     * @jvms 4.7.28 The {@code NestHost} Attribute
     * @jvms 4.7.29 The {@code NestMembers} Attribute
     * @jvms 5.4.4 Access Control
     */
    @CallerSensitive
    public Class<?> getNestHost() {
        if (isPrimitive() || isArray()) {
            return this;
        }

        Class<?> host = getNestHost0();
        if (host == this) {
            return this;
        }
        // returning a different class requires a security check
        @SuppressWarnings("removal")
        SecurityManager sm = System.getSecurityManager();
        if (sm != null) {
            checkPackageAccess(sm,
                               ClassLoader.getClassLoader(Reflection.getCallerClass()), true);
        }
        return host;
    }

    /**
     * Determines if the given {@code Class} is a nestmate of the
     * class or interface represented by this {@code Class} object.
     * Two classes or interfaces are nestmates
     * if they have the same {@linkplain #getNestHost() nest host}.
     *
     * @param c the class to check
     * @return {@code true} if this class and {@code c} are members of
     * the same nest; and {@code false} otherwise.
     *
     * @since 11
     */
    public boolean isNestmateOf(Class<?> c) {
        if (this == c) {
            return true;
        }
        if (isPrimitive() || isArray() ||
            c.isPrimitive() || c.isArray()) {
            return false;
        }

        return getNestHost() == c.getNestHost();
    }

    private native Class<?>[] getNestMembers0();

    /**
     * Returns an array containing {@code Class} objects representing all the
     * classes and interfaces that are members of the nest to which the class
     * or interface represented by this {@code Class} object belongs.
     *
     * First, this method obtains the {@linkplain #getNestHost() nest host},
     * {@code H}, of the nest to which the class or interface represented by
     * this {@code Class} object belongs. The zeroth element of the returned
     * array is {@code H}.
     *
     * Then, for each class or interface {@code C} which is recorded by {@code H}
     * as being a member of its nest, this method attempts to obtain the {@code Class}
     * object for {@code C} (using {@linkplain #getClassLoader() the defining class
     * loader} of the current {@code Class} object), and then obtains the
     * {@linkplain #getNestHost() nest host} of the nest to which {@code C} belongs.
     * The classes and interfaces which are recorded by {@code H} as being members
     * of its nest, and for which {@code H} can be determined as their nest host,
     * are indicated by subsequent elements of the returned array. The order of
     * such elements is unspecified. Duplicates are permitted.
     *
     * <p>If this {@code Class} object represents a primitive type, an array type,
     * or {@code void}, then this method returns a single-element array containing
     * {@code this}.
     *
     * @apiNote
     * The returned array includes only the nest members recorded in the {@code NestMembers}
     * attribute, and not any hidden classes that were added to the nest via
     * {@link MethodHandles.Lookup#defineHiddenClass(byte[], boolean, MethodHandles.Lookup.ClassOption...)
     * Lookup::defineHiddenClass}.
     *
     * @return an array of all classes and interfaces in the same nest as
     * this class or interface
     *
     * @throws SecurityException
     * If any returned class is not the current class, and
     * if a security manager, <i>s</i>, is present and the caller's
     * class loader is not the same as or an ancestor of the class
     * loader for that returned class and invocation of {@link
     * SecurityManager#checkPackageAccess s.checkPackageAccess()}
     * denies access to the package of that returned class
     *
     * @since 11
     * @see #getNestHost()
     * @jvms 4.7.28 The {@code NestHost} Attribute
     * @jvms 4.7.29 The {@code NestMembers} Attribute
     */
    @CallerSensitive
    public Class<?>[] getNestMembers() {
        if (isPrimitive() || isArray()) {
            return new Class<?>[] { this };
        }
        Class<?>[] members = getNestMembers0();
        // Can't actually enable this due to bootstrapping issues
        // assert(members.length != 1 || members[0] == this); // expected invariant from VM

        if (members.length > 1) {
            // If we return anything other than the current class we need
            // a security check
            @SuppressWarnings("removal")
            SecurityManager sm = System.getSecurityManager();
            if (sm != null) {
                checkPackageAccess(sm,
                                   ClassLoader.getClassLoader(Reflection.getCallerClass()), true);
            }
        }
        return members;
    }

    /**
     * Returns the descriptor string of the entity (class, interface, array class,
     * primitive type, or {@code void}) represented by this {@code Class} object.
     *
     * <p> If this {@code Class} object represents a class or interface,
     * not an array class, then:
     * <ul>
     * <li> If the class or interface is not {@linkplain Class#isHidden() hidden},
     *      then the result is a field descriptor (JVMS {@jvms 4.3.2})
     *      for the class or interface. Calling
     *      {@link ClassDesc#ofDescriptor(String) ClassDesc::ofDescriptor}
     *      with the result descriptor string produces a {@link ClassDesc ClassDesc}
     *      describing this class or interface.
     * <li> If the class or interface is {@linkplain Class#isHidden() hidden},
     *      then the result is a string of the form:
     *      <blockquote>
     *      {@code "L" +} <em>N</em> {@code + "." + <suffix> + ";"}
     *      </blockquote>
     *      where <em>N</em> is the {@linkplain ClassLoader##binary-name binary name}
     *      encoded in internal form indicated by the {@code class} file passed to
     *      {@link MethodHandles.Lookup#defineHiddenClass(byte[], boolean, MethodHandles.Lookup.ClassOption...)
     *      Lookup::defineHiddenClass}, and {@code <suffix>} is an unqualified name.
     *      A hidden class or interface has no {@linkplain ClassDesc nominal descriptor}.
     *      The result string is not a type descriptor.
     * </ul>
     *
     * <p> If this {@code Class} object represents an array class, then
     * the result is a string consisting of one or more '{@code [}' characters
     * representing the depth of the array nesting, followed by the
     * descriptor string of the element type.
     * <ul>
     * <li> If the element type is not a {@linkplain Class#isHidden() hidden} class
     * or interface, then this array class can be described nominally.
     * Calling {@link ClassDesc#ofDescriptor(String) ClassDesc::ofDescriptor}
     * with the result descriptor string produces a {@link ClassDesc ClassDesc}
     * describing this array class.
     * <li> If the element type is a {@linkplain Class#isHidden() hidden} class or
     * interface, then this array class cannot be described nominally.
     * The result string is not a type descriptor.
     * </ul>
     *
     * <p> If this {@code Class} object represents a primitive type or
     * {@code void}, then the result is a field descriptor string which
     * is a one-letter code corresponding to a primitive type or {@code void}
     * ({@code "B", "C", "D", "F", "I", "J", "S", "Z", "V"}) (JVMS {@jvms 4.3.2}).
     *
     * @return the descriptor string for this {@code Class} object
     * @jvms 4.3.2 Field Descriptors
     * @since 12
     */
    @Override
    public String descriptorString() {
        if (isPrimitive())
            return Wrapper.forPrimitiveType(this).basicTypeString();

        if (isArray()) {
            return "[" + componentType.descriptorString();
        } else if (isHidden()) {
            String name = getName();
            int index = name.indexOf('/');
            return new StringBuilder(name.length() + 2)
                    .append('L')
                    .append(name.substring(0, index).replace('.', '/'))
                    .append('.')
                    .append(name, index + 1, name.length())
                    .append(';')
                    .toString();
        } else {
            String name = getName().replace('.', '/');
            return new StringBuilder(name.length() + 2)
                    .append('L')
                    .append(name)
                    .append(';')
                    .toString();
        }
    }

    /**
     * Returns the component type of this {@code Class}, if it describes
     * an array type, or {@code null} otherwise.
     *
     * @implSpec
     * Equivalent to {@link Class#getComponentType()}.
     *
     * @return a {@code Class} describing the component type, or {@code null}
     * if this {@code Class} does not describe an array type
     * @since 12
     */
    @Override
    public Class<?> componentType() {
        return isArray() ? componentType : null;
    }

    /**
     * Returns a {@code Class} for an array type whose component type
     * is described by this {@linkplain Class}.
     *
     * @throws UnsupportedOperationException if this component type is {@linkplain
     *         Void#TYPE void} or if the number of dimensions of the resulting array
     *         type would exceed 255.
     * @return a {@code Class} describing the array type
     * @jvms 4.3.2 Field Descriptors
     * @jvms 4.4.1 The {@code CONSTANT_Class_info} Structure
     * @since 12
     */
    @Override
    public Class<?> arrayType() {
        try {
            return Array.newInstance(this, 0).getClass();
        } catch (IllegalArgumentException iae) {
            throw new UnsupportedOperationException(iae);
        }
    }

    /**
     * Returns a nominal descriptor for this instance, if one can be
     * constructed, or an empty {@link Optional} if one cannot be.
     *
     * @return An {@link Optional} containing the resulting nominal descriptor,
     * or an empty {@link Optional} if one cannot be constructed.
     * @since 12
     */
    @Override
    public Optional<ClassDesc> describeConstable() {
        Class<?> c = isArray() ? elementType() : this;
        return c.isHidden() ? Optional.empty()
                            : Optional.of(ConstantUtils.classDesc(this));
   }

    /**
     * Returns {@code true} if and only if the underlying class is a hidden class.
     *
     * @return {@code true} if and only if this class is a hidden class.
     *
     * @since 15
     * @see MethodHandles.Lookup#defineHiddenClass
     * @see Class##hiddenClasses Hidden Classes
     */
    @IntrinsicCandidate
    public native boolean isHidden();

    /**
     * Returns an array containing {@code Class} objects representing the
     * direct subinterfaces or subclasses permitted to extend or
     * implement this class or interface if it is sealed.  The order of such elements
     * is unspecified. The array is empty if this sealed class or interface has no
     * permitted subclass. If this {@code Class} object represents a primitive type,
     * {@code void}, an array type, or a class or interface that is not sealed,
     * that is {@link #isSealed()} returns {@code false}, then this method returns {@code null}.
     * Conversely, if {@link #isSealed()} returns {@code true}, then this method
     * returns a non-null value.
     *
     * For each class or interface {@code C} which is recorded as a permitted
     * direct subinterface or subclass of this class or interface,
     * this method attempts to obtain the {@code Class}
     * object for {@code C} (using {@linkplain #getClassLoader() the defining class
     * loader} of the current {@code Class} object).
     * The {@code Class} objects which can be obtained and which are direct
     * subinterfaces or subclasses of this class or interface,
     * are indicated by elements of the returned array. If a {@code Class} object
     * cannot be obtained, it is silently ignored, and not included in the result
     * array.
     *
     * @return an array of {@code Class} objects of the permitted subclasses of this class or interface,
     *         or {@code null} if this class or interface is not sealed.
     *
     * @throws SecurityException
     *         If a security manager, <i>s</i>, is present and the caller's
     *         class loader is not the same as or an ancestor of the class
     *         loader for that returned class and invocation of {@link
     *         SecurityManager#checkPackageAccess s.checkPackageAccess()}
     *         denies access to the package of any class in the returned array.
     *
     * @jls 8.1 Class Declarations
     * @jls 9.1 Interface Declarations
     * @since 17
     */
    @CallerSensitive
    public Class<?>[] getPermittedSubclasses() {
        Class<?>[] subClasses;
        if (isArray() || isPrimitive() || (subClasses = getPermittedSubclasses0()) == null) {
            return null;
        }
        if (subClasses.length > 0) {
            if (Arrays.stream(subClasses).anyMatch(c -> !isDirectSubType(c))) {
                subClasses = Arrays.stream(subClasses)
                                   .filter(this::isDirectSubType)
                                   .toArray(s -> new Class<?>[s]);
            }
        }
        if (subClasses.length > 0) {
            // If we return some classes we need a security check:
            @SuppressWarnings("removal")
            SecurityManager sm = System.getSecurityManager();
            if (sm != null) {
                checkPackageAccessForPermittedSubclasses(sm,
                                             ClassLoader.getClassLoader(Reflection.getCallerClass()),
                                             subClasses);
            }
        }
        return subClasses;
    }

    private boolean isDirectSubType(Class<?> c) {
        if (isInterface()) {
            for (Class<?> i : c.getInterfaces(/* cloneArray */ false)) {
                if (i == this) {
                    return true;
                }
            }
        } else {
            return c.getSuperclass() == this;
        }
        return false;
    }

    /**
     * Returns {@code true} if and only if this {@code Class} object represents
     * a sealed class or interface. If this {@code Class} object represents a
     * primitive type, {@code void}, or an array type, this method returns
     * {@code false}. A sealed class or interface has (possibly zero) permitted
     * subclasses; {@link #getPermittedSubclasses()} returns a non-null but
     * possibly empty value for a sealed class or interface.
     *
     * @return {@code true} if and only if this {@code Class} object represents
     * a sealed class or interface.
     *
     * @jls 8.1 Class Declarations
     * @jls 9.1 Interface Declarations
     * @since 17
     */
    public boolean isSealed() {
        if (isArray() || isPrimitive()) {
            return false;
        }
        return getPermittedSubclasses() != null;
    }

    private native Class<?>[] getPermittedSubclasses0();

    /*
     * Return the class's major and minor class file version packed into an int.
     * The high order 16 bits contain the class's minor version.  The low order
     * 16 bits contain the class's major version.
     *
     * If the class is an array type then the class file version of its element
     * type is returned.  If the class is a primitive type then the latest class
     * file major version is returned and zero is returned for the minor version.
     */
    /* package-private */
    int getClassFileVersion() {
        Class<?> c = isArray() ? elementType() : this;
        return c.getClassFileVersion0();
    }

    private native int getClassFileVersion0();

    /*
     * Return the access flags as they were in the class's bytecode, including
     * the original setting of ACC_SUPER.
     *
     * If the class is an array type then the access flags of the element type is
     * returned.  If the class is a primitive then ACC_ABSTRACT | ACC_FINAL | ACC_PUBLIC.
     */
    private int getClassAccessFlagsRaw() {
        Class<?> c = isArray() ? elementType() : this;
        return c.getClassAccessFlagsRaw0();
    }

    private native int getClassAccessFlagsRaw0();
}<|MERGE_RESOLUTION|>--- conflicted
+++ resolved
@@ -1561,27 +1561,20 @@
      *          a primitive type or void.
      * @since   1.1
      */
-<<<<<<< HEAD
-    public native Object[] getSigners();
-=======
+
     public Object[] getSigners() {
         var signers = this.signers;
         return signers == null ? null : signers.clone();
     }
->>>>>>> 0898ab7f
 
     /**
      * Set the signers of this class.
      */
-<<<<<<< HEAD
-    native void setSigners(Object[] signers);
-=======
     void setSigners(Object[] signers) {
         if (!isPrimitive() && !isArray()) {
             this.signers = signers;
         }
     }
->>>>>>> 0898ab7f
 
     /**
      * If this {@code Class} object represents a local or anonymous
