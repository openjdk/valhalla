/*
 * Copyright (c) 1994, 2018, Oracle and/or its affiliates. All rights reserved.
 * DO NOT ALTER OR REMOVE COPYRIGHT NOTICES OR THIS FILE HEADER.
 *
 * This code is free software; you can redistribute it and/or modify it
 * under the terms of the GNU General Public License version 2 only, as
 * published by the Free Software Foundation.  Oracle designates this
 * particular file as subject to the "Classpath" exception as provided
 * by Oracle in the LICENSE file that accompanied this code.
 *
 * This code is distributed in the hope that it will be useful, but WITHOUT
 * ANY WARRANTY; without even the implied warranty of MERCHANTABILITY or
 * FITNESS FOR A PARTICULAR PURPOSE.  See the GNU General Public License
 * version 2 for more details (a copy is included in the LICENSE file that
 * accompanied this code).
 *
 * You should have received a copy of the GNU General Public License version
 * 2 along with this work; if not, write to the Free Software Foundation,
 * Inc., 51 Franklin St, Fifth Floor, Boston, MA 02110-1301 USA.
 *
 * Please contact Oracle, 500 Oracle Parkway, Redwood Shores, CA 94065 USA
 * or visit www.oracle.com if you need additional information or have any
 * questions.
 */

package java.lang;

import java.lang.annotation.Annotation;
import java.lang.module.ModuleReader;
import java.lang.ref.SoftReference;
import java.io.IOException;
import java.io.InputStream;
import java.io.ObjectStreamField;
import java.lang.reflect.AnnotatedElement;
import java.lang.reflect.AnnotatedType;
import java.lang.reflect.Array;
import java.lang.reflect.Constructor;
import java.lang.reflect.Executable;
import java.lang.reflect.Field;
import java.lang.reflect.GenericArrayType;
import java.lang.reflect.GenericDeclaration;
import java.lang.reflect.InvocationTargetException;
import java.lang.reflect.Member;
import java.lang.reflect.Method;
import java.lang.reflect.Modifier;
import java.lang.reflect.Proxy;
import java.lang.reflect.Type;
import java.lang.reflect.TypeVariable;
import java.net.URL;
import java.security.AccessController;
import java.security.PrivilegedAction;
import java.util.ArrayList;
import java.util.Arrays;
import java.util.Collection;
import java.util.HashMap;
import java.util.LinkedHashMap;
import java.util.LinkedHashSet;
import java.util.List;
import java.util.Map;
import java.util.Objects;
import java.util.StringJoiner;

import jdk.internal.HotSpotIntrinsicCandidate;
import jdk.internal.loader.BootLoader;
import jdk.internal.loader.BuiltinClassLoader;
import jdk.internal.misc.Unsafe;
import jdk.internal.misc.VM;
import jdk.internal.module.Resources;
import jdk.internal.reflect.CallerSensitive;
import jdk.internal.reflect.ConstantPool;
import jdk.internal.reflect.Reflection;
import jdk.internal.reflect.ReflectionFactory;
import jdk.internal.vm.annotation.ForceInline;
import sun.reflect.generics.factory.CoreReflectionFactory;
import sun.reflect.generics.factory.GenericsFactory;
import sun.reflect.generics.repository.ClassRepository;
import sun.reflect.generics.repository.MethodRepository;
import sun.reflect.generics.repository.ConstructorRepository;
import sun.reflect.generics.scope.ClassScope;
import sun.security.util.SecurityConstants;
import sun.reflect.annotation.*;
import sun.reflect.misc.ReflectUtil;

/**
 * Instances of the class {@code Class} represent classes and interfaces
 * in a running Java application. An enum type is a kind of class and an
 * annotation type is a kind of interface. Every array also
 * belongs to a class that is reflected as a {@code Class} object
 * that is shared by all arrays with the same element type and number
 * of dimensions.  The primitive Java types ({@code boolean},
 * {@code byte}, {@code char}, {@code short},
 * {@code int}, {@code long}, {@code float}, and
 * {@code double}), and the keyword {@code void} are also
 * represented as {@code Class} objects.
 *
 * <p> {@code Class} has no public constructor. Instead a {@code Class}
 * object is constructed automatically by the Java Virtual Machine
 * when a class loader invokes one of the
 * {@link ClassLoader#defineClass(String,byte[], int,int) defineClass} methods
 * and passes the bytes of a {@code class} file.
 *
 * <p> The methods of class {@code Class} expose many characteristics of a
 * class or interface. Most characteristics are derived from the {@code class}
 * file that the class loader passed to the Java Virtual Machine. A few
 * characteristics are determined by the class loading environment at run time,
 * such as the module returned by {@link #getModule() getModule()}.
 *
 * <p> Some methods of class {@code Class} expose whether the declaration of
 * a class or interface in Java source code was <em>enclosed</em> within
 * another declaration. Other methods describe how a class or interface
 * is situated in a <em>nest</em>. A <a id="nest">nest</a> is a set of
 * classes and interfaces, in the same run-time package, that
 * allow mutual access to their {@code private} members.
 * The classes and interfaces are known as <em>nestmates</em>.
 * One nestmate acts as the
 * <em>nest host</em>, and enumerates the other nestmates which
 * belong to the nest; each of them in turn records it as the nest host.
 * The classes and interfaces which belong to a nest, including its host, are
 * determined when
 * {@code class} files are generated, for example, a Java compiler
 * will typically record a top-level class as the host of a nest where the
 * other members are the classes and interfaces whose declarations are
 * enclosed within the top-level class declaration.
 *
 * <p> The following example uses a {@code Class} object to print the
 * class name of an object:
 *
 * <blockquote><pre>
 *     void printClassName(Object obj) {
 *         System.out.println("The class of " + obj +
 *                            " is " + obj.getClass().getName());
 *     }
 * </pre></blockquote>
 *
 * <p> It is also possible to get the {@code Class} object for a named
 * type (or for void) using a class literal.  See Section 15.8.2 of
 * <cite>The Java&trade; Language Specification</cite>.
 * For example:
 *
 * <blockquote>
 *     {@code System.out.println("The name of class Foo is: "+Foo.class.getName());}
 * </blockquote>
 *
 * @param <T> the type of the class modeled by this {@code Class}
 * object.  For example, the type of {@code String.class} is {@code
 * Class<String>}.  Use {@code Class<?>} if the class being modeled is
 * unknown.
 *
 * @author  unascribed
 * @see     java.lang.ClassLoader#defineClass(byte[], int, int)
 * @since   1.0
 */
public final class Class<T> implements java.io.Serializable,
                              GenericDeclaration,
                              Type,
                              AnnotatedElement {
    private static final int ANNOTATION= 0x00002000;
    private static final int ENUM      = 0x00004000;
    private static final int SYNTHETIC = 0x00001000;

    private static native void registerNatives();
    static {
        registerNatives();
    }

    /*
     * Private constructor. Only the Java Virtual Machine creates Class objects.
     * This constructor is not used and prevents the default constructor being
     * generated.
     */
    private Class(ClassLoader loader, Class<?> arrayComponentType) {
        // Initialize final field for classLoader.  The initialization value of non-null
        // prevents future JIT optimizations from assuming this final field is null.
        classLoader = loader;
        componentType = arrayComponentType;
    }

    /**
     * Converts the object to a string. The string representation is the
     * string "class" or "interface", followed by a space, and then by the
     * fully qualified name of the class in the format returned by
     * {@code getName}.  If this {@code Class} object represents a
     * primitive type, this method returns the name of the primitive type.  If
     * this {@code Class} object represents void this method returns
     * "void". If this {@code Class} object represents an array type,
     * this method returns "class " followed by {@code getName}.
     *
     * @return a string representation of this class object.
     */
    public String toString() {
        return (isInterface() ? "interface " : (isPrimitive() ? "" : "class "))
            + getName();
    }

    /**
     * Returns a string describing this {@code Class}, including
     * information about modifiers and type parameters.
     *
     * The string is formatted as a list of type modifiers, if any,
     * followed by the kind of type (empty string for primitive types
     * and {@code class}, {@code enum}, {@code interface}, or
     * <code>&#64;</code>{@code interface}, as appropriate), followed
     * by the type's name, followed by an angle-bracketed
     * comma-separated list of the type's type parameters, if any.
     *
     * A space is used to separate modifiers from one another and to
     * separate any modifiers from the kind of type. The modifiers
     * occur in canonical order. If there are no type parameters, the
     * type parameter list is elided.
     *
     * For an array type, the string starts with the type name,
     * followed by an angle-bracketed comma-separated list of the
     * type's type parameters, if any, followed by a sequence of
     * {@code []} characters, one set of brackets per dimension of
     * the array.
     *
     * <p>Note that since information about the runtime representation
     * of a type is being generated, modifiers not present on the
     * originating source code or illegal on the originating source
     * code may be present.
     *
     * @return a string describing this {@code Class}, including
     * information about modifiers and type parameters
     *
     * @since 1.8
     */
    public String toGenericString() {
        if (isPrimitive()) {
            return toString();
        } else {
            StringBuilder sb = new StringBuilder();
            Class<?> component = this;
            int arrayDepth = 0;

            if (isArray()) {
                do {
                    arrayDepth++;
                    component = component.getComponentType();
                } while (component.isArray());
                sb.append(component.getName());
            } else {
                // Class modifiers are a superset of interface modifiers
                int modifiers = getModifiers() & Modifier.classModifiers();
                if (modifiers != 0) {
                    sb.append(Modifier.toString(modifiers));
                    sb.append(' ');
                }

                if (isAnnotation()) {
                    sb.append('@');
                }
                if (isInterface()) { // Note: all annotation types are interfaces
                    sb.append("interface");
                } else {
                    if (isEnum())
                        sb.append("enum");
                    else
                        sb.append("class");
                }
                sb.append(' ');
                sb.append(getName());
            }

            TypeVariable<?>[] typeparms = component.getTypeParameters();
            if (typeparms.length > 0) {
                StringJoiner sj = new StringJoiner(",", "<", ">");
                for(TypeVariable<?> typeparm: typeparms) {
                    sj.add(typeparm.getTypeName());
                }
                sb.append(sj.toString());
            }

            for (int i = 0; i < arrayDepth; i++)
                sb.append("[]");

            return sb.toString();
        }
    }

    /**
     * Returns the {@code Class} object associated with the class or
     * interface with the given string name.  Invoking this method is
     * equivalent to:
     *
     * <blockquote>
     *  {@code Class.forName(className, true, currentLoader)}
     * </blockquote>
     *
     * where {@code currentLoader} denotes the defining class loader of
     * the current class.
     *
     * <p> For example, the following code fragment returns the
     * runtime {@code Class} descriptor for the class named
     * {@code java.lang.Thread}:
     *
     * <blockquote>
     *   {@code Class t = Class.forName("java.lang.Thread")}
     * </blockquote>
     * <p>
     * A call to {@code forName("X")} causes the class named
     * {@code X} to be initialized.
     *
     * @param      className   the fully qualified name of the desired class.
     * @return     the {@code Class} object for the class with the
     *             specified name.
     * @exception LinkageError if the linkage fails
     * @exception ExceptionInInitializerError if the initialization provoked
     *            by this method fails
     * @exception ClassNotFoundException if the class cannot be located
     */
    @CallerSensitive
    public static Class<?> forName(String className)
                throws ClassNotFoundException {
        Class<?> caller = Reflection.getCallerClass();
        return forName0(className, true, ClassLoader.getClassLoader(caller), caller);
    }


    /**
     * Returns the {@code Class} object associated with the class or
     * interface with the given string name, using the given class loader.
     * Given the fully qualified name for a class or interface (in the same
     * format returned by {@code getName}) this method attempts to
     * locate, load, and link the class or interface.  The specified class
     * loader is used to load the class or interface.  If the parameter
     * {@code loader} is null, the class is loaded through the bootstrap
     * class loader.  The class is initialized only if the
     * {@code initialize} parameter is {@code true} and if it has
     * not been initialized earlier.
     *
     * <p> If {@code name} denotes a primitive type or void, an attempt
     * will be made to locate a user-defined class in the unnamed package whose
     * name is {@code name}. Therefore, this method cannot be used to
     * obtain any of the {@code Class} objects representing primitive
     * types or void.
     *
     * <p> If {@code name} denotes an array class, the component type of
     * the array class is loaded but not initialized.
     *
     * <p> For example, in an instance method the expression:
     *
     * <blockquote>
     *  {@code Class.forName("Foo")}
     * </blockquote>
     *
     * is equivalent to:
     *
     * <blockquote>
     *  {@code Class.forName("Foo", true, this.getClass().getClassLoader())}
     * </blockquote>
     *
     * Note that this method throws errors related to loading, linking or
     * initializing as specified in Sections 12.2, 12.3 and 12.4 of <em>The
     * Java Language Specification</em>.
     * Note that this method does not check whether the requested class
     * is accessible to its caller.
     *
     * @param name       fully qualified name of the desired class
     * @param initialize if {@code true} the class will be initialized.
     *                   See Section 12.4 of <em>The Java Language Specification</em>.
     * @param loader     class loader from which the class must be loaded
     * @return           class object representing the desired class
     *
     * @exception LinkageError if the linkage fails
     * @exception ExceptionInInitializerError if the initialization provoked
     *            by this method fails
     * @exception ClassNotFoundException if the class cannot be located by
     *            the specified class loader
     * @exception SecurityException
     *            if a security manager is present, and the {@code loader} is
     *            {@code null}, and the caller's class loader is not
     *            {@code null}, and the caller does not have the
     *            {@link RuntimePermission}{@code ("getClassLoader")}
     *
     * @see       java.lang.Class#forName(String)
     * @see       java.lang.ClassLoader
     * @since     1.2
     */
    @CallerSensitive
    public static Class<?> forName(String name, boolean initialize,
                                   ClassLoader loader)
        throws ClassNotFoundException
    {
        Class<?> caller = null;
        SecurityManager sm = System.getSecurityManager();
        if (sm != null) {
            // Reflective call to get caller class is only needed if a security manager
            // is present.  Avoid the overhead of making this call otherwise.
            caller = Reflection.getCallerClass();
            if (loader == null) {
                ClassLoader ccl = ClassLoader.getClassLoader(caller);
                if (ccl != null) {
                    sm.checkPermission(
                        SecurityConstants.GET_CLASSLOADER_PERMISSION);
                }
            }
        }
        return forName0(name, initialize, loader, caller);
    }

    /** Called after security check for system loader access checks have been made. */
    private static native Class<?> forName0(String name, boolean initialize,
                                            ClassLoader loader,
                                            Class<?> caller)
        throws ClassNotFoundException;


    /**
     * Returns the {@code Class} with the given <a href="ClassLoader.html#name">
     * binary name</a> in the given module.
     *
     * <p> This method attempts to locate, load, and link the class or interface.
     * It does not run the class initializer.  If the class is not found, this
     * method returns {@code null}. </p>
     *
     * <p> If the class loader of the given module defines other modules and
     * the given name is a class defined in a different module, this method
     * returns {@code null} after the class is loaded. </p>
     *
     * <p> This method does not check whether the requested class is
     * accessible to its caller. </p>
     *
     * @apiNote
     * This method returns {@code null} on failure rather than
     * throwing a {@link ClassNotFoundException}, as is done by
     * the {@link #forName(String, boolean, ClassLoader)} method.
     * The security check is a stack-based permission check if the caller
     * loads a class in another module.
     *
     * @param  module   A module
     * @param  name     The <a href="ClassLoader.html#name">binary name</a>
     *                  of the class
     * @return {@code Class} object of the given name defined in the given module;
     *         {@code null} if not found.
     *
     * @throws NullPointerException if the given module or name is {@code null}
     *
     * @throws LinkageError if the linkage fails
     *
     * @throws SecurityException
     *         <ul>
     *         <li> if the caller is not the specified module and
     *         {@code RuntimePermission("getClassLoader")} permission is denied; or</li>
     *         <li> access to the module content is denied. For example,
     *         permission check will be performed when a class loader calls
     *         {@link ModuleReader#open(String)} to read the bytes of a class file
     *         in a module.</li>
     *         </ul>
     *
     * @since 9
     * @spec JPMS
     */
    @CallerSensitive
    public static Class<?> forName(Module module, String name) {
        Objects.requireNonNull(module);
        Objects.requireNonNull(name);

        ClassLoader cl;
        SecurityManager sm = System.getSecurityManager();
        if (sm != null) {
            Class<?> caller = Reflection.getCallerClass();
            if (caller != null && caller.getModule() != module) {
                // if caller is null, Class.forName is the last java frame on the stack.
                // java.base has all permissions
                sm.checkPermission(SecurityConstants.GET_CLASSLOADER_PERMISSION);
            }
            PrivilegedAction<ClassLoader> pa = module::getClassLoader;
            cl = AccessController.doPrivileged(pa);
        } else {
            cl = module.getClassLoader();
        }

        if (cl != null) {
            return cl.loadClass(module, name);
        } else {
            return BootLoader.loadClass(module, name);
        }
    }

    /**
     * Creates a new instance of the class represented by this {@code Class}
     * object.  The class is instantiated as if by a {@code new}
     * expression with an empty argument list.  The class is initialized if it
     * has not already been initialized.
     *
     * @deprecated This method propagates any exception thrown by the
     * nullary constructor, including a checked exception.  Use of
     * this method effectively bypasses the compile-time exception
     * checking that would otherwise be performed by the compiler.
     * The {@link
     * java.lang.reflect.Constructor#newInstance(java.lang.Object...)
     * Constructor.newInstance} method avoids this problem by wrapping
     * any exception thrown by the constructor in a (checked) {@link
     * java.lang.reflect.InvocationTargetException}.
     *
     * <p>The call
     *
     * <pre>{@code
     * clazz.newInstance()
     * }</pre>
     *
     * can be replaced by
     *
     * <pre>{@code
     * clazz.getDeclaredConstructor().newInstance()
     * }</pre>
     *
     * The latter sequence of calls is inferred to be able to throw
     * the additional exception types {@link
     * InvocationTargetException} and {@link
     * NoSuchMethodException}. Both of these exception types are
     * subclasses of {@link ReflectiveOperationException}.
     *
     * @return  a newly allocated instance of the class represented by this
     *          object.
     * @throws  IllegalAccessException  if the class or its nullary
     *          constructor is not accessible.
     * @throws  InstantiationException
     *          if this {@code Class} represents an abstract class,
     *          an interface, an array class, a primitive type, or void;
     *          or if the class has no nullary constructor;
     *          or if the instantiation fails for some other reason.
     * @throws  ExceptionInInitializerError if the initialization
     *          provoked by this method fails.
     * @throws  SecurityException
     *          If a security manager, <i>s</i>, is present and
     *          the caller's class loader is not the same as or an
     *          ancestor of the class loader for the current class and
     *          invocation of {@link SecurityManager#checkPackageAccess
     *          s.checkPackageAccess()} denies access to the package
     *          of this class.
     */
    @CallerSensitive
    @Deprecated(since="9")
    public T newInstance()
        throws InstantiationException, IllegalAccessException
    {
        SecurityManager sm = System.getSecurityManager();
        if (sm != null) {
            checkMemberAccess(sm, Member.PUBLIC, Reflection.getCallerClass(), false);
        }

        // NOTE: the following code may not be strictly correct under
        // the current Java memory model.

        // Constructor lookup
        if (cachedConstructor == null) {
            if (this == Class.class) {
                throw new IllegalAccessException(
                    "Can not call newInstance() on the Class for java.lang.Class"
                );
            }
            try {
                Class<?>[] empty = {};
                final Constructor<T> c = getReflectionFactory().copyConstructor(
                    getConstructor0(empty, Member.DECLARED));
                // Disable accessibility checks on the constructor
                // since we have to do the security check here anyway
                // (the stack depth is wrong for the Constructor's
                // security check to work)
                java.security.AccessController.doPrivileged(
                    new java.security.PrivilegedAction<>() {
                        public Void run() {
                                c.setAccessible(true);
                                return null;
                            }
                        });
                cachedConstructor = c;
            } catch (NoSuchMethodException e) {
                throw (InstantiationException)
                    new InstantiationException(getName()).initCause(e);
            }
        }
        Constructor<T> tmpConstructor = cachedConstructor;
        // Security check (same as in java.lang.reflect.Constructor)
        Class<?> caller = Reflection.getCallerClass();
        if (newInstanceCallerCache != caller) {
            int modifiers = tmpConstructor.getModifiers();
            Reflection.ensureMemberAccess(caller, this, this, modifiers);
            newInstanceCallerCache = caller;
        }
        // Run constructor
        try {
            return tmpConstructor.newInstance((Object[])null);
        } catch (InvocationTargetException e) {
            Unsafe.getUnsafe().throwException(e.getTargetException());
            // Not reached
            return null;
        }
    }
    private transient volatile Constructor<T> cachedConstructor;
    private transient volatile Class<?>       newInstanceCallerCache;


    /**
     * Determines if the specified {@code Object} is assignment-compatible
     * with the object represented by this {@code Class}.  This method is
     * the dynamic equivalent of the Java language {@code instanceof}
     * operator. The method returns {@code true} if the specified
     * {@code Object} argument is non-null and can be cast to the
     * reference type represented by this {@code Class} object without
     * raising a {@code ClassCastException.} It returns {@code false}
     * otherwise.
     *
     * <p> Specifically, if this {@code Class} object represents a
     * declared class, this method returns {@code true} if the specified
     * {@code Object} argument is an instance of the represented class (or
     * of any of its subclasses); it returns {@code false} otherwise. If
     * this {@code Class} object represents an array class, this method
     * returns {@code true} if the specified {@code Object} argument
     * can be converted to an object of the array class by an identity
     * conversion or by a widening reference conversion; it returns
     * {@code false} otherwise. If this {@code Class} object
     * represents an interface, this method returns {@code true} if the
     * class or any superclass of the specified {@code Object} argument
     * implements this interface; it returns {@code false} otherwise. If
     * this {@code Class} object represents a primitive type, this method
     * returns {@code false}.
     *
     * @param   obj the object to check
     * @return  true if {@code obj} is an instance of this class
     *
     * @since 1.1
     */
    @HotSpotIntrinsicCandidate
    public native boolean isInstance(Object obj);


    /**
     * Determines if the class or interface represented by this
     * {@code Class} object is either the same as, or is a superclass or
     * superinterface of, the class or interface represented by the specified
     * {@code Class} parameter. It returns {@code true} if so;
     * otherwise it returns {@code false}. If this {@code Class}
     * object represents a primitive type, this method returns
     * {@code true} if the specified {@code Class} parameter is
     * exactly this {@code Class} object; otherwise it returns
     * {@code false}.
     *
     * <p> Specifically, this method tests whether the type represented by the
     * specified {@code Class} parameter can be converted to the type
     * represented by this {@code Class} object via an identity conversion
     * or via a widening reference conversion. See <em>The Java Language
     * Specification</em>, sections 5.1.1 and 5.1.4 , for details.
     *
     * @param cls the {@code Class} object to be checked
     * @return the {@code boolean} value indicating whether objects of the
     * type {@code cls} can be assigned to objects of this class
     * @exception NullPointerException if the specified Class parameter is
     *            null.
     * @since 1.1
     */
    @HotSpotIntrinsicCandidate
    public native boolean isAssignableFrom(Class<?> cls);


    /**
     * Determines if the specified {@code Class} object represents an
     * interface type.
     *
     * @return  {@code true} if this object represents an interface;
     *          {@code false} otherwise.
     */
    @HotSpotIntrinsicCandidate
    public native boolean isInterface();


    /**
     * Determines if this {@code Class} object represents an array class.
     *
     * @return  {@code true} if this object represents an array class;
     *          {@code false} otherwise.
     * @since   1.1
     */
    @HotSpotIntrinsicCandidate
    public native boolean isArray();


    /**
     * Determines if the specified {@code Class} object represents a
     * primitive type.
     *
     * <p> There are nine predefined {@code Class} objects to represent
     * the eight primitive types and void.  These are created by the Java
     * Virtual Machine, and have the same names as the primitive types that
     * they represent, namely {@code boolean}, {@code byte},
     * {@code char}, {@code short}, {@code int},
     * {@code long}, {@code float}, and {@code double}.
     *
     * <p> These objects may only be accessed via the following public static
     * final variables, and are the only {@code Class} objects for which
     * this method returns {@code true}.
     *
     * @return true if and only if this class represents a primitive type
     *
     * @see     java.lang.Boolean#TYPE
     * @see     java.lang.Character#TYPE
     * @see     java.lang.Byte#TYPE
     * @see     java.lang.Short#TYPE
     * @see     java.lang.Integer#TYPE
     * @see     java.lang.Long#TYPE
     * @see     java.lang.Float#TYPE
     * @see     java.lang.Double#TYPE
     * @see     java.lang.Void#TYPE
     * @since 1.1
     */
    @HotSpotIntrinsicCandidate
    public native boolean isPrimitive();

    /**
     * Returns true if this {@code Class} object represents an annotation
     * type.  Note that if this method returns true, {@link #isInterface()}
     * would also return true, as all annotation types are also interfaces.
     *
     * @return {@code true} if this class object represents an annotation
     *      type; {@code false} otherwise
     * @since 1.5
     */
    public boolean isAnnotation() {
        return (getModifiers() & ANNOTATION) != 0;
    }

    /**
     * Returns {@code true} if this class is a synthetic class;
     * returns {@code false} otherwise.
     * @return {@code true} if and only if this class is a synthetic class as
     *         defined by the Java Language Specification.
     * @jls 13.1 The Form of a Binary
     * @since 1.5
     */
    public boolean isSynthetic() {
        return (getModifiers() & SYNTHETIC) != 0;
    }

    /**
     * Returns the  name of the entity (class, interface, array class,
     * primitive type, or void) represented by this {@code Class} object,
     * as a {@code String}.
     *
     * <p> If this class object represents a reference type that is not an
     * array type then the binary name of the class is returned, as specified
     * by
     * <cite>The Java&trade; Language Specification</cite>.
     *
     * <p> If this class object represents a primitive type or void, then the
     * name returned is a {@code String} equal to the Java language
     * keyword corresponding to the primitive type or void.
     *
     * <p> If this class object represents a class of arrays, then the internal
     * form of the name consists of the name of the element type preceded by
     * one or more '{@code [}' characters representing the depth of the array
     * nesting.  The encoding of element type names is as follows:
     *
     * <blockquote><table class="striped">
     * <caption style="display:none">Element types and encodings</caption>
     * <thead>
     * <tr><th scope="col"> Element Type <th scope="col"> Encoding
     * </thead>
     * <tbody style="text-align:left">
     * <tr><th scope="row"> boolean      <td style="text-align:center"> Z
     * <tr><th scope="row"> byte         <td style="text-align:center"> B
     * <tr><th scope="row"> char         <td style="text-align:center"> C
     * <tr><th scope="row"> class or interface
     *                                   <td style="text-align:center"> L<i>classname</i>;
     * <tr><th scope="row"> double       <td style="text-align:center"> D
     * <tr><th scope="row"> float        <td style="text-align:center"> F
     * <tr><th scope="row"> int          <td style="text-align:center"> I
     * <tr><th scope="row"> long         <td style="text-align:center"> J
     * <tr><th scope="row"> short        <td style="text-align:center"> S
     * </tbody>
     * </table></blockquote>
     *
     * <p> The class or interface name <i>classname</i> is the binary name of
     * the class specified above.
     *
     * <p> Examples:
     * <blockquote><pre>
     * String.class.getName()
     *     returns "java.lang.String"
     * byte.class.getName()
     *     returns "byte"
     * (new Object[3]).getClass().getName()
     *     returns "[Ljava.lang.Object;"
     * (new int[3][4][5][6][7][8][9]).getClass().getName()
     *     returns "[[[[[[[I"
     * </pre></blockquote>
     *
     * @return  the name of the class or interface
     *          represented by this object.
     */
    public String getName() {
        String name = this.name;
        if (name == null)
            this.name = name = getName0();
        return name;
    }

    // cache the name to reduce the number of calls into the VM
    private transient String name;
    private native String getName0();

    /**
     * Returns the class loader for the class.  Some implementations may use
     * null to represent the bootstrap class loader. This method will return
     * null in such implementations if this class was loaded by the bootstrap
     * class loader.
     *
     * <p>If this object
     * represents a primitive type or void, null is returned.
     *
     * @return  the class loader that loaded the class or interface
     *          represented by this object.
     * @throws  SecurityException
     *          if a security manager is present, and the caller's class loader
     *          is not {@code null} and is not the same as or an ancestor of the
     *          class loader for the class whose class loader is requested,
     *          and the caller does not have the
     *          {@link RuntimePermission}{@code ("getClassLoader")}
     * @see java.lang.ClassLoader
     * @see SecurityManager#checkPermission
     * @see java.lang.RuntimePermission
     */
    @CallerSensitive
    @ForceInline // to ensure Reflection.getCallerClass optimization
    public ClassLoader getClassLoader() {
        ClassLoader cl = getClassLoader0();
        if (cl == null)
            return null;
        SecurityManager sm = System.getSecurityManager();
        if (sm != null) {
            ClassLoader.checkClassLoaderPermission(cl, Reflection.getCallerClass());
        }
        return cl;
    }

    // Package-private to allow ClassLoader access
    ClassLoader getClassLoader0() { return classLoader; }

    /**
     * Returns the module that this class or interface is a member of.
     *
     * If this class represents an array type then this method returns the
     * {@code Module} for the element type. If this class represents a
     * primitive type or void, then the {@code Module} object for the
     * {@code java.base} module is returned.
     *
     * If this class is in an unnamed module then the {@linkplain
     * ClassLoader#getUnnamedModule() unnamed} {@code Module} of the class
     * loader for this class is returned.
     *
     * @return the module that this class or interface is a member of
     *
     * @since 9
     * @spec JPMS
     */
    public Module getModule() {
        return module;
    }

    // set by VM
    private transient Module module;

    // Initialized in JVM not by private constructor
    // This field is filtered from reflection access, i.e. getDeclaredField
    // will throw NoSuchFieldException
    private final ClassLoader classLoader;

    /**
     * Returns an array of {@code TypeVariable} objects that represent the
     * type variables declared by the generic declaration represented by this
     * {@code GenericDeclaration} object, in declaration order.  Returns an
     * array of length 0 if the underlying generic declaration declares no type
     * variables.
     *
     * @return an array of {@code TypeVariable} objects that represent
     *     the type variables declared by this generic declaration
     * @throws java.lang.reflect.GenericSignatureFormatError if the generic
     *     signature of this generic declaration does not conform to
     *     the format specified in
     *     <cite>The Java&trade; Virtual Machine Specification</cite>
     * @since 1.5
     */
    @SuppressWarnings("unchecked")
    public TypeVariable<Class<T>>[] getTypeParameters() {
        ClassRepository info = getGenericInfo();
        if (info != null)
            return (TypeVariable<Class<T>>[])info.getTypeParameters();
        else
            return (TypeVariable<Class<T>>[])new TypeVariable<?>[0];
    }


    /**
     * Returns the {@code Class} representing the direct superclass of the
     * entity (class, interface, primitive type or void) represented by
     * this {@code Class}.  If this {@code Class} represents either the
     * {@code Object} class, an interface, a primitive type, or void, then
     * null is returned.  If this object represents an array class then the
     * {@code Class} object representing the {@code Object} class is
     * returned.
     *
     * @return the direct superclass of the class represented by this object
     */
    @HotSpotIntrinsicCandidate
    public native Class<? super T> getSuperclass();


    /**
     * Returns the {@code Type} representing the direct superclass of
     * the entity (class, interface, primitive type or void) represented by
     * this {@code Class}.
     *
     * <p>If the superclass is a parameterized type, the {@code Type}
     * object returned must accurately reflect the actual type
     * parameters used in the source code. The parameterized type
     * representing the superclass is created if it had not been
     * created before. See the declaration of {@link
     * java.lang.reflect.ParameterizedType ParameterizedType} for the
     * semantics of the creation process for parameterized types.  If
     * this {@code Class} represents either the {@code Object}
     * class, an interface, a primitive type, or void, then null is
     * returned.  If this object represents an array class then the
     * {@code Class} object representing the {@code Object} class is
     * returned.
     *
     * @throws java.lang.reflect.GenericSignatureFormatError if the generic
     *     class signature does not conform to the format specified in
     *     <cite>The Java&trade; Virtual Machine Specification</cite>
     * @throws TypeNotPresentException if the generic superclass
     *     refers to a non-existent type declaration
     * @throws java.lang.reflect.MalformedParameterizedTypeException if the
     *     generic superclass refers to a parameterized type that cannot be
     *     instantiated  for any reason
     * @return the direct superclass of the class represented by this object
     * @since 1.5
     */
    public Type getGenericSuperclass() {
        ClassRepository info = getGenericInfo();
        if (info == null) {
            return getSuperclass();
        }

        // Historical irregularity:
        // Generic signature marks interfaces with superclass = Object
        // but this API returns null for interfaces
        if (isInterface()) {
            return null;
        }

        return info.getSuperclass();
    }

    /**
     * Gets the package of this class.
     *
     * <p>If this class represents an array type, a primitive type or void,
     * this method returns {@code null}.
     *
     * @return the package of this class.
     * @revised 9
     * @spec JPMS
     */
    public Package getPackage() {
        if (isPrimitive() || isArray()) {
            return null;
        }
        ClassLoader cl = getClassLoader0();
        return cl != null ? cl.definePackage(this)
                          : BootLoader.definePackage(this);
    }

    /**
     * Returns the fully qualified package name.
     *
     * <p> If this class is a top level class, then this method returns the fully
     * qualified name of the package that the class is a member of, or the
     * empty string if the class is in an unnamed package.
     *
     * <p> If this class is a member class, then this method is equivalent to
     * invoking {@code getPackageName()} on the {@linkplain #getEnclosingClass
     * enclosing class}.
     *
     * <p> If this class is a {@linkplain #isLocalClass local class} or an {@linkplain
     * #isAnonymousClass() anonymous class}, then this method is equivalent to
     * invoking {@code getPackageName()} on the {@linkplain #getDeclaringClass
     * declaring class} of the {@linkplain #getEnclosingMethod enclosing method} or
     * {@linkplain #getEnclosingConstructor enclosing constructor}.
     *
     * <p> If this class represents an array type then this method returns the
     * package name of the element type. If this class represents a primitive
     * type or void then the package name "{@code java.lang}" is returned.
     *
     * @return the fully qualified package name
     *
     * @since 9
     * @spec JPMS
     * @jls 6.7  Fully Qualified Names
     */
    public String getPackageName() {
        String pn = this.packageName;
        if (pn == null) {
            Class<?> c = this;
            while (c.isArray()) {
                c = c.getComponentType();
            }
            if (c.isPrimitive()) {
                pn = "java.lang";
            } else {
                String cn = c.getName();
                int dot = cn.lastIndexOf('.');
                pn = (dot != -1) ? cn.substring(0, dot).intern() : "";
            }
            this.packageName = pn;
        }
        return pn;
    }

    // cached package name
    private transient String packageName;

    /**
     * Returns the interfaces directly implemented by the class or interface
     * represented by this object.
     *
     * <p>If this object represents a class, the return value is an array
     * containing objects representing all interfaces directly implemented by
     * the class.  The order of the interface objects in the array corresponds
     * to the order of the interface names in the {@code implements} clause of
     * the declaration of the class represented by this object.  For example,
     * given the declaration:
     * <blockquote>
     * {@code class Shimmer implements FloorWax, DessertTopping { ... }}
     * </blockquote>
     * suppose the value of {@code s} is an instance of
     * {@code Shimmer}; the value of the expression:
     * <blockquote>
     * {@code s.getClass().getInterfaces()[0]}
     * </blockquote>
     * is the {@code Class} object that represents interface
     * {@code FloorWax}; and the value of:
     * <blockquote>
     * {@code s.getClass().getInterfaces()[1]}
     * </blockquote>
     * is the {@code Class} object that represents interface
     * {@code DessertTopping}.
     *
     * <p>If this object represents an interface, the array contains objects
     * representing all interfaces directly extended by the interface.  The
     * order of the interface objects in the array corresponds to the order of
     * the interface names in the {@code extends} clause of the declaration of
     * the interface represented by this object.
     *
     * <p>If this object represents a class or interface that implements no
     * interfaces, the method returns an array of length 0.
     *
     * <p>If this object represents a primitive type or void, the method
     * returns an array of length 0.
     *
     * <p>If this {@code Class} object represents an array type, the
     * interfaces {@code Cloneable} and {@code java.io.Serializable} are
     * returned in that order.
     *
     * @return an array of interfaces directly implemented by this class
     */
    public Class<?>[] getInterfaces() {
        // defensively copy before handing over to user code
        return getInterfaces(true);
    }

    private Class<?>[] getInterfaces(boolean cloneArray) {
        ReflectionData<T> rd = reflectionData();
        if (rd == null) {
            // no cloning required
            return getInterfaces0();
        } else {
            Class<?>[] interfaces = rd.interfaces;
            if (interfaces == null) {
                interfaces = getInterfaces0();
                rd.interfaces = interfaces;
            }
            // defensively copy if requested
            return cloneArray ? interfaces.clone() : interfaces;
        }
    }

    private native Class<?>[] getInterfaces0();

    /**
     * Returns the {@code Type}s representing the interfaces
     * directly implemented by the class or interface represented by
     * this object.
     *
     * <p>If a superinterface is a parameterized type, the
     * {@code Type} object returned for it must accurately reflect
     * the actual type parameters used in the source code. The
     * parameterized type representing each superinterface is created
     * if it had not been created before. See the declaration of
     * {@link java.lang.reflect.ParameterizedType ParameterizedType}
     * for the semantics of the creation process for parameterized
     * types.
     *
     * <p>If this object represents a class, the return value is an array
     * containing objects representing all interfaces directly implemented by
     * the class.  The order of the interface objects in the array corresponds
     * to the order of the interface names in the {@code implements} clause of
     * the declaration of the class represented by this object.
     *
     * <p>If this object represents an interface, the array contains objects
     * representing all interfaces directly extended by the interface.  The
     * order of the interface objects in the array corresponds to the order of
     * the interface names in the {@code extends} clause of the declaration of
     * the interface represented by this object.
     *
     * <p>If this object represents a class or interface that implements no
     * interfaces, the method returns an array of length 0.
     *
     * <p>If this object represents a primitive type or void, the method
     * returns an array of length 0.
     *
     * <p>If this {@code Class} object represents an array type, the
     * interfaces {@code Cloneable} and {@code java.io.Serializable} are
     * returned in that order.
     *
     * @throws java.lang.reflect.GenericSignatureFormatError
     *     if the generic class signature does not conform to the format
     *     specified in
     *     <cite>The Java&trade; Virtual Machine Specification</cite>
     * @throws TypeNotPresentException if any of the generic
     *     superinterfaces refers to a non-existent type declaration
     * @throws java.lang.reflect.MalformedParameterizedTypeException
     *     if any of the generic superinterfaces refer to a parameterized
     *     type that cannot be instantiated for any reason
     * @return an array of interfaces directly implemented by this class
     * @since 1.5
     */
    public Type[] getGenericInterfaces() {
        ClassRepository info = getGenericInfo();
        return (info == null) ?  getInterfaces() : info.getSuperInterfaces();
    }


    /**
     * Returns the {@code Class} representing the component type of an
     * array.  If this class does not represent an array class this method
     * returns null.
     *
     * @return the {@code Class} representing the component type of this
     * class if this class is an array
     * @see     java.lang.reflect.Array
     * @since 1.1
     */
    public Class<?> getComponentType() {
        // Only return for array types. Storage may be reused for Class for instance types.
        if (isArray()) {
            return componentType;
        } else {
            return null;
        }
    }

    private final Class<?> componentType;


    /**
     * Returns the Java language modifiers for this class or interface, encoded
     * in an integer. The modifiers consist of the Java Virtual Machine's
     * constants for {@code public}, {@code protected},
     * {@code private}, {@code final}, {@code static},
     * {@code abstract} and {@code interface}; they should be decoded
     * using the methods of class {@code Modifier}.
     *
     * <p> If the underlying class is an array class, then its
     * {@code public}, {@code private} and {@code protected}
     * modifiers are the same as those of its component type.  If this
     * {@code Class} represents a primitive type or void, its
     * {@code public} modifier is always {@code true}, and its
     * {@code protected} and {@code private} modifiers are always
     * {@code false}. If this object represents an array class, a
     * primitive type or void, then its {@code final} modifier is always
     * {@code true} and its interface modifier is always
     * {@code false}. The values of its other modifiers are not determined
     * by this specification.
     *
     * <p> The modifier encodings are defined in <em>The Java Virtual Machine
     * Specification</em>, table 4.1.
     *
     * @return the {@code int} representing the modifiers for this class
     * @see     java.lang.reflect.Modifier
     * @since 1.1
     */
    @HotSpotIntrinsicCandidate
    public native int getModifiers();


    /**
     * Gets the signers of this class.
     *
     * @return  the signers of this class, or null if there are no signers.  In
     *          particular, this method returns null if this object represents
     *          a primitive type or void.
     * @since   1.1
     */
    public native Object[] getSigners();


    /**
     * Set the signers of this class.
     */
    native void setSigners(Object[] signers);


    /**
     * If this {@code Class} object represents a local or anonymous
     * class within a method, returns a {@link
     * java.lang.reflect.Method Method} object representing the
     * immediately enclosing method of the underlying class. Returns
     * {@code null} otherwise.
     *
     * In particular, this method returns {@code null} if the underlying
     * class is a local or anonymous class immediately enclosed by a type
     * declaration, instance initializer or static initializer.
     *
     * @return the immediately enclosing method of the underlying class, if
     *     that class is a local or anonymous class; otherwise {@code null}.
     *
     * @throws SecurityException
     *         If a security manager, <i>s</i>, is present and any of the
     *         following conditions is met:
     *
     *         <ul>
     *
     *         <li> the caller's class loader is not the same as the
     *         class loader of the enclosing class and invocation of
     *         {@link SecurityManager#checkPermission
     *         s.checkPermission} method with
     *         {@code RuntimePermission("accessDeclaredMembers")}
     *         denies access to the methods within the enclosing class
     *
     *         <li> the caller's class loader is not the same as or an
     *         ancestor of the class loader for the enclosing class and
     *         invocation of {@link SecurityManager#checkPackageAccess
     *         s.checkPackageAccess()} denies access to the package
     *         of the enclosing class
     *
     *         </ul>
     * @since 1.5
     */
    @CallerSensitive
    public Method getEnclosingMethod() throws SecurityException {
        EnclosingMethodInfo enclosingInfo = getEnclosingMethodInfo();

        if (enclosingInfo == null)
            return null;
        else {
            if (!enclosingInfo.isMethod())
                return null;

            MethodRepository typeInfo = MethodRepository.make(enclosingInfo.getDescriptor(),
                                                              getFactory());
            Class<?>   returnType       = toClass(typeInfo.getReturnType());
            Type []    parameterTypes   = typeInfo.getParameterTypes();
            Class<?>[] parameterClasses = new Class<?>[parameterTypes.length];

            // Convert Types to Classes; returned types *should*
            // be class objects since the methodDescriptor's used
            // don't have generics information
            for(int i = 0; i < parameterClasses.length; i++)
                parameterClasses[i] = toClass(parameterTypes[i]);

            // Perform access check
            final Class<?> enclosingCandidate = enclosingInfo.getEnclosingClass();
            SecurityManager sm = System.getSecurityManager();
            if (sm != null) {
                enclosingCandidate.checkMemberAccess(sm, Member.DECLARED,
                                                     Reflection.getCallerClass(), true);
            }
            Method[] candidates = enclosingCandidate.privateGetDeclaredMethods(false);

            /*
             * Loop over all declared methods; match method name,
             * number of and type of parameters, *and* return
             * type.  Matching return type is also necessary
             * because of covariant returns, etc.
             */
            ReflectionFactory fact = getReflectionFactory();
            for (Method m : candidates) {
                if (m.getName().equals(enclosingInfo.getName()) &&
                    arrayContentsEq(parameterClasses,
                                    fact.getExecutableSharedParameterTypes(m))) {
                    // finally, check return type
                    if (m.getReturnType().equals(returnType)) {
                        return fact.copyMethod(m);
                    }
                }
            }

            throw new InternalError("Enclosing method not found");
        }
    }

    private native Object[] getEnclosingMethod0();

    private EnclosingMethodInfo getEnclosingMethodInfo() {
        Object[] enclosingInfo = getEnclosingMethod0();
        if (enclosingInfo == null)
            return null;
        else {
            return new EnclosingMethodInfo(enclosingInfo);
        }
    }

    private static final class EnclosingMethodInfo {
        private final Class<?> enclosingClass;
        private final String name;
        private final String descriptor;

        static void validate(Object[] enclosingInfo) {
            if (enclosingInfo.length != 3)
                throw new InternalError("Malformed enclosing method information");
            try {
                // The array is expected to have three elements:

                // the immediately enclosing class
                Class<?> enclosingClass = (Class<?>)enclosingInfo[0];
                assert(enclosingClass != null);

                // the immediately enclosing method or constructor's
                // name (can be null).
                String name = (String)enclosingInfo[1];

                // the immediately enclosing method or constructor's
                // descriptor (null iff name is).
                String descriptor = (String)enclosingInfo[2];
                assert((name != null && descriptor != null) || name == descriptor);
            } catch (ClassCastException cce) {
                throw new InternalError("Invalid type in enclosing method information", cce);
            }
        }

        EnclosingMethodInfo(Object[] enclosingInfo) {
            validate(enclosingInfo);
            this.enclosingClass = (Class<?>)enclosingInfo[0];
            this.name = (String)enclosingInfo[1];
            this.descriptor = (String)enclosingInfo[2];
        }

        boolean isPartial() {
            return enclosingClass == null || name == null || descriptor == null;
        }

        boolean isConstructor() { return !isPartial() && "<init>".equals(name); }

        boolean isMethod() { return !isPartial() && !isConstructor() && !"<clinit>".equals(name); }

        Class<?> getEnclosingClass() { return enclosingClass; }

        String getName() { return name; }

        String getDescriptor() { return descriptor; }

    }

    private static Class<?> toClass(Type o) {
        if (o instanceof GenericArrayType)
            return Array.newInstance(toClass(((GenericArrayType)o).getGenericComponentType()),
                                     0)
                .getClass();
        return (Class<?>)o;
     }

    /**
     * If this {@code Class} object represents a local or anonymous
     * class within a constructor, returns a {@link
     * java.lang.reflect.Constructor Constructor} object representing
     * the immediately enclosing constructor of the underlying
     * class. Returns {@code null} otherwise.  In particular, this
     * method returns {@code null} if the underlying class is a local
     * or anonymous class immediately enclosed by a type declaration,
     * instance initializer or static initializer.
     *
     * @return the immediately enclosing constructor of the underlying class, if
     *     that class is a local or anonymous class; otherwise {@code null}.
     * @throws SecurityException
     *         If a security manager, <i>s</i>, is present and any of the
     *         following conditions is met:
     *
     *         <ul>
     *
     *         <li> the caller's class loader is not the same as the
     *         class loader of the enclosing class and invocation of
     *         {@link SecurityManager#checkPermission
     *         s.checkPermission} method with
     *         {@code RuntimePermission("accessDeclaredMembers")}
     *         denies access to the constructors within the enclosing class
     *
     *         <li> the caller's class loader is not the same as or an
     *         ancestor of the class loader for the enclosing class and
     *         invocation of {@link SecurityManager#checkPackageAccess
     *         s.checkPackageAccess()} denies access to the package
     *         of the enclosing class
     *
     *         </ul>
     * @since 1.5
     */
    @CallerSensitive
    public Constructor<?> getEnclosingConstructor() throws SecurityException {
        EnclosingMethodInfo enclosingInfo = getEnclosingMethodInfo();

        if (enclosingInfo == null)
            return null;
        else {
            if (!enclosingInfo.isConstructor())
                return null;

            ConstructorRepository typeInfo = ConstructorRepository.make(enclosingInfo.getDescriptor(),
                                                                        getFactory());
            Type []    parameterTypes   = typeInfo.getParameterTypes();
            Class<?>[] parameterClasses = new Class<?>[parameterTypes.length];

            // Convert Types to Classes; returned types *should*
            // be class objects since the methodDescriptor's used
            // don't have generics information
            for(int i = 0; i < parameterClasses.length; i++)
                parameterClasses[i] = toClass(parameterTypes[i]);

            // Perform access check
            final Class<?> enclosingCandidate = enclosingInfo.getEnclosingClass();
            SecurityManager sm = System.getSecurityManager();
            if (sm != null) {
                enclosingCandidate.checkMemberAccess(sm, Member.DECLARED,
                                                     Reflection.getCallerClass(), true);
            }

            Constructor<?>[] candidates = enclosingCandidate
                    .privateGetDeclaredConstructors(false);
            /*
             * Loop over all declared constructors; match number
             * of and type of parameters.
             */
            ReflectionFactory fact = getReflectionFactory();
            for (Constructor<?> c : candidates) {
                if (arrayContentsEq(parameterClasses,
                                    fact.getExecutableSharedParameterTypes(c))) {
                    return fact.copyConstructor(c);
                }
            }

            throw new InternalError("Enclosing constructor not found");
        }
    }


    /**
     * If the class or interface represented by this {@code Class} object
     * is a member of another class, returns the {@code Class} object
     * representing the class in which it was declared.  This method returns
     * null if this class or interface is not a member of any other class.  If
     * this {@code Class} object represents an array class, a primitive
     * type, or void,then this method returns null.
     *
     * @return the declaring class for this class
     * @throws SecurityException
     *         If a security manager, <i>s</i>, is present and the caller's
     *         class loader is not the same as or an ancestor of the class
     *         loader for the declaring class and invocation of {@link
     *         SecurityManager#checkPackageAccess s.checkPackageAccess()}
     *         denies access to the package of the declaring class
     * @since 1.1
     */
    @CallerSensitive
    public Class<?> getDeclaringClass() throws SecurityException {
        final Class<?> candidate = getDeclaringClass0();

        if (candidate != null) {
            SecurityManager sm = System.getSecurityManager();
            if (sm != null) {
                candidate.checkPackageAccess(sm,
                    ClassLoader.getClassLoader(Reflection.getCallerClass()), true);
            }
        }
        return candidate;
    }

    private native Class<?> getDeclaringClass0();


    /**
     * Returns the immediately enclosing class of the underlying
     * class.  If the underlying class is a top level class this
     * method returns {@code null}.
     * @return the immediately enclosing class of the underlying class
     * @exception  SecurityException
     *             If a security manager, <i>s</i>, is present and the caller's
     *             class loader is not the same as or an ancestor of the class
     *             loader for the enclosing class and invocation of {@link
     *             SecurityManager#checkPackageAccess s.checkPackageAccess()}
     *             denies access to the package of the enclosing class
     * @since 1.5
     */
    @CallerSensitive
    public Class<?> getEnclosingClass() throws SecurityException {
        // There are five kinds of classes (or interfaces):
        // a) Top level classes
        // b) Nested classes (static member classes)
        // c) Inner classes (non-static member classes)
        // d) Local classes (named classes declared within a method)
        // e) Anonymous classes


        // JVM Spec 4.7.7: A class must have an EnclosingMethod
        // attribute if and only if it is a local class or an
        // anonymous class.
        EnclosingMethodInfo enclosingInfo = getEnclosingMethodInfo();
        Class<?> enclosingCandidate;

        if (enclosingInfo == null) {
            // This is a top level or a nested class or an inner class (a, b, or c)
            enclosingCandidate = getDeclaringClass0();
        } else {
            Class<?> enclosingClass = enclosingInfo.getEnclosingClass();
            // This is a local class or an anonymous class (d or e)
            if (enclosingClass == this || enclosingClass == null)
                throw new InternalError("Malformed enclosing method information");
            else
                enclosingCandidate = enclosingClass;
        }

        if (enclosingCandidate != null) {
            SecurityManager sm = System.getSecurityManager();
            if (sm != null) {
                enclosingCandidate.checkPackageAccess(sm,
                    ClassLoader.getClassLoader(Reflection.getCallerClass()), true);
            }
        }
        return enclosingCandidate;
    }

    /**
     * Returns the simple name of the underlying class as given in the
     * source code. Returns an empty string if the underlying class is
     * anonymous.
     *
     * <p>The simple name of an array is the simple name of the
     * component type with "[]" appended.  In particular the simple
     * name of an array whose component type is anonymous is "[]".
     *
     * @return the simple name of the underlying class
     * @since 1.5
     */
    public String getSimpleName() {
        ReflectionData<T> rd = reflectionData();
        String simpleName = rd.simpleName;
        if (simpleName == null) {
            rd.simpleName = simpleName = getSimpleName0();
        }
        return simpleName;
    }

    private String getSimpleName0() {
        if (isArray()) {
            return getComponentType().getSimpleName() + "[]";
        }
        String simpleName = getSimpleBinaryName();
        if (simpleName == null) { // top level class
            simpleName = getName();
            simpleName = simpleName.substring(simpleName.lastIndexOf('.') + 1); // strip the package name
        }
        return simpleName;
    }

    /**
     * Return an informative string for the name of this type.
     *
     * @return an informative string for the name of this type
     * @since 1.8
     */
    public String getTypeName() {
        if (isArray()) {
            try {
                Class<?> cl = this;
                int dimensions = 0;
                do {
                    dimensions++;
                    cl = cl.getComponentType();
                } while (cl.isArray());
                StringBuilder sb = new StringBuilder();
                sb.append(cl.getName());
                for (int i = 0; i < dimensions; i++) {
                    sb.append("[]");
                }
                return sb.toString();
            } catch (Throwable e) { /*FALLTHRU*/ }
        }
        return getName();
    }

    /**
     * Returns the canonical name of the underlying class as
     * defined by the Java Language Specification.  Returns null if
     * the underlying class does not have a canonical name (i.e., if
     * it is a local or anonymous class or an array whose component
     * type does not have a canonical name).
     * @return the canonical name of the underlying class if it exists, and
     * {@code null} otherwise.
     * @since 1.5
     */
    public String getCanonicalName() {
        ReflectionData<T> rd = reflectionData();
        String canonicalName = rd.canonicalName;
        if (canonicalName == null) {
            rd.canonicalName = canonicalName = getCanonicalName0();
        }
        return canonicalName == ReflectionData.NULL_SENTINEL? null : canonicalName;
    }

    private String getCanonicalName0() {
        if (isArray()) {
            String canonicalName = getComponentType().getCanonicalName();
            if (canonicalName != null)
                return canonicalName + "[]";
            else
                return ReflectionData.NULL_SENTINEL;
        }
        if (isLocalOrAnonymousClass())
            return ReflectionData.NULL_SENTINEL;
        Class<?> enclosingClass = getEnclosingClass();
        if (enclosingClass == null) { // top level class
            return getName();
        } else {
            String enclosingName = enclosingClass.getCanonicalName();
            if (enclosingName == null)
                return ReflectionData.NULL_SENTINEL;
            return enclosingName + "." + getSimpleName();
        }
    }

    /**
     * Returns {@code true} if and only if the underlying class
     * is an anonymous class.
     *
     * @return {@code true} if and only if this class is an anonymous class.
     * @since 1.5
     */
    public boolean isAnonymousClass() {
        return !isArray() && isLocalOrAnonymousClass() &&
                getSimpleBinaryName0() == null;
    }

    /**
     * Returns {@code true} if and only if the underlying class
     * is a local class.
     *
     * @return {@code true} if and only if this class is a local class.
     * @since 1.5
     */
    public boolean isLocalClass() {
        return isLocalOrAnonymousClass() &&
                (isArray() || getSimpleBinaryName0() != null);
    }

    /**
     * Returns {@code true} if and only if the underlying class
     * is a member class.
     *
     * @return {@code true} if and only if this class is a member class.
     * @since 1.5
     */
    public boolean isMemberClass() {
        return !isLocalOrAnonymousClass() && getDeclaringClass0() != null;
    }

    /**
     * Returns the "simple binary name" of the underlying class, i.e.,
     * the binary name without the leading enclosing class name.
     * Returns {@code null} if the underlying class is a top level
     * class.
     */
    private String getSimpleBinaryName() {
        if (isTopLevelClass())
            return null;
        String name = getSimpleBinaryName0();
        if (name == null) // anonymous class
            return "";
        return name;
    }

    private native String getSimpleBinaryName0();

    /**
     * Returns {@code true} if this is a top level class.  Returns {@code false}
     * otherwise.
     */
    private boolean isTopLevelClass() {
        return !isLocalOrAnonymousClass() && getDeclaringClass0() == null;
    }

    /**
     * Returns {@code true} if this is a local class or an anonymous
     * class.  Returns {@code false} otherwise.
     */
    private boolean isLocalOrAnonymousClass() {
        // JVM Spec 4.7.7: A class must have an EnclosingMethod
        // attribute if and only if it is a local class or an
        // anonymous class.
        return hasEnclosingMethodInfo();
    }

    private boolean hasEnclosingMethodInfo() {
        Object[] enclosingInfo = getEnclosingMethod0();
        if (enclosingInfo != null) {
            EnclosingMethodInfo.validate(enclosingInfo);
            return true;
        }
        return false;
    }

    /**
     * Returns an array containing {@code Class} objects representing all
     * the public classes and interfaces that are members of the class
     * represented by this {@code Class} object.  This includes public
     * class and interface members inherited from superclasses and public class
     * and interface members declared by the class.  This method returns an
     * array of length 0 if this {@code Class} object has no public member
     * classes or interfaces.  This method also returns an array of length 0 if
     * this {@code Class} object represents a primitive type, an array
     * class, or void.
     *
     * @return the array of {@code Class} objects representing the public
     *         members of this class
     * @throws SecurityException
     *         If a security manager, <i>s</i>, is present and
     *         the caller's class loader is not the same as or an
     *         ancestor of the class loader for the current class and
     *         invocation of {@link SecurityManager#checkPackageAccess
     *         s.checkPackageAccess()} denies access to the package
     *         of this class.
     *
     * @since 1.1
     */
    @CallerSensitive
    public Class<?>[] getClasses() {
        SecurityManager sm = System.getSecurityManager();
        if (sm != null) {
            checkMemberAccess(sm, Member.PUBLIC, Reflection.getCallerClass(), false);
        }

        // Privileged so this implementation can look at DECLARED classes,
        // something the caller might not have privilege to do.  The code here
        // is allowed to look at DECLARED classes because (1) it does not hand
        // out anything other than public members and (2) public member access
        // has already been ok'd by the SecurityManager.

        return java.security.AccessController.doPrivileged(
            new java.security.PrivilegedAction<>() {
                public Class<?>[] run() {
                    List<Class<?>> list = new ArrayList<>();
                    Class<?> currentClass = Class.this;
                    while (currentClass != null) {
                        for (Class<?> m : currentClass.getDeclaredClasses()) {
                            if (Modifier.isPublic(m.getModifiers())) {
                                list.add(m);
                            }
                        }
                        currentClass = currentClass.getSuperclass();
                    }
                    return list.toArray(new Class<?>[0]);
                }
            });
    }


    /**
     * Returns an array containing {@code Field} objects reflecting all
     * the accessible public fields of the class or interface represented by
     * this {@code Class} object.
     *
     * <p> If this {@code Class} object represents a class or interface with
     * no accessible public fields, then this method returns an array of length
     * 0.
     *
     * <p> If this {@code Class} object represents a class, then this method
     * returns the public fields of the class and of all its superclasses and
     * superinterfaces.
     *
     * <p> If this {@code Class} object represents an interface, then this
     * method returns the fields of the interface and of all its
     * superinterfaces.
     *
     * <p> If this {@code Class} object represents an array type, a primitive
     * type, or void, then this method returns an array of length 0.
     *
     * <p> The elements in the returned array are not sorted and are not in any
     * particular order.
     *
     * @return the array of {@code Field} objects representing the
     *         public fields
     * @throws SecurityException
     *         If a security manager, <i>s</i>, is present and
     *         the caller's class loader is not the same as or an
     *         ancestor of the class loader for the current class and
     *         invocation of {@link SecurityManager#checkPackageAccess
     *         s.checkPackageAccess()} denies access to the package
     *         of this class.
     *
     * @since 1.1
     * @jls 8.2 Class Members
     * @jls 8.3 Field Declarations
     */
    @CallerSensitive
    public Field[] getFields() throws SecurityException {
        SecurityManager sm = System.getSecurityManager();
        if (sm != null) {
            checkMemberAccess(sm, Member.PUBLIC, Reflection.getCallerClass(), true);
        }
        return copyFields(privateGetPublicFields());
    }


    /**
     * Returns an array containing {@code Method} objects reflecting all the
     * public methods of the class or interface represented by this {@code
     * Class} object, including those declared by the class or interface and
     * those inherited from superclasses and superinterfaces.
     *
     * <p> If this {@code Class} object represents an array type, then the
     * returned array has a {@code Method} object for each of the public
     * methods inherited by the array type from {@code Object}. It does not
     * contain a {@code Method} object for {@code clone()}.
     *
     * <p> If this {@code Class} object represents an interface then the
     * returned array does not contain any implicitly declared methods from
     * {@code Object}. Therefore, if no methods are explicitly declared in
     * this interface or any of its superinterfaces then the returned array
     * has length 0. (Note that a {@code Class} object which represents a class
     * always has public methods, inherited from {@code Object}.)
     *
     * <p> The returned array never contains methods with names "{@code <init>}"
     * or "{@code <clinit>}".
     *
     * <p> The elements in the returned array are not sorted and are not in any
     * particular order.
     *
     * <p> Generally, the result is computed as with the following 4 step algorithm.
     * Let C be the class or interface represented by this {@code Class} object:
     * <ol>
     * <li> A union of methods is composed of:
     *   <ol type="a">
     *   <li> C's declared public instance and static methods as returned by
     *        {@link #getDeclaredMethods()} and filtered to include only public
     *        methods.</li>
     *   <li> If C is a class other than {@code Object}, then include the result
     *        of invoking this algorithm recursively on the superclass of C.</li>
     *   <li> Include the results of invoking this algorithm recursively on all
     *        direct superinterfaces of C, but include only instance methods.</li>
     *   </ol></li>
     * <li> Union from step 1 is partitioned into subsets of methods with same
     *      signature (name, parameter types) and return type.</li>
     * <li> Within each such subset only the most specific methods are selected.
     *      Let method M be a method from a set of methods with same signature
     *      and return type. M is most specific if there is no such method
     *      N != M from the same set, such that N is more specific than M.
     *      N is more specific than M if:
     *   <ol type="a">
     *   <li> N is declared by a class and M is declared by an interface; or</li>
     *   <li> N and M are both declared by classes or both by interfaces and
     *        N's declaring type is the same as or a subtype of M's declaring type
     *        (clearly, if M's and N's declaring types are the same type, then
     *        M and N are the same method).</li>
     *   </ol></li>
     * <li> The result of this algorithm is the union of all selected methods from
     *      step 3.</li>
     * </ol>
     *
     * @apiNote There may be more than one method with a particular name
     * and parameter types in a class because while the Java language forbids a
     * class to declare multiple methods with the same signature but different
     * return types, the Java virtual machine does not.  This
     * increased flexibility in the virtual machine can be used to
     * implement various language features.  For example, covariant
     * returns can be implemented with {@linkplain
     * java.lang.reflect.Method#isBridge bridge methods}; the bridge
     * method and the overriding method would have the same
     * signature but different return types.
     *
     * @return the array of {@code Method} objects representing the
     *         public methods of this class
     * @throws SecurityException
     *         If a security manager, <i>s</i>, is present and
     *         the caller's class loader is not the same as or an
     *         ancestor of the class loader for the current class and
     *         invocation of {@link SecurityManager#checkPackageAccess
     *         s.checkPackageAccess()} denies access to the package
     *         of this class.
     *
     * @jls 8.2 Class Members
     * @jls 8.4 Method Declarations
     * @since 1.1
     */
    @CallerSensitive
    public Method[] getMethods() throws SecurityException {
        SecurityManager sm = System.getSecurityManager();
        if (sm != null) {
            checkMemberAccess(sm, Member.PUBLIC, Reflection.getCallerClass(), true);
        }
        return copyMethods(privateGetPublicMethods());
    }


    /**
     * Returns an array containing {@code Constructor} objects reflecting
     * all the public constructors of the class represented by this
     * {@code Class} object.  An array of length 0 is returned if the
     * class has no public constructors, or if the class is an array class, or
     * if the class reflects a primitive type or void.
     *
     * Note that while this method returns an array of {@code
     * Constructor<T>} objects (that is an array of constructors from
     * this class), the return type of this method is {@code
     * Constructor<?>[]} and <em>not</em> {@code Constructor<T>[]} as
     * might be expected.  This less informative return type is
     * necessary since after being returned from this method, the
     * array could be modified to hold {@code Constructor} objects for
     * different classes, which would violate the type guarantees of
     * {@code Constructor<T>[]}.
     *
     * @return the array of {@code Constructor} objects representing the
     *         public constructors of this class
     * @throws SecurityException
     *         If a security manager, <i>s</i>, is present and
     *         the caller's class loader is not the same as or an
     *         ancestor of the class loader for the current class and
     *         invocation of {@link SecurityManager#checkPackageAccess
     *         s.checkPackageAccess()} denies access to the package
     *         of this class.
     *
     * @since 1.1
     */
    @CallerSensitive
    public Constructor<?>[] getConstructors() throws SecurityException {
        SecurityManager sm = System.getSecurityManager();
        if (sm != null) {
            checkMemberAccess(sm, Member.PUBLIC, Reflection.getCallerClass(), true);
        }
        return copyConstructors(privateGetDeclaredConstructors(true));
    }


    /**
     * Returns a {@code Field} object that reflects the specified public member
     * field of the class or interface represented by this {@code Class}
     * object. The {@code name} parameter is a {@code String} specifying the
     * simple name of the desired field.
     *
     * <p> The field to be reflected is determined by the algorithm that
     * follows.  Let C be the class or interface represented by this object:
     *
     * <OL>
     * <LI> If C declares a public field with the name specified, that is the
     *      field to be reflected.</LI>
     * <LI> If no field was found in step 1 above, this algorithm is applied
     *      recursively to each direct superinterface of C. The direct
     *      superinterfaces are searched in the order they were declared.</LI>
     * <LI> If no field was found in steps 1 and 2 above, and C has a
     *      superclass S, then this algorithm is invoked recursively upon S.
     *      If C has no superclass, then a {@code NoSuchFieldException}
     *      is thrown.</LI>
     * </OL>
     *
     * <p> If this {@code Class} object represents an array type, then this
     * method does not find the {@code length} field of the array type.
     *
     * @param name the field name
     * @return the {@code Field} object of this class specified by
     *         {@code name}
     * @throws NoSuchFieldException if a field with the specified name is
     *         not found.
     * @throws NullPointerException if {@code name} is {@code null}
     * @throws SecurityException
     *         If a security manager, <i>s</i>, is present and
     *         the caller's class loader is not the same as or an
     *         ancestor of the class loader for the current class and
     *         invocation of {@link SecurityManager#checkPackageAccess
     *         s.checkPackageAccess()} denies access to the package
     *         of this class.
     *
     * @since 1.1
     * @jls 8.2 Class Members
     * @jls 8.3 Field Declarations
     */
    @CallerSensitive
    public Field getField(String name)
        throws NoSuchFieldException, SecurityException {
        Objects.requireNonNull(name);
        SecurityManager sm = System.getSecurityManager();
        if (sm != null) {
            checkMemberAccess(sm, Member.PUBLIC, Reflection.getCallerClass(), true);
        }
        Field field = getField0(name);
        if (field == null) {
            throw new NoSuchFieldException(name);
        }
        return getReflectionFactory().copyField(field);
    }


    /**
     * Returns a {@code Method} object that reflects the specified public
     * member method of the class or interface represented by this
     * {@code Class} object. The {@code name} parameter is a
     * {@code String} specifying the simple name of the desired method. The
     * {@code parameterTypes} parameter is an array of {@code Class}
     * objects that identify the method's formal parameter types, in declared
     * order. If {@code parameterTypes} is {@code null}, it is
     * treated as if it were an empty array.
     *
     * <p> If this {@code Class} object represents an array type, then this
     * method finds any public method inherited by the array type from
     * {@code Object} except method {@code clone()}.
     *
     * <p> If this {@code Class} object represents an interface then this
     * method does not find any implicitly declared method from
     * {@code Object}. Therefore, if no methods are explicitly declared in
     * this interface or any of its superinterfaces, then this method does not
     * find any method.
     *
     * <p> This method does not find any method with name "{@code <init>}" or
     * "{@code <clinit>}".
     *
     * <p> Generally, the method to be reflected is determined by the 4 step
     * algorithm that follows.
     * Let C be the class or interface represented by this {@code Class} object:
     * <ol>
     * <li> A union of methods is composed of:
     *   <ol type="a">
     *   <li> C's declared public instance and static methods as returned by
     *        {@link #getDeclaredMethods()} and filtered to include only public
     *        methods that match given {@code name} and {@code parameterTypes}</li>
     *   <li> If C is a class other than {@code Object}, then include the result
     *        of invoking this algorithm recursively on the superclass of C.</li>
     *   <li> Include the results of invoking this algorithm recursively on all
     *        direct superinterfaces of C, but include only instance methods.</li>
     *   </ol></li>
     * <li> This union is partitioned into subsets of methods with same
     *      return type (the selection of methods from step 1 also guarantees that
     *      they have the same method name and parameter types).</li>
     * <li> Within each such subset only the most specific methods are selected.
     *      Let method M be a method from a set of methods with same VM
     *      signature (return type, name, parameter types).
     *      M is most specific if there is no such method N != M from the same
     *      set, such that N is more specific than M. N is more specific than M
     *      if:
     *   <ol type="a">
     *   <li> N is declared by a class and M is declared by an interface; or</li>
     *   <li> N and M are both declared by classes or both by interfaces and
     *        N's declaring type is the same as or a subtype of M's declaring type
     *        (clearly, if M's and N's declaring types are the same type, then
     *        M and N are the same method).</li>
     *   </ol></li>
     * <li> The result of this algorithm is chosen arbitrarily from the methods
     *      with most specific return type among all selected methods from step 3.
     *      Let R be a return type of a method M from the set of all selected methods
     *      from step 3. M is a method with most specific return type if there is
     *      no such method N != M from the same set, having return type S != R,
     *      such that S is a subtype of R as determined by
     *      R.class.{@link #isAssignableFrom}(S.class).
     * </ol>
     *
     * @apiNote There may be more than one method with matching name and
     * parameter types in a class because while the Java language forbids a
     * class to declare multiple methods with the same signature but different
     * return types, the Java virtual machine does not.  This
     * increased flexibility in the virtual machine can be used to
     * implement various language features.  For example, covariant
     * returns can be implemented with {@linkplain
     * java.lang.reflect.Method#isBridge bridge methods}; the bridge
     * method and the overriding method would have the same
     * signature but different return types. This method would return the
     * overriding method as it would have a more specific return type.
     *
     * @param name the name of the method
     * @param parameterTypes the list of parameters
     * @return the {@code Method} object that matches the specified
     *         {@code name} and {@code parameterTypes}
     * @throws NoSuchMethodException if a matching method is not found
     *         or if the name is "&lt;init&gt;"or "&lt;clinit&gt;".
     * @throws NullPointerException if {@code name} is {@code null}
     * @throws SecurityException
     *         If a security manager, <i>s</i>, is present and
     *         the caller's class loader is not the same as or an
     *         ancestor of the class loader for the current class and
     *         invocation of {@link SecurityManager#checkPackageAccess
     *         s.checkPackageAccess()} denies access to the package
     *         of this class.
     *
     * @jls 8.2 Class Members
     * @jls 8.4 Method Declarations
     * @since 1.1
     */
    @CallerSensitive
    public Method getMethod(String name, Class<?>... parameterTypes)
        throws NoSuchMethodException, SecurityException {
        Objects.requireNonNull(name);
        SecurityManager sm = System.getSecurityManager();
        if (sm != null) {
            checkMemberAccess(sm, Member.PUBLIC, Reflection.getCallerClass(), true);
        }
        Method method = getMethod0(name, parameterTypes);
        if (method == null) {
            throw new NoSuchMethodException(methodToString(name, parameterTypes));
        }
        return getReflectionFactory().copyMethod(method);
    }

    /**
     * Returns a {@code Constructor} object that reflects the specified
     * public constructor of the class represented by this {@code Class}
     * object. The {@code parameterTypes} parameter is an array of
     * {@code Class} objects that identify the constructor's formal
     * parameter types, in declared order.
     *
     * If this {@code Class} object represents an inner class
     * declared in a non-static context, the formal parameter types
     * include the explicit enclosing instance as the first parameter.
     *
     * <p> The constructor to reflect is the public constructor of the class
     * represented by this {@code Class} object whose formal parameter
     * types match those specified by {@code parameterTypes}.
     *
     * @param parameterTypes the parameter array
     * @return the {@code Constructor} object of the public constructor that
     *         matches the specified {@code parameterTypes}
     * @throws NoSuchMethodException if a matching method is not found.
     * @throws SecurityException
     *         If a security manager, <i>s</i>, is present and
     *         the caller's class loader is not the same as or an
     *         ancestor of the class loader for the current class and
     *         invocation of {@link SecurityManager#checkPackageAccess
     *         s.checkPackageAccess()} denies access to the package
     *         of this class.
     *
     * @since 1.1
     */
    @CallerSensitive
    public Constructor<T> getConstructor(Class<?>... parameterTypes)
        throws NoSuchMethodException, SecurityException
    {
        SecurityManager sm = System.getSecurityManager();
        if (sm != null) {
            checkMemberAccess(sm, Member.PUBLIC, Reflection.getCallerClass(), true);
        }
        return getReflectionFactory().copyConstructor(
            getConstructor0(parameterTypes, Member.PUBLIC));
    }


    /**
     * Returns an array of {@code Class} objects reflecting all the
     * classes and interfaces declared as members of the class represented by
     * this {@code Class} object. This includes public, protected, default
     * (package) access, and private classes and interfaces declared by the
     * class, but excludes inherited classes and interfaces.  This method
     * returns an array of length 0 if the class declares no classes or
     * interfaces as members, or if this {@code Class} object represents a
     * primitive type, an array class, or void.
     *
     * @return the array of {@code Class} objects representing all the
     *         declared members of this class
     * @throws SecurityException
     *         If a security manager, <i>s</i>, is present and any of the
     *         following conditions is met:
     *
     *         <ul>
     *
     *         <li> the caller's class loader is not the same as the
     *         class loader of this class and invocation of
     *         {@link SecurityManager#checkPermission
     *         s.checkPermission} method with
     *         {@code RuntimePermission("accessDeclaredMembers")}
     *         denies access to the declared classes within this class
     *
     *         <li> the caller's class loader is not the same as or an
     *         ancestor of the class loader for the current class and
     *         invocation of {@link SecurityManager#checkPackageAccess
     *         s.checkPackageAccess()} denies access to the package
     *         of this class
     *
     *         </ul>
     *
     * @since 1.1
     */
    @CallerSensitive
    public Class<?>[] getDeclaredClasses() throws SecurityException {
        SecurityManager sm = System.getSecurityManager();
        if (sm != null) {
            checkMemberAccess(sm, Member.DECLARED, Reflection.getCallerClass(), false);
        }
        return getDeclaredClasses0();
    }


    /**
     * Returns an array of {@code Field} objects reflecting all the fields
     * declared by the class or interface represented by this
     * {@code Class} object. This includes public, protected, default
     * (package) access, and private fields, but excludes inherited fields.
     *
     * <p> If this {@code Class} object represents a class or interface with no
     * declared fields, then this method returns an array of length 0.
     *
     * <p> If this {@code Class} object represents an array type, a primitive
     * type, or void, then this method returns an array of length 0.
     *
     * <p> The elements in the returned array are not sorted and are not in any
     * particular order.
     *
     * @return  the array of {@code Field} objects representing all the
     *          declared fields of this class
     * @throws  SecurityException
     *          If a security manager, <i>s</i>, is present and any of the
     *          following conditions is met:
     *
     *          <ul>
     *
     *          <li> the caller's class loader is not the same as the
     *          class loader of this class and invocation of
     *          {@link SecurityManager#checkPermission
     *          s.checkPermission} method with
     *          {@code RuntimePermission("accessDeclaredMembers")}
     *          denies access to the declared fields within this class
     *
     *          <li> the caller's class loader is not the same as or an
     *          ancestor of the class loader for the current class and
     *          invocation of {@link SecurityManager#checkPackageAccess
     *          s.checkPackageAccess()} denies access to the package
     *          of this class
     *
     *          </ul>
     *
     * @since 1.1
     * @jls 8.2 Class Members
     * @jls 8.3 Field Declarations
     */
    @CallerSensitive
    public Field[] getDeclaredFields() throws SecurityException {
        SecurityManager sm = System.getSecurityManager();
        if (sm != null) {
            checkMemberAccess(sm, Member.DECLARED, Reflection.getCallerClass(), true);
        }
        return copyFields(privateGetDeclaredFields(false));
    }


    /**
     * Returns an array containing {@code Method} objects reflecting all the
     * declared methods of the class or interface represented by this {@code
     * Class} object, including public, protected, default (package)
     * access, and private methods, but excluding inherited methods.
     *
     * <p> If this {@code Class} object represents a type that has multiple
     * declared methods with the same name and parameter types, but different
     * return types, then the returned array has a {@code Method} object for
     * each such method.
     *
     * <p> If this {@code Class} object represents a type that has a class
     * initialization method {@code <clinit>}, then the returned array does
     * <em>not</em> have a corresponding {@code Method} object.
     *
     * <p> If this {@code Class} object represents a class or interface with no
     * declared methods, then the returned array has length 0.
     *
     * <p> If this {@code Class} object represents an array type, a primitive
     * type, or void, then the returned array has length 0.
     *
     * <p> The elements in the returned array are not sorted and are not in any
     * particular order.
     *
     * @return  the array of {@code Method} objects representing all the
     *          declared methods of this class
     * @throws  SecurityException
     *          If a security manager, <i>s</i>, is present and any of the
     *          following conditions is met:
     *
     *          <ul>
     *
     *          <li> the caller's class loader is not the same as the
     *          class loader of this class and invocation of
     *          {@link SecurityManager#checkPermission
     *          s.checkPermission} method with
     *          {@code RuntimePermission("accessDeclaredMembers")}
     *          denies access to the declared methods within this class
     *
     *          <li> the caller's class loader is not the same as or an
     *          ancestor of the class loader for the current class and
     *          invocation of {@link SecurityManager#checkPackageAccess
     *          s.checkPackageAccess()} denies access to the package
     *          of this class
     *
     *          </ul>
     *
     * @jls 8.2 Class Members
     * @jls 8.4 Method Declarations
     * @since 1.1
     */
    @CallerSensitive
    public Method[] getDeclaredMethods() throws SecurityException {
        SecurityManager sm = System.getSecurityManager();
        if (sm != null) {
            checkMemberAccess(sm, Member.DECLARED, Reflection.getCallerClass(), true);
        }
        return copyMethods(privateGetDeclaredMethods(false));
    }


    /**
     * Returns an array of {@code Constructor} objects reflecting all the
     * constructors declared by the class represented by this
     * {@code Class} object. These are public, protected, default
     * (package) access, and private constructors.  The elements in the array
     * returned are not sorted and are not in any particular order.  If the
     * class has a default constructor, it is included in the returned array.
     * This method returns an array of length 0 if this {@code Class}
     * object represents an interface, a primitive type, an array class, or
     * void.
     *
     * <p> See <em>The Java Language Specification</em>, section 8.2.
     *
     * @return  the array of {@code Constructor} objects representing all the
     *          declared constructors of this class
     * @throws  SecurityException
     *          If a security manager, <i>s</i>, is present and any of the
     *          following conditions is met:
     *
     *          <ul>
     *
     *          <li> the caller's class loader is not the same as the
     *          class loader of this class and invocation of
     *          {@link SecurityManager#checkPermission
     *          s.checkPermission} method with
     *          {@code RuntimePermission("accessDeclaredMembers")}
     *          denies access to the declared constructors within this class
     *
     *          <li> the caller's class loader is not the same as or an
     *          ancestor of the class loader for the current class and
     *          invocation of {@link SecurityManager#checkPackageAccess
     *          s.checkPackageAccess()} denies access to the package
     *          of this class
     *
     *          </ul>
     *
     * @since 1.1
     */
    @CallerSensitive
    public Constructor<?>[] getDeclaredConstructors() throws SecurityException {
        SecurityManager sm = System.getSecurityManager();
        if (sm != null) {
            checkMemberAccess(sm, Member.DECLARED, Reflection.getCallerClass(), true);
        }
        return copyConstructors(privateGetDeclaredConstructors(false));
    }


    /**
     * Returns a {@code Field} object that reflects the specified declared
     * field of the class or interface represented by this {@code Class}
     * object. The {@code name} parameter is a {@code String} that specifies
     * the simple name of the desired field.
     *
     * <p> If this {@code Class} object represents an array type, then this
     * method does not find the {@code length} field of the array type.
     *
     * @param name the name of the field
     * @return  the {@code Field} object for the specified field in this
     *          class
     * @throws  NoSuchFieldException if a field with the specified name is
     *          not found.
     * @throws  NullPointerException if {@code name} is {@code null}
     * @throws  SecurityException
     *          If a security manager, <i>s</i>, is present and any of the
     *          following conditions is met:
     *
     *          <ul>
     *
     *          <li> the caller's class loader is not the same as the
     *          class loader of this class and invocation of
     *          {@link SecurityManager#checkPermission
     *          s.checkPermission} method with
     *          {@code RuntimePermission("accessDeclaredMembers")}
     *          denies access to the declared field
     *
     *          <li> the caller's class loader is not the same as or an
     *          ancestor of the class loader for the current class and
     *          invocation of {@link SecurityManager#checkPackageAccess
     *          s.checkPackageAccess()} denies access to the package
     *          of this class
     *
     *          </ul>
     *
     * @since 1.1
     * @jls 8.2 Class Members
     * @jls 8.3 Field Declarations
     */
    @CallerSensitive
    public Field getDeclaredField(String name)
        throws NoSuchFieldException, SecurityException {
        Objects.requireNonNull(name);
        SecurityManager sm = System.getSecurityManager();
        if (sm != null) {
            checkMemberAccess(sm, Member.DECLARED, Reflection.getCallerClass(), true);
        }
        Field field = searchFields(privateGetDeclaredFields(false), name);
        if (field == null) {
            throw new NoSuchFieldException(name);
        }
        return getReflectionFactory().copyField(field);
    }


    /**
     * Returns a {@code Method} object that reflects the specified
     * declared method of the class or interface represented by this
     * {@code Class} object. The {@code name} parameter is a
     * {@code String} that specifies the simple name of the desired
     * method, and the {@code parameterTypes} parameter is an array of
     * {@code Class} objects that identify the method's formal parameter
     * types, in declared order.  If more than one method with the same
     * parameter types is declared in a class, and one of these methods has a
     * return type that is more specific than any of the others, that method is
     * returned; otherwise one of the methods is chosen arbitrarily.  If the
     * name is "&lt;init&gt;"or "&lt;clinit&gt;" a {@code NoSuchMethodException}
     * is raised.
     *
     * <p> If this {@code Class} object represents an array type, then this
     * method does not find the {@code clone()} method.
     *
     * @param name the name of the method
     * @param parameterTypes the parameter array
     * @return  the {@code Method} object for the method of this class
     *          matching the specified name and parameters
     * @throws  NoSuchMethodException if a matching method is not found.
     * @throws  NullPointerException if {@code name} is {@code null}
     * @throws  SecurityException
     *          If a security manager, <i>s</i>, is present and any of the
     *          following conditions is met:
     *
     *          <ul>
     *
     *          <li> the caller's class loader is not the same as the
     *          class loader of this class and invocation of
     *          {@link SecurityManager#checkPermission
     *          s.checkPermission} method with
     *          {@code RuntimePermission("accessDeclaredMembers")}
     *          denies access to the declared method
     *
     *          <li> the caller's class loader is not the same as or an
     *          ancestor of the class loader for the current class and
     *          invocation of {@link SecurityManager#checkPackageAccess
     *          s.checkPackageAccess()} denies access to the package
     *          of this class
     *
     *          </ul>
     *
     * @jls 8.2 Class Members
     * @jls 8.4 Method Declarations
     * @since 1.1
     */
    @CallerSensitive
    public Method getDeclaredMethod(String name, Class<?>... parameterTypes)
        throws NoSuchMethodException, SecurityException {
        Objects.requireNonNull(name);
        SecurityManager sm = System.getSecurityManager();
        if (sm != null) {
            checkMemberAccess(sm, Member.DECLARED, Reflection.getCallerClass(), true);
        }
        Method method = searchMethods(privateGetDeclaredMethods(false), name, parameterTypes);
        if (method == null) {
            throw new NoSuchMethodException(methodToString(name, parameterTypes));
        }
        return getReflectionFactory().copyMethod(method);
    }

    /**
     * Returns the list of {@code Method} objects for the declared public
     * methods of this class or interface that have the specified method name
     * and parameter types.
     *
     * @param name the name of the method
     * @param parameterTypes the parameter array
     * @return the list of {@code Method} objects for the public methods of
     *         this class matching the specified name and parameters
     */
    List<Method> getDeclaredPublicMethods(String name, Class<?>... parameterTypes) {
        Method[] methods = privateGetDeclaredMethods(/* publicOnly */ true);
        ReflectionFactory factory = getReflectionFactory();
        List<Method> result = new ArrayList<>();
        for (Method method : methods) {
            if (method.getName().equals(name)
                && Arrays.equals(
                    factory.getExecutableSharedParameterTypes(method),
                    parameterTypes)) {
                result.add(factory.copyMethod(method));
            }
        }
        return result;
    }

    /**
     * Returns a {@code Constructor} object that reflects the specified
     * constructor of the class or interface represented by this
     * {@code Class} object.  The {@code parameterTypes} parameter is
     * an array of {@code Class} objects that identify the constructor's
     * formal parameter types, in declared order.
     *
     * If this {@code Class} object represents an inner class
     * declared in a non-static context, the formal parameter types
     * include the explicit enclosing instance as the first parameter.
     *
     * @param parameterTypes the parameter array
     * @return  The {@code Constructor} object for the constructor with the
     *          specified parameter list
     * @throws  NoSuchMethodException if a matching method is not found.
     * @throws  SecurityException
     *          If a security manager, <i>s</i>, is present and any of the
     *          following conditions is met:
     *
     *          <ul>
     *
     *          <li> the caller's class loader is not the same as the
     *          class loader of this class and invocation of
     *          {@link SecurityManager#checkPermission
     *          s.checkPermission} method with
     *          {@code RuntimePermission("accessDeclaredMembers")}
     *          denies access to the declared constructor
     *
     *          <li> the caller's class loader is not the same as or an
     *          ancestor of the class loader for the current class and
     *          invocation of {@link SecurityManager#checkPackageAccess
     *          s.checkPackageAccess()} denies access to the package
     *          of this class
     *
     *          </ul>
     *
     * @since 1.1
     */
    @CallerSensitive
    public Constructor<T> getDeclaredConstructor(Class<?>... parameterTypes)
        throws NoSuchMethodException, SecurityException
    {
        SecurityManager sm = System.getSecurityManager();
        if (sm != null) {
            checkMemberAccess(sm, Member.DECLARED, Reflection.getCallerClass(), true);
        }

        return getReflectionFactory().copyConstructor(
            getConstructor0(parameterTypes, Member.DECLARED));
    }

    /**
     * Finds a resource with a given name.
     *
     * <p> If this class is in a named {@link Module Module} then this method
     * will attempt to find the resource in the module. This is done by
     * delegating to the module's class loader {@link
     * ClassLoader#findResource(String,String) findResource(String,String)}
     * method, invoking it with the module name and the absolute name of the
     * resource. Resources in named modules are subject to the rules for
     * encapsulation specified in the {@code Module} {@link
     * Module#getResourceAsStream getResourceAsStream} method and so this
     * method returns {@code null} when the resource is a
     * non-"{@code .class}" resource in a package that is not open to the
     * caller's module.
     *
     * <p> Otherwise, if this class is not in a named module then the rules for
     * searching resources associated with a given class are implemented by the
     * defining {@linkplain ClassLoader class loader} of the class.  This method
     * delegates to this object's class loader.  If this object was loaded by
     * the bootstrap class loader, the method delegates to {@link
     * ClassLoader#getSystemResourceAsStream}.
     *
     * <p> Before delegation, an absolute resource name is constructed from the
     * given resource name using this algorithm:
     *
     * <ul>
     *
     * <li> If the {@code name} begins with a {@code '/'}
     * (<code>'&#92;u002f'</code>), then the absolute name of the resource is the
     * portion of the {@code name} following the {@code '/'}.
     *
     * <li> Otherwise, the absolute name is of the following form:
     *
     * <blockquote>
     *   {@code modified_package_name/name}
     * </blockquote>
     *
     * <p> Where the {@code modified_package_name} is the package name of this
     * object with {@code '/'} substituted for {@code '.'}
     * (<code>'&#92;u002e'</code>).
     *
     * </ul>
     *
     * @param  name name of the desired resource
     * @return  A {@link java.io.InputStream} object; {@code null} if no
     *          resource with this name is found, the resource is in a package
     *          that is not {@linkplain Module#isOpen(String, Module) open} to at
     *          least the caller module, or access to the resource is denied
     *          by the security manager.
     * @throws  NullPointerException If {@code name} is {@code null}
     *
     * @see Module#getResourceAsStream(String)
     * @since  1.1
     * @revised 9
     * @spec JPMS
     */
    @CallerSensitive
    public InputStream getResourceAsStream(String name) {
        name = resolveName(name);

        Module thisModule = getModule();
        if (thisModule.isNamed()) {
            // check if resource can be located by caller
            if (Resources.canEncapsulate(name)
                && !isOpenToCaller(name, Reflection.getCallerClass())) {
                return null;
            }

            // resource not encapsulated or in package open to caller
            String mn = thisModule.getName();
            ClassLoader cl = getClassLoader0();
            try {

                // special-case built-in class loaders to avoid the
                // need for a URL connection
                if (cl == null) {
                    return BootLoader.findResourceAsStream(mn, name);
                } else if (cl instanceof BuiltinClassLoader) {
                    return ((BuiltinClassLoader) cl).findResourceAsStream(mn, name);
                } else {
                    URL url = cl.findResource(mn, name);
                    return (url != null) ? url.openStream() : null;
                }

            } catch (IOException | SecurityException e) {
                return null;
            }
        }

        // unnamed module
        ClassLoader cl = getClassLoader0();
        if (cl == null) {
            return ClassLoader.getSystemResourceAsStream(name);
        } else {
            return cl.getResourceAsStream(name);
        }
    }

    /**
     * Finds a resource with a given name.
     *
     * <p> If this class is in a named {@link Module Module} then this method
     * will attempt to find the resource in the module. This is done by
     * delegating to the module's class loader {@link
     * ClassLoader#findResource(String,String) findResource(String,String)}
     * method, invoking it with the module name and the absolute name of the
     * resource. Resources in named modules are subject to the rules for
     * encapsulation specified in the {@code Module} {@link
     * Module#getResourceAsStream getResourceAsStream} method and so this
     * method returns {@code null} when the resource is a
     * non-"{@code .class}" resource in a package that is not open to the
     * caller's module.
     *
     * <p> Otherwise, if this class is not in a named module then the rules for
     * searching resources associated with a given class are implemented by the
     * defining {@linkplain ClassLoader class loader} of the class.  This method
     * delegates to this object's class loader. If this object was loaded by
     * the bootstrap class loader, the method delegates to {@link
     * ClassLoader#getSystemResource}.
     *
     * <p> Before delegation, an absolute resource name is constructed from the
     * given resource name using this algorithm:
     *
     * <ul>
     *
     * <li> If the {@code name} begins with a {@code '/'}
     * (<code>'&#92;u002f'</code>), then the absolute name of the resource is the
     * portion of the {@code name} following the {@code '/'}.
     *
     * <li> Otherwise, the absolute name is of the following form:
     *
     * <blockquote>
     *   {@code modified_package_name/name}
     * </blockquote>
     *
     * <p> Where the {@code modified_package_name} is the package name of this
     * object with {@code '/'} substituted for {@code '.'}
     * (<code>'&#92;u002e'</code>).
     *
     * </ul>
     *
     * @param  name name of the desired resource
     * @return A {@link java.net.URL} object; {@code null} if no resource with
     *         this name is found, the resource cannot be located by a URL, the
     *         resource is in a package that is not
     *         {@linkplain Module#isOpen(String, Module) open} to at least the caller
     *         module, or access to the resource is denied by the security
     *         manager.
     * @throws NullPointerException If {@code name} is {@code null}
     * @since  1.1
     * @revised 9
     * @spec JPMS
     */
    @CallerSensitive
    public URL getResource(String name) {
        name = resolveName(name);

        Module thisModule = getModule();
        if (thisModule.isNamed()) {
            // check if resource can be located by caller
            if (Resources.canEncapsulate(name)
                && !isOpenToCaller(name, Reflection.getCallerClass())) {
                return null;
            }

            // resource not encapsulated or in package open to caller
            String mn = thisModule.getName();
            ClassLoader cl = getClassLoader0();
            try {
                if (cl == null) {
                    return BootLoader.findResource(mn, name);
                } else {
                    return cl.findResource(mn, name);
                }
            } catch (IOException ioe) {
                return null;
            }
        }

        // unnamed module
        ClassLoader cl = getClassLoader0();
        if (cl == null) {
            return ClassLoader.getSystemResource(name);
        } else {
            return cl.getResource(name);
        }
    }

    /**
     * Returns true if a resource with the given name can be located by the
     * given caller. All resources in a module can be located by code in
     * the module. For other callers, then the package needs to be open to
     * the caller.
     */
    private boolean isOpenToCaller(String name, Class<?> caller) {
        // assert getModule().isNamed();
        Module thisModule = getModule();
        Module callerModule = (caller != null) ? caller.getModule() : null;
        if (callerModule != thisModule) {
            String pn = Resources.toPackageName(name);
            if (thisModule.getDescriptor().packages().contains(pn)) {
                if (callerModule == null && !thisModule.isOpen(pn)) {
                    // no caller, package not open
                    return false;
                }
                if (!thisModule.isOpen(pn, callerModule)) {
                    // package not open to caller
                    return false;
                }
            }
        }
        return true;
    }


    /** protection domain returned when the internal domain is null */
    private static java.security.ProtectionDomain allPermDomain;

    /**
     * Returns the {@code ProtectionDomain} of this class.  If there is a
     * security manager installed, this method first calls the security
     * manager's {@code checkPermission} method with a
     * {@code RuntimePermission("getProtectionDomain")} permission to
     * ensure it's ok to get the
     * {@code ProtectionDomain}.
     *
     * @return the ProtectionDomain of this class
     *
     * @throws SecurityException
     *        if a security manager exists and its
     *        {@code checkPermission} method doesn't allow
     *        getting the ProtectionDomain.
     *
     * @see java.security.ProtectionDomain
     * @see SecurityManager#checkPermission
     * @see java.lang.RuntimePermission
     * @since 1.2
     */
    public java.security.ProtectionDomain getProtectionDomain() {
        SecurityManager sm = System.getSecurityManager();
        if (sm != null) {
            sm.checkPermission(SecurityConstants.GET_PD_PERMISSION);
        }
        java.security.ProtectionDomain pd = getProtectionDomain0();
        if (pd == null) {
            if (allPermDomain == null) {
                java.security.Permissions perms =
                    new java.security.Permissions();
                perms.add(SecurityConstants.ALL_PERMISSION);
                allPermDomain =
                    new java.security.ProtectionDomain(null, perms);
            }
            pd = allPermDomain;
        }
        return pd;
    }


    /**
     * Returns the ProtectionDomain of this class.
     */
    private native java.security.ProtectionDomain getProtectionDomain0();

    /*
     * Return the Virtual Machine's Class object for the named
     * primitive type.
     */
    static native Class<?> getPrimitiveClass(String name);

    /*
     * Check if client is allowed to access members.  If access is denied,
     * throw a SecurityException.
     *
     * This method also enforces package access.
     *
     * <p> Default policy: allow all clients access with normal Java access
     * control.
     *
     * <p> NOTE: should only be called if a SecurityManager is installed
     */
    private void checkMemberAccess(SecurityManager sm, int which,
                                   Class<?> caller, boolean checkProxyInterfaces) {
        /* Default policy allows access to all {@link Member#PUBLIC} members,
         * as well as access to classes that have the same class loader as the caller.
         * In all other cases, it requires RuntimePermission("accessDeclaredMembers")
         * permission.
         */
        final ClassLoader ccl = ClassLoader.getClassLoader(caller);
        if (which != Member.PUBLIC) {
            final ClassLoader cl = getClassLoader0();
            if (ccl != cl) {
                sm.checkPermission(SecurityConstants.CHECK_MEMBER_ACCESS_PERMISSION);
            }
        }
        this.checkPackageAccess(sm, ccl, checkProxyInterfaces);
    }

    /*
     * Checks if a client loaded in ClassLoader ccl is allowed to access this
     * class under the current package access policy. If access is denied,
     * throw a SecurityException.
     *
     * NOTE: this method should only be called if a SecurityManager is active
     */
    private void checkPackageAccess(SecurityManager sm, final ClassLoader ccl,
                                    boolean checkProxyInterfaces) {
        final ClassLoader cl = getClassLoader0();

        if (ReflectUtil.needsPackageAccessCheck(ccl, cl)) {
            String pkg = this.getPackageName();
            if (pkg != null && !pkg.isEmpty()) {
                // skip the package access check on a proxy class in default proxy package
                if (!Proxy.isProxyClass(this) || ReflectUtil.isNonPublicProxyClass(this)) {
                    sm.checkPackageAccess(pkg);
                }
            }
        }
        // check package access on the proxy interfaces
        if (checkProxyInterfaces && Proxy.isProxyClass(this)) {
            ReflectUtil.checkProxyPackageAccess(ccl, this.getInterfaces());
        }
    }

    /**
     * Add a package name prefix if the name is not absolute Remove leading "/"
     * if name is absolute
     */
    private String resolveName(String name) {
        if (!name.startsWith("/")) {
            Class<?> c = this;
            while (c.isArray()) {
                c = c.getComponentType();
            }
            String baseName = c.getPackageName();
            if (baseName != null && !baseName.isEmpty()) {
                name = baseName.replace('.', '/') + "/" + name;
            }
        } else {
            name = name.substring(1);
        }
        return name;
    }

    /**
     * Atomic operations support.
     */
    private static class Atomic {
        // initialize Unsafe machinery here, since we need to call Class.class instance method
        // and have to avoid calling it in the static initializer of the Class class...
        private static final Unsafe unsafe = Unsafe.getUnsafe();
        // offset of Class.reflectionData instance field
        private static final long reflectionDataOffset
                = unsafe.objectFieldOffset(Class.class, "reflectionData");
        // offset of Class.annotationType instance field
        private static final long annotationTypeOffset
                = unsafe.objectFieldOffset(Class.class, "annotationType");
        // offset of Class.annotationData instance field
        private static final long annotationDataOffset
                = unsafe.objectFieldOffset(Class.class, "annotationData");

        static <T> boolean casReflectionData(Class<?> clazz,
                                             SoftReference<ReflectionData<T>> oldData,
                                             SoftReference<ReflectionData<T>> newData) {
            return unsafe.compareAndSetObject(clazz, reflectionDataOffset, oldData, newData);
        }

        static <T> boolean casAnnotationType(Class<?> clazz,
                                             AnnotationType oldType,
                                             AnnotationType newType) {
            return unsafe.compareAndSetObject(clazz, annotationTypeOffset, oldType, newType);
        }

        static <T> boolean casAnnotationData(Class<?> clazz,
                                             AnnotationData oldData,
                                             AnnotationData newData) {
            return unsafe.compareAndSetObject(clazz, annotationDataOffset, oldData, newData);
        }
    }

    /**
     * Reflection support.
     */

    // Reflection data caches various derived names and reflective members. Cached
    // values may be invalidated when JVM TI RedefineClasses() is called
    private static class ReflectionData<T> {
        volatile Field[] declaredFields;
        volatile Field[] publicFields;
        volatile Method[] declaredMethods;
        volatile Method[] publicMethods;
        volatile Constructor<T>[] declaredConstructors;
        volatile Constructor<T>[] publicConstructors;
        // Intermediate results for getFields and getMethods
        volatile Field[] declaredPublicFields;
        volatile Method[] declaredPublicMethods;
        volatile Class<?>[] interfaces;

        // Cached names
        String simpleName;
        String canonicalName;
        static final String NULL_SENTINEL = new String();

        // Value of classRedefinedCount when we created this ReflectionData instance
        final int redefinedCount;

        ReflectionData(int redefinedCount) {
            this.redefinedCount = redefinedCount;
        }
    }

    private transient volatile SoftReference<ReflectionData<T>> reflectionData;

    // Incremented by the VM on each call to JVM TI RedefineClasses()
    // that redefines this class or a superclass.
    private transient volatile int classRedefinedCount;

    // Lazily create and cache ReflectionData
    private ReflectionData<T> reflectionData() {
        SoftReference<ReflectionData<T>> reflectionData = this.reflectionData;
        int classRedefinedCount = this.classRedefinedCount;
        ReflectionData<T> rd;
        if (reflectionData != null &&
            (rd = reflectionData.get()) != null &&
            rd.redefinedCount == classRedefinedCount) {
            return rd;
        }
        // else no SoftReference or cleared SoftReference or stale ReflectionData
        // -> create and replace new instance
        return newReflectionData(reflectionData, classRedefinedCount);
    }

    private ReflectionData<T> newReflectionData(SoftReference<ReflectionData<T>> oldReflectionData,
                                                int classRedefinedCount) {
        while (true) {
            ReflectionData<T> rd = new ReflectionData<>(classRedefinedCount);
            // try to CAS it...
            if (Atomic.casReflectionData(this, oldReflectionData, new SoftReference<>(rd))) {
                return rd;
            }
            // else retry
            oldReflectionData = this.reflectionData;
            classRedefinedCount = this.classRedefinedCount;
            if (oldReflectionData != null &&
                (rd = oldReflectionData.get()) != null &&
                rd.redefinedCount == classRedefinedCount) {
                return rd;
            }
        }
    }

    // Generic signature handling
    private native String getGenericSignature0();

    // Generic info repository; lazily initialized
    private transient volatile ClassRepository genericInfo;

    // accessor for factory
    private GenericsFactory getFactory() {
        // create scope and factory
        return CoreReflectionFactory.make(this, ClassScope.make(this));
    }

    // accessor for generic info repository;
    // generic info is lazily initialized
    private ClassRepository getGenericInfo() {
        ClassRepository genericInfo = this.genericInfo;
        if (genericInfo == null) {
            String signature = getGenericSignature0();
            if (signature == null) {
                genericInfo = ClassRepository.NONE;
            } else {
                genericInfo = ClassRepository.make(signature, getFactory());
            }
            this.genericInfo = genericInfo;
        }
        return (genericInfo != ClassRepository.NONE) ? genericInfo : null;
    }

    // Annotations handling
    native byte[] getRawAnnotations();
    // Since 1.8
    native byte[] getRawTypeAnnotations();
    static byte[] getExecutableTypeAnnotationBytes(Executable ex) {
        return getReflectionFactory().getExecutableTypeAnnotationBytes(ex);
    }

    native ConstantPool getConstantPool();

    //
    //
    // java.lang.reflect.Field handling
    //
    //

    // Returns an array of "root" fields. These Field objects must NOT
    // be propagated to the outside world, but must instead be copied
    // via ReflectionFactory.copyField.
    private Field[] privateGetDeclaredFields(boolean publicOnly) {
        Field[] res;
        ReflectionData<T> rd = reflectionData();
        if (rd != null) {
            res = publicOnly ? rd.declaredPublicFields : rd.declaredFields;
            if (res != null) return res;
        }
        // No cached value available; request value from VM
        res = Reflection.filterFields(this, getDeclaredFields0(publicOnly));
        if (rd != null) {
            if (publicOnly) {
                rd.declaredPublicFields = res;
            } else {
                rd.declaredFields = res;
            }
        }
        return res;
    }

    // Returns an array of "root" fields. These Field objects must NOT
    // be propagated to the outside world, but must instead be copied
    // via ReflectionFactory.copyField.
    private Field[] privateGetPublicFields() {
        Field[] res;
        ReflectionData<T> rd = reflectionData();
        if (rd != null) {
            res = rd.publicFields;
            if (res != null) return res;
        }

        // Use a linked hash set to ensure order is preserved and
        // fields from common super interfaces are not duplicated
        LinkedHashSet<Field> fields = new LinkedHashSet<>();

        // Local fields
        addAll(fields, privateGetDeclaredFields(true));

        // Direct superinterfaces, recursively
        for (Class<?> si : getInterfaces()) {
            addAll(fields, si.privateGetPublicFields());
        }

        // Direct superclass, recursively
        Class<?> sc = getSuperclass();
        if (sc != null) {
            addAll(fields, sc.privateGetPublicFields());
        }

        res = fields.toArray(new Field[0]);
        if (rd != null) {
            rd.publicFields = res;
        }
        return res;
    }

    private static void addAll(Collection<Field> c, Field[] o) {
        for (Field f : o) {
            c.add(f);
        }
    }


    //
    //
    // java.lang.reflect.Constructor handling
    //
    //

    // Returns an array of "root" constructors. These Constructor
    // objects must NOT be propagated to the outside world, but must
    // instead be copied via ReflectionFactory.copyConstructor.
    private Constructor<T>[] privateGetDeclaredConstructors(boolean publicOnly) {
        Constructor<T>[] res;
        ReflectionData<T> rd = reflectionData();
        if (rd != null) {
            res = publicOnly ? rd.publicConstructors : rd.declaredConstructors;
            if (res != null) return res;
        }
        // No cached value available; request value from VM
        if (isInterface()) {
            @SuppressWarnings("unchecked")
            Constructor<T>[] temporaryRes = (Constructor<T>[]) new Constructor<?>[0];
            res = temporaryRes;
        } else {
            res = getDeclaredConstructors0(publicOnly);
        }
        if (rd != null) {
            if (publicOnly) {
                rd.publicConstructors = res;
            } else {
                rd.declaredConstructors = res;
            }
        }
        return res;
    }

    //
    //
    // java.lang.reflect.Method handling
    //
    //

    // Returns an array of "root" methods. These Method objects must NOT
    // be propagated to the outside world, but must instead be copied
    // via ReflectionFactory.copyMethod.
    private Method[] privateGetDeclaredMethods(boolean publicOnly) {
        Method[] res;
        ReflectionData<T> rd = reflectionData();
        if (rd != null) {
            res = publicOnly ? rd.declaredPublicMethods : rd.declaredMethods;
            if (res != null) return res;
        }
        // No cached value available; request value from VM
        res = Reflection.filterMethods(this, getDeclaredMethods0(publicOnly));
        if (rd != null) {
            if (publicOnly) {
                rd.declaredPublicMethods = res;
            } else {
                rd.declaredMethods = res;
            }
        }
        return res;
    }

    // Returns an array of "root" methods. These Method objects must NOT
    // be propagated to the outside world, but must instead be copied
    // via ReflectionFactory.copyMethod.
    private Method[] privateGetPublicMethods() {
        Method[] res;
        ReflectionData<T> rd = reflectionData();
        if (rd != null) {
            res = rd.publicMethods;
            if (res != null) return res;
        }

        // No cached value available; compute value recursively.
        // Start by fetching public declared methods...
        PublicMethods pms = new PublicMethods();
        for (Method m : privateGetDeclaredMethods(/* publicOnly */ true)) {
            pms.merge(m);
        }
        // ...then recur over superclass methods...
        Class<?> sc = getSuperclass();
        if (sc != null) {
            for (Method m : sc.privateGetPublicMethods()) {
                pms.merge(m);
            }
        }
        // ...and finally over direct superinterfaces.
        for (Class<?> intf : getInterfaces(/* cloneArray */ false)) {
            for (Method m : intf.privateGetPublicMethods()) {
                // static interface methods are not inherited
                if (!Modifier.isStatic(m.getModifiers())) {
                    pms.merge(m);
                }
            }
        }

        res = pms.toArray();
        if (rd != null) {
            rd.publicMethods = res;
        }
        return res;
    }


    //
    // Helpers for fetchers of one field, method, or constructor
    //

    // This method does not copy the returned Field object!
    private static Field searchFields(Field[] fields, String name) {
        for (Field field : fields) {
            if (field.getName().equals(name)) {
                return field;
            }
        }
        return null;
    }

    // Returns a "root" Field object. This Field object must NOT
    // be propagated to the outside world, but must instead be copied
    // via ReflectionFactory.copyField.
    private Field getField0(String name) {
        // Note: the intent is that the search algorithm this routine
        // uses be equivalent to the ordering imposed by
        // privateGetPublicFields(). It fetches only the declared
        // public fields for each class, however, to reduce the number
        // of Field objects which have to be created for the common
        // case where the field being requested is declared in the
        // class which is being queried.
        Field res;
        // Search declared public fields
        if ((res = searchFields(privateGetDeclaredFields(true), name)) != null) {
            return res;
        }
        // Direct superinterfaces, recursively
        Class<?>[] interfaces = getInterfaces(/* cloneArray */ false);
        for (Class<?> c : interfaces) {
            if ((res = c.getField0(name)) != null) {
                return res;
            }
        }
        // Direct superclass, recursively
        if (!isInterface()) {
            Class<?> c = getSuperclass();
            if (c != null) {
                if ((res = c.getField0(name)) != null) {
                    return res;
                }
            }
        }
        return null;
    }

    // This method does not copy the returned Method object!
    private static Method searchMethods(Method[] methods,
                                        String name,
                                        Class<?>[] parameterTypes)
    {
        ReflectionFactory fact = getReflectionFactory();
        Method res = null;
        for (Method m : methods) {
            if (m.getName().equals(name)
                && arrayContentsEq(parameterTypes,
                                   fact.getExecutableSharedParameterTypes(m))
                && (res == null
                    || (res.getReturnType() != m.getReturnType()
                        && res.getReturnType().isAssignableFrom(m.getReturnType()))))
                res = m;
        }
        return res;
    }

    private static final Class<?>[] EMPTY_CLASS_ARRAY = new Class<?>[0];

    // Returns a "root" Method object. This Method object must NOT
    // be propagated to the outside world, but must instead be copied
    // via ReflectionFactory.copyMethod.
    private Method getMethod0(String name, Class<?>[] parameterTypes) {
        PublicMethods.MethodList res = getMethodsRecursive(
            name,
            parameterTypes == null ? EMPTY_CLASS_ARRAY : parameterTypes,
            /* includeStatic */ true);
        return res == null ? null : res.getMostSpecific();
    }

    // Returns a list of "root" Method objects. These Method objects must NOT
    // be propagated to the outside world, but must instead be copied
    // via ReflectionFactory.copyMethod.
    private PublicMethods.MethodList getMethodsRecursive(String name,
                                                         Class<?>[] parameterTypes,
                                                         boolean includeStatic) {
        // 1st check declared public methods
        Method[] methods = privateGetDeclaredMethods(/* publicOnly */ true);
        PublicMethods.MethodList res = PublicMethods.MethodList
            .filter(methods, name, parameterTypes, includeStatic);
        // if there is at least one match among declared methods, we need not
        // search any further as such match surely overrides matching methods
        // declared in superclass(es) or interface(s).
        if (res != null) {
            return res;
        }

        // if there was no match among declared methods,
        // we must consult the superclass (if any) recursively...
        Class<?> sc = getSuperclass();
        if (sc != null) {
            res = sc.getMethodsRecursive(name, parameterTypes, includeStatic);
        }

        // ...and coalesce the superclass methods with methods obtained
        // from directly implemented interfaces excluding static methods...
        for (Class<?> intf : getInterfaces(/* cloneArray */ false)) {
            res = PublicMethods.MethodList.merge(
                res, intf.getMethodsRecursive(name, parameterTypes,
                                              /* includeStatic */ false));
        }

        return res;
    }

    // Returns a "root" Constructor object. This Constructor object must NOT
    // be propagated to the outside world, but must instead be copied
    // via ReflectionFactory.copyConstructor.
    private Constructor<T> getConstructor0(Class<?>[] parameterTypes,
                                        int which) throws NoSuchMethodException
    {
        ReflectionFactory fact = getReflectionFactory();
        Constructor<T>[] constructors = privateGetDeclaredConstructors((which == Member.PUBLIC));
        for (Constructor<T> constructor : constructors) {
            if (arrayContentsEq(parameterTypes,
                                fact.getExecutableSharedParameterTypes(constructor))) {
                return constructor;
            }
        }
        throw new NoSuchMethodException(methodToString("<init>", parameterTypes));
    }

    //
    // Other helpers and base implementation
    //

    private static boolean arrayContentsEq(Object[] a1, Object[] a2) {
        if (a1 == null) {
            return a2 == null || a2.length == 0;
        }

        if (a2 == null) {
            return a1.length == 0;
        }

        if (a1.length != a2.length) {
            return false;
        }

        for (int i = 0; i < a1.length; i++) {
            if (a1[i] != a2[i]) {
                return false;
            }
        }

        return true;
    }

    private static Field[] copyFields(Field[] arg) {
        Field[] out = new Field[arg.length];
        ReflectionFactory fact = getReflectionFactory();
        for (int i = 0; i < arg.length; i++) {
            out[i] = fact.copyField(arg[i]);
        }
        return out;
    }

    private static Method[] copyMethods(Method[] arg) {
        Method[] out = new Method[arg.length];
        ReflectionFactory fact = getReflectionFactory();
        for (int i = 0; i < arg.length; i++) {
            out[i] = fact.copyMethod(arg[i]);
        }
        return out;
    }

    private static <U> Constructor<U>[] copyConstructors(Constructor<U>[] arg) {
        Constructor<U>[] out = arg.clone();
        ReflectionFactory fact = getReflectionFactory();
        for (int i = 0; i < out.length; i++) {
            out[i] = fact.copyConstructor(out[i]);
        }
        return out;
    }

    private native Field[]       getDeclaredFields0(boolean publicOnly);
    private native Method[]      getDeclaredMethods0(boolean publicOnly);
    private native Constructor<T>[] getDeclaredConstructors0(boolean publicOnly);
    private native Class<?>[]   getDeclaredClasses0();

    /**
     * Helper method to get the method name from arguments.
     */
    private String methodToString(String name, Class<?>[] argTypes) {
        StringJoiner sj = new StringJoiner(", ", getName() + "." + name + "(", ")");
        if (argTypes != null) {
            for (int i = 0; i < argTypes.length; i++) {
                Class<?> c = argTypes[i];
                sj.add((c == null) ? "null" : c.getName());
            }
        }
        return sj.toString();
    }

    /** use serialVersionUID from JDK 1.1 for interoperability */
    private static final long serialVersionUID = 3206093459760846163L;


    /**
     * Class Class is special cased within the Serialization Stream Protocol.
     *
     * A Class instance is written initially into an ObjectOutputStream in the
     * following format:
     * <pre>
     *      {@code TC_CLASS} ClassDescriptor
     *      A ClassDescriptor is a special cased serialization of
     *      a {@code java.io.ObjectStreamClass} instance.
     * </pre>
     * A new handle is generated for the initial time the class descriptor
     * is written into the stream. Future references to the class descriptor
     * are written as references to the initial class descriptor instance.
     *
     * @see java.io.ObjectStreamClass
     */
    private static final ObjectStreamField[] serialPersistentFields =
        new ObjectStreamField[0];


    /**
     * Returns the assertion status that would be assigned to this
     * class if it were to be initialized at the time this method is invoked.
     * If this class has had its assertion status set, the most recent
     * setting will be returned; otherwise, if any package default assertion
     * status pertains to this class, the most recent setting for the most
     * specific pertinent package default assertion status is returned;
     * otherwise, if this class is not a system class (i.e., it has a
     * class loader) its class loader's default assertion status is returned;
     * otherwise, the system class default assertion status is returned.
     * <p>
     * Few programmers will have any need for this method; it is provided
     * for the benefit of the JRE itself.  (It allows a class to determine at
     * the time that it is initialized whether assertions should be enabled.)
     * Note that this method is not guaranteed to return the actual
     * assertion status that was (or will be) associated with the specified
     * class when it was (or will be) initialized.
     *
     * @return the desired assertion status of the specified class.
     * @see    java.lang.ClassLoader#setClassAssertionStatus
     * @see    java.lang.ClassLoader#setPackageAssertionStatus
     * @see    java.lang.ClassLoader#setDefaultAssertionStatus
     * @since  1.4
     */
    public boolean desiredAssertionStatus() {
        ClassLoader loader = getClassLoader0();
        // If the loader is null this is a system class, so ask the VM
        if (loader == null)
            return desiredAssertionStatus0(this);

        // If the classloader has been initialized with the assertion
        // directives, ask it. Otherwise, ask the VM.
        synchronized(loader.assertionLock) {
            if (loader.classAssertionStatus != null) {
                return loader.desiredAssertionStatus(getName());
            }
        }
        return desiredAssertionStatus0(this);
    }

    // Retrieves the desired assertion status of this class from the VM
    private static native boolean desiredAssertionStatus0(Class<?> clazz);

    /**
     * Returns true if and only if this class was declared as an enum in the
     * source code.
     *
     * @return true if and only if this class was declared as an enum in the
     *     source code
     * @since 1.5
     */
    public boolean isEnum() {
        // An enum must both directly extend java.lang.Enum and have
        // the ENUM bit set; classes for specialized enum constants
        // don't do the former.
        return (this.getModifiers() & ENUM) != 0 &&
        this.getSuperclass() == java.lang.Enum.class;
    }

    // Fetches the factory for reflective objects
    private static ReflectionFactory getReflectionFactory() {
        if (reflectionFactory == null) {
            reflectionFactory =
                java.security.AccessController.doPrivileged
                    (new ReflectionFactory.GetReflectionFactoryAction());
        }
        return reflectionFactory;
    }
    private static ReflectionFactory reflectionFactory;

    /**
     * Returns the elements of this enum class or null if this
     * Class object does not represent an enum type.
     *
     * @return an array containing the values comprising the enum class
     *     represented by this Class object in the order they're
     *     declared, or null if this Class object does not
     *     represent an enum type
     * @since 1.5
     */
    public T[] getEnumConstants() {
        T[] values = getEnumConstantsShared();
        return (values != null) ? values.clone() : null;
    }

    /**
     * Returns the elements of this enum class or null if this
     * Class object does not represent an enum type;
     * identical to getEnumConstants except that the result is
     * uncloned, cached, and shared by all callers.
     */
    T[] getEnumConstantsShared() {
        T[] constants = enumConstants;
        if (constants == null) {
            if (!isEnum()) return null;
            try {
                final Method values = getMethod("values");
                java.security.AccessController.doPrivileged(
                    new java.security.PrivilegedAction<>() {
                        public Void run() {
                                values.setAccessible(true);
                                return null;
                            }
                        });
                @SuppressWarnings("unchecked")
                T[] temporaryConstants = (T[])values.invoke(null);
                enumConstants = constants = temporaryConstants;
            }
            // These can happen when users concoct enum-like classes
            // that don't comply with the enum spec.
            catch (InvocationTargetException | NoSuchMethodException |
                   IllegalAccessException ex) { return null; }
        }
        return constants;
    }
    private transient volatile T[] enumConstants;

    /**
     * Returns a map from simple name to enum constant.  This package-private
     * method is used internally by Enum to implement
     * {@code public static <T extends Enum<T>> T valueOf(Class<T>, String)}
     * efficiently.  Note that the map is returned by this method is
     * created lazily on first use.  Typically it won't ever get created.
     */
    Map<String, T> enumConstantDirectory() {
        Map<String, T> directory = enumConstantDirectory;
        if (directory == null) {
            T[] universe = getEnumConstantsShared();
            if (universe == null)
                throw new IllegalArgumentException(
                    getName() + " is not an enum type");
            directory = new HashMap<>((int)(universe.length / 0.75f) + 1);
            for (T constant : universe) {
                directory.put(((Enum<?>)constant).name(), constant);
            }
            enumConstantDirectory = directory;
        }
        return directory;
    }
    private transient volatile Map<String, T> enumConstantDirectory;

    /**
     * Casts an object to the class or interface represented
     * by this {@code Class} object.
     *
     * @param obj the object to be cast
     * @return the object after casting, or null if obj is null
     *
     * @throws ClassCastException if the object is not
     * null and is not assignable to the type T.
     *
     * @since 1.5
     */
    @SuppressWarnings("unchecked")
    @HotSpotIntrinsicCandidate
    public T cast(Object obj) {
        if (obj != null && !isInstance(obj))
            throw new ClassCastException(cannotCastMsg(obj));
        return (T) obj;
    }

    private String cannotCastMsg(Object obj) {
        return "Cannot cast " + obj.getClass().getName() + " to " + getName();
    }

    /**
     * Casts this {@code Class} object to represent a subclass of the class
     * represented by the specified class object.  Checks that the cast
     * is valid, and throws a {@code ClassCastException} if it is not.  If
     * this method succeeds, it always returns a reference to this class object.
     *
     * <p>This method is useful when a client needs to "narrow" the type of
     * a {@code Class} object to pass it to an API that restricts the
     * {@code Class} objects that it is willing to accept.  A cast would
     * generate a compile-time warning, as the correctness of the cast
     * could not be checked at runtime (because generic types are implemented
     * by erasure).
     *
     * @param <U> the type to cast this class object to
     * @param clazz the class of the type to cast this class object to
     * @return this {@code Class} object, cast to represent a subclass of
     *    the specified class object.
     * @throws ClassCastException if this {@code Class} object does not
     *    represent a subclass of the specified class (here "subclass" includes
     *    the class itself).
     * @since 1.5
     */
    @SuppressWarnings("unchecked")
    public <U> Class<? extends U> asSubclass(Class<U> clazz) {
        if (clazz.isAssignableFrom(this))
            return (Class<? extends U>) this;
        else
            throw new ClassCastException(this.toString());
    }

    /**
     * @throws NullPointerException {@inheritDoc}
     * @since 1.5
     */
    @SuppressWarnings("unchecked")
    public <A extends Annotation> A getAnnotation(Class<A> annotationClass) {
        Objects.requireNonNull(annotationClass);

        return (A) annotationData().annotations.get(annotationClass);
    }

    /**
     * {@inheritDoc}
     * @throws NullPointerException {@inheritDoc}
     * @since 1.5
     */
    @Override
    public boolean isAnnotationPresent(Class<? extends Annotation> annotationClass) {
        return GenericDeclaration.super.isAnnotationPresent(annotationClass);
    }

    /**
     * @throws NullPointerException {@inheritDoc}
     * @since 1.8
     */
    @Override
    public <A extends Annotation> A[] getAnnotationsByType(Class<A> annotationClass) {
        Objects.requireNonNull(annotationClass);

        AnnotationData annotationData = annotationData();
        return AnnotationSupport.getAssociatedAnnotations(annotationData.declaredAnnotations,
                                                          this,
                                                          annotationClass);
    }

    /**
     * @since 1.5
     */
    public Annotation[] getAnnotations() {
        return AnnotationParser.toArray(annotationData().annotations);
    }

    /**
     * @throws NullPointerException {@inheritDoc}
     * @since 1.8
     */
    @Override
    @SuppressWarnings("unchecked")
    public <A extends Annotation> A getDeclaredAnnotation(Class<A> annotationClass) {
        Objects.requireNonNull(annotationClass);

        return (A) annotationData().declaredAnnotations.get(annotationClass);
    }

    /**
     * @throws NullPointerException {@inheritDoc}
     * @since 1.8
     */
    @Override
    public <A extends Annotation> A[] getDeclaredAnnotationsByType(Class<A> annotationClass) {
        Objects.requireNonNull(annotationClass);

        return AnnotationSupport.getDirectlyAndIndirectlyPresent(annotationData().declaredAnnotations,
                                                                 annotationClass);
    }

    /**
     * @since 1.5
     */
    public Annotation[] getDeclaredAnnotations()  {
        return AnnotationParser.toArray(annotationData().declaredAnnotations);
    }

    // annotation data that might get invalidated when JVM TI RedefineClasses() is called
    private static class AnnotationData {
        final Map<Class<? extends Annotation>, Annotation> annotations;
        final Map<Class<? extends Annotation>, Annotation> declaredAnnotations;

        // Value of classRedefinedCount when we created this AnnotationData instance
        final int redefinedCount;

        AnnotationData(Map<Class<? extends Annotation>, Annotation> annotations,
                       Map<Class<? extends Annotation>, Annotation> declaredAnnotations,
                       int redefinedCount) {
            this.annotations = annotations;
            this.declaredAnnotations = declaredAnnotations;
            this.redefinedCount = redefinedCount;
        }
    }

    // Annotations cache
    @SuppressWarnings("UnusedDeclaration")
    private transient volatile AnnotationData annotationData;

    private AnnotationData annotationData() {
        while (true) { // retry loop
            AnnotationData annotationData = this.annotationData;
            int classRedefinedCount = this.classRedefinedCount;
            if (annotationData != null &&
                annotationData.redefinedCount == classRedefinedCount) {
                return annotationData;
            }
            // null or stale annotationData -> optimistically create new instance
            AnnotationData newAnnotationData = createAnnotationData(classRedefinedCount);
            // try to install it
            if (Atomic.casAnnotationData(this, annotationData, newAnnotationData)) {
                // successfully installed new AnnotationData
                return newAnnotationData;
            }
        }
    }

    private AnnotationData createAnnotationData(int classRedefinedCount) {
        Map<Class<? extends Annotation>, Annotation> declaredAnnotations =
            AnnotationParser.parseAnnotations(getRawAnnotations(), getConstantPool(), this);
        Class<?> superClass = getSuperclass();
        Map<Class<? extends Annotation>, Annotation> annotations = null;
        if (superClass != null) {
            Map<Class<? extends Annotation>, Annotation> superAnnotations =
                superClass.annotationData().annotations;
            for (Map.Entry<Class<? extends Annotation>, Annotation> e : superAnnotations.entrySet()) {
                Class<? extends Annotation> annotationClass = e.getKey();
                if (AnnotationType.getInstance(annotationClass).isInherited()) {
                    if (annotations == null) { // lazy construction
                        annotations = new LinkedHashMap<>((Math.max(
                                declaredAnnotations.size(),
                                Math.min(12, declaredAnnotations.size() + superAnnotations.size())
                            ) * 4 + 2) / 3
                        );
                    }
                    annotations.put(annotationClass, e.getValue());
                }
            }
        }
        if (annotations == null) {
            // no inherited annotations -> share the Map with declaredAnnotations
            annotations = declaredAnnotations;
        } else {
            // at least one inherited annotation -> declared may override inherited
            annotations.putAll(declaredAnnotations);
        }
        return new AnnotationData(annotations, declaredAnnotations, classRedefinedCount);
    }

    // Annotation types cache their internal (AnnotationType) form

    @SuppressWarnings("UnusedDeclaration")
    private transient volatile AnnotationType annotationType;

    boolean casAnnotationType(AnnotationType oldType, AnnotationType newType) {
        return Atomic.casAnnotationType(this, oldType, newType);
    }

    AnnotationType getAnnotationType() {
        return annotationType;
    }

    Map<Class<? extends Annotation>, Annotation> getDeclaredAnnotationMap() {
        return annotationData().declaredAnnotations;
    }

    /* Backing store of user-defined values pertaining to this class.
     * Maintained by the ClassValue class.
     */
    transient ClassValue.ClassValueMap classValueMap;

    /**
     * Returns an {@code AnnotatedType} object that represents the use of a
     * type to specify the superclass of the entity represented by this {@code
     * Class} object. (The <em>use</em> of type Foo to specify the superclass
     * in '...  extends Foo' is distinct from the <em>declaration</em> of type
     * Foo.)
     *
     * <p> If this {@code Class} object represents a type whose declaration
     * does not explicitly indicate an annotated superclass, then the return
     * value is an {@code AnnotatedType} object representing an element with no
     * annotations.
     *
     * <p> If this {@code Class} represents either the {@code Object} class, an
     * interface type, an array type, a primitive type, or void, the return
     * value is {@code null}.
     *
     * @return an object representing the superclass
     * @since 1.8
     */
    public AnnotatedType getAnnotatedSuperclass() {
        if (this == Object.class ||
                isInterface() ||
                isArray() ||
                isPrimitive() ||
                this == Void.TYPE) {
            return null;
        }

        return TypeAnnotationParser.buildAnnotatedSuperclass(getRawTypeAnnotations(), getConstantPool(), this);
    }

    /**
     * Returns an array of {@code AnnotatedType} objects that represent the use
     * of types to specify superinterfaces of the entity represented by this
     * {@code Class} object. (The <em>use</em> of type Foo to specify a
     * superinterface in '... implements Foo' is distinct from the
     * <em>declaration</em> of type Foo.)
     *
     * <p> If this {@code Class} object represents a class, the return value is
     * an array containing objects representing the uses of interface types to
     * specify interfaces implemented by the class. The order of the objects in
     * the array corresponds to the order of the interface types used in the
     * 'implements' clause of the declaration of this {@code Class} object.
     *
     * <p> If this {@code Class} object represents an interface, the return
     * value is an array containing objects representing the uses of interface
     * types to specify interfaces directly extended by the interface. The
     * order of the objects in the array corresponds to the order of the
     * interface types used in the 'extends' clause of the declaration of this
     * {@code Class} object.
     *
     * <p> If this {@code Class} object represents a class or interface whose
     * declaration does not explicitly indicate any annotated superinterfaces,
     * the return value is an array of length 0.
     *
     * <p> If this {@code Class} object represents either the {@code Object}
     * class, an array type, a primitive type, or void, the return value is an
     * array of length 0.
     *
     * @return an array representing the superinterfaces
     * @since 1.8
     */
    public AnnotatedType[] getAnnotatedInterfaces() {
         return TypeAnnotationParser.buildAnnotatedInterfaces(getRawTypeAnnotations(), getConstantPool(), this);
    }

    private native Class<?> getNestHost0();

    /**
<<<<<<< HEAD
     * Returns the nest host of the object represented by this {@code Class}.
     *
     * <p>If there is any error accessing the nest host, or the nest host is
     * in any way invalid, then {@code this} is returned.
     *
     * <p>A <em>nest</em> is a set of classes and interfaces (nestmates) that
     * form an access control context in which each nestmate has access to the
     * private members of the other nestmates.
     * The <em>nest host</em> is the class or interface designated to hold the list of
     * classes and interfaces that make up the nest, and to which each of the
     * other nestmates refer.
     *
     * <p>A class or interface that is not explicitly a member of a nest,
     * is a member of the nest consisting only of itself, and is the
     * nest host. Every class and interface is a member of exactly one nest.
     *
     * @apiNote The source language compiler is responsible for deciding which classes
     * and interfaces are nestmates, by generating the appropriate attributes
     * (JVMS 4.7.28 and 4.7.29) in the class file format (JVMS 4).
     * For example, the {@code javac} compiler
     * places a top-level class or interface into a nest with all of its direct,
     * and indirect, {@linkplain #getDeclaredClasses() nested classes and interfaces}
     * (JLS 8).
     * The top-level {@linkplain #getEnclosingClass() enclosing class or interface}
     * is designated as the nest host.
     *
     * @return the nest host of this class, or {@code this} if we cannot
     * obtain a valid nest host
=======
     * Returns the nest host of the <a href=#nest>nest</a> to which the class
     * or interface represented by this {@code Class} object belongs.
     * Every class and interface is a member of exactly one nest.
     * A class or interface that is not recorded as belonging to a nest
     * belongs to the nest consisting only of itself, and is the nest
     * host.
     *
     * <p>Each of the {@code Class} objects representing array types,
     * primitive types, and {@code void} returns {@code this} to indicate
     * that the represented entity belongs to the nest consisting only of
     * itself, and is the nest host.
     *
     * <p>If there is a {@linkplain LinkageError linkage error} accessing
     * the nest host, or if this class or interface is not enumerated as
     * a member of the nest by the nest host, then it is considered to belong
     * to its own nest and {@code this} is returned as the host.
     *
     * @apiNote A {@code class} file of version 55.0 or greater may record the
     * host of the nest to which it belongs by using the {@code NestHost}
     * attribute (JVMS 4.7.28). Alternatively, a {@code class} file of
     * version 55.0 or greater may act as a nest host by enumerating the nest's
     * other members with the
     * {@code NestMembers} attribute (JVMS 4.7.29).
     * A {@code class} file of version 54.0 or lower does not use these
     * attributes.
     *
     * @return the nest host of this class or interface
     *
>>>>>>> 6ccb6093
     * @throws SecurityException
     *         If the returned class is not the current class, and
     *         if a security manager, <i>s</i>, is present and the caller's
     *         class loader is not the same as or an ancestor of the class
     *         loader for the returned class and invocation of {@link
     *         SecurityManager#checkPackageAccess s.checkPackageAccess()}
     *         denies access to the package of the returned class
     * @since 11
     * @jvms 4.7.28 and 4.7.29 NestHost and NestMembers attributes
<<<<<<< HEAD
=======
     * @jvms 5.4.4 Access Control
>>>>>>> 6ccb6093
     */
    @CallerSensitive
    public Class<?> getNestHost() {
        if (isPrimitive() || isArray()) {
            return this;
        }
        Class<?> host;
        try {
            host = getNestHost0();
        } catch (LinkageError e) {
            // if we couldn't load our nest-host then we
<<<<<<< HEAD
            // act as-if we have no nest-host
            return this;
        }
        // if null then nest membership validation failed, so we
        // act as-if we have no nest-host
=======
            // act as-if we have no nest-host attribute
            return this;
        }
        // if null then nest membership validation failed, so we
        // act as-if we have no nest-host attribute
>>>>>>> 6ccb6093
        if (host == null || host == this) {
            return this;
        }
        // returning a different class requires a security check
        SecurityManager sm = System.getSecurityManager();
        if (sm != null) {
            checkPackageAccess(sm,
                               ClassLoader.getClassLoader(Reflection.getCallerClass()), true);
        }
        return host;
    }

    /**
     * Determines if the given {@code Class} is a nestmate of the
<<<<<<< HEAD
     * object represented by this {@code Class}. Two classes are nestmates
     * if they have the same {@linkplain #getNestHost nest host}.
     *
     * @param  c the class to check
     * @return {@code true} if this class and {@code c} are valid members of the same
     * nest; and {@code false} otherwise.
=======
     * class or interface represented by this {@code Class} object.
     * Two classes or interfaces are nestmates
     * if they have the same {@linkplain #getNestHost() nest host}.
     *
     * @param c the class to check
     * @return {@code true} if this class and {@code c} are members of
     * the same nest; and {@code false} otherwise.
>>>>>>> 6ccb6093
     *
     * @since 11
     */
    public boolean isNestmateOf(Class<?> c) {
        if (this == c) {
            return true;
        }
        if (isPrimitive() || isArray() ||
            c.isPrimitive() || c.isArray()) {
            return false;
        }
        try {
            return getNestHost0() == c.getNestHost0();
        } catch (LinkageError e) {
            return false;
        }
    }

    private native Class<?>[] getNestMembers0();

    /**
     * Returns an array containing {@code Class} objects representing all the
<<<<<<< HEAD
     * classes and interfaces that are declared in the
     * {@linkplain #getNestHost() nest host} of this class, as being members
     * of its nest. The nest host will always be the zeroth element.
     *
     * <p>Each listed nest member must be validated by checking its own
     * declared nest host. Any exceptions that occur as part of this process
     * will be thrown.
     *
     * <p>The list of nest members is permitted to contain duplicates, or to
     * explicitly include the nest host, as specified in the Java Virtual Machine
     * Specification. It is not required that an implementation of this method
     * removes these duplicates.
     *
     * @implNote This implementation does not remove duplicate nest members if they
     * are present.
=======
     * classes and interfaces that are members of the nest to which the class
     * or interface represented by this {@code Class} object belongs.
     * The {@linkplain #getNestHost() nest host} of that nest is the zeroth
     * element of the array. Subsequent elements represent any classes or
     * interfaces that are recorded by the nest host as being members of
     * the nest; the order of such elements is unspecified. Duplicates are
     * permitted.
     * If the nest host of that nest does not enumerate any members, then the
     * array has a single element containing {@code this}.
     *
     * <p>Each of the {@code Class} objects representing array types,
     * primitive types, and {@code void} returns an array containing only
     * {@code this}.
     *
     * <p>This method validates that, for each class or interface which is
     * recorded as a member of the nest by the nest host, that class or
     * interface records itself as a member of that same nest. Any exceptions
     * that occur during this validation are rethrown by this method.
>>>>>>> 6ccb6093
     *
     * @return an array of all classes and interfaces in the same nest as
     * this class
     *
     * @throws LinkageError
     *         If there is any problem loading or validating a nest member or
     *         its nest host
     * @throws SecurityException
     *         If any returned class is not the current class, and
     *         if a security manager, <i>s</i>, is present and the caller's
     *         class loader is not the same as or an ancestor of the class
     *         loader for that returned class and invocation of {@link
     *         SecurityManager#checkPackageAccess s.checkPackageAccess()}
     *         denies access to the package of that returned class
     *
     * @since 11
<<<<<<< HEAD
     * @jvms 4.7.29 NestMembers attribute
=======
     * @see #getNestHost()
>>>>>>> 6ccb6093
     */
    @CallerSensitive
    public Class<?>[] getNestMembers() {
        if (isPrimitive() || isArray()) {
            return new Class<?>[] { this };
        }
        Class<?>[] members = getNestMembers0();
        // Can't actually enable this due to bootstrapping issues
        // assert(members.length != 1 || members[0] == this); // expected invariant from VM

        if (members.length > 1) {
            // If we return anything other than the current class we need
            // a security check
            SecurityManager sm = System.getSecurityManager();
            if (sm != null) {
                checkPackageAccess(sm,
                                   ClassLoader.getClassLoader(Reflection.getCallerClass()), true);
            }
        }
        return members;
    }
}<|MERGE_RESOLUTION|>--- conflicted
+++ resolved
@@ -3876,36 +3876,6 @@
     private native Class<?> getNestHost0();
 
     /**
-<<<<<<< HEAD
-     * Returns the nest host of the object represented by this {@code Class}.
-     *
-     * <p>If there is any error accessing the nest host, or the nest host is
-     * in any way invalid, then {@code this} is returned.
-     *
-     * <p>A <em>nest</em> is a set of classes and interfaces (nestmates) that
-     * form an access control context in which each nestmate has access to the
-     * private members of the other nestmates.
-     * The <em>nest host</em> is the class or interface designated to hold the list of
-     * classes and interfaces that make up the nest, and to which each of the
-     * other nestmates refer.
-     *
-     * <p>A class or interface that is not explicitly a member of a nest,
-     * is a member of the nest consisting only of itself, and is the
-     * nest host. Every class and interface is a member of exactly one nest.
-     *
-     * @apiNote The source language compiler is responsible for deciding which classes
-     * and interfaces are nestmates, by generating the appropriate attributes
-     * (JVMS 4.7.28 and 4.7.29) in the class file format (JVMS 4).
-     * For example, the {@code javac} compiler
-     * places a top-level class or interface into a nest with all of its direct,
-     * and indirect, {@linkplain #getDeclaredClasses() nested classes and interfaces}
-     * (JLS 8).
-     * The top-level {@linkplain #getEnclosingClass() enclosing class or interface}
-     * is designated as the nest host.
-     *
-     * @return the nest host of this class, or {@code this} if we cannot
-     * obtain a valid nest host
-=======
      * Returns the nest host of the <a href=#nest>nest</a> to which the class
      * or interface represented by this {@code Class} object belongs.
      * Every class and interface is a member of exactly one nest.
@@ -3934,7 +3904,6 @@
      *
      * @return the nest host of this class or interface
      *
->>>>>>> 6ccb6093
      * @throws SecurityException
      *         If the returned class is not the current class, and
      *         if a security manager, <i>s</i>, is present and the caller's
@@ -3944,10 +3913,7 @@
      *         denies access to the package of the returned class
      * @since 11
      * @jvms 4.7.28 and 4.7.29 NestHost and NestMembers attributes
-<<<<<<< HEAD
-=======
      * @jvms 5.4.4 Access Control
->>>>>>> 6ccb6093
      */
     @CallerSensitive
     public Class<?> getNestHost() {
@@ -3959,19 +3925,11 @@
             host = getNestHost0();
         } catch (LinkageError e) {
             // if we couldn't load our nest-host then we
-<<<<<<< HEAD
-            // act as-if we have no nest-host
-            return this;
-        }
-        // if null then nest membership validation failed, so we
-        // act as-if we have no nest-host
-=======
             // act as-if we have no nest-host attribute
             return this;
         }
         // if null then nest membership validation failed, so we
         // act as-if we have no nest-host attribute
->>>>>>> 6ccb6093
         if (host == null || host == this) {
             return this;
         }
@@ -3986,14 +3944,6 @@
 
     /**
      * Determines if the given {@code Class} is a nestmate of the
-<<<<<<< HEAD
-     * object represented by this {@code Class}. Two classes are nestmates
-     * if they have the same {@linkplain #getNestHost nest host}.
-     *
-     * @param  c the class to check
-     * @return {@code true} if this class and {@code c} are valid members of the same
-     * nest; and {@code false} otherwise.
-=======
      * class or interface represented by this {@code Class} object.
      * Two classes or interfaces are nestmates
      * if they have the same {@linkplain #getNestHost() nest host}.
@@ -4001,7 +3951,6 @@
      * @param c the class to check
      * @return {@code true} if this class and {@code c} are members of
      * the same nest; and {@code false} otherwise.
->>>>>>> 6ccb6093
      *
      * @since 11
      */
@@ -4024,23 +3973,6 @@
 
     /**
      * Returns an array containing {@code Class} objects representing all the
-<<<<<<< HEAD
-     * classes and interfaces that are declared in the
-     * {@linkplain #getNestHost() nest host} of this class, as being members
-     * of its nest. The nest host will always be the zeroth element.
-     *
-     * <p>Each listed nest member must be validated by checking its own
-     * declared nest host. Any exceptions that occur as part of this process
-     * will be thrown.
-     *
-     * <p>The list of nest members is permitted to contain duplicates, or to
-     * explicitly include the nest host, as specified in the Java Virtual Machine
-     * Specification. It is not required that an implementation of this method
-     * removes these duplicates.
-     *
-     * @implNote This implementation does not remove duplicate nest members if they
-     * are present.
-=======
      * classes and interfaces that are members of the nest to which the class
      * or interface represented by this {@code Class} object belongs.
      * The {@linkplain #getNestHost() nest host} of that nest is the zeroth
@@ -4059,7 +3991,6 @@
      * recorded as a member of the nest by the nest host, that class or
      * interface records itself as a member of that same nest. Any exceptions
      * that occur during this validation are rethrown by this method.
->>>>>>> 6ccb6093
      *
      * @return an array of all classes and interfaces in the same nest as
      * this class
@@ -4076,11 +4007,7 @@
      *         denies access to the package of that returned class
      *
      * @since 11
-<<<<<<< HEAD
-     * @jvms 4.7.29 NestMembers attribute
-=======
      * @see #getNestHost()
->>>>>>> 6ccb6093
      */
     @CallerSensitive
     public Class<?>[] getNestMembers() {
