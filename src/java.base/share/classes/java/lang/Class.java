/*
 * Copyright (c) 1994, 2022, Oracle and/or its affiliates. All rights reserved.
 * DO NOT ALTER OR REMOVE COPYRIGHT NOTICES OR THIS FILE HEADER.
 *
 * This code is free software; you can redistribute it and/or modify it
 * under the terms of the GNU General Public License version 2 only, as
 * published by the Free Software Foundation.  Oracle designates this
 * particular file as subject to the "Classpath" exception as provided
 * by Oracle in the LICENSE file that accompanied this code.
 *
 * This code is distributed in the hope that it will be useful, but WITHOUT
 * ANY WARRANTY; without even the implied warranty of MERCHANTABILITY or
 * FITNESS FOR A PARTICULAR PURPOSE.  See the GNU General Public License
 * version 2 for more details (a copy is included in the LICENSE file that
 * accompanied this code).
 *
 * You should have received a copy of the GNU General Public License version
 * 2 along with this work; if not, write to the Free Software Foundation,
 * Inc., 51 Franklin St, Fifth Floor, Boston, MA 02110-1301 USA.
 *
 * Please contact Oracle, 500 Oracle Parkway, Redwood Shores, CA 94065 USA
 * or visit www.oracle.com if you need additional information or have any
 * questions.
 */

package java.lang;

import java.lang.annotation.Annotation;
import java.lang.constant.ClassDesc;
import java.lang.invoke.TypeDescriptor;
import java.lang.invoke.MethodHandles;
import java.lang.module.ModuleReader;
import java.lang.ref.SoftReference;
import java.io.IOException;
import java.io.InputStream;
import java.io.ObjectStreamField;
import java.lang.reflect.AnnotatedElement;
import java.lang.reflect.AnnotatedType;
import java.lang.reflect.AccessFlag;
import java.lang.reflect.Array;
import java.lang.reflect.Constructor;
import java.lang.reflect.Executable;
import java.lang.reflect.Field;
import java.lang.reflect.GenericArrayType;
import java.lang.reflect.GenericDeclaration;
import java.lang.reflect.InvocationTargetException;
import java.lang.reflect.Member;
import java.lang.reflect.Method;
import java.lang.reflect.Modifier;
import java.lang.reflect.Proxy;
import java.lang.reflect.RecordComponent;
import java.lang.reflect.Type;
import java.lang.reflect.TypeVariable;
import java.lang.constant.Constable;
import java.net.URL;
import java.security.AccessController;
import java.security.PrivilegedAction;
import java.util.ArrayList;
import java.util.Arrays;
import java.util.Collection;
import java.util.HashMap;
import java.util.HashSet;
import java.util.LinkedHashMap;
import java.util.LinkedHashSet;
import java.util.List;
import java.util.Map;
import java.util.Objects;
import java.util.Optional;
import java.util.Set;
import java.util.stream.Collectors;

import jdk.internal.loader.BootLoader;
import jdk.internal.loader.BuiltinClassLoader;
import jdk.internal.misc.Unsafe;
import jdk.internal.module.Resources;
import jdk.internal.reflect.CallerSensitive;
import jdk.internal.reflect.CallerSensitiveAdapter;
import jdk.internal.reflect.ConstantPool;
import jdk.internal.reflect.Reflection;
import jdk.internal.reflect.ReflectionFactory;
import jdk.internal.vm.annotation.ForceInline;
import jdk.internal.vm.annotation.IntrinsicCandidate;
import sun.invoke.util.Wrapper;
import sun.reflect.generics.factory.CoreReflectionFactory;
import sun.reflect.generics.factory.GenericsFactory;
import sun.reflect.generics.repository.ClassRepository;
import sun.reflect.generics.repository.MethodRepository;
import sun.reflect.generics.repository.ConstructorRepository;
import sun.reflect.generics.scope.ClassScope;
import sun.security.util.SecurityConstants;
import sun.reflect.annotation.*;
import sun.reflect.misc.ReflectUtil;

/**
 * Instances of the class {@code Class} represent classes and
 * interfaces in a running Java application. An enum class and a record
 * class are kinds of class; an annotation interface is a kind of
 * interface. Every array also belongs to a class that is reflected as
 * a {@code Class} object that is shared by all arrays with the same
 * element type and number of dimensions.  The primitive Java types
 * ({@code boolean}, {@code byte}, {@code char}, {@code short}, {@code
 * int}, {@code long}, {@code float}, and {@code double}), and the
 * keyword {@code void} are also represented as {@code Class} objects.
 *
 * <p> {@code Class} has no public constructor. Instead a {@code Class}
 * object is constructed automatically by the Java Virtual Machine when
 * a class is derived from the bytes of a {@code class} file through
 * the invocation of one of the following methods:
 * <ul>
 * <li> {@link ClassLoader#defineClass(String, byte[], int, int) ClassLoader::defineClass}
 * <li> {@link java.lang.invoke.MethodHandles.Lookup#defineClass(byte[])
 *      java.lang.invoke.MethodHandles.Lookup::defineClass}
 * <li> {@link java.lang.invoke.MethodHandles.Lookup#defineHiddenClass(byte[], boolean, MethodHandles.Lookup.ClassOption...)
 *      java.lang.invoke.MethodHandles.Lookup::defineHiddenClass}
 * </ul>
 *
 * <p> The methods of class {@code Class} expose many characteristics of a
 * class or interface. Most characteristics are derived from the {@code class}
 * file that the class loader passed to the Java Virtual Machine or
 * from the {@code class} file passed to {@code Lookup::defineClass}
 * or {@code Lookup::defineHiddenClass}.
 * A few characteristics are determined by the class loading environment
 * at run time, such as the module returned by {@link #getModule() getModule()}.
 *
 * <p> The following example uses a {@code Class} object to print the
 * class name of an object:
 *
 * <blockquote><pre>
 *     void printClassName(Object obj) {
 *         System.out.println("The class of " + obj +
 *                            " is " + obj.getClass().getName());
 *     }
 * </pre></blockquote>
 *
 * It is also possible to get the {@code Class} object for a named
 * class or interface (or for {@code void}) using a <i>class literal</i>.
 * For example:
 *
 * <blockquote>
 *     {@code System.out.println("The name of class Foo is: "+Foo.class.getName());}
 * </blockquote>
 *
 * <p> Some methods of class {@code Class} expose whether the declaration of
 * a class or interface in Java source code was <em>enclosed</em> within
 * another declaration. Other methods describe how a class or interface
 * is situated in a <em>nest</em>. A <a id="nest">nest</a> is a set of
 * classes and interfaces, in the same run-time package, that
 * allow mutual access to their {@code private} members.
 * The classes and interfaces are known as <em>nestmates</em>.
 * One nestmate acts as the
 * <em>nest host</em>, and enumerates the other nestmates which
 * belong to the nest; each of them in turn records it as the nest host.
 * The classes and interfaces which belong to a nest, including its host, are
 * determined when
 * {@code class} files are generated, for example, a Java compiler
 * will typically record a top-level class as the host of a nest where the
 * other members are the classes and interfaces whose declarations are
 * enclosed within the top-level class declaration.
 *
 * <p> A class or interface created by the invocation of
 * {@link java.lang.invoke.MethodHandles.Lookup#defineHiddenClass(byte[], boolean, MethodHandles.Lookup.ClassOption...)
 * Lookup::defineHiddenClass} is a {@linkplain Class#isHidden() <em>hidden</em>}
 * class or interface.
 * All kinds of class, including enum classes and record classes, may be
 * hidden classes; all kinds of interface, including annotation interfaces,
 * may be hidden interfaces.
 *
 * The {@linkplain #getName() name of a hidden class or interface} is
 * not a <a href="ClassLoader.html#binary-name">binary name</a>,
 * which means the following:
 * <ul>
 * <li>A hidden class or interface cannot be referenced by the constant pools
 *     of other classes and interfaces.
 * <li>A hidden class or interface cannot be described in
 *     {@linkplain java.lang.constant.ConstantDesc <em>nominal form</em>} by
 *     {@link #describeConstable() Class::describeConstable},
 *     {@link ClassDesc#of(String) ClassDesc::of}, or
 *     {@link ClassDesc#ofDescriptor(String) ClassDesc::ofDescriptor}.
 * <li>A hidden class or interface cannot be discovered by {@link #forName Class::forName}
 *     or {@link ClassLoader#loadClass(String, boolean) ClassLoader::loadClass}.
 * </ul>
 *
 * A hidden class or interface is never an array class, but may be
 * the element type of an array. In all other respects, the fact that
 * a class or interface is hidden has no bearing on the characteristics
 * exposed by the methods of class {@code Class}.
 *
 * @param <T> the type of the class modeled by this {@code Class}
 * object.  For example, the type of {@code String.class} is {@code
 * Class<String>}.  Use {@code Class<?>} if the class being modeled is
 * unknown.
 *
 * @see     java.lang.ClassLoader#defineClass(byte[], int, int)
 * @since   1.0
 * @jls 15.8.2 Class Literals
 */
public final class Class<T> implements java.io.Serializable,
                              GenericDeclaration,
                              Type,
                              AnnotatedElement,
                              TypeDescriptor.OfField<Class<?>>,
                              Constable {
    private static final int ANNOTATION= 0x00002000;
    private static final int ENUM      = 0x00004000;
    private static final int SYNTHETIC = 0x00001000;

    private static native void registerNatives();
    static {
        registerNatives();
    }

    /*
     * Private constructor. Only the Java Virtual Machine creates Class objects.
     * This constructor is not used and prevents the default constructor being
     * generated.
     */
    private Class(ClassLoader loader, Class<?> arrayComponentType) {
        // Initialize final field for classLoader.  The initialization value of non-null
        // prevents future JIT optimizations from assuming this final field is null.
        classLoader = loader;
        componentType = arrayComponentType;
    }

    /**
     * Converts the object to a string. The string representation is the
     * string "class" or "interface", followed by a space, and then by the
     * name of the class in the format returned by {@code getName}.
     * If this {@code Class} object represents a primitive type,
     * this method returns the name of the primitive type.  If
     * this {@code Class} object represents void this method returns
     * "void". If this {@code Class} object represents an array type,
     * this method returns "class " followed by {@code getName}.
     *
     * @return a string representation of this {@code Class} object.
     */
    public String toString() {
        String s = getName();
        if (isPrimitive()) {
            return s;
        }
        // Avoid invokedynamic based String concat, might be not available
        // Prepend type of class
        s = (isInterface() ? "interface " : "class ").concat(s);
        if (isValue()) {
            // prepend value class type
            s = (isPrimitiveClass() ? "primitive " : "value ").concat(s);
            if (isPrimitiveClass() && isPrimaryType()) {
                // Append .ref
                s = s.concat(".ref");
            }
        }
        return s;
    }

    /**
     * Returns a string describing this {@code Class}, including
     * information about modifiers and type parameters.
     *
     * The string is formatted as a list of type modifiers, if any,
     * followed by the kind of type (empty string for primitive types
     * and {@code class}, {@code enum}, {@code interface},
     * {@code @interface}, or {@code record} as appropriate), followed
     * by the type's name, followed by an angle-bracketed
     * comma-separated list of the type's type parameters, if any,
     * including informative bounds on the type parameters, if any.
     *
     * A space is used to separate modifiers from one another and to
     * separate any modifiers from the kind of type. The modifiers
     * occur in canonical order. If there are no type parameters, the
     * type parameter list is elided.
     *
     * For an array type, the string starts with the type name,
     * followed by an angle-bracketed comma-separated list of the
     * type's type parameters, if any, followed by a sequence of
     * {@code []} characters, one set of brackets per dimension of
     * the array.
     *
     * <p>Note that since information about the runtime representation
     * of a type is being generated, modifiers not present on the
     * originating source code or illegal on the originating source
     * code may be present.
     *
     * @return a string describing this {@code Class}, including
     * information about modifiers and type parameters
     *
     * @since 1.8
     */
    public String toGenericString() {
        if (isPrimitive()) {
            return toString();
        } else {
            StringBuilder sb = new StringBuilder();
            Class<?> component = this;
            int arrayDepth = 0;

            if (isArray()) {
                do {
                    arrayDepth++;
                    component = component.getComponentType();
                } while (component.isArray());
                sb.append(component.getName());
            } else {
                // Class modifiers are a superset of interface modifiers
                int modifiers = getModifiers() & Modifier.classModifiers();
<<<<<<< HEAD
                // Modifier.toString() below mis-interprets IDENTITY, VALUE, and PRIMITIVE bits
                modifiers &= ~(AccessFlag.IDENTITY.mask() | AccessFlag.VALUE.mask() | AccessFlag.PRIMITIVE.mask());
=======
                // Modifier.toString() below mis-interprets SYNCHRONIZED, STRICT, and VOLATILE bits
                modifiers &= ~(Modifier.SYNCHRONIZED | Modifier.STRICT | Modifier.VOLATILE);
>>>>>>> 3dc006bd
                if (modifiers != 0) {
                    sb.append(Modifier.toString(modifiers));
                    sb.append(' ');
                }

                if (isAnnotation()) {
                    sb.append('@');
                }
                if (isValue()) {
                    sb.append(isPrimitiveClass() ? "primitive " : "value ");
                }
                if (isInterface()) { // Note: all annotation interfaces are interfaces
                    sb.append("interface");
                } else {
                    if (isEnum())
                        sb.append("enum");
                    else if (isRecord())
                        sb.append("record");
                    else
                        sb.append("class");
                }
                sb.append(' ');
                sb.append(getName());
            }

            TypeVariable<?>[] typeparms = component.getTypeParameters();
            if (typeparms.length > 0) {
                sb.append(Arrays.stream(typeparms)
                          .map(Class::typeVarBounds)
                          .collect(Collectors.joining(",", "<", ">")));
            }

            if (arrayDepth > 0) sb.append("[]".repeat(arrayDepth));

            return sb.toString();
        }
    }

    static String typeVarBounds(TypeVariable<?> typeVar) {
        Type[] bounds = typeVar.getBounds();
        if (bounds.length == 1 && bounds[0].equals(Object.class)) {
            return typeVar.getName();
        } else {
            return typeVar.getName() + " extends " +
                Arrays.stream(bounds)
                .map(Type::getTypeName)
                .collect(Collectors.joining(" & "));
        }
    }

    /**
     * Returns the {@code Class} object associated with the class or
     * interface with the given string name.  Invoking this method is
     * equivalent to:
     *
     * <blockquote>
     *  {@code Class.forName(className, true, currentLoader)}
     * </blockquote>
     *
     * where {@code currentLoader} denotes the defining class loader of
     * the current class.
     *
     * <p> For example, the following code fragment returns the
     * runtime {@code Class} descriptor for the class named
     * {@code java.lang.Thread}:
     *
     * <blockquote>
     *   {@code Class t = Class.forName("java.lang.Thread")}
     * </blockquote>
     * <p>
     * A call to {@code forName("X")} causes the class named
     * {@code X} to be initialized.
     *
     * @param      className   the fully qualified name of the desired class.
     * @return     the {@code Class} object for the class with the
     *             specified name.
     * @throws    LinkageError if the linkage fails
     * @throws    ExceptionInInitializerError if the initialization provoked
     *            by this method fails
     * @throws    ClassNotFoundException if the class cannot be located
     *
     * @jls 12.2 Loading of Classes and Interfaces
     * @jls 12.3 Linking of Classes and Interfaces
     * @jls 12.4 Initialization of Classes and Interfaces
     */
    @CallerSensitive
    public static Class<?> forName(String className)
                throws ClassNotFoundException {
        Class<?> caller = Reflection.getCallerClass();
        return forName(className, caller);
    }

    // Caller-sensitive adapter method for reflective invocation
    @CallerSensitiveAdapter
    private static Class<?> forName(String className, Class<?> caller)
            throws ClassNotFoundException {
        return forName0(className, true, ClassLoader.getClassLoader(caller), caller);
    }

    /**
     * Returns the {@code Class} object associated with the class or
     * interface with the given string name, using the given class loader.
     * Given the fully qualified name for a class or interface (in the same
     * format returned by {@code getName}) this method attempts to
     * locate and load the class or interface.  The specified class
     * loader is used to load the class or interface.  If the parameter
     * {@code loader} is null, the class is loaded through the bootstrap
     * class loader.  The class is initialized only if the
     * {@code initialize} parameter is {@code true} and if it has
     * not been initialized earlier.
     *
     * <p> If {@code name} denotes a primitive type or void, an attempt
     * will be made to locate a user-defined class in the unnamed package whose
     * name is {@code name}. Therefore, this method cannot be used to
     * obtain any of the {@code Class} objects representing primitive
     * types or void.
     *
     * <p> If {@code name} denotes an array class, the component type of
     * the array class is loaded but not initialized.
     *
     * <p> For example, in an instance method the expression:
     *
     * <blockquote>
     *  {@code Class.forName("Foo")}
     * </blockquote>
     *
     * is equivalent to:
     *
     * <blockquote>
     *  {@code Class.forName("Foo", true, this.getClass().getClassLoader())}
     * </blockquote>
     *
     * Note that this method throws errors related to loading, linking
     * or initializing as specified in Sections {@jls 12.2}, {@jls
     * 12.3}, and {@jls 12.4} of <cite>The Java Language
     * Specification</cite>.
     * Note that this method does not check whether the requested class
     * is accessible to its caller.
     *
     * @param name       fully qualified name of the desired class

     * @param initialize if {@code true} the class will be initialized
     *                   (which implies linking). See Section {@jls
     *                   12.4} of <cite>The Java Language
     *                   Specification</cite>.
     * @param loader     class loader from which the class must be loaded
     * @return           class object representing the desired class
     *
     * @throws    LinkageError if the linkage fails
     * @throws    ExceptionInInitializerError if the initialization provoked
     *            by this method fails
     * @throws    ClassNotFoundException if the class cannot be located by
     *            the specified class loader
     * @throws    SecurityException
     *            if a security manager is present, and the {@code loader} is
     *            {@code null}, and the caller's class loader is not
     *            {@code null}, and the caller does not have the
     *            {@link RuntimePermission}{@code ("getClassLoader")}
     *
     * @see       java.lang.Class#forName(String)
     * @see       java.lang.ClassLoader
     *
     * @jls 12.2 Loading of Classes and Interfaces
     * @jls 12.3 Linking of Classes and Interfaces
     * @jls 12.4 Initialization of Classes and Interfaces
     * @since     1.2
     */
    @CallerSensitive
    public static Class<?> forName(String name, boolean initialize,
                                   ClassLoader loader)
        throws ClassNotFoundException
    {
        Class<?> caller = null;
        @SuppressWarnings("removal")
        SecurityManager sm = System.getSecurityManager();
        if (sm != null) {
            // Reflective call to get caller class is only needed if a security manager
            // is present.  Avoid the overhead of making this call otherwise.
            caller = Reflection.getCallerClass();
        }
        return forName(name, initialize, loader, caller);
    }

    // Caller-sensitive adapter method for reflective invocation
    @CallerSensitiveAdapter
    private static Class<?> forName(String name, boolean initialize, ClassLoader loader, Class<?> caller)
            throws ClassNotFoundException
    {
        @SuppressWarnings("removal")
        SecurityManager sm = System.getSecurityManager();
        if (sm != null) {
            // Reflective call to get caller class is only needed if a security manager
            // is present.  Avoid the overhead of making this call otherwise.
            if (loader == null) {
                ClassLoader ccl = ClassLoader.getClassLoader(caller);
                if (ccl != null) {
                    sm.checkPermission(
                            SecurityConstants.GET_CLASSLOADER_PERMISSION);
                }
            }
        }
        return forName0(name, initialize, loader, caller);
    }

    /** Called after security check for system loader access checks have been made. */
    private static native Class<?> forName0(String name, boolean initialize,
                                            ClassLoader loader,
                                            Class<?> caller)
        throws ClassNotFoundException;


    /**
     * Returns the {@code Class} with the given <a href="ClassLoader.html#binary-name">
     * binary name</a> in the given module.
     *
     * <p> This method attempts to locate and load the class or interface.
     * It does not link the class, and does not run the class initializer.
     * If the class is not found, this method returns {@code null}. </p>
     *
     * <p> If the class loader of the given module defines other modules and
     * the given name is a class defined in a different module, this method
     * returns {@code null} after the class is loaded. </p>
     *
     * <p> This method does not check whether the requested class is
     * accessible to its caller. </p>
     *
     * @apiNote
     * This method returns {@code null} on failure rather than
     * throwing a {@link ClassNotFoundException}, as is done by
     * the {@link #forName(String, boolean, ClassLoader)} method.
     * The security check is a stack-based permission check if the caller
     * loads a class in another module.
     *
     * @param  module   A module
     * @param  name     The <a href="ClassLoader.html#binary-name">binary name</a>
     *                  of the class
     * @return {@code Class} object of the given name defined in the given module;
     *         {@code null} if not found.
     *
     * @throws NullPointerException if the given module or name is {@code null}
     *
     * @throws LinkageError if the linkage fails
     *
     * @throws SecurityException
     *         <ul>
     *         <li> if the caller is not the specified module and
     *         {@code RuntimePermission("getClassLoader")} permission is denied; or</li>
     *         <li> access to the module content is denied. For example,
     *         permission check will be performed when a class loader calls
     *         {@link ModuleReader#open(String)} to read the bytes of a class file
     *         in a module.</li>
     *         </ul>
     *
     * @jls 12.2 Loading of Classes and Interfaces
     * @jls 12.3 Linking of Classes and Interfaces
     * @since 9
     */
    @SuppressWarnings("removal")
    @CallerSensitive
    public static Class<?> forName(Module module, String name) {
        Class<?> caller = null;
        SecurityManager sm = System.getSecurityManager();
        if (sm != null) {
            caller = Reflection.getCallerClass();
        }
        return forName(module, name, caller);
    }

    // Caller-sensitive adapter method for reflective invocation
    @SuppressWarnings("removal")
    @CallerSensitiveAdapter
    private static Class<?> forName(Module module, String name, Class<?> caller) {
        Objects.requireNonNull(module);
        Objects.requireNonNull(name);

        ClassLoader cl;
        SecurityManager sm = System.getSecurityManager();
        if (sm != null) {
            if (caller != null && caller.getModule() != module) {
                // if caller is null, Class.forName is the last java frame on the stack.
                // java.base has all permissions
                sm.checkPermission(SecurityConstants.GET_CLASSLOADER_PERMISSION);
            }
            PrivilegedAction<ClassLoader> pa = module::getClassLoader;
            cl = AccessController.doPrivileged(pa);
        } else {
            cl = module.getClassLoader();
        }

        if (cl != null) {
            return cl.loadClass(module, name);
        } else {
            return BootLoader.loadClass(module, name);
        }
    }

    // set by VM if this class is an exotic type such as primitive class
    // otherwise, these two fields are null
    private transient Class<T> primaryType;
    private transient Class<T> secondaryType;

    /**
     * Returns {@code true} if this class is a primitive class.
     * <p>
     * Each primitive class has a {@linkplain #isPrimaryType() primary type}
     * representing the <em>primitive reference type</em> and a
     * {@linkplain #isPrimitiveValueType() secondary type} representing
     * the <em>primitive value type</em>.  The primitive reference type
     * and primitive value type can be obtained by calling the
     * {@link #asPrimaryType()} and {@link #asValueType} method
     * of a primitive class respectively.
     * <p>
     * A primitive class is a {@linkplain #isValue() value class}.
     *
     * @return {@code true} if this class is a primitive class, otherwise {@code false}
     * @see #isValue()
     * @see #asPrimaryType()
     * @see #asValueType()
     * @since Valhalla
     */
    public boolean isPrimitiveClass() {
        return (this.getModifiers() & AccessFlag.PRIMITIVE.mask()) != 0;
    }

    /**
     * Returns {@code true} if this class is a value class.
     *
     * @return {@code true} if this class is a value class;
     * otherwise {@code false}
     * @since Valhalla
     */
    public boolean isValue() {
        return (this.getModifiers() & AccessFlag.VALUE.mask()) != 0;
    }

    /**
     * Returns a {@code Class} object representing the primary type
     * of this class or interface.
     * <p>
     * If this {@code Class} object represents a primitive type or an array type,
     * then this method returns this class.
     * <p>
     * If this {@code Class} object represents a {@linkplain #isPrimitiveClass()
     * primitive class}, then this method returns the <em>primitive reference type</em>
     * type of this primitive class.
     * <p>
     * Otherwise, this {@code Class} object represents a non-primitive class or interface
     * and this method returns this class.
     *
     * @return the {@code Class} representing the primary type of
     *         this class or interface
     * @since Valhalla
     */
    @IntrinsicCandidate
    public Class<?> asPrimaryType() {
        return isPrimitiveClass() ? primaryType : this;
    }

    /**
     * Returns a {@code Class} object representing the <em>primitive value type</em>
     * of this class if this class is a {@linkplain #isPrimitiveClass() primitive class}.
     *
     * @apiNote Alternatively, this method returns null if this class is not
     *          a primitive class rather than throwing UOE.
     *
     * @return the {@code Class} representing the {@linkplain #isPrimitiveValueType()
     * primitive value type} of this class if this class is a primitive class
     * @throws UnsupportedOperationException if this class or interface
     *         is not a primitive class
     * @since Valhalla
     */
    @IntrinsicCandidate
    public Class<?> asValueType() {
        if (isPrimitiveClass())
            return secondaryType;

        throw new UnsupportedOperationException(this.getName().concat(" is not a primitive class"));
    }

    /**
     * Returns {@code true} if this {@code Class} object represents the primary type
     * of this class or interface.
     * <p>
     * If this {@code Class} object represents a primitive type or an array type,
     * then this method returns {@code true}.
     * <p>
     * If this {@code Class} object represents a {@linkplain #isPrimitiveClass()
     * primitive}, then this method returns {@code true} if this {@code Class}
     * object represents a primitive reference type, or returns {@code false}
     * if this {@code Class} object represents a primitive value type.
     * <p>
     * If this {@code Class} object represents a non-primitive class or interface,
     * then this method returns {@code true}.
     *
     * @return {@code true} if this {@code Class} object represents
     * the primary type of this class or interface
     * @since Valhalla
     */
    public boolean isPrimaryType() {
        if (isPrimitiveClass()) {
            return this == primaryType;
        }
        return true;
    }

    /**
     * Returns {@code true} if this {@code Class} object represents
     * a {@linkplain #isPrimitiveClass() primitive} value type.
     *
     * @return {@code true} if this {@code Class} object represents
     * the value type of a primitive class
     * @since Valhalla
     */
    public boolean isPrimitiveValueType() {
        return isPrimitiveClass() && this == secondaryType;
    }

    /**
     * Creates a new instance of the class represented by this {@code Class}
     * object.  The class is instantiated as if by a {@code new}
     * expression with an empty argument list.  The class is initialized if it
     * has not already been initialized.
     *
     * @deprecated This method propagates any exception thrown by the
     * nullary constructor, including a checked exception.  Use of
     * this method effectively bypasses the compile-time exception
     * checking that would otherwise be performed by the compiler.
     * The {@link
     * java.lang.reflect.Constructor#newInstance(java.lang.Object...)
     * Constructor.newInstance} method avoids this problem by wrapping
     * any exception thrown by the constructor in a (checked) {@link
     * java.lang.reflect.InvocationTargetException}.
     *
     * <p>The call
     *
     * <pre>{@code
     * clazz.newInstance()
     * }</pre>
     *
     * can be replaced by
     *
     * <pre>{@code
     * clazz.getDeclaredConstructor().newInstance()
     * }</pre>
     *
     * The latter sequence of calls is inferred to be able to throw
     * the additional exception types {@link
     * InvocationTargetException} and {@link
     * NoSuchMethodException}. Both of these exception types are
     * subclasses of {@link ReflectiveOperationException}.
     *
     * @return  a newly allocated instance of the class represented by this
     *          object.
     * @throws  IllegalAccessException  if the class or its nullary
     *          constructor is not accessible.
     * @throws  InstantiationException
     *          if this {@code Class} represents an abstract class,
     *          an interface, an array class, a primitive type, or void;
     *          or if the class has no nullary constructor;
     *          or if the instantiation fails for some other reason.
     * @throws  ExceptionInInitializerError if the initialization
     *          provoked by this method fails.
     * @throws  SecurityException
     *          If a security manager, <i>s</i>, is present and
     *          the caller's class loader is not the same as or an
     *          ancestor of the class loader for the current class and
     *          invocation of {@link SecurityManager#checkPackageAccess
     *          s.checkPackageAccess()} denies access to the package
     *          of this class.
     */
    @SuppressWarnings("removal")
    @CallerSensitive
    @Deprecated(since="9")
    public T newInstance()
        throws InstantiationException, IllegalAccessException
    {
        SecurityManager sm = System.getSecurityManager();
        if (sm != null) {
            checkMemberAccess(sm, Member.PUBLIC, Reflection.getCallerClass(), false);
        }

        // Constructor lookup
        Constructor<T> tmpConstructor = cachedConstructor;
        if (tmpConstructor == null) {
            if (this == Class.class) {
                throw new IllegalAccessException(
                    "Can not call newInstance() on the Class for java.lang.Class"
                );
            }
            try {
                Class<?>[] empty = {};
                final Constructor<T> c = getReflectionFactory().copyConstructor(
                    getConstructor0(empty, Member.DECLARED));
                // Disable accessibility checks on the constructor
                // access check is done with the true caller
                java.security.AccessController.doPrivileged(
                    new java.security.PrivilegedAction<>() {
                        public Void run() {
                                c.setAccessible(true);
                                return null;
                            }
                        });
                cachedConstructor = tmpConstructor = c;
            } catch (NoSuchMethodException e) {
                throw (InstantiationException)
                    new InstantiationException(getName()).initCause(e);
            }
        }

        try {
            Class<?> caller = Reflection.getCallerClass();
            return getReflectionFactory().newInstance(tmpConstructor, null, caller);
        } catch (InvocationTargetException e) {
            Unsafe.getUnsafe().throwException(e.getTargetException());
            // Not reached
            return null;
        }
    }

    private transient volatile Constructor<T> cachedConstructor;

    /**
     * Determines if the specified {@code Object} is assignment-compatible
     * with the object represented by this {@code Class}.  This method is
     * the dynamic equivalent of the Java language {@code instanceof}
     * operator. The method returns {@code true} if the specified
     * {@code Object} argument is non-null and can be cast to the
     * reference type represented by this {@code Class} object without
     * raising a {@code ClassCastException.} It returns {@code false}
     * otherwise.
     *
     * <p> Specifically, if this {@code Class} object represents a
     * declared class, this method returns {@code true} if the specified
     * {@code Object} argument is an instance of the represented class (or
     * of any of its subclasses); it returns {@code false} otherwise. If
     * this {@code Class} object represents an array class, this method
     * returns {@code true} if the specified {@code Object} argument
     * can be converted to an object of the array class by an identity
     * conversion or by a widening reference conversion; it returns
     * {@code false} otherwise. If this {@code Class} object
     * represents an interface, this method returns {@code true} if the
     * class or any superclass of the specified {@code Object} argument
     * implements this interface; it returns {@code false} otherwise. If
     * this {@code Class} object represents a primitive type, this method
     * returns {@code false}.
     *
     * @param   obj the object to check
     * @return  true if {@code obj} is an instance of this class
     *
     * @since 1.1
     */
    @IntrinsicCandidate
    public native boolean isInstance(Object obj);


    /**
     * Determines if the class or interface represented by this
     * {@code Class} object is either the same as, or is a superclass or
     * superinterface of, the class or interface represented by the specified
     * {@code Class} parameter. It returns {@code true} if so;
     * otherwise it returns {@code false}. If this {@code Class}
     * object represents the {@linkplain #isPrimaryType() reference type}
     * of a {@linkplain #isPrimitiveClass() primitive class}, this method
     * return {@code true} if the specified {@code Class} parameter represents
     * the same primitive class. If this {@code Class}
     * object represents a primitive type, this method returns
     * {@code true} if the specified {@code Class} parameter is
     * exactly this {@code Class} object; otherwise it returns
     * {@code false}.
     *
     * <p> Specifically, this method tests whether the type represented by the
     * specified {@code Class} parameter can be converted to the type
     * represented by this {@code Class} object via an identity conversion
     * or via a widening reference conversion or via a primitive widening
     * conversion. See <cite>The Java Language Specification</cite>,
     * sections {@jls 5.1.1} and {@jls 5.1.4}, for details.
     *
     * @param     cls the {@code Class} object to be checked
     * @return    the {@code boolean} value indicating whether objects of the
     *            type {@code cls} can be assigned to objects of this class
     * @throws    NullPointerException if the specified Class parameter is
     *            null.
     * @since     1.1
     */
    @IntrinsicCandidate
    public native boolean isAssignableFrom(Class<?> cls);


    /**
     * Determines if this {@code Class} object represents an
     * interface type.
     *
     * @return  {@code true} if this {@code Class} object represents an interface;
     *          {@code false} otherwise.
     */
    @IntrinsicCandidate
    public native boolean isInterface();


    /**
     * Determines if this {@code Class} object represents an array class.
     *
     * @return  {@code true} if this {@code Class} object represents an array class;
     *          {@code false} otherwise.
     * @since   1.1
     */
    @IntrinsicCandidate
    public native boolean isArray();


    /**
     * Determines if the specified {@code Class} object represents a
     * primitive type.
     *
     * <p> There are nine predefined {@code Class} objects to represent
     * the eight primitive types and void.  These are created by the Java
     * Virtual Machine, and have the same names as the primitive types that
     * they represent, namely {@code boolean}, {@code byte},
     * {@code char}, {@code short}, {@code int},
     * {@code long}, {@code float}, and {@code double}.
     *
     * <p> These objects may only be accessed via the following public static
     * final variables, and are the only {@code Class} objects for which
     * this method returns {@code true}.
     *
     * @return true if and only if this class represents a primitive type
     *
     * @see     java.lang.Boolean#TYPE
     * @see     java.lang.Character#TYPE
     * @see     java.lang.Byte#TYPE
     * @see     java.lang.Short#TYPE
     * @see     java.lang.Integer#TYPE
     * @see     java.lang.Long#TYPE
     * @see     java.lang.Float#TYPE
     * @see     java.lang.Double#TYPE
     * @see     java.lang.Void#TYPE
     * @since 1.1
     */
    @IntrinsicCandidate
    public native boolean isPrimitive();

    /**
     * Returns true if this {@code Class} object represents an annotation
     * interface.  Note that if this method returns true, {@link #isInterface()}
     * would also return true, as all annotation interfaces are also interfaces.
     *
     * @return {@code true} if this {@code Class} object represents an annotation
     *      interface; {@code false} otherwise
     * @since 1.5
     */
    public boolean isAnnotation() {
        return (getModifiers() & ANNOTATION) != 0;
    }

    /**
     *{@return {@code true} if and only if this class has the synthetic modifier
     * bit set}
     *
     * @jls 13.1 The Form of a Binary
     * @jvms 4.1 The {@code ClassFile} Structure
     * @see <a
     * href="{@docRoot}/java.base/java/lang/reflect/package-summary.html#LanguageJvmModel">Java
     * programming language and JVM modeling in core reflection</a>
     * @since 1.5
     */
    public boolean isSynthetic() {
        return (getModifiers() & SYNTHETIC) != 0;
    }

    /**
     * Returns the  name of the entity (class, interface, array class,
     * primitive type, or void) represented by this {@code Class} object.
     *
     * <p> If this {@code Class} object represents a class or interface,
     * not an array class, then:
     * <ul>
     * <li> If the class or interface is not {@linkplain #isHidden() hidden},
     *      then the <a href="ClassLoader.html#binary-name">binary name</a>
     *      of the class or interface is returned.
     * <li> If the class or interface is hidden, then the result is a string
     *      of the form: {@code N + '/' + <suffix>}
     *      where {@code N} is the <a href="ClassLoader.html#binary-name">binary name</a>
     *      indicated by the {@code class} file passed to
     *      {@link java.lang.invoke.MethodHandles.Lookup#defineHiddenClass(byte[], boolean, MethodHandles.Lookup.ClassOption...)
     *      Lookup::defineHiddenClass}, and {@code <suffix>} is an unqualified name.
     * </ul>
     *
     * <p> If this {@code Class} object represents an array class, then
     * the result is a string consisting of one or more '{@code [}' characters
     * representing the depth of the array nesting, followed by the element
     * type as encoded using the following table:
     *
     * <blockquote><table class="striped">
     * <caption style="display:none">Element types and encodings</caption>
     * <thead>
     * <tr><th scope="col"> Element Type <th scope="col"> Encoding
     * </thead>
     * <tbody style="text-align:left">
     * <tr><th scope="row"> {@code boolean} <td style="text-align:center"> {@code Z}
     * <tr><th scope="row"> {@code byte}    <td style="text-align:center"> {@code B}
     * <tr><th scope="row"> {@code char}    <td style="text-align:center"> {@code C}
     * <tr><th scope="row"> class or interface with <a href="ClassLoader.html#binary-name">binary name</a> <i>N</i>
     *                                      <td style="text-align:center"> {@code L}<em>N</em>{@code ;}
     * <tr><th scope="row"> {@linkplain #isPrimitiveClass() primitive class} with <a href="ClassLoader.html#binary-name">binary name</a> <i>N</i>
     *                                      <td style="text-align:center"> {@code Q}<em>N</em>{@code ;}
     * <tr><th scope="row"> {@code double}  <td style="text-align:center"> {@code D}
     * <tr><th scope="row"> {@code float}   <td style="text-align:center"> {@code F}
     * <tr><th scope="row"> {@code int}     <td style="text-align:center"> {@code I}
     * <tr><th scope="row"> {@code long}    <td style="text-align:center"> {@code J}
     * <tr><th scope="row"> {@code short}   <td style="text-align:center"> {@code S}
     * </tbody>
     * </table></blockquote>
     *
     * <p> If this {@code Class} object represents a primitive type or {@code void},
     * then the result is a string with the same spelling as the Java language
     * keyword which corresponds to the primitive type or {@code void}.
     *
     * <p> Examples:
     * <blockquote><pre>
     * String.class.getName()
     *     returns "java.lang.String"
     * byte.class.getName()
     *     returns "byte"
     * Point.class.getName()
     *     returns "Point"
     * (new Object[3]).getClass().getName()
     *     returns "[Ljava.lang.Object;"
     * (new Point[3]).getClass().getName()
     *     returns "[QPoint;"
     * (new Point.ref[3][4]).getClass().getName()
     *     returns "[[LPoint;"
     * (new int[3][4][5][6][7][8][9]).getClass().getName()
     *     returns "[[[[[[[I"
     * </pre></blockquote>
     *
     * @return  the name of the class, interface, or other entity
     *          represented by this {@code Class} object.
     * @jls 13.1 The Form of a Binary
     */
    public String getName() {
        String name = this.name;
        return name != null ? name : initClassName();
    }

    // Cache the name to reduce the number of calls into the VM.
    // This field would be set by VM itself during initClassName call.
    private transient String name;
    private native String initClassName();

    /**
     * Returns the class loader for the class.  Some implementations may use
     * null to represent the bootstrap class loader. This method will return
     * null in such implementations if this class was loaded by the bootstrap
     * class loader.
     *
     * <p>If this {@code Class} object
     * represents a primitive type or void, null is returned.
     *
     * @return  the class loader that loaded the class or interface
     *          represented by this {@code Class} object.
     * @throws  SecurityException
     *          if a security manager is present, and the caller's class loader
     *          is not {@code null} and is not the same as or an ancestor of the
     *          class loader for the class whose class loader is requested,
     *          and the caller does not have the
     *          {@link RuntimePermission}{@code ("getClassLoader")}
     * @see java.lang.ClassLoader
     * @see SecurityManager#checkPermission
     * @see java.lang.RuntimePermission
     */
    @CallerSensitive
    @ForceInline // to ensure Reflection.getCallerClass optimization
    public ClassLoader getClassLoader() {
        ClassLoader cl = classLoader;
        if (cl == null)
            return null;
        @SuppressWarnings("removal")
        SecurityManager sm = System.getSecurityManager();
        if (sm != null) {
            ClassLoader.checkClassLoaderPermission(cl, Reflection.getCallerClass());
        }
        return cl;
    }

    // Package-private to allow ClassLoader access
    ClassLoader getClassLoader0() { return classLoader; }

    /**
     * Returns the module that this class or interface is a member of.
     *
     * If this class represents an array type then this method returns the
     * {@code Module} for the element type. If this class represents a
     * primitive type or void, then the {@code Module} object for the
     * {@code java.base} module is returned.
     *
     * If this class is in an unnamed module then the {@linkplain
     * ClassLoader#getUnnamedModule() unnamed} {@code Module} of the class
     * loader for this class is returned.
     *
     * @return the module that this class or interface is a member of
     *
     * @since 9
     */
    public Module getModule() {
        return module;
    }

    // set by VM
    private transient Module module;

    // Initialized in JVM not by private constructor
    // This field is filtered from reflection access, i.e. getDeclaredField
    // will throw NoSuchFieldException
    private final ClassLoader classLoader;

    // Set by VM
    private transient Object classData;

    // package-private
    Object getClassData() {
        return classData;
    }

    /**
     * Returns an array of {@code TypeVariable} objects that represent the
     * type variables declared by the generic declaration represented by this
     * {@code GenericDeclaration} object, in declaration order.  Returns an
     * array of length 0 if the underlying generic declaration declares no type
     * variables.
     *
     * @return an array of {@code TypeVariable} objects that represent
     *     the type variables declared by this generic declaration
     * @throws java.lang.reflect.GenericSignatureFormatError if the generic
     *     signature of this generic declaration does not conform to
     *     the format specified in section {@jvms 4.7.9} of
     *     <cite>The Java Virtual Machine Specification</cite>
     * @since 1.5
     */
    @SuppressWarnings("unchecked")
    public TypeVariable<Class<T>>[] getTypeParameters() {
        ClassRepository info = getGenericInfo();
        if (info != null)
            return (TypeVariable<Class<T>>[])info.getTypeParameters();
        else
            return (TypeVariable<Class<T>>[])new TypeVariable<?>[0];
    }


    /**
     * Returns the {@code Class} representing the direct superclass of the
     * entity (class, interface, primitive type or void) represented by
     * this {@code Class}.  If this {@code Class} represents either the
     * {@code Object} class, an interface, a primitive type, or void, then
     * null is returned.  If this {@code Class} object represents an array class
     * then the {@code Class} object representing the {@code Object} class is
     * returned.
     *
     * @return the direct superclass of the class represented by this {@code Class} object
     */
    @IntrinsicCandidate
    public native Class<? super T> getSuperclass();


    /**
     * Returns the {@code Type} representing the direct superclass of
     * the entity (class, interface, primitive type or void) represented by
     * this {@code Class} object.
     *
     * <p>If the superclass is a parameterized type, the {@code Type}
     * object returned must accurately reflect the actual type
     * arguments used in the source code. The parameterized type
     * representing the superclass is created if it had not been
     * created before. See the declaration of {@link
     * java.lang.reflect.ParameterizedType ParameterizedType} for the
     * semantics of the creation process for parameterized types.  If
     * this {@code Class} object represents either the {@code Object}
     * class, an interface, a primitive type, or void, then null is
     * returned.  If this {@code Class} object represents an array class
     * then the {@code Class} object representing the {@code Object} class is
     * returned.
     *
     * @throws java.lang.reflect.GenericSignatureFormatError if the generic
     *     class signature does not conform to the format specified in
     *     section {@jvms 4.7.9} of <cite>The Java Virtual
     *     Machine Specification</cite>
     * @throws TypeNotPresentException if the generic superclass
     *     refers to a non-existent type declaration
     * @throws java.lang.reflect.MalformedParameterizedTypeException if the
     *     generic superclass refers to a parameterized type that cannot be
     *     instantiated  for any reason
     * @return the direct superclass of the class represented by this {@code Class} object
     * @since 1.5
     */
    public Type getGenericSuperclass() {
        ClassRepository info = getGenericInfo();
        if (info == null) {
            return getSuperclass();
        }

        // Historical irregularity:
        // Generic signature marks interfaces with superclass = Object
        // but this API returns null for interfaces
        if (isInterface()) {
            return null;
        }

        return info.getSuperclass();
    }

    /**
     * Gets the package of this class.
     *
     * <p>If this class represents an array type, a primitive type or void,
     * this method returns {@code null}.
     *
     * @return the package of this class.
     * @revised 9
     */
    public Package getPackage() {
        if (isPrimitive() || isArray()) {
            return null;
        }
        ClassLoader cl = classLoader;
        return cl != null ? cl.definePackage(this)
                          : BootLoader.definePackage(this);
    }

    /**
     * Returns the fully qualified package name.
     *
     * <p> If this class is a top level class, then this method returns the fully
     * qualified name of the package that the class is a member of, or the
     * empty string if the class is in an unnamed package.
     *
     * <p> If this class is a member class, then this method is equivalent to
     * invoking {@code getPackageName()} on the {@linkplain #getEnclosingClass
     * enclosing class}.
     *
     * <p> If this class is a {@linkplain #isLocalClass local class} or an {@linkplain
     * #isAnonymousClass() anonymous class}, then this method is equivalent to
     * invoking {@code getPackageName()} on the {@linkplain #getDeclaringClass
     * declaring class} of the {@linkplain #getEnclosingMethod enclosing method} or
     * {@linkplain #getEnclosingConstructor enclosing constructor}.
     *
     * <p> If this class represents an array type then this method returns the
     * package name of the element type. If this class represents a primitive
     * type or void then the package name "{@code java.lang}" is returned.
     *
     * @return the fully qualified package name
     *
     * @since 9
     * @jls 6.7 Fully Qualified Names
     */
    public String getPackageName() {
        String pn = this.packageName;
        if (pn == null) {
            Class<?> c = isArray() ? elementType() : this;
            if (c.isPrimitive()) {
                pn = "java.lang";
            } else {
                String cn = c.getName();
                int dot = cn.lastIndexOf('.');
                pn = (dot != -1) ? cn.substring(0, dot).intern() : "";
            }
            this.packageName = pn;
        }
        return pn;
    }

    // cached package name
    private transient String packageName;

    /**
     * Returns the interfaces directly implemented by the class or interface
     * represented by this {@code Class} object.
     *
     * <p>If this {@code Class} object represents a class, the return value is an array
     * containing objects representing all interfaces directly implemented by
     * the class.  The order of the interface objects in the array corresponds
     * to the order of the interface names in the {@code implements} clause of
     * the declaration of the class represented by this {@code Class} object.  For example,
     * given the declaration:
     * <blockquote>
     * {@code class Shimmer implements FloorWax, DessertTopping { ... }}
     * </blockquote>
     * suppose the value of {@code s} is an instance of
     * {@code Shimmer}; the value of the expression:
     * <blockquote>
     * {@code s.getClass().getInterfaces()[0]}
     * </blockquote>
     * is the {@code Class} object that represents interface
     * {@code FloorWax}; and the value of:
     * <blockquote>
     * {@code s.getClass().getInterfaces()[1]}
     * </blockquote>
     * is the {@code Class} object that represents interface
     * {@code DessertTopping}.
     *
     * <p>If this {@code Class} object represents an interface, the array contains objects
     * representing all interfaces directly extended by the interface.  The
     * order of the interface objects in the array corresponds to the order of
     * the interface names in the {@code extends} clause of the declaration of
     * the interface represented by this {@code Class} object.
     *
     * <p>If this {@code Class} object represents a class or interface that implements no
     * interfaces, the method returns an array of length 0.
     *
     * <p>If this {@code Class} object represents a primitive type or void, the method
     * returns an array of length 0.
     *
     * <p>If this {@code Class} object represents an array type, the
     * interfaces {@code Cloneable} and {@code java.io.Serializable} are
     * returned in that order.
     *
     * @return an array of interfaces directly implemented by this class
     */
    public Class<?>[] getInterfaces() {
        // defensively copy before handing over to user code
        return getInterfaces(true);
    }

    private Class<?>[] getInterfaces(boolean cloneArray) {
        ReflectionData<T> rd = reflectionData();
        if (rd == null) {
            // no cloning required
            return getInterfaces0();
        } else {
            Class<?>[] interfaces = rd.interfaces;
            if (interfaces == null) {
                interfaces = getInterfaces0();
                rd.interfaces = interfaces;
            }
            // defensively copy if requested
            return cloneArray ? interfaces.clone() : interfaces;
        }
    }

    private native Class<?>[] getInterfaces0();

    /**
     * Returns the {@code Type}s representing the interfaces
     * directly implemented by the class or interface represented by
     * this {@code Class} object.
     *
     * <p>If a superinterface is a parameterized type, the
     * {@code Type} object returned for it must accurately reflect
     * the actual type arguments used in the source code. The
     * parameterized type representing each superinterface is created
     * if it had not been created before. See the declaration of
     * {@link java.lang.reflect.ParameterizedType ParameterizedType}
     * for the semantics of the creation process for parameterized
     * types.
     *
     * <p>If this {@code Class} object represents a class, the return value is an array
     * containing objects representing all interfaces directly implemented by
     * the class.  The order of the interface objects in the array corresponds
     * to the order of the interface names in the {@code implements} clause of
     * the declaration of the class represented by this {@code Class} object.
     *
     * <p>If this {@code Class} object represents an interface, the array contains objects
     * representing all interfaces directly extended by the interface.  The
     * order of the interface objects in the array corresponds to the order of
     * the interface names in the {@code extends} clause of the declaration of
     * the interface represented by this {@code Class} object.
     *
     * <p>If this {@code Class} object represents a class or interface that implements no
     * interfaces, the method returns an array of length 0.
     *
     * <p>If this {@code Class} object represents a primitive type or void, the method
     * returns an array of length 0.
     *
     * <p>If this {@code Class} object represents an array type, the
     * interfaces {@code Cloneable} and {@code java.io.Serializable} are
     * returned in that order.
     *
     * @throws java.lang.reflect.GenericSignatureFormatError
     *     if the generic class signature does not conform to the
     *     format specified in section {@jvms 4.7.9} of <cite>The
     *     Java Virtual Machine Specification</cite>
     * @throws TypeNotPresentException if any of the generic
     *     superinterfaces refers to a non-existent type declaration
     * @throws java.lang.reflect.MalformedParameterizedTypeException
     *     if any of the generic superinterfaces refer to a parameterized
     *     type that cannot be instantiated for any reason
     * @return an array of interfaces directly implemented by this class
     * @since 1.5
     */
    public Type[] getGenericInterfaces() {
        ClassRepository info = getGenericInfo();
        return (info == null) ?  getInterfaces() : info.getSuperInterfaces();
    }


    /**
     * Returns the {@code Class} representing the component type of an
     * array.  If this class does not represent an array class this method
     * returns null.
     *
     * @return the {@code Class} representing the component type of this
     * class if this class is an array
     * @see     java.lang.reflect.Array
     * @since 1.1
     */
    public Class<?> getComponentType() {
        // Only return for array types. Storage may be reused for Class for instance types.
        if (isArray()) {
            return componentType;
        } else {
            return null;
        }
    }

    private final Class<?> componentType;

    /*
     * Returns the {@code Class} representing the element type of an array class.
     * If this class does not represent an array class, then this method returns
     * {@code null}.
     */
    private Class<?> elementType() {
        if (!isArray()) return null;

        Class<?> c = this;
        while (c.isArray()) {
            c = c.getComponentType();
        }
        return c;
    }

    /**
     * Returns the Java language modifiers for this class or interface, encoded
     * in an integer. The modifiers consist of the Java Virtual Machine's
     * constants for {@code public}, {@code protected},
     * {@code private}, {@code final}, {@code static},
     * {@code abstract} and {@code interface}; they should be decoded
     * using the methods of class {@code Modifier}.
     *
     * <p> If the underlying class is an array class, then its
     * {@code public}, {@code private} and {@code protected}
     * modifiers are the same as those of its component type.  If this
     * {@code Class} object represents a primitive type or void, its
     * {@code public} modifier is always {@code true}, and its
     * {@code protected} and {@code private} modifiers are always
     * {@code false}. If this {@code Class} object represents an array class, a
     * primitive type or void, then its {@code final} modifier is always
     * {@code true} and its interface modifier is always
     * {@code false}. The values of its other modifiers are not determined
     * by this specification.
     *
     * <p> The modifier encodings are defined in section {@jvms 4.1}
     * of <cite>The Java Virtual Machine Specification</cite>.
     *
     * @return the {@code int} representing the modifiers for this class
     * @see     java.lang.reflect.Modifier
     * @see #accessFlags()
     * @see <a
     * href="{@docRoot}/java.base/java/lang/reflect/package-summary.html#LanguageJvmModel">Java
     * programming language and JVM modeling in core reflection</a>
     * @since 1.1
     * @jls 8.1.1 Class Modifiers
     * @jls 9.1.1. Interface Modifiers
     */
    @IntrinsicCandidate
    public native int getModifiers();

    /**
     * Gets the signers of this class.
     *
     * @return  the signers of this class, or null if there are no signers.  In
     *          particular, this method returns null if this {@code Class} object represents
     *          a primitive type or void.
     * @since   1.1
     */
    public native Object[] getSigners();

    /**
     * Set the signers of this class.
     */
    native void setSigners(Object[] signers);

    /**
     * {@return an unmodifiable set of the {@linkplain AccessFlag access
     * flags} for this class, possibly empty}
     *
     * <p> If the underlying class is an array class, then its
     * {@code PUBLIC}, {@code PRIVATE} and {@code PROTECTED}
     * access flags are the same as those of its component type.  If this
     * {@code Class} object represents a primitive type or void, the
     * {@code PUBLIC} access flag is present, and the
     * {@code PROTECTED} and {@code PRIVATE} access flags are always
     * absent. If this {@code Class} object represents an array class, a
     * primitive type or void, then the {@code FINAL} access flag is always
     * present and the interface access flag is always
     * absent. The values of its other access flags are not determined
     * by this specification.
     *
     * @see #getModifiers()
     * @jvms 4.1 The ClassFile Structure
     * @jvms 4.7.6 The InnerClasses Attribute
     * @since 20
     */
    public Set<AccessFlag> accessFlags() {
        // This likely needs some refinement. Exploration of hidden
        // classes, array classes.  Location.CLASS allows SUPER and
        // AccessFlag.MODULE which INNER_CLASS forbids. INNER_CLASS
        // allows PRIVATE, PROTECTED, and STATIC, which are not
        // allowed on Location.CLASS.
        return AccessFlag.maskToAccessFlags(getModifiers(),
                                            (isMemberClass() || isLocalClass() ||
                                             isAnonymousClass() || isArray()) ?
                                            AccessFlag.Location.INNER_CLASS :
                                            AccessFlag.Location.CLASS);
    }

    /**
     * If this {@code Class} object represents a local or anonymous
     * class within a method, returns a {@link
     * java.lang.reflect.Method Method} object representing the
     * immediately enclosing method of the underlying class. Returns
     * {@code null} otherwise.
     *
     * In particular, this method returns {@code null} if the underlying
     * class is a local or anonymous class immediately enclosed by a class or
     * interface declaration, instance initializer or static initializer.
     *
     * @return the immediately enclosing method of the underlying class, if
     *     that class is a local or anonymous class; otherwise {@code null}.
     *
     * @throws SecurityException
     *         If a security manager, <i>s</i>, is present and any of the
     *         following conditions is met:
     *
     *         <ul>
     *
     *         <li> the caller's class loader is not the same as the
     *         class loader of the enclosing class and invocation of
     *         {@link SecurityManager#checkPermission
     *         s.checkPermission} method with
     *         {@code RuntimePermission("accessDeclaredMembers")}
     *         denies access to the methods within the enclosing class
     *
     *         <li> the caller's class loader is not the same as or an
     *         ancestor of the class loader for the enclosing class and
     *         invocation of {@link SecurityManager#checkPackageAccess
     *         s.checkPackageAccess()} denies access to the package
     *         of the enclosing class
     *
     *         </ul>
     * @since 1.5
     */
    @CallerSensitive
    public Method getEnclosingMethod() throws SecurityException {
        EnclosingMethodInfo enclosingInfo = getEnclosingMethodInfo();

        if (enclosingInfo == null)
            return null;
        else {
            if (!enclosingInfo.isMethod())
                return null;

            MethodRepository typeInfo = MethodRepository.make(enclosingInfo.getDescriptor(),
                                                              getFactory());
            Class<?>   returnType       = toClass(typeInfo.getReturnType());
            Type []    parameterTypes   = typeInfo.getParameterTypes();
            Class<?>[] parameterClasses = new Class<?>[parameterTypes.length];

            // Convert Types to Classes; returned types *should*
            // be class objects since the methodDescriptor's used
            // don't have generics information
            for(int i = 0; i < parameterClasses.length; i++)
                parameterClasses[i] = toClass(parameterTypes[i]);

            // Perform access check
            final Class<?> enclosingCandidate = enclosingInfo.getEnclosingClass();
            @SuppressWarnings("removal")
            SecurityManager sm = System.getSecurityManager();
            if (sm != null) {
                enclosingCandidate.checkMemberAccess(sm, Member.DECLARED,
                                                     Reflection.getCallerClass(), true);
            }
            Method[] candidates = enclosingCandidate.privateGetDeclaredMethods(false);

            /*
             * Loop over all declared methods; match method name,
             * number of and type of parameters, *and* return
             * type.  Matching return type is also necessary
             * because of covariant returns, etc.
             */
            ReflectionFactory fact = getReflectionFactory();
            for (Method m : candidates) {
                if (m.getName().equals(enclosingInfo.getName()) &&
                    arrayContentsEq(parameterClasses,
                                    fact.getExecutableSharedParameterTypes(m))) {
                    // finally, check return type
                    if (m.getReturnType().equals(returnType)) {
                        return fact.copyMethod(m);
                    }
                }
            }

            throw new InternalError("Enclosing method not found");
        }
    }

    private native Object[] getEnclosingMethod0();

    private EnclosingMethodInfo getEnclosingMethodInfo() {
        Object[] enclosingInfo = getEnclosingMethod0();
        if (enclosingInfo == null)
            return null;
        else {
            return new EnclosingMethodInfo(enclosingInfo);
        }
    }

    private static final class EnclosingMethodInfo {
        private final Class<?> enclosingClass;
        private final String name;
        private final String descriptor;

        static void validate(Object[] enclosingInfo) {
            if (enclosingInfo.length != 3)
                throw new InternalError("Malformed enclosing method information");
            try {
                // The array is expected to have three elements:

                // the immediately enclosing class
                Class<?> enclosingClass = (Class<?>)enclosingInfo[0];
                assert(enclosingClass != null);

                // the immediately enclosing method or constructor's
                // name (can be null).
                String name = (String)enclosingInfo[1];

                // the immediately enclosing method or constructor's
                // descriptor (null iff name is).
                String descriptor = (String)enclosingInfo[2];
                assert((name != null && descriptor != null) || name == descriptor);
            } catch (ClassCastException cce) {
                throw new InternalError("Invalid type in enclosing method information", cce);
            }
        }

        EnclosingMethodInfo(Object[] enclosingInfo) {
            validate(enclosingInfo);
            this.enclosingClass = (Class<?>)enclosingInfo[0];
            this.name = (String)enclosingInfo[1];
            this.descriptor = (String)enclosingInfo[2];
        }

        boolean isPartial() {
            return enclosingClass == null || name == null || descriptor == null;
        }

        boolean isConstructor() { return !isPartial() && "<init>".equals(name); }

        boolean isMethod() { return !isPartial() && !isConstructor() && !"<clinit>".equals(name); }

        Class<?> getEnclosingClass() { return enclosingClass; }

        String getName() { return name; }

        String getDescriptor() { return descriptor; }

    }

    private static Class<?> toClass(Type o) {
        if (o instanceof GenericArrayType)
            return Array.newInstance(toClass(((GenericArrayType)o).getGenericComponentType()),
                                     0)
                .getClass();
        return (Class<?>)o;
     }

    /**
     * If this {@code Class} object represents a local or anonymous
     * class within a constructor, returns a {@link
     * java.lang.reflect.Constructor Constructor} object representing
     * the immediately enclosing constructor of the underlying
     * class. Returns {@code null} otherwise.  In particular, this
     * method returns {@code null} if the underlying class is a local
     * or anonymous class immediately enclosed by a class or
     * interface declaration, instance initializer or static initializer.
     *
     * @return the immediately enclosing constructor of the underlying class, if
     *     that class is a local or anonymous class; otherwise {@code null}.
     * @throws SecurityException
     *         If a security manager, <i>s</i>, is present and any of the
     *         following conditions is met:
     *
     *         <ul>
     *
     *         <li> the caller's class loader is not the same as the
     *         class loader of the enclosing class and invocation of
     *         {@link SecurityManager#checkPermission
     *         s.checkPermission} method with
     *         {@code RuntimePermission("accessDeclaredMembers")}
     *         denies access to the constructors within the enclosing class
     *
     *         <li> the caller's class loader is not the same as or an
     *         ancestor of the class loader for the enclosing class and
     *         invocation of {@link SecurityManager#checkPackageAccess
     *         s.checkPackageAccess()} denies access to the package
     *         of the enclosing class
     *
     *         </ul>
     * @since 1.5
     */
    @CallerSensitive
    public Constructor<?> getEnclosingConstructor() throws SecurityException {
        EnclosingMethodInfo enclosingInfo = getEnclosingMethodInfo();

        if (enclosingInfo == null)
            return null;
        else {
            if (!enclosingInfo.isConstructor())
                return null;

            ConstructorRepository typeInfo = ConstructorRepository.make(enclosingInfo.getDescriptor(),
                                                                        getFactory());
            Type []    parameterTypes   = typeInfo.getParameterTypes();
            Class<?>[] parameterClasses = new Class<?>[parameterTypes.length];

            // Convert Types to Classes; returned types *should*
            // be class objects since the methodDescriptor's used
            // don't have generics information
            for(int i = 0; i < parameterClasses.length; i++)
                parameterClasses[i] = toClass(parameterTypes[i]);

            // Perform access check
            final Class<?> enclosingCandidate = enclosingInfo.getEnclosingClass();
            @SuppressWarnings("removal")
            SecurityManager sm = System.getSecurityManager();
            if (sm != null) {
                enclosingCandidate.checkMemberAccess(sm, Member.DECLARED,
                                                     Reflection.getCallerClass(), true);
            }

            Constructor<?>[] candidates = enclosingCandidate
                    .privateGetDeclaredConstructors(false);
            /*
             * Loop over all declared constructors; match number
             * of and type of parameters.
             */
            ReflectionFactory fact = getReflectionFactory();
            for (Constructor<?> c : candidates) {
                if (arrayContentsEq(parameterClasses,
                                    fact.getExecutableSharedParameterTypes(c))) {
                    return fact.copyConstructor(c);
                }
            }

            throw new InternalError("Enclosing constructor not found");
        }
    }


    /**
     * If the class or interface represented by this {@code Class} object
     * is a member of another class, returns the {@code Class} object
     * representing the class in which it was declared.  This method returns
     * null if this class or interface is not a member of any other class.  If
     * this {@code Class} object represents an array class, a primitive
     * type, or void, then this method returns null.
     *
     * @return the declaring class for this class
     * @throws SecurityException
     *         If a security manager, <i>s</i>, is present and the caller's
     *         class loader is not the same as or an ancestor of the class
     *         loader for the declaring class and invocation of {@link
     *         SecurityManager#checkPackageAccess s.checkPackageAccess()}
     *         denies access to the package of the declaring class
     * @since 1.1
     */
    @CallerSensitive
    public Class<?> getDeclaringClass() throws SecurityException {
        final Class<?> candidate = getDeclaringClass0();

        if (candidate != null) {
            @SuppressWarnings("removal")
            SecurityManager sm = System.getSecurityManager();
            if (sm != null) {
                candidate.checkPackageAccess(sm,
                    ClassLoader.getClassLoader(Reflection.getCallerClass()), true);
            }
        }
        return candidate;
    }

    private native Class<?> getDeclaringClass0();


    /**
     * Returns the immediately enclosing class of the underlying
     * class.  If the underlying class is a top level class this
     * method returns {@code null}.
     * @return the immediately enclosing class of the underlying class
     * @throws     SecurityException
     *             If a security manager, <i>s</i>, is present and the caller's
     *             class loader is not the same as or an ancestor of the class
     *             loader for the enclosing class and invocation of {@link
     *             SecurityManager#checkPackageAccess s.checkPackageAccess()}
     *             denies access to the package of the enclosing class
     * @since 1.5
     */
    @CallerSensitive
    public Class<?> getEnclosingClass() throws SecurityException {
        // There are five kinds of classes (or interfaces):
        // a) Top level classes
        // b) Nested classes (static member classes)
        // c) Inner classes (non-static member classes)
        // d) Local classes (named classes declared within a method)
        // e) Anonymous classes


        // JVM Spec 4.7.7: A class must have an EnclosingMethod
        // attribute if and only if it is a local class or an
        // anonymous class.
        EnclosingMethodInfo enclosingInfo = getEnclosingMethodInfo();
        Class<?> enclosingCandidate;

        if (enclosingInfo == null) {
            // This is a top level or a nested class or an inner class (a, b, or c)
            enclosingCandidate = getDeclaringClass0();
        } else {
            Class<?> enclosingClass = enclosingInfo.getEnclosingClass();
            // This is a local class or an anonymous class (d or e)
            if (enclosingClass == this || enclosingClass == null)
                throw new InternalError("Malformed enclosing method information");
            else
                enclosingCandidate = enclosingClass;
        }

        if (enclosingCandidate != null) {
            @SuppressWarnings("removal")
            SecurityManager sm = System.getSecurityManager();
            if (sm != null) {
                enclosingCandidate.checkPackageAccess(sm,
                    ClassLoader.getClassLoader(Reflection.getCallerClass()), true);
            }
        }
        return enclosingCandidate;
    }

    /**
     * Returns the simple name of the underlying class as given in the
     * source code. An empty string is returned if the underlying class is
     * {@linkplain #isAnonymousClass() anonymous}.
     * A {@linkplain #isSynthetic() synthetic class}, one not present
     * in source code, can have a non-empty name including special
     * characters, such as "{@code $}".
     *
     * <p>The simple name of an {@linkplain #isArray() array class} is the simple name of the
     * component type with "[]" appended.  In particular the simple
     * name of an array class whose component type is anonymous is "[]".
     *
     * @return the simple name of the underlying class
     * @since 1.5
     */
    public String getSimpleName() {
        ReflectionData<T> rd = reflectionData();
        String simpleName = rd.simpleName;
        if (simpleName == null) {
            rd.simpleName = simpleName = getSimpleName0();
        }
        return simpleName;
    }

    private String getSimpleName0() {
        if (isArray()) {
            return getComponentType().getSimpleName().concat("[]");
        }
        String simpleName = getSimpleBinaryName();
        if (simpleName == null) { // top level class
            simpleName = getName();
            simpleName = simpleName.substring(simpleName.lastIndexOf('.') + 1); // strip the package name
        }
        return simpleName;
    }

    /**
     * Return an informative string for the name of this class or interface.
     *
     * @return an informative string for the name of this class or interface
     * @since 1.8
     */
    public String getTypeName() {
        if (isArray()) {
            try {
                Class<?> cl = this;
                int dimensions = 0;
                do {
                    dimensions++;
                    cl = cl.getComponentType();
                } while (cl.isArray());
                return cl.getTypeName().concat("[]".repeat(dimensions));
            } catch (Throwable e) { /*FALLTHRU*/ }
        }
        if (isPrimitiveClass()) {
            // TODO: null-default
            return isPrimaryType() ? getName().concat(".ref") : getName();
        } else {
            return getName();
        }
    }

    /**
     * Returns the canonical name of the underlying class as
     * defined by <cite>The Java Language Specification</cite>.
     * Returns {@code null} if the underlying class does not have a canonical
     * name. Classes without canonical names include:
     * <ul>
     * <li>a {@linkplain #isLocalClass() local class}
     * <li>a {@linkplain #isAnonymousClass() anonymous class}
     * <li>a {@linkplain #isHidden() hidden class}
     * <li>an array whose component type does not have a canonical name</li>
     * </ul>
     *
     * The canonical name for a primitive class is the keyword for the
     * corresponding primitive type ({@code byte}, {@code short},
     * {@code char}, {@code int}, and so on).
     *
     * <p>An array type has a canonical name if and only if its
     * component type has a canonical name. When an array type has a
     * canonical name, it is equal to the canonical name of the
     * component type followed by "{@code []}".
     *
     * @return the canonical name of the underlying class if it exists, and
     * {@code null} otherwise.
     * @jls 6.7 Fully Qualified Names and Canonical Names
     * @since 1.5
     */
    public String getCanonicalName() {
        ReflectionData<T> rd = reflectionData();
        String canonicalName = rd.canonicalName;
        if (canonicalName == null) {
            rd.canonicalName = canonicalName = getCanonicalName0();
        }
        return canonicalName == ReflectionData.NULL_SENTINEL? null : canonicalName;
    }

    private String getCanonicalName0() {
        if (isArray()) {
            String canonicalName = getComponentType().getCanonicalName();
            if (canonicalName != null)
                return canonicalName.concat("[]");
            else
                return ReflectionData.NULL_SENTINEL;
        }
        if (isHidden() || isLocalOrAnonymousClass())
            return ReflectionData.NULL_SENTINEL;
        Class<?> enclosingClass = getEnclosingClass();
        if (enclosingClass == null) { // top level class
            return getName();
        } else {
            String enclosingName = enclosingClass.getCanonicalName();
            if (enclosingName == null)
                return ReflectionData.NULL_SENTINEL;
            String simpleName = getSimpleName();
            return new StringBuilder(enclosingName.length() + simpleName.length() + 1)
                    .append(enclosingName)
                    .append('.')
                    .append(simpleName)
                    .toString();
        }
    }

    /**
     * Returns {@code true} if and only if the underlying class
     * is an anonymous class.
     *
     * @apiNote
     * An anonymous class is not a {@linkplain #isHidden() hidden class}.
     *
     * @return {@code true} if and only if this class is an anonymous class.
     * @since 1.5
     * @jls 15.9.5 Anonymous Class Declarations
     */
    public boolean isAnonymousClass() {
        return !isArray() && isLocalOrAnonymousClass() &&
                getSimpleBinaryName0() == null;
    }

    /**
     * Returns {@code true} if and only if the underlying class
     * is a local class.
     *
     * @return {@code true} if and only if this class is a local class.
     * @since 1.5
     * @jls 14.3 Local Class Declarations
     */
    public boolean isLocalClass() {
        return isLocalOrAnonymousClass() &&
                (isArray() || getSimpleBinaryName0() != null);
    }

    /**
     * Returns {@code true} if and only if the underlying class
     * is a member class.
     *
     * @return {@code true} if and only if this class is a member class.
     * @since 1.5
     * @jls 8.5 Member Type Declarations
     */
    public boolean isMemberClass() {
        return !isLocalOrAnonymousClass() && getDeclaringClass0() != null;
    }

    /**
     * Returns the "simple binary name" of the underlying class, i.e.,
     * the binary name without the leading enclosing class name.
     * Returns {@code null} if the underlying class is a top level
     * class.
     */
    private String getSimpleBinaryName() {
        if (isTopLevelClass())
            return null;
        String name = getSimpleBinaryName0();
        if (name == null) // anonymous class
            return "";
        return name;
    }

    private native String getSimpleBinaryName0();

    /**
     * Returns {@code true} if this is a top level class.  Returns {@code false}
     * otherwise.
     */
    private boolean isTopLevelClass() {
        return !isLocalOrAnonymousClass() && getDeclaringClass0() == null;
    }

    /**
     * Returns {@code true} if this is a local class or an anonymous
     * class.  Returns {@code false} otherwise.
     */
    private boolean isLocalOrAnonymousClass() {
        // JVM Spec 4.7.7: A class must have an EnclosingMethod
        // attribute if and only if it is a local class or an
        // anonymous class.
        return hasEnclosingMethodInfo();
    }

    private boolean hasEnclosingMethodInfo() {
        Object[] enclosingInfo = getEnclosingMethod0();
        if (enclosingInfo != null) {
            EnclosingMethodInfo.validate(enclosingInfo);
            return true;
        }
        return false;
    }

    /**
     * Returns an array containing {@code Class} objects representing all
     * the public classes and interfaces that are members of the class
     * represented by this {@code Class} object.  This includes public
     * class and interface members inherited from superclasses and public class
     * and interface members declared by the class.  This method returns an
     * array of length 0 if this {@code Class} object has no public member
     * classes or interfaces.  This method also returns an array of length 0 if
     * this {@code Class} object represents a primitive type, an array
     * class, or void.
     *
     * @return the array of {@code Class} objects representing the public
     *         members of this class
     * @throws SecurityException
     *         If a security manager, <i>s</i>, is present and
     *         the caller's class loader is not the same as or an
     *         ancestor of the class loader for the current class and
     *         invocation of {@link SecurityManager#checkPackageAccess
     *         s.checkPackageAccess()} denies access to the package
     *         of this class.
     *
     * @since 1.1
     */
    @SuppressWarnings("removal")
    @CallerSensitive
    public Class<?>[] getClasses() {
        SecurityManager sm = System.getSecurityManager();
        if (sm != null) {
            checkMemberAccess(sm, Member.PUBLIC, Reflection.getCallerClass(), false);
        }

        // Privileged so this implementation can look at DECLARED classes,
        // something the caller might not have privilege to do.  The code here
        // is allowed to look at DECLARED classes because (1) it does not hand
        // out anything other than public members and (2) public member access
        // has already been ok'd by the SecurityManager.

        return java.security.AccessController.doPrivileged(
            new java.security.PrivilegedAction<>() {
                public Class<?>[] run() {
                    List<Class<?>> list = new ArrayList<>();
                    Class<?> currentClass = Class.this;
                    while (currentClass != null) {
                        for (Class<?> m : currentClass.getDeclaredClasses()) {
                            if (Modifier.isPublic(m.getModifiers())) {
                                list.add(m);
                            }
                        }
                        currentClass = currentClass.getSuperclass();
                    }
                    return list.toArray(new Class<?>[0]);
                }
            });
    }


    /**
     * Returns an array containing {@code Field} objects reflecting all
     * the accessible public fields of the class or interface represented by
     * this {@code Class} object.
     *
     * <p> If this {@code Class} object represents a class or interface with
     * no accessible public fields, then this method returns an array of length
     * 0.
     *
     * <p> If this {@code Class} object represents a class, then this method
     * returns the public fields of the class and of all its superclasses and
     * superinterfaces.
     *
     * <p> If this {@code Class} object represents an interface, then this
     * method returns the fields of the interface and of all its
     * superinterfaces.
     *
     * <p> If this {@code Class} object represents an array type, a primitive
     * type, or void, then this method returns an array of length 0.
     *
     * <p> The elements in the returned array are not sorted and are not in any
     * particular order.
     *
     * @return the array of {@code Field} objects representing the
     *         public fields
     * @throws SecurityException
     *         If a security manager, <i>s</i>, is present and
     *         the caller's class loader is not the same as or an
     *         ancestor of the class loader for the current class and
     *         invocation of {@link SecurityManager#checkPackageAccess
     *         s.checkPackageAccess()} denies access to the package
     *         of this class.
     *
     * @since 1.1
     * @jls 8.2 Class Members
     * @jls 8.3 Field Declarations
     */
    @CallerSensitive
    public Field[] getFields() throws SecurityException {
        @SuppressWarnings("removal")
        SecurityManager sm = System.getSecurityManager();
        if (sm != null) {
            checkMemberAccess(sm, Member.PUBLIC, Reflection.getCallerClass(), true);
        }
        return copyFields(privateGetPublicFields());
    }


    /**
     * Returns an array containing {@code Method} objects reflecting all the
     * public methods of the class or interface represented by this {@code
     * Class} object, including those declared by the class or interface and
     * those inherited from superclasses and superinterfaces.
     *
     * <p> If this {@code Class} object represents an array type, then the
     * returned array has a {@code Method} object for each of the public
     * methods inherited by the array type from {@code Object}. It does not
     * contain a {@code Method} object for {@code clone()}.
     *
     * <p> If this {@code Class} object represents an interface then the
     * returned array does not contain any implicitly declared methods from
     * {@code Object}. Therefore, if no methods are explicitly declared in
     * this interface or any of its superinterfaces then the returned array
     * has length 0. (Note that a {@code Class} object which represents a class
     * always has public methods, inherited from {@code Object}.)
     *
     * <p> The returned array never contains methods with names "{@code <init>}"
     * or "{@code <clinit>}".
     *
     * <p> The elements in the returned array are not sorted and are not in any
     * particular order.
     *
     * <p> Generally, the result is computed as with the following 4 step algorithm.
     * Let C be the class or interface represented by this {@code Class} object:
     * <ol>
     * <li> A union of methods is composed of:
     *   <ol type="a">
     *   <li> C's declared public instance and static methods as returned by
     *        {@link #getDeclaredMethods()} and filtered to include only public
     *        methods.</li>
     *   <li> If C is a class other than {@code Object}, then include the result
     *        of invoking this algorithm recursively on the superclass of C.</li>
     *   <li> Include the results of invoking this algorithm recursively on all
     *        direct superinterfaces of C, but include only instance methods.</li>
     *   </ol></li>
     * <li> Union from step 1 is partitioned into subsets of methods with same
     *      signature (name, parameter types) and return type.</li>
     * <li> Within each such subset only the most specific methods are selected.
     *      Let method M be a method from a set of methods with same signature
     *      and return type. M is most specific if there is no such method
     *      N != M from the same set, such that N is more specific than M.
     *      N is more specific than M if:
     *   <ol type="a">
     *   <li> N is declared by a class and M is declared by an interface; or</li>
     *   <li> N and M are both declared by classes or both by interfaces and
     *        N's declaring type is the same as or a subtype of M's declaring type
     *        (clearly, if M's and N's declaring types are the same type, then
     *        M and N are the same method).</li>
     *   </ol></li>
     * <li> The result of this algorithm is the union of all selected methods from
     *      step 3.</li>
     * </ol>
     *
     * @apiNote There may be more than one method with a particular name
     * and parameter types in a class because while the Java language forbids a
     * class to declare multiple methods with the same signature but different
     * return types, the Java virtual machine does not.  This
     * increased flexibility in the virtual machine can be used to
     * implement various language features.  For example, covariant
     * returns can be implemented with {@linkplain
     * java.lang.reflect.Method#isBridge bridge methods}; the bridge
     * method and the overriding method would have the same
     * signature but different return types.
     *
     * @return the array of {@code Method} objects representing the
     *         public methods of this class
     * @throws SecurityException
     *         If a security manager, <i>s</i>, is present and
     *         the caller's class loader is not the same as or an
     *         ancestor of the class loader for the current class and
     *         invocation of {@link SecurityManager#checkPackageAccess
     *         s.checkPackageAccess()} denies access to the package
     *         of this class.
     *
     * @jls 8.2 Class Members
     * @jls 8.4 Method Declarations
     * @since 1.1
     */
    @CallerSensitive
    public Method[] getMethods() throws SecurityException {
        @SuppressWarnings("removal")
        SecurityManager sm = System.getSecurityManager();
        if (sm != null) {
            checkMemberAccess(sm, Member.PUBLIC, Reflection.getCallerClass(), true);
        }
        return copyMethods(privateGetPublicMethods());
    }


    /**
     * Returns an array containing {@code Constructor} objects reflecting
     * all the public constructors of the class represented by this
     * {@code Class} object.  An array of length 0 is returned if the
     * class has no public constructors, or if the class is an array class, or
     * if the class reflects a primitive type or void.
     *
     * @apiNote
     * While this method returns an array of {@code
     * Constructor<T>} objects (that is an array of constructors from
     * this class), the return type of this method is {@code
     * Constructor<?>[]} and <em>not</em> {@code Constructor<T>[]} as
     * might be expected.  This less informative return type is
     * necessary since after being returned from this method, the
     * array could be modified to hold {@code Constructor} objects for
     * different classes, which would violate the type guarantees of
     * {@code Constructor<T>[]}.
     *
     * @return the array of {@code Constructor} objects representing the
     *         public constructors of this class
     * @throws SecurityException
     *         If a security manager, <i>s</i>, is present and
     *         the caller's class loader is not the same as or an
     *         ancestor of the class loader for the current class and
     *         invocation of {@link SecurityManager#checkPackageAccess
     *         s.checkPackageAccess()} denies access to the package
     *         of this class.
     *
     * @see #getDeclaredConstructors()
     * @since 1.1
     */
    @CallerSensitive
    public Constructor<?>[] getConstructors() throws SecurityException {
        @SuppressWarnings("removal")
        SecurityManager sm = System.getSecurityManager();
        if (sm != null) {
            checkMemberAccess(sm, Member.PUBLIC, Reflection.getCallerClass(), true);
        }
        return copyConstructors(privateGetDeclaredConstructors(true));
    }


    /**
     * Returns a {@code Field} object that reflects the specified public member
     * field of the class or interface represented by this {@code Class}
     * object. The {@code name} parameter is a {@code String} specifying the
     * simple name of the desired field.
     *
     * <p> The field to be reflected is determined by the algorithm that
     * follows.  Let C be the class or interface represented by this {@code Class} object:
     *
     * <OL>
     * <LI> If C declares a public field with the name specified, that is the
     *      field to be reflected.</LI>
     * <LI> If no field was found in step 1 above, this algorithm is applied
     *      recursively to each direct superinterface of C. The direct
     *      superinterfaces are searched in the order they were declared.</LI>
     * <LI> If no field was found in steps 1 and 2 above, and C has a
     *      superclass S, then this algorithm is invoked recursively upon S.
     *      If C has no superclass, then a {@code NoSuchFieldException}
     *      is thrown.</LI>
     * </OL>
     *
     * <p> If this {@code Class} object represents an array type, then this
     * method does not find the {@code length} field of the array type.
     *
     * @param name the field name
     * @return the {@code Field} object of this class specified by
     *         {@code name}
     * @throws NoSuchFieldException if a field with the specified name is
     *         not found.
     * @throws NullPointerException if {@code name} is {@code null}
     * @throws SecurityException
     *         If a security manager, <i>s</i>, is present and
     *         the caller's class loader is not the same as or an
     *         ancestor of the class loader for the current class and
     *         invocation of {@link SecurityManager#checkPackageAccess
     *         s.checkPackageAccess()} denies access to the package
     *         of this class.
     *
     * @since 1.1
     * @jls 8.2 Class Members
     * @jls 8.3 Field Declarations
     */
    @CallerSensitive
    public Field getField(String name)
        throws NoSuchFieldException, SecurityException {
        Objects.requireNonNull(name);
        @SuppressWarnings("removal")
        SecurityManager sm = System.getSecurityManager();
        if (sm != null) {
            checkMemberAccess(sm, Member.PUBLIC, Reflection.getCallerClass(), true);
        }
        Field field = getField0(name);
        if (field == null) {
            throw new NoSuchFieldException(name);
        }
        return getReflectionFactory().copyField(field);
    }


    /**
     * Returns a {@code Method} object that reflects the specified public
     * member method of the class or interface represented by this
     * {@code Class} object. The {@code name} parameter is a
     * {@code String} specifying the simple name of the desired method. The
     * {@code parameterTypes} parameter is an array of {@code Class}
     * objects that identify the method's formal parameter types, in declared
     * order. If {@code parameterTypes} is {@code null}, it is
     * treated as if it were an empty array.
     *
     * <p> If this {@code Class} object represents an array type, then this
     * method finds any public method inherited by the array type from
     * {@code Object} except method {@code clone()}.
     *
     * <p> If this {@code Class} object represents an interface then this
     * method does not find any implicitly declared method from
     * {@code Object}. Therefore, if no methods are explicitly declared in
     * this interface or any of its superinterfaces, then this method does not
     * find any method.
     *
     * <p> This method does not find any method with name "{@code <init>}" or
     * "{@code <clinit>}".
     *
     * <p> Generally, the method to be reflected is determined by the 4 step
     * algorithm that follows.
     * Let C be the class or interface represented by this {@code Class} object:
     * <ol>
     * <li> A union of methods is composed of:
     *   <ol type="a">
     *   <li> C's declared public instance and static methods as returned by
     *        {@link #getDeclaredMethods()} and filtered to include only public
     *        methods that match given {@code name} and {@code parameterTypes}</li>
     *   <li> If C is a class other than {@code Object}, then include the result
     *        of invoking this algorithm recursively on the superclass of C.</li>
     *   <li> Include the results of invoking this algorithm recursively on all
     *        direct superinterfaces of C, but include only instance methods.</li>
     *   </ol></li>
     * <li> This union is partitioned into subsets of methods with same
     *      return type (the selection of methods from step 1 also guarantees that
     *      they have the same method name and parameter types).</li>
     * <li> Within each such subset only the most specific methods are selected.
     *      Let method M be a method from a set of methods with same VM
     *      signature (return type, name, parameter types).
     *      M is most specific if there is no such method N != M from the same
     *      set, such that N is more specific than M. N is more specific than M
     *      if:
     *   <ol type="a">
     *   <li> N is declared by a class and M is declared by an interface; or</li>
     *   <li> N and M are both declared by classes or both by interfaces and
     *        N's declaring type is the same as or a subtype of M's declaring type
     *        (clearly, if M's and N's declaring types are the same type, then
     *        M and N are the same method).</li>
     *   </ol></li>
     * <li> The result of this algorithm is chosen arbitrarily from the methods
     *      with most specific return type among all selected methods from step 3.
     *      Let R be a return type of a method M from the set of all selected methods
     *      from step 3. M is a method with most specific return type if there is
     *      no such method N != M from the same set, having return type S != R,
     *      such that S is a subtype of R as determined by
     *      R.class.{@link #isAssignableFrom}(S.class).
     * </ol>
     *
     * @apiNote There may be more than one method with matching name and
     * parameter types in a class because while the Java language forbids a
     * class to declare multiple methods with the same signature but different
     * return types, the Java virtual machine does not.  This
     * increased flexibility in the virtual machine can be used to
     * implement various language features.  For example, covariant
     * returns can be implemented with {@linkplain
     * java.lang.reflect.Method#isBridge bridge methods}; the bridge
     * method and the overriding method would have the same
     * signature but different return types. This method would return the
     * overriding method as it would have a more specific return type.
     *
     * @param name the name of the method
     * @param parameterTypes the list of parameters
     * @return the {@code Method} object that matches the specified
     *         {@code name} and {@code parameterTypes}
     * @throws NoSuchMethodException if a matching method is not found
     *         or if the name is "&lt;init&gt;"or "&lt;clinit&gt;".
     * @throws NullPointerException if {@code name} is {@code null}
     * @throws SecurityException
     *         If a security manager, <i>s</i>, is present and
     *         the caller's class loader is not the same as or an
     *         ancestor of the class loader for the current class and
     *         invocation of {@link SecurityManager#checkPackageAccess
     *         s.checkPackageAccess()} denies access to the package
     *         of this class.
     *
     * @jls 8.2 Class Members
     * @jls 8.4 Method Declarations
     * @since 1.1
     */
    @CallerSensitive
    public Method getMethod(String name, Class<?>... parameterTypes)
        throws NoSuchMethodException, SecurityException {
        Objects.requireNonNull(name);
        @SuppressWarnings("removal")
        SecurityManager sm = System.getSecurityManager();
        if (sm != null) {
            checkMemberAccess(sm, Member.PUBLIC, Reflection.getCallerClass(), true);
        }
        Method method = getMethod0(name, parameterTypes);
        if (method == null) {
            throw new NoSuchMethodException(methodToString(name, parameterTypes));
        }
        return getReflectionFactory().copyMethod(method);
    }

    /**
     * Returns a {@code Constructor} object that reflects the specified
     * public constructor of the class represented by this {@code Class}
     * object. The {@code parameterTypes} parameter is an array of
     * {@code Class} objects that identify the constructor's formal
     * parameter types, in declared order.
     *
     * If this {@code Class} object represents an inner class
     * declared in a non-static context, the formal parameter types
     * include the explicit enclosing instance as the first parameter.
     *
     * <p> The constructor to reflect is the public constructor of the class
     * represented by this {@code Class} object whose formal parameter
     * types match those specified by {@code parameterTypes}.
     *
     * @param parameterTypes the parameter array
     * @return the {@code Constructor} object of the public constructor that
     *         matches the specified {@code parameterTypes}
     * @throws NoSuchMethodException if a matching constructor is not found,
     *         including when this {@code Class} object represents
     *         an interface, a primitive type, an array class, or void.
     * @throws SecurityException
     *         If a security manager, <i>s</i>, is present and
     *         the caller's class loader is not the same as or an
     *         ancestor of the class loader for the current class and
     *         invocation of {@link SecurityManager#checkPackageAccess
     *         s.checkPackageAccess()} denies access to the package
     *         of this class.
     *
     * @see #getDeclaredConstructor(Class<?>[])
     * @since 1.1
     */
    @CallerSensitive
    public Constructor<T> getConstructor(Class<?>... parameterTypes)
        throws NoSuchMethodException, SecurityException
    {
        @SuppressWarnings("removal")
        SecurityManager sm = System.getSecurityManager();
        if (sm != null) {
            checkMemberAccess(sm, Member.PUBLIC, Reflection.getCallerClass(), true);
        }
        return getReflectionFactory().copyConstructor(
            getConstructor0(parameterTypes, Member.PUBLIC));
    }


    /**
     * Returns an array of {@code Class} objects reflecting all the
     * classes and interfaces declared as members of the class represented by
     * this {@code Class} object. This includes public, protected, default
     * (package) access, and private classes and interfaces declared by the
     * class, but excludes inherited classes and interfaces.  This method
     * returns an array of length 0 if the class declares no classes or
     * interfaces as members, or if this {@code Class} object represents a
     * primitive type, an array class, or void.
     *
     * @return the array of {@code Class} objects representing all the
     *         declared members of this class
     * @throws SecurityException
     *         If a security manager, <i>s</i>, is present and any of the
     *         following conditions is met:
     *
     *         <ul>
     *
     *         <li> the caller's class loader is not the same as the
     *         class loader of this class and invocation of
     *         {@link SecurityManager#checkPermission
     *         s.checkPermission} method with
     *         {@code RuntimePermission("accessDeclaredMembers")}
     *         denies access to the declared classes within this class
     *
     *         <li> the caller's class loader is not the same as or an
     *         ancestor of the class loader for the current class and
     *         invocation of {@link SecurityManager#checkPackageAccess
     *         s.checkPackageAccess()} denies access to the package
     *         of this class
     *
     *         </ul>
     *
     * @since 1.1
     * @jls 8.5 Member Type Declarations
     */
    @CallerSensitive
    public Class<?>[] getDeclaredClasses() throws SecurityException {
        @SuppressWarnings("removal")
        SecurityManager sm = System.getSecurityManager();
        if (sm != null) {
            checkMemberAccess(sm, Member.DECLARED, Reflection.getCallerClass(), false);
        }
        return getDeclaredClasses0();
    }


    /**
     * Returns an array of {@code Field} objects reflecting all the fields
     * declared by the class or interface represented by this
     * {@code Class} object. This includes public, protected, default
     * (package) access, and private fields, but excludes inherited fields.
     *
     * <p> If this {@code Class} object represents a class or interface with no
     * declared fields, then this method returns an array of length 0.
     *
     * <p> If this {@code Class} object represents an array type, a primitive
     * type, or void, then this method returns an array of length 0.
     *
     * <p> The elements in the returned array are not sorted and are not in any
     * particular order.
     *
     * @return  the array of {@code Field} objects representing all the
     *          declared fields of this class
     * @throws  SecurityException
     *          If a security manager, <i>s</i>, is present and any of the
     *          following conditions is met:
     *
     *          <ul>
     *
     *          <li> the caller's class loader is not the same as the
     *          class loader of this class and invocation of
     *          {@link SecurityManager#checkPermission
     *          s.checkPermission} method with
     *          {@code RuntimePermission("accessDeclaredMembers")}
     *          denies access to the declared fields within this class
     *
     *          <li> the caller's class loader is not the same as or an
     *          ancestor of the class loader for the current class and
     *          invocation of {@link SecurityManager#checkPackageAccess
     *          s.checkPackageAccess()} denies access to the package
     *          of this class
     *
     *          </ul>
     *
     * @since 1.1
     * @jls 8.2 Class Members
     * @jls 8.3 Field Declarations
     */
    @CallerSensitive
    public Field[] getDeclaredFields() throws SecurityException {
        @SuppressWarnings("removal")
        SecurityManager sm = System.getSecurityManager();
        if (sm != null) {
            checkMemberAccess(sm, Member.DECLARED, Reflection.getCallerClass(), true);
        }
        return copyFields(privateGetDeclaredFields(false));
    }

    /**
     * Returns an array of {@code RecordComponent} objects representing all the
     * record components of this record class, or {@code null} if this class is
     * not a record class.
     *
     * <p> The components are returned in the same order that they are declared
     * in the record header. The array is empty if this record class has no
     * components. If the class is not a record class, that is {@link
     * #isRecord()} returns {@code false}, then this method returns {@code null}.
     * Conversely, if {@link #isRecord()} returns {@code true}, then this method
     * returns a non-null value.
     *
     * @apiNote
     * <p> The following method can be used to find the record canonical constructor:
     *
     * <pre>{@code
     * static <T extends Record> Constructor<T> getCanonicalConstructor(Class<T> cls)
     *     throws NoSuchMethodException {
     *   Class<?>[] paramTypes =
     *     Arrays.stream(cls.getRecordComponents())
     *           .map(RecordComponent::getType)
     *           .toArray(Class<?>[]::new);
     *   return cls.getDeclaredConstructor(paramTypes);
     * }}</pre>
     *
     * @return  An array of {@code RecordComponent} objects representing all the
     *          record components of this record class, or {@code null} if this
     *          class is not a record class
     * @throws  SecurityException
     *          If a security manager, <i>s</i>, is present and any of the
     *          following conditions is met:
     *
     *          <ul>
     *
     *          <li> the caller's class loader is not the same as the
     *          class loader of this class and invocation of
     *          {@link SecurityManager#checkPermission
     *          s.checkPermission} method with
     *          {@code RuntimePermission("accessDeclaredMembers")}
     *          denies access to the declared methods within this class
     *
     *          <li> the caller's class loader is not the same as or an
     *          ancestor of the class loader for the current class and
     *          invocation of {@link SecurityManager#checkPackageAccess
     *          s.checkPackageAccess()} denies access to the package
     *          of this class
     *
     *          </ul>
     *
     * @jls 8.10 Record Classes
     * @since 16
     */
    @CallerSensitive
    public RecordComponent[] getRecordComponents() {
        @SuppressWarnings("removal")
        SecurityManager sm = System.getSecurityManager();
        if (sm != null) {
            checkMemberAccess(sm, Member.DECLARED, Reflection.getCallerClass(), true);
        }
        if (!isRecord()) {
            return null;
        }
        return getRecordComponents0();
    }

    /**
     * Returns an array containing {@code Method} objects reflecting all the
     * declared methods of the class or interface represented by this {@code
     * Class} object, including public, protected, default (package)
     * access, and private methods, but excluding inherited methods.
     * The declared methods may include methods <em>not</em> in the
     * source of the class or interface, including {@linkplain
     * Method#isBridge bridge methods} and other {@linkplain
     * Executable#isSynthetic synthetic} methods added by compilers.
     *
     * <p> If this {@code Class} object represents a class or interface that
     * has multiple declared methods with the same name and parameter types,
     * but different return types, then the returned array has a {@code Method}
     * object for each such method.
     *
     * <p> If this {@code Class} object represents a class or interface that
     * has a class initialization method {@code <clinit>}, then the returned
     * array does <em>not</em> have a corresponding {@code Method} object.
     *
     * <p> If this {@code Class} object represents a class or interface with no
     * declared methods, then the returned array has length 0.
     *
     * <p> If this {@code Class} object represents an array type, a primitive
     * type, or void, then the returned array has length 0.
     *
     * <p> The elements in the returned array are not sorted and are not in any
     * particular order.
     *
     * @return  the array of {@code Method} objects representing all the
     *          declared methods of this class
     * @throws  SecurityException
     *          If a security manager, <i>s</i>, is present and any of the
     *          following conditions is met:
     *
     *          <ul>
     *
     *          <li> the caller's class loader is not the same as the
     *          class loader of this class and invocation of
     *          {@link SecurityManager#checkPermission
     *          s.checkPermission} method with
     *          {@code RuntimePermission("accessDeclaredMembers")}
     *          denies access to the declared methods within this class
     *
     *          <li> the caller's class loader is not the same as or an
     *          ancestor of the class loader for the current class and
     *          invocation of {@link SecurityManager#checkPackageAccess
     *          s.checkPackageAccess()} denies access to the package
     *          of this class
     *
     *          </ul>
     *
     * @jls 8.2 Class Members
     * @jls 8.4 Method Declarations
     * @see <a
     * href="{@docRoot}/java.base/java/lang/reflect/package-summary.html#LanguageJvmModel">Java
     * programming language and JVM modeling in core reflection</a>
     * @since 1.1
     */
    @CallerSensitive
    public Method[] getDeclaredMethods() throws SecurityException {
        @SuppressWarnings("removal")
        SecurityManager sm = System.getSecurityManager();
        if (sm != null) {
            checkMemberAccess(sm, Member.DECLARED, Reflection.getCallerClass(), true);
        }
        return copyMethods(privateGetDeclaredMethods(false));
    }

    /**
     * Returns an array of {@code Constructor} objects reflecting all the
     * constructors implicitly or explicitly declared by the class represented by this
     * {@code Class} object. These are public, protected, default
     * (package) access, and private constructors.  The elements in the array
     * returned are not sorted and are not in any particular order.  If the
     * class has a default constructor (JLS {@jls 8.8.9}), it is included in the returned array.
     * If a record class has a canonical constructor (JLS {@jls
     * 8.10.4.1}, {@jls 8.10.4.2}), it is included in the returned array.
     *
     * This method returns an array of length 0 if this {@code Class}
     * object represents an interface, a primitive type, an array class, or
     * void.
     *
     * @return  the array of {@code Constructor} objects representing all the
     *          declared constructors of this class
     * @throws  SecurityException
     *          If a security manager, <i>s</i>, is present and any of the
     *          following conditions is met:
     *
     *          <ul>
     *
     *          <li> the caller's class loader is not the same as the
     *          class loader of this class and invocation of
     *          {@link SecurityManager#checkPermission
     *          s.checkPermission} method with
     *          {@code RuntimePermission("accessDeclaredMembers")}
     *          denies access to the declared constructors within this class
     *
     *          <li> the caller's class loader is not the same as or an
     *          ancestor of the class loader for the current class and
     *          invocation of {@link SecurityManager#checkPackageAccess
     *          s.checkPackageAccess()} denies access to the package
     *          of this class
     *
     *          </ul>
     *
     * @since 1.1
     * @see #getConstructors()
     * @jls 8.8 Constructor Declarations
     */
    @CallerSensitive
    public Constructor<?>[] getDeclaredConstructors() throws SecurityException {
        @SuppressWarnings("removal")
        SecurityManager sm = System.getSecurityManager();
        if (sm != null) {
            checkMemberAccess(sm, Member.DECLARED, Reflection.getCallerClass(), true);
        }
        return copyConstructors(privateGetDeclaredConstructors(false));
    }


    /**
     * Returns a {@code Field} object that reflects the specified declared
     * field of the class or interface represented by this {@code Class}
     * object. The {@code name} parameter is a {@code String} that specifies
     * the simple name of the desired field.
     *
     * <p> If this {@code Class} object represents an array type, then this
     * method does not find the {@code length} field of the array type.
     *
     * @param name the name of the field
     * @return  the {@code Field} object for the specified field in this
     *          class
     * @throws  NoSuchFieldException if a field with the specified name is
     *          not found.
     * @throws  NullPointerException if {@code name} is {@code null}
     * @throws  SecurityException
     *          If a security manager, <i>s</i>, is present and any of the
     *          following conditions is met:
     *
     *          <ul>
     *
     *          <li> the caller's class loader is not the same as the
     *          class loader of this class and invocation of
     *          {@link SecurityManager#checkPermission
     *          s.checkPermission} method with
     *          {@code RuntimePermission("accessDeclaredMembers")}
     *          denies access to the declared field
     *
     *          <li> the caller's class loader is not the same as or an
     *          ancestor of the class loader for the current class and
     *          invocation of {@link SecurityManager#checkPackageAccess
     *          s.checkPackageAccess()} denies access to the package
     *          of this class
     *
     *          </ul>
     *
     * @since 1.1
     * @jls 8.2 Class Members
     * @jls 8.3 Field Declarations
     */
    @CallerSensitive
    public Field getDeclaredField(String name)
        throws NoSuchFieldException, SecurityException {
        Objects.requireNonNull(name);
        @SuppressWarnings("removal")
        SecurityManager sm = System.getSecurityManager();
        if (sm != null) {
            checkMemberAccess(sm, Member.DECLARED, Reflection.getCallerClass(), true);
        }
        Field field = searchFields(privateGetDeclaredFields(false), name);
        if (field == null) {
            throw new NoSuchFieldException(name);
        }
        return getReflectionFactory().copyField(field);
    }


    /**
     * Returns a {@code Method} object that reflects the specified
     * declared method of the class or interface represented by this
     * {@code Class} object. The {@code name} parameter is a
     * {@code String} that specifies the simple name of the desired
     * method, and the {@code parameterTypes} parameter is an array of
     * {@code Class} objects that identify the method's formal parameter
     * types, in declared order.  If more than one method with the same
     * parameter types is declared in a class, and one of these methods has a
     * return type that is more specific than any of the others, that method is
     * returned; otherwise one of the methods is chosen arbitrarily.  If the
     * name is "&lt;init&gt;"or "&lt;clinit&gt;" a {@code NoSuchMethodException}
     * is raised.
     *
     * <p> If this {@code Class} object represents an array type, then this
     * method does not find the {@code clone()} method.
     *
     * @param name the name of the method
     * @param parameterTypes the parameter array
     * @return  the {@code Method} object for the method of this class
     *          matching the specified name and parameters
     * @throws  NoSuchMethodException if a matching method is not found.
     * @throws  NullPointerException if {@code name} is {@code null}
     * @throws  SecurityException
     *          If a security manager, <i>s</i>, is present and any of the
     *          following conditions is met:
     *
     *          <ul>
     *
     *          <li> the caller's class loader is not the same as the
     *          class loader of this class and invocation of
     *          {@link SecurityManager#checkPermission
     *          s.checkPermission} method with
     *          {@code RuntimePermission("accessDeclaredMembers")}
     *          denies access to the declared method
     *
     *          <li> the caller's class loader is not the same as or an
     *          ancestor of the class loader for the current class and
     *          invocation of {@link SecurityManager#checkPackageAccess
     *          s.checkPackageAccess()} denies access to the package
     *          of this class
     *
     *          </ul>
     *
     * @jls 8.2 Class Members
     * @jls 8.4 Method Declarations
     * @since 1.1
     */
    @CallerSensitive
    public Method getDeclaredMethod(String name, Class<?>... parameterTypes)
        throws NoSuchMethodException, SecurityException {
        Objects.requireNonNull(name);
        @SuppressWarnings("removal")
        SecurityManager sm = System.getSecurityManager();
        if (sm != null) {
            checkMemberAccess(sm, Member.DECLARED, Reflection.getCallerClass(), true);
        }
        Method method = searchMethods(privateGetDeclaredMethods(false), name, parameterTypes);
        if (method == null) {
            throw new NoSuchMethodException(methodToString(name, parameterTypes));
        }
        return getReflectionFactory().copyMethod(method);
    }

    /**
     * Returns the list of {@code Method} objects for the declared public
     * methods of this class or interface that have the specified method name
     * and parameter types.
     *
     * @param name the name of the method
     * @param parameterTypes the parameter array
     * @return the list of {@code Method} objects for the public methods of
     *         this class matching the specified name and parameters
     */
    List<Method> getDeclaredPublicMethods(String name, Class<?>... parameterTypes) {
        Method[] methods = privateGetDeclaredMethods(/* publicOnly */ true);
        ReflectionFactory factory = getReflectionFactory();
        List<Method> result = new ArrayList<>();
        for (Method method : methods) {
            if (method.getName().equals(name)
                && Arrays.equals(
                    factory.getExecutableSharedParameterTypes(method),
                    parameterTypes)) {
                result.add(factory.copyMethod(method));
            }
        }
        return result;
    }

    /**
     * Returns a {@code Constructor} object that reflects the specified
     * constructor of the class represented by this
     * {@code Class} object.  The {@code parameterTypes} parameter is
     * an array of {@code Class} objects that identify the constructor's
     * formal parameter types, in declared order.
     *
     * If this {@code Class} object represents an inner class
     * declared in a non-static context, the formal parameter types
     * include the explicit enclosing instance as the first parameter.
     *
     * @param parameterTypes the parameter array
     * @return  The {@code Constructor} object for the constructor with the
     *          specified parameter list
     * @throws  NoSuchMethodException if a matching constructor is not found,
     *          including when this {@code Class} object represents
     *          an interface, a primitive type, an array class, or void.
     * @throws  SecurityException
     *          If a security manager, <i>s</i>, is present and any of the
     *          following conditions is met:
     *
     *          <ul>
     *
     *          <li> the caller's class loader is not the same as the
     *          class loader of this class and invocation of
     *          {@link SecurityManager#checkPermission
     *          s.checkPermission} method with
     *          {@code RuntimePermission("accessDeclaredMembers")}
     *          denies access to the declared constructor
     *
     *          <li> the caller's class loader is not the same as or an
     *          ancestor of the class loader for the current class and
     *          invocation of {@link SecurityManager#checkPackageAccess
     *          s.checkPackageAccess()} denies access to the package
     *          of this class
     *
     *          </ul>
     *
     * @see #getConstructor(Class<?>[])
     * @since 1.1
     */
    @CallerSensitive
    public Constructor<T> getDeclaredConstructor(Class<?>... parameterTypes)
        throws NoSuchMethodException, SecurityException
    {
        @SuppressWarnings("removal")
        SecurityManager sm = System.getSecurityManager();
        if (sm != null) {
            checkMemberAccess(sm, Member.DECLARED, Reflection.getCallerClass(), true);
        }

        return getReflectionFactory().copyConstructor(
            getConstructor0(parameterTypes, Member.DECLARED));
    }

    /**
     * Finds a resource with a given name.
     *
     * <p> If this class is in a named {@link Module Module} then this method
     * will attempt to find the resource in the module. This is done by
     * delegating to the module's class loader {@link
     * ClassLoader#findResource(String,String) findResource(String,String)}
     * method, invoking it with the module name and the absolute name of the
     * resource. Resources in named modules are subject to the rules for
     * encapsulation specified in the {@code Module} {@link
     * Module#getResourceAsStream getResourceAsStream} method and so this
     * method returns {@code null} when the resource is a
     * non-"{@code .class}" resource in a package that is not open to the
     * caller's module.
     *
     * <p> Otherwise, if this class is not in a named module then the rules for
     * searching resources associated with a given class are implemented by the
     * defining {@linkplain ClassLoader class loader} of the class.  This method
     * delegates to this {@code Class} object's class loader.
     * If this {@code Class} object was loaded by the bootstrap class loader,
     * the method delegates to {@link ClassLoader#getSystemResourceAsStream}.
     *
     * <p> Before delegation, an absolute resource name is constructed from the
     * given resource name using this algorithm:
     *
     * <ul>
     *
     * <li> If the {@code name} begins with a {@code '/'}
     * (<code>'&#92;u002f'</code>), then the absolute name of the resource is the
     * portion of the {@code name} following the {@code '/'}.
     *
     * <li> Otherwise, the absolute name is of the following form:
     *
     * <blockquote>
     *   {@code modified_package_name/name}
     * </blockquote>
     *
     * <p> Where the {@code modified_package_name} is the package name of this
     * object with {@code '/'} substituted for {@code '.'}
     * (<code>'&#92;u002e'</code>).
     *
     * </ul>
     *
     * @param  name name of the desired resource
     * @return  A {@link java.io.InputStream} object; {@code null} if no
     *          resource with this name is found, the resource is in a package
     *          that is not {@linkplain Module#isOpen(String, Module) open} to at
     *          least the caller module, or access to the resource is denied
     *          by the security manager.
     * @throws  NullPointerException If {@code name} is {@code null}
     *
     * @see Module#getResourceAsStream(String)
     * @since  1.1
     * @revised 9
     */
    @CallerSensitive
    public InputStream getResourceAsStream(String name) {
        name = resolveName(name);

        Module thisModule = getModule();
        if (thisModule.isNamed()) {
            // check if resource can be located by caller
            if (Resources.canEncapsulate(name)
                && !isOpenToCaller(name, Reflection.getCallerClass())) {
                return null;
            }

            // resource not encapsulated or in package open to caller
            String mn = thisModule.getName();
            ClassLoader cl = classLoader;
            try {

                // special-case built-in class loaders to avoid the
                // need for a URL connection
                if (cl == null) {
                    return BootLoader.findResourceAsStream(mn, name);
                } else if (cl instanceof BuiltinClassLoader) {
                    return ((BuiltinClassLoader) cl).findResourceAsStream(mn, name);
                } else {
                    URL url = cl.findResource(mn, name);
                    return (url != null) ? url.openStream() : null;
                }

            } catch (IOException | SecurityException e) {
                return null;
            }
        }

        // unnamed module
        ClassLoader cl = classLoader;
        if (cl == null) {
            return ClassLoader.getSystemResourceAsStream(name);
        } else {
            return cl.getResourceAsStream(name);
        }
    }

    /**
     * Finds a resource with a given name.
     *
     * <p> If this class is in a named {@link Module Module} then this method
     * will attempt to find the resource in the module. This is done by
     * delegating to the module's class loader {@link
     * ClassLoader#findResource(String,String) findResource(String,String)}
     * method, invoking it with the module name and the absolute name of the
     * resource. Resources in named modules are subject to the rules for
     * encapsulation specified in the {@code Module} {@link
     * Module#getResourceAsStream getResourceAsStream} method and so this
     * method returns {@code null} when the resource is a
     * non-"{@code .class}" resource in a package that is not open to the
     * caller's module.
     *
     * <p> Otherwise, if this class is not in a named module then the rules for
     * searching resources associated with a given class are implemented by the
     * defining {@linkplain ClassLoader class loader} of the class.  This method
     * delegates to this {@code Class} object's class loader.
     * If this {@code Class} object was loaded by the bootstrap class loader,
     * the method delegates to {@link ClassLoader#getSystemResource}.
     *
     * <p> Before delegation, an absolute resource name is constructed from the
     * given resource name using this algorithm:
     *
     * <ul>
     *
     * <li> If the {@code name} begins with a {@code '/'}
     * (<code>'&#92;u002f'</code>), then the absolute name of the resource is the
     * portion of the {@code name} following the {@code '/'}.
     *
     * <li> Otherwise, the absolute name is of the following form:
     *
     * <blockquote>
     *   {@code modified_package_name/name}
     * </blockquote>
     *
     * <p> Where the {@code modified_package_name} is the package name of this
     * object with {@code '/'} substituted for {@code '.'}
     * (<code>'&#92;u002e'</code>).
     *
     * </ul>
     *
     * @param  name name of the desired resource
     * @return A {@link java.net.URL} object; {@code null} if no resource with
     *         this name is found, the resource cannot be located by a URL, the
     *         resource is in a package that is not
     *         {@linkplain Module#isOpen(String, Module) open} to at least the caller
     *         module, or access to the resource is denied by the security
     *         manager.
     * @throws NullPointerException If {@code name} is {@code null}
     * @since  1.1
     * @revised 9
     */
    @CallerSensitive
    public URL getResource(String name) {
        name = resolveName(name);

        Module thisModule = getModule();
        if (thisModule.isNamed()) {
            // check if resource can be located by caller
            if (Resources.canEncapsulate(name)
                && !isOpenToCaller(name, Reflection.getCallerClass())) {
                return null;
            }

            // resource not encapsulated or in package open to caller
            String mn = thisModule.getName();
            ClassLoader cl = classLoader;
            try {
                if (cl == null) {
                    return BootLoader.findResource(mn, name);
                } else {
                    return cl.findResource(mn, name);
                }
            } catch (IOException ioe) {
                return null;
            }
        }

        // unnamed module
        ClassLoader cl = classLoader;
        if (cl == null) {
            return ClassLoader.getSystemResource(name);
        } else {
            return cl.getResource(name);
        }
    }

    /**
     * Returns true if a resource with the given name can be located by the
     * given caller. All resources in a module can be located by code in
     * the module. For other callers, then the package needs to be open to
     * the caller.
     */
    private boolean isOpenToCaller(String name, Class<?> caller) {
        // assert getModule().isNamed();
        Module thisModule = getModule();
        Module callerModule = (caller != null) ? caller.getModule() : null;
        if (callerModule != thisModule) {
            String pn = Resources.toPackageName(name);
            if (thisModule.getDescriptor().packages().contains(pn)) {
                if (callerModule == null && !thisModule.isOpen(pn)) {
                    // no caller, package not open
                    return false;
                }
                if (!thisModule.isOpen(pn, callerModule)) {
                    // package not open to caller
                    return false;
                }
            }
        }
        return true;
    }


    /** protection domain returned when the internal domain is null */
    private static java.security.ProtectionDomain allPermDomain;

    /**
     * Returns the {@code ProtectionDomain} of this class.  If there is a
     * security manager installed, this method first calls the security
     * manager's {@code checkPermission} method with a
     * {@code RuntimePermission("getProtectionDomain")} permission to
     * ensure it's ok to get the
     * {@code ProtectionDomain}.
     *
     * @return the ProtectionDomain of this class
     *
     * @throws SecurityException
     *        if a security manager exists and its
     *        {@code checkPermission} method doesn't allow
     *        getting the ProtectionDomain.
     *
     * @see java.security.ProtectionDomain
     * @see SecurityManager#checkPermission
     * @see java.lang.RuntimePermission
     * @since 1.2
     */
    public java.security.ProtectionDomain getProtectionDomain() {
        @SuppressWarnings("removal")
        SecurityManager sm = System.getSecurityManager();
        if (sm != null) {
            sm.checkPermission(SecurityConstants.GET_PD_PERMISSION);
        }
        return protectionDomain();
    }

    // package-private
    java.security.ProtectionDomain protectionDomain() {
        java.security.ProtectionDomain pd = getProtectionDomain0();
        if (pd == null) {
            if (allPermDomain == null) {
                java.security.Permissions perms =
                    new java.security.Permissions();
                perms.add(SecurityConstants.ALL_PERMISSION);
                allPermDomain =
                    new java.security.ProtectionDomain(null, perms);
            }
            pd = allPermDomain;
        }
        return pd;
    }

    /**
     * Returns the ProtectionDomain of this class.
     */
    private native java.security.ProtectionDomain getProtectionDomain0();

    /*
     * Return the Virtual Machine's Class object for the named
     * primitive type.
     */
    static native Class<?> getPrimitiveClass(String name);

    /*
     * Check if client is allowed to access members.  If access is denied,
     * throw a SecurityException.
     *
     * This method also enforces package access.
     *
     * <p> Default policy: allow all clients access with normal Java access
     * control.
     *
     * <p> NOTE: should only be called if a SecurityManager is installed
     */
    private void checkMemberAccess(@SuppressWarnings("removal") SecurityManager sm, int which,
                                   Class<?> caller, boolean checkProxyInterfaces) {
        /* Default policy allows access to all {@link Member#PUBLIC} members,
         * as well as access to classes that have the same class loader as the caller.
         * In all other cases, it requires RuntimePermission("accessDeclaredMembers")
         * permission.
         */
        final ClassLoader ccl = ClassLoader.getClassLoader(caller);
        if (which != Member.PUBLIC) {
            final ClassLoader cl = classLoader;
            if (ccl != cl) {
                sm.checkPermission(SecurityConstants.CHECK_MEMBER_ACCESS_PERMISSION);
            }
        }
        this.checkPackageAccess(sm, ccl, checkProxyInterfaces);
    }

    /*
     * Checks if a client loaded in ClassLoader ccl is allowed to access this
     * class under the current package access policy. If access is denied,
     * throw a SecurityException.
     *
     * NOTE: this method should only be called if a SecurityManager is active
     */
    private void checkPackageAccess(@SuppressWarnings("removal") SecurityManager sm, final ClassLoader ccl,
                                    boolean checkProxyInterfaces) {
        final ClassLoader cl = classLoader;

        if (ReflectUtil.needsPackageAccessCheck(ccl, cl)) {
            String pkg = this.getPackageName();
            if (!pkg.isEmpty()) {
                // skip the package access check on a proxy class in default proxy package
                if (!Proxy.isProxyClass(this) || ReflectUtil.isNonPublicProxyClass(this)) {
                    sm.checkPackageAccess(pkg);
                }
            }
        }
        // check package access on the proxy interfaces
        if (checkProxyInterfaces && Proxy.isProxyClass(this)) {
            ReflectUtil.checkProxyPackageAccess(ccl, this.getInterfaces());
        }
    }

    /*
     * Checks if a client loaded in ClassLoader ccl is allowed to access the provided
     * classes under the current package access policy. If access is denied,
     * throw a SecurityException.
     *
     * NOTE: this method should only be called if a SecurityManager is active
     *       classes must be non-empty
     *       all classes provided must be loaded by the same ClassLoader
     * NOTE: this method does not support Proxy classes
     */
    private static void checkPackageAccessForPermittedSubclasses(@SuppressWarnings("removal") SecurityManager sm,
                                    final ClassLoader ccl, Class<?>[] subClasses) {
        final ClassLoader cl = subClasses[0].classLoader;

        if (ReflectUtil.needsPackageAccessCheck(ccl, cl)) {
            Set<String> packages = new HashSet<>();

            for (Class<?> c : subClasses) {
                if (Proxy.isProxyClass(c))
                    throw new InternalError("a permitted subclass should not be a proxy class: " + c);
                String pkg = c.getPackageName();
                if (!pkg.isEmpty()) {
                    packages.add(pkg);
                }
            }
            for (String pkg : packages) {
                sm.checkPackageAccess(pkg);
            }
        }
    }

    /**
     * Add a package name prefix if the name is not absolute. Remove leading "/"
     * if name is absolute
     */
    private String resolveName(String name) {
        if (!name.startsWith("/")) {
            String baseName = getPackageName();
            if (!baseName.isEmpty()) {
                int len = baseName.length() + 1 + name.length();
                StringBuilder sb = new StringBuilder(len);
                name = sb.append(baseName.replace('.', '/'))
                    .append('/')
                    .append(name)
                    .toString();
            }
        } else {
            name = name.substring(1);
        }
        return name;
    }

    /**
     * Atomic operations support.
     */
    private static class Atomic {
        // initialize Unsafe machinery here, since we need to call Class.class instance method
        // and have to avoid calling it in the static initializer of the Class class...
        private static final Unsafe unsafe = Unsafe.getUnsafe();
        // offset of Class.reflectionData instance field
        private static final long reflectionDataOffset
                = unsafe.objectFieldOffset(Class.class, "reflectionData");
        // offset of Class.annotationType instance field
        private static final long annotationTypeOffset
                = unsafe.objectFieldOffset(Class.class, "annotationType");
        // offset of Class.annotationData instance field
        private static final long annotationDataOffset
                = unsafe.objectFieldOffset(Class.class, "annotationData");

        static <T> boolean casReflectionData(Class<?> clazz,
                                             SoftReference<ReflectionData<T>> oldData,
                                             SoftReference<ReflectionData<T>> newData) {
            return unsafe.compareAndSetReference(clazz, reflectionDataOffset, oldData, newData);
        }

        static boolean casAnnotationType(Class<?> clazz,
                                         AnnotationType oldType,
                                         AnnotationType newType) {
            return unsafe.compareAndSetReference(clazz, annotationTypeOffset, oldType, newType);
        }

        static boolean casAnnotationData(Class<?> clazz,
                                         AnnotationData oldData,
                                         AnnotationData newData) {
            return unsafe.compareAndSetReference(clazz, annotationDataOffset, oldData, newData);
        }
    }

    /**
     * Reflection support.
     */

    // Reflection data caches various derived names and reflective members. Cached
    // values may be invalidated when JVM TI RedefineClasses() is called
    private static class ReflectionData<T> {
        volatile Field[] declaredFields;
        volatile Field[] publicFields;
        volatile Method[] declaredMethods;
        volatile Method[] publicMethods;
        volatile Constructor<T>[] declaredConstructors;
        volatile Constructor<T>[] publicConstructors;
        // Intermediate results for getFields and getMethods
        volatile Field[] declaredPublicFields;
        volatile Method[] declaredPublicMethods;
        volatile Class<?>[] interfaces;

        // Cached names
        String simpleName;
        String canonicalName;
        static final String NULL_SENTINEL = new String();

        // Value of classRedefinedCount when we created this ReflectionData instance
        final int redefinedCount;

        ReflectionData(int redefinedCount) {
            this.redefinedCount = redefinedCount;
        }
    }

    private transient volatile SoftReference<ReflectionData<T>> reflectionData;

    // Incremented by the VM on each call to JVM TI RedefineClasses()
    // that redefines this class or a superclass.
    private transient volatile int classRedefinedCount;

    // Lazily create and cache ReflectionData
    private ReflectionData<T> reflectionData() {
        SoftReference<ReflectionData<T>> reflectionData = this.reflectionData;
        int classRedefinedCount = this.classRedefinedCount;
        ReflectionData<T> rd;
        if (reflectionData != null &&
            (rd = reflectionData.get()) != null &&
            rd.redefinedCount == classRedefinedCount) {
            return rd;
        }
        // else no SoftReference or cleared SoftReference or stale ReflectionData
        // -> create and replace new instance
        return newReflectionData(reflectionData, classRedefinedCount);
    }

    private ReflectionData<T> newReflectionData(SoftReference<ReflectionData<T>> oldReflectionData,
                                                int classRedefinedCount) {
        while (true) {
            ReflectionData<T> rd = new ReflectionData<>(classRedefinedCount);
            // try to CAS it...
            if (Atomic.casReflectionData(this, oldReflectionData, new SoftReference<>(rd))) {
                return rd;
            }
            // else retry
            oldReflectionData = this.reflectionData;
            classRedefinedCount = this.classRedefinedCount;
            if (oldReflectionData != null &&
                (rd = oldReflectionData.get()) != null &&
                rd.redefinedCount == classRedefinedCount) {
                return rd;
            }
        }
    }

    // Generic signature handling
    private native String getGenericSignature0();

    // Generic info repository; lazily initialized
    private transient volatile ClassRepository genericInfo;

    // accessor for factory
    private GenericsFactory getFactory() {
        // create scope and factory
        return CoreReflectionFactory.make(this, ClassScope.make(this));
    }

    // accessor for generic info repository;
    // generic info is lazily initialized
    private ClassRepository getGenericInfo() {
        ClassRepository genericInfo = this.genericInfo;
        if (genericInfo == null) {
            String signature = getGenericSignature0();
            if (signature == null) {
                genericInfo = ClassRepository.NONE;
            } else {
                genericInfo = ClassRepository.make(signature, getFactory());
            }
            this.genericInfo = genericInfo;
        }
        return (genericInfo != ClassRepository.NONE) ? genericInfo : null;
    }

    // Annotations handling
    native byte[] getRawAnnotations();
    // Since 1.8
    native byte[] getRawTypeAnnotations();
    static byte[] getExecutableTypeAnnotationBytes(Executable ex) {
        return getReflectionFactory().getExecutableTypeAnnotationBytes(ex);
    }

    native ConstantPool getConstantPool();

    //
    //
    // java.lang.reflect.Field handling
    //
    //

    // Returns an array of "root" fields. These Field objects must NOT
    // be propagated to the outside world, but must instead be copied
    // via ReflectionFactory.copyField.
    private Field[] privateGetDeclaredFields(boolean publicOnly) {
        Field[] res;
        ReflectionData<T> rd = reflectionData();
        if (rd != null) {
            res = publicOnly ? rd.declaredPublicFields : rd.declaredFields;
            if (res != null) return res;
        }
        // No cached value available; request value from VM
        res = Reflection.filterFields(this, getDeclaredFields0(publicOnly));
        if (rd != null) {
            if (publicOnly) {
                rd.declaredPublicFields = res;
            } else {
                rd.declaredFields = res;
            }
        }
        return res;
    }

    // Returns an array of "root" fields. These Field objects must NOT
    // be propagated to the outside world, but must instead be copied
    // via ReflectionFactory.copyField.
    private Field[] privateGetPublicFields() {
        Field[] res;
        ReflectionData<T> rd = reflectionData();
        if (rd != null) {
            res = rd.publicFields;
            if (res != null) return res;
        }

        // Use a linked hash set to ensure order is preserved and
        // fields from common super interfaces are not duplicated
        LinkedHashSet<Field> fields = new LinkedHashSet<>();

        // Local fields
        addAll(fields, privateGetDeclaredFields(true));

        // Direct superinterfaces, recursively
        for (Class<?> si : getInterfaces()) {
            addAll(fields, si.privateGetPublicFields());
        }

        // Direct superclass, recursively
        Class<?> sc = getSuperclass();
        if (sc != null) {
            addAll(fields, sc.privateGetPublicFields());
        }

        res = fields.toArray(new Field[0]);
        if (rd != null) {
            rd.publicFields = res;
        }
        return res;
    }

    private static void addAll(Collection<Field> c, Field[] o) {
        for (Field f : o) {
            c.add(f);
        }
    }


    //
    //
    // java.lang.reflect.Constructor handling
    //
    //

    // Returns an array of "root" constructors. These Constructor
    // objects must NOT be propagated to the outside world, but must
    // instead be copied via ReflectionFactory.copyConstructor.
    private Constructor<T>[] privateGetDeclaredConstructors(boolean publicOnly) {
        Constructor<T>[] res;
        ReflectionData<T> rd = reflectionData();
        if (rd != null) {
            res = publicOnly ? rd.publicConstructors : rd.declaredConstructors;
            if (res != null) return res;
        }
        // No cached value available; request value from VM
        if (isInterface()) {
            @SuppressWarnings("unchecked")
            Constructor<T>[] temporaryRes = (Constructor<T>[]) new Constructor<?>[0];
            res = temporaryRes;
        } else {
            res = getDeclaredConstructors0(publicOnly);
        }
        if (rd != null) {
            if (publicOnly) {
                rd.publicConstructors = res;
            } else {
                rd.declaredConstructors = res;
            }
        }
        return res;
    }

    //
    //
    // java.lang.reflect.Method handling
    //
    //

    // Returns an array of "root" methods. These Method objects must NOT
    // be propagated to the outside world, but must instead be copied
    // via ReflectionFactory.copyMethod.
    private Method[] privateGetDeclaredMethods(boolean publicOnly) {
        Method[] res;
        ReflectionData<T> rd = reflectionData();
        if (rd != null) {
            res = publicOnly ? rd.declaredPublicMethods : rd.declaredMethods;
            if (res != null) return res;
        }
        // No cached value available; request value from VM
        res = Reflection.filterMethods(this, getDeclaredMethods0(publicOnly));
        if (rd != null) {
            if (publicOnly) {
                rd.declaredPublicMethods = res;
            } else {
                rd.declaredMethods = res;
            }
        }
        return res;
    }

    // Returns an array of "root" methods. These Method objects must NOT
    // be propagated to the outside world, but must instead be copied
    // via ReflectionFactory.copyMethod.
    private Method[] privateGetPublicMethods() {
        Method[] res;
        ReflectionData<T> rd = reflectionData();
        if (rd != null) {
            res = rd.publicMethods;
            if (res != null) return res;
        }

        // No cached value available; compute value recursively.
        // Start by fetching public declared methods...
        PublicMethods pms = new PublicMethods();
        for (Method m : privateGetDeclaredMethods(/* publicOnly */ true)) {
            pms.merge(m);
        }
        // ...then recur over superclass methods...
        Class<?> sc = getSuperclass();
        if (sc != null) {
            for (Method m : sc.privateGetPublicMethods()) {
                pms.merge(m);
            }
        }
        // ...and finally over direct superinterfaces.
        for (Class<?> intf : getInterfaces(/* cloneArray */ false)) {
            for (Method m : intf.privateGetPublicMethods()) {
                // static interface methods are not inherited
                if (!Modifier.isStatic(m.getModifiers())) {
                    pms.merge(m);
                }
            }
        }

        res = pms.toArray();
        if (rd != null) {
            rd.publicMethods = res;
        }
        return res;
    }


    //
    // Helpers for fetchers of one field, method, or constructor
    //

    // This method does not copy the returned Field object!
    private static Field searchFields(Field[] fields, String name) {
        for (Field field : fields) {
            if (field.getName().equals(name)) {
                return field;
            }
        }
        return null;
    }

    // Returns a "root" Field object. This Field object must NOT
    // be propagated to the outside world, but must instead be copied
    // via ReflectionFactory.copyField.
    private Field getField0(String name) {
        // Note: the intent is that the search algorithm this routine
        // uses be equivalent to the ordering imposed by
        // privateGetPublicFields(). It fetches only the declared
        // public fields for each class, however, to reduce the number
        // of Field objects which have to be created for the common
        // case where the field being requested is declared in the
        // class which is being queried.
        Field res;
        // Search declared public fields
        if ((res = searchFields(privateGetDeclaredFields(true), name)) != null) {
            return res;
        }
        // Direct superinterfaces, recursively
        Class<?>[] interfaces = getInterfaces(/* cloneArray */ false);
        for (Class<?> c : interfaces) {
            if ((res = c.getField0(name)) != null) {
                return res;
            }
        }
        // Direct superclass, recursively
        if (!isInterface()) {
            Class<?> c = getSuperclass();
            if (c != null) {
                if ((res = c.getField0(name)) != null) {
                    return res;
                }
            }
        }
        return null;
    }

    // This method does not copy the returned Method object!
    private static Method searchMethods(Method[] methods,
                                        String name,
                                        Class<?>[] parameterTypes)
    {
        ReflectionFactory fact = getReflectionFactory();
        Method res = null;
        for (Method m : methods) {
            if (m.getName().equals(name)
                && arrayContentsEq(parameterTypes,
                                   fact.getExecutableSharedParameterTypes(m))
                && (res == null
                    || (res.getReturnType() != m.getReturnType()
                        && res.getReturnType().isAssignableFrom(m.getReturnType()))))
                res = m;
        }
        return res;
    }

    private static final Class<?>[] EMPTY_CLASS_ARRAY = new Class<?>[0];

    // Returns a "root" Method object. This Method object must NOT
    // be propagated to the outside world, but must instead be copied
    // via ReflectionFactory.copyMethod.
    private Method getMethod0(String name, Class<?>[] parameterTypes) {
        PublicMethods.MethodList res = getMethodsRecursive(
            name,
            parameterTypes == null ? EMPTY_CLASS_ARRAY : parameterTypes,
            /* includeStatic */ true);
        return res == null ? null : res.getMostSpecific();
    }

    // Returns a list of "root" Method objects. These Method objects must NOT
    // be propagated to the outside world, but must instead be copied
    // via ReflectionFactory.copyMethod.
    private PublicMethods.MethodList getMethodsRecursive(String name,
                                                         Class<?>[] parameterTypes,
                                                         boolean includeStatic) {
        // 1st check declared public methods
        Method[] methods = privateGetDeclaredMethods(/* publicOnly */ true);
        PublicMethods.MethodList res = PublicMethods.MethodList
            .filter(methods, name, parameterTypes, includeStatic);
        // if there is at least one match among declared methods, we need not
        // search any further as such match surely overrides matching methods
        // declared in superclass(es) or interface(s).
        if (res != null) {
            return res;
        }

        // if there was no match among declared methods,
        // we must consult the superclass (if any) recursively...
        Class<?> sc = getSuperclass();
        if (sc != null) {
            res = sc.getMethodsRecursive(name, parameterTypes, includeStatic);
        }

        // ...and coalesce the superclass methods with methods obtained
        // from directly implemented interfaces excluding static methods...
        for (Class<?> intf : getInterfaces(/* cloneArray */ false)) {
            res = PublicMethods.MethodList.merge(
                res, intf.getMethodsRecursive(name, parameterTypes,
                                              /* includeStatic */ false));
        }

        return res;
    }

    // Returns a "root" Constructor object. This Constructor object must NOT
    // be propagated to the outside world, but must instead be copied
    // via ReflectionFactory.copyConstructor.
    private Constructor<T> getConstructor0(Class<?>[] parameterTypes,
                                        int which) throws NoSuchMethodException
    {
        ReflectionFactory fact = getReflectionFactory();
        Constructor<T>[] constructors = privateGetDeclaredConstructors((which == Member.PUBLIC));
        for (Constructor<T> constructor : constructors) {
            if (arrayContentsEq(parameterTypes,
                                fact.getExecutableSharedParameterTypes(constructor))) {
                return constructor;
            }
        }
        throw new NoSuchMethodException(methodToString("<init>", parameterTypes));
    }

    //
    // Other helpers and base implementation
    //

    private static boolean arrayContentsEq(Object[] a1, Object[] a2) {
        if (a1 == null) {
            return a2 == null || a2.length == 0;
        }

        if (a2 == null) {
            return a1.length == 0;
        }

        if (a1.length != a2.length) {
            return false;
        }

        for (int i = 0; i < a1.length; i++) {
            if (a1[i] != a2[i]) {
                return false;
            }
        }

        return true;
    }

    private static Field[] copyFields(Field[] arg) {
        Field[] out = new Field[arg.length];
        ReflectionFactory fact = getReflectionFactory();
        for (int i = 0; i < arg.length; i++) {
            out[i] = fact.copyField(arg[i]);
        }
        return out;
    }

    private static Method[] copyMethods(Method[] arg) {
        Method[] out = new Method[arg.length];
        ReflectionFactory fact = getReflectionFactory();
        for (int i = 0; i < arg.length; i++) {
            out[i] = fact.copyMethod(arg[i]);
        }
        return out;
    }

    private static <U> Constructor<U>[] copyConstructors(Constructor<U>[] arg) {
        Constructor<U>[] out = arg.clone();
        ReflectionFactory fact = getReflectionFactory();
        for (int i = 0; i < out.length; i++) {
            out[i] = fact.copyConstructor(out[i]);
        }
        return out;
    }

    private native Field[]       getDeclaredFields0(boolean publicOnly);
    private native Method[]      getDeclaredMethods0(boolean publicOnly);
    private native Constructor<T>[] getDeclaredConstructors0(boolean publicOnly);
    private native Class<?>[]    getDeclaredClasses0();

    /*
     * Returns an array containing the components of the Record attribute,
     * or null if the attribute is not present.
     *
     * Note that this method returns non-null array on a class with
     * the Record attribute even if this class is not a record.
     */
    private native RecordComponent[] getRecordComponents0();
    private native boolean       isRecord0();

    /**
     * Helper method to get the method name from arguments.
     */
    private String methodToString(String name, Class<?>[] argTypes) {
        return getName() + '.' + name +
                ((argTypes == null || argTypes.length == 0) ?
                "()" :
                Arrays.stream(argTypes)
                        .map(c -> c == null ? "null" : c.getName())
                        .collect(Collectors.joining(",", "(", ")")));
    }

    /** use serialVersionUID from JDK 1.1 for interoperability */
    @java.io.Serial
    private static final long serialVersionUID = 3206093459760846163L;


    /**
     * Class Class is special cased within the Serialization Stream Protocol.
     *
     * A Class instance is written initially into an ObjectOutputStream in the
     * following format:
     * <pre>
     *      {@code TC_CLASS} ClassDescriptor
     *      A ClassDescriptor is a special cased serialization of
     *      a {@code java.io.ObjectStreamClass} instance.
     * </pre>
     * A new handle is generated for the initial time the class descriptor
     * is written into the stream. Future references to the class descriptor
     * are written as references to the initial class descriptor instance.
     *
     * @see java.io.ObjectStreamClass
     */
    @java.io.Serial
    private static final ObjectStreamField[] serialPersistentFields =
        new ObjectStreamField[0];


    /**
     * Returns the assertion status that would be assigned to this
     * class if it were to be initialized at the time this method is invoked.
     * If this class has had its assertion status set, the most recent
     * setting will be returned; otherwise, if any package default assertion
     * status pertains to this class, the most recent setting for the most
     * specific pertinent package default assertion status is returned;
     * otherwise, if this class is not a system class (i.e., it has a
     * class loader) its class loader's default assertion status is returned;
     * otherwise, the system class default assertion status is returned.
     *
     * @apiNote
     * Few programmers will have any need for this method; it is provided
     * for the benefit of the JDK itself.  (It allows a class to determine at
     * the time that it is initialized whether assertions should be enabled.)
     * Note that this method is not guaranteed to return the actual
     * assertion status that was (or will be) associated with the specified
     * class when it was (or will be) initialized.
     *
     * @return the desired assertion status of the specified class.
     * @see    java.lang.ClassLoader#setClassAssertionStatus
     * @see    java.lang.ClassLoader#setPackageAssertionStatus
     * @see    java.lang.ClassLoader#setDefaultAssertionStatus
     * @since  1.4
     */
    public boolean desiredAssertionStatus() {
        ClassLoader loader = classLoader;
        // If the loader is null this is a system class, so ask the VM
        if (loader == null)
            return desiredAssertionStatus0(this);

        // If the classloader has been initialized with the assertion
        // directives, ask it. Otherwise, ask the VM.
        synchronized(loader.assertionLock) {
            if (loader.classAssertionStatus != null) {
                return loader.desiredAssertionStatus(getName());
            }
        }
        return desiredAssertionStatus0(this);
    }

    // Retrieves the desired assertion status of this class from the VM
    private static native boolean desiredAssertionStatus0(Class<?> clazz);

    /**
     * Returns true if and only if this class was declared as an enum in the
     * source code.
     *
     * Note that {@link java.lang.Enum} is not itself an enum class.
     *
     * Also note that if an enum constant is declared with a class body,
     * the class of that enum constant object is an anonymous class
     * and <em>not</em> the class of the declaring enum class. The
     * {@link Enum#getDeclaringClass} method of an enum constant can
     * be used to get the class of the enum class declaring the
     * constant.
     *
     * @return true if and only if this class was declared as an enum in the
     *     source code
     * @since 1.5
     * @jls 8.9.1 Enum Constants
     */
    public boolean isEnum() {
        // An enum must both directly extend java.lang.Enum and have
        // the ENUM bit set; classes for specialized enum constants
        // don't do the former.
        return (this.getModifiers() & ENUM) != 0 &&
        this.getSuperclass() == java.lang.Enum.class;
    }

    /**
     * Returns {@code true} if and only if this class is a record class.
     *
     * <p> The {@linkplain #getSuperclass() direct superclass} of a record
     * class is {@code java.lang.Record}. A record class is {@linkplain
     * Modifier#FINAL final}. A record class has (possibly zero) record
     * components; {@link #getRecordComponents()} returns a non-null but
     * possibly empty value for a record.
     *
     * <p> Note that class {@link Record} is not a record class and thus
     * invoking this method on class {@code Record} returns {@code false}.
     *
     * @return true if and only if this class is a record class, otherwise false
     * @jls 8.10 Record Classes
     * @since 16
     */
    public boolean isRecord() {
        // this superclass and final modifier check is not strictly necessary
        // they are intrinsified and serve as a fast-path check
        return getSuperclass() == java.lang.Record.class &&
                (this.getModifiers() & Modifier.FINAL) != 0 &&
                isRecord0();
    }

    // Fetches the factory for reflective objects
    @SuppressWarnings("removal")
    private static ReflectionFactory getReflectionFactory() {
        var factory = reflectionFactory;
        if (factory != null) {
            return factory;
        }
        return reflectionFactory =
                java.security.AccessController.doPrivileged
                        (new ReflectionFactory.GetReflectionFactoryAction());
    }
    private static ReflectionFactory reflectionFactory;

    /**
     * Returns the elements of this enum class or null if this
     * Class object does not represent an enum class.
     *
     * @return an array containing the values comprising the enum class
     *     represented by this {@code Class} object in the order they're
     *     declared, or null if this {@code Class} object does not
     *     represent an enum class
     * @since 1.5
     * @jls 8.9.1 Enum Constants
     */
    public T[] getEnumConstants() {
        T[] values = getEnumConstantsShared();
        return (values != null) ? values.clone() : null;
    }

    /**
     * Returns the elements of this enum class or null if this
     * Class object does not represent an enum class;
     * identical to getEnumConstants except that the result is
     * uncloned, cached, and shared by all callers.
     */
    @SuppressWarnings("removal")
    T[] getEnumConstantsShared() {
        T[] constants = enumConstants;
        if (constants == null) {
            if (!isEnum()) return null;
            try {
                final Method values = getMethod("values");
                java.security.AccessController.doPrivileged(
                    new java.security.PrivilegedAction<>() {
                        public Void run() {
                                values.setAccessible(true);
                                return null;
                            }
                        });
                @SuppressWarnings("unchecked")
                T[] temporaryConstants = (T[])values.invoke(null);
                enumConstants = constants = temporaryConstants;
            }
            // These can happen when users concoct enum-like classes
            // that don't comply with the enum spec.
            catch (InvocationTargetException | NoSuchMethodException |
                   IllegalAccessException ex) { return null; }
        }
        return constants;
    }
    private transient volatile T[] enumConstants;

    /**
     * Returns a map from simple name to enum constant.  This package-private
     * method is used internally by Enum to implement
     * {@code public static <T extends Enum<T>> T valueOf(Class<T>, String)}
     * efficiently.  Note that the map is returned by this method is
     * created lazily on first use.  Typically it won't ever get created.
     */
    Map<String, T> enumConstantDirectory() {
        Map<String, T> directory = enumConstantDirectory;
        if (directory == null) {
            T[] universe = getEnumConstantsShared();
            if (universe == null)
                throw new IllegalArgumentException(
                    getName() + " is not an enum class");
            directory = new HashMap<>((int)(universe.length / 0.75f) + 1);
            for (T constant : universe) {
                directory.put(((Enum<?>)constant).name(), constant);
            }
            enumConstantDirectory = directory;
        }
        return directory;
    }
    private transient volatile Map<String, T> enumConstantDirectory;

    /**
     * Casts an object to the class or interface represented
     * by this {@code Class} object.
     *
     * @param obj the object to be cast
     * @return the object after casting, or null if obj is null
     *
     * @throws ClassCastException if the object is not
     * {@code null} and is not assignable to the type T.
     * @throws NullPointerException if this class is an {@linkplain #isPrimitiveValueType()
     * primitive value type} and the object is {@code null}
     *
     * @since 1.5
     */
    @SuppressWarnings("unchecked")
    @IntrinsicCandidate
    public T cast(Object obj) {
        if (isPrimitiveValueType() && obj == null)
            throw new NullPointerException(getName() + " is a primitive value type");

        if (obj != null && !isInstance(obj))
            throw new ClassCastException(cannotCastMsg(obj));
        return (T) obj;
    }

    private String cannotCastMsg(Object obj) {
        return "Cannot cast " + obj.getClass().getName() + " to " + getName();
    }

    /**
     * Casts this {@code Class} object to represent a subclass of the class
     * represented by the specified class object.  Checks that the cast
     * is valid, and throws a {@code ClassCastException} if it is not.  If
     * this method succeeds, it always returns a reference to this {@code Class} object.
     *
     * <p>This method is useful when a client needs to "narrow" the type of
     * a {@code Class} object to pass it to an API that restricts the
     * {@code Class} objects that it is willing to accept.  A cast would
     * generate a compile-time warning, as the correctness of the cast
     * could not be checked at runtime (because generic types are implemented
     * by erasure).
     *
     * @param <U> the type to cast this {@code Class} object to
     * @param clazz the class of the type to cast this {@code Class} object to
     * @return this {@code Class} object, cast to represent a subclass of
     *    the specified class object.
     * @throws ClassCastException if this {@code Class} object does not
     *    represent a subclass of the specified class (here "subclass" includes
     *    the class itself).
     * @since 1.5
     */
    @SuppressWarnings("unchecked")
    public <U> Class<? extends U> asSubclass(Class<U> clazz) {
        if (clazz.isAssignableFrom(this))
            return (Class<? extends U>) this;
        else
            throw new ClassCastException(this.toString());
    }

    /**
     * {@inheritDoc}
     * <p>Note that any annotation returned by this method is a
     * declaration annotation.
     *
     * @throws NullPointerException {@inheritDoc}
     * @since 1.5
     */
    @Override
    @SuppressWarnings("unchecked")
    public <A extends Annotation> A getAnnotation(Class<A> annotationClass) {
        Objects.requireNonNull(annotationClass);

        return (A) annotationData().annotations.get(annotationClass);
    }

    /**
     * {@inheritDoc}
     * @throws NullPointerException {@inheritDoc}
     * @since 1.5
     */
    @Override
    public boolean isAnnotationPresent(Class<? extends Annotation> annotationClass) {
        return GenericDeclaration.super.isAnnotationPresent(annotationClass);
    }

    /**
     * {@inheritDoc}
     * <p>Note that any annotations returned by this method are
     * declaration annotations.
     *
     * @throws NullPointerException {@inheritDoc}
     * @since 1.8
     */
    @Override
    public <A extends Annotation> A[] getAnnotationsByType(Class<A> annotationClass) {
        Objects.requireNonNull(annotationClass);

        AnnotationData annotationData = annotationData();
        return AnnotationSupport.getAssociatedAnnotations(annotationData.declaredAnnotations,
                                                          this,
                                                          annotationClass);
    }

    /**
     * {@inheritDoc}
     * <p>Note that any annotations returned by this method are
     * declaration annotations.
     *
     * @since 1.5
     */
    @Override
    public Annotation[] getAnnotations() {
        return AnnotationParser.toArray(annotationData().annotations);
    }

    /**
     * {@inheritDoc}
     * <p>Note that any annotation returned by this method is a
     * declaration annotation.
     *
     * @throws NullPointerException {@inheritDoc}
     * @since 1.8
     */
    @Override
    @SuppressWarnings("unchecked")
    public <A extends Annotation> A getDeclaredAnnotation(Class<A> annotationClass) {
        Objects.requireNonNull(annotationClass);

        return (A) annotationData().declaredAnnotations.get(annotationClass);
    }

    /**
     * {@inheritDoc}
     * <p>Note that any annotations returned by this method are
     * declaration annotations.
     *
     * @throws NullPointerException {@inheritDoc}
     * @since 1.8
     */
    @Override
    public <A extends Annotation> A[] getDeclaredAnnotationsByType(Class<A> annotationClass) {
        Objects.requireNonNull(annotationClass);

        return AnnotationSupport.getDirectlyAndIndirectlyPresent(annotationData().declaredAnnotations,
                                                                 annotationClass);
    }

    /**
     * {@inheritDoc}
     * <p>Note that any annotations returned by this method are
     * declaration annotations.
     *
     * @since 1.5
     */
    @Override
    public Annotation[] getDeclaredAnnotations()  {
        return AnnotationParser.toArray(annotationData().declaredAnnotations);
    }

    // annotation data that might get invalidated when JVM TI RedefineClasses() is called
    private static class AnnotationData {
        final Map<Class<? extends Annotation>, Annotation> annotations;
        final Map<Class<? extends Annotation>, Annotation> declaredAnnotations;

        // Value of classRedefinedCount when we created this AnnotationData instance
        final int redefinedCount;

        AnnotationData(Map<Class<? extends Annotation>, Annotation> annotations,
                       Map<Class<? extends Annotation>, Annotation> declaredAnnotations,
                       int redefinedCount) {
            this.annotations = annotations;
            this.declaredAnnotations = declaredAnnotations;
            this.redefinedCount = redefinedCount;
        }
    }

    // Annotations cache
    @SuppressWarnings("UnusedDeclaration")
    private transient volatile AnnotationData annotationData;

    private AnnotationData annotationData() {
        while (true) { // retry loop
            AnnotationData annotationData = this.annotationData;
            int classRedefinedCount = this.classRedefinedCount;
            if (annotationData != null &&
                annotationData.redefinedCount == classRedefinedCount) {
                return annotationData;
            }
            // null or stale annotationData -> optimistically create new instance
            AnnotationData newAnnotationData = createAnnotationData(classRedefinedCount);
            // try to install it
            if (Atomic.casAnnotationData(this, annotationData, newAnnotationData)) {
                // successfully installed new AnnotationData
                return newAnnotationData;
            }
        }
    }

    private AnnotationData createAnnotationData(int classRedefinedCount) {
        Map<Class<? extends Annotation>, Annotation> declaredAnnotations =
            AnnotationParser.parseAnnotations(getRawAnnotations(), getConstantPool(), this);
        Class<?> superClass = getSuperclass();
        Map<Class<? extends Annotation>, Annotation> annotations = null;
        if (superClass != null) {
            Map<Class<? extends Annotation>, Annotation> superAnnotations =
                superClass.annotationData().annotations;
            for (Map.Entry<Class<? extends Annotation>, Annotation> e : superAnnotations.entrySet()) {
                Class<? extends Annotation> annotationClass = e.getKey();
                if (AnnotationType.getInstance(annotationClass).isInherited()) {
                    if (annotations == null) { // lazy construction
                        annotations = new LinkedHashMap<>((Math.max(
                                declaredAnnotations.size(),
                                Math.min(12, declaredAnnotations.size() + superAnnotations.size())
                            ) * 4 + 2) / 3
                        );
                    }
                    annotations.put(annotationClass, e.getValue());
                }
            }
        }
        if (annotations == null) {
            // no inherited annotations -> share the Map with declaredAnnotations
            annotations = declaredAnnotations;
        } else {
            // at least one inherited annotation -> declared may override inherited
            annotations.putAll(declaredAnnotations);
        }
        return new AnnotationData(annotations, declaredAnnotations, classRedefinedCount);
    }

    // Annotation interfaces cache their internal (AnnotationType) form

    @SuppressWarnings("UnusedDeclaration")
    private transient volatile AnnotationType annotationType;

    boolean casAnnotationType(AnnotationType oldType, AnnotationType newType) {
        return Atomic.casAnnotationType(this, oldType, newType);
    }

    AnnotationType getAnnotationType() {
        return annotationType;
    }

    Map<Class<? extends Annotation>, Annotation> getDeclaredAnnotationMap() {
        return annotationData().declaredAnnotations;
    }

    /* Backing store of user-defined values pertaining to this class.
     * Maintained by the ClassValue class.
     */
    transient ClassValue.ClassValueMap classValueMap;

    /**
     * Returns an {@code AnnotatedType} object that represents the use of a
     * type to specify the superclass of the entity represented by this {@code
     * Class} object. (The <em>use</em> of type Foo to specify the superclass
     * in '...  extends Foo' is distinct from the <em>declaration</em> of class
     * Foo.)
     *
     * <p> If this {@code Class} object represents a class whose declaration
     * does not explicitly indicate an annotated superclass, then the return
     * value is an {@code AnnotatedType} object representing an element with no
     * annotations.
     *
     * <p> If this {@code Class} represents either the {@code Object} class, an
     * interface type, an array type, a primitive type, or void, the return
     * value is {@code null}.
     *
     * @return an object representing the superclass
     * @since 1.8
     */
    public AnnotatedType getAnnotatedSuperclass() {
        if (this == Object.class ||
                isInterface() ||
                isArray() ||
                isPrimitive() ||
                this == Void.TYPE) {
            return null;
        }

        return TypeAnnotationParser.buildAnnotatedSuperclass(getRawTypeAnnotations(), getConstantPool(), this);
    }

    /**
     * Returns an array of {@code AnnotatedType} objects that represent the use
     * of types to specify superinterfaces of the entity represented by this
     * {@code Class} object. (The <em>use</em> of type Foo to specify a
     * superinterface in '... implements Foo' is distinct from the
     * <em>declaration</em> of interface Foo.)
     *
     * <p> If this {@code Class} object represents a class, the return value is
     * an array containing objects representing the uses of interface types to
     * specify interfaces implemented by the class. The order of the objects in
     * the array corresponds to the order of the interface types used in the
     * 'implements' clause of the declaration of this {@code Class} object.
     *
     * <p> If this {@code Class} object represents an interface, the return
     * value is an array containing objects representing the uses of interface
     * types to specify interfaces directly extended by the interface. The
     * order of the objects in the array corresponds to the order of the
     * interface types used in the 'extends' clause of the declaration of this
     * {@code Class} object.
     *
     * <p> If this {@code Class} object represents a class or interface whose
     * declaration does not explicitly indicate any annotated superinterfaces,
     * the return value is an array of length 0.
     *
     * <p> If this {@code Class} object represents either the {@code Object}
     * class, an array type, a primitive type, or void, the return value is an
     * array of length 0.
     *
     * @return an array representing the superinterfaces
     * @since 1.8
     */
    public AnnotatedType[] getAnnotatedInterfaces() {
        return TypeAnnotationParser.buildAnnotatedInterfaces(getRawTypeAnnotations(), getConstantPool(), this);
    }

    private native Class<?> getNestHost0();

    /**
     * Returns the nest host of the <a href=#nest>nest</a> to which the class
     * or interface represented by this {@code Class} object belongs.
     * Every class and interface belongs to exactly one nest.
     *
     * If the nest host of this class or interface has previously
     * been determined, then this method returns the nest host.
     * If the nest host of this class or interface has
     * not previously been determined, then this method determines the nest
     * host using the algorithm of JVMS 5.4.4, and returns it.
     *
     * Often, a class or interface belongs to a nest consisting only of itself,
     * in which case this method returns {@code this} to indicate that the class
     * or interface is the nest host.
     *
     * <p>If this {@code Class} object represents a primitive type, an array type,
     * or {@code void}, then this method returns {@code this},
     * indicating that the represented entity belongs to the nest consisting only of
     * itself, and is the nest host.
     *
     * @return the nest host of this class or interface
     *
     * @throws SecurityException
     *         If the returned class is not the current class, and
     *         if a security manager, <i>s</i>, is present and the caller's
     *         class loader is not the same as or an ancestor of the class
     *         loader for the returned class and invocation of {@link
     *         SecurityManager#checkPackageAccess s.checkPackageAccess()}
     *         denies access to the package of the returned class
     * @since 11
     * @jvms 4.7.28 The {@code NestHost} Attribute
     * @jvms 4.7.29 The {@code NestMembers} Attribute
     * @jvms 5.4.4 Access Control
     */
    @CallerSensitive
    public Class<?> getNestHost() {
        if (isPrimitive() || isArray()) {
            return this;
        }

        Class<?> host = getNestHost0();
        if (host == this) {
            return this;
        }
        // returning a different class requires a security check
        @SuppressWarnings("removal")
        SecurityManager sm = System.getSecurityManager();
        if (sm != null) {
            checkPackageAccess(sm,
                               ClassLoader.getClassLoader(Reflection.getCallerClass()), true);
        }
        return host;
    }

    /**
     * Determines if the given {@code Class} is a nestmate of the
     * class or interface represented by this {@code Class} object.
     * Two classes or interfaces are nestmates
     * if they have the same {@linkplain #getNestHost() nest host}.
     *
     * @param c the class to check
     * @return {@code true} if this class and {@code c} are members of
     * the same nest; and {@code false} otherwise.
     *
     * @since 11
     */
    public boolean isNestmateOf(Class<?> c) {
        if (this == c) {
            return true;
        }
        if (isPrimitive() || isArray() ||
            c.isPrimitive() || c.isArray()) {
            return false;
        }

        return getNestHost() == c.getNestHost();
    }

    private native Class<?>[] getNestMembers0();

    /**
     * Returns an array containing {@code Class} objects representing all the
     * classes and interfaces that are members of the nest to which the class
     * or interface represented by this {@code Class} object belongs.
     *
     * First, this method obtains the {@linkplain #getNestHost() nest host},
     * {@code H}, of the nest to which the class or interface represented by
     * this {@code Class} object belongs. The zeroth element of the returned
     * array is {@code H}.
     *
     * Then, for each class or interface {@code C} which is recorded by {@code H}
     * as being a member of its nest, this method attempts to obtain the {@code Class}
     * object for {@code C} (using {@linkplain #getClassLoader() the defining class
     * loader} of the current {@code Class} object), and then obtains the
     * {@linkplain #getNestHost() nest host} of the nest to which {@code C} belongs.
     * The classes and interfaces which are recorded by {@code H} as being members
     * of its nest, and for which {@code H} can be determined as their nest host,
     * are indicated by subsequent elements of the returned array. The order of
     * such elements is unspecified. Duplicates are permitted.
     *
     * <p>If this {@code Class} object represents a primitive type, an array type,
     * or {@code void}, then this method returns a single-element array containing
     * {@code this}.
     *
     * @apiNote
     * The returned array includes only the nest members recorded in the {@code NestMembers}
     * attribute, and not any hidden classes that were added to the nest via
     * {@link MethodHandles.Lookup#defineHiddenClass(byte[], boolean, MethodHandles.Lookup.ClassOption...)
     * Lookup::defineHiddenClass}.
     *
     * @return an array of all classes and interfaces in the same nest as
     * this class or interface
     *
     * @throws SecurityException
     * If any returned class is not the current class, and
     * if a security manager, <i>s</i>, is present and the caller's
     * class loader is not the same as or an ancestor of the class
     * loader for that returned class and invocation of {@link
     * SecurityManager#checkPackageAccess s.checkPackageAccess()}
     * denies access to the package of that returned class
     *
     * @since 11
     * @see #getNestHost()
     * @jvms 4.7.28 The {@code NestHost} Attribute
     * @jvms 4.7.29 The {@code NestMembers} Attribute
     */
    @CallerSensitive
    public Class<?>[] getNestMembers() {
        if (isPrimitive() || isArray()) {
            return new Class<?>[] { this };
        }
        Class<?>[] members = getNestMembers0();
        // Can't actually enable this due to bootstrapping issues
        // assert(members.length != 1 || members[0] == this); // expected invariant from VM

        if (members.length > 1) {
            // If we return anything other than the current class we need
            // a security check
            @SuppressWarnings("removal")
            SecurityManager sm = System.getSecurityManager();
            if (sm != null) {
                checkPackageAccess(sm,
                                   ClassLoader.getClassLoader(Reflection.getCallerClass()), true);
            }
        }
        return members;
    }

    /**
     * Returns the descriptor string of the entity (class, interface, array class,
     * primitive type, or {@code void}) represented by this {@code Class} object.
     *
     * <p> If this {@code Class} object represents a class or interface,
     * not an array class, then:
     * <ul>
     * <li> If the class or interface is not {@linkplain Class#isHidden() hidden},
     *      then the result is a field descriptor (JVMS {@jvms 4.3.2})
     *      for the class or interface. Calling
     *      {@link ClassDesc#ofDescriptor(String) ClassDesc::ofDescriptor}
     *      with the result descriptor string produces a {@link ClassDesc ClassDesc}
     *      describing this class or interface.
     * <li> If the class or interface is {@linkplain Class#isHidden() hidden},
     *      then the result is a string of the form:
     *      <blockquote>
     *      {@code "L" +} <em>N</em> {@code + "." + <suffix> + ";"}
     *      </blockquote>
     *      where <em>N</em> is the <a href="ClassLoader.html#binary-name">binary name</a>
     *      encoded in internal form indicated by the {@code class} file passed to
     *      {@link MethodHandles.Lookup#defineHiddenClass(byte[], boolean, MethodHandles.Lookup.ClassOption...)
     *      Lookup::defineHiddenClass}, and {@code <suffix>} is an unqualified name.
     *      A hidden class or interface has no {@linkplain ClassDesc nominal descriptor}.
     *      The result string is not a type descriptor.
     * </ul>
     *
     * <p> If this {@code Class} object represents an array class, then
     * the result is a string consisting of one or more '{@code [}' characters
     * representing the depth of the array nesting, followed by the
     * descriptor string of the element type.
     * <ul>
     * <li> If the element type is not a {@linkplain Class#isHidden() hidden} class
     * or interface, then this array class can be described nominally.
     * Calling {@link ClassDesc#ofDescriptor(String) ClassDesc::ofDescriptor}
     * with the result descriptor string produces a {@link ClassDesc ClassDesc}
     * describing this array class.
     * <li> If the element type is a {@linkplain Class#isHidden() hidden} class or
     * interface, then this array class cannot be described nominally.
     * The result string is not a type descriptor.
     * </ul>
     *
     * <p> If this {@code Class} object represents a primitive type or
     * {@code void}, then the result is a field descriptor string which
     * is a one-letter code corresponding to a primitive type or {@code void}
     * ({@code "B", "C", "D", "F", "I", "J", "S", "Z", "V"}) (JVMS {@jvms 4.3.2}).
     *
     * @apiNote
     * This is not a strict inverse of {@link #forName};
     * distinct classes which share a common name but have different class loaders
     * will have identical descriptor strings.
     *
     * @return the descriptor string for this {@code Class} object
     * @jvms 4.3.2 Field Descriptors
     * @since 12
     */
    @Override
    public String descriptorString() {
        if (isPrimitive())
            return Wrapper.forPrimitiveType(this).basicTypeString();

        if (isArray()) {
            return "[" + componentType.descriptorString();
        }
        char typeDesc = isPrimitiveValueType() ? 'Q' : 'L';
        if (isHidden()) {
            String name = getName();
            int index = name.indexOf('/');
            return new StringBuilder(name.length() + 2)
                    .append(typeDesc)
                    .append(name.substring(0, index).replace('.', '/'))
                    .append('.')
                    .append(name, index + 1, name.length())
                    .append(';')
                    .toString();
        } else {
            String name = getName().replace('.', '/');
            return new StringBuilder(name.length() + 2)
                    .append(typeDesc)
                    .append(name)
                    .append(';')
                    .toString();
        }
    }

    /**
     * Returns the component type of this {@code Class}, if it describes
     * an array type, or {@code null} otherwise.
     *
     * @implSpec
     * Equivalent to {@link Class#getComponentType()}.
     *
     * @return a {@code Class} describing the component type, or {@code null}
     * if this {@code Class} does not describe an array type
     * @since 12
     */
    @Override
    public Class<?> componentType() {
        return isArray() ? componentType : null;
    }

    /**
     * Returns a {@code Class} for an array type whose component type
     * is described by this {@linkplain Class}.
     *
     * @throws UnsupportedOperationException if this component type is {@linkplain
     *         Void#TYPE void} or if the number of dimensions of the resulting array
     *         type would exceed 255.
     * @return a {@code Class} describing the array type
     * @jvms 4.3.2 Field Descriptors
     * @jvms 4.4.1 The {@code CONSTANT_Class_info} Structure
     * @since 12
     */
    @Override
    public Class<?> arrayType() {
        try {
            return Array.newInstance(this, 0).getClass();
        } catch (IllegalArgumentException iae) {
            throw new UnsupportedOperationException(iae);
        }
    }

    /**
     * Returns a nominal descriptor for this instance, if one can be
     * constructed, or an empty {@link Optional} if one cannot be.
     *
     * @return An {@link Optional} containing the resulting nominal descriptor,
     * or an empty {@link Optional} if one cannot be constructed.
     * @since 12
     */
    @Override
    public Optional<ClassDesc> describeConstable() {
        Class<?> c = isArray() ? elementType() : this;
        return c.isHidden() ? Optional.empty()
                            : Optional.of(ClassDesc.ofDescriptor(descriptorString()));
   }

    /**
     * Returns {@code true} if and only if the underlying class is a hidden class.
     *
     * @return {@code true} if and only if this class is a hidden class.
     *
     * @since 15
     * @see MethodHandles.Lookup#defineHiddenClass
     */
    @IntrinsicCandidate
    public native boolean isHidden();

    /**
     * Returns an array containing {@code Class} objects representing the
     * direct subinterfaces or subclasses permitted to extend or
     * implement this class or interface if it is sealed.  The order of such elements
     * is unspecified. The array is empty if this sealed class or interface has no
     * permitted subclass. If this {@code Class} object represents a primitive type,
     * {@code void}, an array type, or a class or interface that is not sealed,
     * that is {@link #isSealed()} returns {@code false}, then this method returns {@code null}.
     * Conversely, if {@link #isSealed()} returns {@code true}, then this method
     * returns a non-null value.
     *
     * For each class or interface {@code C} which is recorded as a permitted
     * direct subinterface or subclass of this class or interface,
     * this method attempts to obtain the {@code Class}
     * object for {@code C} (using {@linkplain #getClassLoader() the defining class
     * loader} of the current {@code Class} object).
     * The {@code Class} objects which can be obtained and which are direct
     * subinterfaces or subclasses of this class or interface,
     * are indicated by elements of the returned array. If a {@code Class} object
     * cannot be obtained, it is silently ignored, and not included in the result
     * array.
     *
     * @return an array of {@code Class} objects of the permitted subclasses of this class or interface,
     *         or {@code null} if this class or interface is not sealed.
     *
     * @throws SecurityException
     *         If a security manager, <i>s</i>, is present and the caller's
     *         class loader is not the same as or an ancestor of the class
     *         loader for that returned class and invocation of {@link
     *         SecurityManager#checkPackageAccess s.checkPackageAccess()}
     *         denies access to the package of any class in the returned array.
     *
     * @jls 8.1 Class Declarations
     * @jls 9.1 Interface Declarations
     * @since 17
     */
    @CallerSensitive
    public Class<?>[] getPermittedSubclasses() {
        Class<?>[] subClasses;
        if (isArray() || isPrimitive() || (subClasses = getPermittedSubclasses0()) == null) {
            return null;
        }
        if (subClasses.length > 0) {
            if (Arrays.stream(subClasses).anyMatch(c -> !isDirectSubType(c))) {
                subClasses = Arrays.stream(subClasses)
                                   .filter(this::isDirectSubType)
                                   .toArray(s -> new Class<?>[s]);
            }
        }
        if (subClasses.length > 0) {
            // If we return some classes we need a security check:
            @SuppressWarnings("removal")
            SecurityManager sm = System.getSecurityManager();
            if (sm != null) {
                checkPackageAccessForPermittedSubclasses(sm,
                                             ClassLoader.getClassLoader(Reflection.getCallerClass()),
                                             subClasses);
            }
        }
        return subClasses;
    }

    private boolean isDirectSubType(Class<?> c) {
        if (isInterface()) {
            for (Class<?> i : c.getInterfaces(/* cloneArray */ false)) {
                if (i == this) {
                    return true;
                }
            }
        } else {
            return c.getSuperclass() == this;
        }
        return false;
    }

    /**
     * Returns {@code true} if and only if this {@code Class} object represents
     * a sealed class or interface. If this {@code Class} object represents a
     * primitive type, {@code void}, or an array type, this method returns
     * {@code false}. A sealed class or interface has (possibly zero) permitted
     * subclasses; {@link #getPermittedSubclasses()} returns a non-null but
     * possibly empty value for a sealed class or interface.
     *
     * @return {@code true} if and only if this {@code Class} object represents
     * a sealed class or interface.
     *
     * @jls 8.1 Class Declarations
     * @jls 9.1 Interface Declarations
     * @since 17
     */
    public boolean isSealed() {
        if (isArray() || isPrimitive()) {
            return false;
        }
        return getPermittedSubclasses() != null;
    }

    private native Class<?>[] getPermittedSubclasses0();
}<|MERGE_RESOLUTION|>--- conflicted
+++ resolved
@@ -200,9 +200,12 @@
                               AnnotatedElement,
                               TypeDescriptor.OfField<Class<?>>,
                               Constable {
-    private static final int ANNOTATION= 0x00002000;
-    private static final int ENUM      = 0x00004000;
-    private static final int SYNTHETIC = 0x00001000;
+    private static final int ANNOTATION = 0x00002000;
+    private static final int ENUM       = 0x00004000;
+    private static final int SYNTHETIC  = 0x00001000;
+    private static final int VALUE_CLASS     = 0x00000040;
+    private static final int PERMITS_VALUE   = 0x00000100;
+    private static final int PRIMITIVE_CLASS = 0x00000800;
 
     private static native void registerNatives();
     static {
@@ -302,13 +305,8 @@
             } else {
                 // Class modifiers are a superset of interface modifiers
                 int modifiers = getModifiers() & Modifier.classModifiers();
-<<<<<<< HEAD
-                // Modifier.toString() below mis-interprets IDENTITY, VALUE, and PRIMITIVE bits
-                modifiers &= ~(AccessFlag.IDENTITY.mask() | AccessFlag.VALUE.mask() | AccessFlag.PRIMITIVE.mask());
-=======
                 // Modifier.toString() below mis-interprets SYNCHRONIZED, STRICT, and VOLATILE bits
                 modifiers &= ~(Modifier.SYNCHRONIZED | Modifier.STRICT | Modifier.VOLATILE);
->>>>>>> 3dc006bd
                 if (modifiers != 0) {
                     sb.append(Modifier.toString(modifiers));
                     sb.append(' ');
@@ -515,8 +513,8 @@
 
     /** Called after security check for system loader access checks have been made. */
     private static native Class<?> forName0(String name, boolean initialize,
-                                            ClassLoader loader,
-                                            Class<?> caller)
+                                    ClassLoader loader,
+                                    Class<?> caller)
         throws ClassNotFoundException;
 
 
