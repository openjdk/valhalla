--- conflicted
+++ resolved
@@ -200,9 +200,10 @@
                               AnnotatedElement,
                               TypeDescriptor.OfField<Class<?>>,
                               Constable {
-    private static final int ANNOTATION= 0x00002000;
-    private static final int ENUM      = 0x00004000;
-    private static final int SYNTHETIC = 0x00001000;
+    private static final int ANNOTATION = 0x00002000;
+    private static final int ENUM       = 0x00004000;
+    private static final int SYNTHETIC  = 0x00001000;
+    private static final int VALUE_CLASS     = 0x00000040;
     private static final int PRIMITIVE_CLASS = 0x00000800;
 
     private static native void registerNatives();
@@ -518,8 +519,8 @@
 
     /** Called after security check for system loader access checks have been made. */
     private static native Class<?> forName0(String name, boolean initialize,
-                                            ClassLoader loader,
-                                            Class<?> caller)
+                                    ClassLoader loader,
+                                    Class<?> caller)
         throws ClassNotFoundException;
 
 
@@ -1490,11 +1491,7 @@
     @IntrinsicCandidate
     public native int getModifiers();
 
-<<<<<<< HEAD
-    /**
-=======
    /**
->>>>>>> ffdca33f
      * {@return an unmodifiable set of the {@linkplain AccessFlag access
      * flags} for this class, possibly empty}
      *
@@ -1542,23 +1539,6 @@
      * Set the signers of this class.
      */
     native void setSigners(Object[] signers);
-
-    /**
-     * Gets the signers of this class.
-     *
-     * @return  the signers of this class, or null if there are no signers.  In
-     *          particular, this method returns null if this {@code Class} object represents
-     *          a primitive type or void.
-     * @since   1.1
-     */
-    public native Object[] getSigners();
-
-
-    /**
-     * Set the signers of this class.
-     */
-    native void setSigners(Object[] signers);
-
 
     /**
      * If this {@code Class} object represents a local or anonymous
