--- conflicted
+++ resolved
@@ -84,30 +84,6 @@
     /**
      * The thread pool of "process reaper" daemon threads.
      */
-<<<<<<< HEAD
-    @SuppressWarnings("removal")
-    private static final Executor processReaperExecutor =
-            AccessController.doPrivileged((PrivilegedAction<Executor>) () -> {
-                // Initialize ThreadLocalRandom now to avoid using the smaller stack
-                // of the processReaper threads.
-                ThreadLocalRandom.current();
-
-                // For a debug build, the stack shadow zone is larger;
-                // Increase the total stack size to avoid potential stack overflow.
-                int debugDelta = "release".equals(System.getProperty("jdk.debug")) ? 0 : (16*4096);
-                final long stackSize = Boolean.getBoolean("jdk.lang.processReaperUseDefaultStackSize")
-                        ? 0 : REAPER_DEFAULT_STACKSIZE + debugDelta;
-
-                ThreadFactory threadFactory = grimReaper -> {
-                    Thread t = InnocuousThread.newSystemThread("process reaper", grimReaper,
-                            stackSize, Thread.MAX_PRIORITY);
-                    privilegedThreadSetDaemon(t, true);
-                    return t;
-                };
-
-                return Executors.newCachedThreadPool(threadFactory);
-            });
-=======
     private static final Executor processReaperExecutor = initReaper();
 
     private static Executor initReaper() {
@@ -117,7 +93,7 @@
 
         // For a debug build, the stack shadow zone is larger;
         // Increase the total stack size to avoid potential stack overflow.
-        int debugDelta = "release".equals(System.getProperty("jdk.debug")) ? 0 : (4 * 4096);
+        int debugDelta = "release".equals(System.getProperty("jdk.debug")) ? 0 : (16 * 4096);
         final long stackSize = Boolean.getBoolean("jdk.lang.processReaperUseDefaultStackSize")
                 ? 0 : REAPER_DEFAULT_STACKSIZE + debugDelta;
 
@@ -130,7 +106,6 @@
 
         return Executors.newCachedThreadPool(threadFactory);
     }
->>>>>>> 95a00f8a
 
     private static class ExitCompletion extends CompletableFuture<Integer> {
         final boolean isReaping;
