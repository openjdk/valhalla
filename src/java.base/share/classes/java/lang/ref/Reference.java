/*
 * Copyright (c) 1997, 2022, Oracle and/or its affiliates. All rights reserved.
 * DO NOT ALTER OR REMOVE COPYRIGHT NOTICES OR THIS FILE HEADER.
 *
 * This code is free software; you can redistribute it and/or modify it
 * under the terms of the GNU General Public License version 2 only, as
 * published by the Free Software Foundation.  Oracle designates this
 * particular file as subject to the "Classpath" exception as provided
 * by Oracle in the LICENSE file that accompanied this code.
 *
 * This code is distributed in the hope that it will be useful, but WITHOUT
 * ANY WARRANTY; without even the implied warranty of MERCHANTABILITY or
 * FITNESS FOR A PARTICULAR PURPOSE.  See the GNU General Public License
 * version 2 for more details (a copy is included in the LICENSE file that
 * accompanied this code).
 *
 * You should have received a copy of the GNU General Public License version
 * 2 along with this work; if not, write to the Free Software Foundation,
 * Inc., 51 Franklin St, Fifth Floor, Boston, MA 02110-1301 USA.
 *
 * Please contact Oracle, 500 Oracle Parkway, Redwood Shores, CA 94065 USA
 * or visit www.oracle.com if you need additional information or have any
 * questions.
 */

package java.lang.ref;

import jdk.internal.misc.Unsafe;
import jdk.internal.vm.annotation.ForceInline;
import jdk.internal.vm.annotation.IntrinsicCandidate;
import jdk.internal.access.JavaLangRefAccess;
import jdk.internal.access.SharedSecrets;
import jdk.internal.ref.Cleaner;

import java.util.Objects;

/**
 * Abstract base class for reference objects.  This class defines the
 * operations common to all reference objects.  Because reference objects are
 * implemented in close cooperation with the garbage collector, this class may
 * not be subclassed directly.
<<<<<<< HEAD
 * <p>
 * References can only refer to identity objects.
 * Attempts to create a reference to a {@linkplain Class#isValue() value object}
 * results in an {@link IdentityException}.
=======
 * @param <T> the type of the referent
>>>>>>> c1040897
 *
 * @author   Mark Reinhold
 * @since    1.2
 */

public abstract sealed class Reference<T>
    permits PhantomReference, SoftReference, WeakReference, FinalReference {

    /* The state of a Reference object is characterized by two attributes.  It
     * may be either "active", "pending", or "inactive".  It may also be
     * either "registered", "enqueued", "dequeued", or "unregistered".
     *
     *   Active: Subject to special treatment by the garbage collector.  Some
     *   time after the collector detects that the reachability of the
     *   referent has changed to the appropriate state, the collector
     *   "notifies" the reference, changing the state to either "pending" or
     *   "inactive".
     *   referent != null; discovered = null, or in GC discovered list.
     *
     *   Pending: An element of the pending-Reference list, waiting to be
     *   processed by the ReferenceHandler thread.  The pending-Reference
     *   list is linked through the discovered fields of references in the
     *   list.
     *   referent = null; discovered = next element in pending-Reference list.
     *
     *   Inactive: Neither Active nor Pending.
     *   referent = null.
     *
     *   Registered: Associated with a queue when created, and not yet added
     *   to the queue.
     *   queue = the associated queue.
     *
     *   Enqueued: Added to the associated queue, and not yet removed.
     *   queue = ReferenceQueue.ENQUEUE; next = next entry in list, or this to
     *   indicate end of list.
     *
     *   Dequeued: Added to the associated queue and then removed.
     *   queue = ReferenceQueue.NULL; next = this.
     *
     *   Unregistered: Not associated with a queue when created.
     *   queue = ReferenceQueue.NULL.
     *
     * The collector only needs to examine the referent field and the
     * discovered field to determine whether a (non-FinalReference) Reference
     * object needs special treatment.  If the referent is non-null and not
     * known to be live, then it may need to be discovered for possible later
     * notification.  But if the discovered field is non-null, then it has
     * already been discovered.
     *
     * FinalReference (which exists to support finalization) differs from
     * other references, because a FinalReference is not cleared when
     * notified.  The referent being null or not cannot be used to distinguish
     * between the active state and pending or inactive states.  However,
     * FinalReferences do not support enqueue().  Instead, the next field of a
     * FinalReference object is set to "this" when it is added to the
     * pending-Reference list.  The use of "this" as the value of next in the
     * enqueued and dequeued states maintains the non-active state.  An
     * additional check that the next field is null is required to determine
     * that a FinalReference object is active.
     *
     * Initial states:
     *   [active/registered]
     *   [active/unregistered] [1]
     *
     * Transitions:
     *                            clear [2]
     *   [active/registered]     ------->   [inactive/registered]
     *          |                                 |
     *          |                                 | enqueue
     *          | GC              enqueue [2]     |
     *          |                -----------------|
     *          |                                 |
     *          v                                 |
     *   [pending/registered]    ---              v
     *          |                   | ReferenceHandler
     *          | enqueue [2]       |--->   [inactive/enqueued]
     *          v                   |             |
     *   [pending/enqueued]      ---              |
     *          |                                 | poll/remove
     *          | poll/remove                     | + clear [4]
     *          |                                 |
     *          v            ReferenceHandler     v
     *   [pending/dequeued]      ------>    [inactive/dequeued]
     *
     *
     *                           clear/enqueue/GC [3]
     *   [active/unregistered]   ------
     *          |                      |
     *          | GC                   |
     *          |                      |--> [inactive/unregistered]
     *          v                      |
     *   [pending/unregistered]  ------
     *                           ReferenceHandler
     *
     * Terminal states:
     *   [inactive/dequeued]
     *   [inactive/unregistered]
     *
     * Unreachable states (because enqueue also clears):
     *   [active/enqueued]
     *   [active/dequeued]
     *
     * [1] Unregistered is not permitted for FinalReferences.
     *
     * [2] These transitions are not possible for FinalReferences, making
     * [pending/enqueued], [pending/dequeued], and [inactive/registered]
     * unreachable.
     *
     * [3] The garbage collector may directly transition a Reference
     * from [active/unregistered] to [inactive/unregistered],
     * bypassing the pending-Reference list.
     *
     * [4] The queue handler for FinalReferences also clears the reference.
     */

    private T referent;         /* Treated specially by GC */

    /* The queue this reference gets enqueued to by GC notification or by
     * calling enqueue().
     *
     * When registered: the queue with which this reference is registered.
     *        enqueued: ReferenceQueue.ENQUEUE
     *        dequeued: ReferenceQueue.NULL
     *    unregistered: ReferenceQueue.NULL
     */
    volatile ReferenceQueue<? super T> queue;

    /* The link in a ReferenceQueue's list of Reference objects.
     *
     * When registered: null
     *        enqueued: next element in queue (or this if last)
     *        dequeued: this (marking FinalReferences as inactive)
     *    unregistered: null
     */
    @SuppressWarnings("rawtypes")
    volatile Reference next;

    /* Used by the garbage collector to accumulate Reference objects that need
     * to be revisited in order to decide whether they should be notified.
     * Also used as the link in the pending-Reference list.  The discovered
     * field and the next field are distinct to allow the enqueue() method to
     * be applied to a Reference object while it is either in the
     * pending-Reference list or in the garbage collector's discovered set.
     *
     * When active: null or next element in a discovered reference list
     *              maintained by the GC (or this if last)
     *     pending: next element in the pending-Reference list (null if last)
     *    inactive: null
     */
    private transient Reference<?> discovered;


    /* High-priority thread to enqueue pending References
     */
    private static class ReferenceHandler extends Thread {
        ReferenceHandler(ThreadGroup g, String name) {
            super(g, null, name, 0, false);
        }

        public void run() {
            // pre-load and initialize Cleaner class so that we don't
            // get into trouble later in the run loop if there's
            // memory shortage while loading/initializing it lazily.
            Unsafe.getUnsafe().ensureClassInitialized(Cleaner.class);

            while (true) {
                processPendingReferences();
            }
        }
    }

    /*
     * Atomically get and clear (set to null) the VM's pending-Reference list.
     */
    private static native Reference<?> getAndClearReferencePendingList();

    /*
     * Test whether the VM's pending-Reference list contains any entries.
     */
    private static native boolean hasReferencePendingList();

    /*
     * Wait until the VM's pending-Reference list may be non-null.
     */
    private static native void waitForReferencePendingList();

    /*
     * Enqueue a Reference taken from the pending list.  Calling this method
     * takes us from the Reference<?> domain of the pending list elements to
     * having a Reference<T> with a correspondingly typed queue.
     */
    private void enqueueFromPending() {
        var q = queue;
        if (q != ReferenceQueue.NULL) q.enqueue(this);
    }

    private static final Object processPendingLock = new Object();
    private static boolean processPendingActive = false;

    private static void processPendingReferences() {
        // Only the singleton reference processing thread calls
        // waitForReferencePendingList() and getAndClearReferencePendingList().
        // These are separate operations to avoid a race with other threads
        // that are calling waitForReferenceProcessing().
        waitForReferencePendingList();
        Reference<?> pendingList;
        synchronized (processPendingLock) {
            pendingList = getAndClearReferencePendingList();
            processPendingActive = true;
        }
        while (pendingList != null) {
            Reference<?> ref = pendingList;
            pendingList = ref.discovered;
            ref.discovered = null;

            if (ref instanceof Cleaner) {
                ((Cleaner)ref).clean();
                // Notify any waiters that progress has been made.
                // This improves latency for nio.Bits waiters, which
                // are the only important ones.
                synchronized (processPendingLock) {
                    processPendingLock.notifyAll();
                }
            } else {
                ref.enqueueFromPending();
            }
        }
        // Notify any waiters of completion of current round.
        synchronized (processPendingLock) {
            processPendingActive = false;
            processPendingLock.notifyAll();
        }
    }

    // Wait for progress in reference processing.
    //
    // Returns true after waiting (for notification from the reference
    // processing thread) if either (1) the VM has any pending
    // references, or (2) the reference processing thread is
    // processing references. Otherwise, returns false immediately.
    private static boolean waitForReferenceProcessing()
        throws InterruptedException
    {
        synchronized (processPendingLock) {
            if (processPendingActive || hasReferencePendingList()) {
                // Wait for progress, not necessarily completion.
                processPendingLock.wait();
                return true;
            } else {
                return false;
            }
        }
    }

    /**
     * Start the Reference Handler thread as a daemon thread.
     */
    static void startReferenceHandlerThread(ThreadGroup tg) {
        Thread handler = new ReferenceHandler(tg, "Reference Handler");
        /* If there were a special system-only priority greater than
         * MAX_PRIORITY, it would be used here
         */
        handler.setPriority(Thread.MAX_PRIORITY);
        handler.setDaemon(true);
        handler.start();
    }

    static {
        // provide access in SharedSecrets
        SharedSecrets.setJavaLangRefAccess(new JavaLangRefAccess() {
            @Override
            public void startThreads() {
                ThreadGroup tg = Thread.currentThread().getThreadGroup();
                for (ThreadGroup tgn = tg;
                     tgn != null;
                     tg = tgn, tgn = tg.getParent());
                Reference.startReferenceHandlerThread(tg);
                Finalizer.startFinalizerThread(tg);
            }

            @Override
            public boolean waitForReferenceProcessing()
                throws InterruptedException
            {
                return Reference.waitForReferenceProcessing();
            }

            @Override
            public void runFinalization() {
                Finalizer.runFinalization();
            }

            @Override
            public <T> ReferenceQueue<T> newNativeReferenceQueue() {
                return new NativeReferenceQueue<T>();
            }
        });
    }

    /* -- Referent accessor and setters -- */

    /**
     * Returns this reference object's referent.  If this reference object has
     * been cleared, either by the program or by the garbage collector, then
     * this method returns {@code null}.
     *
     * @apiNote
     * This method returns a strong reference to the referent. This may cause
     * the garbage collector to treat it as strongly reachable until some later
     * collection cycle.  The {@link #refersTo(Object) refersTo} method can be
     * used to avoid such strengthening when testing whether some object is
     * the referent of a reference object; that is, use {@code ref.refersTo(obj)}
     * rather than {@code ref.get() == obj}.
     *
     * @return   The object to which this reference refers, or
     *           {@code null} if this reference object has been cleared
     * @see #refersTo
     */
    @IntrinsicCandidate
    public T get() {
        return this.referent;
    }

    /**
     * Tests if the referent of this reference object is {@code obj}.
     * Using a {@code null} {@code obj} returns {@code true} if the
     * reference object has been cleared.
     *
     * @param  obj the object to compare with this reference object's referent
     * @return {@code true} if {@code obj} is the referent of this reference object
     * @since 16
     */
    public final boolean refersTo(T obj) {
        return refersToImpl(obj);
    }

    /* Implementation of refersTo(), overridden for phantom references.
     * This method exists only to avoid making refersTo0() virtual. Making
     * refersTo0() virtual has the undesirable effect of C2 often preferring
     * to call the native implementation over the intrinsic.
     */
    boolean refersToImpl(T obj) {
        return refersTo0(obj);
    }

    @IntrinsicCandidate
    private native boolean refersTo0(Object o);

    /**
     * Clears this reference object.  Invoking this method will not cause this
     * object to be enqueued.
     *
     * <p> This method is invoked only by Java code; when the garbage collector
     * clears references it does so directly, without invoking this method.
     */
    public void clear() {
        clear0();
    }

    /* Implementation of clear(), also used by enqueue().  A simple
     * assignment of the referent field won't do for some garbage
     * collectors.
     */
    private native void clear0();

    /* -- Operations on inactive FinalReferences -- */

    /* These functions are only used by FinalReference, and must only be
     * called after the reference becomes inactive. While active, a
     * FinalReference is considered weak but the referent is not normally
     * accessed. Once a FinalReference becomes inactive it is considered a
     * strong reference. These functions are used to bypass the
     * corresponding weak implementations, directly accessing the referent
     * field with strong semantics.
     */

    /**
     * Load referent with strong semantics.
     */
    T getFromInactiveFinalReference() {
        assert this instanceof FinalReference;
        assert next != null; // I.e. FinalReference is inactive
        return this.referent;
    }

    /**
     * Clear referent with strong semantics.
     */
    void clearInactiveFinalReference() {
        assert this instanceof FinalReference;
        assert next != null; // I.e. FinalReference is inactive
        this.referent = null;
    }

    /* -- Queue operations -- */

    /**
     * Tests if this reference object is in its associated queue, if any.
     * This method returns {@code true} only if all of the following conditions
     * are met:
     * <ul>
     * <li>this reference object was registered with a queue when it was created; and
     * <li>the garbage collector has added this reference object to the queue
     *     or {@link #enqueue()} is called; and
     * <li>this reference object is not yet removed from the queue.
     * </ul>
     * Otherwise, this method returns {@code false}.
     * This method may return {@code false} if this reference object has been cleared
     * but not enqueued due to the race condition.
     *
     * @deprecated
     * This method was originally specified to test if a reference object has
     * been cleared and enqueued but was never implemented to do this test.
     * This method could be misused due to the inherent race condition
     * or without an associated {@code ReferenceQueue}.
     * An application relying on this method to release critical resources
     * could cause serious performance issue.
     * An application should use {@link ReferenceQueue} to reliably determine
     * what reference objects that have been enqueued or
     * {@link #refersTo(Object) refersTo(null)} to determine if this reference
     * object has been cleared.
     *
     * @return   {@code true} if and only if this reference object is
     *           in its associated queue (if any).
     */
    @Deprecated(since="16")
    public boolean isEnqueued() {
        return (this.queue == ReferenceQueue.ENQUEUED);
    }

    /**
     * Clears this reference object and adds it to the queue with which
     * it is registered, if any.
     *
     * <p> This method is invoked only by Java code; when the garbage collector
     * enqueues references it does so directly, without invoking this method.
     *
     * @return   {@code true} if this reference object was successfully
     *           enqueued; {@code false} if it was already enqueued or if
     *           it was not registered with a queue when it was created
     */
    public boolean enqueue() {
        clear0();               // Intentionally clear0() rather than clear()
        return this.queue.enqueue(this);
    }

    /**
     * Throws {@link CloneNotSupportedException}. A {@code Reference} cannot be
     * meaningfully cloned. Construct a new {@code Reference} instead.
     *
     * @return never returns normally
     * @throws  CloneNotSupportedException always
     *
     * @since 11
     */
    @Override
    protected Object clone() throws CloneNotSupportedException {
        throw new CloneNotSupportedException();
    }

    /* -- Constructors -- */

    Reference(T referent) {
        this(referent, null);
    }

    Reference(T referent, ReferenceQueue<? super T> queue) {
        if (referent != null) {
            Objects.requireIdentity(referent);
        }
        this.referent = referent;
        this.queue = (queue == null) ? ReferenceQueue.NULL : queue;
    }

    /**
     * Ensures that the object referenced by the given reference remains
     * <a href="package-summary.html#reachability"><em>strongly reachable</em></a>,
     * regardless of any prior actions of the program that might otherwise cause
     * the object to become unreachable; thus, the referenced object is not
     * reclaimable by garbage collection at least until after the invocation of
     * this method.  Invocation of this method does not itself initiate garbage
     * collection or finalization.
     *
     * <p> This method establishes an ordering for <em>strong reachability</em>
     * with respect to garbage collection.  It controls relations that are
     * otherwise only implicit in a program -- the reachability conditions
     * triggering garbage collection.  This method is designed for use in
     * uncommon situations of premature finalization where using
     * {@code synchronized} blocks or methods, or using other synchronization
     * facilities are not possible or do not provide the desired control.  This
     * method is applicable only when reclamation may have visible effects,
     * which is possible for objects with finalizers (See Section {@jls 12.6}
     * of <cite>The Java Language Specification</cite>) that
     * are implemented in ways that rely on ordering control for
     * correctness.
     *
     * @apiNote
     * Finalization may occur whenever the virtual machine detects that no
     * reference to an object will ever be stored in the heap: The garbage
     * collector may reclaim an object even if the fields of that object are
     * still in use, so long as the object has otherwise become unreachable.
     * This may have surprising and undesirable effects in cases such as the
     * following example in which the bookkeeping associated with a class is
     * managed through array indices.  Here, method {@code action} uses a
     * {@code reachabilityFence} to ensure that the {@code Resource} object is
     * not reclaimed before bookkeeping on an associated
     * {@code ExternalResource} has been performed; in particular here, to
     * ensure that the array slot holding the {@code ExternalResource} is not
     * nulled out in method {@link Object#finalize}, which may otherwise run
     * concurrently.
     *
     * <pre> {@code
     * class Resource {
     *   private static ExternalResource[] externalResourceArray = ...
     *
     *   int myIndex;
     *   Resource(...) {
     *     myIndex = ...
     *     externalResourceArray[myIndex] = ...;
     *     ...
     *   }
     *   protected void finalize() {
     *     externalResourceArray[myIndex] = null;
     *     ...
     *   }
     *   public void action() {
     *     try {
     *       // ...
     *       int i = myIndex;
     *       Resource.update(externalResourceArray[i]);
     *     } finally {
     *       Reference.reachabilityFence(this);
     *     }
     *   }
     *   private static void update(ExternalResource ext) {
     *     ext.status = ...;
     *   }
     * }}</pre>
     *
     * Here, the invocation of {@code reachabilityFence} is nonintuitively
     * placed <em>after</em> the call to {@code update}, to ensure that the
     * array slot is not nulled out by {@link Object#finalize} before the
     * update, even if the call to {@code action} was the last use of this
     * object.  This might be the case if, for example a usage in a user program
     * had the form {@code new Resource().action();} which retains no other
     * reference to this {@code Resource}.  While probably overkill here,
     * {@code reachabilityFence} is placed in a {@code finally} block to ensure
     * that it is invoked across all paths in the method.  In a method with more
     * complex control paths, you might need further precautions to ensure that
     * {@code reachabilityFence} is encountered along all of them.
     *
     * <p> It is sometimes possible to better encapsulate use of
     * {@code reachabilityFence}.  Continuing the above example, if it were
     * acceptable for the call to method {@code update} to proceed even if the
     * finalizer had already executed (nulling out slot), then you could
     * localize use of {@code reachabilityFence}:
     *
     * <pre> {@code
     * public void action2() {
     *   // ...
     *   Resource.update(getExternalResource());
     * }
     * private ExternalResource getExternalResource() {
     *   ExternalResource ext = externalResourceArray[myIndex];
     *   Reference.reachabilityFence(this);
     *   return ext;
     * }}</pre>
     *
     * <p> Method {@code reachabilityFence} is not required in constructions
     * that themselves ensure reachability.  For example, because objects that
     * are locked cannot, in general, be reclaimed, it would suffice if all
     * accesses of the object, in all methods of class {@code Resource}
     * (including {@code finalize}) were enclosed in {@code synchronized (this)}
     * blocks.  (Further, such blocks must not include infinite loops, or
     * themselves be unreachable, which fall into the corner case exceptions to
     * the "in general" disclaimer.)  However, method {@code reachabilityFence}
     * remains a better option in cases where this approach is not as efficient,
     * desirable, or possible; for example because it would encounter deadlock.
     *
     * @param ref the reference. If {@code null}, this method has no effect.
     * @since 9
     */
    @ForceInline
    public static void reachabilityFence(Object ref) {
        // Does nothing. This method is annotated with @ForceInline to eliminate
        // most of the overhead that using @DontInline would cause with the
        // HotSpot JVM, when this fence is used in a wide variety of situations.
        // HotSpot JVM retains the ref and does not GC it before a call to
        // this method, because the JIT-compilers do not have GC-only safepoints.
    }
}<|MERGE_RESOLUTION|>--- conflicted
+++ resolved
@@ -39,14 +39,11 @@
  * operations common to all reference objects.  Because reference objects are
  * implemented in close cooperation with the garbage collector, this class may
  * not be subclassed directly.
-<<<<<<< HEAD
  * <p>
  * References can only refer to identity objects.
  * Attempts to create a reference to a {@linkplain Class#isValue() value object}
  * results in an {@link IdentityException}.
-=======
  * @param <T> the type of the referent
->>>>>>> c1040897
  *
  * @author   Mark Reinhold
  * @since    1.2
