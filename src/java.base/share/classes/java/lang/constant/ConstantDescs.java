/*
 * Copyright (c) 2018, 2024, Oracle and/or its affiliates. All rights reserved.
 * DO NOT ALTER OR REMOVE COPYRIGHT NOTICES OR THIS FILE HEADER.
 *
 * This code is free software; you can redistribute it and/or modify it
 * under the terms of the GNU General Public License version 2 only, as
 * published by the Free Software Foundation.  Oracle designates this
 * particular file as subject to the "Classpath" exception as provided
 * by Oracle in the LICENSE file that accompanied this code.
 *
 * This code is distributed in the hope that it will be useful, but WITHOUT
 * ANY WARRANTY; without even the implied warranty of MERCHANTABILITY or
 * FITNESS FOR A PARTICULAR PURPOSE.  See the GNU General Public License
 * version 2 for more details (a copy is included in the LICENSE file that
 * accompanied this code).
 *
 * You should have received a copy of the GNU General Public License version
 * 2 along with this work; if not, write to the Free Software Foundation,
 * Inc., 51 Franklin St, Fifth Floor, Boston, MA 02110-1301 USA.
 *
 * Please contact Oracle, 500 Oracle Parkway, Redwood Shores, CA 94065 USA
 * or visit www.oracle.com if you need additional information or have any
 * questions.
 */
package java.lang.constant;

import jdk.internal.constant.PrimitiveClassDescImpl;
import jdk.internal.constant.ReferenceClassDescImpl;

import java.lang.Enum.EnumDesc;
import java.lang.invoke.CallSite;
import java.lang.invoke.ConstantBootstraps;
import java.lang.invoke.MethodHandle;
import java.lang.invoke.MethodHandles;
import java.lang.invoke.MethodHandles.Lookup;
import java.lang.invoke.MethodType;
import java.lang.invoke.VarHandle;
import java.lang.invoke.VarHandle.VarHandleDesc;
import java.util.Collection;
import java.util.List;
import java.util.Map;
import java.util.Set;

import static java.lang.constant.DirectMethodHandleDesc.*;
import static java.lang.constant.DirectMethodHandleDesc.Kind.STATIC;

/**
 * Predefined values of <a href="package-summary.html#nominal">nominal descriptor</a>
 * for common constants, including descriptors for primitive class types and
 * other common platform types, and descriptors for method handles for standard
 * bootstrap methods.
 *
 * @see ConstantDesc
 *
 * @since 12
 */
public final class ConstantDescs {
    // No instances
    private ConstantDescs() { }

    /** Invocation name to use when no name is needed, such as the name of a
     * constructor, or the invocation name of a dynamic constant or dynamic
     * callsite when the bootstrap is known to ignore the invocation name.
     */
    public static final String DEFAULT_NAME = "_";

    // Don't change the order of these declarations!

    /** {@link ClassDesc} representing {@link Object} */
<<<<<<< HEAD
    public static final ClassDesc CD_Object = new ClassDescImpl("Ljava/lang/Object;");

    /** {@link ClassDesc} representing {@link String} */
    public static final ClassDesc CD_String = new ClassDescImpl("Ljava/lang/String;");

    /** {@link ClassDesc} representing {@link Class} */
    public static final ClassDesc CD_Class = new ClassDescImpl("Ljava/lang/Class;");

    /** {@link ClassDesc} representing {@link Number} */
    public static final ClassDesc CD_Number = new ClassDescImpl("Ljava/lang/Number;");

    /** {@link ClassDesc} representing {@link Integer} */
    public static final ClassDesc CD_Integer = new ClassDescImpl("Ljava/lang/Integer;");

    /** {@link ClassDesc} representing {@link Long} */
    public static final ClassDesc CD_Long = new ClassDescImpl("Ljava/lang/Long;");

    /** {@link ClassDesc} representing {@link Float} */
    public static final ClassDesc CD_Float = new ClassDescImpl("Ljava/lang/Float;");

    /** {@link ClassDesc} representing {@link Double} */
    public static final ClassDesc CD_Double = new ClassDescImpl("Ljava/lang/Double;");

    /** {@link ClassDesc} representing {@link Short} */
    public static final ClassDesc CD_Short = new ClassDescImpl("Ljava/lang/Short;");

    /** {@link ClassDesc} representing {@link Byte} */
    public static final ClassDesc CD_Byte = new ClassDescImpl("Ljava/lang/Byte;");

    /** {@link ClassDesc} representing {@link Character} */
    public static final ClassDesc CD_Character = new ClassDescImpl("Ljava/lang/Character;");

    /** {@link ClassDesc} representing {@link Boolean} */
    public static final ClassDesc CD_Boolean = new ClassDescImpl("Ljava/lang/Boolean;");

    /** {@link ClassDesc} representing {@link Void} */
    public static final ClassDesc CD_Void = new ClassDescImpl("Ljava/lang/Void;");

    /** {@link ClassDesc} representing {@link Throwable} */
    public static final ClassDesc CD_Throwable = new ClassDescImpl("Ljava/lang/Throwable;");

    /** {@link ClassDesc} representing {@link Exception} */
    public static final ClassDesc CD_Exception = new ClassDescImpl("Ljava/lang/Exception;");

    /** {@link ClassDesc} representing {@link Enum} */
    public static final ClassDesc CD_Enum = new ClassDescImpl("Ljava/lang/Enum;");

    /** {@link ClassDesc} representing {@link VarHandle} */
    public static final ClassDesc CD_VarHandle = new ClassDescImpl("Ljava/lang/invoke/VarHandle;");

    /** {@link ClassDesc} representing {@link MethodHandles} */
    public static final ClassDesc CD_MethodHandles = new ClassDescImpl("Ljava/lang/invoke/MethodHandles;");

    /** {@link ClassDesc} representing {@link MethodHandles.Lookup} */
    public static final ClassDesc CD_MethodHandles_Lookup = new ClassDescImpl("Ljava/lang/invoke/MethodHandles$Lookup;");

    /** {@link ClassDesc} representing {@link MethodHandle} */
    public static final ClassDesc CD_MethodHandle = new ClassDescImpl("Ljava/lang/invoke/MethodHandle;");

    /** {@link ClassDesc} representing {@link MethodType} */
    public static final ClassDesc CD_MethodType = new ClassDescImpl("Ljava/lang/invoke/MethodType;");

    /** {@link ClassDesc} representing {@link CallSite} */
    public static final ClassDesc CD_CallSite = new ClassDescImpl("Ljava/lang/invoke/CallSite;");

    /** {@link ClassDesc} representing {@link Collection} */
    public static final ClassDesc CD_Collection = new ClassDescImpl("Ljava/util/Collection;");

    /** {@link ClassDesc} representing {@link List} */
    public static final ClassDesc CD_List = new ClassDescImpl("Ljava/util/List;");

    /** {@link ClassDesc} representing {@link Set} */
    public static final ClassDesc CD_Set = new ClassDescImpl("Ljava/util/Set;");

    /** {@link ClassDesc} representing {@link Map} */
    public static final ClassDesc CD_Map = new ClassDescImpl("Ljava/util/Map;");

    /** {@link ClassDesc} representing {@link ConstantDesc} */
    public static final ClassDesc CD_ConstantDesc = new ClassDescImpl("Ljava/lang/constant/ConstantDesc;");

    /** {@link ClassDesc} representing {@link ClassDesc} */
    public static final ClassDesc CD_ClassDesc = new ClassDescImpl("Ljava/lang/constant/ClassDesc;");

    /** {@link ClassDesc} representing {@link EnumDesc} */
    public static final ClassDesc CD_EnumDesc = new ClassDescImpl("Ljava/lang/Enum$EnumDesc;");

    /** {@link ClassDesc} representing {@link MethodTypeDesc} */
    public static final ClassDesc CD_MethodTypeDesc = new ClassDescImpl("Ljava/lang/constant/MethodTypeDesc;");

    /** {@link ClassDesc} representing {@link MethodHandleDesc} */
    public static final ClassDesc CD_MethodHandleDesc = new ClassDescImpl("Ljava/lang/constant/MethodHandleDesc;");

    /** {@link ClassDesc} representing {@link DirectMethodHandleDesc} */
    public static final ClassDesc CD_DirectMethodHandleDesc = new ClassDescImpl("Ljava/lang/constant/DirectMethodHandleDesc;");

    /** {@link ClassDesc} representing {@link VarHandleDesc} */
    public static final ClassDesc CD_VarHandleDesc = new ClassDescImpl("Ljava/lang/invoke/VarHandle$VarHandleDesc;");

    /** {@link ClassDesc} representing {@link DirectMethodHandleDesc.Kind} */
    public static final ClassDesc CD_MethodHandleDesc_Kind = new ClassDescImpl("Ljava/lang/constant/DirectMethodHandleDesc$Kind;");

    /** {@link ClassDesc} representing {@link DynamicConstantDesc} */
    public static final ClassDesc CD_DynamicConstantDesc = new ClassDescImpl("Ljava/lang/constant/DynamicConstantDesc;");

    /** {@link ClassDesc} representing {@link DynamicCallSiteDesc} */
    public static final ClassDesc CD_DynamicCallSiteDesc = new ClassDescImpl("Ljava/lang/constant/DynamicCallSiteDesc;");

    /** {@link ClassDesc} representing {@link ConstantBootstraps} */
    public static final ClassDesc CD_ConstantBootstraps = new ClassDescImpl("Ljava/lang/invoke/ConstantBootstraps;");
=======
    public static final ClassDesc CD_Object = ReferenceClassDescImpl.ofValidated("Ljava/lang/Object;");

    /** {@link ClassDesc} representing {@link String} */
    public static final ClassDesc CD_String = ReferenceClassDescImpl.ofValidated("Ljava/lang/String;");

    /** {@link ClassDesc} representing {@link Class} */
    public static final ClassDesc CD_Class = ReferenceClassDescImpl.ofValidated("Ljava/lang/Class;");

    /** {@link ClassDesc} representing {@link Number} */
    public static final ClassDesc CD_Number = ReferenceClassDescImpl.ofValidated("Ljava/lang/Number;");

    /** {@link ClassDesc} representing {@link Integer} */
    public static final ClassDesc CD_Integer = ReferenceClassDescImpl.ofValidated("Ljava/lang/Integer;");

    /** {@link ClassDesc} representing {@link Long} */
    public static final ClassDesc CD_Long = ReferenceClassDescImpl.ofValidated("Ljava/lang/Long;");

    /** {@link ClassDesc} representing {@link Float} */
    public static final ClassDesc CD_Float = ReferenceClassDescImpl.ofValidated("Ljava/lang/Float;");

    /** {@link ClassDesc} representing {@link Double} */
    public static final ClassDesc CD_Double = ReferenceClassDescImpl.ofValidated("Ljava/lang/Double;");

    /** {@link ClassDesc} representing {@link Short} */
    public static final ClassDesc CD_Short = ReferenceClassDescImpl.ofValidated("Ljava/lang/Short;");

    /** {@link ClassDesc} representing {@link Byte} */
    public static final ClassDesc CD_Byte = ReferenceClassDescImpl.ofValidated("Ljava/lang/Byte;");

    /** {@link ClassDesc} representing {@link Character} */
    public static final ClassDesc CD_Character = ReferenceClassDescImpl.ofValidated("Ljava/lang/Character;");

    /** {@link ClassDesc} representing {@link Boolean} */
    public static final ClassDesc CD_Boolean = ReferenceClassDescImpl.ofValidated("Ljava/lang/Boolean;");

    /** {@link ClassDesc} representing {@link Void} */
    public static final ClassDesc CD_Void = ReferenceClassDescImpl.ofValidated("Ljava/lang/Void;");

    /** {@link ClassDesc} representing {@link Throwable} */
    public static final ClassDesc CD_Throwable = ReferenceClassDescImpl.ofValidated("Ljava/lang/Throwable;");

    /** {@link ClassDesc} representing {@link Exception} */
    public static final ClassDesc CD_Exception = ReferenceClassDescImpl.ofValidated("Ljava/lang/Exception;");

    /** {@link ClassDesc} representing {@link Enum} */
    public static final ClassDesc CD_Enum = ReferenceClassDescImpl.ofValidated("Ljava/lang/Enum;");

    /** {@link ClassDesc} representing {@link VarHandle} */
    public static final ClassDesc CD_VarHandle = ReferenceClassDescImpl.ofValidated("Ljava/lang/invoke/VarHandle;");

    /** {@link ClassDesc} representing {@link MethodHandles} */
    public static final ClassDesc CD_MethodHandles = ReferenceClassDescImpl.ofValidated("Ljava/lang/invoke/MethodHandles;");

    /** {@link ClassDesc} representing {@link MethodHandles.Lookup} */
    public static final ClassDesc CD_MethodHandles_Lookup = ReferenceClassDescImpl.ofValidated("Ljava/lang/invoke/MethodHandles$Lookup;");

    /** {@link ClassDesc} representing {@link MethodHandle} */
    public static final ClassDesc CD_MethodHandle = ReferenceClassDescImpl.ofValidated("Ljava/lang/invoke/MethodHandle;");

    /** {@link ClassDesc} representing {@link MethodType} */
    public static final ClassDesc CD_MethodType = ReferenceClassDescImpl.ofValidated("Ljava/lang/invoke/MethodType;");

    /** {@link ClassDesc} representing {@link CallSite} */
    public static final ClassDesc CD_CallSite = ReferenceClassDescImpl.ofValidated("Ljava/lang/invoke/CallSite;");

    /** {@link ClassDesc} representing {@link Collection} */
    public static final ClassDesc CD_Collection = ReferenceClassDescImpl.ofValidated("Ljava/util/Collection;");

    /** {@link ClassDesc} representing {@link List} */
    public static final ClassDesc CD_List = ReferenceClassDescImpl.ofValidated("Ljava/util/List;");

    /** {@link ClassDesc} representing {@link Set} */
    public static final ClassDesc CD_Set = ReferenceClassDescImpl.ofValidated("Ljava/util/Set;");

    /** {@link ClassDesc} representing {@link Map} */
    public static final ClassDesc CD_Map = ReferenceClassDescImpl.ofValidated("Ljava/util/Map;");

    /** {@link ClassDesc} representing {@link ConstantDesc} */
    public static final ClassDesc CD_ConstantDesc = ReferenceClassDescImpl.ofValidated("Ljava/lang/constant/ConstantDesc;");

    /** {@link ClassDesc} representing {@link ClassDesc} */
    public static final ClassDesc CD_ClassDesc = ReferenceClassDescImpl.ofValidated("Ljava/lang/constant/ClassDesc;");

    /** {@link ClassDesc} representing {@link EnumDesc} */
    public static final ClassDesc CD_EnumDesc = ReferenceClassDescImpl.ofValidated("Ljava/lang/Enum$EnumDesc;");

    /** {@link ClassDesc} representing {@link MethodTypeDesc} */
    public static final ClassDesc CD_MethodTypeDesc = ReferenceClassDescImpl.ofValidated("Ljava/lang/constant/MethodTypeDesc;");

    /** {@link ClassDesc} representing {@link MethodHandleDesc} */
    public static final ClassDesc CD_MethodHandleDesc = ReferenceClassDescImpl.ofValidated("Ljava/lang/constant/MethodHandleDesc;");

    /** {@link ClassDesc} representing {@link DirectMethodHandleDesc} */
    public static final ClassDesc CD_DirectMethodHandleDesc = ReferenceClassDescImpl.ofValidated("Ljava/lang/constant/DirectMethodHandleDesc;");

    /** {@link ClassDesc} representing {@link VarHandleDesc} */
    public static final ClassDesc CD_VarHandleDesc = ReferenceClassDescImpl.ofValidated("Ljava/lang/invoke/VarHandle$VarHandleDesc;");

    /** {@link ClassDesc} representing {@link DirectMethodHandleDesc.Kind} */
    public static final ClassDesc CD_MethodHandleDesc_Kind = ReferenceClassDescImpl.ofValidated("Ljava/lang/constant/DirectMethodHandleDesc$Kind;");

    /** {@link ClassDesc} representing {@link DynamicConstantDesc} */
    public static final ClassDesc CD_DynamicConstantDesc = ReferenceClassDescImpl.ofValidated("Ljava/lang/constant/DynamicConstantDesc;");

    /** {@link ClassDesc} representing {@link DynamicCallSiteDesc} */
    public static final ClassDesc CD_DynamicCallSiteDesc = ReferenceClassDescImpl.ofValidated("Ljava/lang/constant/DynamicCallSiteDesc;");

    /** {@link ClassDesc} representing {@link ConstantBootstraps} */
    public static final ClassDesc CD_ConstantBootstraps = ReferenceClassDescImpl.ofValidated("Ljava/lang/invoke/ConstantBootstraps;");
>>>>>>> 9d332e65

    private static final ClassDesc[] INDY_BOOTSTRAP_ARGS = {
            CD_MethodHandles_Lookup,
            CD_String,
            CD_MethodType};

    private static final ClassDesc[] CONDY_BOOTSTRAP_ARGS = {
            CD_MethodHandles_Lookup,
            CD_String,
            CD_Class};

    /** {@link MethodHandleDesc} representing {@link ConstantBootstraps#primitiveClass(Lookup, String, Class) ConstantBootstraps.primitiveClass} */
    public static final DirectMethodHandleDesc BSM_PRIMITIVE_CLASS
            = ofConstantBootstrap(CD_ConstantBootstraps, "primitiveClass",
            CD_Class);

    /** {@link MethodHandleDesc} representing {@link ConstantBootstraps#enumConstant(Lookup, String, Class) ConstantBootstraps.enumConstant} */
    public static final DirectMethodHandleDesc BSM_ENUM_CONSTANT
            = ofConstantBootstrap(CD_ConstantBootstraps, "enumConstant",
            CD_Enum);

    /**
     * {@link MethodHandleDesc} representing {@link ConstantBootstraps#getStaticFinal(Lookup, String, Class, Class) ConstantBootstraps.getStaticFinal}
     * @since 15
     */
    public static final DirectMethodHandleDesc BSM_GET_STATIC_FINAL
            = ofConstantBootstrap(CD_ConstantBootstraps, "getStaticFinal",
            CD_Object, CD_Class);

    /** {@link MethodHandleDesc} representing {@link ConstantBootstraps#nullConstant(Lookup, String, Class) ConstantBootstraps.nullConstant} */
    public static final DirectMethodHandleDesc BSM_NULL_CONSTANT
            = ofConstantBootstrap(CD_ConstantBootstraps, "nullConstant",
            CD_Object);

    /** {@link MethodHandleDesc} representing {@link ConstantBootstraps#fieldVarHandle(Lookup, String, Class, Class, Class) ConstantBootstraps.fieldVarHandle} */
    public static final DirectMethodHandleDesc BSM_VARHANDLE_FIELD
            = ofConstantBootstrap(CD_ConstantBootstraps, "fieldVarHandle",
            CD_VarHandle, CD_Class, CD_Class);

    /** {@link MethodHandleDesc} representing {@link ConstantBootstraps#staticFieldVarHandle(Lookup, String, Class, Class, Class) ConstantBootstraps.staticFieldVarHandle} */
    public static final DirectMethodHandleDesc BSM_VARHANDLE_STATIC_FIELD
            = ofConstantBootstrap(CD_ConstantBootstraps, "staticFieldVarHandle",
            CD_VarHandle, CD_Class, CD_Class);

    /** {@link MethodHandleDesc} representing {@link ConstantBootstraps#arrayVarHandle(Lookup, String, Class, Class) ConstantBootstraps.arrayVarHandle} */
    public static final DirectMethodHandleDesc BSM_VARHANDLE_ARRAY
            = ofConstantBootstrap(CD_ConstantBootstraps, "arrayVarHandle",
            CD_VarHandle, CD_Class);

    /** {@link MethodHandleDesc} representing {@link ConstantBootstraps#invoke(Lookup, String, Class, MethodHandle, Object...) ConstantBootstraps.invoke} */
    public static final DirectMethodHandleDesc BSM_INVOKE
            = ofConstantBootstrap(CD_ConstantBootstraps, "invoke",
            CD_Object, CD_MethodHandle, CD_Object.arrayType());

    /**
     * {@link MethodHandleDesc} representing {@link ConstantBootstraps#explicitCast(Lookup, String, Class, Object) ConstantBootstraps.explicitCast}
     * @since 15
     */
    public static final DirectMethodHandleDesc BSM_EXPLICIT_CAST
            = ofConstantBootstrap(CD_ConstantBootstraps, "explicitCast",
            CD_Object, CD_Object);

    /** {@link ClassDesc} representing the primitive type {@code int} */
    public static final ClassDesc CD_int = new PrimitiveClassDescImpl("I");

    /** {@link ClassDesc} representing the primitive type {@code long} */
    public static final ClassDesc CD_long = new PrimitiveClassDescImpl("J");

    /** {@link ClassDesc} representing the primitive type {@code float} */
    public static final ClassDesc CD_float = new PrimitiveClassDescImpl("F");

    /** {@link ClassDesc} representing the primitive type {@code double} */
    public static final ClassDesc CD_double = new PrimitiveClassDescImpl("D");

    /** {@link ClassDesc} representing the primitive type {@code short} */
    public static final ClassDesc CD_short = new PrimitiveClassDescImpl("S");

    /** {@link ClassDesc} representing the primitive type {@code byte} */
    public static final ClassDesc CD_byte = new PrimitiveClassDescImpl("B");

    /** {@link ClassDesc} representing the primitive type {@code char} */
    public static final ClassDesc CD_char = new PrimitiveClassDescImpl("C");

    /** {@link ClassDesc} representing the primitive type {@code boolean} */
    public static final ClassDesc CD_boolean = new PrimitiveClassDescImpl("Z");

    /** {@link ClassDesc} representing the primitive type {@code void} */
    public static final ClassDesc CD_void = new PrimitiveClassDescImpl("V");

    /**
     * {@link MethodHandleDesc} representing {@link MethodHandles#classData(Lookup, String, Class) MethodHandles.classData}
     * @since 21
     */
    public static final DirectMethodHandleDesc BSM_CLASS_DATA
            = ofConstantBootstrap(CD_MethodHandles, "classData",
            CD_Object);

    /**
     * {@link MethodHandleDesc} representing {@link MethodHandles#classDataAt(Lookup, String, Class, int) MethodHandles.classDataAt}
     * @since 21
     */
    public static final DirectMethodHandleDesc BSM_CLASS_DATA_AT
            = ofConstantBootstrap(CD_MethodHandles, "classDataAt",
            CD_Object, CD_int);

    /** Nominal descriptor representing the constant {@code null} */
    public static final ConstantDesc NULL
            = DynamicConstantDesc.ofNamed(ConstantDescs.BSM_NULL_CONSTANT,
                                          DEFAULT_NAME, ConstantDescs.CD_Object);

    /**
     * Nominal descriptor representing the constant {@linkplain Boolean#TRUE}
     * @since 15
     */
    public static final DynamicConstantDesc<Boolean> TRUE
            = DynamicConstantDesc.ofNamed(BSM_GET_STATIC_FINAL,
                                          "TRUE", CD_Boolean, CD_Boolean);

    /**
     * Nominal descriptor representing the constant {@linkplain Boolean#FALSE}
     * @since 15
     */
    public static final DynamicConstantDesc<Boolean> FALSE
            = DynamicConstantDesc.ofNamed(BSM_GET_STATIC_FINAL,
                                          "FALSE", CD_Boolean, CD_Boolean);

    /**
     * The special name of instance initialization methods, {@value}. An instance
     * initialization method has this special name and is {@code void}.
     *
     * @jvms 2.9.1 Instance Initialization Methods
     * @since 21
     */
    public static final String INIT_NAME = "<init>";

    /**
     * The special name of class initialization methods, {@value}. A class
     * initialization method has this special name, {@link java.lang.reflect.AccessFlag#STATIC
     * ACC_STATIC} flag set, is {@link #MTD_void void} and takes no arguments.
     *
     * @jvms 2.9.2 Class Initialization Methods
     * @since 21
     */
    public static final String CLASS_INIT_NAME = "<clinit>";

    /**
     * Nominal descriptor representing the method descriptor {@code ()V},
     * taking no argument and returning {@code void}.
     *
     * @since 21
     */
    public static final MethodTypeDesc MTD_void = MethodTypeDesc.of(CD_void);

    static final DirectMethodHandleDesc MHD_METHODHANDLE_ASTYPE
            = MethodHandleDesc.ofMethod(Kind.VIRTUAL, CD_MethodHandle, "asType",
                                        MethodTypeDesc.of(CD_MethodHandle, CD_MethodType));
    /**
     * Returns a {@link MethodHandleDesc} corresponding to a bootstrap method for
     * an {@code invokedynamic} callsite, which is a static method whose leading
     * parameter types are {@code Lookup}, {@code String}, and {@code MethodType}.
     *
     * @param owner the class declaring the method
     * @param name the unqualified name of the method
     * @param returnType the return type of the method
     * @param paramTypes the types of the static bootstrap arguments, if any
     * @return the {@link MethodHandleDesc}
     * @throws NullPointerException if any of the arguments are null
     * @jvms 4.2.2 Unqualified Names
     */
    public static DirectMethodHandleDesc ofCallsiteBootstrap(ClassDesc owner,
                                                             String name,
                                                             ClassDesc returnType,
                                                             ClassDesc... paramTypes) {
        return MethodHandleDesc.ofMethod(STATIC, owner, name, MethodTypeDesc.of(returnType, paramTypes)
                                                                            .insertParameterTypes(0, INDY_BOOTSTRAP_ARGS));
    }

    /**
     * Returns a {@link MethodHandleDesc} corresponding to a bootstrap method for a
     * dynamic constant, which is a static method whose leading arguments are
     * {@code Lookup}, {@code String}, and {@code Class}.
     *
     * @param owner the class declaring the method
     * @param name the unqualified name of the method
     * @param returnType the return type of the method
     * @param paramTypes the types of the static bootstrap arguments, if any
     * @return the {@link MethodHandleDesc}
     * @throws NullPointerException if any of the arguments are null
     * @jvms 4.2.2 Unqualified Names
     */
    public static DirectMethodHandleDesc ofConstantBootstrap(ClassDesc owner,
                                                             String name,
                                                             ClassDesc returnType,
                                                             ClassDesc... paramTypes) {
        return MethodHandleDesc.ofMethod(STATIC, owner, name, MethodTypeDesc.of(returnType, paramTypes)
                                                                            .insertParameterTypes(0, CONDY_BOOTSTRAP_ARGS));
    }
}<|MERGE_RESOLUTION|>--- conflicted
+++ resolved
@@ -25,7 +25,7 @@
 package java.lang.constant;
 
 import jdk.internal.constant.PrimitiveClassDescImpl;
-import jdk.internal.constant.ReferenceClassDescImpl;
+import jdk.internal.constant.ClassDescImpl;
 
 import java.lang.Enum.EnumDesc;
 import java.lang.invoke.CallSite;
@@ -67,227 +67,115 @@
     // Don't change the order of these declarations!
 
     /** {@link ClassDesc} representing {@link Object} */
-<<<<<<< HEAD
-    public static final ClassDesc CD_Object = new ClassDescImpl("Ljava/lang/Object;");
+    public static final ClassDesc CD_Object = ClassDescImpl.ofValidated("Ljava/lang/Object;");
 
     /** {@link ClassDesc} representing {@link String} */
-    public static final ClassDesc CD_String = new ClassDescImpl("Ljava/lang/String;");
+    public static final ClassDesc CD_String = ClassDescImpl.ofValidated("Ljava/lang/String;");
 
     /** {@link ClassDesc} representing {@link Class} */
-    public static final ClassDesc CD_Class = new ClassDescImpl("Ljava/lang/Class;");
+    public static final ClassDesc CD_Class = ClassDescImpl.ofValidated("Ljava/lang/Class;");
 
     /** {@link ClassDesc} representing {@link Number} */
-    public static final ClassDesc CD_Number = new ClassDescImpl("Ljava/lang/Number;");
+    public static final ClassDesc CD_Number = ClassDescImpl.ofValidated("Ljava/lang/Number;");
 
     /** {@link ClassDesc} representing {@link Integer} */
-    public static final ClassDesc CD_Integer = new ClassDescImpl("Ljava/lang/Integer;");
+    public static final ClassDesc CD_Integer = ClassDescImpl.ofValidated("Ljava/lang/Integer;");
 
     /** {@link ClassDesc} representing {@link Long} */
-    public static final ClassDesc CD_Long = new ClassDescImpl("Ljava/lang/Long;");
+    public static final ClassDesc CD_Long = ClassDescImpl.ofValidated("Ljava/lang/Long;");
 
     /** {@link ClassDesc} representing {@link Float} */
-    public static final ClassDesc CD_Float = new ClassDescImpl("Ljava/lang/Float;");
+    public static final ClassDesc CD_Float = ClassDescImpl.ofValidated("Ljava/lang/Float;");
 
     /** {@link ClassDesc} representing {@link Double} */
-    public static final ClassDesc CD_Double = new ClassDescImpl("Ljava/lang/Double;");
+    public static final ClassDesc CD_Double = ClassDescImpl.ofValidated("Ljava/lang/Double;");
 
     /** {@link ClassDesc} representing {@link Short} */
-    public static final ClassDesc CD_Short = new ClassDescImpl("Ljava/lang/Short;");
+    public static final ClassDesc CD_Short = ClassDescImpl.ofValidated("Ljava/lang/Short;");
 
     /** {@link ClassDesc} representing {@link Byte} */
-    public static final ClassDesc CD_Byte = new ClassDescImpl("Ljava/lang/Byte;");
+    public static final ClassDesc CD_Byte = ClassDescImpl.ofValidated("Ljava/lang/Byte;");
 
     /** {@link ClassDesc} representing {@link Character} */
-    public static final ClassDesc CD_Character = new ClassDescImpl("Ljava/lang/Character;");
+    public static final ClassDesc CD_Character = ClassDescImpl.ofValidated("Ljava/lang/Character;");
 
     /** {@link ClassDesc} representing {@link Boolean} */
-    public static final ClassDesc CD_Boolean = new ClassDescImpl("Ljava/lang/Boolean;");
+    public static final ClassDesc CD_Boolean = ClassDescImpl.ofValidated("Ljava/lang/Boolean;");
 
     /** {@link ClassDesc} representing {@link Void} */
-    public static final ClassDesc CD_Void = new ClassDescImpl("Ljava/lang/Void;");
+    public static final ClassDesc CD_Void = ClassDescImpl.ofValidated("Ljava/lang/Void;");
 
     /** {@link ClassDesc} representing {@link Throwable} */
-    public static final ClassDesc CD_Throwable = new ClassDescImpl("Ljava/lang/Throwable;");
+    public static final ClassDesc CD_Throwable = ClassDescImpl.ofValidated("Ljava/lang/Throwable;");
 
     /** {@link ClassDesc} representing {@link Exception} */
-    public static final ClassDesc CD_Exception = new ClassDescImpl("Ljava/lang/Exception;");
+    public static final ClassDesc CD_Exception = ClassDescImpl.ofValidated("Ljava/lang/Exception;");
 
     /** {@link ClassDesc} representing {@link Enum} */
-    public static final ClassDesc CD_Enum = new ClassDescImpl("Ljava/lang/Enum;");
+    public static final ClassDesc CD_Enum = ClassDescImpl.ofValidated("Ljava/lang/Enum;");
 
     /** {@link ClassDesc} representing {@link VarHandle} */
-    public static final ClassDesc CD_VarHandle = new ClassDescImpl("Ljava/lang/invoke/VarHandle;");
+    public static final ClassDesc CD_VarHandle = ClassDescImpl.ofValidated("Ljava/lang/invoke/VarHandle;");
 
     /** {@link ClassDesc} representing {@link MethodHandles} */
-    public static final ClassDesc CD_MethodHandles = new ClassDescImpl("Ljava/lang/invoke/MethodHandles;");
+    public static final ClassDesc CD_MethodHandles = ClassDescImpl.ofValidated("Ljava/lang/invoke/MethodHandles;");
 
     /** {@link ClassDesc} representing {@link MethodHandles.Lookup} */
-    public static final ClassDesc CD_MethodHandles_Lookup = new ClassDescImpl("Ljava/lang/invoke/MethodHandles$Lookup;");
+    public static final ClassDesc CD_MethodHandles_Lookup = ClassDescImpl.ofValidated("Ljava/lang/invoke/MethodHandles$Lookup;");
 
     /** {@link ClassDesc} representing {@link MethodHandle} */
-    public static final ClassDesc CD_MethodHandle = new ClassDescImpl("Ljava/lang/invoke/MethodHandle;");
+    public static final ClassDesc CD_MethodHandle = ClassDescImpl.ofValidated("Ljava/lang/invoke/MethodHandle;");
 
     /** {@link ClassDesc} representing {@link MethodType} */
-    public static final ClassDesc CD_MethodType = new ClassDescImpl("Ljava/lang/invoke/MethodType;");
+    public static final ClassDesc CD_MethodType = ClassDescImpl.ofValidated("Ljava/lang/invoke/MethodType;");
 
     /** {@link ClassDesc} representing {@link CallSite} */
-    public static final ClassDesc CD_CallSite = new ClassDescImpl("Ljava/lang/invoke/CallSite;");
+    public static final ClassDesc CD_CallSite = ClassDescImpl.ofValidated("Ljava/lang/invoke/CallSite;");
 
     /** {@link ClassDesc} representing {@link Collection} */
-    public static final ClassDesc CD_Collection = new ClassDescImpl("Ljava/util/Collection;");
+    public static final ClassDesc CD_Collection = ClassDescImpl.ofValidated("Ljava/util/Collection;");
 
     /** {@link ClassDesc} representing {@link List} */
-    public static final ClassDesc CD_List = new ClassDescImpl("Ljava/util/List;");
+    public static final ClassDesc CD_List = ClassDescImpl.ofValidated("Ljava/util/List;");
 
     /** {@link ClassDesc} representing {@link Set} */
-    public static final ClassDesc CD_Set = new ClassDescImpl("Ljava/util/Set;");
+    public static final ClassDesc CD_Set = ClassDescImpl.ofValidated("Ljava/util/Set;");
 
     /** {@link ClassDesc} representing {@link Map} */
-    public static final ClassDesc CD_Map = new ClassDescImpl("Ljava/util/Map;");
+    public static final ClassDesc CD_Map = ClassDescImpl.ofValidated("Ljava/util/Map;");
 
     /** {@link ClassDesc} representing {@link ConstantDesc} */
-    public static final ClassDesc CD_ConstantDesc = new ClassDescImpl("Ljava/lang/constant/ConstantDesc;");
+    public static final ClassDesc CD_ConstantDesc = ClassDescImpl.ofValidated("Ljava/lang/constant/ConstantDesc;");
 
     /** {@link ClassDesc} representing {@link ClassDesc} */
-    public static final ClassDesc CD_ClassDesc = new ClassDescImpl("Ljava/lang/constant/ClassDesc;");
+    public static final ClassDesc CD_ClassDesc = ClassDescImpl.ofValidated("Ljava/lang/constant/ClassDesc;");
 
     /** {@link ClassDesc} representing {@link EnumDesc} */
-    public static final ClassDesc CD_EnumDesc = new ClassDescImpl("Ljava/lang/Enum$EnumDesc;");
+    public static final ClassDesc CD_EnumDesc = ClassDescImpl.ofValidated("Ljava/lang/Enum$EnumDesc;");
 
     /** {@link ClassDesc} representing {@link MethodTypeDesc} */
-    public static final ClassDesc CD_MethodTypeDesc = new ClassDescImpl("Ljava/lang/constant/MethodTypeDesc;");
+    public static final ClassDesc CD_MethodTypeDesc = ClassDescImpl.ofValidated("Ljava/lang/constant/MethodTypeDesc;");
 
     /** {@link ClassDesc} representing {@link MethodHandleDesc} */
-    public static final ClassDesc CD_MethodHandleDesc = new ClassDescImpl("Ljava/lang/constant/MethodHandleDesc;");
+    public static final ClassDesc CD_MethodHandleDesc = ClassDescImpl.ofValidated("Ljava/lang/constant/MethodHandleDesc;");
 
     /** {@link ClassDesc} representing {@link DirectMethodHandleDesc} */
-    public static final ClassDesc CD_DirectMethodHandleDesc = new ClassDescImpl("Ljava/lang/constant/DirectMethodHandleDesc;");
+    public static final ClassDesc CD_DirectMethodHandleDesc = ClassDescImpl.ofValidated("Ljava/lang/constant/DirectMethodHandleDesc;");
 
     /** {@link ClassDesc} representing {@link VarHandleDesc} */
-    public static final ClassDesc CD_VarHandleDesc = new ClassDescImpl("Ljava/lang/invoke/VarHandle$VarHandleDesc;");
+    public static final ClassDesc CD_VarHandleDesc = ClassDescImpl.ofValidated("Ljava/lang/invoke/VarHandle$VarHandleDesc;");
 
     /** {@link ClassDesc} representing {@link DirectMethodHandleDesc.Kind} */
-    public static final ClassDesc CD_MethodHandleDesc_Kind = new ClassDescImpl("Ljava/lang/constant/DirectMethodHandleDesc$Kind;");
+    public static final ClassDesc CD_MethodHandleDesc_Kind = ClassDescImpl.ofValidated("Ljava/lang/constant/DirectMethodHandleDesc$Kind;");
 
     /** {@link ClassDesc} representing {@link DynamicConstantDesc} */
-    public static final ClassDesc CD_DynamicConstantDesc = new ClassDescImpl("Ljava/lang/constant/DynamicConstantDesc;");
+    public static final ClassDesc CD_DynamicConstantDesc = ClassDescImpl.ofValidated("Ljava/lang/constant/DynamicConstantDesc;");
 
     /** {@link ClassDesc} representing {@link DynamicCallSiteDesc} */
-    public static final ClassDesc CD_DynamicCallSiteDesc = new ClassDescImpl("Ljava/lang/constant/DynamicCallSiteDesc;");
+    public static final ClassDesc CD_DynamicCallSiteDesc = ClassDescImpl.ofValidated("Ljava/lang/constant/DynamicCallSiteDesc;");
 
     /** {@link ClassDesc} representing {@link ConstantBootstraps} */
-    public static final ClassDesc CD_ConstantBootstraps = new ClassDescImpl("Ljava/lang/invoke/ConstantBootstraps;");
-=======
-    public static final ClassDesc CD_Object = ReferenceClassDescImpl.ofValidated("Ljava/lang/Object;");
-
-    /** {@link ClassDesc} representing {@link String} */
-    public static final ClassDesc CD_String = ReferenceClassDescImpl.ofValidated("Ljava/lang/String;");
-
-    /** {@link ClassDesc} representing {@link Class} */
-    public static final ClassDesc CD_Class = ReferenceClassDescImpl.ofValidated("Ljava/lang/Class;");
-
-    /** {@link ClassDesc} representing {@link Number} */
-    public static final ClassDesc CD_Number = ReferenceClassDescImpl.ofValidated("Ljava/lang/Number;");
-
-    /** {@link ClassDesc} representing {@link Integer} */
-    public static final ClassDesc CD_Integer = ReferenceClassDescImpl.ofValidated("Ljava/lang/Integer;");
-
-    /** {@link ClassDesc} representing {@link Long} */
-    public static final ClassDesc CD_Long = ReferenceClassDescImpl.ofValidated("Ljava/lang/Long;");
-
-    /** {@link ClassDesc} representing {@link Float} */
-    public static final ClassDesc CD_Float = ReferenceClassDescImpl.ofValidated("Ljava/lang/Float;");
-
-    /** {@link ClassDesc} representing {@link Double} */
-    public static final ClassDesc CD_Double = ReferenceClassDescImpl.ofValidated("Ljava/lang/Double;");
-
-    /** {@link ClassDesc} representing {@link Short} */
-    public static final ClassDesc CD_Short = ReferenceClassDescImpl.ofValidated("Ljava/lang/Short;");
-
-    /** {@link ClassDesc} representing {@link Byte} */
-    public static final ClassDesc CD_Byte = ReferenceClassDescImpl.ofValidated("Ljava/lang/Byte;");
-
-    /** {@link ClassDesc} representing {@link Character} */
-    public static final ClassDesc CD_Character = ReferenceClassDescImpl.ofValidated("Ljava/lang/Character;");
-
-    /** {@link ClassDesc} representing {@link Boolean} */
-    public static final ClassDesc CD_Boolean = ReferenceClassDescImpl.ofValidated("Ljava/lang/Boolean;");
-
-    /** {@link ClassDesc} representing {@link Void} */
-    public static final ClassDesc CD_Void = ReferenceClassDescImpl.ofValidated("Ljava/lang/Void;");
-
-    /** {@link ClassDesc} representing {@link Throwable} */
-    public static final ClassDesc CD_Throwable = ReferenceClassDescImpl.ofValidated("Ljava/lang/Throwable;");
-
-    /** {@link ClassDesc} representing {@link Exception} */
-    public static final ClassDesc CD_Exception = ReferenceClassDescImpl.ofValidated("Ljava/lang/Exception;");
-
-    /** {@link ClassDesc} representing {@link Enum} */
-    public static final ClassDesc CD_Enum = ReferenceClassDescImpl.ofValidated("Ljava/lang/Enum;");
-
-    /** {@link ClassDesc} representing {@link VarHandle} */
-    public static final ClassDesc CD_VarHandle = ReferenceClassDescImpl.ofValidated("Ljava/lang/invoke/VarHandle;");
-
-    /** {@link ClassDesc} representing {@link MethodHandles} */
-    public static final ClassDesc CD_MethodHandles = ReferenceClassDescImpl.ofValidated("Ljava/lang/invoke/MethodHandles;");
-
-    /** {@link ClassDesc} representing {@link MethodHandles.Lookup} */
-    public static final ClassDesc CD_MethodHandles_Lookup = ReferenceClassDescImpl.ofValidated("Ljava/lang/invoke/MethodHandles$Lookup;");
-
-    /** {@link ClassDesc} representing {@link MethodHandle} */
-    public static final ClassDesc CD_MethodHandle = ReferenceClassDescImpl.ofValidated("Ljava/lang/invoke/MethodHandle;");
-
-    /** {@link ClassDesc} representing {@link MethodType} */
-    public static final ClassDesc CD_MethodType = ReferenceClassDescImpl.ofValidated("Ljava/lang/invoke/MethodType;");
-
-    /** {@link ClassDesc} representing {@link CallSite} */
-    public static final ClassDesc CD_CallSite = ReferenceClassDescImpl.ofValidated("Ljava/lang/invoke/CallSite;");
-
-    /** {@link ClassDesc} representing {@link Collection} */
-    public static final ClassDesc CD_Collection = ReferenceClassDescImpl.ofValidated("Ljava/util/Collection;");
-
-    /** {@link ClassDesc} representing {@link List} */
-    public static final ClassDesc CD_List = ReferenceClassDescImpl.ofValidated("Ljava/util/List;");
-
-    /** {@link ClassDesc} representing {@link Set} */
-    public static final ClassDesc CD_Set = ReferenceClassDescImpl.ofValidated("Ljava/util/Set;");
-
-    /** {@link ClassDesc} representing {@link Map} */
-    public static final ClassDesc CD_Map = ReferenceClassDescImpl.ofValidated("Ljava/util/Map;");
-
-    /** {@link ClassDesc} representing {@link ConstantDesc} */
-    public static final ClassDesc CD_ConstantDesc = ReferenceClassDescImpl.ofValidated("Ljava/lang/constant/ConstantDesc;");
-
-    /** {@link ClassDesc} representing {@link ClassDesc} */
-    public static final ClassDesc CD_ClassDesc = ReferenceClassDescImpl.ofValidated("Ljava/lang/constant/ClassDesc;");
-
-    /** {@link ClassDesc} representing {@link EnumDesc} */
-    public static final ClassDesc CD_EnumDesc = ReferenceClassDescImpl.ofValidated("Ljava/lang/Enum$EnumDesc;");
-
-    /** {@link ClassDesc} representing {@link MethodTypeDesc} */
-    public static final ClassDesc CD_MethodTypeDesc = ReferenceClassDescImpl.ofValidated("Ljava/lang/constant/MethodTypeDesc;");
-
-    /** {@link ClassDesc} representing {@link MethodHandleDesc} */
-    public static final ClassDesc CD_MethodHandleDesc = ReferenceClassDescImpl.ofValidated("Ljava/lang/constant/MethodHandleDesc;");
-
-    /** {@link ClassDesc} representing {@link DirectMethodHandleDesc} */
-    public static final ClassDesc CD_DirectMethodHandleDesc = ReferenceClassDescImpl.ofValidated("Ljava/lang/constant/DirectMethodHandleDesc;");
-
-    /** {@link ClassDesc} representing {@link VarHandleDesc} */
-    public static final ClassDesc CD_VarHandleDesc = ReferenceClassDescImpl.ofValidated("Ljava/lang/invoke/VarHandle$VarHandleDesc;");
-
-    /** {@link ClassDesc} representing {@link DirectMethodHandleDesc.Kind} */
-    public static final ClassDesc CD_MethodHandleDesc_Kind = ReferenceClassDescImpl.ofValidated("Ljava/lang/constant/DirectMethodHandleDesc$Kind;");
-
-    /** {@link ClassDesc} representing {@link DynamicConstantDesc} */
-    public static final ClassDesc CD_DynamicConstantDesc = ReferenceClassDescImpl.ofValidated("Ljava/lang/constant/DynamicConstantDesc;");
-
-    /** {@link ClassDesc} representing {@link DynamicCallSiteDesc} */
-    public static final ClassDesc CD_DynamicCallSiteDesc = ReferenceClassDescImpl.ofValidated("Ljava/lang/constant/DynamicCallSiteDesc;");
-
-    /** {@link ClassDesc} representing {@link ConstantBootstraps} */
-    public static final ClassDesc CD_ConstantBootstraps = ReferenceClassDescImpl.ofValidated("Ljava/lang/invoke/ConstantBootstraps;");
->>>>>>> 9d332e65
+    public static final ClassDesc CD_ConstantBootstraps = ClassDescImpl.ofValidated("Ljava/lang/invoke/ConstantBootstraps;");
 
     private static final ClassDesc[] INDY_BOOTSTRAP_ARGS = {
             CD_MethodHandles_Lookup,
