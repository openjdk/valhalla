/*
 * Copyright (c) 1998, 2023, Oracle and/or its affiliates. All rights reserved.
 * DO NOT ALTER OR REMOVE COPYRIGHT NOTICES OR THIS FILE HEADER.
 *
 * This code is free software; you can redistribute it and/or modify it
 * under the terms of the GNU General Public License version 2 only, as
 * published by the Free Software Foundation.  Oracle designates this
 * particular file as subject to the "Classpath" exception as provided
 * by Oracle in the LICENSE file that accompanied this code.
 *
 * This code is distributed in the hope that it will be useful, but WITHOUT
 * ANY WARRANTY; without even the implied warranty of MERCHANTABILITY or
 * FITNESS FOR A PARTICULAR PURPOSE.  See the GNU General Public License
 * version 2 for more details (a copy is included in the LICENSE file that
 * accompanied this code).
 *
 * You should have received a copy of the GNU General Public License version
 * 2 along with this work; if not, write to the Free Software Foundation,
 * Inc., 51 Franklin St, Fifth Floor, Boston, MA 02110-1301 USA.
 *
 * Please contact Oracle, 500 Oracle Parkway, Redwood Shores, CA 94065 USA
 * or visit www.oracle.com if you need additional information or have any
 * questions.
 */

package java.util;

/**
 * A {@link Set} that further provides a <i>total ordering</i> on its elements.
 * The elements are ordered using their {@linkplain Comparable natural
 * ordering}, or by a {@link Comparator} typically provided at sorted
 * set creation time.  The set's iterator will traverse the set in
 * ascending element order. Several additional operations are provided
 * to take advantage of the ordering.  (This interface is the set
 * analogue of {@link SortedMap}.)
 *
 * <p>All elements inserted into a sorted set must implement the {@code Comparable}
 * interface (or be accepted by the specified comparator).  Furthermore, all
 * such elements must be <i>mutually comparable</i>: {@code e1.compareTo(e2)}
 * (or {@code comparator.compare(e1, e2)}) must not throw a
 * {@code ClassCastException} for any elements {@code e1} and {@code e2} in
 * the sorted set.  Attempts to violate this restriction will cause the
 * offending method or constructor invocation to throw a
 * {@code ClassCastException}.
 *
 * <p>Note that the ordering maintained by a sorted set (whether or not an
 * explicit comparator is provided) must be <i>consistent with equals</i> if
 * the sorted set is to correctly implement the {@code Set} interface.  (See
 * the {@code Comparable} interface or {@code Comparator} interface for a
 * precise definition of <i>consistent with equals</i>.)  This is so because
 * the {@code Set} interface is defined in terms of the {@code equals}
 * operation, but a sorted set performs all element comparisons using its
 * {@code compareTo} (or {@code compare}) method, so two elements that are
 * deemed equal by this method are, from the standpoint of the sorted set,
 * equal.  The behavior of a sorted set <i>is</i> well-defined even if its
 * ordering is inconsistent with equals; it just fails to obey the general
 * contract of the {@code Set} interface.
 *
 * <p>All general-purpose sorted set implementation classes should
 * provide four "standard" constructors: 1) A void (no arguments)
 * constructor, which creates an empty sorted set sorted according to
 * the natural ordering of its elements.  2) A constructor with a
 * single argument of type {@code Comparator}, which creates an empty
 * sorted set sorted according to the specified comparator.  3) A
 * constructor with a single argument of type {@code Collection},
 * which creates a new sorted set with the same elements as its
 * argument, sorted according to the natural ordering of the elements.
 * 4) A constructor with a single argument of type {@code SortedSet},
 * which creates a new sorted set with the same elements and the same
 * ordering as the input sorted set.  There is no way to enforce this
 * recommendation, as interfaces cannot contain constructors.
 *
 * <p>Note: several methods return subsets with restricted ranges.
 * Such ranges are <i>half-open</i>, that is, they include their low
 * endpoint but not their high endpoint (where applicable).
 * If you need a <i>closed range</i> (which includes both endpoints), and
 * the element type allows for calculation of the successor of a given
 * value, merely request the subrange from {@code lowEndpoint} to
 * {@code successor(highEndpoint)}.  For example, suppose that {@code s}
 * is a sorted set of strings.  The following idiom obtains a view
 * containing all of the strings in {@code s} from {@code low} to
 * {@code high}, inclusive:<pre>
 *   SortedSet&lt;String&gt; sub = s.subSet(low, high+"\0");</pre>
 *
 * A similar technique can be used to generate an <i>open range</i> (which
 * contains neither endpoint).  The following idiom obtains a view
 * containing all of the Strings in {@code s} from {@code low} to
 * {@code high}, exclusive:<pre>
 *   SortedSet&lt;String&gt; sub = s.subSet(low+"\0", high);</pre>
 *
 * <p>This interface is a member of the
 * <a href="{@docRoot}/java.base/java/util/package-summary.html#CollectionsFramework">
 * Java Collections Framework</a>.
 *
 * @param <E> the type of elements maintained by this set
 *
 * @author  Josh Bloch
 * @see Set
 * @see TreeSet
 * @see SortedMap
 * @see Collection
 * @see Comparable
 * @see Comparator
 * @see ClassCastException
 * @since 1.2
 */

public interface SortedSet<E> extends Set<E>, SequencedSet<E> {
    /**
     * Returns the comparator used to order the elements in this set,
     * or {@code null} if this set uses the {@linkplain Comparable
     * natural ordering} of its elements.
     *
     * @return the comparator used to order the elements in this set,
     *         or {@code null} if this set uses the natural ordering
     *         of its elements
     */
    Comparator<? super E> comparator();

    /**
     * Returns a view of the portion of this set whose elements range
     * from {@code fromElement}, inclusive, to {@code toElement},
     * exclusive.  (If {@code fromElement} and {@code toElement} are
     * equal, the returned set is empty.)  The returned set is backed
     * by this set, so changes in the returned set are reflected in
     * this set, and vice-versa.  The returned set supports all
     * optional set operations that this set supports.
     *
     * <p>The returned set will throw an {@code IllegalArgumentException}
     * on an attempt to insert an element outside its range.
     *
     * @param fromElement low endpoint (inclusive) of the returned set
     * @param toElement high endpoint (exclusive) of the returned set
     * @return a view of the portion of this set whose elements range from
     *         {@code fromElement}, inclusive, to {@code toElement}, exclusive
     * @throws ClassCastException if {@code fromElement} and
     *         {@code toElement} cannot be compared to one another using this
     *         set's comparator (or, if the set has no comparator, using
     *         natural ordering).  Implementations may, but are not required
     *         to, throw this exception if {@code fromElement} or
     *         {@code toElement} cannot be compared to elements currently in
     *         the set.
     * @throws NullPointerException if {@code fromElement} or
     *         {@code toElement} is null and this set does not permit null
     *         elements
     * @throws IllegalArgumentException if {@code fromElement} is
     *         greater than {@code toElement}; or if this set itself
     *         has a restricted range, and {@code fromElement} or
     *         {@code toElement} lies outside the bounds of the range
     */
    SortedSet<E> subSet(E fromElement, E toElement);

    /**
     * Returns a view of the portion of this set whose elements are
     * strictly less than {@code toElement}.  The returned set is
     * backed by this set, so changes in the returned set are
     * reflected in this set, and vice-versa.  The returned set
     * supports all optional set operations that this set supports.
     *
     * <p>The returned set will throw an {@code IllegalArgumentException}
     * on an attempt to insert an element outside its range.
     *
     * @param toElement high endpoint (exclusive) of the returned set
     * @return a view of the portion of this set whose elements are strictly
     *         less than {@code toElement}
     * @throws ClassCastException if {@code toElement} is not compatible
     *         with this set's comparator (or, if the set has no comparator,
     *         if {@code toElement} does not implement {@link Comparable}).
     *         Implementations may, but are not required to, throw this
     *         exception if {@code toElement} cannot be compared to elements
     *         currently in the set.
     * @throws NullPointerException if {@code toElement} is null and
     *         this set does not permit null elements
     * @throws IllegalArgumentException if this set itself has a
     *         restricted range, and {@code toElement} lies outside the
     *         bounds of the range
     */
    SortedSet<E> headSet(E toElement);

    /**
     * Returns a view of the portion of this set whose elements are
     * greater than or equal to {@code fromElement}.  The returned
     * set is backed by this set, so changes in the returned set are
     * reflected in this set, and vice-versa.  The returned set
     * supports all optional set operations that this set supports.
     *
     * <p>The returned set will throw an {@code IllegalArgumentException}
     * on an attempt to insert an element outside its range.
     *
     * @param fromElement low endpoint (inclusive) of the returned set
     * @return a view of the portion of this set whose elements are greater
     *         than or equal to {@code fromElement}
     * @throws ClassCastException if {@code fromElement} is not compatible
     *         with this set's comparator (or, if the set has no comparator,
     *         if {@code fromElement} does not implement {@link Comparable}).
     *         Implementations may, but are not required to, throw this
     *         exception if {@code fromElement} cannot be compared to elements
     *         currently in the set.
     * @throws NullPointerException if {@code fromElement} is null
     *         and this set does not permit null elements
     * @throws IllegalArgumentException if this set itself has a
     *         restricted range, and {@code fromElement} lies outside the
     *         bounds of the range
     */
    SortedSet<E> tailSet(E fromElement);

    /**
     * Returns the first (lowest) element currently in this set.
     *
     * @return the first (lowest) element currently in this set
     * @throws NoSuchElementException if this set is empty
     */
    E first();

    /**
     * Returns the last (highest) element currently in this set.
     *
     * @return the last (highest) element currently in this set
     * @throws NoSuchElementException if this set is empty
     */
    E last();

    /**
     * Creates a {@code Spliterator} over the elements in this sorted set.
     *
     * <p>The {@code Spliterator} reports {@link Spliterator#DISTINCT},
     * {@link Spliterator#SORTED} and {@link Spliterator#ORDERED}.
     * Implementations should document the reporting of additional
     * characteristic values.
     *
     * <p>The spliterator's comparator (see
     * {@link java.util.Spliterator#getComparator()}) must be {@code null} if
     * the sorted set's comparator (see {@link #comparator()}) is {@code null}.
     * Otherwise, the spliterator's comparator must be the same as or impose the
     * same total ordering as the sorted set's comparator.
     *
     * @implSpec
     * The default implementation creates a
     * <em><a href="Spliterator.html#binding">late-binding</a></em> spliterator
     * from the sorted set's {@code Iterator}.  The spliterator inherits the
     * <em>fail-fast</em> properties of the set's iterator.  The
     * spliterator's comparator is the same as the sorted set's comparator.
     * <p>
     * The created {@code Spliterator} additionally reports
     * {@link Spliterator#SIZED}.
     *
     * @implNote
     * The created {@code Spliterator} additionally reports
     * {@link Spliterator#SUBSIZED}.
     *
     * @return a {@code Spliterator} over the elements in this sorted set
     * @since 1.8
     */
    @Override
    default Spliterator<E> spliterator() {
        return new Spliterators.IteratorSpliterator<E>(
                this, Spliterator.DISTINCT | Spliterator.SORTED | Spliterator.ORDERED) {
            @Override
            public Comparator<? super E> getComparator() {
                return SortedSet.this.comparator();
            }
        };
    }

    // ========== SequencedCollection ==========

    /**
     * Throws {@code UnsupportedOperationException}. The encounter order induced by this
     * set's comparison method determines the position of elements, so explicit positioning
     * is not supported.
     *
     * @implSpec
     * The implementation in this interface always throws {@code UnsupportedOperationException}.
     *
     * @throws UnsupportedOperationException always
     * @since 21
     */
    default void addFirst(E e) {
        throw new UnsupportedOperationException();
    }

    /**
     * Throws {@code UnsupportedOperationException}. The encounter order induced by this
     * set's comparison method determines the position of elements, so explicit positioning
     * is not supported.
     *
     * @implSpec
     * The implementation in this interface always throws {@code UnsupportedOperationException}.
     *
     * @throws UnsupportedOperationException always
     * @since 21
     */
    default void addLast(E e) {
        throw new UnsupportedOperationException();
    }

    /**
     * {@inheritDoc}
     *
     * @implSpec
     * The implementation in this interface returns the result of calling the {@code first} method.
     *
     * @throws NoSuchElementException {@inheritDoc}
     * @since 21
     */
    default E getFirst() {
        return this.first();
    }

    /**
     * {@inheritDoc}
     *
     * @implSpec
     * The implementation in this interface returns the result of calling the {@code last} method.
     *
     * @throws NoSuchElementException {@inheritDoc}
     * @since 21
     */
    default E getLast() {
        return this.last();
    }

    /**
     * {@inheritDoc}
     *
     * @implSpec
     * The implementation in this interface calls the {@code first} method to obtain the first
     * element, then it calls {@code remove(element)} to remove the element, and then it returns
     * the element.
     *
     * @throws NoSuchElementException {@inheritDoc}
     * @throws UnsupportedOperationException {@inheritDoc}
     * @since 21
     */
    default E removeFirst() {
        E e = this.first();
        this.remove(e);
        return e;
    }

    /**
     * {@inheritDoc}
     *
     * @implSpec
     * The implementation in this interface calls the {@code last} method to obtain the last
     * element, then it calls {@code remove(element)} to remove the element, and then it returns
     * the element.
     *
     * @throws NoSuchElementException {@inheritDoc}
     * @throws UnsupportedOperationException {@inheritDoc}
     * @since 21
     */
    default E removeLast() {
        E e = this.last();
        this.remove(e);
        return e;
    }

    /**
     * {@inheritDoc}
     *
     * @implSpec
     * The implementation in this interface returns a reverse-ordered SortedSet
     * view. The {@code reversed()} method of the view returns a reference
     * to this SortedSet. Other operations on the view are implemented via calls to
     * public methods on this SortedSet. The exact relationship between calls on the
     * view and calls on this SortedSet is unspecified. However, order-sensitive
<<<<<<< HEAD
     * operations generally delegate to the appropriate method with the opposite
     * orientation. For example, calling {@code getFirst} on the view results in
     * a call to {@code getLast} on this SortedSet.
=======
     * operations generally behave as if they delegate to the appropriate method
     * with the opposite orientation. For example, calling {@code getFirst} on the
     * view might result in a call to {@code getLast} on this SortedSet.
>>>>>>> 16fa7709
     *
     * @return a reverse-ordered view of this collection, as a {@code SortedSet}
     * @since 21
     */
    default SortedSet<E> reversed() {
        return ReverseOrderSortedSetView.of(this);
    }
}<|MERGE_RESOLUTION|>--- conflicted
+++ resolved
@@ -365,15 +365,9 @@
      * to this SortedSet. Other operations on the view are implemented via calls to
      * public methods on this SortedSet. The exact relationship between calls on the
      * view and calls on this SortedSet is unspecified. However, order-sensitive
-<<<<<<< HEAD
-     * operations generally delegate to the appropriate method with the opposite
-     * orientation. For example, calling {@code getFirst} on the view results in
-     * a call to {@code getLast} on this SortedSet.
-=======
      * operations generally behave as if they delegate to the appropriate method
      * with the opposite orientation. For example, calling {@code getFirst} on the
      * view might result in a call to {@code getLast} on this SortedSet.
->>>>>>> 16fa7709
      *
      * @return a reverse-ordered view of this collection, as a {@code SortedSet}
      * @since 21
