--- conflicted
+++ resolved
@@ -321,15 +321,9 @@
      * to this SortedMap. Other operations on the view are implemented via calls to
      * public methods on this SortedMap. The exact relationship between calls on the
      * view and calls on this SortedMap is unspecified. However, order-sensitive
-<<<<<<< HEAD
-     * operations generally delegate to the appropriate method with the opposite
-     * orientation. For example, calling {@code firstEntry} on the view results in
-     * a call to {@code lastEntry} on this SortedMap.
-=======
      * operations generally behave as if they delegate to the appropriate method
      * with the opposite orientation. For example, calling {@code firstEntry} on
      * the view might result in a call to {@code lastEntry} on this SortedMap.
->>>>>>> 16fa7709
      *
      * @return a reverse-ordered view of this map, as a {@code SortedMap}
      * @since 21
