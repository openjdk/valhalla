/*
 * Copyright (c) 1997, 2023, Oracle and/or its affiliates. All rights reserved.
 * DO NOT ALTER OR REMOVE COPYRIGHT NOTICES OR THIS FILE HEADER.
 *
 * This code is free software; you can redistribute it and/or modify it
 * under the terms of the GNU General Public License version 2 only, as
 * published by the Free Software Foundation.  Oracle designates this
 * particular file as subject to the "Classpath" exception as provided
 * by Oracle in the LICENSE file that accompanied this code.
 *
 * This code is distributed in the hope that it will be useful, but WITHOUT
 * ANY WARRANTY; without even the implied warranty of MERCHANTABILITY or
 * FITNESS FOR A PARTICULAR PURPOSE.  See the GNU General Public License
 * version 2 for more details (a copy is included in the LICENSE file that
 * accompanied this code).
 *
 * You should have received a copy of the GNU General Public License version
 * 2 along with this work; if not, write to the Free Software Foundation,
 * Inc., 51 Franklin St, Fifth Floor, Boston, MA 02110-1301 USA.
 *
 * Please contact Oracle, 500 Oracle Parkway, Redwood Shores, CA 94065 USA
 * or visit www.oracle.com if you need additional information or have any
 * questions.
 */

package com.sun.crypto.provider;

import java.io.IOException;
import java.io.InvalidObjectException;
import java.lang.ref.Reference;
import java.lang.ref.Cleaner.Cleanable;
import java.security.MessageDigest;
import java.security.KeyRep;
import java.security.spec.InvalidKeySpecException;
import java.util.Arrays;
import java.util.Locale;
import javax.crypto.SecretKey;
import javax.crypto.spec.PBEKeySpec;

import jdk.internal.ref.CleanerFactory;

/**
 * This class represents a PBE key.
 *
 * @author Jan Luehe
 *
 */
final class PBEKey implements SecretKey {

    @java.io.Serial
    private static final long serialVersionUID = -2234768909660948176L;

    private byte[] key;

    private final String type;

    private transient Cleanable cleanable;

    /**
     * Creates a PBE key from a given PBE key specification.
     *
     * @param keytype the given PBE key specification
     */
    PBEKey(PBEKeySpec keySpec, String keytype) throws InvalidKeySpecException {
        char[] passwd = keySpec.getPassword();
        if (passwd == null) {
            // Should allow an empty password.
            passwd = new char[0];
        }
        // Accept "\0" to signify "zero-length password with no terminator".
        if (!(passwd.length == 1 && passwd[0] == 0)) {
            for (int i=0; i<passwd.length; i++) {
                if ((passwd[i] < '\u0020') || (passwd[i] > '\u007E')) {
                    throw new InvalidKeySpecException("Password is not ASCII");
                }
            }
        }
        this.key = new byte[passwd.length];
        for (int i=0; i<passwd.length; i++)
            this.key[i] = (byte) (passwd[i] & 0x7f);
        Arrays.fill(passwd, '\0');
        type = keytype;

        // Use the cleaner to zero the key when no longer referenced
        final byte[] k = this.key;
        cleanable = CleanerFactory.cleaner().register(this,
                () -> java.util.Arrays.fill(k, (byte)0x00));
    }

    public byte[] getEncoded() {
        try {
            return key.clone();
        } finally {
            // prevent this from being cleaned for the above block
            Reference.reachabilityFence(this);
        }
    }

    public String getAlgorithm() {
        return type;
    }

    public String getFormat() {
        return "RAW";
    }

    /**
     * Calculates a hash code value for the object.
     * Objects that are equal will also have the same hashcode.
     */
    @Override
    public int hashCode() {
<<<<<<< HEAD
        return Arrays.hashCode(this.key)
                ^ getAlgorithm().toLowerCase(Locale.ENGLISH).hashCode();
=======
        try {
            return Arrays.hashCode(this.key)
                    ^ getAlgorithm().toLowerCase(Locale.ENGLISH).hashCode();
        } finally {
            // prevent this from being cleaned for the above block
            Reference.reachabilityFence(this);
        }
>>>>>>> 16fa7709
    }

    @Override
    public boolean equals(Object obj) {
        try {
            if (obj == this)
                return true;

<<<<<<< HEAD
        if (!(obj instanceof SecretKey that))
            return false;

        if (!(that.getAlgorithm().equalsIgnoreCase(type)))
            return false;
=======
            if (!(obj instanceof SecretKey that))
                return false;

            // destroyed keys are considered different
            if (isDestroyed() || that.isDestroyed()) {
                return false;
            }

            if (!(that.getAlgorithm().equalsIgnoreCase(type)))
                return false;
>>>>>>> 16fa7709

            byte[] thatEncoded = that.getEncoded();
            boolean ret = MessageDigest.isEqual(this.key, thatEncoded);
            Arrays.fill(thatEncoded, (byte)0x00);
            return ret;
        } finally {
            // prevent this from being cleaned for the above block
            Reference.reachabilityFence(this);
        }
    }

    /**
     * Clears the internal copy of the key.
     *
     */
    @Override
    public void destroy() {
        if (cleanable != null) {
            cleanable.clean();
            cleanable = null;
        }
    }

    @Override
    public boolean isDestroyed() {
        return (cleanable == null);
    }

    /**
     * Restores the state of this object from the stream.
     *
     * @param  s the {@code ObjectInputStream} from which data is read
     * @throws IOException if an I/O error occurs
     * @throws ClassNotFoundException if a serialized class cannot be loaded
     */
    @java.io.Serial
    private void readObject(java.io.ObjectInputStream s)
         throws IOException, ClassNotFoundException
    {
        s.defaultReadObject();
        if (key == null) {
            throw new InvalidObjectException(
                    "PBEKey couldn't be deserialized");
        }
        byte[] temp = key;
        key = temp.clone();
        Arrays.fill(temp, (byte)0x00);

        // Accept "\0" to signify "zero-length password with no terminator".
        if (!(key.length == 1 && key[0] == 0)) {
            for (int i = 0; i < key.length; i++) {
                if ((key[i] < '\u0020') || (key[i] > '\u007E')) {
                    throw new InvalidObjectException(
                            "PBEKey had non-ASCII chars");
                }
            }
        }

        // Use cleaner to zero the key when no longer referenced
        final byte[] k = this.key;
        cleanable = CleanerFactory.cleaner().register(this,
                () -> java.util.Arrays.fill(k, (byte)0x00));
    }


    /**
     * Replace the PBE key to be serialized.
     *
     * @return the standard KeyRep object to be serialized
     *
     * @throws java.io.ObjectStreamException if a new object representing
     * this PBE key could not be created
     */
    @java.io.Serial
    private Object writeReplace() throws java.io.ObjectStreamException {
        try {
            return new KeyRep(KeyRep.Type.SECRET,
                    getAlgorithm(),
                    getFormat(),
                    key);
        } finally {
            // prevent this from being cleaned for the above block
            Reference.reachabilityFence(this);
        }
    }
}<|MERGE_RESOLUTION|>--- conflicted
+++ resolved
@@ -110,10 +110,6 @@
      */
     @Override
     public int hashCode() {
-<<<<<<< HEAD
-        return Arrays.hashCode(this.key)
-                ^ getAlgorithm().toLowerCase(Locale.ENGLISH).hashCode();
-=======
         try {
             return Arrays.hashCode(this.key)
                     ^ getAlgorithm().toLowerCase(Locale.ENGLISH).hashCode();
@@ -121,7 +117,6 @@
             // prevent this from being cleaned for the above block
             Reference.reachabilityFence(this);
         }
->>>>>>> 16fa7709
     }
 
     @Override
@@ -130,13 +125,6 @@
             if (obj == this)
                 return true;
 
-<<<<<<< HEAD
-        if (!(obj instanceof SecretKey that))
-            return false;
-
-        if (!(that.getAlgorithm().equalsIgnoreCase(type)))
-            return false;
-=======
             if (!(obj instanceof SecretKey that))
                 return false;
 
@@ -147,7 +135,6 @@
 
             if (!(that.getAlgorithm().equalsIgnoreCase(type)))
                 return false;
->>>>>>> 16fa7709
 
             byte[] thatEncoded = that.getEncoded();
             boolean ret = MessageDigest.isEqual(this.key, thatEncoded);
