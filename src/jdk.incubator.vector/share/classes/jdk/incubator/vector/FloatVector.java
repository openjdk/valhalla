--- conflicted
+++ resolved
@@ -612,15 +612,20 @@
 
     static FloatVector selectFromTwoVectorHelper(Vector<Float> indexes, Vector<Float> src1, Vector<Float> src2) {
         int vlen = indexes.length();
-        float[] res = new float[vlen];
-        float[] vecPayload1 = ((FloatVector)indexes).vec();
-        float[] vecPayload2 = ((FloatVector)src1).vec();
-        float[] vecPayload3 = ((FloatVector)src2).vec();
+        VectorPayloadMF vecPayload1 = ((FloatVector)indexes).vec();
+        VectorPayloadMF vecPayload2 = ((FloatVector)src1).vec();
+        VectorPayloadMF vecPayload3 = ((FloatVector)src2).vec();
+        AbstractSpecies<Float> vsp = ((FloatVector)src1).vspecies();
+        VectorPayloadMF tpayload = U.makePrivateBuffer(vecPayload2);
+        long vOffset = tpayload.multiFieldOffset();
         for (int i = 0; i < vlen; i++) {
-            int wrapped_index = VectorIntrinsics.wrapToRange((int)vecPayload1[i], 2 * vlen);
-            res[i] = wrapped_index >= vlen ? vecPayload3[wrapped_index - vlen] : vecPayload2[wrapped_index];
-        }
-        return ((FloatVector)src1).vectorFactory(res);
+            int wrapped_index = VectorIntrinsics.wrapToRange((int)U.getFloat(vecPayload1, vOffset + i * Float.BYTES), 2 * vlen);
+            U.putFloat(tpayload, vOffset + i * Float.BYTES, wrapped_index >= vlen ?
+                        U.getFloat(vecPayload3, vOffset + (wrapped_index  - vlen) * Float.BYTES) :
+                        U.getFloat(vecPayload2, vOffset + wrapped_index * Float.BYTES));
+        }
+        tpayload = U.finishPrivateBuffer(tpayload);
+        return ((FloatVector)(vsp.dummyVectorMF())).vectorFactory(tpayload);
     }
 
     // Static factories (other than memory operations)
@@ -2383,13 +2388,8 @@
         S ws = (S) shuffle.wrapIndexes();
         return VectorSupport.rearrangeOp(
             getClass(), shuffletype, null, float.class, length(),
-<<<<<<< HEAD
-            this, shuffle, null,
+            this, ws, null,
             (v1, s_, m_) -> v1.uOpMF((i, a) -> {
-=======
-            this, ws, null,
-            (v1, s_, m_) -> v1.uOp((i, a) -> {
->>>>>>> 265189e2
                 int ei = s_.laneSource(i);
                 return v1.lane(ei);
             }));
@@ -2417,13 +2417,8 @@
         S ws = (S) shuffle.wrapIndexes();
         return VectorSupport.rearrangeOp(
                    getClass(), shuffletype, masktype, float.class, length(),
-<<<<<<< HEAD
-                   this, shuffle, m,
+                   this, ws, m,
                    (v1, s_, m_) -> v1.uOpMF((i, a) -> {
-=======
-                   this, ws, m,
-                   (v1, s_, m_) -> v1.uOp((i, a) -> {
->>>>>>> 265189e2
                         int ei = s_.laneSource(i);
                         return !m_.laneIsSet(i) ? 0 : v1.lane(ei);
                    }));
