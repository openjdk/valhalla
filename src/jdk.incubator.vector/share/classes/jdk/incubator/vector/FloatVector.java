/*
 * Copyright (c) 2017, 2024, Oracle and/or its affiliates. All rights reserved.
 * DO NOT ALTER OR REMOVE COPYRIGHT NOTICES OR THIS FILE HEADER.
 *
 * This code is free software; you can redistribute it and/or modify it
 * under the terms of the GNU General Public License version 2 only, as
 * published by the Free Software Foundation.  Oracle designates this
 * particular file as subject to the "Classpath" exception as provided
 * by Oracle in the LICENSE file that accompanied this code.
 *
 * This code is distributed in the hope that it will be useful, but WITHOUT
 * ANY WARRANTY; without even the implied warranty of MERCHANTABILITY or
 * FITNESS FOR A PARTICULAR PURPOSE.  See the GNU General Public License
 * version 2 for more details (a copy is included in the LICENSE file that
 * accompanied this code).
 *
 * You should have received a copy of the GNU General Public License version
 * 2 along with this work; if not, write to the Free Software Foundation,
 * Inc., 51 Franklin St, Fifth Floor, Boston, MA 02110-1301 USA.
 *
 * Please contact Oracle, 500 Oracle Parkway, Redwood Shores, CA 94065 USA
 * or visit www.oracle.com if you need additional information or have any
 * questions.
 */
package jdk.incubator.vector;

import java.lang.foreign.MemorySegment;
import java.lang.foreign.ValueLayout;
import java.nio.ByteOrder;
import java.util.Arrays;
import java.util.Objects;
import java.util.function.Function;

import jdk.internal.foreign.AbstractMemorySegmentImpl;
import jdk.internal.misc.ScopedMemoryAccess;
import jdk.internal.misc.Unsafe;
import jdk.internal.vm.annotation.ForceInline;
import jdk.internal.vm.vector.VectorSupport;

import static jdk.internal.vm.vector.VectorSupport.*;
import static jdk.incubator.vector.VectorIntrinsics.*;

import static jdk.incubator.vector.VectorOperators.*;

// -- This file was mechanically generated: Do not edit! -- //

/**
 * A specialized {@link Vector} representing an ordered immutable sequence of
 * {@code float} values.
 */
@SuppressWarnings({"cast"})  // warning: redundant cast
public abstract value class FloatVector extends AbstractVector<Float> {

    static final int FORBID_OPCODE_KIND = VO_NOFP;
    /**
     * Default Constructor for abstract vector.
     */
    public FloatVector() {}

    static final ValueLayout.OfFloat ELEMENT_LAYOUT = ValueLayout.JAVA_FLOAT.withByteAlignment(1);

    @ForceInline
    static int opCode(Operator op) {
        return VectorOperators.opCode(op, VO_OPCODE_VALID, FORBID_OPCODE_KIND);
    }
    @ForceInline
    static int opCode(Operator op, int requireKind) {
        requireKind |= VO_OPCODE_VALID;
        return VectorOperators.opCode(op, requireKind, FORBID_OPCODE_KIND);
    }
    @ForceInline
    static boolean opKind(Operator op, int bit) {
        return VectorOperators.opKind(op, bit);
    }

    // Virtualized factories and operators,
    // coded with portable definitions.
    // These are all @ForceInline in case
    // they need to be used performantly.
    // The various shape-specific subclasses
    // also specialize them by wrapping
    // them in a call like this:
    //    return (Byte128Vector)
    //       super.bOp((Byte128Vector) o);
    // The purpose of that is to forcibly inline
    // the generic definition from this file
    // into a sharply type- and size-specific
    // wrapper in the subclass file, so that
    // the JIT can specialize the code.
    // The code is only inlined and expanded
    // if it gets hot.  Think of it as a cheap
    // and lazy version of C++ templates.

    // Virtualized getter

    // Virtualized constructors

    /**
     * Build a vector directly using my own constructor.
     * It is an error if the vec is aliased elsewhere.
     */
    /*package-private*/
    abstract FloatVector vectorFactory(VectorPayloadMF vec);

    /**
     * Build a mask directly using my species.
     * It is an error if the array is aliased elsewhere.
     */
    /*package-private*/
    @ForceInline
    final
    AbstractMask<Float> maskFactory(VectorPayloadMF payload) {
        return vspecies().maskFactory(payload);
    }

    // Constant loader (takes dummy as vector arg)
    interface FVOp {
        float apply(int i);
    }

    /*package-private*/
    @ForceInline
    final
    FloatVector vOpMF(FVOp f) {
        float[] res = new float[length()];
        for (int i = 0; i < res.length; i++) {
            res[i] = f.apply(i);
        }
        VectorPayloadMF vec_mf = vspecies().createVectorMF(res);
        return vectorFactory(vec_mf);
    }

    @ForceInline
    final
    FloatVector vOpMF(VectorMask<Float> m, FVOp f) {
        float[] res = new float[length()];
        VectorPayloadMF mbits = ((AbstractMask<Float>)m).getBits();
        long mOffset = mbits.multiFieldOffset();
        for (int i = 0; i < res.length; i++) {
            if (U.getBoolean(mbits, mOffset + i)) {
                res[i] = f.apply(i);
            }
        }
        VectorPayloadMF vec_mf = vspecies().createVectorMF(res);
        return vectorFactory(vec_mf);
    }

    // Unary operator

    /*package-private*/
    interface FUnOp {
        float apply(int i, float a);
    }

    /*package-private*/
    abstract
    FloatVector uOpMF(FUnOp f);
    @ForceInline
    final
    FloatVector uOpTemplateMF(FUnOp f) {
        VectorPayloadMF vec = this.vec();
        VectorPayloadMF tpayload = U.makePrivateBuffer(vec);
        long vOffset = this.multiFieldOffset();
        int length = vspecies().length();
        for (int i = 0; i < length; i++) {
            float v = U.getFloat(vec, vOffset + i * Float.BYTES);
            U.putFloat(tpayload, vOffset + i * Float.BYTES, f.apply(i, v));
        }
        tpayload = U.finishPrivateBuffer(tpayload);
        return vectorFactory(tpayload);
    }

    /*package-private*/
    abstract
    FloatVector uOpMF(VectorMask<Float> m,
                             FUnOp f);
    @ForceInline
    final
    FloatVector uOpTemplateMF(VectorMask<Float> m,
                                     FUnOp f) {
        if (m == null) {
            return uOpTemplateMF(f);
        }
        VectorPayloadMF vec = this.vec();
        VectorPayloadMF mbits = ((AbstractMask<Float>)m).getBits();
        VectorPayloadMF tpayload = U.makePrivateBuffer(vec);
        long vOffset = this.multiFieldOffset();
        long mOffset = mbits.multiFieldOffset();
        int length = vspecies().length();
        for (int i = 0; i < length; i++) {
            if (U.getBoolean(mbits, mOffset + i)) {
                float v = U.getFloat(vec, vOffset + i * Float.BYTES);
                U.putFloat(tpayload, vOffset + i * Float.BYTES, f.apply(i, v));
            }
        }
        tpayload = U.finishPrivateBuffer(tpayload);
        return vectorFactory(tpayload);
    }

    // Binary operator

    /*package-private*/
    interface FBinOp {
        float apply(int i, float a, float b);
    }

    /*package-private*/
    abstract
    FloatVector bOpMF(Vector<Float> o,
                             FBinOp f);
    @ForceInline
    final
    FloatVector bOpTemplateMF(Vector<Float> o,
                                     FBinOp f) {
        VectorPayloadMF vec1 = vec();
        VectorPayloadMF vec2 = ((FloatVector)o).vec();
        VectorPayloadMF tpayload = U.makePrivateBuffer(vec1);
        long vOffset = this.multiFieldOffset();
        int length = vspecies().length();
        for (int i = 0; i < length; i++) {
            float v1 = U.getFloat(vec1, vOffset + i * Float.BYTES);
            float v2 = U.getFloat(vec2, vOffset + i * Float.BYTES);
            U.putFloat(tpayload, vOffset + i * Float.BYTES, f.apply(i, v1, v2));
        }
        tpayload = U.finishPrivateBuffer(tpayload);
        return vectorFactory(tpayload);
    }

    /*package-private*/
    abstract
    FloatVector bOpMF(Vector<Float> o,
                             VectorMask<Float> m,
                             FBinOp f);
    @ForceInline
    final
    FloatVector bOpTemplateMF(Vector<Float> o,
                                     VectorMask<Float> m,
                                     FBinOp f) {
        if (m == null) {
            return bOpTemplateMF(o, f);
        }
        VectorPayloadMF mbits = ((AbstractMask<Float>)m).getBits();
        VectorPayloadMF vec1 = this.vec();
        VectorPayloadMF vec2 = ((FloatVector)o).vec();
        VectorPayloadMF tpayload = U.makePrivateBuffer(vec1);
        long vOffset = this.multiFieldOffset();
        long mOffset = mbits.multiFieldOffset();
        int length = vspecies().length();
        for (int i = 0; i < length; i++) {
            if (U.getBoolean(mbits, mOffset + i)) {
                float v1 = U.getFloat(vec1, vOffset + i * Float.BYTES);
                float v2 = U.getFloat(vec2, vOffset + i * Float.BYTES);
                U.putFloat(tpayload, vOffset + i * Float.BYTES, f.apply(i, v1, v2));
            }
        }
        tpayload = U.finishPrivateBuffer(tpayload);
        return vectorFactory(tpayload);
    }

    // Ternary operator

    /*package-private*/
    interface FTriOp {
        float apply(int i, float a, float b, float c);
    }

    /*package-private*/
    abstract
    FloatVector tOpMF(Vector<Float> o1,
                             Vector<Float> o2,
                             FTriOp f);
    @ForceInline
    final
    FloatVector tOpTemplateMF(Vector<Float> o1,
                                     Vector<Float> o2,
                                     FTriOp f) {
        VectorPayloadMF vec1 = this.vec();
        VectorPayloadMF vec2 = ((FloatVector)o1).vec();
        VectorPayloadMF vec3 = ((FloatVector)o2).vec();
        VectorPayloadMF tpayload = U.makePrivateBuffer(vec1);
        long vOffset = this.multiFieldOffset();
        int length = vspecies().length();
        for (int i = 0; i < length; i++) {
            float v1 = U.getFloat(vec1, vOffset + i * Float.BYTES);
            float v2 = U.getFloat(vec2, vOffset + i * Float.BYTES);
            float v3 = U.getFloat(vec3, vOffset + i * Float.BYTES);
            U.putFloat(tpayload, vOffset + i * Float.BYTES, f.apply(i, v1, v2, v3));
        }
        tpayload = U.finishPrivateBuffer(tpayload);
        return vectorFactory(tpayload);
    }

    /*package-private*/
    abstract
    FloatVector tOpMF(Vector<Float> o1,
                             Vector<Float> o2,
                             VectorMask<Float> m,
                             FTriOp f);
    @ForceInline
    final
    FloatVector tOpTemplateMF(Vector<Float> o1,
                                     Vector<Float> o2,
                                     VectorMask<Float> m,
                                     FTriOp f) {
        if (m == null) {
            return tOpTemplateMF(o1, o2, f);
        }
        VectorPayloadMF mbits = ((AbstractMask<Float>)m).getBits();
        VectorPayloadMF vec1 = this.vec();
        VectorPayloadMF vec2 = ((FloatVector)o1).vec();
        VectorPayloadMF vec3 = ((FloatVector)o2).vec();
        VectorPayloadMF tpayload = U.makePrivateBuffer(vec1);
        long vOffset = this.multiFieldOffset();
        long mOffset = mbits.multiFieldOffset();
        int length = vspecies().length();
        for (int i = 0; i < length; i++) {
            if (U.getBoolean(mbits, mOffset + i)) {
                float v1 = U.getFloat(vec1, vOffset + i * Float.BYTES);
                float v2 = U.getFloat(vec2, vOffset + i * Float.BYTES);
                float v3 = U.getFloat(vec3, vOffset + i * Float.BYTES);
                U.putFloat(tpayload, vOffset + i * Float.BYTES, f.apply(i, v1, v2, v3));
            }
        }
        tpayload = U.finishPrivateBuffer(tpayload);
        return vectorFactory(tpayload);
    }

    // Reduction operator

    /*package-private*/
    abstract
    float rOpMF(float v, VectorMask<Float> m, FBinOp f);

    @ForceInline
    final
    float rOpTemplateMF(float v, VectorMask<Float> m, FBinOp f) {
        if (m == null) {
            return rOpTemplateMF(v, f);
        }
        VectorPayloadMF vec = this.vec();
        VectorPayloadMF mbits = ((AbstractMask<Float>)m).getBits();
        long vOffset = this.multiFieldOffset();
        long mOffset = mbits.multiFieldOffset();
        int length = vspecies().length();
        for (int i = 0; i < length; i++) {
            float v1 = U.getFloat(vec, vOffset + i * Float.BYTES);
            v = U.getBoolean(mbits, mOffset + i) ? f.apply(i, v, v1) : v;
        }
        return v;
    }

    @ForceInline
    final
    float rOpTemplateMF(float v, FBinOp f) {
        VectorPayloadMF vec = vec();
        long vOffset = this.multiFieldOffset();
        int length = vspecies().length();
        for (int i = 0; i < length; i++) {
            float v1 = U.getFloat(vec, vOffset + i * Float.BYTES);
            v = f.apply(i, v, v1);
        }
        return v;
    }

    // Memory reference

    /*package-private*/
    interface FLdOp<M> {
        float apply(M memory, int offset, int i);
    }

    /*package-private*/
    @ForceInline
    final
    <M> FloatVector ldOpMF(M memory, int offset,
                                  FLdOp<M> f) {
        int length = vspecies().length();
        boolean is_max_species = ((AbstractSpecies)vspecies()).is_max_species();
        VectorPayloadMF tpayload =
            U.makePrivateBuffer(VectorPayloadMF.newVectorInstanceFactory(
                float.class, length, is_max_species));
        long vOffset = this.multiFieldOffset();
        for (int i = 0; i < length; i++) {
            U.putFloat(tpayload, vOffset + i * Float.BYTES, f.apply(memory, offset, i));
        }
        tpayload = U.finishPrivateBuffer(tpayload);
        return vectorFactory(tpayload);
    }

    /*package-private*/
    @ForceInline
    final
    <M> FloatVector ldOpMF(M memory, int offset,
                                  VectorMask<Float> m,
                                  FLdOp<M> f) {
        int length = vspecies().length();
        boolean is_max_species = ((AbstractSpecies)vspecies()).is_max_species();
        VectorPayloadMF tpayload = VectorPayloadMF.newVectorInstanceFactory(float.class, length, is_max_species);
        tpayload = U.makePrivateBuffer(tpayload);
        VectorPayloadMF mbits = ((AbstractMask<Float>)m).getBits();
        long vOffset = this.multiFieldOffset();
        long mOffset = mbits.multiFieldOffset();
        for (int i = 0; i < length; i++) {
            if (U.getBoolean(mbits, mOffset + i)) {
                U.putFloat(tpayload, vOffset + i * Float.BYTES, f.apply(memory, offset, i));
            }
        }
        tpayload = U.finishPrivateBuffer(tpayload);
        return vectorFactory(tpayload);
    }

    /*package-private*/
    interface FLdLongOp {
        float apply(MemorySegment memory, long offset, int i);
    }

    /*package-private*/
    @ForceInline
    final
    FloatVector ldLongOpMF(MemorySegment memory, long offset,
                                  FLdLongOp f) {
        int length = vspecies().length();
        boolean is_max_species = ((AbstractSpecies)vspecies()).is_max_species();
        VectorPayloadMF tpayload =
            U.makePrivateBuffer(VectorPayloadMF.newVectorInstanceFactory(
                float.class, length, is_max_species));
        long vOffset = this.multiFieldOffset();
        for (int i = 0; i < length; i++) {
            U.putFloat(tpayload, vOffset + i * Float.BYTES, f.apply(memory, offset, i));
        }
        tpayload = U.finishPrivateBuffer(tpayload);
        return vectorFactory(tpayload);
    }

    /*package-private*/
    @ForceInline
    final
    FloatVector ldLongOpMF(MemorySegment memory, long offset,
                                  VectorMask<Float> m,
                                  FLdLongOp f) {
        int length = vspecies().length();
        boolean is_max_species = ((AbstractSpecies)vspecies()).is_max_species();
        VectorPayloadMF tpayload = VectorPayloadMF.newVectorInstanceFactory(float.class, length, is_max_species);
        tpayload = U.makePrivateBuffer(tpayload);
        VectorPayloadMF mbits = ((AbstractMask<Float>)m).getBits();
        long vOffset = this.multiFieldOffset();
        long mOffset = mbits.multiFieldOffset();
        for (int i = 0; i < length; i++) {
            if (U.getBoolean(mbits, mOffset + i)) {
                U.putFloat(tpayload, vOffset + i * Float.BYTES, f.apply(memory, offset, i));
            }
        }
        tpayload = U.finishPrivateBuffer(tpayload);
        return vectorFactory(tpayload);
    }

    static float memorySegmentGet(MemorySegment ms, long o, int i) {
        return ms.get(ELEMENT_LAYOUT, o + i * 4L);
    }

    interface FStOp<M> {
        void apply(M memory, int offset, int i, float a);
    }

    /*package-private*/
    @ForceInline
    final
    <M> void stOpMF(M memory, int offset,
                  FStOp<M> f) {
        VectorPayloadMF vec = vec();
        long vOffset = this.multiFieldOffset();
        int length = vspecies().length();
        for (int i = 0; i < length; i++) {
            f.apply(memory, offset, i, U.getFloat(vec, vOffset + i * Float.BYTES));
        }
    }

    /*package-private*/
   @ForceInline
    final
    <M> void stOpMF(M memory, int offset,
                  VectorMask<Float> m,
                  FStOp<M> f) {
        VectorPayloadMF vec = vec();
        VectorPayloadMF mbits = ((AbstractMask<Float>)m).getBits();
        long vOffset = this.multiFieldOffset();
        long mOffset = mbits.multiFieldOffset();
        int length = vspecies().length();
        for (int i = 0; i < length; i++) {
            if (U.getBoolean(mbits, mOffset + i)) {
                f.apply(memory, offset, i, U.getFloat(vec, vOffset + i * Float.BYTES));
            }
        }
    }


    interface FStLongOp {
        void apply(MemorySegment memory, long offset, int i, float a);
    }

    /*package-private*/
    @ForceInline
    final
    void stLongOpMF(MemorySegment memory, long offset,
                  FStLongOp f) {
        VectorPayloadMF vec = vec();
        long vOffset = this.multiFieldOffset();
        int length = vspecies().length();
        for (int i = 0; i < length; i++) {
            f.apply(memory, offset, i, U.getFloat(vec, vOffset + i * Float.BYTES));
        }
    }

    /*package-private*/
    @ForceInline
    final
    void stLongOpMF(MemorySegment memory, long offset,
                  VectorMask<Float> m,
                  FStLongOp f) {
        VectorPayloadMF vec = vec();
        VectorPayloadMF mbits = ((AbstractMask<Float>)m).getBits();
        long vOffset = this.multiFieldOffset();
        long mOffset = mbits.multiFieldOffset();
        int length = vspecies().length();
        for (int i = 0; i < length; i++) {
            if (U.getBoolean(mbits, mOffset + i)) {
                f.apply(memory, offset, i, U.getFloat(vec, vOffset + i * Float.BYTES));
            }
        }
    }

    static void memorySegmentSet(MemorySegment ms, long o, int i, float e) {
        ms.set(ELEMENT_LAYOUT, o + i * 4L, e);
    }

    // Binary test

    /*package-private*/
    interface FBinTest {
        boolean apply(int cond, int i, float a, float b);
    }

    /*package-private*/
    @ForceInline
    final
    AbstractMask<Float> bTestMF(int cond,
                                  Vector<Float> o,
                                  FBinTest f) {
        int length = vspecies().length();
        VectorPayloadMF vec1 = vec();
        VectorPayloadMF vec2 = ((FloatVector)o).vec();
        boolean is_max_species = ((AbstractSpecies)vspecies()).is_max_species();
        VectorPayloadMF mbits = VectorPayloadMF.newMaskInstanceFactory(vspecies().elementType(), length, is_max_species);
        mbits = U.makePrivateBuffer(mbits);
        long vOffset = this.multiFieldOffset();
        long mOffset = mbits.multiFieldOffset();
        for (int i = 0; i < length; i++) {
            float v1 = U.getFloat(vec1, vOffset + i * Float.BYTES);
            float v2 = U.getFloat(vec2, vOffset + i * Float.BYTES);
            U.putBoolean(mbits, mOffset + i, f.apply(cond, i, v1, v2));
        }
        mbits = U.finishPrivateBuffer(mbits);
        return maskFactory(mbits);
    }


    /*package-private*/
    @Override
    abstract FloatSpecies vspecies();

    /*package-private*/
    @ForceInline
    static long toBits(float e) {
        return  Float.floatToRawIntBits(e);
    }

    /*package-private*/
    @ForceInline
    static float fromBits(long bits) {
        return Float.intBitsToFloat((int)bits);
    }

    static FloatVector expandHelper(Vector<Float> v, VectorMask<Float> m) {
        VectorSpecies<Float> vsp = m.vectorSpecies();
        FloatVector r  = (FloatVector) vsp.zero();
        FloatVector vi = (FloatVector) v;
        if (m.allTrue()) {
            return vi;
        }
        for (int i = 0, j = 0; i < vsp.length(); i++) {
            if (m.laneIsSet(i)) {
                r = r.withLane(i, vi.lane(j++));
            }
        }
        return r;
    }

    static FloatVector compressHelper(Vector<Float> v, VectorMask<Float> m) {
        VectorSpecies<Float> vsp = m.vectorSpecies();
        FloatVector r  = (FloatVector) vsp.zero();
        FloatVector vi = (FloatVector) v;
        if (m.allTrue()) {
            return vi;
        }
        for (int i = 0, j = 0; i < vsp.length(); i++) {
            if (m.laneIsSet(i)) {
                r = r.withLane(j++, vi.lane(i));
            }
        }
        return r;
    }

    // Static factories (other than memory operations)

    // Note: A surprising behavior in javadoc
    // sometimes makes a lone /** {@inheritDoc} */
    // comment drop the method altogether,
    // apparently if the method mentions an
    // parameter or return type of Vector<Float>
    // instead of Vector<E> as originally specified.
    // Adding an empty HTML fragment appears to
    // nudge javadoc into providing the desired
    // inherited documentation.  We use the HTML
    // comment <!--workaround--> for this.

    /**
     * Returns a vector of the given species
     * where all lane elements are set to
     * zero, the default primitive value.
     *
     * @param species species of the desired zero vector
     * @return a zero vector
     */
    @ForceInline
    public static FloatVector zero(VectorSpecies<Float> species) {
        FloatSpecies vsp = (FloatSpecies) species;
        return VectorSupport.fromBitsCoerced(vsp.vectorType(), float.class, species.length(),
                        toBits(0.0f), MODE_BROADCAST, vsp,
                        ((bits_, s_) -> s_.rvOpMF(i -> bits_)));
    }

    /**
     * Returns a vector of the same species as this one
     * where all lane elements are set to
     * the primitive value {@code e}.
     *
     * The contents of the current vector are discarded;
     * only the species is relevant to this operation.
     *
     * <p> This method returns the value of this expression:
     * {@code FloatVector.broadcast(this.species(), e)}.
     *
     * @apiNote
     * Unlike the similar method named {@code broadcast()}
     * in the supertype {@code Vector}, this method does not
     * need to validate its argument, and cannot throw
     * {@code IllegalArgumentException}.  This method is
     * therefore preferable to the supertype method.
     *
     * @param e the value to broadcast
     * @return a vector where all lane elements are set to
     *         the primitive value {@code e}
     * @see #broadcast(VectorSpecies,long)
     * @see Vector#broadcast(long)
     * @see VectorSpecies#broadcast(long)
     */
    public abstract FloatVector broadcast(float e);

    /**
     * Returns a vector of the given species
     * where all lane elements are set to
     * the primitive value {@code e}.
     *
     * @param species species of the desired vector
     * @param e the value to broadcast
     * @return a vector where all lane elements are set to
     *         the primitive value {@code e}
     * @see #broadcast(long)
     * @see Vector#broadcast(long)
     * @see VectorSpecies#broadcast(long)
     */
    @ForceInline
    public static FloatVector broadcast(VectorSpecies<Float> species, float e) {
        FloatSpecies vsp = (FloatSpecies) species;
        return vsp.broadcast(e);
    }

    /*package-private*/
    @ForceInline
    final FloatVector broadcastTemplate(float e) {
        FloatSpecies vsp = vspecies();
        return vsp.broadcast(e);
    }

    /**
     * {@inheritDoc} <!--workaround-->
     * @apiNote
     * When working with vector subtypes like {@code FloatVector},
     * {@linkplain #broadcast(float) the more strongly typed method}
     * is typically selected.  It can be explicitly selected
     * using a cast: {@code v.broadcast((float)e)}.
     * The two expressions will produce numerically identical results.
     */
    @Override
    public abstract FloatVector broadcast(long e);

    /**
     * Returns a vector of the given species
     * where all lane elements are set to
     * the primitive value {@code e}.
     *
     * The {@code long} value must be accurately representable
     * by the {@code ETYPE} of the vector species, so that
     * {@code e==(long)(ETYPE)e}.
     *
     * @param species species of the desired vector
     * @param e the value to broadcast
     * @return a vector where all lane elements are set to
     *         the primitive value {@code e}
     * @throws IllegalArgumentException
     *         if the given {@code long} value cannot
     *         be represented by the vector's {@code ETYPE}
     * @see #broadcast(VectorSpecies,float)
     * @see VectorSpecies#checkValue(long)
     */
    @ForceInline
    public static FloatVector broadcast(VectorSpecies<Float> species, long e) {
        FloatSpecies vsp = (FloatSpecies) species;
        return vsp.broadcast(e);
    }

    /*package-private*/
    @ForceInline
    final FloatVector broadcastTemplate(long e) {
        return vspecies().broadcast(e);
    }

    // Unary lanewise support

    /**
     * {@inheritDoc} <!--workaround-->
     */
    public abstract
    FloatVector lanewise(VectorOperators.Unary op);

    @ForceInline
    final
    FloatVector lanewiseTemplate(VectorOperators.Unary op) {
        if (opKind(op, VO_SPECIAL)) {
            if (op == ZOMO) {
                return blend(broadcast(-1), compare(NE, 0));
            }
        }
        int opc = opCode(op);
        return VectorSupport.unaryOp(
            opc, getClass(), null, float.class, length(),
            this, null,
            UN_IMPL.find(op, opc, FloatVector::unaryOperations));
    }

    /**
     * {@inheritDoc} <!--workaround-->
     */
    @Override
    public abstract
    FloatVector lanewise(VectorOperators.Unary op,
                                  VectorMask<Float> m);
    @ForceInline
    final
    FloatVector lanewiseTemplate(VectorOperators.Unary op,
                                          Class<? extends VectorMask<Float>> maskClass,
                                          VectorMask<Float> m) {
        m.check(maskClass, this);
        if (opKind(op, VO_SPECIAL)) {
            if (op == ZOMO) {
                return blend(broadcast(-1), compare(NE, 0, m));
            }
        }
        int opc = opCode(op);
        return VectorSupport.unaryOp(
            opc, getClass(), maskClass, float.class, length(),
            this, m,
            UN_IMPL.find(op, opc, FloatVector::unaryOperations));
    }

    private static final
    ImplCache<Unary, UnaryOperation<FloatVector, VectorMask<Float>>>
        UN_IMPL = new ImplCache<>(Unary.class, FloatVector.class);

    private static UnaryOperation<FloatVector, VectorMask<Float>> unaryOperations(int opc_) {
        switch (opc_) {
            case VECTOR_OP_NEG: return (v0, m) ->
                    v0.uOpMF(m, (i, a) -> (float) -a);
            case VECTOR_OP_ABS: return (v0, m) ->
                    v0.uOpMF(m, (i, a) -> (float) Math.abs(a));
            case VECTOR_OP_SIN: return (v0, m) ->
                    v0.uOpMF(m, (i, a) -> (float) Math.sin(a));
            case VECTOR_OP_COS: return (v0, m) ->
                    v0.uOpMF(m, (i, a) -> (float) Math.cos(a));
            case VECTOR_OP_TAN: return (v0, m) ->
                    v0.uOpMF(m, (i, a) -> (float) Math.tan(a));
            case VECTOR_OP_ASIN: return (v0, m) ->
                    v0.uOpMF(m, (i, a) -> (float) Math.asin(a));
            case VECTOR_OP_ACOS: return (v0, m) ->
                    v0.uOpMF(m, (i, a) -> (float) Math.acos(a));
            case VECTOR_OP_ATAN: return (v0, m) ->
                    v0.uOpMF(m, (i, a) -> (float) Math.atan(a));
            case VECTOR_OP_EXP: return (v0, m) ->
                    v0.uOpMF(m, (i, a) -> (float) Math.exp(a));
            case VECTOR_OP_LOG: return (v0, m) ->
                    v0.uOpMF(m, (i, a) -> (float) Math.log(a));
            case VECTOR_OP_LOG10: return (v0, m) ->
                    v0.uOpMF(m, (i, a) -> (float) Math.log10(a));
            case VECTOR_OP_SQRT: return (v0, m) ->
                    v0.uOpMF(m, (i, a) -> (float) Math.sqrt(a));
            case VECTOR_OP_CBRT: return (v0, m) ->
                    v0.uOpMF(m, (i, a) -> (float) Math.cbrt(a));
            case VECTOR_OP_SINH: return (v0, m) ->
                    v0.uOpMF(m, (i, a) -> (float) Math.sinh(a));
            case VECTOR_OP_COSH: return (v0, m) ->
                    v0.uOpMF(m, (i, a) -> (float) Math.cosh(a));
            case VECTOR_OP_TANH: return (v0, m) ->
                    v0.uOpMF(m, (i, a) -> (float) Math.tanh(a));
            case VECTOR_OP_EXPM1: return (v0, m) ->
                    v0.uOpMF(m, (i, a) -> (float) Math.expm1(a));
            case VECTOR_OP_LOG1P: return (v0, m) ->
                    v0.uOpMF(m, (i, a) -> (float) Math.log1p(a));
            default: return null;
        }
    }

    // Binary lanewise support

    /**
     * {@inheritDoc} <!--workaround-->
     * @see #lanewise(VectorOperators.Binary,float)
     * @see #lanewise(VectorOperators.Binary,float,VectorMask)
     */
    @Override
    public abstract
    FloatVector lanewise(VectorOperators.Binary op,
                                  Vector<Float> v);
    @ForceInline
    final
    FloatVector lanewiseTemplate(VectorOperators.Binary op,
                                          Vector<Float> v) {
        FloatVector that = (FloatVector) v;
        that.check(this);

        if (opKind(op, VO_SPECIAL )) {
            if (op == FIRST_NONZERO) {
                VectorMask<Integer> mask
                    = this.viewAsIntegralLanes().compare(EQ, (int) 0);
                return this.blend(that, mask.cast(vspecies()));
            }
        }

        int opc = opCode(op);
        return VectorSupport.binaryOp(
            opc, getClass(), null, float.class, length(),
            this, that, null,
            BIN_IMPL.find(op, opc, FloatVector::binaryOperationsMF));
    }

    /**
     * {@inheritDoc} <!--workaround-->
     * @see #lanewise(VectorOperators.Binary,float,VectorMask)
     */
    @Override
    public abstract
    FloatVector lanewise(VectorOperators.Binary op,
                                  Vector<Float> v,
                                  VectorMask<Float> m);
    @ForceInline
    final
    FloatVector lanewiseTemplate(VectorOperators.Binary op,
                                          Class<? extends VectorMask<Float>> maskClass,
                                          Vector<Float> v, VectorMask<Float> m) {
        FloatVector that = (FloatVector) v;
        that.check(this);
        m.check(maskClass, this);

        if (opKind(op, VO_SPECIAL )) {
            if (op == FIRST_NONZERO) {
                IntVector bits = this.viewAsIntegralLanes();
                VectorMask<Integer> mask
                    = bits.compare(EQ, (int) 0, m.cast(bits.vspecies()));
                return this.blend(that, mask.cast(vspecies()));
            }
        }

        int opc = opCode(op);
        return VectorSupport.binaryOp(
            opc, getClass(), maskClass, float.class, length(),
            this, that, m,
            BIN_IMPL.find(op, opc, FloatVector::binaryOperations));
    }

    private static final
    ImplCache<Binary, BinaryOperation<FloatVector, VectorMask<Float>>>
        BIN_IMPL = new ImplCache<>(Binary.class, FloatVector.class);

    private static BinaryOperation<FloatVector, VectorMask<Float>> binaryOperations(int opc_) {
        switch (opc_) {
            case VECTOR_OP_ADD: return (v0, v1, vm) ->
                    v0.bOpMF(v1, vm, (i, a, b) -> (float)(a + b));
            case VECTOR_OP_SUB: return (v0, v1, vm) ->
                    v0.bOpMF(v1, vm, (i, a, b) -> (float)(a - b));
            case VECTOR_OP_MUL: return (v0, v1, vm) ->
                    v0.bOpMF(v1, vm, (i, a, b) -> (float)(a * b));
            case VECTOR_OP_DIV: return (v0, v1, vm) ->
                    v0.bOpMF(v1, vm, (i, a, b) -> (float)(a / b));
            case VECTOR_OP_MAX: return (v0, v1, vm) ->
                    v0.bOpMF(v1, vm, (i, a, b) -> (float)Math.max(a, b));
            case VECTOR_OP_MIN: return (v0, v1, vm) ->
                    v0.bOpMF(v1, vm, (i, a, b) -> (float)Math.min(a, b));
            case VECTOR_OP_OR: return (v0, v1, vm) ->
                    v0.bOpMF(v1, vm, (i, a, b) -> fromBits(toBits(a) | toBits(b)));
            case VECTOR_OP_ATAN2: return (v0, v1, vm) ->
                    v0.bOpMF(v1, vm, (i, a, b) -> (float) Math.atan2(a, b));
            case VECTOR_OP_POW: return (v0, v1, vm) ->
                    v0.bOpMF(v1, vm, (i, a, b) -> (float) Math.pow(a, b));
            case VECTOR_OP_HYPOT: return (v0, v1, vm) ->
                    v0.bOpMF(v1, vm, (i, a, b) -> (float) Math.hypot(a, b));
            default: return null;
        }
    }

    private static BinaryOperation<FloatVector, VectorMask<Float>> binaryOperationsMF(int opc_) {
        switch (opc_) {
            case VECTOR_OP_ADD: return (v0, v1, vm) ->
                    v0.bOpMF(v1, vm, (i, a, b) -> (float)(a + b));
            case VECTOR_OP_SUB: return (v0, v1, vm) ->
                    v0.bOpMF(v1, vm, (i, a, b) -> (float)(a - b));
            case VECTOR_OP_MUL: return (v0, v1, vm) ->
                    v0.bOpMF(v1, vm, (i, a, b) -> (float)(a * b));
            case VECTOR_OP_DIV: return (v0, v1, vm) ->
                    v0.bOpMF(v1, vm, (i, a, b) -> (float)(a / b));
            case VECTOR_OP_MAX: return (v0, v1, vm) ->
                    v0.bOpMF(v1, vm, (i, a, b) -> (float)Math.max(a, b));
            case VECTOR_OP_MIN: return (v0, v1, vm) ->
                    v0.bOpMF(v1, vm, (i, a, b) -> (float)Math.min(a, b));
            case VECTOR_OP_OR: return (v0, v1, vm) ->
                    v0.bOpMF(v1, vm, (i, a, b) -> fromBits(toBits(a) | toBits(b)));
            case VECTOR_OP_ATAN2: return (v0, v1, vm) ->
                    v0.bOpMF(v1, vm, (i, a, b) -> (float) Math.atan2(a, b));
            case VECTOR_OP_POW: return (v0, v1, vm) ->
                    v0.bOpMF(v1, vm, (i, a, b) -> (float) Math.pow(a, b));
            case VECTOR_OP_HYPOT: return (v0, v1, vm) ->
                    v0.bOpMF(v1, vm, (i, a, b) -> (float) Math.hypot(a, b));
            default: return null;
        }
    }


    // FIXME: Maybe all of the public final methods in this file (the
    // simple ones that just call lanewise) should be pushed down to
    // the X-VectorBits template.  They can't optimize properly at
    // this level, and must rely on inlining.  Does it work?
    // (If it works, of course keep the code here.)

    /**
     * Combines the lane values of this vector
     * with the value of a broadcast scalar.
     *
     * This is a lane-wise binary operation which applies
     * the selected operation to each lane.
     * The return value will be equal to this expression:
     * {@code this.lanewise(op, this.broadcast(e))}.
     *
     * @param op the operation used to process lane values
     * @param e the input scalar
     * @return the result of applying the operation lane-wise
     *         to the two input vectors
     * @throws UnsupportedOperationException if this vector does
     *         not support the requested operation
     * @see #lanewise(VectorOperators.Binary,Vector)
     * @see #lanewise(VectorOperators.Binary,float,VectorMask)
     */
    @ForceInline
    public final
    FloatVector lanewise(VectorOperators.Binary op,
                                  float e) {
        return lanewise(op, broadcast(e));
    }

    /**
     * Combines the lane values of this vector
     * with the value of a broadcast scalar,
     * with selection of lane elements controlled by a mask.
     *
     * This is a masked lane-wise binary operation which applies
     * the selected operation to each lane.
     * The return value will be equal to this expression:
     * {@code this.lanewise(op, this.broadcast(e), m)}.
     *
     * @param op the operation used to process lane values
     * @param e the input scalar
     * @param m the mask controlling lane selection
     * @return the result of applying the operation lane-wise
     *         to the input vector and the scalar
     * @throws UnsupportedOperationException if this vector does
     *         not support the requested operation
     * @see #lanewise(VectorOperators.Binary,Vector,VectorMask)
     * @see #lanewise(VectorOperators.Binary,float)
     */
    @ForceInline
    public final
    FloatVector lanewise(VectorOperators.Binary op,
                                  float e,
                                  VectorMask<Float> m) {
        return lanewise(op, broadcast(e), m);
    }

    /**
     * {@inheritDoc} <!--workaround-->
     * @apiNote
     * When working with vector subtypes like {@code FloatVector},
     * {@linkplain #lanewise(VectorOperators.Binary,float)
     * the more strongly typed method}
     * is typically selected.  It can be explicitly selected
     * using a cast: {@code v.lanewise(op,(float)e)}.
     * The two expressions will produce numerically identical results.
     */
    @ForceInline
    public final
    FloatVector lanewise(VectorOperators.Binary op,
                                  long e) {
        float e1 = (float) e;
        if ((long)e1 != e) {
            vspecies().checkValue(e);  // for exception
        }
        return lanewise(op, e1);
    }

    /**
     * {@inheritDoc} <!--workaround-->
     * @apiNote
     * When working with vector subtypes like {@code FloatVector},
     * {@linkplain #lanewise(VectorOperators.Binary,float,VectorMask)
     * the more strongly typed method}
     * is typically selected.  It can be explicitly selected
     * using a cast: {@code v.lanewise(op,(float)e,m)}.
     * The two expressions will produce numerically identical results.
     */
    @ForceInline
    public final
    FloatVector lanewise(VectorOperators.Binary op,
                                  long e, VectorMask<Float> m) {
        float e1 = (float) e;
        if ((long)e1 != e) {
            vspecies().checkValue(e);  // for exception
        }
        return lanewise(op, e1, m);
    }


    // Ternary lanewise support

    // Ternary operators come in eight variations:
    //   lanewise(op, [broadcast(e1)|v1], [broadcast(e2)|v2])
    //   lanewise(op, [broadcast(e1)|v1], [broadcast(e2)|v2], mask)

    // It is annoying to support all of these variations of masking
    // and broadcast, but it would be more surprising not to continue
    // the obvious pattern started by unary and binary.

   /**
     * {@inheritDoc} <!--workaround-->
     * @see #lanewise(VectorOperators.Ternary,float,float,VectorMask)
     * @see #lanewise(VectorOperators.Ternary,Vector,float,VectorMask)
     * @see #lanewise(VectorOperators.Ternary,float,Vector,VectorMask)
     * @see #lanewise(VectorOperators.Ternary,float,float)
     * @see #lanewise(VectorOperators.Ternary,Vector,float)
     * @see #lanewise(VectorOperators.Ternary,float,Vector)
     */
    @Override
    public abstract
    FloatVector lanewise(VectorOperators.Ternary op,
                                                  Vector<Float> v1,
                                                  Vector<Float> v2);
    @ForceInline
    final
    FloatVector lanewiseTemplate(VectorOperators.Ternary op,
                                          Vector<Float> v1,
                                          Vector<Float> v2) {
        FloatVector that = (FloatVector) v1;
        FloatVector tother = (FloatVector) v2;
        // It's a word: https://www.dictionary.com/browse/tother
        // See also Chapter 11 of Dickens, Our Mutual Friend:
        // "Totherest Governor," replied Mr Riderhood...
        that.check(this);
        tother.check(this);
        int opc = opCode(op);
        return VectorSupport.ternaryOp(
            opc, getClass(), null, float.class, length(),
            this, that, tother, null,
            TERN_IMPL.find(op, opc, FloatVector::ternaryOperations));
    }

    /**
     * {@inheritDoc} <!--workaround-->
     * @see #lanewise(VectorOperators.Ternary,float,float,VectorMask)
     * @see #lanewise(VectorOperators.Ternary,Vector,float,VectorMask)
     * @see #lanewise(VectorOperators.Ternary,float,Vector,VectorMask)
     */
    @Override
    public abstract
    FloatVector lanewise(VectorOperators.Ternary op,
                                  Vector<Float> v1,
                                  Vector<Float> v2,
                                  VectorMask<Float> m);
    @ForceInline
    final
    FloatVector lanewiseTemplate(VectorOperators.Ternary op,
                                          Class<? extends VectorMask<Float>> maskClass,
                                          Vector<Float> v1,
                                          Vector<Float> v2,
                                          VectorMask<Float> m) {
        FloatVector that = (FloatVector) v1;
        FloatVector tother = (FloatVector) v2;
        // It's a word: https://www.dictionary.com/browse/tother
        // See also Chapter 11 of Dickens, Our Mutual Friend:
        // "Totherest Governor," replied Mr Riderhood...
        that.check(this);
        tother.check(this);
        m.check(maskClass, this);

        int opc = opCode(op);
        return VectorSupport.ternaryOp(
            opc, getClass(), maskClass, float.class, length(),
            this, that, tother, m,
            TERN_IMPL.find(op, opc, FloatVector::ternaryOperations));
    }

    private static final
    ImplCache<Ternary, TernaryOperation<FloatVector, VectorMask<Float>>>
        TERN_IMPL = new ImplCache<>(Ternary.class, FloatVector.class);

    private static TernaryOperation<FloatVector, VectorMask<Float>> ternaryOperations(int opc_) {
        switch (opc_) {
            case VECTOR_OP_FMA: return (v0, v1_, v2_, m) ->
                    v0.tOpMF(v1_, v2_, m, (i, a, b, c) -> Math.fma(a, b, c));
            default: return null;
        }
    }

    /**
     * Combines the lane values of this vector
     * with the values of two broadcast scalars.
     *
     * This is a lane-wise ternary operation which applies
     * the selected operation to each lane.
     * The return value will be equal to this expression:
     * {@code this.lanewise(op, this.broadcast(e1), this.broadcast(e2))}.
     *
     * @param op the operation used to combine lane values
     * @param e1 the first input scalar
     * @param e2 the second input scalar
     * @return the result of applying the operation lane-wise
     *         to the input vector and the scalars
     * @throws UnsupportedOperationException if this vector does
     *         not support the requested operation
     * @see #lanewise(VectorOperators.Ternary,Vector,Vector)
     * @see #lanewise(VectorOperators.Ternary,float,float,VectorMask)
     */
    @ForceInline
    public final
    FloatVector lanewise(VectorOperators.Ternary op, //(op,e1,e2)
                                  float e1,
                                  float e2) {
        return lanewise(op, broadcast(e1), broadcast(e2));
    }

    /**
     * Combines the lane values of this vector
     * with the values of two broadcast scalars,
     * with selection of lane elements controlled by a mask.
     *
     * This is a masked lane-wise ternary operation which applies
     * the selected operation to each lane.
     * The return value will be equal to this expression:
     * {@code this.lanewise(op, this.broadcast(e1), this.broadcast(e2), m)}.
     *
     * @param op the operation used to combine lane values
     * @param e1 the first input scalar
     * @param e2 the second input scalar
     * @param m the mask controlling lane selection
     * @return the result of applying the operation lane-wise
     *         to the input vector and the scalars
     * @throws UnsupportedOperationException if this vector does
     *         not support the requested operation
     * @see #lanewise(VectorOperators.Ternary,Vector,Vector,VectorMask)
     * @see #lanewise(VectorOperators.Ternary,float,float)
     */
    @ForceInline
    public final
    FloatVector lanewise(VectorOperators.Ternary op, //(op,e1,e2,m)
                                  float e1,
                                  float e2,
                                  VectorMask<Float> m) {
        return lanewise(op, broadcast(e1), broadcast(e2), m);
    }

    /**
     * Combines the lane values of this vector
     * with the values of another vector and a broadcast scalar.
     *
     * This is a lane-wise ternary operation which applies
     * the selected operation to each lane.
     * The return value will be equal to this expression:
     * {@code this.lanewise(op, v1, this.broadcast(e2))}.
     *
     * @param op the operation used to combine lane values
     * @param v1 the other input vector
     * @param e2 the input scalar
     * @return the result of applying the operation lane-wise
     *         to the input vectors and the scalar
     * @throws UnsupportedOperationException if this vector does
     *         not support the requested operation
     * @see #lanewise(VectorOperators.Ternary,float,float)
     * @see #lanewise(VectorOperators.Ternary,Vector,float,VectorMask)
     */
    @ForceInline
    public final
    FloatVector lanewise(VectorOperators.Ternary op, //(op,v1,e2)
                                  Vector<Float> v1,
                                  float e2) {
        return lanewise(op, v1, broadcast(e2));
    }

    /**
     * Combines the lane values of this vector
     * with the values of another vector and a broadcast scalar,
     * with selection of lane elements controlled by a mask.
     *
     * This is a masked lane-wise ternary operation which applies
     * the selected operation to each lane.
     * The return value will be equal to this expression:
     * {@code this.lanewise(op, v1, this.broadcast(e2), m)}.
     *
     * @param op the operation used to combine lane values
     * @param v1 the other input vector
     * @param e2 the input scalar
     * @param m the mask controlling lane selection
     * @return the result of applying the operation lane-wise
     *         to the input vectors and the scalar
     * @throws UnsupportedOperationException if this vector does
     *         not support the requested operation
     * @see #lanewise(VectorOperators.Ternary,Vector,Vector)
     * @see #lanewise(VectorOperators.Ternary,float,float,VectorMask)
     * @see #lanewise(VectorOperators.Ternary,Vector,float)
     */
    @ForceInline
    public final
    FloatVector lanewise(VectorOperators.Ternary op, //(op,v1,e2,m)
                                  Vector<Float> v1,
                                  float e2,
                                  VectorMask<Float> m) {
        return lanewise(op, v1, broadcast(e2), m);
    }

    /**
     * Combines the lane values of this vector
     * with the values of another vector and a broadcast scalar.
     *
     * This is a lane-wise ternary operation which applies
     * the selected operation to each lane.
     * The return value will be equal to this expression:
     * {@code this.lanewise(op, this.broadcast(e1), v2)}.
     *
     * @param op the operation used to combine lane values
     * @param e1 the input scalar
     * @param v2 the other input vector
     * @return the result of applying the operation lane-wise
     *         to the input vectors and the scalar
     * @throws UnsupportedOperationException if this vector does
     *         not support the requested operation
     * @see #lanewise(VectorOperators.Ternary,Vector,Vector)
     * @see #lanewise(VectorOperators.Ternary,float,Vector,VectorMask)
     */
    @ForceInline
    public final
    FloatVector lanewise(VectorOperators.Ternary op, //(op,e1,v2)
                                  float e1,
                                  Vector<Float> v2) {
        return lanewise(op, broadcast(e1), v2);
    }

    /**
     * Combines the lane values of this vector
     * with the values of another vector and a broadcast scalar,
     * with selection of lane elements controlled by a mask.
     *
     * This is a masked lane-wise ternary operation which applies
     * the selected operation to each lane.
     * The return value will be equal to this expression:
     * {@code this.lanewise(op, this.broadcast(e1), v2, m)}.
     *
     * @param op the operation used to combine lane values
     * @param e1 the input scalar
     * @param v2 the other input vector
     * @param m the mask controlling lane selection
     * @return the result of applying the operation lane-wise
     *         to the input vectors and the scalar
     * @throws UnsupportedOperationException if this vector does
     *         not support the requested operation
     * @see #lanewise(VectorOperators.Ternary,Vector,Vector,VectorMask)
     * @see #lanewise(VectorOperators.Ternary,float,Vector)
     */
    @ForceInline
    public final
    FloatVector lanewise(VectorOperators.Ternary op, //(op,e1,v2,m)
                                  float e1,
                                  Vector<Float> v2,
                                  VectorMask<Float> m) {
        return lanewise(op, broadcast(e1), v2, m);
    }

    // (Thus endeth the Great and Mighty Ternary Ogdoad.)
    // https://en.wikipedia.org/wiki/Ogdoad

    /// FULL-SERVICE BINARY METHODS: ADD, SUB, MUL, DIV
    //
    // These include masked and non-masked versions.
    // This subclass adds broadcast (masked or not).

    /**
     * {@inheritDoc} <!--workaround-->
     * @see #add(float)
     */
    @Override
    @ForceInline
    public final FloatVector add(Vector<Float> v) {
        return lanewise(ADD, v);
    }

    /**
     * Adds this vector to the broadcast of an input scalar.
     *
     * This is a lane-wise binary operation which applies
     * the primitive addition operation ({@code +}) to each lane.
     *
     * This method is also equivalent to the expression
     * {@link #lanewise(VectorOperators.Binary,float)
     *    lanewise}{@code (}{@link VectorOperators#ADD
     *    ADD}{@code , e)}.
     *
     * @param e the input scalar
     * @return the result of adding each lane of this vector to the scalar
     * @see #add(Vector)
     * @see #broadcast(float)
     * @see #add(float,VectorMask)
     * @see VectorOperators#ADD
     * @see #lanewise(VectorOperators.Binary,Vector)
     * @see #lanewise(VectorOperators.Binary,float)
     */
    @ForceInline
    public final
    FloatVector add(float e) {
        return lanewise(ADD, e);
    }

    /**
     * {@inheritDoc} <!--workaround-->
     * @see #add(float,VectorMask)
     */
    @Override
    @ForceInline
    public final FloatVector add(Vector<Float> v,
                                          VectorMask<Float> m) {
        return lanewise(ADD, v, m);
    }

    /**
     * Adds this vector to the broadcast of an input scalar,
     * selecting lane elements controlled by a mask.
     *
     * This is a masked lane-wise binary operation which applies
     * the primitive addition operation ({@code +}) to each lane.
     *
     * This method is also equivalent to the expression
     * {@link #lanewise(VectorOperators.Binary,float,VectorMask)
     *    lanewise}{@code (}{@link VectorOperators#ADD
     *    ADD}{@code , s, m)}.
     *
     * @param e the input scalar
     * @param m the mask controlling lane selection
     * @return the result of adding each lane of this vector to the scalar
     * @see #add(Vector,VectorMask)
     * @see #broadcast(float)
     * @see #add(float)
     * @see VectorOperators#ADD
     * @see #lanewise(VectorOperators.Binary,Vector)
     * @see #lanewise(VectorOperators.Binary,float)
     */
    @ForceInline
    public final FloatVector add(float e,
                                          VectorMask<Float> m) {
        return lanewise(ADD, e, m);
    }

    /**
     * {@inheritDoc} <!--workaround-->
     * @see #sub(float)
     */
    @Override
    @ForceInline
    public final FloatVector sub(Vector<Float> v) {
        return lanewise(SUB, v);
    }

    /**
     * Subtracts an input scalar from this vector.
     *
     * This is a masked lane-wise binary operation which applies
     * the primitive subtraction operation ({@code -}) to each lane.
     *
     * This method is also equivalent to the expression
     * {@link #lanewise(VectorOperators.Binary,float)
     *    lanewise}{@code (}{@link VectorOperators#SUB
     *    SUB}{@code , e)}.
     *
     * @param e the input scalar
     * @return the result of subtracting the scalar from each lane of this vector
     * @see #sub(Vector)
     * @see #broadcast(float)
     * @see #sub(float,VectorMask)
     * @see VectorOperators#SUB
     * @see #lanewise(VectorOperators.Binary,Vector)
     * @see #lanewise(VectorOperators.Binary,float)
     */
    @ForceInline
    public final FloatVector sub(float e) {
        return lanewise(SUB, e);
    }

    /**
     * {@inheritDoc} <!--workaround-->
     * @see #sub(float,VectorMask)
     */
    @Override
    @ForceInline
    public final FloatVector sub(Vector<Float> v,
                                          VectorMask<Float> m) {
        return lanewise(SUB, v, m);
    }

    /**
     * Subtracts an input scalar from this vector
     * under the control of a mask.
     *
     * This is a masked lane-wise binary operation which applies
     * the primitive subtraction operation ({@code -}) to each lane.
     *
     * This method is also equivalent to the expression
     * {@link #lanewise(VectorOperators.Binary,float,VectorMask)
     *    lanewise}{@code (}{@link VectorOperators#SUB
     *    SUB}{@code , s, m)}.
     *
     * @param e the input scalar
     * @param m the mask controlling lane selection
     * @return the result of subtracting the scalar from each lane of this vector
     * @see #sub(Vector,VectorMask)
     * @see #broadcast(float)
     * @see #sub(float)
     * @see VectorOperators#SUB
     * @see #lanewise(VectorOperators.Binary,Vector)
     * @see #lanewise(VectorOperators.Binary,float)
     */
    @ForceInline
    public final FloatVector sub(float e,
                                          VectorMask<Float> m) {
        return lanewise(SUB, e, m);
    }

    /**
     * {@inheritDoc} <!--workaround-->
     * @see #mul(float)
     */
    @Override
    @ForceInline
    public final FloatVector mul(Vector<Float> v) {
        return lanewise(MUL, v);
    }

    /**
     * Multiplies this vector by the broadcast of an input scalar.
     *
     * This is a lane-wise binary operation which applies
     * the primitive multiplication operation ({@code *}) to each lane.
     *
     * This method is also equivalent to the expression
     * {@link #lanewise(VectorOperators.Binary,float)
     *    lanewise}{@code (}{@link VectorOperators#MUL
     *    MUL}{@code , e)}.
     *
     * @param e the input scalar
     * @return the result of multiplying this vector by the given scalar
     * @see #mul(Vector)
     * @see #broadcast(float)
     * @see #mul(float,VectorMask)
     * @see VectorOperators#MUL
     * @see #lanewise(VectorOperators.Binary,Vector)
     * @see #lanewise(VectorOperators.Binary,float)
     */
    @ForceInline
    public final FloatVector mul(float e) {
        return lanewise(MUL, e);
    }

    /**
     * {@inheritDoc} <!--workaround-->
     * @see #mul(float,VectorMask)
     */
    @Override
    @ForceInline
    public final FloatVector mul(Vector<Float> v,
                                          VectorMask<Float> m) {
        return lanewise(MUL, v, m);
    }

    /**
     * Multiplies this vector by the broadcast of an input scalar,
     * selecting lane elements controlled by a mask.
     *
     * This is a masked lane-wise binary operation which applies
     * the primitive multiplication operation ({@code *}) to each lane.
     *
     * This method is also equivalent to the expression
     * {@link #lanewise(VectorOperators.Binary,float,VectorMask)
     *    lanewise}{@code (}{@link VectorOperators#MUL
     *    MUL}{@code , s, m)}.
     *
     * @param e the input scalar
     * @param m the mask controlling lane selection
     * @return the result of muling each lane of this vector to the scalar
     * @see #mul(Vector,VectorMask)
     * @see #broadcast(float)
     * @see #mul(float)
     * @see VectorOperators#MUL
     * @see #lanewise(VectorOperators.Binary,Vector)
     * @see #lanewise(VectorOperators.Binary,float)
     */
    @ForceInline
    public final FloatVector mul(float e,
                                          VectorMask<Float> m) {
        return lanewise(MUL, e, m);
    }

    /**
     * {@inheritDoc} <!--workaround-->
     * @apiNote Because the underlying scalar operator is an IEEE
     * floating point number, division by zero in fact will
     * not throw an exception, but will yield a signed
     * infinity or NaN.
     */
    @Override
    @ForceInline
    public final FloatVector div(Vector<Float> v) {
        return lanewise(DIV, v);
    }

    /**
     * Divides this vector by the broadcast of an input scalar.
     *
     * This is a lane-wise binary operation which applies
     * the primitive division operation ({@code /}) to each lane.
     *
     * This method is also equivalent to the expression
     * {@link #lanewise(VectorOperators.Binary,float)
     *    lanewise}{@code (}{@link VectorOperators#DIV
     *    DIV}{@code , e)}.
     *
     * @apiNote Because the underlying scalar operator is an IEEE
     * floating point number, division by zero in fact will
     * not throw an exception, but will yield a signed
     * infinity or NaN.
     *
     * @param e the input scalar
     * @return the result of dividing each lane of this vector by the scalar
     * @see #div(Vector)
     * @see #broadcast(float)
     * @see #div(float,VectorMask)
     * @see VectorOperators#DIV
     * @see #lanewise(VectorOperators.Binary,Vector)
     * @see #lanewise(VectorOperators.Binary,float)
     */
    @ForceInline
    public final FloatVector div(float e) {
        return lanewise(DIV, e);
    }

    /**
     * {@inheritDoc} <!--workaround-->
     * @see #div(float,VectorMask)
     * @apiNote Because the underlying scalar operator is an IEEE
     * floating point number, division by zero in fact will
     * not throw an exception, but will yield a signed
     * infinity or NaN.
     */
    @Override
    @ForceInline
    public final FloatVector div(Vector<Float> v,
                                          VectorMask<Float> m) {
        return lanewise(DIV, v, m);
    }

    /**
     * Divides this vector by the broadcast of an input scalar,
     * selecting lane elements controlled by a mask.
     *
     * This is a masked lane-wise binary operation which applies
     * the primitive division operation ({@code /}) to each lane.
     *
     * This method is also equivalent to the expression
     * {@link #lanewise(VectorOperators.Binary,float,VectorMask)
     *    lanewise}{@code (}{@link VectorOperators#DIV
     *    DIV}{@code , s, m)}.
     *
     * @apiNote Because the underlying scalar operator is an IEEE
     * floating point number, division by zero in fact will
     * not throw an exception, but will yield a signed
     * infinity or NaN.
     *
     * @param e the input scalar
     * @param m the mask controlling lane selection
     * @return the result of dividing each lane of this vector by the scalar
     * @see #div(Vector,VectorMask)
     * @see #broadcast(float)
     * @see #div(float)
     * @see VectorOperators#DIV
     * @see #lanewise(VectorOperators.Binary,Vector)
     * @see #lanewise(VectorOperators.Binary,float)
     */
    @ForceInline
    public final FloatVector div(float e,
                                          VectorMask<Float> m) {
        return lanewise(DIV, e, m);
    }

    /// END OF FULL-SERVICE BINARY METHODS

    /// SECOND-TIER BINARY METHODS
    //
    // There are no masked versions.

    /**
     * {@inheritDoc} <!--workaround-->
     * @apiNote
     * For this method, floating point negative
     * zero {@code -0.0} is treated as a value distinct from, and less
     * than the default value (positive zero).
     */
    @Override
    @ForceInline
    public final FloatVector min(Vector<Float> v) {
        return lanewise(MIN, v);
    }

    // FIXME:  "broadcast of an input scalar" is really wordy.  Reduce?
    /**
     * Computes the smaller of this vector and the broadcast of an input scalar.
     *
     * This is a lane-wise binary operation which applies the
     * operation {@code Math.min()} to each pair of
     * corresponding lane values.
     *
     * This method is also equivalent to the expression
     * {@link #lanewise(VectorOperators.Binary,float)
     *    lanewise}{@code (}{@link VectorOperators#MIN
     *    MIN}{@code , e)}.
     *
     * @param e the input scalar
     * @return the result of multiplying this vector by the given scalar
     * @see #min(Vector)
     * @see #broadcast(float)
     * @see VectorOperators#MIN
     * @see #lanewise(VectorOperators.Binary,float,VectorMask)
     * @apiNote
     * For this method, floating point negative
     * zero {@code -0.0} is treated as a value distinct from, and less
     * than the default value (positive zero).
     */
    @ForceInline
    public final FloatVector min(float e) {
        return lanewise(MIN, e);
    }

    /**
     * {@inheritDoc} <!--workaround-->
     * @apiNote
     * For this method, floating point negative
     * zero {@code -0.0} is treated as a value distinct from, and less
     * than the default value (positive zero).
     */
    @Override
    @ForceInline
    public final FloatVector max(Vector<Float> v) {
        return lanewise(MAX, v);
    }

    /**
     * Computes the larger of this vector and the broadcast of an input scalar.
     *
     * This is a lane-wise binary operation which applies the
     * operation {@code Math.max()} to each pair of
     * corresponding lane values.
     *
     * This method is also equivalent to the expression
     * {@link #lanewise(VectorOperators.Binary,float)
     *    lanewise}{@code (}{@link VectorOperators#MAX
     *    MAX}{@code , e)}.
     *
     * @param e the input scalar
     * @return the result of multiplying this vector by the given scalar
     * @see #max(Vector)
     * @see #broadcast(float)
     * @see VectorOperators#MAX
     * @see #lanewise(VectorOperators.Binary,float,VectorMask)
     * @apiNote
     * For this method, floating point negative
     * zero {@code -0.0} is treated as a value distinct from, and less
     * than the default value (positive zero).
     */
    @ForceInline
    public final FloatVector max(float e) {
        return lanewise(MAX, e);
    }


    // common FP operator: pow
    /**
     * Raises this vector to the power of a second input vector.
     *
     * This is a lane-wise binary operation which applies an operation
     * conforming to the specification of
     * {@link Math#pow Math.pow(a,b)}
     * to each pair of corresponding lane values.
     * The operation is adapted to cast the operands and the result,
     * specifically widening {@code float} operands to {@code double}
     * operands and narrowing the {@code double} result to a {@code float}
     * result.
     *
     * This method is also equivalent to the expression
     * {@link #lanewise(VectorOperators.Binary,Vector)
     *    lanewise}{@code (}{@link VectorOperators#POW
     *    POW}{@code , b)}.
     *
     * <p>
     * This is not a full-service named operation like
     * {@link #add(Vector) add}.  A masked version of
     * this operation is not directly available
     * but may be obtained via the masked version of
     * {@code lanewise}.
     *
     * @param b a vector exponent by which to raise this vector
     * @return the {@code b}-th power of this vector
     * @see #pow(float)
     * @see VectorOperators#POW
     * @see #lanewise(VectorOperators.Binary,Vector,VectorMask)
     */
    @ForceInline
    public final FloatVector pow(Vector<Float> b) {
        return lanewise(POW, b);
    }

    /**
     * Raises this vector to a scalar power.
     *
     * This is a lane-wise binary operation which applies an operation
     * conforming to the specification of
     * {@link Math#pow Math.pow(a,b)}
     * to each pair of corresponding lane values.
     * The operation is adapted to cast the operands and the result,
     * specifically widening {@code float} operands to {@code double}
     * operands and narrowing the {@code double} result to a {@code float}
     * result.
     *
     * This method is also equivalent to the expression
     * {@link #lanewise(VectorOperators.Binary,Vector)
     *    lanewise}{@code (}{@link VectorOperators#POW
     *    POW}{@code , b)}.
     *
     * @param b a scalar exponent by which to raise this vector
     * @return the {@code b}-th power of this vector
     * @see #pow(Vector)
     * @see VectorOperators#POW
     * @see #lanewise(VectorOperators.Binary,float,VectorMask)
     */
    @ForceInline
    public final FloatVector pow(float b) {
        return lanewise(POW, b);
    }

    /// UNARY METHODS

    /**
     * {@inheritDoc} <!--workaround-->
     */
    @Override
    @ForceInline
    public final
    FloatVector neg() {
        return lanewise(NEG);
    }

    /**
     * {@inheritDoc} <!--workaround-->
     */
    @Override
    @ForceInline
    public final
    FloatVector abs() {
        return lanewise(ABS);
    }



    // sqrt
    /**
     * Computes the square root of this vector.
     *
     * This is a lane-wise unary operation which applies an operation
     * conforming to the specification of
     * {@link Math#sqrt Math.sqrt(a)}
     * to each lane value.
     * The operation is adapted to cast the operand and the result,
     * specifically widening the {@code float} operand to a {@code double}
     * operand and narrowing the {@code double} result to a {@code float}
     * result.
     *
     * This method is also equivalent to the expression
     * {@link #lanewise(VectorOperators.Unary)
     *    lanewise}{@code (}{@link VectorOperators#SQRT
     *    SQRT}{@code )}.
     *
     * @return the square root of this vector
     * @see VectorOperators#SQRT
     * @see #lanewise(VectorOperators.Unary,VectorMask)
     */
    @ForceInline
    public final FloatVector sqrt() {
        return lanewise(SQRT);
    }

    /// COMPARISONS

    /**
     * {@inheritDoc} <!--workaround-->
     */
    @Override
    @ForceInline
    public final
    VectorMask<Float> eq(Vector<Float> v) {
        return compare(EQ, v);
    }

    /**
     * Tests if this vector is equal to an input scalar.
     *
     * This is a lane-wise binary test operation which applies
     * the primitive equals operation ({@code ==}) to each lane.
     * The result is the same as {@code compare(VectorOperators.Comparison.EQ, e)}.
     *
     * @param e the input scalar
     * @return the result mask of testing if this vector
     *         is equal to {@code e}
     * @see #compare(VectorOperators.Comparison,float)
     */
    @ForceInline
    public final
    VectorMask<Float> eq(float e) {
        return compare(EQ, e);
    }

    /**
     * {@inheritDoc} <!--workaround-->
     */
    @Override
    @ForceInline
    public final
    VectorMask<Float> lt(Vector<Float> v) {
        return compare(LT, v);
    }

    /**
     * Tests if this vector is less than an input scalar.
     *
     * This is a lane-wise binary test operation which applies
     * the primitive less than operation ({@code <}) to each lane.
     * The result is the same as {@code compare(VectorOperators.LT, e)}.
     *
     * @param e the input scalar
     * @return the mask result of testing if this vector
     *         is less than the input scalar
     * @see #compare(VectorOperators.Comparison,float)
     */
    @ForceInline
    public final
    VectorMask<Float> lt(float e) {
        return compare(LT, e);
    }

    /**
     * {@inheritDoc} <!--workaround-->
     */
    @Override
    public abstract
    VectorMask<Float> test(VectorOperators.Test op);

    /*package-private*/
    @ForceInline
    final
    <M extends VectorMask<Float>>
    M testTemplate(Class<M> maskType, Test op) {
        FloatSpecies vsp = vspecies();
        if (opKind(op, VO_SPECIAL)) {
            IntVector bits = this.viewAsIntegralLanes();
            VectorMask<Integer> m;
            if (op == IS_DEFAULT) {
                m = bits.compare(EQ, (int) 0);
            } else if (op == IS_NEGATIVE) {
                m = bits.compare(LT, (int) 0);
            }
            else if (op == IS_FINITE ||
                     op == IS_NAN ||
                     op == IS_INFINITE) {
                // first kill the sign:
                bits = bits.and(Integer.MAX_VALUE);
                // next find the bit pattern for infinity:
                int infbits = (int) toBits(Float.POSITIVE_INFINITY);
                // now compare:
                if (op == IS_FINITE) {
                    m = bits.compare(LT, infbits);
                } else if (op == IS_NAN) {
                    m = bits.compare(GT, infbits);
                } else {
                    m = bits.compare(EQ, infbits);
                }
            }
            else {
                throw new AssertionError(op);
            }
            return maskType.cast(m.cast(vsp));
        }
        int opc = opCode(op);
        throw new AssertionError(op);
    }

    /**
     * {@inheritDoc} <!--workaround-->
     */
    @Override
    public abstract
    VectorMask<Float> test(VectorOperators.Test op,
                                  VectorMask<Float> m);

    /*package-private*/
    @ForceInline
    final
    <M extends VectorMask<Float>>
    M testTemplate(Class<M> maskType, Test op, M mask) {
        FloatSpecies vsp = vspecies();
        mask.check(maskType, this);
        if (opKind(op, VO_SPECIAL)) {
            IntVector bits = this.viewAsIntegralLanes();
            VectorMask<Integer> m = mask.cast(IntVector.species(shape()));
            if (op == IS_DEFAULT) {
                m = bits.compare(EQ, (int) 0, m);
            } else if (op == IS_NEGATIVE) {
                m = bits.compare(LT, (int) 0, m);
            }
            else if (op == IS_FINITE ||
                     op == IS_NAN ||
                     op == IS_INFINITE) {
                // first kill the sign:
                bits = bits.and(Integer.MAX_VALUE);
                // next find the bit pattern for infinity:
                int infbits = (int) toBits(Float.POSITIVE_INFINITY);
                // now compare:
                if (op == IS_FINITE) {
                    m = bits.compare(LT, infbits, m);
                } else if (op == IS_NAN) {
                    m = bits.compare(GT, infbits, m);
                } else {
                    m = bits.compare(EQ, infbits, m);
                }
            }
            else {
                throw new AssertionError(op);
            }
            return maskType.cast(m.cast(vsp));
        }
        int opc = opCode(op);
        throw new AssertionError(op);
    }

    /**
     * {@inheritDoc} <!--workaround-->
     */
    @Override
    public abstract
    VectorMask<Float> compare(VectorOperators.Comparison op, Vector<Float> v);

    /*package-private*/
    @ForceInline
    final
    <M extends VectorMask<Float>>
    M compareTemplate(Class<M> maskType, Comparison op, Vector<Float> v) {
        FloatVector that = (FloatVector) v;
        that.check(this);
        int opc = opCode(op);
        return VectorSupport.compare(
            opc, getClass(), maskType, float.class, length(),
            this, that, null,
            (cond, v0, v1, m1) -> {
                AbstractMask<Float> m
                    = v0.bTestMF(cond, v1, (cond_, i, a, b)
                               -> compareWithOp(cond, a, b));
                @SuppressWarnings("unchecked")
                M m2 = (M) m;
                return m2;
            });
    }

    /*package-private*/
    @ForceInline
    final
    <M extends VectorMask<Float>>
    M compareTemplate(Class<M> maskType, Comparison op, Vector<Float> v, M m) {
        FloatVector that = (FloatVector) v;
        that.check(this);
        m.check(maskType, this);
        int opc = opCode(op);
        return VectorSupport.compare(
            opc, getClass(), maskType, float.class, length(),
            this, that, m,
            (cond, v0, v1, m1) -> {
                AbstractMask<Float> cmpM
                    = v0.bTestMF(cond, v1, (cond_, i, a, b)
                               -> compareWithOp(cond, a, b));
                @SuppressWarnings("unchecked")
                M m2 = (M) cmpM.and(m1);
                return m2;
            });
    }

    @ForceInline
    private static boolean compareWithOp(int cond, float a, float b) {
        return switch (cond) {
            case BT_eq -> a == b;
            case BT_ne -> a != b;
            case BT_lt -> a < b;
            case BT_le -> a <= b;
            case BT_gt -> a > b;
            case BT_ge -> a >= b;
            default -> throw new AssertionError();
        };
    }

    /**
     * Tests this vector by comparing it with an input scalar,
     * according to the given comparison operation.
     *
     * This is a lane-wise binary test operation which applies
     * the comparison operation to each lane.
     * <p>
     * The result is the same as
     * {@code compare(op, broadcast(species(), e))}.
     * That is, the scalar may be regarded as broadcast to
     * a vector of the same species, and then compared
     * against the original vector, using the selected
     * comparison operation.
     *
     * @param op the operation used to compare lane values
     * @param e the input scalar
     * @return the mask result of testing lane-wise if this vector
     *         compares to the input, according to the selected
     *         comparison operator
     * @see FloatVector#compare(VectorOperators.Comparison,Vector)
     * @see #eq(float)
     * @see #lt(float)
     */
    public abstract
    VectorMask<Float> compare(Comparison op, float e);

    /*package-private*/
    @ForceInline
    final
    <M extends VectorMask<Float>>
    M compareTemplate(Class<M> maskType, Comparison op, float e) {
        return compareTemplate(maskType, op, broadcast(e));
    }

    /**
     * Tests this vector by comparing it with an input scalar,
     * according to the given comparison operation,
     * in lanes selected by a mask.
     *
     * This is a masked lane-wise binary test operation which applies
     * to each pair of corresponding lane values.
     *
     * The returned result is equal to the expression
     * {@code compare(op,s).and(m)}.
     *
     * @param op the operation used to compare lane values
     * @param e the input scalar
     * @param m the mask controlling lane selection
     * @return the mask result of testing lane-wise if this vector
     *         compares to the input, according to the selected
     *         comparison operator,
     *         and only in the lanes selected by the mask
     * @see FloatVector#compare(VectorOperators.Comparison,Vector,VectorMask)
     */
    @ForceInline
    public final VectorMask<Float> compare(VectorOperators.Comparison op,
                                               float e,
                                               VectorMask<Float> m) {
        return compare(op, broadcast(e), m);
    }

    /**
     * {@inheritDoc} <!--workaround-->
     */
    @Override
    public abstract
    VectorMask<Float> compare(Comparison op, long e);

    /*package-private*/
    @ForceInline
    final
    <M extends VectorMask<Float>>
    M compareTemplate(Class<M> maskType, Comparison op, long e) {
        return compareTemplate(maskType, op, broadcast(e));
    }

    /**
     * {@inheritDoc} <!--workaround-->
     */
    @Override
    @ForceInline
    public final
    VectorMask<Float> compare(Comparison op, long e, VectorMask<Float> m) {
        return compare(op, broadcast(e), m);
    }



    /**
     * {@inheritDoc} <!--workaround-->
     */
    @Override public abstract
    FloatVector blend(Vector<Float> v, VectorMask<Float> m);

    /*package-private*/
    @ForceInline
    final
    <M extends VectorMask<Float>>
    FloatVector
    blendTemplate(Class<M> maskType, FloatVector v, M m) {
        v.check(this);
        return VectorSupport.blend(
            getClass(), maskType, float.class, length(),
            this, v, m,
            (v0, v1, m_) -> v0.bOpMF(v1, m_, (i, a, b) -> b));
    }

    /**
     * {@inheritDoc} <!--workaround-->
     */
    @Override public abstract FloatVector addIndex(int scale);

    /*package-private*/
    @ForceInline
    final FloatVector addIndexTemplate(int scale) {
        FloatSpecies vsp = vspecies();
        // make sure VLENGTH*scale doesn't overflow:
        vsp.checkScale(scale);
        return VectorSupport.indexVector(
            getClass(), float.class, length(),
            this, scale, vsp,
            (v, scale_, s)
            -> {
                // If the platform doesn't support an INDEX
                // instruction directly, load IOTA from memory
                // and multiply.
                FloatVector iota = s.iota();
                float sc = (float) scale_;
                return v.add(sc == 1 ? iota : iota.mul(sc));
            });
    }

    /**
     * Replaces selected lanes of this vector with
     * a scalar value
     * under the control of a mask.
     *
     * This is a masked lane-wise binary operation which
     * selects each lane value from one or the other input.
     *
     * The returned result is equal to the expression
     * {@code blend(broadcast(e),m)}.
     *
     * @param e the input scalar, containing the replacement lane value
     * @param m the mask controlling lane selection of the scalar
     * @return the result of blending the lane elements of this vector with
     *         the scalar value
     */
    @ForceInline
    public final FloatVector blend(float e,
                                            VectorMask<Float> m) {
        return blend(broadcast(e), m);
    }

    /**
     * Replaces selected lanes of this vector with
     * a scalar value
     * under the control of a mask.
     *
     * This is a masked lane-wise binary operation which
     * selects each lane value from one or the other input.
     *
     * The returned result is equal to the expression
     * {@code blend(broadcast(e),m)}.
     *
     * @param e the input scalar, containing the replacement lane value
     * @param m the mask controlling lane selection of the scalar
     * @return the result of blending the lane elements of this vector with
     *         the scalar value
     */
    @ForceInline
    public final FloatVector blend(long e,
                                            VectorMask<Float> m) {
        return blend(broadcast(e), m);
    }

    /**
     * {@inheritDoc} <!--workaround-->
     */
    @Override
    public abstract
    FloatVector slice(int origin, Vector<Float> v1);

    /*package-private*/
    final
    @ForceInline
    FloatVector sliceTemplate(int origin, Vector<Float> v1) {
        FloatVector that = (FloatVector) v1;
        that.check(this);
        Objects.checkIndex(origin, length() + 1);
        VectorShuffle<Float> iota = iotaShuffle();
        VectorMask<Float> blendMask = iota.toVector().compare(VectorOperators.LT, (broadcast((float)(length() - origin))));
        iota = iotaShuffle(origin, 1, true);
        return that.rearrange(iota).blend(this.rearrange(iota), blendMask);
    }

    /**
     * {@inheritDoc} <!--workaround-->
     */
    @Override
    @ForceInline
    public final
    FloatVector slice(int origin,
                               Vector<Float> w,
                               VectorMask<Float> m) {
        return broadcast(0).blend(slice(origin, w), m);
    }

    /**
     * {@inheritDoc} <!--workaround-->
     */
    @Override
    public abstract
    FloatVector slice(int origin);

    /*package-private*/
    final
    @ForceInline
    FloatVector sliceTemplate(int origin) {
        Objects.checkIndex(origin, length() + 1);
        VectorShuffle<Float> iota = iotaShuffle();
        VectorMask<Float> blendMask = iota.toVector().compare(VectorOperators.LT, (broadcast((float)(length() - origin))));
        iota = iotaShuffle(origin, 1, true);
        return vspecies().zero().blend(this.rearrange(iota), blendMask);
    }

    /**
     * {@inheritDoc} <!--workaround-->
     */
    @Override
    public abstract
    FloatVector unslice(int origin, Vector<Float> w, int part);

    /*package-private*/
    final
    @ForceInline
    FloatVector
    unsliceTemplate(int origin, Vector<Float> w, int part) {
        FloatVector that = (FloatVector) w;
        that.check(this);
        Objects.checkIndex(origin, length() + 1);
        VectorShuffle<Float> iota = iotaShuffle();
        VectorMask<Float> blendMask = iota.toVector().compare((part == 0) ? VectorOperators.GE : VectorOperators.LT,
                                                                  (broadcast((float)(origin))));
        iota = iotaShuffle(-origin, 1, true);
        return that.blend(this.rearrange(iota), blendMask);
    }

    /*package-private*/
    final
    @ForceInline
    <M extends VectorMask<Float>>
    FloatVector
    unsliceTemplate(Class<M> maskType, int origin, Vector<Float> w, int part, M m) {
        FloatVector that = (FloatVector) w;
        that.check(this);
        FloatVector slice = that.sliceTemplate(origin, that);
        slice = slice.blendTemplate(maskType, this, m);
        return slice.unsliceTemplate(origin, w, part);
    }

    /**
     * {@inheritDoc} <!--workaround-->
     */
    @Override
    public abstract
    FloatVector unslice(int origin, Vector<Float> w, int part, VectorMask<Float> m);

    /**
     * {@inheritDoc} <!--workaround-->
     */
    @Override
    public abstract
    FloatVector unslice(int origin);

    /*package-private*/
    final
    @ForceInline
    FloatVector
    unsliceTemplate(int origin) {
        Objects.checkIndex(origin, length() + 1);
        VectorShuffle<Float> iota = iotaShuffle();
        VectorMask<Float> blendMask = iota.toVector().compare(VectorOperators.GE,
                                                                  (broadcast((float)(origin))));
        iota = iotaShuffle(-origin, 1, true);
        return vspecies().zero().blend(this.rearrange(iota), blendMask);
    }

    private ArrayIndexOutOfBoundsException
    wrongPartForSlice(int part) {
        String msg = String.format("bad part number %d for slice operation",
                                   part);
        return new ArrayIndexOutOfBoundsException(msg);
    }

    /**
     * {@inheritDoc} <!--workaround-->
     */
    @Override
    public abstract
    FloatVector rearrange(VectorShuffle<Float> m);

    /*package-private*/
    @ForceInline
    final
    <S extends VectorShuffle<Float>>
    FloatVector rearrangeTemplate(Class<S> shuffletype, S shuffle) {
        shuffle.checkIndexes();
        return VectorSupport.rearrangeOp(
            getClass(), shuffletype, null, float.class, length(),
            this, shuffle, null,
            (v1, s_, m_) -> v1.uOpMF((i, a) -> {
                int ei = s_.laneSource(i);
                return v1.lane(ei);
            }));
    }

    /**
     * {@inheritDoc} <!--workaround-->
     */
    @Override
    public abstract
    FloatVector rearrange(VectorShuffle<Float> s,
                                   VectorMask<Float> m);

    /*package-private*/
    @ForceInline
    final
    <S extends VectorShuffle<Float>, M extends VectorMask<Float>>
    FloatVector rearrangeTemplate(Class<S> shuffletype,
                                           Class<M> masktype,
                                           S shuffle,
                                           M m) {

        m.check(masktype, this);
        VectorMask<Float> valid = shuffle.laneIsValid();
        if (m.andNot(valid).anyTrue()) {
            shuffle.checkIndexes();
            throw new AssertionError();
        }
        return VectorSupport.rearrangeOp(
                   getClass(), shuffletype, masktype, float.class, length(),
                   this, shuffle, m,
                   (v1, s_, m_) -> v1.uOpMF((i, a) -> {
                        int ei = s_.laneSource(i);
                        return ei < 0  || !m_.laneIsSet(i) ? 0 : v1.lane(ei);
                   }));
    }

    /**
     * {@inheritDoc} <!--workaround-->
     */
    @Override
    public abstract
    FloatVector rearrange(VectorShuffle<Float> s,
                                   Vector<Float> v);

    /*package-private*/
    @ForceInline
    final
    <S extends VectorShuffle<Float>>
    FloatVector rearrangeTemplate(Class<S> shuffletype,
                                           S shuffle,
                                           FloatVector v) {
        VectorMask<Float> valid = shuffle.laneIsValid();
        @SuppressWarnings("unchecked")
        S ws = (S) shuffle.wrapIndexes();
        FloatVector r0 =
            VectorSupport.rearrangeOp(
                getClass(), shuffletype, null, float.class, length(),
                this, ws, null,
                (v0, s_, m_) -> v0.uOpMF((i, a) -> {
                    int ei = s_.laneSource(i);
                    return v0.lane(ei);
                }));
        FloatVector r1 =
            VectorSupport.rearrangeOp(
                getClass(), shuffletype, null, float.class, length(),
                v, ws, null,
                (v1, s_, m_) -> v1.uOpMF((i, a) -> {
                    int ei = s_.laneSource(i);
                    return v1.lane(ei);
                }));
        return r1.blend(r0, valid);
    }

    @ForceInline
    private final
    VectorShuffle<Float> toShuffle0(FloatSpecies dsp) {
        float[] a = toArray();
        int[] sa = new int[a.length];
        for (int i = 0; i < a.length; i++) {
            sa[i] = (int) a[i];
        }
        return VectorShuffle.fromArray(dsp, sa, 0);
    }

    /*package-private*/
    @ForceInline
    final
    VectorShuffle<Float> toShuffleTemplate(Class<?> shuffleType) {
        FloatSpecies vsp = vspecies();
        return VectorSupport.convert(VectorSupport.VECTOR_OP_CAST,
                                     getClass(), float.class, length(),
                                     shuffleType, byte.class, length(),
                                     this, vsp,
                                     FloatVector::toShuffle0);
    }

    /**
     * {@inheritDoc} <!--workaround-->
     * @since 19
     */
    @Override
    public abstract
    FloatVector compress(VectorMask<Float> m);

    /*package-private*/
    @ForceInline
    final
    <M extends AbstractMask<Float>>
    FloatVector compressTemplate(Class<M> masktype, M m) {
      m.check(masktype, this);
      return (FloatVector) VectorSupport.compressExpandOp(VectorSupport.VECTOR_OP_COMPRESS, getClass(), masktype,
                                                        float.class, length(), this, m,
                                                        (v1, m1) -> compressHelper(v1, m1));
    }

    /**
     * {@inheritDoc} <!--workaround-->
     * @since 19
     */
    @Override
    public abstract
    FloatVector expand(VectorMask<Float> m);

    /*package-private*/
    @ForceInline
    final
    <M extends AbstractMask<Float>>
    FloatVector expandTemplate(Class<M> masktype, M m) {
      m.check(masktype, this);
      return (FloatVector) VectorSupport.compressExpandOp(VectorSupport.VECTOR_OP_EXPAND, getClass(), masktype,
                                                        float.class, length(), this, m,
                                                        (v1, m1) -> expandHelper(v1, m1));
    }


    /**
     * {@inheritDoc} <!--workaround-->
     */
    @Override
    public abstract
    FloatVector selectFrom(Vector<Float> v);

    /*package-private*/
    @ForceInline
    final FloatVector selectFromTemplate(FloatVector v) {
        return v.rearrange(this.toShuffle());
    }

    /**
     * {@inheritDoc} <!--workaround-->
     */
    @Override
    public abstract
    FloatVector selectFrom(Vector<Float> s, VectorMask<Float> m);

    /*package-private*/
    @ForceInline
    final FloatVector selectFromTemplate(FloatVector v,
                                                  AbstractMask<Float> m) {
        return v.rearrange(this.toShuffle(), m);
    }

    /// Ternary operations


    /**
     * Multiplies this vector by a second input vector, and sums
     * the result with a third.
     *
     * Extended precision is used for the intermediate result,
     * avoiding possible loss of precision from rounding once
     * for each of the two operations.
     * The result is numerically close to {@code this.mul(b).add(c)},
     * and is typically closer to the true mathematical result.
     *
     * This is a lane-wise ternary operation which applies an operation
     * conforming to the specification of
     * {@link Math#fma(float,float,float) Math.fma(a,b,c)}
     * to each lane.
     * The operation is adapted to cast the operands and the result,
     * specifically widening {@code float} operands to {@code double}
     * operands and narrowing the {@code double} result to a {@code float}
     * result.
     *
     * This method is also equivalent to the expression
     * {@link #lanewise(VectorOperators.Ternary,Vector,Vector)
     *    lanewise}{@code (}{@link VectorOperators#FMA
     *    FMA}{@code , b, c)}.
     *
     * @param b the second input vector, supplying multiplier values
     * @param c the third input vector, supplying addend values
     * @return the product of this vector and the second input vector
     *         summed with the third input vector, using extended precision
     *         for the intermediate result
     * @see #fma(float,float)
     * @see VectorOperators#FMA
     * @see #lanewise(VectorOperators.Ternary,Vector,Vector,VectorMask)
     */
    @ForceInline
    public final
    FloatVector fma(Vector<Float> b, Vector<Float> c) {
        return lanewise(FMA, b, c);
    }

    /**
     * Multiplies this vector by a scalar multiplier, and sums
     * the result with a scalar addend.
     *
     * Extended precision is used for the intermediate result,
     * avoiding possible loss of precision from rounding once
     * for each of the two operations.
     * The result is numerically close to {@code this.mul(b).add(c)},
     * and is typically closer to the true mathematical result.
     *
     * This is a lane-wise ternary operation which applies an operation
     * conforming to the specification of
     * {@link Math#fma(float,float,float) Math.fma(a,b,c)}
     * to each lane.
     * The operation is adapted to cast the operands and the result,
     * specifically widening {@code float} operands to {@code double}
     * operands and narrowing the {@code double} result to a {@code float}
     * result.
     *
     * This method is also equivalent to the expression
     * {@link #lanewise(VectorOperators.Ternary,Vector,Vector)
     *    lanewise}{@code (}{@link VectorOperators#FMA
     *    FMA}{@code , b, c)}.
     *
     * @param b the scalar multiplier
     * @param c the scalar addend
     * @return the product of this vector and the scalar multiplier
     *         summed with scalar addend, using extended precision
     *         for the intermediate result
     * @see #fma(Vector,Vector)
     * @see VectorOperators#FMA
     * @see #lanewise(VectorOperators.Ternary,float,float,VectorMask)
     */
    @ForceInline
    public final
    FloatVector fma(float b, float c) {
        return lanewise(FMA, b, c);
    }

    // Don't bother with (Vector,float) and (float,Vector) overloadings.

    // Type specific horizontal reductions

    /**
     * Returns a value accumulated from all the lanes of this vector.
     *
     * This is an associative cross-lane reduction operation which
     * applies the specified operation to all the lane elements.
     * <p>
     * A few reduction operations do not support arbitrary reordering
     * of their operands, yet are included here because of their
     * usefulness.
     * <ul>
     * <li>
     * In the case of {@code FIRST_NONZERO}, the reduction returns
     * the value from the lowest-numbered non-zero lane.
     * (As with {@code MAX} and {@code MIN}, floating point negative
     * zero {@code -0.0} is treated as a value distinct from
     * the default value, positive zero. So a first-nonzero lane reduction
     * might return {@code -0.0} even in the presence of non-zero
     * lane values.)
     * <li>
     * In the case of {@code ADD} and {@code MUL}, the
     * precise result will reflect the choice of an arbitrary order
     * of operations, which may even vary over time.
     * For further details see the section
     * <a href="VectorOperators.html#fp_assoc">Operations on floating point vectors</a>.
     * <li>
     * All other reduction operations are fully commutative and
     * associative.  The implementation can choose any order of
     * processing, yet it will always produce the same result.
     * </ul>
     *
     * @param op the operation used to combine lane values
     * @return the accumulated result
     * @throws UnsupportedOperationException if this vector does
     *         not support the requested operation
     * @see #reduceLanes(VectorOperators.Associative,VectorMask)
     * @see #add(Vector)
     * @see #mul(Vector)
     * @see #min(Vector)
     * @see #max(Vector)
     * @see VectorOperators#FIRST_NONZERO
     */
    public abstract float reduceLanes(VectorOperators.Associative op);

    /**
     * Returns a value accumulated from selected lanes of this vector,
     * controlled by a mask.
     *
     * This is an associative cross-lane reduction operation which
     * applies the specified operation to the selected lane elements.
     * <p>
     * If no elements are selected, an operation-specific identity
     * value is returned.
     * <ul>
     * <li>
     * If the operation is
     *  {@code ADD}
     * or {@code FIRST_NONZERO},
     * then the identity value is positive zero, the default {@code float} value.
     * <li>
     * If the operation is {@code MUL},
     * then the identity value is one.
     * <li>
     * If the operation is {@code MAX},
     * then the identity value is {@code Float.NEGATIVE_INFINITY}.
     * <li>
     * If the operation is {@code MIN},
     * then the identity value is {@code Float.POSITIVE_INFINITY}.
     * </ul>
     * <p>
     * A few reduction operations do not support arbitrary reordering
     * of their operands, yet are included here because of their
     * usefulness.
     * <ul>
     * <li>
     * In the case of {@code FIRST_NONZERO}, the reduction returns
     * the value from the lowest-numbered non-zero lane.
     * (As with {@code MAX} and {@code MIN}, floating point negative
     * zero {@code -0.0} is treated as a value distinct from
     * the default value, positive zero. So a first-nonzero lane reduction
     * might return {@code -0.0} even in the presence of non-zero
     * lane values.)
     * <li>
     * In the case of {@code ADD} and {@code MUL}, the
     * precise result will reflect the choice of an arbitrary order
     * of operations, which may even vary over time.
     * For further details see the section
     * <a href="VectorOperators.html#fp_assoc">Operations on floating point vectors</a>.
     * <li>
     * All other reduction operations are fully commutative and
     * associative.  The implementation can choose any order of
     * processing, yet it will always produce the same result.
     * </ul>
     *
     * @param op the operation used to combine lane values
     * @param m the mask controlling lane selection
     * @return the reduced result accumulated from the selected lane values
     * @throws UnsupportedOperationException if this vector does
     *         not support the requested operation
     * @see #reduceLanes(VectorOperators.Associative)
     */
    public abstract float reduceLanes(VectorOperators.Associative op,
                                       VectorMask<Float> m);

    /*package-private*/
    @ForceInline
    final
    float reduceLanesTemplate(VectorOperators.Associative op,
                               Class<? extends VectorMask<Float>> maskClass,
                               VectorMask<Float> m) {
        m.check(maskClass, this);
        if (op == FIRST_NONZERO) {
            // FIXME:  The JIT should handle this.
            FloatVector v = broadcast((float) 0).blend(this, m);
            return v.reduceLanesTemplate(op);
        }
        int opc = opCode(op);
        return fromBits(VectorSupport.reductionCoerced(
            opc, getClass(), maskClass, float.class, length(),
            this, m,
            REDUCE_IMPL.find(op, opc, FloatVector::reductionOperations)));
    }

    /*package-private*/
    @ForceInline
    final
    float reduceLanesTemplate(VectorOperators.Associative op) {
        if (op == FIRST_NONZERO) {
            // FIXME:  The JIT should handle this.
            VectorMask<Integer> thisNZ
                = this.viewAsIntegralLanes().compare(NE, (int) 0);
            int ft = thisNZ.firstTrue();
            return ft < length() ? this.lane(ft) : (float) 0;
        }
        int opc = opCode(op);
        return fromBits(VectorSupport.reductionCoerced(
            opc, getClass(), null, float.class, length(),
            this, null,
            REDUCE_IMPL.find(op, opc, FloatVector::reductionOperations)));
    }

    private static final
    ImplCache<Associative, ReductionOperation<FloatVector, VectorMask<Float>>>
        REDUCE_IMPL = new ImplCache<>(Associative.class, FloatVector.class);

    private static ReductionOperation<FloatVector, VectorMask<Float>> reductionOperations(int opc_) {
        switch (opc_) {
            case VECTOR_OP_ADD: return (v, m) ->
                    toBits(v.rOpMF((float)0, m, (i, a, b) -> (float)(a + b)));
            case VECTOR_OP_MUL: return (v, m) ->
                    toBits(v.rOpMF((float)1, m, (i, a, b) -> (float)(a * b)));
            case VECTOR_OP_MIN: return (v, m) ->
                    toBits(v.rOpMF(MAX_OR_INF, m, (i, a, b) -> (float) Math.min(a, b)));
            case VECTOR_OP_MAX: return (v, m) ->
                    toBits(v.rOpMF(MIN_OR_INF, m, (i, a, b) -> (float) Math.max(a, b)));
            default: return null;
        }
    }

    private static final float MIN_OR_INF = Float.NEGATIVE_INFINITY;
    private static final float MAX_OR_INF = Float.POSITIVE_INFINITY;

    public @Override abstract long reduceLanesToLong(VectorOperators.Associative op);
    public @Override abstract long reduceLanesToLong(VectorOperators.Associative op,
                                                     VectorMask<Float> m);

    // Type specific accessors

    /**
     * Gets the lane element at lane index {@code i}
     *
     * @param i the lane index
     * @return the lane element at lane index {@code i}
     * @throws IllegalArgumentException if the index is out of range
     * ({@code < 0 || >= length()})
     */
    public abstract float lane(int i);

    /**
     * Replaces the lane element of this vector at lane index {@code i} with
     * value {@code e}.
     *
     * This is a cross-lane operation and behaves as if it returns the result
     * of blending this vector with an input vector that is the result of
     * broadcasting {@code e} and a mask that has only one lane set at lane
     * index {@code i}.
     *
     * @param i the lane index of the lane element to be replaced
     * @param e the value to be placed
     * @return the result of replacing the lane element of this vector at lane
     * index {@code i} with value {@code e}.
     * @throws IllegalArgumentException if the index is out of range
     * ({@code < 0 || >= length()})
     */
    public abstract FloatVector withLane(int i, float e);

    // Memory load operations

    /**
     * Returns an array of type {@code float[]}
     * containing all the lane values.
     * The array length is the same as the vector length.
     * The array elements are stored in lane order.
     * <p>
     * This method behaves as if it stores
     * this vector into an allocated array
     * (using {@link #intoArray(float[], int) intoArray})
     * and returns the array as follows:
     * <pre>{@code
     *   float[] a = new float[this.length()];
     *   this.intoArray(a, 0);
     *   return a;
     * }</pre>
     *
     * @return an array containing the lane values of this vector
     */
    @ForceInline
    @Override
    public final float[] toArray() {
        float[] a = new float[vspecies().laneCount()];
        intoArray(a, 0);
        return a;
    }

    /** {@inheritDoc} <!--workaround-->
     */
    @ForceInline
    @Override
    public final int[] toIntArray() {
        float[] a = toArray();
        int[] res = new int[a.length];
        for (int i = 0; i < a.length; i++) {
            float e = a[i];
            res[i] = (int) FloatSpecies.toIntegralChecked(e, true);
        }
        return res;
    }

    /** {@inheritDoc} <!--workaround-->
     */
    @ForceInline
    @Override
    public final long[] toLongArray() {
        float[] a = toArray();
        long[] res = new long[a.length];
        for (int i = 0; i < a.length; i++) {
            float e = a[i];
            res[i] = FloatSpecies.toIntegralChecked(e, false);
        }
        return res;
    }

    /** {@inheritDoc} <!--workaround-->
     * @implNote
     * When this method is used on used on vectors
     * of type {@code FloatVector},
     * there will be no loss of precision.
     */
    @ForceInline
    @Override
    public final double[] toDoubleArray() {
        float[] a = toArray();
        double[] res = new double[a.length];
        for (int i = 0; i < a.length; i++) {
            res[i] = (double) a[i];
        }
        return res;
    }

    /**
     * Loads a vector from an array of type {@code float[]}
     * starting at an offset.
     * For each vector lane, where {@code N} is the vector lane index, the
     * array element at index {@code offset + N} is placed into the
     * resulting vector at lane index {@code N}.
     *
     * @param species species of desired vector
     * @param a the array
     * @param offset the offset into the array
     * @return the vector loaded from an array
     * @throws IndexOutOfBoundsException
     *         if {@code offset+N < 0} or {@code offset+N >= a.length}
     *         for any lane {@code N} in the vector
     */
    @ForceInline
    public static
    FloatVector fromArray(VectorSpecies<Float> species,
                                   float[] a, int offset) {
        offset = checkFromIndexSize(offset, species.length(), a.length);
        FloatSpecies vsp = (FloatSpecies) species;
        return vsp.dummyVectorMF().fromArray0(a, offset);
    }

    /**
     * Loads a vector from an array of type {@code float[]}
     * starting at an offset and using a mask.
     * Lanes where the mask is unset are filled with the default
     * value of {@code float} (positive zero).
     * For each vector lane, where {@code N} is the vector lane index,
     * if the mask lane at index {@code N} is set then the array element at
     * index {@code offset + N} is placed into the resulting vector at lane index
     * {@code N}, otherwise the default element value is placed into the
     * resulting vector at lane index {@code N}.
     *
     * @param species species of desired vector
     * @param a the array
     * @param offset the offset into the array
     * @param m the mask controlling lane selection
     * @return the vector loaded from an array
     * @throws IndexOutOfBoundsException
     *         if {@code offset+N < 0} or {@code offset+N >= a.length}
     *         for any lane {@code N} in the vector
     *         where the mask is set
     */
    @ForceInline
    public static
    FloatVector fromArray(VectorSpecies<Float> species,
                                   float[] a, int offset,
                                   VectorMask<Float> m) {
        FloatSpecies vsp = (FloatSpecies) species;
        if (VectorIntrinsics.indexInRange(offset, vsp.length(), a.length)) {
            return vsp.dummyVectorMF().fromArray0(a, offset, m, OFFSET_IN_RANGE);
        }

        checkMaskFromIndexSize(offset, vsp, m, 1, a.length);
        return vsp.dummyVectorMF().fromArray0(a, offset, m, OFFSET_OUT_OF_RANGE);
    }

    /**
     * Gathers a new vector composed of elements from an array of type
     * {@code float[]},
     * using indexes obtained by adding a fixed {@code offset} to a
     * series of secondary offsets from an <em>index map</em>.
     * The index map is a contiguous sequence of {@code VLENGTH}
     * elements in a second array of {@code int}s, starting at a given
     * {@code mapOffset}.
     * <p>
     * For each vector lane, where {@code N} is the vector lane index,
     * the lane is loaded from the array
     * element {@code a[f(N)]}, where {@code f(N)} is the
     * index mapping expression
     * {@code offset + indexMap[mapOffset + N]]}.
     *
     * @param species species of desired vector
     * @param a the array
     * @param offset the offset into the array, may be negative if relative
     * indexes in the index map compensate to produce a value within the
     * array bounds
     * @param indexMap the index map
     * @param mapOffset the offset into the index map
     * @return the vector loaded from the indexed elements of the array
     * @throws IndexOutOfBoundsException
     *         if {@code mapOffset+N < 0}
     *         or if {@code mapOffset+N >= indexMap.length},
     *         or if {@code f(N)=offset+indexMap[mapOffset+N]}
     *         is an invalid index into {@code a},
     *         for any lane {@code N} in the vector
     * @see FloatVector#toIntArray()
     */
    @ForceInline
    public static
    FloatVector fromArray(VectorSpecies<Float> species,
                                   float[] a, int offset,
                                   int[] indexMap, int mapOffset) {
        FloatSpecies vsp = (FloatSpecies) species;
        IntVector.IntSpecies isp = IntVector.species(vsp.indexShape());
        Objects.requireNonNull(a);
        Objects.requireNonNull(indexMap);
        Class<? extends FloatVector> vectorType = vsp.vectorType();

        // Index vector: vix[0:n] = k -> offset + indexMap[mapOffset + k]
        IntVector vix = IntVector
            .fromArray(isp, indexMap, mapOffset)
            .add(offset);

        vix = VectorIntrinsics.checkIndex(vix, a.length);

        return VectorSupport.loadWithMap(
            vectorType, null, float.class, vsp.laneCount(),
            isp.vectorType(),
            a, ARRAY_BASE, vix, null,
            a, offset, indexMap, mapOffset, vsp,
            (c, idx, iMap, idy, s, vm) ->
            s.vOpMF(n -> c[idx + iMap[idy+n]]));
    }

    /**
     * Gathers a new vector composed of elements from an array of type
     * {@code float[]},
     * under the control of a mask, and
     * using indexes obtained by adding a fixed {@code offset} to a
     * series of secondary offsets from an <em>index map</em>.
     * The index map is a contiguous sequence of {@code VLENGTH}
     * elements in a second array of {@code int}s, starting at a given
     * {@code mapOffset}.
     * <p>
     * For each vector lane, where {@code N} is the vector lane index,
     * if the lane is set in the mask,
     * the lane is loaded from the array
     * element {@code a[f(N)]}, where {@code f(N)} is the
     * index mapping expression
     * {@code offset + indexMap[mapOffset + N]]}.
     * Unset lanes in the resulting vector are set to zero.
     *
     * @param species species of desired vector
     * @param a the array
     * @param offset the offset into the array, may be negative if relative
     * indexes in the index map compensate to produce a value within the
     * array bounds
     * @param indexMap the index map
     * @param mapOffset the offset into the index map
     * @param m the mask controlling lane selection
     * @return the vector loaded from the indexed elements of the array
     * @throws IndexOutOfBoundsException
     *         if {@code mapOffset+N < 0}
     *         or if {@code mapOffset+N >= indexMap.length},
     *         or if {@code f(N)=offset+indexMap[mapOffset+N]}
     *         is an invalid index into {@code a},
     *         for any lane {@code N} in the vector
     *         where the mask is set
     * @see FloatVector#toIntArray()
     */
    @ForceInline
    public static
    FloatVector fromArray(VectorSpecies<Float> species,
                                   float[] a, int offset,
                                   int[] indexMap, int mapOffset,
                                   VectorMask<Float> m) {
        if (m.allTrue()) {
            return fromArray(species, a, offset, indexMap, mapOffset);
        }
        else {
            FloatSpecies vsp = (FloatSpecies) species;
            return vsp.dummyVectorMF().fromArray0(a, offset, indexMap, mapOffset, m);
        }
    }



    /**
     * Loads a vector from a {@linkplain MemorySegment memory segment}
     * starting at an offset into the memory segment.
     * Bytes are composed into primitive lane elements according
     * to the specified byte order.
     * The vector is arranged into lanes according to
     * <a href="Vector.html#lane-order">memory ordering</a>.
     * <p>
     * This method behaves as if it returns the result of calling
     * {@link #fromMemorySegment(VectorSpecies,MemorySegment,long,ByteOrder,VectorMask)
     * fromMemorySegment()} as follows:
     * <pre>{@code
     * var m = species.maskAll(true);
     * return fromMemorySegment(species, ms, offset, bo, m);
     * }</pre>
     *
     * @param species species of desired vector
     * @param ms the memory segment
     * @param offset the offset into the memory segment
     * @param bo the intended byte order
     * @return a vector loaded from the memory segment
     * @throws IndexOutOfBoundsException
     *         if {@code offset+N*4 < 0}
     *         or {@code offset+N*4 >= ms.byteSize()}
     *         for any lane {@code N} in the vector
     * @throws IllegalStateException if the memory segment's session is not alive,
     *         or if access occurs from a thread other than the thread owning the session.
     * @since 19
     */
    @ForceInline
    public static
    FloatVector fromMemorySegment(VectorSpecies<Float> species,
                                           MemorySegment ms, long offset,
                                           ByteOrder bo) {
        offset = checkFromIndexSize(offset, species.vectorByteSize(), ms.byteSize());
        FloatSpecies vsp = (FloatSpecies) species;
        return vsp.dummyVectorMF().fromMemorySegment0(ms, offset).maybeSwap(bo);
    }

    /**
     * Loads a vector from a {@linkplain MemorySegment memory segment}
     * starting at an offset into the memory segment
     * and using a mask.
     * Lanes where the mask is unset are filled with the default
     * value of {@code float} (positive zero).
     * Bytes are composed into primitive lane elements according
     * to the specified byte order.
     * The vector is arranged into lanes according to
     * <a href="Vector.html#lane-order">memory ordering</a>.
     * <p>
     * The following pseudocode illustrates the behavior:
     * <pre>{@code
     * var slice = ms.asSlice(offset);
     * float[] ar = new float[species.length()];
     * for (int n = 0; n < ar.length; n++) {
     *     if (m.laneIsSet(n)) {
     *         ar[n] = slice.getAtIndex(ValuaLayout.JAVA_FLOAT.withByteAlignment(1), n);
     *     }
     * }
     * FloatVector r = FloatVector.fromArray(species, ar, 0);
     * }</pre>
     * @implNote
     * This operation is likely to be more efficient if
     * the specified byte order is the same as
     * {@linkplain ByteOrder#nativeOrder()
     * the platform native order},
     * since this method will not need to reorder
     * the bytes of lane values.
     *
     * @param species species of desired vector
     * @param ms the memory segment
     * @param offset the offset into the memory segment
     * @param bo the intended byte order
     * @param m the mask controlling lane selection
     * @return a vector loaded from the memory segment
     * @throws IndexOutOfBoundsException
     *         if {@code offset+N*4 < 0}
     *         or {@code offset+N*4 >= ms.byteSize()}
     *         for any lane {@code N} in the vector
     *         where the mask is set
     * @throws IllegalStateException if the memory segment's session is not alive,
     *         or if access occurs from a thread other than the thread owning the session.
     * @since 19
     */
    @ForceInline
    public static
    FloatVector fromMemorySegment(VectorSpecies<Float> species,
                                           MemorySegment ms, long offset,
                                           ByteOrder bo,
                                           VectorMask<Float> m) {
        FloatSpecies vsp = (FloatSpecies) species;
        if (VectorIntrinsics.indexInRange(offset, vsp.vectorByteSize(), ms.byteSize())) {
            return vsp.dummyVectorMF().fromMemorySegment0(ms, offset, m, OFFSET_IN_RANGE).maybeSwap(bo);
        }

        checkMaskFromIndexSize(offset, vsp, m, 4, ms.byteSize());
        return vsp.dummyVectorMF().fromMemorySegment0(ms, offset, m, OFFSET_OUT_OF_RANGE).maybeSwap(bo);
    }

    // Memory store operations

    /**
     * Stores this vector into an array of type {@code float[]}
     * starting at an offset.
     * <p>
     * For each vector lane, where {@code N} is the vector lane index,
     * the lane element at index {@code N} is stored into the array
     * element {@code a[offset+N]}.
     *
     * @param a the array, of type {@code float[]}
     * @param offset the offset into the array
     * @throws IndexOutOfBoundsException
     *         if {@code offset+N < 0} or {@code offset+N >= a.length}
     *         for any lane {@code N} in the vector
     */
    @ForceInline
    public final
    void intoArray(float[] a, int offset) {
        offset = checkFromIndexSize(offset, length(), a.length);
        FloatSpecies vsp = vspecies();
        VectorSupport.store(
            vsp.vectorType(), vsp.elementType(), vsp.laneCount(),
            a, arrayAddress(a, offset), false,
            this,
            a, offset,
            (arr, off, v)
            -> v.stOpMF(arr, (int) off,
                      (arr_, off_, i, e) -> arr_[off_ + i] = e));

    }

    /**
     * Stores this vector into an array of type {@code float[]}
     * starting at offset and using a mask.
     * <p>
     * For each vector lane, where {@code N} is the vector lane index,
     * the lane element at index {@code N} is stored into the array
     * element {@code a[offset+N]}.
     * If the mask lane at {@code N} is unset then the corresponding
     * array element {@code a[offset+N]} is left unchanged.
     * <p>
     * Array range checking is done for lanes where the mask is set.
     * Lanes where the mask is unset are not stored and do not need
     * to correspond to legitimate elements of {@code a}.
     * That is, unset lanes may correspond to array indexes less than
     * zero or beyond the end of the array.
     *
     * @param a the array, of type {@code float[]}
     * @param offset the offset into the array
     * @param m the mask controlling lane storage
     * @throws IndexOutOfBoundsException
     *         if {@code offset+N < 0} or {@code offset+N >= a.length}
     *         for any lane {@code N} in the vector
     *         where the mask is set
     */
    @ForceInline
    public final
    void intoArray(float[] a, int offset,
                   VectorMask<Float> m) {
        if (m.allTrue()) {
            intoArray(a, offset);
        } else {
            FloatSpecies vsp = vspecies();
            if (!VectorIntrinsics.indexInRange(offset, vsp.length(), a.length)) {
                checkMaskFromIndexSize(offset, vsp, m, 1, a.length);
            }
            intoArray0(a, offset, m);
        }
    }

    /**
     * Scatters this vector into an array of type {@code float[]}
     * using indexes obtained by adding a fixed {@code offset} to a
     * series of secondary offsets from an <em>index map</em>.
     * The index map is a contiguous sequence of {@code VLENGTH}
     * elements in a second array of {@code int}s, starting at a given
     * {@code mapOffset}.
     * <p>
     * For each vector lane, where {@code N} is the vector lane index,
     * the lane element at index {@code N} is stored into the array
     * element {@code a[f(N)]}, where {@code f(N)} is the
     * index mapping expression
     * {@code offset + indexMap[mapOffset + N]]}.
     *
     * @param a the array
     * @param offset an offset to combine with the index map offsets
     * @param indexMap the index map
     * @param mapOffset the offset into the index map
     * @throws IndexOutOfBoundsException
     *         if {@code mapOffset+N < 0}
     *         or if {@code mapOffset+N >= indexMap.length},
     *         or if {@code f(N)=offset+indexMap[mapOffset+N]}
     *         is an invalid index into {@code a},
     *         for any lane {@code N} in the vector
     * @see FloatVector#toIntArray()
     */
    @ForceInline
    public final
    void intoArray(float[] a, int offset,
                   int[] indexMap, int mapOffset) {
        FloatSpecies vsp = vspecies();
        IntVector.IntSpecies isp = IntVector.species(vsp.indexShape());
        // Index vector: vix[0:n] = i -> offset + indexMap[mo + i]
        IntVector vix = IntVector
            .fromArray(isp, indexMap, mapOffset)
            .add(offset);

        vix = VectorIntrinsics.checkIndex(vix, a.length);

        VectorSupport.storeWithMap(
            vsp.vectorType(), null, vsp.elementType(), vsp.laneCount(),
            isp.vectorType(),
            a, arrayAddress(a, 0), vix,
            this, null,
            a, offset, indexMap, mapOffset,
            (arr, off, v, map, mo, vm)
            -> v.stOpMF(arr, off,
                      (arr_, off_, i, e) -> {
                          int j = map[mo + i];
                          arr[off + j] = e;
                      }));
    }

    /**
     * Scatters this vector into an array of type {@code float[]},
     * under the control of a mask, and
     * using indexes obtained by adding a fixed {@code offset} to a
     * series of secondary offsets from an <em>index map</em>.
     * The index map is a contiguous sequence of {@code VLENGTH}
     * elements in a second array of {@code int}s, starting at a given
     * {@code mapOffset}.
     * <p>
     * For each vector lane, where {@code N} is the vector lane index,
     * if the mask lane at index {@code N} is set then
     * the lane element at index {@code N} is stored into the array
     * element {@code a[f(N)]}, where {@code f(N)} is the
     * index mapping expression
     * {@code offset + indexMap[mapOffset + N]]}.
     *
     * @param a the array
     * @param offset an offset to combine with the index map offsets
     * @param indexMap the index map
     * @param mapOffset the offset into the index map
     * @param m the mask
     * @throws IndexOutOfBoundsException
     *         if {@code mapOffset+N < 0}
     *         or if {@code mapOffset+N >= indexMap.length},
     *         or if {@code f(N)=offset+indexMap[mapOffset+N]}
     *         is an invalid index into {@code a},
     *         for any lane {@code N} in the vector
     *         where the mask is set
     * @see FloatVector#toIntArray()
     */
    @ForceInline
    public final
    void intoArray(float[] a, int offset,
                   int[] indexMap, int mapOffset,
                   VectorMask<Float> m) {
        if (m.allTrue()) {
            intoArray(a, offset, indexMap, mapOffset);
        }
        else {
            intoArray0(a, offset, indexMap, mapOffset, m);
        }
    }



    /**
     * {@inheritDoc} <!--workaround-->
     * @since 19
     */
    @Override
    @ForceInline
    public final
    void intoMemorySegment(MemorySegment ms, long offset,
                           ByteOrder bo) {
        if (ms.isReadOnly()) {
            throw new UnsupportedOperationException("Attempt to write a read-only segment");
        }

        offset = checkFromIndexSize(offset, byteSize(), ms.byteSize());
        maybeSwap(bo).intoMemorySegment0(ms, offset);
    }

    /**
     * {@inheritDoc} <!--workaround-->
     * @since 19
     */
    @Override
    @ForceInline
    public final
    void intoMemorySegment(MemorySegment ms, long offset,
                           ByteOrder bo,
                           VectorMask<Float> m) {
        if (m.allTrue()) {
            intoMemorySegment(ms, offset, bo);
        } else {
            if (ms.isReadOnly()) {
                throw new UnsupportedOperationException("Attempt to write a read-only segment");
            }
            FloatSpecies vsp = vspecies();
            if (!VectorIntrinsics.indexInRange(offset, vsp.vectorByteSize(), ms.byteSize())) {
                checkMaskFromIndexSize(offset, vsp, m, 4, ms.byteSize());
            }
            maybeSwap(bo).intoMemorySegment0(ms, offset, m);
        }
    }

    // ================================================

    // Low-level memory operations.
    //
    // Note that all of these operations *must* inline into a context
    // where the exact species of the involved vector is a
    // compile-time constant.  Otherwise, the intrinsic generation
    // will fail and performance will suffer.
    //
    // In many cases this is achieved by re-deriving a version of the
    // method in each concrete subclass (per species).  The re-derived
    // method simply calls one of these generic methods, with exact
    // parameters for the controlling metadata, which is either a
    // typed vector or constant species instance.

    // Unchecked loading operations in native byte order.
    // Caller is responsible for applying index checks, masking, and
    // byte swapping.

    /*package-private*/
    abstract
    FloatVector fromArray0(float[] a, int offset);
    @ForceInline
    final
    FloatVector fromArray0Template(float[] a, int offset) {
        FloatSpecies vsp = vspecies();
        return VectorSupport.load(
            vsp.vectorType(), vsp.elementType(), vsp.laneCount(),
            a, arrayAddress(a, offset), false,
            a, offset, vsp,
            (arr, off, s) -> s.ldOpMF(arr, (int) off,
                                    (arr_, off_, i) -> arr_[off_ + i]));
    }

    /*package-private*/
    abstract
    FloatVector fromArray0(float[] a, int offset, VectorMask<Float> m, int offsetInRange);
    @ForceInline
    final
    <M extends VectorMask<Float>>
    FloatVector fromArray0Template(Class<M> maskClass, float[] a, int offset, M m, int offsetInRange) {
        m.check(species());
        FloatSpecies vsp = vspecies();
        return VectorSupport.loadMasked(
            vsp.vectorType(), maskClass, vsp.elementType(), vsp.laneCount(),
            a, arrayAddress(a, offset), false, m, offsetInRange,
            a, offset, vsp,
            (arr, off, s, vm) -> s.ldOpMF(arr, (int) off, vm,
                                        (arr_, off_, i) -> arr_[off_ + i]));
    }

    /*package-private*/
    abstract
    FloatVector fromArray0(float[] a, int offset,
                                    int[] indexMap, int mapOffset,
                                    VectorMask<Float> m);
    @ForceInline
    final
    <M extends VectorMask<Float>>
    FloatVector fromArray0Template(Class<M> maskClass, float[] a, int offset,
                                            int[] indexMap, int mapOffset, M m) {
        FloatSpecies vsp = vspecies();
        IntVector.IntSpecies isp = IntVector.species(vsp.indexShape());
        Objects.requireNonNull(a);
        Objects.requireNonNull(indexMap);
        m.check(vsp);
        Class<? extends FloatVector> vectorType = vsp.vectorType();

        // Index vector: vix[0:n] = k -> offset + indexMap[mapOffset + k]
        IntVector vix = IntVector
            .fromArray(isp, indexMap, mapOffset)
            .add(offset);

        // FIXME: Check index under mask controlling.
        vix = VectorIntrinsics.checkIndex(vix, a.length);

        return VectorSupport.loadWithMap(
            vectorType, maskClass, float.class, vsp.laneCount(),
            isp.vectorType(),
            a, ARRAY_BASE, vix, m,
            a, offset, indexMap, mapOffset, vsp,
            (c, idx, iMap, idy, s, vm) ->
            s.vOpMF(vm, n -> c[idx + iMap[idy+n]]));
    }



    abstract
    FloatVector fromMemorySegment0(MemorySegment bb, long offset);
    @ForceInline
    final
    FloatVector fromMemorySegment0Template(MemorySegment ms, long offset) {
        FloatSpecies vsp = vspecies();
        return ScopedMemoryAccess.loadFromMemorySegment(
                vsp.vectorType(), vsp.elementType(), vsp.laneCount(),
                (AbstractMemorySegmentImpl) ms, offset, vsp,
                (msp, off, s) -> {
                    return s.ldLongOpMF((MemorySegment) msp, off, FloatVector::memorySegmentGet);
                });
    }

    abstract
    FloatVector fromMemorySegment0(MemorySegment ms, long offset, VectorMask<Float> m, int offsetInRange);
    @ForceInline
    final
    <M extends VectorMask<Float>>
    FloatVector fromMemorySegment0Template(Class<M> maskClass, MemorySegment ms, long offset, M m, int offsetInRange) {
        FloatSpecies vsp = vspecies();
        m.check(vsp);
        return ScopedMemoryAccess.loadFromMemorySegmentMasked(
                vsp.vectorType(), maskClass, vsp.elementType(), vsp.laneCount(),
                (AbstractMemorySegmentImpl) ms, offset, m, vsp, offsetInRange,
                (msp, off, s, vm) -> {
                    return s.ldLongOpMF((MemorySegment) msp, off, vm, FloatVector::memorySegmentGet);
                });
    }

    // Unchecked storing operations in native byte order.
    // Caller is responsible for applying index checks, masking, and
    // byte swapping.

    abstract
    void intoArray0(float[] a, int offset);
    @ForceInline
    final
    void intoArray0Template(float[] a, int offset) {
        FloatSpecies vsp = vspecies();
        VectorSupport.store(
            vsp.vectorType(), vsp.elementType(), vsp.laneCount(),
            a, arrayAddress(a, offset), false,
            this, a, offset,
            (arr, off, v)
            -> v.stOpMF(arr, (int) off,
                      (arr_, off_, i, e) -> arr_[off_+i] = e));
    }

    abstract
    void intoArray0(float[] a, int offset, VectorMask<Float> m);
    @ForceInline
    final
    <M extends VectorMask<Float>>
    void intoArray0Template(Class<M> maskClass, float[] a, int offset, M m) {
        m.check(species());
        FloatSpecies vsp = vspecies();
        VectorSupport.storeMasked(
            vsp.vectorType(), maskClass, vsp.elementType(), vsp.laneCount(),
            a, arrayAddress(a, offset), false,
            this, m, a, offset,
            (arr, off, v, vm)
            -> v.stOpMF(arr, (int) off, vm,
                      (arr_, off_, i, e) -> arr_[off_ + i] = e));
    }

    abstract
    void intoArray0(float[] a, int offset,
                    int[] indexMap, int mapOffset,
                    VectorMask<Float> m);
    @ForceInline
    final
    <M extends VectorMask<Float>>
    void intoArray0Template(Class<M> maskClass, float[] a, int offset,
                            int[] indexMap, int mapOffset, M m) {
        m.check(species());
        FloatSpecies vsp = vspecies();
        IntVector.IntSpecies isp = IntVector.species(vsp.indexShape());
        // Index vector: vix[0:n] = i -> offset + indexMap[mo + i]
        IntVector vix = IntVector
            .fromArray(isp, indexMap, mapOffset)
            .add(offset);

        // FIXME: Check index under mask controlling.
        vix = VectorIntrinsics.checkIndex(vix, a.length);

        VectorSupport.storeWithMap(
            vsp.vectorType(), maskClass, vsp.elementType(), vsp.laneCount(),
            isp.vectorType(),
            a, arrayAddress(a, 0), vix,
            this, m,
            a, offset, indexMap, mapOffset,
            (arr, off, v, map, mo, vm)
            -> v.stOpMF(arr, off, vm,
                      (arr_, off_, i, e) -> {
                          int j = map[mo + i];
                          arr[off + j] = e;
                      }));
    }


    @ForceInline
    final
    void intoMemorySegment0(MemorySegment ms, long offset) {
        FloatSpecies vsp = vspecies();
        ScopedMemoryAccess.storeIntoMemorySegment(
                vsp.vectorType(), vsp.elementType(), vsp.laneCount(),
                this,
                (AbstractMemorySegmentImpl) ms, offset,
                (msp, off, v) -> {
                    v.stLongOpMF((MemorySegment) msp, off, FloatVector::memorySegmentSet);
                });
    }

    abstract
    void intoMemorySegment0(MemorySegment bb, long offset, VectorMask<Float> m);
    @ForceInline
    final
    <M extends VectorMask<Float>>
    void intoMemorySegment0Template(Class<M> maskClass, MemorySegment ms, long offset, M m) {
        FloatSpecies vsp = vspecies();
        m.check(vsp);
        ScopedMemoryAccess.storeIntoMemorySegmentMasked(
                vsp.vectorType(), maskClass, vsp.elementType(), vsp.laneCount(),
                this, m,
                (AbstractMemorySegmentImpl) ms, offset,
                (msp, off, v, vm) -> {
                    v.stLongOpMF((MemorySegment) msp, off, vm, FloatVector::memorySegmentSet);
                });
    }


    // End of low-level memory operations.

    private static
    void checkMaskFromIndexSize(int offset,
                                FloatSpecies vsp,
                                VectorMask<Float> m,
                                int scale,
                                int limit) {
        ((AbstractMask<Float>)m)
            .checkIndexByLane(offset, limit, vsp.iota(), scale);
    }

    private static
    void checkMaskFromIndexSize(long offset,
                                FloatSpecies vsp,
                                VectorMask<Float> m,
                                int scale,
                                long limit) {
        ((AbstractMask<Float>)m)
            .checkIndexByLane(offset, limit, vsp.iota(), scale);
    }

    @ForceInline
    private void conditionalStoreNYI(int offset,
                                     FloatSpecies vsp,
                                     VectorMask<Float> m,
                                     int scale,
                                     int limit) {
        if (offset < 0 || offset + vsp.laneCount() * scale > limit) {
            String msg =
                String.format("unimplemented: store @%d in [0..%d), %s in %s",
                              offset, limit, m, vsp);
            throw new AssertionError(msg);
        }
    }

    /*package-private*/
    @Override
    @ForceInline
    final
    FloatVector maybeSwap(ByteOrder bo) {
        if (bo != NATIVE_ENDIAN) {
            return this.reinterpretAsBytes()
                .rearrange(swapBytesShuffle())
                .reinterpretAsFloats();
        }
        return this;
    }

    static final int ARRAY_SHIFT =
        31 - Integer.numberOfLeadingZeros(Unsafe.ARRAY_FLOAT_INDEX_SCALE);
    static final long ARRAY_BASE =
        Unsafe.ARRAY_FLOAT_BASE_OFFSET;

    @ForceInline
    static long arrayAddress(float[] a, int index) {
        return ARRAY_BASE + (((long)index) << ARRAY_SHIFT);
    }



    @ForceInline
    static long byteArrayAddress(byte[] a, int index) {
        return Unsafe.ARRAY_BYTE_BASE_OFFSET + index;
    }

    // ================================================

    /// Reinterpreting view methods:
    //   lanewise reinterpret: viewAsXVector()
    //   keep shape, redraw lanes: reinterpretAsEs()

    /**
     * {@inheritDoc} <!--workaround-->
     */
    @ForceInline
    @Override
    public final ByteVector reinterpretAsBytes() {
         // Going to ByteVector, pay close attention to byte order.
         assert(REGISTER_ENDIAN == ByteOrder.LITTLE_ENDIAN);
         return asByteVectorRaw();
         //return asByteVectorRaw().rearrange(swapBytesShuffle());
    }

    /**
     * {@inheritDoc} <!--workaround-->
     */
    @ForceInline
    @Override
    public final IntVector viewAsIntegralLanes() {
        LaneType ilt = LaneType.FLOAT.asIntegral();
        return (IntVector) asVectorRaw(ilt);
    }

    /**
     * {@inheritDoc} <!--workaround-->
     */
    @ForceInline
    @Override
    public final
    FloatVector
    viewAsFloatingLanes() {
        return this;
    }

    // ================================================

    /// Object methods: toString, equals, hashCode
    //
    // Object methods are defined as if via Arrays.toString, etc.,
    // is applied to the array of elements.  Two equal vectors
    // are required to have equal species and equal lane values.

    /**
     * Returns a string representation of this vector, of the form
     * {@code "[0,1,2...]"}, reporting the lane values of this vector,
     * in lane order.
     *
     * The string is produced as if by a call to {@link
     * java.util.Arrays#toString(float[]) Arrays.toString()},
     * as appropriate to the {@code float} array returned by
     * {@link #toArray this.toArray()}.
     *
     * @return a string of the form {@code "[0,1,2...]"}
     * reporting the lane values of this vector
     */
    @Override
    @ForceInline
    public final
    String toString() {
        // now that toArray is strongly typed, we can define this
        return Arrays.toString(toArray());
    }

    /**
     * {@inheritDoc} <!--workaround-->
     */
    @Override
    @ForceInline
    public final
    boolean equals(Object obj) {
        if (obj instanceof Vector) {
            Vector<?> that = (Vector<?>) obj;
            if (this.species().equals(that.species())) {
                return this.eq(that.check(this.species())).allTrue();
            }
        }
        return false;
    }

    /**
     * {@inheritDoc} <!--workaround-->
     */
    @Override
    @ForceInline
    public final
    int hashCode() {
        // now that toArray is strongly typed, we can define this
        return Objects.hash(species(), Arrays.hashCode(toArray()));
    }

    // ================================================

    // Species

    /**
     * Class representing {@link FloatVector}'s of the same {@link VectorShape VectorShape}.
     */
    /*package-private*/
    static final class FloatSpecies extends AbstractSpecies<Float> {
        private FloatSpecies(VectorShape shape,
                Class<? extends FloatVector> vectorType,
                Class<? extends AbstractMask<Float>> maskType,
                Function<Object, FloatVector> vectorFactory) {
            super(shape, LaneType.of(float.class),
                  vectorType, maskType,
                  vectorFactory);
            assert(this.elementSize() == Float.SIZE);
        }

        // Specializing overrides:

        @Override
        @ForceInline
        public final Class<Float> elementType() {
            return float.class;
        }

        @Override
        @ForceInline
        final Class<Float> genericElementType() {
            return Float.class;
        }

        @SuppressWarnings("unchecked")
        @Override
        @ForceInline
        public final Class<? extends FloatVector> vectorType() {
            return (Class<? extends FloatVector>) vectorType;
        }

        @Override
        @ForceInline
        public final long checkValue(long e) {
            longToElementBits(e);  // only for exception
            return e;
        }

        /*package-private*/
        @Override
        @ForceInline
        final FloatVector broadcastBits(long bits) {
            return (FloatVector)
                VectorSupport.fromBitsCoerced(
                    vectorType, float.class, laneCount,
                    bits, MODE_BROADCAST, this,
                    (bits_, s_) -> s_.rvOpMF(i -> bits_));
        }

        /*package-private*/
        @ForceInline
        final FloatVector broadcast(float e) {
            return broadcastBits(toBits(e));
        }

        @Override
        @ForceInline
        public final FloatVector broadcast(long e) {
            return broadcastBits(longToElementBits(e));
        }

        /*package-private*/
        final @Override
        @ForceInline
        long longToElementBits(long value) {
            // Do the conversion, and then test it for failure.
            float e = (float) value;
            if ((long) e != value) {
                throw badElementBits(value, e);
            }
            return toBits(e);
        }

        /*package-private*/
        @ForceInline
        static long toIntegralChecked(float e, boolean convertToInt) {
            long value = convertToInt ? (int) e : (long) e;
            if ((float) value != e) {
                throw badArrayBits(e, convertToInt, value);
            }
            return value;
        }

        /* this non-public one is for internal conversions */
        @Override
        @ForceInline
        final FloatVector fromIntValues(int[] values) {
            VectorIntrinsics.requireLength(values.length, laneCount);
            float[] va = new float[laneCount()];
            for (int i = 0; i < va.length; i++) {
                int lv = values[i];
                float v = (float) lv;
                va[i] = v;
                if ((int)v != lv) {
                    throw badElementBits(lv, v);
                }
            }
            return dummyVectorMF().fromArray0(va, 0);
        }

        // Virtual constructors

        @ForceInline
        @Override final
        public FloatVector fromArray(Object a, int offset) {
            // User entry point
            // Defer only to the equivalent method on the vector class, using the same inputs
            return FloatVector
                .fromArray(this, (float[]) a, offset);
        }

        @ForceInline
        @Override final
<<<<<<< HEAD
        FloatVector dummyVectorMF() {
            return (FloatVector) super.dummyVectorMF();
=======
        public FloatVector fromMemorySegment(MemorySegment ms, long offset, ByteOrder bo) {
            // User entry point
            // Defer only to the equivalent method on the vector class, using the same inputs
            return FloatVector
                .fromMemorySegment(this, ms, offset, bo);
        }

        @ForceInline
        @Override final
        FloatVector dummyVector() {
            return (FloatVector) super.dummyVector();
>>>>>>> 14fea703
        }

        /*package-private*/
        final @Override
        @ForceInline
        FloatVector rvOpMF(RVOp f) {
            float[] res = new float[laneCount()];
            for (int i = 0; i < res.length; i++) {
                int bits = (int) f.apply(i);
                res[i] = fromBits(bits);
            }
            VectorPayloadMF vec_mf = createVectorMF(res);
            return dummyVectorMF().vectorFactory(vec_mf);
        }

        FloatVector vOpMF(FVOp f) {
            float[] res = new float[laneCount()];
            for (int i = 0; i < res.length; i++) {
                res[i] = f.apply(i);
            }
            VectorPayloadMF vec_mf = createVectorMF(res);
            return dummyVectorMF().vectorFactory(vec_mf);
        }

        FloatVector vOpMF(VectorMask<Float> m, FVOp f) {
            float[] res = new float[laneCount()];
            VectorPayloadMF mbits = ((AbstractMask<Float>)m).getBits();
            long mOffset = mbits.multiFieldOffset();
            for (int i = 0; i < res.length; i++) {
                if (U.getBoolean(mbits, mOffset + i)) {
                    res[i] = f.apply(i);
                }
            }
            VectorPayloadMF vec_mf = createVectorMF(res);
            return dummyVectorMF().vectorFactory(vec_mf);
        }

        /*package-private*/
        @ForceInline
        <M> FloatVector ldOpMF(M memory, int offset,
                                      FLdOp<M> f) {
            return dummyVectorMF().ldOpMF(memory, offset, f);
        }

        /*package-private*/
        @ForceInline
        <M> FloatVector ldOpMF(M memory, int offset,
                                      VectorMask<Float> m,
                                      FLdOp<M> f) {
            return dummyVectorMF().ldOpMF(memory, offset, m, f);
        }


        /*package-private*/
        @ForceInline
        FloatVector ldLongOpMF(MemorySegment memory, long offset,
                                      FLdLongOp f) {
            return dummyVectorMF().ldLongOpMF(memory, offset, f);
        }

        /*package-private*/
        @ForceInline
        FloatVector ldLongOpMF(MemorySegment memory, long offset,
                                      VectorMask<Float> m,
                                      FLdLongOp f) {
            return dummyVectorMF().ldLongOpMF(memory, offset, m, f);
        }

        /*package-private*/
        @ForceInline
        <M> void stOpMF(M memory, int offset, FStOp<M> f) {
            dummyVectorMF().stOpMF(memory, offset, f);
        }

        /*package-private*/
        @ForceInline
        <M> void stOpMF(M memory, int offset,
                     AbstractMask<Float> m,
                      FStOp<M> f) {
            dummyVectorMF().stOpMF(memory, offset, m, f);
        }


        /*package-private*/
        @ForceInline
        void stLongOpMF(MemorySegment memory, long offset, FStLongOp f) {
            dummyVectorMF().stLongOpMF(memory, offset, f);
        }

        /*package-private*/
        @ForceInline
        void stLongOpMF(MemorySegment memory, long offset,
                      AbstractMask<Float> m,
                      FStLongOp f) {
            dummyVectorMF().stLongOpMF(memory, offset, m, f);
        }

        // N.B. Make sure these constant vectors and
        // masks load up correctly into registers.
        //
        // Also, see if we can avoid all that switching.
        // Could we cache both vectors and both masks in
        // this species object?

        // Zero and iota vector access
        @Override
        @ForceInline
        public final FloatVector zero() {
            if ((Class<?>) vectorType() == FloatMaxVector.class)
               return FloatMaxVector.ZERO;
            switch (vectorBitSize()) {
                case 64: return Float64Vector.ZERO;
                case 128: return Float128Vector.ZERO;
                case 256: return Float256Vector.ZERO;
                case 512: return Float512Vector.ZERO;
            }
            throw new AssertionError();
        }

        @Override
        @ForceInline
        public final FloatVector iota() {
            if ((Class<?>) vectorType() == FloatMaxVector.class)
                return FloatMaxVector.IOTA;
            switch (vectorBitSize()) {
                case 64: return Float64Vector.IOTA;
                case 128: return Float128Vector.IOTA;
                case 256: return Float256Vector.IOTA;
                case 512: return Float512Vector.IOTA;
            }
            throw new AssertionError();
        }

        // Mask access
        @Override
        @ForceInline
        public final VectorMask<Float> maskAll(boolean bit) {
            if ((Class<?>) vectorType() == FloatMaxVector.class)
                return FloatMaxVector.FloatMaxMask.maskAll(bit);
            switch (vectorBitSize()) {
                case 64: return Float64Vector.Float64Mask.maskAll(bit);
                case 128: return Float128Vector.Float128Mask.maskAll(bit);
                case 256: return Float256Vector.Float256Mask.maskAll(bit);
                case 512: return Float512Vector.Float512Mask.maskAll(bit);
            }
            throw new AssertionError();
        }

        @Override
        Object iotaArray() {
            int laneCount = laneCount();
            float [] init = new float[laneCount];
            for (int i = 0; i < laneCount; i++) {
                init[i] = (float)i;
            }
           return init;
        }
    }

    /**
     * Finds a species for an element type of {@code float} and shape.
     *
     * @param s the shape
     * @return a species for an element type of {@code float} and shape
     * @throws IllegalArgumentException if no such species exists for the shape
     */
    static FloatSpecies species(VectorShape s) {
        Objects.requireNonNull(s);
        switch (s.switchKey) {
            case VectorShape.SK_64_BIT: return (FloatSpecies) SPECIES_64;
            case VectorShape.SK_128_BIT: return (FloatSpecies) SPECIES_128;
            case VectorShape.SK_256_BIT: return (FloatSpecies) SPECIES_256;
            case VectorShape.SK_512_BIT: return (FloatSpecies) SPECIES_512;
            case VectorShape.SK_Max_BIT: return (FloatSpecies) SPECIES_MAX;
            default: throw new IllegalArgumentException("Bad shape: " + s);
        }
    }

    /** Species representing {@link FloatVector}s of {@link VectorShape#S_64_BIT VectorShape.S_64_BIT}. */
    public static final VectorSpecies<Float> SPECIES_64
        = new FloatSpecies(VectorShape.S_64_BIT,
                            Float64Vector.class,
                            Float64Vector.Float64Mask.class,
                            Float64Vector::new);

    /** Species representing {@link FloatVector}s of {@link VectorShape#S_128_BIT VectorShape.S_128_BIT}. */
    public static final VectorSpecies<Float> SPECIES_128
        = new FloatSpecies(VectorShape.S_128_BIT,
                            Float128Vector.class,
                            Float128Vector.Float128Mask.class,
                            Float128Vector::new);

    /** Species representing {@link FloatVector}s of {@link VectorShape#S_256_BIT VectorShape.S_256_BIT}. */
    public static final VectorSpecies<Float> SPECIES_256
        = new FloatSpecies(VectorShape.S_256_BIT,
                            Float256Vector.class,
                            Float256Vector.Float256Mask.class,
                            Float256Vector::new);

    /** Species representing {@link FloatVector}s of {@link VectorShape#S_512_BIT VectorShape.S_512_BIT}. */
    public static final VectorSpecies<Float> SPECIES_512
        = new FloatSpecies(VectorShape.S_512_BIT,
                            Float512Vector.class,
                            Float512Vector.Float512Mask.class,
                            Float512Vector::new);

    /** Species representing {@link FloatVector}s of {@link VectorShape#S_Max_BIT VectorShape.S_Max_BIT}. */
    public static final VectorSpecies<Float> SPECIES_MAX
        = new FloatSpecies(VectorShape.S_Max_BIT,
                            FloatMaxVector.class,
                            FloatMaxVector.FloatMaxMask.class,
                            FloatMaxVector::new);

    /**
     * Preferred species for {@link FloatVector}s.
     * A preferred species is a species of maximal bit-size for the platform.
     */
    public static final VectorSpecies<Float> SPECIES_PREFERRED
        = (FloatSpecies) VectorSpecies.ofPreferred(float.class);
}
<|MERGE_RESOLUTION|>--- conflicted
+++ resolved
@@ -3868,22 +3868,17 @@
 
         @ForceInline
         @Override final
-<<<<<<< HEAD
         FloatVector dummyVectorMF() {
             return (FloatVector) super.dummyVectorMF();
-=======
+        }
+
+        @ForceInline
+        @Override final
         public FloatVector fromMemorySegment(MemorySegment ms, long offset, ByteOrder bo) {
             // User entry point
             // Defer only to the equivalent method on the vector class, using the same inputs
             return FloatVector
                 .fromMemorySegment(this, ms, offset, bo);
-        }
-
-        @ForceInline
-        @Override final
-        FloatVector dummyVector() {
-            return (FloatVector) super.dummyVector();
->>>>>>> 14fea703
         }
 
         /*package-private*/
