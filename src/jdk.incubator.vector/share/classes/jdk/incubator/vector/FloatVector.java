/*
 * Copyright (c) 2017, 2025, Oracle and/or its affiliates. All rights reserved.
 * DO NOT ALTER OR REMOVE COPYRIGHT NOTICES OR THIS FILE HEADER.
 *
 * This code is free software; you can redistribute it and/or modify it
 * under the terms of the GNU General Public License version 2 only, as
 * published by the Free Software Foundation.  Oracle designates this
 * particular file as subject to the "Classpath" exception as provided
 * by Oracle in the LICENSE file that accompanied this code.
 *
 * This code is distributed in the hope that it will be useful, but WITHOUT
 * ANY WARRANTY; without even the implied warranty of MERCHANTABILITY or
 * FITNESS FOR A PARTICULAR PURPOSE.  See the GNU General Public License
 * version 2 for more details (a copy is included in the LICENSE file that
 * accompanied this code).
 *
 * You should have received a copy of the GNU General Public License version
 * 2 along with this work; if not, write to the Free Software Foundation,
 * Inc., 51 Franklin St, Fifth Floor, Boston, MA 02110-1301 USA.
 *
 * Please contact Oracle, 500 Oracle Parkway, Redwood Shores, CA 94065 USA
 * or visit www.oracle.com if you need additional information or have any
 * questions.
 */
package jdk.incubator.vector;

import java.lang.foreign.MemorySegment;
import java.lang.foreign.ValueLayout;
import java.nio.ByteOrder;
import java.util.Arrays;
import java.util.Objects;
import java.util.function.Function;

import jdk.internal.foreign.AbstractMemorySegmentImpl;
import jdk.internal.misc.ScopedMemoryAccess;
import jdk.internal.misc.Unsafe;
import jdk.internal.vm.annotation.ForceInline;
import jdk.internal.vm.vector.VectorSupport;

import static jdk.internal.vm.vector.VectorSupport.*;
import static jdk.incubator.vector.VectorIntrinsics.*;

import static jdk.incubator.vector.VectorOperators.*;

// -- This file was mechanically generated: Do not edit! -- //

/**
 * A specialized {@link Vector} representing an ordered immutable sequence of
 * {@code float} values.
 */
@SuppressWarnings({"cast"})  // warning: redundant cast
public abstract value class FloatVector extends AbstractVector<Float> {

    static final int FORBID_OPCODE_KIND = VO_NOFP;
    /**
     * Default Constructor for abstract vector.
     */
    public FloatVector() {}

    static final ValueLayout.OfFloat ELEMENT_LAYOUT = ValueLayout.JAVA_FLOAT.withByteAlignment(1);

    @ForceInline
    static int opCode(Operator op) {
        return VectorOperators.opCode(op, VO_OPCODE_VALID, FORBID_OPCODE_KIND);
    }
    @ForceInline
    static int opCode(Operator op, int requireKind) {
        requireKind |= VO_OPCODE_VALID;
        return VectorOperators.opCode(op, requireKind, FORBID_OPCODE_KIND);
    }
    @ForceInline
    static boolean opKind(Operator op, int bit) {
        return VectorOperators.opKind(op, bit);
    }

    // Virtualized factories and operators,
    // coded with portable definitions.
    // These are all @ForceInline in case
    // they need to be used performantly.
    // The various shape-specific subclasses
    // also specialize them by wrapping
    // them in a call like this:
    //    return (Byte128Vector)
    //       super.bOp((Byte128Vector) o);
    // The purpose of that is to forcibly inline
    // the generic definition from this file
    // into a sharply-typed and size-specific
    // wrapper in the subclass file, so that
    // the JIT can specialize the code.
    // The code is only inlined and expanded
    // if it gets hot.  Think of it as a cheap
    // and lazy version of C++ templates.

    // Virtualized getter

    // Virtualized constructors

    /**
     * Build a vector directly using my own constructor.
     * It is an error if the vec is aliased elsewhere.
     */
    /*package-private*/
    abstract FloatVector vectorFactory(VectorPayloadMF vec);

    /**
     * Build a mask directly using my species.
     * It is an error if the array is aliased elsewhere.
     */
    /*package-private*/
    @ForceInline
    final
    AbstractMask<Float> maskFactory(VectorPayloadMF payload) {
        return vspecies().maskFactory(payload);
    }

    // Constant loader (takes dummy as vector arg)
    interface FVOp {
        float apply(int i);
    }

    /*package-private*/
    @ForceInline
    final
    FloatVector vOpMF(FVOp f) {
        float[] res = new float[length()];
        for (int i = 0; i < res.length; i++) {
            res[i] = f.apply(i);
        }
        VectorPayloadMF vec_mf = vspecies().createVectorMF(res);
        return vectorFactory(vec_mf);
    }

    @ForceInline
    final
    FloatVector vOpMF(VectorMask<Float> m, FVOp f) {
        float[] res = new float[length()];
        VectorPayloadMF mbits = ((AbstractMask<Float>)m).getBits();
        long mOffset = mbits.multiFieldOffset();
        for (int i = 0; i < res.length; i++) {
            if (U.getBoolean(mbits, mOffset + i)) {
                res[i] = f.apply(i);
            }
        }
        VectorPayloadMF vec_mf = vspecies().createVectorMF(res);
        return vectorFactory(vec_mf);
    }

    // Unary operator

    /*package-private*/
    interface FUnOp {
        float apply(int i, float a);
    }

    /*package-private*/
    abstract
    FloatVector uOpMF(FUnOp f);
    @ForceInline
    final
    FloatVector uOpTemplateMF(FUnOp f) {
        VectorPayloadMF vec = this.vec();
        VectorPayloadMF tpayload = U.makePrivateBuffer(vec);
        long vOffset = this.multiFieldOffset();
        int length = vspecies().length();
        for (int i = 0; i < length; i++) {
            float v = U.getFloat(vec, vOffset + i * Float.BYTES);
            U.putFloat(tpayload, vOffset + i * Float.BYTES, f.apply(i, v));
        }
        tpayload = U.finishPrivateBuffer(tpayload);
        return vectorFactory(tpayload);
    }

    /*package-private*/
    abstract
    FloatVector uOpMF(VectorMask<Float> m,
                             FUnOp f);
    @ForceInline
    final
    FloatVector uOpTemplateMF(VectorMask<Float> m,
                                     FUnOp f) {
        if (m == null) {
            return uOpTemplateMF(f);
        }
        VectorPayloadMF vec = this.vec();
        VectorPayloadMF mbits = ((AbstractMask<Float>)m).getBits();
        VectorPayloadMF tpayload = U.makePrivateBuffer(vec);
        long vOffset = this.multiFieldOffset();
        long mOffset = mbits.multiFieldOffset();
        int length = vspecies().length();
        for (int i = 0; i < length; i++) {
            if (U.getBoolean(mbits, mOffset + i)) {
                float v = U.getFloat(vec, vOffset + i * Float.BYTES);
                U.putFloat(tpayload, vOffset + i * Float.BYTES, f.apply(i, v));
            }
        }
        tpayload = U.finishPrivateBuffer(tpayload);
        return vectorFactory(tpayload);
    }

    // Binary operator

    /*package-private*/
    interface FBinOp {
        float apply(int i, float a, float b);
    }

    /*package-private*/
    abstract
    FloatVector bOpMF(Vector<Float> o,
                             FBinOp f);
    @ForceInline
    final
    FloatVector bOpTemplateMF(Vector<Float> o,
                                     FBinOp f) {
        VectorPayloadMF vec1 = vec();
        VectorPayloadMF vec2 = ((FloatVector)o).vec();
        VectorPayloadMF tpayload = U.makePrivateBuffer(vec1);
        long vOffset = this.multiFieldOffset();
        int length = vspecies().length();
        for (int i = 0; i < length; i++) {
            float v1 = U.getFloat(vec1, vOffset + i * Float.BYTES);
            float v2 = U.getFloat(vec2, vOffset + i * Float.BYTES);
            U.putFloat(tpayload, vOffset + i * Float.BYTES, f.apply(i, v1, v2));
        }
        tpayload = U.finishPrivateBuffer(tpayload);
        return vectorFactory(tpayload);
    }

    /*package-private*/
    abstract
    FloatVector bOpMF(Vector<Float> o,
                             VectorMask<Float> m,
                             FBinOp f);
    @ForceInline
    final
    FloatVector bOpTemplateMF(Vector<Float> o,
                                     VectorMask<Float> m,
                                     FBinOp f) {
        if (m == null) {
            return bOpTemplateMF(o, f);
        }
        VectorPayloadMF mbits = ((AbstractMask<Float>)m).getBits();
        VectorPayloadMF vec1 = this.vec();
        VectorPayloadMF vec2 = ((FloatVector)o).vec();
        VectorPayloadMF tpayload = U.makePrivateBuffer(vec1);
        long vOffset = this.multiFieldOffset();
        long mOffset = mbits.multiFieldOffset();
        int length = vspecies().length();
        for (int i = 0; i < length; i++) {
            if (U.getBoolean(mbits, mOffset + i)) {
                float v1 = U.getFloat(vec1, vOffset + i * Float.BYTES);
                float v2 = U.getFloat(vec2, vOffset + i * Float.BYTES);
                U.putFloat(tpayload, vOffset + i * Float.BYTES, f.apply(i, v1, v2));
            }
        }
        tpayload = U.finishPrivateBuffer(tpayload);
        return vectorFactory(tpayload);
    }

    // Ternary operator

    /*package-private*/
    interface FTriOp {
        float apply(int i, float a, float b, float c);
    }

    /*package-private*/
    abstract
    FloatVector tOpMF(Vector<Float> o1,
                             Vector<Float> o2,
                             FTriOp f);
    @ForceInline
    final
    FloatVector tOpTemplateMF(Vector<Float> o1,
                                     Vector<Float> o2,
                                     FTriOp f) {
        VectorPayloadMF vec1 = this.vec();
        VectorPayloadMF vec2 = ((FloatVector)o1).vec();
        VectorPayloadMF vec3 = ((FloatVector)o2).vec();
        VectorPayloadMF tpayload = U.makePrivateBuffer(vec1);
        long vOffset = this.multiFieldOffset();
        int length = vspecies().length();
        for (int i = 0; i < length; i++) {
            float v1 = U.getFloat(vec1, vOffset + i * Float.BYTES);
            float v2 = U.getFloat(vec2, vOffset + i * Float.BYTES);
            float v3 = U.getFloat(vec3, vOffset + i * Float.BYTES);
            U.putFloat(tpayload, vOffset + i * Float.BYTES, f.apply(i, v1, v2, v3));
        }
        tpayload = U.finishPrivateBuffer(tpayload);
        return vectorFactory(tpayload);
    }

    /*package-private*/
    abstract
    FloatVector tOpMF(Vector<Float> o1,
                             Vector<Float> o2,
                             VectorMask<Float> m,
                             FTriOp f);
    @ForceInline
    final
    FloatVector tOpTemplateMF(Vector<Float> o1,
                                     Vector<Float> o2,
                                     VectorMask<Float> m,
                                     FTriOp f) {
        if (m == null) {
            return tOpTemplateMF(o1, o2, f);
        }
        VectorPayloadMF mbits = ((AbstractMask<Float>)m).getBits();
        VectorPayloadMF vec1 = this.vec();
        VectorPayloadMF vec2 = ((FloatVector)o1).vec();
        VectorPayloadMF vec3 = ((FloatVector)o2).vec();
        VectorPayloadMF tpayload = U.makePrivateBuffer(vec1);
        long vOffset = this.multiFieldOffset();
        long mOffset = mbits.multiFieldOffset();
        int length = vspecies().length();
        for (int i = 0; i < length; i++) {
            if (U.getBoolean(mbits, mOffset + i)) {
                float v1 = U.getFloat(vec1, vOffset + i * Float.BYTES);
                float v2 = U.getFloat(vec2, vOffset + i * Float.BYTES);
                float v3 = U.getFloat(vec3, vOffset + i * Float.BYTES);
                U.putFloat(tpayload, vOffset + i * Float.BYTES, f.apply(i, v1, v2, v3));
            }
        }
        tpayload = U.finishPrivateBuffer(tpayload);
        return vectorFactory(tpayload);
    }

    // Reduction operator

    /*package-private*/
    abstract
    float rOpMF(float v, VectorMask<Float> m, FBinOp f);

    @ForceInline
    final
    float rOpTemplateMF(float v, VectorMask<Float> m, FBinOp f) {
        if (m == null) {
            return rOpTemplateMF(v, f);
        }
        VectorPayloadMF vec = this.vec();
        VectorPayloadMF mbits = ((AbstractMask<Float>)m).getBits();
        long vOffset = this.multiFieldOffset();
        long mOffset = mbits.multiFieldOffset();
        int length = vspecies().length();
        for (int i = 0; i < length; i++) {
            float v1 = U.getFloat(vec, vOffset + i * Float.BYTES);
            v = U.getBoolean(mbits, mOffset + i) ? f.apply(i, v, v1) : v;
        }
        return v;
    }

    @ForceInline
    final
    float rOpTemplateMF(float v, FBinOp f) {
        VectorPayloadMF vec = vec();
        long vOffset = this.multiFieldOffset();
        int length = vspecies().length();
        for (int i = 0; i < length; i++) {
            float v1 = U.getFloat(vec, vOffset + i * Float.BYTES);
            v = f.apply(i, v, v1);
        }
        return v;
    }

    // Memory reference

    /*package-private*/
    interface FLdOp<M> {
        float apply(M memory, int offset, int i);
    }

    /*package-private*/
    @ForceInline
    final
    <M> FloatVector ldOpMF(M memory, int offset,
                                  FLdOp<M> f) {
        int length = vspecies().length();
        boolean is_max_species = ((AbstractSpecies)vspecies()).is_max_species();
        VectorPayloadMF tpayload =
            U.makePrivateBuffer(VectorPayloadMF.newVectorInstanceFactory(
                float.class, length, is_max_species));
        long vOffset = this.multiFieldOffset();
        for (int i = 0; i < length; i++) {
            U.putFloat(tpayload, vOffset + i * Float.BYTES, f.apply(memory, offset, i));
        }
        tpayload = U.finishPrivateBuffer(tpayload);
        return vectorFactory(tpayload);
    }

    /*package-private*/
    @ForceInline
    final
    <M> FloatVector ldOpMF(M memory, int offset,
                                  VectorMask<Float> m,
                                  FLdOp<M> f) {
        int length = vspecies().length();
        boolean is_max_species = ((AbstractSpecies)vspecies()).is_max_species();
        VectorPayloadMF tpayload = VectorPayloadMF.newVectorInstanceFactory(float.class, length, is_max_species);
        tpayload = U.makePrivateBuffer(tpayload);
        VectorPayloadMF mbits = ((AbstractMask<Float>)m).getBits();
        long vOffset = this.multiFieldOffset();
        long mOffset = mbits.multiFieldOffset();
        for (int i = 0; i < length; i++) {
            if (U.getBoolean(mbits, mOffset + i)) {
                U.putFloat(tpayload, vOffset + i * Float.BYTES, f.apply(memory, offset, i));
            }
        }
        tpayload = U.finishPrivateBuffer(tpayload);
        return vectorFactory(tpayload);
    }

    /*package-private*/
    interface FLdLongOp {
        float apply(MemorySegment memory, long offset, int i);
    }

    /*package-private*/
    @ForceInline
    final
    FloatVector ldLongOpMF(MemorySegment memory, long offset,
                                  FLdLongOp f) {
        int length = vspecies().length();
        boolean is_max_species = ((AbstractSpecies)vspecies()).is_max_species();
        VectorPayloadMF tpayload =
            U.makePrivateBuffer(VectorPayloadMF.newVectorInstanceFactory(
                float.class, length, is_max_species));
        long vOffset = this.multiFieldOffset();
        for (int i = 0; i < length; i++) {
            U.putFloat(tpayload, vOffset + i * Float.BYTES, f.apply(memory, offset, i));
        }
        tpayload = U.finishPrivateBuffer(tpayload);
        return vectorFactory(tpayload);
    }

    /*package-private*/
    @ForceInline
    final
    FloatVector ldLongOpMF(MemorySegment memory, long offset,
                                  VectorMask<Float> m,
                                  FLdLongOp f) {
        int length = vspecies().length();
        boolean is_max_species = ((AbstractSpecies)vspecies()).is_max_species();
        VectorPayloadMF tpayload = VectorPayloadMF.newVectorInstanceFactory(float.class, length, is_max_species);
        tpayload = U.makePrivateBuffer(tpayload);
        VectorPayloadMF mbits = ((AbstractMask<Float>)m).getBits();
        long vOffset = this.multiFieldOffset();
        long mOffset = mbits.multiFieldOffset();
        for (int i = 0; i < length; i++) {
            if (U.getBoolean(mbits, mOffset + i)) {
                U.putFloat(tpayload, vOffset + i * Float.BYTES, f.apply(memory, offset, i));
            }
        }
        tpayload = U.finishPrivateBuffer(tpayload);
        return vectorFactory(tpayload);
    }

    static float memorySegmentGet(MemorySegment ms, long o, int i) {
        return ms.get(ELEMENT_LAYOUT, o + i * 4L);
    }

    interface FStOp<M> {
        void apply(M memory, int offset, int i, float a);
    }

    /*package-private*/
    @ForceInline
    final
    <M> void stOpMF(M memory, int offset,
                  FStOp<M> f) {
        VectorPayloadMF vec = vec();
        long vOffset = this.multiFieldOffset();
        int length = vspecies().length();
        for (int i = 0; i < length; i++) {
            f.apply(memory, offset, i, U.getFloat(vec, vOffset + i * Float.BYTES));
        }
    }

    /*package-private*/
   @ForceInline
    final
    <M> void stOpMF(M memory, int offset,
                  VectorMask<Float> m,
                  FStOp<M> f) {
        VectorPayloadMF vec = vec();
        VectorPayloadMF mbits = ((AbstractMask<Float>)m).getBits();
        long vOffset = this.multiFieldOffset();
        long mOffset = mbits.multiFieldOffset();
        int length = vspecies().length();
        for (int i = 0; i < length; i++) {
            if (U.getBoolean(mbits, mOffset + i)) {
                f.apply(memory, offset, i, U.getFloat(vec, vOffset + i * Float.BYTES));
            }
        }
    }


    interface FStLongOp {
        void apply(MemorySegment memory, long offset, int i, float a);
    }

    /*package-private*/
    @ForceInline
    final
    void stLongOpMF(MemorySegment memory, long offset,
                  FStLongOp f) {
        VectorPayloadMF vec = vec();
        long vOffset = this.multiFieldOffset();
        int length = vspecies().length();
        for (int i = 0; i < length; i++) {
            f.apply(memory, offset, i, U.getFloat(vec, vOffset + i * Float.BYTES));
        }
    }

    /*package-private*/
    @ForceInline
    final
    void stLongOpMF(MemorySegment memory, long offset,
                  VectorMask<Float> m,
                  FStLongOp f) {
        VectorPayloadMF vec = vec();
        VectorPayloadMF mbits = ((AbstractMask<Float>)m).getBits();
        long vOffset = this.multiFieldOffset();
        long mOffset = mbits.multiFieldOffset();
        int length = vspecies().length();
        for (int i = 0; i < length; i++) {
            if (U.getBoolean(mbits, mOffset + i)) {
                f.apply(memory, offset, i, U.getFloat(vec, vOffset + i * Float.BYTES));
            }
        }
    }

    static void memorySegmentSet(MemorySegment ms, long o, int i, float e) {
        ms.set(ELEMENT_LAYOUT, o + i * 4L, e);
    }

    // Binary test

    /*package-private*/
    interface FBinTest {
        boolean apply(int cond, int i, float a, float b);
    }

    /*package-private*/
    @ForceInline
    final
    AbstractMask<Float> bTestMF(int cond,
                                  Vector<Float> o,
                                  FBinTest f) {
        int length = vspecies().length();
        VectorPayloadMF vec1 = vec();
        VectorPayloadMF vec2 = ((FloatVector)o).vec();
        boolean is_max_species = ((AbstractSpecies)vspecies()).is_max_species();
        VectorPayloadMF mbits = VectorPayloadMF.newMaskInstanceFactory(vspecies().elementType(), length, is_max_species);
        mbits = U.makePrivateBuffer(mbits);
        long vOffset = this.multiFieldOffset();
        long mOffset = mbits.multiFieldOffset();
        for (int i = 0; i < length; i++) {
            float v1 = U.getFloat(vec1, vOffset + i * Float.BYTES);
            float v2 = U.getFloat(vec2, vOffset + i * Float.BYTES);
            U.putBoolean(mbits, mOffset + i, f.apply(cond, i, v1, v2));
        }
        mbits = U.finishPrivateBuffer(mbits);
        return maskFactory(mbits);
    }


    /*package-private*/
    @Override
    abstract FloatSpecies vspecies();

    /*package-private*/
    @ForceInline
    static long toBits(float e) {
        return  Float.floatToRawIntBits(e);
    }

    /*package-private*/
    @ForceInline
    static float fromBits(long bits) {
        return Float.intBitsToFloat((int)bits);
    }

    static FloatVector expandHelper(Vector<Float> v, VectorMask<Float> m) {
        VectorSpecies<Float> vsp = m.vectorSpecies();
        FloatVector r  = (FloatVector) vsp.zero();
        FloatVector vi = (FloatVector) v;
        if (m.allTrue()) {
            return vi;
        }
        for (int i = 0, j = 0; i < vsp.length(); i++) {
            if (m.laneIsSet(i)) {
                r = r.withLane(i, vi.lane(j++));
            }
        }
        return r;
    }

    static FloatVector compressHelper(Vector<Float> v, VectorMask<Float> m) {
        VectorSpecies<Float> vsp = m.vectorSpecies();
        FloatVector r  = (FloatVector) vsp.zero();
        FloatVector vi = (FloatVector) v;
        if (m.allTrue()) {
            return vi;
        }
        for (int i = 0, j = 0; i < vsp.length(); i++) {
            if (m.laneIsSet(i)) {
                r = r.withLane(j++, vi.lane(i));
            }
        }
        return r;
    }

    static FloatVector selectFromTwoVectorHelper(Vector<Float> indexes, Vector<Float> src1, Vector<Float> src2) {
        int vlen = indexes.length();
        VectorPayloadMF vecPayload1 = ((FloatVector)indexes).vec();
        VectorPayloadMF vecPayload2 = ((FloatVector)src1).vec();
        VectorPayloadMF vecPayload3 = ((FloatVector)src2).vec();
        AbstractSpecies<Float> vsp = ((FloatVector)src1).vspecies();
        VectorPayloadMF tpayload = U.makePrivateBuffer(vecPayload2);
        long vOffset = tpayload.multiFieldOffset();
        for (int i = 0; i < vlen; i++) {
            int wrapped_index = VectorIntrinsics.wrapToRange((int)U.getFloat(vecPayload1, vOffset + i * Float.BYTES), 2 * vlen);
            U.putFloat(tpayload, vOffset + i * Float.BYTES, wrapped_index >= vlen ?
                        U.getFloat(vecPayload3, vOffset + (wrapped_index  - vlen) * Float.BYTES) :
                        U.getFloat(vecPayload2, vOffset + wrapped_index * Float.BYTES));
        }
        tpayload = U.finishPrivateBuffer(tpayload);
        return ((FloatVector)(vsp.dummyVectorMF())).vectorFactory(tpayload);
    }

    // Static factories (other than memory operations)

    // Note: A surprising behavior in javadoc
    // sometimes makes a lone /** {@inheritDoc} */
    // comment drop the method altogether,
    // apparently if the method mentions a
    // parameter or return type of Vector<Float>
    // instead of Vector<E> as originally specified.
    // Adding an empty HTML fragment appears to
    // nudge javadoc into providing the desired
    // inherited documentation.  We use the HTML
    // comment <!--workaround--> for this.

    /**
     * Returns a vector of the given species
     * where all lane elements are set to
     * zero, the default primitive value.
     *
     * @param species species of the desired zero vector
     * @return a zero vector
     */
    @ForceInline
    public static FloatVector zero(VectorSpecies<Float> species) {
        FloatSpecies vsp = (FloatSpecies) species;
        return VectorSupport.fromBitsCoerced(vsp.vectorType(), float.class, species.length(),
                        toBits(0.0f), MODE_BROADCAST, vsp,
                        ((bits_, s_) -> s_.rvOpMF(i -> bits_)));
    }

    /**
     * Returns a vector of the same species as this one
     * where all lane elements are set to
     * the primitive value {@code e}.
     *
     * The contents of the current vector are discarded;
     * only the species is relevant to this operation.
     *
     * <p> This method returns the value of this expression:
     * {@code FloatVector.broadcast(this.species(), e)}.
     *
     * @apiNote
     * Unlike the similar method named {@code broadcast()}
     * in the supertype {@code Vector}, this method does not
     * need to validate its argument, and cannot throw
     * {@code IllegalArgumentException}.  This method is
     * therefore preferable to the supertype method.
     *
     * @param e the value to broadcast
     * @return a vector where all lane elements are set to
     *         the primitive value {@code e}
     * @see #broadcast(VectorSpecies,long)
     * @see Vector#broadcast(long)
     * @see VectorSpecies#broadcast(long)
     */
    public abstract FloatVector broadcast(float e);

    /**
     * Returns a vector of the given species
     * where all lane elements are set to
     * the primitive value {@code e}.
     *
     * @param species species of the desired vector
     * @param e the value to broadcast
     * @return a vector where all lane elements are set to
     *         the primitive value {@code e}
     * @see #broadcast(long)
     * @see Vector#broadcast(long)
     * @see VectorSpecies#broadcast(long)
     */
    @ForceInline
    public static FloatVector broadcast(VectorSpecies<Float> species, float e) {
        FloatSpecies vsp = (FloatSpecies) species;
        return vsp.broadcast(e);
    }

    /*package-private*/
    @ForceInline
    final FloatVector broadcastTemplate(float e) {
        FloatSpecies vsp = vspecies();
        return vsp.broadcast(e);
    }

    /**
     * {@inheritDoc} <!--workaround-->
     * @apiNote
     * When working with vector subtypes like {@code FloatVector},
     * {@linkplain #broadcast(float) the more strongly typed method}
     * is typically selected.  It can be explicitly selected
     * using a cast: {@code v.broadcast((float)e)}.
     * The two expressions will produce numerically identical results.
     */
    @Override
    public abstract FloatVector broadcast(long e);

    /**
     * Returns a vector of the given species
     * where all lane elements are set to
     * the primitive value {@code e}.
     *
     * The {@code long} value must be accurately representable
     * by the {@code ETYPE} of the vector species, so that
     * {@code e==(long)(ETYPE)e}.
     *
     * @param species species of the desired vector
     * @param e the value to broadcast
     * @return a vector where all lane elements are set to
     *         the primitive value {@code e}
     * @throws IllegalArgumentException
     *         if the given {@code long} value cannot
     *         be represented by the vector's {@code ETYPE}
     * @see #broadcast(VectorSpecies,float)
     * @see VectorSpecies#checkValue(long)
     */
    @ForceInline
    public static FloatVector broadcast(VectorSpecies<Float> species, long e) {
        FloatSpecies vsp = (FloatSpecies) species;
        return vsp.broadcast(e);
    }

    /*package-private*/
    @ForceInline
    final FloatVector broadcastTemplate(long e) {
        return vspecies().broadcast(e);
    }

    // Unary lanewise support

    /**
     * {@inheritDoc} <!--workaround-->
     */
    public abstract
    FloatVector lanewise(VectorOperators.Unary op);

    @ForceInline
    final
    FloatVector lanewiseTemplate(VectorOperators.Unary op) {
        if (opKind(op, VO_SPECIAL)) {
            if (op == ZOMO) {
                return blend(broadcast(-1), compare(NE, 0));
            }
        }
        int opc = opCode(op);
        return VectorSupport.unaryOp(
            opc, getClass(), null, float.class, length(),
            this, null,
            UN_IMPL.find(op, opc, FloatVector::unaryOperations));
    }

    /**
     * {@inheritDoc} <!--workaround-->
     */
    @Override
    public abstract
    FloatVector lanewise(VectorOperators.Unary op,
                                  VectorMask<Float> m);
    @ForceInline
    final
    FloatVector lanewiseTemplate(VectorOperators.Unary op,
                                          Class<? extends VectorMask<Float>> maskClass,
                                          VectorMask<Float> m) {
        m.check(maskClass, this);
        if (opKind(op, VO_SPECIAL)) {
            if (op == ZOMO) {
                return blend(broadcast(-1), compare(NE, 0, m));
            }
        }
        int opc = opCode(op);
        return VectorSupport.unaryOp(
            opc, getClass(), maskClass, float.class, length(),
            this, m,
            UN_IMPL.find(op, opc, FloatVector::unaryOperations));
    }

    private static final
    ImplCache<Unary, UnaryOperation<FloatVector, VectorMask<Float>>>
        UN_IMPL = new ImplCache<>(Unary.class, FloatVector.class);

    private static UnaryOperation<FloatVector, VectorMask<Float>> unaryOperations(int opc_) {
        switch (opc_) {
            case VECTOR_OP_NEG: return (v0, m) ->
                    v0.uOpMF(m, (i, a) -> (float) -a);
            case VECTOR_OP_ABS: return (v0, m) ->
                    v0.uOpMF(m, (i, a) -> (float) Math.abs(a));
            case VECTOR_OP_SIN: return (v0, m) ->
                    v0.uOpMF(m, (i, a) -> (float) Math.sin(a));
            case VECTOR_OP_COS: return (v0, m) ->
                    v0.uOpMF(m, (i, a) -> (float) Math.cos(a));
            case VECTOR_OP_TAN: return (v0, m) ->
                    v0.uOpMF(m, (i, a) -> (float) Math.tan(a));
            case VECTOR_OP_ASIN: return (v0, m) ->
                    v0.uOpMF(m, (i, a) -> (float) Math.asin(a));
            case VECTOR_OP_ACOS: return (v0, m) ->
                    v0.uOpMF(m, (i, a) -> (float) Math.acos(a));
            case VECTOR_OP_ATAN: return (v0, m) ->
                    v0.uOpMF(m, (i, a) -> (float) Math.atan(a));
            case VECTOR_OP_EXP: return (v0, m) ->
                    v0.uOpMF(m, (i, a) -> (float) Math.exp(a));
            case VECTOR_OP_LOG: return (v0, m) ->
                    v0.uOpMF(m, (i, a) -> (float) Math.log(a));
            case VECTOR_OP_LOG10: return (v0, m) ->
                    v0.uOpMF(m, (i, a) -> (float) Math.log10(a));
            case VECTOR_OP_SQRT: return (v0, m) ->
                    v0.uOpMF(m, (i, a) -> (float) Math.sqrt(a));
            case VECTOR_OP_CBRT: return (v0, m) ->
                    v0.uOpMF(m, (i, a) -> (float) Math.cbrt(a));
            case VECTOR_OP_SINH: return (v0, m) ->
                    v0.uOpMF(m, (i, a) -> (float) Math.sinh(a));
            case VECTOR_OP_COSH: return (v0, m) ->
                    v0.uOpMF(m, (i, a) -> (float) Math.cosh(a));
            case VECTOR_OP_TANH: return (v0, m) ->
                    v0.uOpMF(m, (i, a) -> (float) Math.tanh(a));
            case VECTOR_OP_EXPM1: return (v0, m) ->
                    v0.uOpMF(m, (i, a) -> (float) Math.expm1(a));
            case VECTOR_OP_LOG1P: return (v0, m) ->
                    v0.uOpMF(m, (i, a) -> (float) Math.log1p(a));
            default: return null;
        }
    }

    // Binary lanewise support

    /**
     * {@inheritDoc} <!--workaround-->
     * @see #lanewise(VectorOperators.Binary,float)
     * @see #lanewise(VectorOperators.Binary,float,VectorMask)
     */
    @Override
    public abstract
    FloatVector lanewise(VectorOperators.Binary op,
                                  Vector<Float> v);
    @ForceInline
    final
    FloatVector lanewiseTemplate(VectorOperators.Binary op,
                                          Vector<Float> v) {
        FloatVector that = (FloatVector) v;
        that.check(this);

        if (opKind(op, VO_SPECIAL )) {
            if (op == FIRST_NONZERO) {
                VectorMask<Integer> mask
                    = this.viewAsIntegralLanes().compare(EQ, (int) 0);
                return this.blend(that, mask.cast(vspecies()));
            }
        }

        int opc = opCode(op);
        return VectorSupport.binaryOp(
            opc, getClass(), null, float.class, length(),
            this, that, null,
            BIN_IMPL.find(op, opc, FloatVector::binaryOperationsMF));
    }

    /**
     * {@inheritDoc} <!--workaround-->
     * @see #lanewise(VectorOperators.Binary,float,VectorMask)
     */
    @Override
    public abstract
    FloatVector lanewise(VectorOperators.Binary op,
                                  Vector<Float> v,
                                  VectorMask<Float> m);
    @ForceInline
    final
    FloatVector lanewiseTemplate(VectorOperators.Binary op,
                                          Class<? extends VectorMask<Float>> maskClass,
                                          Vector<Float> v, VectorMask<Float> m) {
        FloatVector that = (FloatVector) v;
        that.check(this);
        m.check(maskClass, this);

        if (opKind(op, VO_SPECIAL )) {
            if (op == FIRST_NONZERO) {
                IntVector bits = this.viewAsIntegralLanes();
                VectorMask<Integer> mask
                    = bits.compare(EQ, (int) 0, m.cast(bits.vspecies()));
                return this.blend(that, mask.cast(vspecies()));
            }
        }

        int opc = opCode(op);
        return VectorSupport.binaryOp(
            opc, getClass(), maskClass, float.class, length(),
            this, that, m,
            BIN_IMPL.find(op, opc, FloatVector::binaryOperations));
    }

    private static final
    ImplCache<Binary, BinaryOperation<FloatVector, VectorMask<Float>>>
        BIN_IMPL = new ImplCache<>(Binary.class, FloatVector.class);

    private static BinaryOperation<FloatVector, VectorMask<Float>> binaryOperations(int opc_) {
        switch (opc_) {
            case VECTOR_OP_ADD: return (v0, v1, vm) ->
                    v0.bOpMF(v1, vm, (i, a, b) -> (float)(a + b));
            case VECTOR_OP_SUB: return (v0, v1, vm) ->
                    v0.bOpMF(v1, vm, (i, a, b) -> (float)(a - b));
            case VECTOR_OP_MUL: return (v0, v1, vm) ->
                    v0.bOpMF(v1, vm, (i, a, b) -> (float)(a * b));
            case VECTOR_OP_DIV: return (v0, v1, vm) ->
                    v0.bOpMF(v1, vm, (i, a, b) -> (float)(a / b));
            case VECTOR_OP_MAX: return (v0, v1, vm) ->
                    v0.bOpMF(v1, vm, (i, a, b) -> (float)Math.max(a, b));
            case VECTOR_OP_MIN: return (v0, v1, vm) ->
                    v0.bOpMF(v1, vm, (i, a, b) -> (float)Math.min(a, b));
            case VECTOR_OP_OR: return (v0, v1, vm) ->
                    v0.bOpMF(v1, vm, (i, a, b) -> fromBits(toBits(a) | toBits(b)));
            case VECTOR_OP_ATAN2: return (v0, v1, vm) ->
                    v0.bOpMF(v1, vm, (i, a, b) -> (float) Math.atan2(a, b));
            case VECTOR_OP_POW: return (v0, v1, vm) ->
                    v0.bOpMF(v1, vm, (i, a, b) -> (float) Math.pow(a, b));
            case VECTOR_OP_HYPOT: return (v0, v1, vm) ->
                    v0.bOpMF(v1, vm, (i, a, b) -> (float) Math.hypot(a, b));
            default: return null;
        }
    }

    private static BinaryOperation<FloatVector, VectorMask<Float>> binaryOperationsMF(int opc_) {
        switch (opc_) {
            case VECTOR_OP_ADD: return (v0, v1, vm) ->
                    v0.bOpMF(v1, vm, (i, a, b) -> (float)(a + b));
            case VECTOR_OP_SUB: return (v0, v1, vm) ->
                    v0.bOpMF(v1, vm, (i, a, b) -> (float)(a - b));
            case VECTOR_OP_MUL: return (v0, v1, vm) ->
                    v0.bOpMF(v1, vm, (i, a, b) -> (float)(a * b));
            case VECTOR_OP_DIV: return (v0, v1, vm) ->
                    v0.bOpMF(v1, vm, (i, a, b) -> (float)(a / b));
            case VECTOR_OP_MAX: return (v0, v1, vm) ->
                    v0.bOpMF(v1, vm, (i, a, b) -> (float)Math.max(a, b));
            case VECTOR_OP_MIN: return (v0, v1, vm) ->
                    v0.bOpMF(v1, vm, (i, a, b) -> (float)Math.min(a, b));
            case VECTOR_OP_OR: return (v0, v1, vm) ->
                    v0.bOpMF(v1, vm, (i, a, b) -> fromBits(toBits(a) | toBits(b)));
            case VECTOR_OP_ATAN2: return (v0, v1, vm) ->
                    v0.bOpMF(v1, vm, (i, a, b) -> (float) Math.atan2(a, b));
            case VECTOR_OP_POW: return (v0, v1, vm) ->
                    v0.bOpMF(v1, vm, (i, a, b) -> (float) Math.pow(a, b));
            case VECTOR_OP_HYPOT: return (v0, v1, vm) ->
                    v0.bOpMF(v1, vm, (i, a, b) -> (float) Math.hypot(a, b));
            default: return null;
        }
    }


    // FIXME: Maybe all of the public final methods in this file (the
    // simple ones that just call lanewise) should be pushed down to
    // the X-VectorBits template.  They can't optimize properly at
    // this level, and must rely on inlining.  Does it work?
    // (If it works, of course keep the code here.)

    /**
     * Combines the lane values of this vector
     * with the value of a broadcast scalar.
     *
     * This is a lane-wise binary operation which applies
     * the selected operation to each lane.
     * The return value will be equal to this expression:
     * {@code this.lanewise(op, this.broadcast(e))}.
     *
     * @param op the operation used to process lane values
     * @param e the input scalar
     * @return the result of applying the operation lane-wise
     *         to the two input vectors
     * @throws UnsupportedOperationException if this vector does
     *         not support the requested operation
     * @see #lanewise(VectorOperators.Binary,Vector)
     * @see #lanewise(VectorOperators.Binary,float,VectorMask)
     */
    @ForceInline
    public final
    FloatVector lanewise(VectorOperators.Binary op,
                                  float e) {
        return lanewise(op, broadcast(e));
    }

    /**
     * Combines the lane values of this vector
     * with the value of a broadcast scalar,
     * with selection of lane elements controlled by a mask.
     *
     * This is a masked lane-wise binary operation which applies
     * the selected operation to each lane.
     * The return value will be equal to this expression:
     * {@code this.lanewise(op, this.broadcast(e), m)}.
     *
     * @param op the operation used to process lane values
     * @param e the input scalar
     * @param m the mask controlling lane selection
     * @return the result of applying the operation lane-wise
     *         to the input vector and the scalar
     * @throws UnsupportedOperationException if this vector does
     *         not support the requested operation
     * @see #lanewise(VectorOperators.Binary,Vector,VectorMask)
     * @see #lanewise(VectorOperators.Binary,float)
     */
    @ForceInline
    public final
    FloatVector lanewise(VectorOperators.Binary op,
                                  float e,
                                  VectorMask<Float> m) {
        return lanewise(op, broadcast(e), m);
    }

    /**
     * {@inheritDoc} <!--workaround-->
     * @apiNote
     * When working with vector subtypes like {@code FloatVector},
     * {@linkplain #lanewise(VectorOperators.Binary,float)
     * the more strongly typed method}
     * is typically selected.  It can be explicitly selected
     * using a cast: {@code v.lanewise(op,(float)e)}.
     * The two expressions will produce numerically identical results.
     */
    @ForceInline
    public final
    FloatVector lanewise(VectorOperators.Binary op,
                                  long e) {
        float e1 = (float) e;
        if ((long)e1 != e) {
            vspecies().checkValue(e);  // for exception
        }
        return lanewise(op, e1);
    }

    /**
     * {@inheritDoc} <!--workaround-->
     * @apiNote
     * When working with vector subtypes like {@code FloatVector},
     * {@linkplain #lanewise(VectorOperators.Binary,float,VectorMask)
     * the more strongly typed method}
     * is typically selected.  It can be explicitly selected
     * using a cast: {@code v.lanewise(op,(float)e,m)}.
     * The two expressions will produce numerically identical results.
     */
    @ForceInline
    public final
    FloatVector lanewise(VectorOperators.Binary op,
                                  long e, VectorMask<Float> m) {
        float e1 = (float) e;
        if ((long)e1 != e) {
            vspecies().checkValue(e);  // for exception
        }
        return lanewise(op, e1, m);
    }


    // Ternary lanewise support

    // Ternary operators come in eight variations:
    //   lanewise(op, [broadcast(e1)|v1], [broadcast(e2)|v2])
    //   lanewise(op, [broadcast(e1)|v1], [broadcast(e2)|v2], mask)

    // It is annoying to support all of these variations of masking
    // and broadcast, but it would be more surprising not to continue
    // the obvious pattern started by unary and binary.

    /**
     * {@inheritDoc} <!--workaround-->
     * @see #lanewise(VectorOperators.Ternary,float,float,VectorMask)
     * @see #lanewise(VectorOperators.Ternary,Vector,float,VectorMask)
     * @see #lanewise(VectorOperators.Ternary,float,Vector,VectorMask)
     * @see #lanewise(VectorOperators.Ternary,float,float)
     * @see #lanewise(VectorOperators.Ternary,Vector,float)
     * @see #lanewise(VectorOperators.Ternary,float,Vector)
     */
    @Override
    public abstract
    FloatVector lanewise(VectorOperators.Ternary op,
                                                  Vector<Float> v1,
                                                  Vector<Float> v2);
    @ForceInline
    final
    FloatVector lanewiseTemplate(VectorOperators.Ternary op,
                                          Vector<Float> v1,
                                          Vector<Float> v2) {
        FloatVector that = (FloatVector) v1;
        FloatVector tother = (FloatVector) v2;
        // It's a word: https://www.dictionary.com/browse/tother
        // See also Chapter 11 of Dickens, Our Mutual Friend:
        // "Totherest Governor," replied Mr Riderhood...
        that.check(this);
        tother.check(this);
        int opc = opCode(op);
        return VectorSupport.ternaryOp(
            opc, getClass(), null, float.class, length(),
            this, that, tother, null,
            TERN_IMPL.find(op, opc, FloatVector::ternaryOperations));
    }

    /**
     * {@inheritDoc} <!--workaround-->
     * @see #lanewise(VectorOperators.Ternary,float,float,VectorMask)
     * @see #lanewise(VectorOperators.Ternary,Vector,float,VectorMask)
     * @see #lanewise(VectorOperators.Ternary,float,Vector,VectorMask)
     */
    @Override
    public abstract
    FloatVector lanewise(VectorOperators.Ternary op,
                                  Vector<Float> v1,
                                  Vector<Float> v2,
                                  VectorMask<Float> m);
    @ForceInline
    final
    FloatVector lanewiseTemplate(VectorOperators.Ternary op,
                                          Class<? extends VectorMask<Float>> maskClass,
                                          Vector<Float> v1,
                                          Vector<Float> v2,
                                          VectorMask<Float> m) {
        FloatVector that = (FloatVector) v1;
        FloatVector tother = (FloatVector) v2;
        // It's a word: https://www.dictionary.com/browse/tother
        // See also Chapter 11 of Dickens, Our Mutual Friend:
        // "Totherest Governor," replied Mr Riderhood...
        that.check(this);
        tother.check(this);
        m.check(maskClass, this);

        int opc = opCode(op);
        return VectorSupport.ternaryOp(
            opc, getClass(), maskClass, float.class, length(),
            this, that, tother, m,
            TERN_IMPL.find(op, opc, FloatVector::ternaryOperations));
    }

    private static final
    ImplCache<Ternary, TernaryOperation<FloatVector, VectorMask<Float>>>
        TERN_IMPL = new ImplCache<>(Ternary.class, FloatVector.class);

    private static TernaryOperation<FloatVector, VectorMask<Float>> ternaryOperations(int opc_) {
        switch (opc_) {
            case VECTOR_OP_FMA: return (v0, v1_, v2_, m) ->
                    v0.tOpMF(v1_, v2_, m, (i, a, b, c) -> Math.fma(a, b, c));
            default: return null;
        }
    }

    /**
     * Combines the lane values of this vector
     * with the values of two broadcast scalars.
     *
     * This is a lane-wise ternary operation which applies
     * the selected operation to each lane.
     * The return value will be equal to this expression:
     * {@code this.lanewise(op, this.broadcast(e1), this.broadcast(e2))}.
     *
     * @param op the operation used to combine lane values
     * @param e1 the first input scalar
     * @param e2 the second input scalar
     * @return the result of applying the operation lane-wise
     *         to the input vector and the scalars
     * @throws UnsupportedOperationException if this vector does
     *         not support the requested operation
     * @see #lanewise(VectorOperators.Ternary,Vector,Vector)
     * @see #lanewise(VectorOperators.Ternary,float,float,VectorMask)
     */
    @ForceInline
    public final
    FloatVector lanewise(VectorOperators.Ternary op, //(op,e1,e2)
                                  float e1,
                                  float e2) {
        return lanewise(op, broadcast(e1), broadcast(e2));
    }

    /**
     * Combines the lane values of this vector
     * with the values of two broadcast scalars,
     * with selection of lane elements controlled by a mask.
     *
     * This is a masked lane-wise ternary operation which applies
     * the selected operation to each lane.
     * The return value will be equal to this expression:
     * {@code this.lanewise(op, this.broadcast(e1), this.broadcast(e2), m)}.
     *
     * @param op the operation used to combine lane values
     * @param e1 the first input scalar
     * @param e2 the second input scalar
     * @param m the mask controlling lane selection
     * @return the result of applying the operation lane-wise
     *         to the input vector and the scalars
     * @throws UnsupportedOperationException if this vector does
     *         not support the requested operation
     * @see #lanewise(VectorOperators.Ternary,Vector,Vector,VectorMask)
     * @see #lanewise(VectorOperators.Ternary,float,float)
     */
    @ForceInline
    public final
    FloatVector lanewise(VectorOperators.Ternary op, //(op,e1,e2,m)
                                  float e1,
                                  float e2,
                                  VectorMask<Float> m) {
        return lanewise(op, broadcast(e1), broadcast(e2), m);
    }

    /**
     * Combines the lane values of this vector
     * with the values of another vector and a broadcast scalar.
     *
     * This is a lane-wise ternary operation which applies
     * the selected operation to each lane.
     * The return value will be equal to this expression:
     * {@code this.lanewise(op, v1, this.broadcast(e2))}.
     *
     * @param op the operation used to combine lane values
     * @param v1 the other input vector
     * @param e2 the input scalar
     * @return the result of applying the operation lane-wise
     *         to the input vectors and the scalar
     * @throws UnsupportedOperationException if this vector does
     *         not support the requested operation
     * @see #lanewise(VectorOperators.Ternary,float,float)
     * @see #lanewise(VectorOperators.Ternary,Vector,float,VectorMask)
     */
    @ForceInline
    public final
    FloatVector lanewise(VectorOperators.Ternary op, //(op,v1,e2)
                                  Vector<Float> v1,
                                  float e2) {
        return lanewise(op, v1, broadcast(e2));
    }

    /**
     * Combines the lane values of this vector
     * with the values of another vector and a broadcast scalar,
     * with selection of lane elements controlled by a mask.
     *
     * This is a masked lane-wise ternary operation which applies
     * the selected operation to each lane.
     * The return value will be equal to this expression:
     * {@code this.lanewise(op, v1, this.broadcast(e2), m)}.
     *
     * @param op the operation used to combine lane values
     * @param v1 the other input vector
     * @param e2 the input scalar
     * @param m the mask controlling lane selection
     * @return the result of applying the operation lane-wise
     *         to the input vectors and the scalar
     * @throws UnsupportedOperationException if this vector does
     *         not support the requested operation
     * @see #lanewise(VectorOperators.Ternary,Vector,Vector)
     * @see #lanewise(VectorOperators.Ternary,float,float,VectorMask)
     * @see #lanewise(VectorOperators.Ternary,Vector,float)
     */
    @ForceInline
    public final
    FloatVector lanewise(VectorOperators.Ternary op, //(op,v1,e2,m)
                                  Vector<Float> v1,
                                  float e2,
                                  VectorMask<Float> m) {
        return lanewise(op, v1, broadcast(e2), m);
    }

    /**
     * Combines the lane values of this vector
     * with the values of another vector and a broadcast scalar.
     *
     * This is a lane-wise ternary operation which applies
     * the selected operation to each lane.
     * The return value will be equal to this expression:
     * {@code this.lanewise(op, this.broadcast(e1), v2)}.
     *
     * @param op the operation used to combine lane values
     * @param e1 the input scalar
     * @param v2 the other input vector
     * @return the result of applying the operation lane-wise
     *         to the input vectors and the scalar
     * @throws UnsupportedOperationException if this vector does
     *         not support the requested operation
     * @see #lanewise(VectorOperators.Ternary,Vector,Vector)
     * @see #lanewise(VectorOperators.Ternary,float,Vector,VectorMask)
     */
    @ForceInline
    public final
    FloatVector lanewise(VectorOperators.Ternary op, //(op,e1,v2)
                                  float e1,
                                  Vector<Float> v2) {
        return lanewise(op, broadcast(e1), v2);
    }

    /**
     * Combines the lane values of this vector
     * with the values of another vector and a broadcast scalar,
     * with selection of lane elements controlled by a mask.
     *
     * This is a masked lane-wise ternary operation which applies
     * the selected operation to each lane.
     * The return value will be equal to this expression:
     * {@code this.lanewise(op, this.broadcast(e1), v2, m)}.
     *
     * @param op the operation used to combine lane values
     * @param e1 the input scalar
     * @param v2 the other input vector
     * @param m the mask controlling lane selection
     * @return the result of applying the operation lane-wise
     *         to the input vectors and the scalar
     * @throws UnsupportedOperationException if this vector does
     *         not support the requested operation
     * @see #lanewise(VectorOperators.Ternary,Vector,Vector,VectorMask)
     * @see #lanewise(VectorOperators.Ternary,float,Vector)
     */
    @ForceInline
    public final
    FloatVector lanewise(VectorOperators.Ternary op, //(op,e1,v2,m)
                                  float e1,
                                  Vector<Float> v2,
                                  VectorMask<Float> m) {
        return lanewise(op, broadcast(e1), v2, m);
    }

    // (Thus endeth the Great and Mighty Ternary Ogdoad.)
    // https://en.wikipedia.org/wiki/Ogdoad

    /// FULL-SERVICE BINARY METHODS: ADD, SUB, MUL, DIV
    //
    // These include masked and non-masked versions.
    // This subclass adds broadcast (masked or not).

    /**
     * {@inheritDoc} <!--workaround-->
     * @see #add(float)
     */
    @Override
    @ForceInline
    public final FloatVector add(Vector<Float> v) {
        return lanewise(ADD, v);
    }

    /**
     * Adds this vector to the broadcast of an input scalar.
     *
     * This is a lane-wise binary operation which applies
     * the primitive addition operation ({@code +}) to each lane.
     *
     * This method is also equivalent to the expression
     * {@link #lanewise(VectorOperators.Binary,float)
     *    lanewise}{@code (}{@link VectorOperators#ADD
     *    ADD}{@code , e)}.
     *
     * @param e the input scalar
     * @return the result of adding each lane of this vector to the scalar
     * @see #add(Vector)
     * @see #broadcast(float)
     * @see #add(float,VectorMask)
     * @see VectorOperators#ADD
     * @see #lanewise(VectorOperators.Binary,Vector)
     * @see #lanewise(VectorOperators.Binary,float)
     */
    @ForceInline
    public final
    FloatVector add(float e) {
        return lanewise(ADD, e);
    }

    /**
     * {@inheritDoc} <!--workaround-->
     * @see #add(float,VectorMask)
     */
    @Override
    @ForceInline
    public final FloatVector add(Vector<Float> v,
                                          VectorMask<Float> m) {
        return lanewise(ADD, v, m);
    }

    /**
     * Adds this vector to the broadcast of an input scalar,
     * selecting lane elements controlled by a mask.
     *
     * This is a masked lane-wise binary operation which applies
     * the primitive addition operation ({@code +}) to each lane.
     *
     * This method is also equivalent to the expression
     * {@link #lanewise(VectorOperators.Binary,float,VectorMask)
     *    lanewise}{@code (}{@link VectorOperators#ADD
     *    ADD}{@code , s, m)}.
     *
     * @param e the input scalar
     * @param m the mask controlling lane selection
     * @return the result of adding each lane of this vector to the scalar
     * @see #add(Vector,VectorMask)
     * @see #broadcast(float)
     * @see #add(float)
     * @see VectorOperators#ADD
     * @see #lanewise(VectorOperators.Binary,Vector)
     * @see #lanewise(VectorOperators.Binary,float)
     */
    @ForceInline
    public final FloatVector add(float e,
                                          VectorMask<Float> m) {
        return lanewise(ADD, e, m);
    }

    /**
     * {@inheritDoc} <!--workaround-->
     * @see #sub(float)
     */
    @Override
    @ForceInline
    public final FloatVector sub(Vector<Float> v) {
        return lanewise(SUB, v);
    }

    /**
     * Subtracts an input scalar from this vector.
     *
     * This is a masked lane-wise binary operation which applies
     * the primitive subtraction operation ({@code -}) to each lane.
     *
     * This method is also equivalent to the expression
     * {@link #lanewise(VectorOperators.Binary,float)
     *    lanewise}{@code (}{@link VectorOperators#SUB
     *    SUB}{@code , e)}.
     *
     * @param e the input scalar
     * @return the result of subtracting the scalar from each lane of this vector
     * @see #sub(Vector)
     * @see #broadcast(float)
     * @see #sub(float,VectorMask)
     * @see VectorOperators#SUB
     * @see #lanewise(VectorOperators.Binary,Vector)
     * @see #lanewise(VectorOperators.Binary,float)
     */
    @ForceInline
    public final FloatVector sub(float e) {
        return lanewise(SUB, e);
    }

    /**
     * {@inheritDoc} <!--workaround-->
     * @see #sub(float,VectorMask)
     */
    @Override
    @ForceInline
    public final FloatVector sub(Vector<Float> v,
                                          VectorMask<Float> m) {
        return lanewise(SUB, v, m);
    }

    /**
     * Subtracts an input scalar from this vector
     * under the control of a mask.
     *
     * This is a masked lane-wise binary operation which applies
     * the primitive subtraction operation ({@code -}) to each lane.
     *
     * This method is also equivalent to the expression
     * {@link #lanewise(VectorOperators.Binary,float,VectorMask)
     *    lanewise}{@code (}{@link VectorOperators#SUB
     *    SUB}{@code , s, m)}.
     *
     * @param e the input scalar
     * @param m the mask controlling lane selection
     * @return the result of subtracting the scalar from each lane of this vector
     * @see #sub(Vector,VectorMask)
     * @see #broadcast(float)
     * @see #sub(float)
     * @see VectorOperators#SUB
     * @see #lanewise(VectorOperators.Binary,Vector)
     * @see #lanewise(VectorOperators.Binary,float)
     */
    @ForceInline
    public final FloatVector sub(float e,
                                          VectorMask<Float> m) {
        return lanewise(SUB, e, m);
    }

    /**
     * {@inheritDoc} <!--workaround-->
     * @see #mul(float)
     */
    @Override
    @ForceInline
    public final FloatVector mul(Vector<Float> v) {
        return lanewise(MUL, v);
    }

    /**
     * Multiplies this vector by the broadcast of an input scalar.
     *
     * This is a lane-wise binary operation which applies
     * the primitive multiplication operation ({@code *}) to each lane.
     *
     * This method is also equivalent to the expression
     * {@link #lanewise(VectorOperators.Binary,float)
     *    lanewise}{@code (}{@link VectorOperators#MUL
     *    MUL}{@code , e)}.
     *
     * @param e the input scalar
     * @return the result of multiplying this vector by the given scalar
     * @see #mul(Vector)
     * @see #broadcast(float)
     * @see #mul(float,VectorMask)
     * @see VectorOperators#MUL
     * @see #lanewise(VectorOperators.Binary,Vector)
     * @see #lanewise(VectorOperators.Binary,float)
     */
    @ForceInline
    public final FloatVector mul(float e) {
        return lanewise(MUL, e);
    }

    /**
     * {@inheritDoc} <!--workaround-->
     * @see #mul(float,VectorMask)
     */
    @Override
    @ForceInline
    public final FloatVector mul(Vector<Float> v,
                                          VectorMask<Float> m) {
        return lanewise(MUL, v, m);
    }

    /**
     * Multiplies this vector by the broadcast of an input scalar,
     * selecting lane elements controlled by a mask.
     *
     * This is a masked lane-wise binary operation which applies
     * the primitive multiplication operation ({@code *}) to each lane.
     *
     * This method is also equivalent to the expression
     * {@link #lanewise(VectorOperators.Binary,float,VectorMask)
     *    lanewise}{@code (}{@link VectorOperators#MUL
     *    MUL}{@code , s, m)}.
     *
     * @param e the input scalar
     * @param m the mask controlling lane selection
     * @return the result of muling each lane of this vector to the scalar
     * @see #mul(Vector,VectorMask)
     * @see #broadcast(float)
     * @see #mul(float)
     * @see VectorOperators#MUL
     * @see #lanewise(VectorOperators.Binary,Vector)
     * @see #lanewise(VectorOperators.Binary,float)
     */
    @ForceInline
    public final FloatVector mul(float e,
                                          VectorMask<Float> m) {
        return lanewise(MUL, e, m);
    }

    /**
     * {@inheritDoc} <!--workaround-->
     * @apiNote Because the underlying scalar operator is an IEEE
     * floating point number, division by zero in fact will
     * not throw an exception, but will yield a signed
     * infinity or NaN.
     */
    @Override
    @ForceInline
    public final FloatVector div(Vector<Float> v) {
        return lanewise(DIV, v);
    }

    /**
     * Divides this vector by the broadcast of an input scalar.
     *
     * This is a lane-wise binary operation which applies
     * the primitive division operation ({@code /}) to each lane.
     *
     * This method is also equivalent to the expression
     * {@link #lanewise(VectorOperators.Binary,float)
     *    lanewise}{@code (}{@link VectorOperators#DIV
     *    DIV}{@code , e)}.
     *
     * @apiNote Because the underlying scalar operator is an IEEE
     * floating point number, division by zero in fact will
     * not throw an exception, but will yield a signed
     * infinity or NaN.
     *
     * @param e the input scalar
     * @return the result of dividing each lane of this vector by the scalar
     * @see #div(Vector)
     * @see #broadcast(float)
     * @see #div(float,VectorMask)
     * @see VectorOperators#DIV
     * @see #lanewise(VectorOperators.Binary,Vector)
     * @see #lanewise(VectorOperators.Binary,float)
     */
    @ForceInline
    public final FloatVector div(float e) {
        return lanewise(DIV, e);
    }

    /**
     * {@inheritDoc} <!--workaround-->
     * @see #div(float,VectorMask)
     * @apiNote Because the underlying scalar operator is an IEEE
     * floating point number, division by zero in fact will
     * not throw an exception, but will yield a signed
     * infinity or NaN.
     */
    @Override
    @ForceInline
    public final FloatVector div(Vector<Float> v,
                                          VectorMask<Float> m) {
        return lanewise(DIV, v, m);
    }

    /**
     * Divides this vector by the broadcast of an input scalar,
     * selecting lane elements controlled by a mask.
     *
     * This is a masked lane-wise binary operation which applies
     * the primitive division operation ({@code /}) to each lane.
     *
     * This method is also equivalent to the expression
     * {@link #lanewise(VectorOperators.Binary,float,VectorMask)
     *    lanewise}{@code (}{@link VectorOperators#DIV
     *    DIV}{@code , s, m)}.
     *
     * @apiNote Because the underlying scalar operator is an IEEE
     * floating point number, division by zero in fact will
     * not throw an exception, but will yield a signed
     * infinity or NaN.
     *
     * @param e the input scalar
     * @param m the mask controlling lane selection
     * @return the result of dividing each lane of this vector by the scalar
     * @see #div(Vector,VectorMask)
     * @see #broadcast(float)
     * @see #div(float)
     * @see VectorOperators#DIV
     * @see #lanewise(VectorOperators.Binary,Vector)
     * @see #lanewise(VectorOperators.Binary,float)
     */
    @ForceInline
    public final FloatVector div(float e,
                                          VectorMask<Float> m) {
        return lanewise(DIV, e, m);
    }

    /// END OF FULL-SERVICE BINARY METHODS

    /// SECOND-TIER BINARY METHODS
    //
    // There are no masked versions.

    /**
     * {@inheritDoc} <!--workaround-->
     * @apiNote
     * For this method, floating point negative
     * zero {@code -0.0} is treated as a value distinct from, and less
     * than the default value (positive zero).
     */
    @Override
    @ForceInline
    public final FloatVector min(Vector<Float> v) {
        return lanewise(MIN, v);
    }

    // FIXME:  "broadcast of an input scalar" is really wordy.  Reduce?
    /**
     * Computes the smaller of this vector and the broadcast of an input scalar.
     *
     * This is a lane-wise binary operation which applies the
     * operation {@code Math.min()} to each pair of
     * corresponding lane values.
     *
     * This method is also equivalent to the expression
     * {@link #lanewise(VectorOperators.Binary,float)
     *    lanewise}{@code (}{@link VectorOperators#MIN
     *    MIN}{@code , e)}.
     *
     * @param e the input scalar
     * @return the result of multiplying this vector by the given scalar
     * @see #min(Vector)
     * @see #broadcast(float)
     * @see VectorOperators#MIN
     * @see #lanewise(VectorOperators.Binary,float,VectorMask)
     * @apiNote
     * For this method, floating point negative
     * zero {@code -0.0} is treated as a value distinct from, and less
     * than the default value (positive zero).
     */
    @ForceInline
    public final FloatVector min(float e) {
        return lanewise(MIN, e);
    }

    /**
     * {@inheritDoc} <!--workaround-->
     * @apiNote
     * For this method, floating point negative
     * zero {@code -0.0} is treated as a value distinct from, and less
     * than the default value (positive zero).
     */
    @Override
    @ForceInline
    public final FloatVector max(Vector<Float> v) {
        return lanewise(MAX, v);
    }

    /**
     * Computes the larger of this vector and the broadcast of an input scalar.
     *
     * This is a lane-wise binary operation which applies the
     * operation {@code Math.max()} to each pair of
     * corresponding lane values.
     *
     * This method is also equivalent to the expression
     * {@link #lanewise(VectorOperators.Binary,float)
     *    lanewise}{@code (}{@link VectorOperators#MAX
     *    MAX}{@code , e)}.
     *
     * @param e the input scalar
     * @return the result of multiplying this vector by the given scalar
     * @see #max(Vector)
     * @see #broadcast(float)
     * @see VectorOperators#MAX
     * @see #lanewise(VectorOperators.Binary,float,VectorMask)
     * @apiNote
     * For this method, floating point negative
     * zero {@code -0.0} is treated as a value distinct from, and less
     * than the default value (positive zero).
     */
    @ForceInline
    public final FloatVector max(float e) {
        return lanewise(MAX, e);
    }


    // common FP operator: pow
    /**
     * Raises this vector to the power of a second input vector.
     *
     * This is a lane-wise binary operation which applies an operation
     * conforming to the specification of
     * {@link Math#pow Math.pow(a,b)}
     * to each pair of corresponding lane values.
     * The operation is adapted to cast the operands and the result,
     * specifically widening {@code float} operands to {@code double}
     * operands and narrowing the {@code double} result to a {@code float}
     * result.
     *
     * This method is also equivalent to the expression
     * {@link #lanewise(VectorOperators.Binary,Vector)
     *    lanewise}{@code (}{@link VectorOperators#POW
     *    POW}{@code , b)}.
     *
     * <p>
     * This is not a full-service named operation like
     * {@link #add(Vector) add}.  A masked version of
     * this operation is not directly available
     * but may be obtained via the masked version of
     * {@code lanewise}.
     *
     * @param b a vector exponent by which to raise this vector
     * @return the {@code b}-th power of this vector
     * @see #pow(float)
     * @see VectorOperators#POW
     * @see #lanewise(VectorOperators.Binary,Vector,VectorMask)
     */
    @ForceInline
    public final FloatVector pow(Vector<Float> b) {
        return lanewise(POW, b);
    }

    /**
     * Raises this vector to a scalar power.
     *
     * This is a lane-wise binary operation which applies an operation
     * conforming to the specification of
     * {@link Math#pow Math.pow(a,b)}
     * to each pair of corresponding lane values.
     * The operation is adapted to cast the operands and the result,
     * specifically widening {@code float} operands to {@code double}
     * operands and narrowing the {@code double} result to a {@code float}
     * result.
     *
     * This method is also equivalent to the expression
     * {@link #lanewise(VectorOperators.Binary,Vector)
     *    lanewise}{@code (}{@link VectorOperators#POW
     *    POW}{@code , b)}.
     *
     * @param b a scalar exponent by which to raise this vector
     * @return the {@code b}-th power of this vector
     * @see #pow(Vector)
     * @see VectorOperators#POW
     * @see #lanewise(VectorOperators.Binary,float,VectorMask)
     */
    @ForceInline
    public final FloatVector pow(float b) {
        return lanewise(POW, b);
    }

    /// UNARY METHODS

    /**
     * {@inheritDoc} <!--workaround-->
     */
    @Override
    @ForceInline
    public final
    FloatVector neg() {
        return lanewise(NEG);
    }

    /**
     * {@inheritDoc} <!--workaround-->
     */
    @Override
    @ForceInline
    public final
    FloatVector abs() {
        return lanewise(ABS);
    }



    // sqrt
    /**
     * Computes the square root of this vector.
     *
     * This is a lane-wise unary operation which applies an operation
     * conforming to the specification of
     * {@link Math#sqrt Math.sqrt(a)}
     * to each lane value.
     * The operation is adapted to cast the operand and the result,
     * specifically widening the {@code float} operand to a {@code double}
     * operand and narrowing the {@code double} result to a {@code float}
     * result.
     *
     * This method is also equivalent to the expression
     * {@link #lanewise(VectorOperators.Unary)
     *    lanewise}{@code (}{@link VectorOperators#SQRT
     *    SQRT}{@code )}.
     *
     * @return the square root of this vector
     * @see VectorOperators#SQRT
     * @see #lanewise(VectorOperators.Unary,VectorMask)
     */
    @ForceInline
    public final FloatVector sqrt() {
        return lanewise(SQRT);
    }

    /// COMPARISONS

    /**
     * {@inheritDoc} <!--workaround-->
     */
    @Override
    @ForceInline
    public final
    VectorMask<Float> eq(Vector<Float> v) {
        return compare(EQ, v);
    }

    /**
     * Tests if this vector is equal to an input scalar.
     *
     * This is a lane-wise binary test operation which applies
     * the primitive equals operation ({@code ==}) to each lane.
     * The result is the same as {@code compare(VectorOperators.Comparison.EQ, e)}.
     *
     * @param e the input scalar
     * @return the result mask of testing if this vector
     *         is equal to {@code e}
     * @see #compare(VectorOperators.Comparison,float)
     */
    @ForceInline
    public final
    VectorMask<Float> eq(float e) {
        return compare(EQ, e);
    }

    /**
     * {@inheritDoc} <!--workaround-->
     */
    @Override
    @ForceInline
    public final
    VectorMask<Float> lt(Vector<Float> v) {
        return compare(LT, v);
    }

    /**
     * Tests if this vector is less than an input scalar.
     *
     * This is a lane-wise binary test operation which applies
     * the primitive less than operation ({@code <}) to each lane.
     * The result is the same as {@code compare(VectorOperators.LT, e)}.
     *
     * @param e the input scalar
     * @return the mask result of testing if this vector
     *         is less than the input scalar
     * @see #compare(VectorOperators.Comparison,float)
     */
    @ForceInline
    public final
    VectorMask<Float> lt(float e) {
        return compare(LT, e);
    }

    /**
     * {@inheritDoc} <!--workaround-->
     */
    @Override
    public abstract
    VectorMask<Float> test(VectorOperators.Test op);

    /*package-private*/
    @ForceInline
    final
    <M extends VectorMask<Float>>
    M testTemplate(Class<M> maskType, Test op) {
        FloatSpecies vsp = vspecies();
        if (opKind(op, VO_SPECIAL)) {
            IntVector bits = this.viewAsIntegralLanes();
            VectorMask<Integer> m;
            if (op == IS_DEFAULT) {
                m = bits.compare(EQ, (int) 0);
            } else if (op == IS_NEGATIVE) {
                m = bits.compare(LT, (int) 0);
            }
            else if (op == IS_FINITE ||
                     op == IS_NAN ||
                     op == IS_INFINITE) {
                // first kill the sign:
                bits = bits.and(Integer.MAX_VALUE);
                // next find the bit pattern for infinity:
                int infbits = (int) toBits(Float.POSITIVE_INFINITY);
                // now compare:
                if (op == IS_FINITE) {
                    m = bits.compare(LT, infbits);
                } else if (op == IS_NAN) {
                    m = bits.compare(GT, infbits);
                } else {
                    m = bits.compare(EQ, infbits);
                }
            }
            else {
                throw new AssertionError(op);
            }
            return maskType.cast(m.cast(vsp));
        }
        int opc = opCode(op);
        throw new AssertionError(op);
    }

    /**
     * {@inheritDoc} <!--workaround-->
     */
    @Override
    public abstract
    VectorMask<Float> test(VectorOperators.Test op,
                                  VectorMask<Float> m);

    /*package-private*/
    @ForceInline
    final
    <M extends VectorMask<Float>>
    M testTemplate(Class<M> maskType, Test op, M mask) {
        FloatSpecies vsp = vspecies();
        mask.check(maskType, this);
        if (opKind(op, VO_SPECIAL)) {
            IntVector bits = this.viewAsIntegralLanes();
            VectorMask<Integer> m = mask.cast(IntVector.species(shape()));
            if (op == IS_DEFAULT) {
                m = bits.compare(EQ, (int) 0, m);
            } else if (op == IS_NEGATIVE) {
                m = bits.compare(LT, (int) 0, m);
            }
            else if (op == IS_FINITE ||
                     op == IS_NAN ||
                     op == IS_INFINITE) {
                // first kill the sign:
                bits = bits.and(Integer.MAX_VALUE);
                // next find the bit pattern for infinity:
                int infbits = (int) toBits(Float.POSITIVE_INFINITY);
                // now compare:
                if (op == IS_FINITE) {
                    m = bits.compare(LT, infbits, m);
                } else if (op == IS_NAN) {
                    m = bits.compare(GT, infbits, m);
                } else {
                    m = bits.compare(EQ, infbits, m);
                }
            }
            else {
                throw new AssertionError(op);
            }
            return maskType.cast(m.cast(vsp));
        }
        int opc = opCode(op);
        throw new AssertionError(op);
    }

    /**
     * {@inheritDoc} <!--workaround-->
     */
    @Override
    public abstract
    VectorMask<Float> compare(VectorOperators.Comparison op, Vector<Float> v);

    /*package-private*/
    @ForceInline
    final
    <M extends VectorMask<Float>>
    M compareTemplate(Class<M> maskType, Comparison op, Vector<Float> v) {
        FloatVector that = (FloatVector) v;
        that.check(this);
        int opc = opCode(op);
        return VectorSupport.compare(
            opc, getClass(), maskType, float.class, length(),
            this, that, null,
            (cond, v0, v1, m1) -> {
                AbstractMask<Float> m
                    = v0.bTestMF(cond, v1, (cond_, i, a, b)
                               -> compareWithOp(cond, a, b));
                @SuppressWarnings("unchecked")
                M m2 = (M) m;
                return m2;
            });
    }

    /*package-private*/
    @ForceInline
    final
    <M extends VectorMask<Float>>
    M compareTemplate(Class<M> maskType, Comparison op, Vector<Float> v, M m) {
        FloatVector that = (FloatVector) v;
        that.check(this);
        m.check(maskType, this);
        int opc = opCode(op);
        return VectorSupport.compare(
            opc, getClass(), maskType, float.class, length(),
            this, that, m,
            (cond, v0, v1, m1) -> {
                AbstractMask<Float> cmpM
                    = v0.bTestMF(cond, v1, (cond_, i, a, b)
                               -> compareWithOp(cond, a, b));
                @SuppressWarnings("unchecked")
                M m2 = (M) cmpM.and(m1);
                return m2;
            });
    }

    @ForceInline
    private static boolean compareWithOp(int cond, float a, float b) {
        return switch (cond) {
            case BT_eq -> a == b;
            case BT_ne -> a != b;
            case BT_lt -> a < b;
            case BT_le -> a <= b;
            case BT_gt -> a > b;
            case BT_ge -> a >= b;
            default -> throw new AssertionError();
        };
    }

    /**
     * Tests this vector by comparing it with an input scalar,
     * according to the given comparison operation.
     *
     * This is a lane-wise binary test operation which applies
     * the comparison operation to each lane.
     * <p>
     * The result is the same as
     * {@code compare(op, broadcast(species(), e))}.
     * That is, the scalar may be regarded as broadcast to
     * a vector of the same species, and then compared
     * against the original vector, using the selected
     * comparison operation.
     *
     * @param op the operation used to compare lane values
     * @param e the input scalar
     * @return the mask result of testing lane-wise if this vector
     *         compares to the input, according to the selected
     *         comparison operator
     * @see FloatVector#compare(VectorOperators.Comparison,Vector)
     * @see #eq(float)
     * @see #lt(float)
     */
    public abstract
    VectorMask<Float> compare(Comparison op, float e);

    /*package-private*/
    @ForceInline
    final
    <M extends VectorMask<Float>>
    M compareTemplate(Class<M> maskType, Comparison op, float e) {
        return compareTemplate(maskType, op, broadcast(e));
    }

    /**
     * Tests this vector by comparing it with an input scalar,
     * according to the given comparison operation,
     * in lanes selected by a mask.
     *
     * This is a masked lane-wise binary test operation which applies
     * to each pair of corresponding lane values.
     *
     * The returned result is equal to the expression
     * {@code compare(op,s).and(m)}.
     *
     * @param op the operation used to compare lane values
     * @param e the input scalar
     * @param m the mask controlling lane selection
     * @return the mask result of testing lane-wise if this vector
     *         compares to the input, according to the selected
     *         comparison operator,
     *         and only in the lanes selected by the mask
     * @see FloatVector#compare(VectorOperators.Comparison,Vector,VectorMask)
     */
    @ForceInline
    public final VectorMask<Float> compare(VectorOperators.Comparison op,
                                               float e,
                                               VectorMask<Float> m) {
        return compare(op, broadcast(e), m);
    }

    /**
     * {@inheritDoc} <!--workaround-->
     */
    @Override
    public abstract
    VectorMask<Float> compare(Comparison op, long e);

    /*package-private*/
    @ForceInline
    final
    <M extends VectorMask<Float>>
    M compareTemplate(Class<M> maskType, Comparison op, long e) {
        return compareTemplate(maskType, op, broadcast(e));
    }

    /**
     * {@inheritDoc} <!--workaround-->
     */
    @Override
    @ForceInline
    public final
    VectorMask<Float> compare(Comparison op, long e, VectorMask<Float> m) {
        return compare(op, broadcast(e), m);
    }



    /**
     * {@inheritDoc} <!--workaround-->
     */
    @Override public abstract
    FloatVector blend(Vector<Float> v, VectorMask<Float> m);

    /*package-private*/
    @ForceInline
    final
    <M extends VectorMask<Float>>
    FloatVector
    blendTemplate(Class<M> maskType, FloatVector v, M m) {
        v.check(this);
        return VectorSupport.blend(
            getClass(), maskType, float.class, length(),
            this, v, m,
            (v0, v1, m_) -> v0.bOpMF(v1, m_, (i, a, b) -> b));
    }

    /**
     * {@inheritDoc} <!--workaround-->
     */
    @Override public abstract FloatVector addIndex(int scale);

    /*package-private*/
    @ForceInline
    final FloatVector addIndexTemplate(int scale) {
        FloatSpecies vsp = vspecies();
        // make sure VLENGTH*scale doesn't overflow:
        vsp.checkScale(scale);
        return VectorSupport.indexVector(
            getClass(), float.class, length(),
            this, scale, vsp,
            (v, scale_, s)
            -> {
                // If the platform doesn't support an INDEX
                // instruction directly, load IOTA from memory
                // and multiply.
                FloatVector iota = s.iota();
                float sc = (float) scale_;
                return v.add(sc == 1 ? iota : iota.mul(sc));
            });
    }

    /**
     * Replaces selected lanes of this vector with
     * a scalar value
     * under the control of a mask.
     *
     * This is a masked lane-wise binary operation which
     * selects each lane value from one or the other input.
     *
     * The returned result is equal to the expression
     * {@code blend(broadcast(e),m)}.
     *
     * @param e the input scalar, containing the replacement lane value
     * @param m the mask controlling lane selection of the scalar
     * @return the result of blending the lane elements of this vector with
     *         the scalar value
     */
    @ForceInline
    public final FloatVector blend(float e,
                                            VectorMask<Float> m) {
        return blend(broadcast(e), m);
    }

    /**
     * Replaces selected lanes of this vector with
     * a scalar value
     * under the control of a mask.
     *
     * This is a masked lane-wise binary operation which
     * selects each lane value from one or the other input.
     *
     * The returned result is equal to the expression
     * {@code blend(broadcast(e),m)}.
     *
     * @param e the input scalar, containing the replacement lane value
     * @param m the mask controlling lane selection of the scalar
     * @return the result of blending the lane elements of this vector with
     *         the scalar value
     */
    @ForceInline
    public final FloatVector blend(long e,
                                            VectorMask<Float> m) {
        return blend(broadcast(e), m);
    }

    /**
     * {@inheritDoc} <!--workaround-->
     */
    @Override
    public abstract
    FloatVector slice(int origin, Vector<Float> v1);

    /*package-private*/
    final
    @ForceInline
    FloatVector sliceTemplate(int origin, Vector<Float> v1) {
        FloatVector that = (FloatVector) v1;
        that.check(this);
        Objects.checkIndex(origin, length() + 1);
        IntVector iotaVector = (IntVector) iotaShuffle().toBitsVector();
        IntVector filter = IntVector.broadcast((IntVector.IntSpecies) vspecies().asIntegral(), (int)(length() - origin));
        VectorMask<Float> blendMask = iotaVector.compare(VectorOperators.LT, filter).cast(vspecies());
        AbstractShuffle<Float> iota = iotaShuffle(origin, 1, true);
        return that.rearrange(iota).blend(this.rearrange(iota), blendMask);
    }

    /**
     * {@inheritDoc} <!--workaround-->
     */
    @Override
    @ForceInline
    public final
    FloatVector slice(int origin,
                               Vector<Float> w,
                               VectorMask<Float> m) {
        return broadcast(0).blend(slice(origin, w), m);
    }

    /**
     * {@inheritDoc} <!--workaround-->
     */
    @Override
    public abstract
    FloatVector slice(int origin);

    /*package-private*/
    final
    @ForceInline
    FloatVector sliceTemplate(int origin) {
        Objects.checkIndex(origin, length() + 1);
        IntVector iotaVector = (IntVector) iotaShuffle().toBitsVector();
        IntVector filter = IntVector.broadcast((IntVector.IntSpecies) vspecies().asIntegral(), (int)(length() - origin));
        VectorMask<Float> blendMask = iotaVector.compare(VectorOperators.LT, filter).cast(vspecies());
        AbstractShuffle<Float> iota = iotaShuffle(origin, 1, true);
        return vspecies().zero().blend(this.rearrange(iota), blendMask);
    }

    /**
     * {@inheritDoc} <!--workaround-->
     */
    @Override
    public abstract
    FloatVector unslice(int origin, Vector<Float> w, int part);

    /*package-private*/
    final
    @ForceInline
    FloatVector
    unsliceTemplate(int origin, Vector<Float> w, int part) {
        FloatVector that = (FloatVector) w;
        that.check(this);
        Objects.checkIndex(origin, length() + 1);
        IntVector iotaVector = (IntVector) iotaShuffle().toBitsVector();
        IntVector filter = IntVector.broadcast((IntVector.IntSpecies) vspecies().asIntegral(), (int)origin);
        VectorMask<Float> blendMask = iotaVector.compare((part == 0) ? VectorOperators.GE : VectorOperators.LT, filter).cast(vspecies());
        AbstractShuffle<Float> iota = iotaShuffle(-origin, 1, true);
        return that.blend(this.rearrange(iota), blendMask);
    }

    /*package-private*/
    final
    @ForceInline
    <M extends VectorMask<Float>>
    FloatVector
    unsliceTemplate(Class<M> maskType, int origin, Vector<Float> w, int part, M m) {
        FloatVector that = (FloatVector) w;
        that.check(this);
        FloatVector slice = that.sliceTemplate(origin, that);
        slice = slice.blendTemplate(maskType, this, m);
        return slice.unsliceTemplate(origin, w, part);
    }

    /**
     * {@inheritDoc} <!--workaround-->
     */
    @Override
    public abstract
    FloatVector unslice(int origin, Vector<Float> w, int part, VectorMask<Float> m);

    /**
     * {@inheritDoc} <!--workaround-->
     */
    @Override
    public abstract
    FloatVector unslice(int origin);

    /*package-private*/
    final
    @ForceInline
    FloatVector
    unsliceTemplate(int origin) {
        Objects.checkIndex(origin, length() + 1);
        IntVector iotaVector = (IntVector) iotaShuffle().toBitsVector();
        IntVector filter = IntVector.broadcast((IntVector.IntSpecies) vspecies().asIntegral(), (int)origin);
        VectorMask<Float> blendMask = iotaVector.compare(VectorOperators.GE, filter).cast(vspecies());
        AbstractShuffle<Float> iota = iotaShuffle(-origin, 1, true);
        return vspecies().zero().blend(this.rearrange(iota), blendMask);
    }

    private ArrayIndexOutOfBoundsException
    wrongPartForSlice(int part) {
        String msg = String.format("bad part number %d for slice operation",
                                   part);
        return new ArrayIndexOutOfBoundsException(msg);
    }

    /**
     * {@inheritDoc} <!--workaround-->
     */
    @Override
    public abstract
    FloatVector rearrange(VectorShuffle<Float> shuffle);

    /*package-private*/
    @ForceInline
    final
    <S extends VectorShuffle<Float>>
    FloatVector rearrangeTemplate(Class<S> shuffletype, S shuffle) {
        Objects.requireNonNull(shuffle);
        return VectorSupport.rearrangeOp(
            getClass(), shuffletype, null, float.class, length(),
<<<<<<< HEAD
            this, ws, null,
            (v1, s_, m_) -> v1.uOpMF((i, a) -> {
                int ei = s_.laneSource(i);
=======
            this, shuffle, null,
            (v1, s_, m_) -> v1.uOp((i, a) -> {
                int ei = Integer.remainderUnsigned(s_.laneSource(i), v1.length());
>>>>>>> 0e899b25
                return v1.lane(ei);
            }));
    }

    /**
     * {@inheritDoc} <!--workaround-->
     */
    @Override
    public abstract
    FloatVector rearrange(VectorShuffle<Float> s,
                                   VectorMask<Float> m);

    /*package-private*/
    @ForceInline
    final
    <S extends VectorShuffle<Float>, M extends VectorMask<Float>>
    FloatVector rearrangeTemplate(Class<S> shuffletype,
                                           Class<M> masktype,
                                           S shuffle,
                                           M m) {
        Objects.requireNonNull(shuffle);
        m.check(masktype, this);
        return VectorSupport.rearrangeOp(
                   getClass(), shuffletype, masktype, float.class, length(),
<<<<<<< HEAD
                   this, ws, m,
                   (v1, s_, m_) -> v1.uOpMF((i, a) -> {
                        int ei = s_.laneSource(i);
=======
                   this, shuffle, m,
                   (v1, s_, m_) -> v1.uOp((i, a) -> {
                        int ei = Integer.remainderUnsigned(s_.laneSource(i), v1.length());
>>>>>>> 0e899b25
                        return !m_.laneIsSet(i) ? 0 : v1.lane(ei);
                   }));
    }

    /**
     * {@inheritDoc} <!--workaround-->
     */
    @Override
    public abstract
    FloatVector rearrange(VectorShuffle<Float> s,
                                   Vector<Float> v);

    /*package-private*/
    @ForceInline
    final
    <S extends VectorShuffle<Float>>
    FloatVector rearrangeTemplate(Class<S> shuffletype,
                                           S shuffle,
                                           FloatVector v) {
        VectorMask<Float> valid = shuffle.laneIsValid();
        FloatVector r0 =
            VectorSupport.rearrangeOp(
                getClass(), shuffletype, null, float.class, length(),
<<<<<<< HEAD
                this, ws, null,
                (v0, s_, m_) -> v0.uOpMF((i, a) -> {
                    int ei = s_.laneSource(i);
=======
                this, shuffle, null,
                (v0, s_, m_) -> v0.uOp((i, a) -> {
                    int ei = Integer.remainderUnsigned(s_.laneSource(i), v0.length());
>>>>>>> 0e899b25
                    return v0.lane(ei);
                }));
        FloatVector r1 =
            VectorSupport.rearrangeOp(
                getClass(), shuffletype, null, float.class, length(),
<<<<<<< HEAD
                v, ws, null,
                (v1, s_, m_) -> v1.uOpMF((i, a) -> {
                    int ei = s_.laneSource(i);
=======
                v, shuffle, null,
                (v1, s_, m_) -> v1.uOp((i, a) -> {
                    int ei = Integer.remainderUnsigned(s_.laneSource(i), v1.length());
>>>>>>> 0e899b25
                    return v1.lane(ei);
                }));
        return r1.blend(r0, valid);
    }

    @Override
    @ForceInline
    final <F> VectorShuffle<F> bitsToShuffle0(AbstractSpecies<F> dsp) {
        throw new AssertionError();
    }

    @ForceInline
    final <F>
    VectorShuffle<F> toShuffle(AbstractSpecies<F> dsp, boolean wrap) {
        assert(dsp.elementSize() == vspecies().elementSize());
        IntVector idx = convert(VectorOperators.F2I, 0).reinterpretAsInts();
        IntVector wrapped = idx.lanewise(VectorOperators.AND, length() - 1);
        if (!wrap) {
            IntVector wrappedEx = wrapped.lanewise(VectorOperators.SUB, length());
            VectorMask<Integer> inBound = wrapped.compare(VectorOperators.EQ, idx);
            wrapped = wrappedEx.blend(wrapped, inBound);
        }
        return wrapped.bitsToShuffle(dsp);
    }

    /**
     * {@inheritDoc} <!--workaround-->
     * @since 19
     */
    @Override
    public abstract
    FloatVector compress(VectorMask<Float> m);

    /*package-private*/
    @ForceInline
    final
    <M extends AbstractMask<Float>>
    FloatVector compressTemplate(Class<M> masktype, M m) {
      m.check(masktype, this);
      return (FloatVector) VectorSupport.compressExpandOp(VectorSupport.VECTOR_OP_COMPRESS, getClass(), masktype,
                                                        float.class, length(), this, m,
                                                        (v1, m1) -> compressHelper(v1, m1));
    }

    /**
     * {@inheritDoc} <!--workaround-->
     * @since 19
     */
    @Override
    public abstract
    FloatVector expand(VectorMask<Float> m);

    /*package-private*/
    @ForceInline
    final
    <M extends AbstractMask<Float>>
    FloatVector expandTemplate(Class<M> masktype, M m) {
      m.check(masktype, this);
      return (FloatVector) VectorSupport.compressExpandOp(VectorSupport.VECTOR_OP_EXPAND, getClass(), masktype,
                                                        float.class, length(), this, m,
                                                        (v1, m1) -> expandHelper(v1, m1));
    }


    /**
     * {@inheritDoc} <!--workaround-->
     */
    @Override
    public abstract
    FloatVector selectFrom(Vector<Float> v);

    /*package-private*/
    @ForceInline
    final FloatVector selectFromTemplate(FloatVector v) {
        return (FloatVector)VectorSupport.selectFromOp(getClass(), null, float.class,
                                                        length(), this, v, null,
                                                        (v1, v2, _m) ->
                                                         v2.rearrange(v1.toShuffle()));
    }

    /**
     * {@inheritDoc} <!--workaround-->
     */
    @Override
    public abstract
    FloatVector selectFrom(Vector<Float> s, VectorMask<Float> m);

    /*package-private*/
    @ForceInline
    final
    <M extends VectorMask<Float>>
    FloatVector selectFromTemplate(FloatVector v,
                                            Class<M> masktype, M m) {
        m.check(masktype, this);
        return (FloatVector)VectorSupport.selectFromOp(getClass(), masktype, float.class,
                                                        length(), this, v, m,
                                                        (v1, v2, _m) ->
                                                         v2.rearrange(v1.toShuffle(), _m));
    }


    /**
     * {@inheritDoc} <!--workaround-->
     */
    @Override
    public abstract
    FloatVector selectFrom(Vector<Float> v1, Vector<Float> v2);


    /*package-private*/
    @ForceInline
    final FloatVector selectFromTemplate(FloatVector v1, FloatVector v2) {
        return VectorSupport.selectFromTwoVectorOp(getClass(), float.class, length(), this, v1, v2,
                                                   (vec1, vec2, vec3) -> selectFromTwoVectorHelper(vec1, vec2, vec3));
    }

    /// Ternary operations


    /**
     * Multiplies this vector by a second input vector, and sums
     * the result with a third.
     *
     * Extended precision is used for the intermediate result,
     * avoiding possible loss of precision from rounding once
     * for each of the two operations.
     * The result is numerically close to {@code this.mul(b).add(c)},
     * and is typically closer to the true mathematical result.
     *
     * This is a lane-wise ternary operation which applies an operation
     * conforming to the specification of
     * {@link Math#fma(float,float,float) Math.fma(a,b,c)}
     * to each lane.
     * The operation is adapted to cast the operands and the result,
     * specifically widening {@code float} operands to {@code double}
     * operands and narrowing the {@code double} result to a {@code float}
     * result.
     *
     * This method is also equivalent to the expression
     * {@link #lanewise(VectorOperators.Ternary,Vector,Vector)
     *    lanewise}{@code (}{@link VectorOperators#FMA
     *    FMA}{@code , b, c)}.
     *
     * @param b the second input vector, supplying multiplier values
     * @param c the third input vector, supplying addend values
     * @return the product of this vector and the second input vector
     *         summed with the third input vector, using extended precision
     *         for the intermediate result
     * @see #fma(float,float)
     * @see VectorOperators#FMA
     * @see #lanewise(VectorOperators.Ternary,Vector,Vector,VectorMask)
     */
    @ForceInline
    public final
    FloatVector fma(Vector<Float> b, Vector<Float> c) {
        return lanewise(FMA, b, c);
    }

    /**
     * Multiplies this vector by a scalar multiplier, and sums
     * the result with a scalar addend.
     *
     * Extended precision is used for the intermediate result,
     * avoiding possible loss of precision from rounding once
     * for each of the two operations.
     * The result is numerically close to {@code this.mul(b).add(c)},
     * and is typically closer to the true mathematical result.
     *
     * This is a lane-wise ternary operation which applies an operation
     * conforming to the specification of
     * {@link Math#fma(float,float,float) Math.fma(a,b,c)}
     * to each lane.
     * The operation is adapted to cast the operands and the result,
     * specifically widening {@code float} operands to {@code double}
     * operands and narrowing the {@code double} result to a {@code float}
     * result.
     *
     * This method is also equivalent to the expression
     * {@link #lanewise(VectorOperators.Ternary,Vector,Vector)
     *    lanewise}{@code (}{@link VectorOperators#FMA
     *    FMA}{@code , b, c)}.
     *
     * @param b the scalar multiplier
     * @param c the scalar addend
     * @return the product of this vector and the scalar multiplier
     *         summed with scalar addend, using extended precision
     *         for the intermediate result
     * @see #fma(Vector,Vector)
     * @see VectorOperators#FMA
     * @see #lanewise(VectorOperators.Ternary,float,float,VectorMask)
     */
    @ForceInline
    public final
    FloatVector fma(float b, float c) {
        return lanewise(FMA, b, c);
    }

    // Don't bother with (Vector,float) and (float,Vector) overloadings.

    // Type specific horizontal reductions

    /**
     * Returns a value accumulated from all the lanes of this vector.
     *
     * This is an associative cross-lane reduction operation which
     * applies the specified operation to all the lane elements.
     * <p>
     * A few reduction operations do not support arbitrary reordering
     * of their operands, yet are included here because of their
     * usefulness.
     * <ul>
     * <li>
     * In the case of {@code FIRST_NONZERO}, the reduction returns
     * the value from the lowest-numbered non-zero lane.
     * (As with {@code MAX} and {@code MIN}, floating point negative
     * zero {@code -0.0} is treated as a value distinct from
     * the default value, positive zero. So a first-nonzero lane reduction
     * might return {@code -0.0} even in the presence of non-zero
     * lane values.)
     * <li>
     * In the case of {@code ADD} and {@code MUL}, the
     * precise result will reflect the choice of an arbitrary order
     * of operations, which may even vary over time.
     * For further details see the section
     * <a href="VectorOperators.html#fp_assoc">Operations on floating point vectors</a>.
     * <li>
     * All other reduction operations are fully commutative and
     * associative.  The implementation can choose any order of
     * processing, yet it will always produce the same result.
     * </ul>
     *
     * @param op the operation used to combine lane values
     * @return the accumulated result
     * @throws UnsupportedOperationException if this vector does
     *         not support the requested operation
     * @see #reduceLanes(VectorOperators.Associative,VectorMask)
     * @see #add(Vector)
     * @see #mul(Vector)
     * @see #min(Vector)
     * @see #max(Vector)
     * @see VectorOperators#FIRST_NONZERO
     */
    public abstract float reduceLanes(VectorOperators.Associative op);

    /**
     * Returns a value accumulated from selected lanes of this vector,
     * controlled by a mask.
     *
     * This is an associative cross-lane reduction operation which
     * applies the specified operation to the selected lane elements.
     * <p>
     * If no elements are selected, an operation-specific identity
     * value is returned.
     * <ul>
     * <li>
     * If the operation is
     *  {@code ADD}
     * or {@code FIRST_NONZERO},
     * then the identity value is positive zero, the default {@code float} value.
     * <li>
     * If the operation is {@code MUL},
     * then the identity value is one.
     * <li>
     * If the operation is {@code MAX},
     * then the identity value is {@code Float.NEGATIVE_INFINITY}.
     * <li>
     * If the operation is {@code MIN},
     * then the identity value is {@code Float.POSITIVE_INFINITY}.
     * </ul>
     * <p>
     * A few reduction operations do not support arbitrary reordering
     * of their operands, yet are included here because of their
     * usefulness.
     * <ul>
     * <li>
     * In the case of {@code FIRST_NONZERO}, the reduction returns
     * the value from the lowest-numbered non-zero lane.
     * (As with {@code MAX} and {@code MIN}, floating point negative
     * zero {@code -0.0} is treated as a value distinct from
     * the default value, positive zero. So a first-nonzero lane reduction
     * might return {@code -0.0} even in the presence of non-zero
     * lane values.)
     * <li>
     * In the case of {@code ADD} and {@code MUL}, the
     * precise result will reflect the choice of an arbitrary order
     * of operations, which may even vary over time.
     * For further details see the section
     * <a href="VectorOperators.html#fp_assoc">Operations on floating point vectors</a>.
     * <li>
     * All other reduction operations are fully commutative and
     * associative.  The implementation can choose any order of
     * processing, yet it will always produce the same result.
     * </ul>
     *
     * @param op the operation used to combine lane values
     * @param m the mask controlling lane selection
     * @return the reduced result accumulated from the selected lane values
     * @throws UnsupportedOperationException if this vector does
     *         not support the requested operation
     * @see #reduceLanes(VectorOperators.Associative)
     */
    public abstract float reduceLanes(VectorOperators.Associative op,
                                       VectorMask<Float> m);

    /*package-private*/
    @ForceInline
    final
    float reduceLanesTemplate(VectorOperators.Associative op,
                               Class<? extends VectorMask<Float>> maskClass,
                               VectorMask<Float> m) {
        m.check(maskClass, this);
        if (op == FIRST_NONZERO) {
            // FIXME:  The JIT should handle this.
            FloatVector v = broadcast((float) 0).blend(this, m);
            return v.reduceLanesTemplate(op);
        }
        int opc = opCode(op);
        return fromBits(VectorSupport.reductionCoerced(
            opc, getClass(), maskClass, float.class, length(),
            this, m,
            REDUCE_IMPL.find(op, opc, FloatVector::reductionOperations)));
    }

    /*package-private*/
    @ForceInline
    final
    float reduceLanesTemplate(VectorOperators.Associative op) {
        if (op == FIRST_NONZERO) {
            // FIXME:  The JIT should handle this.
            VectorMask<Integer> thisNZ
                = this.viewAsIntegralLanes().compare(NE, (int) 0);
            int ft = thisNZ.firstTrue();
            return ft < length() ? this.lane(ft) : (float) 0;
        }
        int opc = opCode(op);
        return fromBits(VectorSupport.reductionCoerced(
            opc, getClass(), null, float.class, length(),
            this, null,
            REDUCE_IMPL.find(op, opc, FloatVector::reductionOperations)));
    }

    private static final
    ImplCache<Associative, ReductionOperation<FloatVector, VectorMask<Float>>>
        REDUCE_IMPL = new ImplCache<>(Associative.class, FloatVector.class);

    private static ReductionOperation<FloatVector, VectorMask<Float>> reductionOperations(int opc_) {
        switch (opc_) {
            case VECTOR_OP_ADD: return (v, m) ->
                    toBits(v.rOpMF((float)0, m, (i, a, b) -> (float)(a + b)));
            case VECTOR_OP_MUL: return (v, m) ->
                    toBits(v.rOpMF((float)1, m, (i, a, b) -> (float)(a * b)));
            case VECTOR_OP_MIN: return (v, m) ->
                    toBits(v.rOpMF(MAX_OR_INF, m, (i, a, b) -> (float) Math.min(a, b)));
            case VECTOR_OP_MAX: return (v, m) ->
                    toBits(v.rOpMF(MIN_OR_INF, m, (i, a, b) -> (float) Math.max(a, b)));
            default: return null;
        }
    }

    private static final float MIN_OR_INF = Float.NEGATIVE_INFINITY;
    private static final float MAX_OR_INF = Float.POSITIVE_INFINITY;

    public @Override abstract long reduceLanesToLong(VectorOperators.Associative op);
    public @Override abstract long reduceLanesToLong(VectorOperators.Associative op,
                                                     VectorMask<Float> m);

    // Type specific accessors

    /**
     * Gets the lane element at lane index {@code i}
     *
     * @param i the lane index
     * @return the lane element at lane index {@code i}
     * @throws IllegalArgumentException if the index is out of range
     * ({@code < 0 || >= length()})
     */
    public abstract float lane(int i);

    /**
     * Replaces the lane element of this vector at lane index {@code i} with
     * value {@code e}.
     *
     * This is a cross-lane operation and behaves as if it returns the result
     * of blending this vector with an input vector that is the result of
     * broadcasting {@code e} and a mask that has only one lane set at lane
     * index {@code i}.
     *
     * @param i the lane index of the lane element to be replaced
     * @param e the value to be placed
     * @return the result of replacing the lane element of this vector at lane
     * index {@code i} with value {@code e}.
     * @throws IllegalArgumentException if the index is out of range
     * ({@code < 0 || >= length()})
     */
    public abstract FloatVector withLane(int i, float e);

    // Memory load operations

    /**
     * Returns an array of type {@code float[]}
     * containing all the lane values.
     * The array length is the same as the vector length.
     * The array elements are stored in lane order.
     * <p>
     * This method behaves as if it stores
     * this vector into an allocated array
     * (using {@link #intoArray(float[], int) intoArray})
     * and returns the array as follows:
     * <pre>{@code
     *   float[] a = new float[this.length()];
     *   this.intoArray(a, 0);
     *   return a;
     * }</pre>
     *
     * @return an array containing the lane values of this vector
     */
    @ForceInline
    @Override
    public final float[] toArray() {
        float[] a = new float[vspecies().laneCount()];
        intoArray(a, 0);
        return a;
    }

    /** {@inheritDoc} <!--workaround-->
     */
    @ForceInline
    @Override
    public final int[] toIntArray() {
        float[] a = toArray();
        int[] res = new int[a.length];
        for (int i = 0; i < a.length; i++) {
            float e = a[i];
            res[i] = (int) FloatSpecies.toIntegralChecked(e, true);
        }
        return res;
    }

    /** {@inheritDoc} <!--workaround-->
     */
    @ForceInline
    @Override
    public final long[] toLongArray() {
        float[] a = toArray();
        long[] res = new long[a.length];
        for (int i = 0; i < a.length; i++) {
            float e = a[i];
            res[i] = FloatSpecies.toIntegralChecked(e, false);
        }
        return res;
    }

    /** {@inheritDoc} <!--workaround-->
     * @implNote
     * When this method is used on vectors
     * of type {@code FloatVector},
     * there will be no loss of precision.
     */
    @ForceInline
    @Override
    public final double[] toDoubleArray() {
        float[] a = toArray();
        double[] res = new double[a.length];
        for (int i = 0; i < a.length; i++) {
            res[i] = (double) a[i];
        }
        return res;
    }

    /**
     * Loads a vector from an array of type {@code float[]}
     * starting at an offset.
     * For each vector lane, where {@code N} is the vector lane index, the
     * array element at index {@code offset + N} is placed into the
     * resulting vector at lane index {@code N}.
     *
     * @param species species of desired vector
     * @param a the array
     * @param offset the offset into the array
     * @return the vector loaded from an array
     * @throws IndexOutOfBoundsException
     *         if {@code offset+N < 0} or {@code offset+N >= a.length}
     *         for any lane {@code N} in the vector
     */
    @ForceInline
    public static
    FloatVector fromArray(VectorSpecies<Float> species,
                                   float[] a, int offset) {
        offset = checkFromIndexSize(offset, species.length(), a.length);
        FloatSpecies vsp = (FloatSpecies) species;
        return vsp.dummyVectorMF().fromArray0(a, offset);
    }

    /**
     * Loads a vector from an array of type {@code float[]}
     * starting at an offset and using a mask.
     * Lanes where the mask is unset are filled with the default
     * value of {@code float} (positive zero).
     * For each vector lane, where {@code N} is the vector lane index,
     * if the mask lane at index {@code N} is set then the array element at
     * index {@code offset + N} is placed into the resulting vector at lane index
     * {@code N}, otherwise the default element value is placed into the
     * resulting vector at lane index {@code N}.
     *
     * @param species species of desired vector
     * @param a the array
     * @param offset the offset into the array
     * @param m the mask controlling lane selection
     * @return the vector loaded from an array
     * @throws IndexOutOfBoundsException
     *         if {@code offset+N < 0} or {@code offset+N >= a.length}
     *         for any lane {@code N} in the vector
     *         where the mask is set
     */
    @ForceInline
    public static
    FloatVector fromArray(VectorSpecies<Float> species,
                                   float[] a, int offset,
                                   VectorMask<Float> m) {
        FloatSpecies vsp = (FloatSpecies) species;
        if (VectorIntrinsics.indexInRange(offset, vsp.length(), a.length)) {
            return vsp.dummyVectorMF().fromArray0(a, offset, m, OFFSET_IN_RANGE);
        }

<<<<<<< HEAD
        checkMaskFromIndexSize(offset, vsp, m, 1, a.length);
        return vsp.dummyVectorMF().fromArray0(a, offset, m, OFFSET_OUT_OF_RANGE);
=======
        ((AbstractMask<Float>)m)
            .checkIndexByLane(offset, a.length, vsp.iota(), 1);
        return vsp.dummyVector().fromArray0(a, offset, m, OFFSET_OUT_OF_RANGE);
>>>>>>> 0e899b25
    }

    /**
     * Gathers a new vector composed of elements from an array of type
     * {@code float[]},
     * using indexes obtained by adding a fixed {@code offset} to a
     * series of secondary offsets from an <em>index map</em>.
     * The index map is a contiguous sequence of {@code VLENGTH}
     * elements in a second array of {@code int}s, starting at a given
     * {@code mapOffset}.
     * <p>
     * For each vector lane, where {@code N} is the vector lane index,
     * the lane is loaded from the array
     * element {@code a[f(N)]}, where {@code f(N)} is the
     * index mapping expression
     * {@code offset + indexMap[mapOffset + N]]}.
     *
     * @param species species of desired vector
     * @param a the array
     * @param offset the offset into the array, may be negative if relative
     * indexes in the index map compensate to produce a value within the
     * array bounds
     * @param indexMap the index map
     * @param mapOffset the offset into the index map
     * @return the vector loaded from the indexed elements of the array
     * @throws IndexOutOfBoundsException
     *         if {@code mapOffset+N < 0}
     *         or if {@code mapOffset+N >= indexMap.length},
     *         or if {@code f(N)=offset+indexMap[mapOffset+N]}
     *         is an invalid index into {@code a},
     *         for any lane {@code N} in the vector
     * @see FloatVector#toIntArray()
     */
    @ForceInline
    public static
    FloatVector fromArray(VectorSpecies<Float> species,
                                   float[] a, int offset,
                                   int[] indexMap, int mapOffset) {
        FloatSpecies vsp = (FloatSpecies) species;
        IntVector.IntSpecies isp = IntVector.species(vsp.indexShape());
        Objects.requireNonNull(a);
        Objects.requireNonNull(indexMap);
        Class<? extends FloatVector> vectorType = vsp.vectorType();

        // Index vector: vix[0:n] = k -> offset + indexMap[mapOffset + k]
        IntVector vix = IntVector
            .fromArray(isp, indexMap, mapOffset)
            .add(offset);

        vix = VectorIntrinsics.checkIndex(vix, a.length);

        return VectorSupport.loadWithMap(
            vectorType, null, float.class, vsp.laneCount(),
            isp.vectorType(),
            a, ARRAY_BASE, vix, null,
            a, offset, indexMap, mapOffset, vsp,
            (c, idx, iMap, idy, s, vm) ->
            s.vOpMF(n -> c[idx + iMap[idy+n]]));
    }

    /**
     * Gathers a new vector composed of elements from an array of type
     * {@code float[]},
     * under the control of a mask, and
     * using indexes obtained by adding a fixed {@code offset} to a
     * series of secondary offsets from an <em>index map</em>.
     * The index map is a contiguous sequence of {@code VLENGTH}
     * elements in a second array of {@code int}s, starting at a given
     * {@code mapOffset}.
     * <p>
     * For each vector lane, where {@code N} is the vector lane index,
     * if the lane is set in the mask,
     * the lane is loaded from the array
     * element {@code a[f(N)]}, where {@code f(N)} is the
     * index mapping expression
     * {@code offset + indexMap[mapOffset + N]]}.
     * Unset lanes in the resulting vector are set to zero.
     *
     * @param species species of desired vector
     * @param a the array
     * @param offset the offset into the array, may be negative if relative
     * indexes in the index map compensate to produce a value within the
     * array bounds
     * @param indexMap the index map
     * @param mapOffset the offset into the index map
     * @param m the mask controlling lane selection
     * @return the vector loaded from the indexed elements of the array
     * @throws IndexOutOfBoundsException
     *         if {@code mapOffset+N < 0}
     *         or if {@code mapOffset+N >= indexMap.length},
     *         or if {@code f(N)=offset+indexMap[mapOffset+N]}
     *         is an invalid index into {@code a},
     *         for any lane {@code N} in the vector
     *         where the mask is set
     * @see FloatVector#toIntArray()
     */
    @ForceInline
    public static
    FloatVector fromArray(VectorSpecies<Float> species,
                                   float[] a, int offset,
                                   int[] indexMap, int mapOffset,
                                   VectorMask<Float> m) {
        if (m.allTrue()) {
            return fromArray(species, a, offset, indexMap, mapOffset);
        }
        else {
            FloatSpecies vsp = (FloatSpecies) species;
            return vsp.dummyVectorMF().fromArray0(a, offset, indexMap, mapOffset, m);
        }
    }



    /**
     * Loads a vector from a {@linkplain MemorySegment memory segment}
     * starting at an offset into the memory segment.
     * Bytes are composed into primitive lane elements according
     * to the specified byte order.
     * The vector is arranged into lanes according to
     * <a href="Vector.html#lane-order">memory ordering</a>.
     * <p>
     * This method behaves as if it returns the result of calling
     * {@link #fromMemorySegment(VectorSpecies,MemorySegment,long,ByteOrder,VectorMask)
     * fromMemorySegment()} as follows:
     * <pre>{@code
     * var m = species.maskAll(true);
     * return fromMemorySegment(species, ms, offset, bo, m);
     * }</pre>
     *
     * @param species species of desired vector
     * @param ms the memory segment
     * @param offset the offset into the memory segment
     * @param bo the intended byte order
     * @return a vector loaded from the memory segment
     * @throws IndexOutOfBoundsException
     *         if {@code offset+N*4 < 0}
     *         or {@code offset+N*4 >= ms.byteSize()}
     *         for any lane {@code N} in the vector
     * @throws IllegalStateException if the memory segment's session is not alive,
     *         or if access occurs from a thread other than the thread owning the session.
     * @since 19
     */
    @ForceInline
    public static
    FloatVector fromMemorySegment(VectorSpecies<Float> species,
                                           MemorySegment ms, long offset,
                                           ByteOrder bo) {
        offset = checkFromIndexSize(offset, species.vectorByteSize(), ms.byteSize());
        FloatSpecies vsp = (FloatSpecies) species;
        return vsp.dummyVectorMF().fromMemorySegment0(ms, offset).maybeSwap(bo);
    }

    /**
     * Loads a vector from a {@linkplain MemorySegment memory segment}
     * starting at an offset into the memory segment
     * and using a mask.
     * Lanes where the mask is unset are filled with the default
     * value of {@code float} (positive zero).
     * Bytes are composed into primitive lane elements according
     * to the specified byte order.
     * The vector is arranged into lanes according to
     * <a href="Vector.html#lane-order">memory ordering</a>.
     * <p>
     * The following pseudocode illustrates the behavior:
     * <pre>{@code
     * var slice = ms.asSlice(offset);
     * float[] ar = new float[species.length()];
     * for (int n = 0; n < ar.length; n++) {
     *     if (m.laneIsSet(n)) {
     *         ar[n] = slice.getAtIndex(ValuaLayout.JAVA_FLOAT.withByteAlignment(1), n);
     *     }
     * }
     * FloatVector r = FloatVector.fromArray(species, ar, 0);
     * }</pre>
     * @implNote
     * This operation is likely to be more efficient if
     * the specified byte order is the same as
     * {@linkplain ByteOrder#nativeOrder()
     * the platform native order},
     * since this method will not need to reorder
     * the bytes of lane values.
     *
     * @param species species of desired vector
     * @param ms the memory segment
     * @param offset the offset into the memory segment
     * @param bo the intended byte order
     * @param m the mask controlling lane selection
     * @return a vector loaded from the memory segment
     * @throws IndexOutOfBoundsException
     *         if {@code offset+N*4 < 0}
     *         or {@code offset+N*4 >= ms.byteSize()}
     *         for any lane {@code N} in the vector
     *         where the mask is set
     * @throws IllegalStateException if the memory segment's session is not alive,
     *         or if access occurs from a thread other than the thread owning the session.
     * @since 19
     */
    @ForceInline
    public static
    FloatVector fromMemorySegment(VectorSpecies<Float> species,
                                           MemorySegment ms, long offset,
                                           ByteOrder bo,
                                           VectorMask<Float> m) {
        FloatSpecies vsp = (FloatSpecies) species;
        if (VectorIntrinsics.indexInRange(offset, vsp.vectorByteSize(), ms.byteSize())) {
            return vsp.dummyVectorMF().fromMemorySegment0(ms, offset, m, OFFSET_IN_RANGE).maybeSwap(bo);
        }

<<<<<<< HEAD
        checkMaskFromIndexSize(offset, vsp, m, 4, ms.byteSize());
        return vsp.dummyVectorMF().fromMemorySegment0(ms, offset, m, OFFSET_OUT_OF_RANGE).maybeSwap(bo);
=======
        ((AbstractMask<Float>)m)
            .checkIndexByLane(offset, ms.byteSize(), vsp.iota(), 4);
        return vsp.dummyVector().fromMemorySegment0(ms, offset, m, OFFSET_OUT_OF_RANGE).maybeSwap(bo);
>>>>>>> 0e899b25
    }

    // Memory store operations

    /**
     * Stores this vector into an array of type {@code float[]}
     * starting at an offset.
     * <p>
     * For each vector lane, where {@code N} is the vector lane index,
     * the lane element at index {@code N} is stored into the array
     * element {@code a[offset+N]}.
     *
     * @param a the array, of type {@code float[]}
     * @param offset the offset into the array
     * @throws IndexOutOfBoundsException
     *         if {@code offset+N < 0} or {@code offset+N >= a.length}
     *         for any lane {@code N} in the vector
     */
    @ForceInline
    public final
    void intoArray(float[] a, int offset) {
        offset = checkFromIndexSize(offset, length(), a.length);
        FloatSpecies vsp = vspecies();
        VectorSupport.store(
            vsp.vectorType(), vsp.elementType(), vsp.laneCount(),
            a, arrayAddress(a, offset), false,
            this,
            a, offset,
            (arr, off, v)
            -> v.stOpMF(arr, (int) off,
                      (arr_, off_, i, e) -> arr_[off_ + i] = e));

    }

    /**
     * Stores this vector into an array of type {@code float[]}
     * starting at offset and using a mask.
     * <p>
     * For each vector lane, where {@code N} is the vector lane index,
     * the lane element at index {@code N} is stored into the array
     * element {@code a[offset+N]}.
     * If the mask lane at {@code N} is unset then the corresponding
     * array element {@code a[offset+N]} is left unchanged.
     * <p>
     * Array range checking is done for lanes where the mask is set.
     * Lanes where the mask is unset are not stored and do not need
     * to correspond to legitimate elements of {@code a}.
     * That is, unset lanes may correspond to array indexes less than
     * zero or beyond the end of the array.
     *
     * @param a the array, of type {@code float[]}
     * @param offset the offset into the array
     * @param m the mask controlling lane storage
     * @throws IndexOutOfBoundsException
     *         if {@code offset+N < 0} or {@code offset+N >= a.length}
     *         for any lane {@code N} in the vector
     *         where the mask is set
     */
    @ForceInline
    public final
    void intoArray(float[] a, int offset,
                   VectorMask<Float> m) {
        if (m.allTrue()) {
            intoArray(a, offset);
        } else {
            FloatSpecies vsp = vspecies();
            if (!VectorIntrinsics.indexInRange(offset, vsp.length(), a.length)) {
                ((AbstractMask<Float>)m)
                    .checkIndexByLane(offset, a.length, vsp.iota(), 1);
            }
            intoArray0(a, offset, m);
        }
    }

    /**
     * Scatters this vector into an array of type {@code float[]}
     * using indexes obtained by adding a fixed {@code offset} to a
     * series of secondary offsets from an <em>index map</em>.
     * The index map is a contiguous sequence of {@code VLENGTH}
     * elements in a second array of {@code int}s, starting at a given
     * {@code mapOffset}.
     * <p>
     * For each vector lane, where {@code N} is the vector lane index,
     * the lane element at index {@code N} is stored into the array
     * element {@code a[f(N)]}, where {@code f(N)} is the
     * index mapping expression
     * {@code offset + indexMap[mapOffset + N]]}.
     *
     * @param a the array
     * @param offset an offset to combine with the index map offsets
     * @param indexMap the index map
     * @param mapOffset the offset into the index map
     * @throws IndexOutOfBoundsException
     *         if {@code mapOffset+N < 0}
     *         or if {@code mapOffset+N >= indexMap.length},
     *         or if {@code f(N)=offset+indexMap[mapOffset+N]}
     *         is an invalid index into {@code a},
     *         for any lane {@code N} in the vector
     * @see FloatVector#toIntArray()
     */
    @ForceInline
    public final
    void intoArray(float[] a, int offset,
                   int[] indexMap, int mapOffset) {
        FloatSpecies vsp = vspecies();
        IntVector.IntSpecies isp = IntVector.species(vsp.indexShape());
        // Index vector: vix[0:n] = i -> offset + indexMap[mo + i]
        IntVector vix = IntVector
            .fromArray(isp, indexMap, mapOffset)
            .add(offset);

        vix = VectorIntrinsics.checkIndex(vix, a.length);

        VectorSupport.storeWithMap(
            vsp.vectorType(), null, vsp.elementType(), vsp.laneCount(),
            isp.vectorType(),
            a, arrayAddress(a, 0), vix,
            this, null,
            a, offset, indexMap, mapOffset,
            (arr, off, v, map, mo, vm)
            -> v.stOpMF(arr, off,
                      (arr_, off_, i, e) -> {
                          int j = map[mo + i];
                          arr[off + j] = e;
                      }));
    }

    /**
     * Scatters this vector into an array of type {@code float[]},
     * under the control of a mask, and
     * using indexes obtained by adding a fixed {@code offset} to a
     * series of secondary offsets from an <em>index map</em>.
     * The index map is a contiguous sequence of {@code VLENGTH}
     * elements in a second array of {@code int}s, starting at a given
     * {@code mapOffset}.
     * <p>
     * For each vector lane, where {@code N} is the vector lane index,
     * if the mask lane at index {@code N} is set then
     * the lane element at index {@code N} is stored into the array
     * element {@code a[f(N)]}, where {@code f(N)} is the
     * index mapping expression
     * {@code offset + indexMap[mapOffset + N]]}.
     *
     * @param a the array
     * @param offset an offset to combine with the index map offsets
     * @param indexMap the index map
     * @param mapOffset the offset into the index map
     * @param m the mask
     * @throws IndexOutOfBoundsException
     *         if {@code mapOffset+N < 0}
     *         or if {@code mapOffset+N >= indexMap.length},
     *         or if {@code f(N)=offset+indexMap[mapOffset+N]}
     *         is an invalid index into {@code a},
     *         for any lane {@code N} in the vector
     *         where the mask is set
     * @see FloatVector#toIntArray()
     */
    @ForceInline
    public final
    void intoArray(float[] a, int offset,
                   int[] indexMap, int mapOffset,
                   VectorMask<Float> m) {
        if (m.allTrue()) {
            intoArray(a, offset, indexMap, mapOffset);
        }
        else {
            intoArray0(a, offset, indexMap, mapOffset, m);
        }
    }



    /**
     * {@inheritDoc} <!--workaround-->
     * @since 19
     */
    @Override
    @ForceInline
    public final
    void intoMemorySegment(MemorySegment ms, long offset,
                           ByteOrder bo) {
        if (ms.isReadOnly()) {
            throw new UnsupportedOperationException("Attempt to write a read-only segment");
        }

        offset = checkFromIndexSize(offset, byteSize(), ms.byteSize());
        maybeSwap(bo).intoMemorySegment0(ms, offset);
    }

    /**
     * {@inheritDoc} <!--workaround-->
     * @since 19
     */
    @Override
    @ForceInline
    public final
    void intoMemorySegment(MemorySegment ms, long offset,
                           ByteOrder bo,
                           VectorMask<Float> m) {
        if (m.allTrue()) {
            intoMemorySegment(ms, offset, bo);
        } else {
            if (ms.isReadOnly()) {
                throw new UnsupportedOperationException("Attempt to write a read-only segment");
            }
            FloatSpecies vsp = vspecies();
            if (!VectorIntrinsics.indexInRange(offset, vsp.vectorByteSize(), ms.byteSize())) {
                ((AbstractMask<Float>)m)
                    .checkIndexByLane(offset, ms.byteSize(), vsp.iota(), 4);
            }
            maybeSwap(bo).intoMemorySegment0(ms, offset, m);
        }
    }

    // ================================================

    // Low-level memory operations.
    //
    // Note that all of these operations *must* inline into a context
    // where the exact species of the involved vector is a
    // compile-time constant.  Otherwise, the intrinsic generation
    // will fail and performance will suffer.
    //
    // In many cases this is achieved by re-deriving a version of the
    // method in each concrete subclass (per species).  The re-derived
    // method simply calls one of these generic methods, with exact
    // parameters for the controlling metadata, which is either a
    // typed vector or constant species instance.

    // Unchecked loading operations in native byte order.
    // Caller is responsible for applying index checks, masking, and
    // byte swapping.

    /*package-private*/
    abstract
    FloatVector fromArray0(float[] a, int offset);
    @ForceInline
    final
    FloatVector fromArray0Template(float[] a, int offset) {
        FloatSpecies vsp = vspecies();
        return VectorSupport.load(
            vsp.vectorType(), vsp.elementType(), vsp.laneCount(),
            a, arrayAddress(a, offset), false,
            a, offset, vsp,
            (arr, off, s) -> s.ldOpMF(arr, (int) off,
                                    (arr_, off_, i) -> arr_[off_ + i]));
    }

    /*package-private*/
    abstract
    FloatVector fromArray0(float[] a, int offset, VectorMask<Float> m, int offsetInRange);
    @ForceInline
    final
    <M extends VectorMask<Float>>
    FloatVector fromArray0Template(Class<M> maskClass, float[] a, int offset, M m, int offsetInRange) {
        m.check(species());
        FloatSpecies vsp = vspecies();
        return VectorSupport.loadMasked(
            vsp.vectorType(), maskClass, vsp.elementType(), vsp.laneCount(),
            a, arrayAddress(a, offset), false, m, offsetInRange,
            a, offset, vsp,
            (arr, off, s, vm) -> s.ldOpMF(arr, (int) off, vm,
                                        (arr_, off_, i) -> arr_[off_ + i]));
    }

    /*package-private*/
    abstract
    FloatVector fromArray0(float[] a, int offset,
                                    int[] indexMap, int mapOffset,
                                    VectorMask<Float> m);
    @ForceInline
    final
    <M extends VectorMask<Float>>
    FloatVector fromArray0Template(Class<M> maskClass, float[] a, int offset,
                                            int[] indexMap, int mapOffset, M m) {
        FloatSpecies vsp = vspecies();
        IntVector.IntSpecies isp = IntVector.species(vsp.indexShape());
        Objects.requireNonNull(a);
        Objects.requireNonNull(indexMap);
        m.check(vsp);
        Class<? extends FloatVector> vectorType = vsp.vectorType();

        // Index vector: vix[0:n] = k -> offset + indexMap[mapOffset + k]
        IntVector vix = IntVector
            .fromArray(isp, indexMap, mapOffset)
            .add(offset);

        // FIXME: Check index under mask controlling.
        vix = VectorIntrinsics.checkIndex(vix, a.length);

        return VectorSupport.loadWithMap(
            vectorType, maskClass, float.class, vsp.laneCount(),
            isp.vectorType(),
            a, ARRAY_BASE, vix, m,
            a, offset, indexMap, mapOffset, vsp,
            (c, idx, iMap, idy, s, vm) ->
            s.vOpMF(vm, n -> c[idx + iMap[idy+n]]));
    }



    abstract
    FloatVector fromMemorySegment0(MemorySegment bb, long offset);
    @ForceInline
    final
    FloatVector fromMemorySegment0Template(MemorySegment ms, long offset) {
        FloatSpecies vsp = vspecies();
        return ScopedMemoryAccess.loadFromMemorySegment(
                vsp.vectorType(), vsp.elementType(), vsp.laneCount(),
                (AbstractMemorySegmentImpl) ms, offset, vsp,
                (msp, off, s) -> {
                    return s.ldLongOpMF((MemorySegment) msp, off, FloatVector::memorySegmentGet);
                });
    }

    abstract
    FloatVector fromMemorySegment0(MemorySegment ms, long offset, VectorMask<Float> m, int offsetInRange);
    @ForceInline
    final
    <M extends VectorMask<Float>>
    FloatVector fromMemorySegment0Template(Class<M> maskClass, MemorySegment ms, long offset, M m, int offsetInRange) {
        FloatSpecies vsp = vspecies();
        m.check(vsp);
        return ScopedMemoryAccess.loadFromMemorySegmentMasked(
                vsp.vectorType(), maskClass, vsp.elementType(), vsp.laneCount(),
                (AbstractMemorySegmentImpl) ms, offset, m, vsp, offsetInRange,
                (msp, off, s, vm) -> {
                    return s.ldLongOpMF((MemorySegment) msp, off, vm, FloatVector::memorySegmentGet);
                });
    }

    // Unchecked storing operations in native byte order.
    // Caller is responsible for applying index checks, masking, and
    // byte swapping.

    abstract
    void intoArray0(float[] a, int offset);
    @ForceInline
    final
    void intoArray0Template(float[] a, int offset) {
        FloatSpecies vsp = vspecies();
        VectorSupport.store(
            vsp.vectorType(), vsp.elementType(), vsp.laneCount(),
            a, arrayAddress(a, offset), false,
            this, a, offset,
            (arr, off, v)
            -> v.stOpMF(arr, (int) off,
                      (arr_, off_, i, e) -> arr_[off_+i] = e));
    }

    abstract
    void intoArray0(float[] a, int offset, VectorMask<Float> m);
    @ForceInline
    final
    <M extends VectorMask<Float>>
    void intoArray0Template(Class<M> maskClass, float[] a, int offset, M m) {
        m.check(species());
        FloatSpecies vsp = vspecies();
        VectorSupport.storeMasked(
            vsp.vectorType(), maskClass, vsp.elementType(), vsp.laneCount(),
            a, arrayAddress(a, offset), false,
            this, m, a, offset,
            (arr, off, v, vm)
            -> v.stOpMF(arr, (int) off, vm,
                      (arr_, off_, i, e) -> arr_[off_ + i] = e));
    }

    abstract
    void intoArray0(float[] a, int offset,
                    int[] indexMap, int mapOffset,
                    VectorMask<Float> m);
    @ForceInline
    final
    <M extends VectorMask<Float>>
    void intoArray0Template(Class<M> maskClass, float[] a, int offset,
                            int[] indexMap, int mapOffset, M m) {
        m.check(species());
        FloatSpecies vsp = vspecies();
        IntVector.IntSpecies isp = IntVector.species(vsp.indexShape());
        // Index vector: vix[0:n] = i -> offset + indexMap[mo + i]
        IntVector vix = IntVector
            .fromArray(isp, indexMap, mapOffset)
            .add(offset);

        // FIXME: Check index under mask controlling.
        vix = VectorIntrinsics.checkIndex(vix, a.length);

        VectorSupport.storeWithMap(
            vsp.vectorType(), maskClass, vsp.elementType(), vsp.laneCount(),
            isp.vectorType(),
            a, arrayAddress(a, 0), vix,
            this, m,
            a, offset, indexMap, mapOffset,
            (arr, off, v, map, mo, vm)
            -> v.stOpMF(arr, off, vm,
                      (arr_, off_, i, e) -> {
                          int j = map[mo + i];
                          arr[off + j] = e;
                      }));
    }


    @ForceInline
    final
    void intoMemorySegment0(MemorySegment ms, long offset) {
        FloatSpecies vsp = vspecies();
        ScopedMemoryAccess.storeIntoMemorySegment(
                vsp.vectorType(), vsp.elementType(), vsp.laneCount(),
                this,
                (AbstractMemorySegmentImpl) ms, offset,
                (msp, off, v) -> {
                    v.stLongOpMF((MemorySegment) msp, off, FloatVector::memorySegmentSet);
                });
    }

    abstract
    void intoMemorySegment0(MemorySegment bb, long offset, VectorMask<Float> m);
    @ForceInline
    final
    <M extends VectorMask<Float>>
    void intoMemorySegment0Template(Class<M> maskClass, MemorySegment ms, long offset, M m) {
        FloatSpecies vsp = vspecies();
        m.check(vsp);
        ScopedMemoryAccess.storeIntoMemorySegmentMasked(
                vsp.vectorType(), maskClass, vsp.elementType(), vsp.laneCount(),
                this, m,
                (AbstractMemorySegmentImpl) ms, offset,
                (msp, off, v, vm) -> {
                    v.stLongOpMF((MemorySegment) msp, off, vm, FloatVector::memorySegmentSet);
                });
    }


    // End of low-level memory operations.

    @ForceInline
    private void conditionalStoreNYI(int offset,
                                     FloatSpecies vsp,
                                     VectorMask<Float> m,
                                     int scale,
                                     int limit) {
        if (offset < 0 || offset + vsp.laneCount() * scale > limit) {
            String msg =
                String.format("unimplemented: store @%d in [0..%d), %s in %s",
                              offset, limit, m, vsp);
            throw new AssertionError(msg);
        }
    }

    /*package-private*/
    @Override
    @ForceInline
    final
    FloatVector maybeSwap(ByteOrder bo) {
        if (bo != NATIVE_ENDIAN) {
            return this.reinterpretAsBytes()
                .rearrange(swapBytesShuffle())
                .reinterpretAsFloats();
        }
        return this;
    }

    static final int ARRAY_SHIFT =
        31 - Integer.numberOfLeadingZeros(Unsafe.ARRAY_FLOAT_INDEX_SCALE);
    static final long ARRAY_BASE =
        Unsafe.ARRAY_FLOAT_BASE_OFFSET;

    @ForceInline
    static long arrayAddress(float[] a, int index) {
        return ARRAY_BASE + (((long)index) << ARRAY_SHIFT);
    }



    @ForceInline
    static long byteArrayAddress(byte[] a, int index) {
        return Unsafe.ARRAY_BYTE_BASE_OFFSET + index;
    }

    // ================================================

    /// Reinterpreting view methods:
    //   lanewise reinterpret: viewAsXVector()
    //   keep shape, redraw lanes: reinterpretAsEs()

    /**
     * {@inheritDoc} <!--workaround-->
     */
    @ForceInline
    @Override
    public final ByteVector reinterpretAsBytes() {
         // Going to ByteVector, pay close attention to byte order.
         assert(REGISTER_ENDIAN == ByteOrder.LITTLE_ENDIAN);
         return asByteVectorRaw();
         //return asByteVectorRaw().rearrange(swapBytesShuffle());
    }

    /**
     * {@inheritDoc} <!--workaround-->
     */
    @ForceInline
    @Override
    public final IntVector viewAsIntegralLanes() {
        LaneType ilt = LaneType.FLOAT.asIntegral();
        return (IntVector) asVectorRaw(ilt);
    }

    /**
     * {@inheritDoc} <!--workaround-->
     */
    @ForceInline
    @Override
    public final
    FloatVector
    viewAsFloatingLanes() {
        return this;
    }

    // ================================================

    /// Object methods: toString, equals, hashCode
    //
    // Object methods are defined as if via Arrays.toString, etc.,
    // is applied to the array of elements.  Two equal vectors
    // are required to have equal species and equal lane values.

    /**
     * Returns a string representation of this vector, of the form
     * {@code "[0,1,2...]"}, reporting the lane values of this vector,
     * in lane order.
     *
     * The string is produced as if by a call to {@link
     * java.util.Arrays#toString(float[]) Arrays.toString()},
     * as appropriate to the {@code float} array returned by
     * {@link #toArray this.toArray()}.
     *
     * @return a string of the form {@code "[0,1,2...]"}
     * reporting the lane values of this vector
     */
    @Override
    @ForceInline
    public final
    String toString() {
        // now that toArray is strongly typed, we can define this
        return Arrays.toString(toArray());
    }

    /**
     * {@inheritDoc} <!--workaround-->
     */
    @Override
    @ForceInline
    public final
    boolean equals(Object obj) {
        if (obj instanceof Vector) {
            Vector<?> that = (Vector<?>) obj;
            if (this.species().equals(that.species())) {
                return this.eq(that.check(this.species())).allTrue();
            }
        }
        return false;
    }

    /**
     * {@inheritDoc} <!--workaround-->
     */
    @Override
    @ForceInline
    public final
    int hashCode() {
        // now that toArray is strongly typed, we can define this
        return Objects.hash(species(), Arrays.hashCode(toArray()));
    }

    // ================================================

    // Species

    /**
     * Class representing {@link FloatVector}'s of the same {@link VectorShape VectorShape}.
     */
    /*package-private*/
    static final class FloatSpecies extends AbstractSpecies<Float> {
        private FloatSpecies(VectorShape shape,
                Class<? extends FloatVector> vectorType,
                Class<? extends AbstractMask<Float>> maskType,
                Class<? extends AbstractShuffle<Float>> shuffleType,
                Function<Object, FloatVector> vectorFactory) {
            super(shape, LaneType.of(float.class),
                  vectorType, maskType, shuffleType,
                  vectorFactory);
            assert(this.elementSize() == Float.SIZE);
        }

        // Specializing overrides:

        @Override
        @ForceInline
        public final Class<Float> elementType() {
            return float.class;
        }

        @Override
        @ForceInline
        final Class<Float> genericElementType() {
            return Float.class;
        }

        @SuppressWarnings("unchecked")
        @Override
        @ForceInline
        public final Class<? extends FloatVector> vectorType() {
            return (Class<? extends FloatVector>) vectorType;
        }

        @Override
        @ForceInline
        public final long checkValue(long e) {
            longToElementBits(e);  // only for exception
            return e;
        }

        /*package-private*/
        @Override
        @ForceInline
        final FloatVector broadcastBits(long bits) {
            return (FloatVector)
                VectorSupport.fromBitsCoerced(
                    vectorType, float.class, laneCount,
                    bits, MODE_BROADCAST, this,
                    (bits_, s_) -> s_.rvOpMF(i -> bits_));
        }

        /*package-private*/
        @ForceInline
        final FloatVector broadcast(float e) {
            return broadcastBits(toBits(e));
        }

        @Override
        @ForceInline
        public final FloatVector broadcast(long e) {
            return broadcastBits(longToElementBits(e));
        }

        /*package-private*/
        final @Override
        @ForceInline
        long longToElementBits(long value) {
            // Do the conversion, and then test it for failure.
            float e = (float) value;
            if ((long) e != value) {
                throw badElementBits(value, e);
            }
            return toBits(e);
        }

        /*package-private*/
        @ForceInline
        static long toIntegralChecked(float e, boolean convertToInt) {
            long value = convertToInt ? (int) e : (long) e;
            if ((float) value != e) {
                throw badArrayBits(e, convertToInt, value);
            }
            return value;
        }

        /* this non-public one is for internal conversions */
        @Override
        @ForceInline
        final FloatVector fromIntValues(int[] values) {
            VectorIntrinsics.requireLength(values.length, laneCount);
            float[] va = new float[laneCount()];
            for (int i = 0; i < va.length; i++) {
                int lv = values[i];
                float v = (float) lv;
                va[i] = v;
                if ((int)v != lv) {
                    throw badElementBits(lv, v);
                }
            }
            return dummyVectorMF().fromArray0(va, 0);
        }

        // Virtual constructors

        @ForceInline
        @Override final
        public FloatVector fromArray(Object a, int offset) {
            // User entry point
            // Defer only to the equivalent method on the vector class, using the same inputs
            return FloatVector
                .fromArray(this, (float[]) a, offset);
        }

        @ForceInline
        @Override final
        FloatVector dummyVectorMF() {
            return (FloatVector) super.dummyVectorMF();
        }

        @ForceInline
        @Override final
        public FloatVector fromMemorySegment(MemorySegment ms, long offset, ByteOrder bo) {
            // User entry point
            // Defer only to the equivalent method on the vector class, using the same inputs
            return FloatVector
                .fromMemorySegment(this, ms, offset, bo);
        }

        /*package-private*/
        final @Override
        @ForceInline
        FloatVector rvOpMF(RVOp f) {
            float[] res = new float[laneCount()];
            for (int i = 0; i < res.length; i++) {
                int bits = (int) f.apply(i);
                res[i] = fromBits(bits);
            }
            VectorPayloadMF vec_mf = createVectorMF(res);
            return dummyVectorMF().vectorFactory(vec_mf);
        }

        FloatVector vOpMF(FVOp f) {
            float[] res = new float[laneCount()];
            for (int i = 0; i < res.length; i++) {
                res[i] = f.apply(i);
            }
            VectorPayloadMF vec_mf = createVectorMF(res);
            return dummyVectorMF().vectorFactory(vec_mf);
        }

        FloatVector vOpMF(VectorMask<Float> m, FVOp f) {
            float[] res = new float[laneCount()];
            VectorPayloadMF mbits = ((AbstractMask<Float>)m).getBits();
            long mOffset = mbits.multiFieldOffset();
            for (int i = 0; i < res.length; i++) {
                if (U.getBoolean(mbits, mOffset + i)) {
                    res[i] = f.apply(i);
                }
            }
            VectorPayloadMF vec_mf = createVectorMF(res);
            return dummyVectorMF().vectorFactory(vec_mf);
        }

        /*package-private*/
        @ForceInline
        <M> FloatVector ldOpMF(M memory, int offset,
                                      FLdOp<M> f) {
            return dummyVectorMF().ldOpMF(memory, offset, f);
        }

        /*package-private*/
        @ForceInline
        <M> FloatVector ldOpMF(M memory, int offset,
                                      VectorMask<Float> m,
                                      FLdOp<M> f) {
            return dummyVectorMF().ldOpMF(memory, offset, m, f);
        }


        /*package-private*/
        @ForceInline
        FloatVector ldLongOpMF(MemorySegment memory, long offset,
                                      FLdLongOp f) {
            return dummyVectorMF().ldLongOpMF(memory, offset, f);
        }

        /*package-private*/
        @ForceInline
        FloatVector ldLongOpMF(MemorySegment memory, long offset,
                                      VectorMask<Float> m,
                                      FLdLongOp f) {
            return dummyVectorMF().ldLongOpMF(memory, offset, m, f);
        }

        /*package-private*/
        @ForceInline
        <M> void stOpMF(M memory, int offset, FStOp<M> f) {
            dummyVectorMF().stOpMF(memory, offset, f);
        }

        /*package-private*/
        @ForceInline
        <M> void stOpMF(M memory, int offset,
                     AbstractMask<Float> m,
                      FStOp<M> f) {
            dummyVectorMF().stOpMF(memory, offset, m, f);
        }


        /*package-private*/
        @ForceInline
        void stLongOpMF(MemorySegment memory, long offset, FStLongOp f) {
            dummyVectorMF().stLongOpMF(memory, offset, f);
        }

        /*package-private*/
        @ForceInline
        void stLongOpMF(MemorySegment memory, long offset,
                      AbstractMask<Float> m,
                      FStLongOp f) {
            dummyVectorMF().stLongOpMF(memory, offset, m, f);
        }

        // N.B. Make sure these constant vectors and
        // masks load up correctly into registers.
        //
        // Also, see if we can avoid all that switching.
        // Could we cache both vectors and both masks in
        // this species object?

        // Zero and iota vector access
        @Override
        @ForceInline
        public final FloatVector zero() {
            if ((Class<?>) vectorType() == FloatMaxVector.class)
               return FloatMaxVector.ZERO;
            switch (vectorBitSize()) {
                case 64: return Float64Vector.ZERO;
                case 128: return Float128Vector.ZERO;
                case 256: return Float256Vector.ZERO;
                case 512: return Float512Vector.ZERO;
            }
            throw new AssertionError();
        }

        @Override
        @ForceInline
        public final FloatVector iota() {
            if ((Class<?>) vectorType() == FloatMaxVector.class)
                return FloatMaxVector.IOTA;
            switch (vectorBitSize()) {
                case 64: return Float64Vector.IOTA;
                case 128: return Float128Vector.IOTA;
                case 256: return Float256Vector.IOTA;
                case 512: return Float512Vector.IOTA;
            }
            throw new AssertionError();
        }

        // Mask access
        @Override
        @ForceInline
        public final VectorMask<Float> maskAll(boolean bit) {
            if ((Class<?>) vectorType() == FloatMaxVector.class)
                return FloatMaxVector.FloatMaxMask.maskAll(bit);
            switch (vectorBitSize()) {
                case 64: return Float64Vector.Float64Mask.maskAll(bit);
                case 128: return Float128Vector.Float128Mask.maskAll(bit);
                case 256: return Float256Vector.Float256Mask.maskAll(bit);
                case 512: return Float512Vector.Float512Mask.maskAll(bit);
            }
            throw new AssertionError();
        }

        @Override
        Object iotaArray() {
            int laneCount = laneCount();
            float [] init = new float[laneCount];
            for (int i = 0; i < laneCount; i++) {
                init[i] = (float)i;
            }
           return init;
        }
    }

    /**
     * Finds a species for an element type of {@code float} and shape.
     *
     * @param s the shape
     * @return a species for an element type of {@code float} and shape
     * @throws IllegalArgumentException if no such species exists for the shape
     */
    static FloatSpecies species(VectorShape s) {
        Objects.requireNonNull(s);
        switch (s.switchKey) {
            case VectorShape.SK_64_BIT: return (FloatSpecies) SPECIES_64;
            case VectorShape.SK_128_BIT: return (FloatSpecies) SPECIES_128;
            case VectorShape.SK_256_BIT: return (FloatSpecies) SPECIES_256;
            case VectorShape.SK_512_BIT: return (FloatSpecies) SPECIES_512;
            case VectorShape.SK_Max_BIT: return (FloatSpecies) SPECIES_MAX;
            default: throw new IllegalArgumentException("Bad shape: " + s);
        }
    }

    /** Species representing {@link FloatVector}s of {@link VectorShape#S_64_BIT VectorShape.S_64_BIT}. */
    public static final VectorSpecies<Float> SPECIES_64
        = new FloatSpecies(VectorShape.S_64_BIT,
                            Float64Vector.class,
                            Float64Vector.Float64Mask.class,
                            Float64Vector.Float64Shuffle.class,
                            Float64Vector::new);

    /** Species representing {@link FloatVector}s of {@link VectorShape#S_128_BIT VectorShape.S_128_BIT}. */
    public static final VectorSpecies<Float> SPECIES_128
        = new FloatSpecies(VectorShape.S_128_BIT,
                            Float128Vector.class,
                            Float128Vector.Float128Mask.class,
                            Float128Vector.Float128Shuffle.class,
                            Float128Vector::new);

    /** Species representing {@link FloatVector}s of {@link VectorShape#S_256_BIT VectorShape.S_256_BIT}. */
    public static final VectorSpecies<Float> SPECIES_256
        = new FloatSpecies(VectorShape.S_256_BIT,
                            Float256Vector.class,
                            Float256Vector.Float256Mask.class,
                            Float256Vector.Float256Shuffle.class,
                            Float256Vector::new);

    /** Species representing {@link FloatVector}s of {@link VectorShape#S_512_BIT VectorShape.S_512_BIT}. */
    public static final VectorSpecies<Float> SPECIES_512
        = new FloatSpecies(VectorShape.S_512_BIT,
                            Float512Vector.class,
                            Float512Vector.Float512Mask.class,
                            Float512Vector.Float512Shuffle.class,
                            Float512Vector::new);

    /** Species representing {@link FloatVector}s of {@link VectorShape#S_Max_BIT VectorShape.S_Max_BIT}. */
    public static final VectorSpecies<Float> SPECIES_MAX
        = new FloatSpecies(VectorShape.S_Max_BIT,
                            FloatMaxVector.class,
                            FloatMaxVector.FloatMaxMask.class,
                            FloatMaxVector.FloatMaxShuffle.class,
                            FloatMaxVector::new);

    /**
     * Preferred species for {@link FloatVector}s.
     * A preferred species is a species of maximal bit-size for the platform.
     */
    public static final VectorSpecies<Float> SPECIES_PREFERRED
        = (FloatSpecies) VectorSpecies.ofPreferred(float.class);
}
<|MERGE_RESOLUTION|>--- conflicted
+++ resolved
@@ -84,7 +84,7 @@
     //       super.bOp((Byte128Vector) o);
     // The purpose of that is to forcibly inline
     // the generic definition from this file
-    // into a sharply-typed and size-specific
+    // into a sharply type- and size-specific
     // wrapper in the subclass file, so that
     // the JIT can specialize the code.
     // The code is only inlined and expanded
@@ -633,7 +633,7 @@
     // Note: A surprising behavior in javadoc
     // sometimes makes a lone /** {@inheritDoc} */
     // comment drop the method altogether,
-    // apparently if the method mentions a
+    // apparently if the method mentions an
     // parameter or return type of Vector<Float>
     // instead of Vector<E> as originally specified.
     // Adding an empty HTML fragment appears to
@@ -911,38 +911,12 @@
         return VectorSupport.binaryOp(
             opc, getClass(), maskClass, float.class, length(),
             this, that, m,
-            BIN_IMPL.find(op, opc, FloatVector::binaryOperations));
+            BIN_IMPL.find(op, opc, FloatVector::binaryOperationsMF));
     }
 
     private static final
     ImplCache<Binary, BinaryOperation<FloatVector, VectorMask<Float>>>
         BIN_IMPL = new ImplCache<>(Binary.class, FloatVector.class);
-
-    private static BinaryOperation<FloatVector, VectorMask<Float>> binaryOperations(int opc_) {
-        switch (opc_) {
-            case VECTOR_OP_ADD: return (v0, v1, vm) ->
-                    v0.bOpMF(v1, vm, (i, a, b) -> (float)(a + b));
-            case VECTOR_OP_SUB: return (v0, v1, vm) ->
-                    v0.bOpMF(v1, vm, (i, a, b) -> (float)(a - b));
-            case VECTOR_OP_MUL: return (v0, v1, vm) ->
-                    v0.bOpMF(v1, vm, (i, a, b) -> (float)(a * b));
-            case VECTOR_OP_DIV: return (v0, v1, vm) ->
-                    v0.bOpMF(v1, vm, (i, a, b) -> (float)(a / b));
-            case VECTOR_OP_MAX: return (v0, v1, vm) ->
-                    v0.bOpMF(v1, vm, (i, a, b) -> (float)Math.max(a, b));
-            case VECTOR_OP_MIN: return (v0, v1, vm) ->
-                    v0.bOpMF(v1, vm, (i, a, b) -> (float)Math.min(a, b));
-            case VECTOR_OP_OR: return (v0, v1, vm) ->
-                    v0.bOpMF(v1, vm, (i, a, b) -> fromBits(toBits(a) | toBits(b)));
-            case VECTOR_OP_ATAN2: return (v0, v1, vm) ->
-                    v0.bOpMF(v1, vm, (i, a, b) -> (float) Math.atan2(a, b));
-            case VECTOR_OP_POW: return (v0, v1, vm) ->
-                    v0.bOpMF(v1, vm, (i, a, b) -> (float) Math.pow(a, b));
-            case VECTOR_OP_HYPOT: return (v0, v1, vm) ->
-                    v0.bOpMF(v1, vm, (i, a, b) -> (float) Math.hypot(a, b));
-            default: return null;
-        }
-    }
 
     private static BinaryOperation<FloatVector, VectorMask<Float>> binaryOperationsMF(int opc_) {
         switch (opc_) {
@@ -969,7 +943,6 @@
             default: return null;
         }
     }
-
 
     // FIXME: Maybe all of the public final methods in this file (the
     // simple ones that just call lanewise) should be pushed down to
@@ -2389,15 +2362,9 @@
         Objects.requireNonNull(shuffle);
         return VectorSupport.rearrangeOp(
             getClass(), shuffletype, null, float.class, length(),
-<<<<<<< HEAD
-            this, ws, null,
+            this, shuffle, null,
             (v1, s_, m_) -> v1.uOpMF((i, a) -> {
-                int ei = s_.laneSource(i);
-=======
-            this, shuffle, null,
-            (v1, s_, m_) -> v1.uOp((i, a) -> {
                 int ei = Integer.remainderUnsigned(s_.laneSource(i), v1.length());
->>>>>>> 0e899b25
                 return v1.lane(ei);
             }));
     }
@@ -2422,15 +2389,9 @@
         m.check(masktype, this);
         return VectorSupport.rearrangeOp(
                    getClass(), shuffletype, masktype, float.class, length(),
-<<<<<<< HEAD
-                   this, ws, m,
+                   this, shuffle, m,
                    (v1, s_, m_) -> v1.uOpMF((i, a) -> {
-                        int ei = s_.laneSource(i);
-=======
-                   this, shuffle, m,
-                   (v1, s_, m_) -> v1.uOp((i, a) -> {
                         int ei = Integer.remainderUnsigned(s_.laneSource(i), v1.length());
->>>>>>> 0e899b25
                         return !m_.laneIsSet(i) ? 0 : v1.lane(ei);
                    }));
     }
@@ -2454,29 +2415,17 @@
         FloatVector r0 =
             VectorSupport.rearrangeOp(
                 getClass(), shuffletype, null, float.class, length(),
-<<<<<<< HEAD
-                this, ws, null,
+                this, shuffle, null,
                 (v0, s_, m_) -> v0.uOpMF((i, a) -> {
-                    int ei = s_.laneSource(i);
-=======
-                this, shuffle, null,
-                (v0, s_, m_) -> v0.uOp((i, a) -> {
                     int ei = Integer.remainderUnsigned(s_.laneSource(i), v0.length());
->>>>>>> 0e899b25
                     return v0.lane(ei);
                 }));
         FloatVector r1 =
             VectorSupport.rearrangeOp(
                 getClass(), shuffletype, null, float.class, length(),
-<<<<<<< HEAD
-                v, ws, null,
+                v, shuffle, null,
                 (v1, s_, m_) -> v1.uOpMF((i, a) -> {
-                    int ei = s_.laneSource(i);
-=======
-                v, shuffle, null,
-                (v1, s_, m_) -> v1.uOp((i, a) -> {
                     int ei = Integer.remainderUnsigned(s_.laneSource(i), v1.length());
->>>>>>> 0e899b25
                     return v1.lane(ei);
                 }));
         return r1.blend(r0, valid);
@@ -2931,7 +2880,7 @@
 
     /** {@inheritDoc} <!--workaround-->
      * @implNote
-     * When this method is used on vectors
+     * When this method is used on used on vectors
      * of type {@code FloatVector},
      * there will be no loss of precision.
      */
@@ -3001,14 +2950,9 @@
             return vsp.dummyVectorMF().fromArray0(a, offset, m, OFFSET_IN_RANGE);
         }
 
-<<<<<<< HEAD
-        checkMaskFromIndexSize(offset, vsp, m, 1, a.length);
-        return vsp.dummyVectorMF().fromArray0(a, offset, m, OFFSET_OUT_OF_RANGE);
-=======
         ((AbstractMask<Float>)m)
             .checkIndexByLane(offset, a.length, vsp.iota(), 1);
-        return vsp.dummyVector().fromArray0(a, offset, m, OFFSET_OUT_OF_RANGE);
->>>>>>> 0e899b25
+        return vsp.dummyVectorMF().fromArray0(a, offset, m, OFFSET_OUT_OF_RANGE);
     }
 
     /**
@@ -3217,14 +3161,9 @@
             return vsp.dummyVectorMF().fromMemorySegment0(ms, offset, m, OFFSET_IN_RANGE).maybeSwap(bo);
         }
 
-<<<<<<< HEAD
-        checkMaskFromIndexSize(offset, vsp, m, 4, ms.byteSize());
-        return vsp.dummyVectorMF().fromMemorySegment0(ms, offset, m, OFFSET_OUT_OF_RANGE).maybeSwap(bo);
-=======
         ((AbstractMask<Float>)m)
             .checkIndexByLane(offset, ms.byteSize(), vsp.iota(), 4);
-        return vsp.dummyVector().fromMemorySegment0(ms, offset, m, OFFSET_OUT_OF_RANGE).maybeSwap(bo);
->>>>>>> 0e899b25
+        return vsp.dummyVectorMF().fromMemorySegment0(ms, offset, m, OFFSET_OUT_OF_RANGE).maybeSwap(bo);
     }
 
     // Memory store operations
