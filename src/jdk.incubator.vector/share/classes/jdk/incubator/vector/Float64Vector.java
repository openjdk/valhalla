/*
 * Copyright (c) 2017, 2024, Oracle and/or its affiliates. All rights reserved.
 * DO NOT ALTER OR REMOVE COPYRIGHT NOTICES OR THIS FILE HEADER.
 *
 * This code is free software; you can redistribute it and/or modify it
 * under the terms of the GNU General Public License version 2 only, as
 * published by the Free Software Foundation.  Oracle designates this
 * particular file as subject to the "Classpath" exception as provided
 * by Oracle in the LICENSE file that accompanied this code.
 *
 * This code is distributed in the hope that it will be useful, but WITHOUT
 * ANY WARRANTY; without even the implied warranty of MERCHANTABILITY or
 * FITNESS FOR A PARTICULAR PURPOSE.  See the GNU General Public License
 * version 2 for more details (a copy is included in the LICENSE file that
 * accompanied this code).
 *
 * You should have received a copy of the GNU General Public License version
 * 2 along with this work; if not, write to the Free Software Foundation,
 * Inc., 51 Franklin St, Fifth Floor, Boston, MA 02110-1301 USA.
 *
 * Please contact Oracle, 500 Oracle Parkway, Redwood Shores, CA 94065 USA
 * or visit www.oracle.com if you need additional information or have any
 * questions.
 */
package jdk.incubator.vector;

import java.lang.foreign.MemorySegment;
import java.util.Arrays;
import java.util.Objects;
import jdk.internal.misc.Unsafe;
import java.util.function.IntUnaryOperator;

import jdk.internal.vm.annotation.ForceInline;
import jdk.internal.vm.annotation.NullRestricted;
import jdk.internal.vm.vector.VectorSupport;

import static jdk.internal.vm.vector.VectorSupport.*;

import static jdk.incubator.vector.VectorOperators.*;

// -- This file was mechanically generated: Do not edit! -- //

@SuppressWarnings("cast")  // warning: redundant cast
value class Float64Vector extends FloatVector {
    static final FloatSpecies VSPECIES =
        (FloatSpecies) FloatVector.SPECIES_64;

    static final VectorShape VSHAPE =
        VSPECIES.vectorShape();

    static final Class<Float64Vector> VCLASS = Float64Vector.class;

    static final int VSIZE = VSPECIES.vectorBitSize();

    static final int VLENGTH = VSPECIES.laneCount(); // used by the JVM

    static final Class<Float> ETYPE = float.class; // used by the JVM

    static final long MFOFFSET = VectorPayloadMF.multiFieldOffset(VectorPayloadMF64F.class);

    @NullRestricted
    private final VectorPayloadMF64F payload;

    Float64Vector(Object value) {
        this.payload = (VectorPayloadMF64F) value;
    }

    @ForceInline
    @Override
    final VectorPayloadMF vec() {
        return payload;
    }

    static final Float64Vector ZERO = new Float64Vector(VectorPayloadMF.newVectorInstanceFactory(float.class, 2, false));
    static final Float64Vector IOTA = new Float64Vector(VectorPayloadMF.createVectPayloadInstanceF(VLENGTH, (float[])(VSPECIES.iotaArray()), false));

    static {
        // Warm up a few species caches.
        // If we do this too much we will
        // get NPEs from bootstrap circularity.
        VSPECIES.dummyVectorMF();
        VSPECIES.withLanes(LaneType.BYTE);
    }

    // Specialized extractors

    @ForceInline
    final @Override
    public FloatSpecies vspecies() {
        // ISSUE:  This should probably be a @Stable
        // field inside AbstractVector, rather than
        // a megamorphic method.
        return VSPECIES;
    }

    @ForceInline
    @Override
    public final Class<Float> elementType() { return float.class; }

    @ForceInline
    @Override
    public final int elementSize() { return Float.SIZE; }

    @ForceInline
    @Override
    public final VectorShape shape() { return VSHAPE; }

    @ForceInline
    @Override
    public final int length() { return VLENGTH; }

    @ForceInline
    @Override
    public final int bitSize() { return VSIZE; }

    @ForceInline
    @Override
    public final int byteSize() { return VSIZE / Byte.SIZE; }

    @ForceInline
    @Override
    public final long multiFieldOffset() { return MFOFFSET; }

    @Override
    @ForceInline
    public final Float64Vector broadcast(float e) {
        return (Float64Vector) super.broadcastTemplate(e);  // specialize
    }

    @Override
    @ForceInline
    public final Float64Vector broadcast(long e) {
        return (Float64Vector) super.broadcastTemplate(e);  // specialize
    }

    @Override
    @ForceInline
    Float64Mask maskFromPayload(VectorPayloadMF payload) {
        return new Float64Mask(payload);
    }

    @Override
    @ForceInline
    Float64Shuffle iotaShuffle() { return Float64Shuffle.IOTA; }

    @ForceInline
    Float64Shuffle iotaShuffle(int start, int step, boolean wrap) {
      if (wrap) {
        return (Float64Shuffle)VectorSupport.shuffleIota(ETYPE, Float64Shuffle.class, VSPECIES, VLENGTH, start, step, 1,
                (l, lstart, lstep, s) -> s.shuffleFromOp(i -> (VectorIntrinsics.wrapToRange(i*lstep + lstart, l))));
      } else {
        return (Float64Shuffle)VectorSupport.shuffleIota(ETYPE, Float64Shuffle.class, VSPECIES, VLENGTH, start, step, 0,
                (l, lstart, lstep, s) -> s.shuffleFromOp(i -> (i*lstep + lstart)));
      }
    }

    @Override
    @ForceInline
    Float64Shuffle shuffleFromBytes(VectorPayloadMF indexes) { return new Float64Shuffle(indexes); }

    @Override
    @ForceInline
    Float64Shuffle shuffleFromArray(int[] indexes, int i) { return new Float64Shuffle(indexes, i); }

    @Override
    @ForceInline
    Float64Shuffle shuffleFromOp(IntUnaryOperator fn) { return new Float64Shuffle(fn); }

    // Make a vector of the same species but the given elements:
    @ForceInline
    final @Override
    Float64Vector vectorFactory(VectorPayloadMF vec) {
        return new Float64Vector(vec);
    }

    @ForceInline
    final @Override
    Byte64Vector asByteVectorRaw() {
        return (Byte64Vector) super.asByteVectorRawTemplate();  // specialize
    }

    @ForceInline
    final @Override
    AbstractVector<?> asVectorRaw(LaneType laneType) {
        return super.asVectorRawTemplate(laneType);  // specialize
    }

    // Unary operator

    @ForceInline
    final @Override
    Float64Vector uOpMF(FUnOp f) {
        return (Float64Vector) super.uOpTemplateMF(f);  // specialize
    }

    @ForceInline
    final @Override
    Float64Vector uOpMF(VectorMask<Float> m, FUnOp f) {
        return (Float64Vector)
            super.uOpTemplateMF((Float64Mask)m, f);  // specialize
    }

    // Binary operator

    @ForceInline
    final @Override
    Float64Vector bOpMF(Vector<Float> v, FBinOp f) {
        return (Float64Vector) super.bOpTemplateMF((Float64Vector)v, f);  // specialize
    }

    @ForceInline
    final @Override
    Float64Vector bOpMF(Vector<Float> v,
                     VectorMask<Float> m, FBinOp f) {
        return (Float64Vector)
            super.bOpTemplateMF((Float64Vector)v, (Float64Mask)m,
                                f);  // specialize
    }

    // Ternary operator

    @ForceInline
    final @Override
    Float64Vector tOpMF(Vector<Float> v1, Vector<Float> v2, FTriOp f) {
        return (Float64Vector)
            super.tOpTemplateMF((Float64Vector)v1, (Float64Vector)v2,
                                f);  // specialize
    }

    @ForceInline
    final @Override
    Float64Vector tOpMF(Vector<Float> v1, Vector<Float> v2,
                     VectorMask<Float> m, FTriOp f) {
        return (Float64Vector)
            super.tOpTemplateMF((Float64Vector)v1, (Float64Vector)v2,
                                (Float64Mask)m, f);  // specialize
    }

    @ForceInline
    final @Override
    float rOpMF(float v, VectorMask<Float> m, FBinOp f) {
        return super.rOpTemplateMF(v, m, f);  // specialize
    }

    @Override
    @ForceInline
    public final <F>
    Vector<F> convertShape(VectorOperators.Conversion<Float,F> conv,
                           VectorSpecies<F> rsp, int part) {
        return super.convertShapeTemplate(conv, rsp, part);  // specialize
    }

    @Override
    @ForceInline
    public final <F>
    Vector<F> reinterpretShape(VectorSpecies<F> toSpecies, int part) {
        return super.reinterpretShapeTemplate(toSpecies, part);  // specialize
    }

    // Specialized algebraic operations:

    // The following definition forces a specialized version of this
    // crucial method into the v-table of this class.  A call to add()
    // will inline to a call to lanewise(ADD,), at which point the JIT
    // intrinsic will have the opcode of ADD, plus all the metadata
    // for this particular class, enabling it to generate precise
    // code.
    //
    // There is probably no benefit to the JIT to specialize the
    // masked or broadcast versions of the lanewise method.

    @Override
    @ForceInline
    public Float64Vector lanewise(Unary op) {
        return (Float64Vector) super.lanewiseTemplate(op);  // specialize
    }

    @Override
    @ForceInline
    public Float64Vector lanewise(Unary op, VectorMask<Float> m) {
        return (Float64Vector) super.lanewiseTemplate(op, Float64Mask.class, (Float64Mask) m);  // specialize
    }

    @Override
    @ForceInline
    public Float64Vector lanewise(Binary op, Vector<Float> v) {
        return (Float64Vector) super.lanewiseTemplate(op, v);  // specialize
    }

    @Override
    @ForceInline
    public Float64Vector lanewise(Binary op, Vector<Float> v, VectorMask<Float> m) {
        return (Float64Vector) super.lanewiseTemplate(op, Float64Mask.class, v, (Float64Mask) m);  // specialize
    }


    /*package-private*/
    @Override
    @ForceInline
    public final
    Float64Vector
    lanewise(Ternary op, Vector<Float> v1, Vector<Float> v2) {
        return (Float64Vector) super.lanewiseTemplate(op, v1, v2);  // specialize
    }

    @Override
    @ForceInline
    public final
    Float64Vector
    lanewise(Ternary op, Vector<Float> v1, Vector<Float> v2, VectorMask<Float> m) {
        return (Float64Vector) super.lanewiseTemplate(op, Float64Mask.class, v1, v2, (Float64Mask) m);  // specialize
    }

    @Override
    @ForceInline
    public final
    Float64Vector addIndex(int scale) {
        return (Float64Vector) super.addIndexTemplate(scale);  // specialize
    }

    // Type specific horizontal reductions

    @Override
    @ForceInline
    public final float reduceLanes(VectorOperators.Associative op) {
        return super.reduceLanesTemplate(op);  // specialized
    }

    @Override
    @ForceInline
    public final float reduceLanes(VectorOperators.Associative op,
                                    VectorMask<Float> m) {
        return super.reduceLanesTemplate(op, Float64Mask.class, (Float64Mask) m);  // specialized
    }

    @Override
    @ForceInline
    public final long reduceLanesToLong(VectorOperators.Associative op) {
        return (long) super.reduceLanesTemplate(op);  // specialized
    }

    @Override
    @ForceInline
    public final long reduceLanesToLong(VectorOperators.Associative op,
                                        VectorMask<Float> m) {
        return (long) super.reduceLanesTemplate(op, Float64Mask.class, (Float64Mask) m);  // specialized
    }

    @ForceInline
    public VectorShuffle<Float> toShuffle() {
        return super.toShuffleTemplate(Float64Shuffle.class); // specialize
    }

    // Specialized unary testing

    @Override
    @ForceInline
    public final Float64Mask test(Test op) {
        return super.testTemplate(Float64Mask.class, op);  // specialize
    }

    @Override
    @ForceInline
    public final Float64Mask test(Test op, VectorMask<Float> m) {
        return super.testTemplate(Float64Mask.class, op, (Float64Mask) m);  // specialize
    }

    // Specialized comparisons

    @Override
    @ForceInline
    public final Float64Mask compare(Comparison op, Vector<Float> v) {
        return super.compareTemplate(Float64Mask.class, op, v);  // specialize
    }

    @Override
    @ForceInline
    public final Float64Mask compare(Comparison op, float s) {
        return super.compareTemplate(Float64Mask.class, op, s);  // specialize
    }

    @Override
    @ForceInline
    public final Float64Mask compare(Comparison op, long s) {
        return super.compareTemplate(Float64Mask.class, op, s);  // specialize
    }

    @Override
    @ForceInline
    public final Float64Mask compare(Comparison op, Vector<Float> v, VectorMask<Float> m) {
        return super.compareTemplate(Float64Mask.class, op, v, (Float64Mask) m);
    }


    @Override
    @ForceInline
    public Float64Vector blend(Vector<Float> v, VectorMask<Float> m) {
        return (Float64Vector)
            super.blendTemplate(Float64Mask.class,
                                (Float64Vector) v,
                                (Float64Mask) m);  // specialize
    }

    @Override
    @ForceInline
    public Float64Vector slice(int origin, Vector<Float> v) {
        return (Float64Vector) super.sliceTemplate(origin, v);  // specialize
    }

    @Override
    @ForceInline
    public Float64Vector slice(int origin) {
        return (Float64Vector) super.sliceTemplate(origin);  // specialize
    }

    @Override
    @ForceInline
    public Float64Vector unslice(int origin, Vector<Float> w, int part) {
        return (Float64Vector) super.unsliceTemplate(origin, w, part);  // specialize
    }

    @Override
    @ForceInline
    public Float64Vector unslice(int origin, Vector<Float> w, int part, VectorMask<Float> m) {
        return (Float64Vector)
            super.unsliceTemplate(Float64Mask.class,
                                  origin, w, part,
                                  (Float64Mask) m);  // specialize
    }

    @Override
    @ForceInline
    public Float64Vector unslice(int origin) {
        return (Float64Vector) super.unsliceTemplate(origin);  // specialize
    }

    @Override
    @ForceInline
    public Float64Vector rearrange(VectorShuffle<Float> s) {
        return (Float64Vector)
            super.rearrangeTemplate(Float64Shuffle.class,
                                    (Float64Shuffle) s);  // specialize
    }

    @Override
    @ForceInline
    public Float64Vector rearrange(VectorShuffle<Float> shuffle,
                                  VectorMask<Float> m) {
        return (Float64Vector)
            super.rearrangeTemplate(Float64Shuffle.class,
                                    Float64Mask.class,
                                    (Float64Shuffle) shuffle,
                                    (Float64Mask) m);  // specialize
    }

    @Override
    @ForceInline
    public Float64Vector rearrange(VectorShuffle<Float> s,
                                  Vector<Float> v) {
        return (Float64Vector)
            super.rearrangeTemplate(Float64Shuffle.class,
                                    (Float64Shuffle) s,
                                    (Float64Vector) v);  // specialize
    }

    @Override
    @ForceInline
    public Float64Vector compress(VectorMask<Float> m) {
        return (Float64Vector)
            super.compressTemplate(Float64Mask.class,
                                   (Float64Mask) m);  // specialize
    }

    @Override
    @ForceInline
    public Float64Vector expand(VectorMask<Float> m) {
        return (Float64Vector)
            super.expandTemplate(Float64Mask.class,
                                   (Float64Mask) m);  // specialize
    }

    @Override
    @ForceInline
    public Float64Vector selectFrom(Vector<Float> v) {
        return (Float64Vector)
            super.selectFromTemplate((Float64Vector) v);  // specialize
    }

    @Override
    @ForceInline
    public Float64Vector selectFrom(Vector<Float> v,
                                   VectorMask<Float> m) {
        return (Float64Vector)
            super.selectFromTemplate((Float64Vector) v,
                                     Float64Mask.class, (Float64Mask) m);  // specialize
    }

    @Override
    @ForceInline
    public Float64Vector selectFrom(Vector<Float> v1,
                                   Vector<Float> v2) {
        return (Float64Vector)
            super.selectFromTemplate((Float64Vector) v1, (Float64Vector) v2);  // specialize
    }

    @ForceInline
    @Override
    public float lane(int i) {
        int bits;
        switch(i) {
            case 0: bits = laneHelper(0); break;
            case 1: bits = laneHelper(1); break;
            default: throw new IllegalArgumentException("Index " + i + " must be zero or positive, and less than " + VLENGTH);
        }
        return Float.intBitsToFloat(bits);
    }

    public int laneHelper(int i) {
        return (int) VectorSupport.extract(
                     VCLASS, ETYPE, VLENGTH,
                     this, i,
                     (vec, ix) -> {
<<<<<<< HEAD
                         VectorPayloadMF vecpayload = vec.vec();
                         long start_offset = vecpayload.multiFieldOffset();
                         return (long)Float.floatToIntBits(U.getFloat(vecpayload, start_offset + ix * Float.BYTES));
=======
                     float[] vecarr = vec.vec();
                     return (long)Float.floatToRawIntBits(vecarr[ix]);
>>>>>>> 265189e2
                     });
    }

    @ForceInline
    @Override
    public Float64Vector withLane(int i, float e) {
        switch(i) {
            case 0: return withLaneHelper(0, e);
            case 1: return withLaneHelper(1, e);
            default: throw new IllegalArgumentException("Index " + i + " must be zero or positive, and less than " + VLENGTH);
        }
    }

    public Float64Vector withLaneHelper(int i, float e) {
        return VectorSupport.insert(
                                VCLASS, ETYPE, VLENGTH,
                                this, i, (long)Float.floatToRawIntBits(e),
                                (v, ix, bits) -> {
                                    VectorPayloadMF vec = v.vec();
                                    VectorPayloadMF tpayload = U.makePrivateBuffer(vec);
                                    long start_offset = tpayload.multiFieldOffset();
                                    U.putFloat(tpayload, start_offset + ix * Float.BYTES, Float.intBitsToFloat((int)bits));
                                    tpayload = U.finishPrivateBuffer(tpayload);
                                    return v.vectorFactory(tpayload);
                                });
    }

    // Mask

    static final value class Float64Mask extends AbstractMask<Float> {
        static final int VLENGTH = VSPECIES.laneCount();    // used by the JVM
        static final Class<Float> ETYPE = float.class; // used by the JVM

        Float64Mask(VectorPayloadMF payload) {
            this.payload = (VectorPayloadMF16Z) payload;
        }

        @NullRestricted
        private final VectorPayloadMF16Z payload;

        Float64Mask(VectorPayloadMF payload, int offset) {
            this.payload = (VectorPayloadMF16Z)(prepare(payload, offset, VSPECIES));
        }

        Float64Mask(boolean val) {
            this.payload = (VectorPayloadMF16Z)(prepare(val, VSPECIES));
        }


        @ForceInline
        final @Override
        public FloatSpecies vspecies() {
            // ISSUE:  This should probably be a @Stable
            // field inside AbstractMask, rather than
            // a megamorphic method.
            return VSPECIES;
        }

        @ForceInline
        @Override
        final VectorPayloadMF getBits() {
            return payload;
        }

        @ForceInline
        @Override
        public final
        Float64Vector toVector() {
            return (Float64Vector) super.toVectorTemplate();  // specialize
        }

        @Override
        @ForceInline
        /*package-private*/
        Float64Mask indexPartiallyInUpperRange(long offset, long limit) {
            return (Float64Mask) VectorSupport.indexPartiallyInUpperRange(
                Float64Mask.class, float.class, VLENGTH, offset, limit,
                (o, l) -> (Float64Mask) TRUE_MASK.indexPartiallyInRange(o, l));
        }

        // Unary operations

        @Override
        @ForceInline
        public Float64Mask not() {
            return xor(maskAll(true));
        }

        @Override
        @ForceInline
        public Float64Mask compress() {
            return (Float64Mask) VectorSupport.compressExpandOp(VectorSupport.VECTOR_OP_MASK_COMPRESS,
                Float64Vector.class, Float64Mask.class, ETYPE, VLENGTH, null, this,
                (v1, m1) -> VSPECIES.iota().compare(VectorOperators.LT, m1.trueCount()));
        }


        // Binary operations

        @Override
        @ForceInline
        public Float64Mask and(VectorMask<Float> mask) {
            Objects.requireNonNull(mask);
            Float64Mask m = (Float64Mask)mask;
            return VectorSupport.binaryOp(VECTOR_OP_AND, Float64Mask.class, null,
                                          int.class, VLENGTH, this, m, null,
                                          (m1, m2, vm) -> (Float64Mask) m1.bOpMF(m2, (i, a, b) -> a & b));
        }

        @Override
        @ForceInline
        public Float64Mask or(VectorMask<Float> mask) {
            Objects.requireNonNull(mask);
            Float64Mask m = (Float64Mask)mask;
            return VectorSupport.binaryOp(VECTOR_OP_OR, Float64Mask.class, null,
                                          int.class, VLENGTH, this, m, null,
                                          (m1, m2, vm) -> (Float64Mask) m1.bOpMF(m2, (i, a, b) -> a | b));
        }

        @Override
        @ForceInline
        public Float64Mask xor(VectorMask<Float> mask) {
            Objects.requireNonNull(mask);
            Float64Mask m = (Float64Mask)mask;
            return VectorSupport.binaryOp(VECTOR_OP_XOR, Float64Mask.class, null,
                                          int.class, VLENGTH, this, m, null,
                                          (m1, m2, vm) -> (Float64Mask) m1.bOpMF(m2, (i, a, b) -> a ^ b));
        }

        // Mask Query operations

        @Override
        @ForceInline
        public int trueCount() {
            return (int) VectorSupport.maskReductionCoerced(VECTOR_OP_MASK_TRUECOUNT, Float64Mask.class, int.class, VLENGTH, this,
                                                            (m) -> ((Float64Mask) m).trueCountHelper());
        }

        @Override
        @ForceInline
        public int firstTrue() {
            return (int) VectorSupport.maskReductionCoerced(VECTOR_OP_MASK_FIRSTTRUE, Float64Mask.class, int.class, VLENGTH, this,
                                                            (m) -> ((Float64Mask) m).firstTrueHelper());
        }

        @Override
        @ForceInline
        public int lastTrue() {
            return (int) VectorSupport.maskReductionCoerced(VECTOR_OP_MASK_LASTTRUE, Float64Mask.class, int.class, VLENGTH, this,
                                                            (m) -> ((Float64Mask) m).lastTrueHelper());
        }

        @Override
        @ForceInline
        public long toLong() {
            if (length() > Long.SIZE) {
                throw new UnsupportedOperationException("too many lanes for one long");
            }
            return VectorSupport.maskReductionCoerced(VECTOR_OP_MASK_TOLONG, Float64Mask.class, int.class, VLENGTH, this,
                                                      (m) -> ((Float64Mask) m).toLongHelper());
        }

        // laneIsSet

        @Override
        @ForceInline
        public boolean laneIsSet(int i) {
            Objects.checkIndex(i, length());
            return VectorSupport.extract(Float64Mask.class, float.class, VLENGTH,
                                         this, i, (m, idx) -> (((Float64Mask) m).laneIsSetHelper(idx) ? 1L : 0L)) == 1L;
        }

        // Reductions

        @Override
        @ForceInline
        public boolean anyTrue() {
            return VectorSupport.test(BT_ne, Float64Mask.class, int.class, VLENGTH,
                                         this, vspecies().maskAll(true),
                                         (m, __) -> ((Float64Mask) m).anyTrueHelper());
        }

        @Override
        @ForceInline
        public boolean allTrue() {
            return VectorSupport.test(BT_overflow, Float64Mask.class, int.class, VLENGTH,
                                         this, vspecies().maskAll(true),
                                         (m, __) -> ((Float64Mask) m).allTrueHelper());
        }

        @ForceInline
        /*package-private*/
        static Float64Mask maskAll(boolean bit) {
            return VectorSupport.fromBitsCoerced(Float64Mask.class, int.class, VLENGTH,
                                                 (bit ? -1 : 0), MODE_BROADCAST, null,
                                                 (v, __) -> (v != 0 ? TRUE_MASK : FALSE_MASK));
        }
        private static final Float64Mask  TRUE_MASK = new Float64Mask(true);
        private static final Float64Mask FALSE_MASK = new Float64Mask(false);

    }

    // Shuffle

    static final value class Float64Shuffle extends AbstractShuffle<Float> {
        static final int VLENGTH = VSPECIES.laneCount();    // used by the JVM
        static final Class<Float> ETYPE = float.class; // used by the JVM

        @NullRestricted
        private final VectorPayloadMF16B payload;

        Float64Shuffle(VectorPayloadMF payload) {
            this.payload = (VectorPayloadMF16B) payload;
            assert(VLENGTH == payload.length());
            assert(indexesInRange(payload));
        }

        public Float64Shuffle(int[] indexes, int i) {
            this.payload = (VectorPayloadMF16B)(prepare(indexes, i, VSPECIES));
        }

        public Float64Shuffle(IntUnaryOperator fn) {
            this.payload = (VectorPayloadMF16B)(prepare(fn, VSPECIES));
        }
        public Float64Shuffle(int[] indexes) {
            this.payload = (VectorPayloadMF16B)(prepare(indexes, 0, VSPECIES));
        }



        @ForceInline
        @Override
        protected final VectorPayloadMF indices() {
            return payload;
        }

        @Override
        public FloatSpecies vspecies() {
            return VSPECIES;
        }

        static {
            // There must be enough bits in the shuffle lanes to encode
            // VLENGTH valid indexes and VLENGTH exceptional ones.
            assert(VLENGTH < Byte.MAX_VALUE);
            assert(Byte.MIN_VALUE <= -VLENGTH);
        }
        static final Float64Shuffle IOTA = new Float64Shuffle(IDENTITY);

        @Override
        @ForceInline
        public Float64Vector toVector() {
            return VectorSupport.shuffleToVector(VCLASS, ETYPE, Float64Shuffle.class, this, VLENGTH,
                                                    (s) -> ((Float64Vector)(((AbstractShuffle<Float>)(s)).toVectorTemplate())));
        }

        @Override
        @ForceInline
        public <F> VectorShuffle<F> cast(VectorSpecies<F> s) {
            AbstractSpecies<F> species = (AbstractSpecies<F>) s;
            if (length() != species.laneCount())
                throw new IllegalArgumentException("VectorShuffle length and species length differ");
            int[] shuffleArray = toArray();
            return s.shuffleFromArray(shuffleArray, 0).check(s);
        }

        @Override
        @ForceInline
        public Float64Shuffle wrapIndexes() {
            return VectorSupport.wrapShuffleIndexes(ETYPE, Float64Shuffle.class, this, VLENGTH,
                                                    (s) -> ((Float64Shuffle)(((AbstractShuffle<Float>)(s)).wrapIndexesTemplate())));
        }

        @ForceInline
        @Override
        public Float64Shuffle rearrange(VectorShuffle<Float> shuffle) {
            Float64Shuffle s = (Float64Shuffle) shuffle;
            VectorPayloadMF indices1 = indices();
            VectorPayloadMF indices2 = s.indices();
            VectorPayloadMF r = VectorPayloadMF.newShuffleInstanceFactory(ETYPE, VLENGTH, false);
            r = U.makePrivateBuffer(r);
            long offset = r.multiFieldOffset();
            for (int i = 0; i < VLENGTH; i++) {
                int ssi = U.getByte(indices2, offset + i * Byte.BYTES);
                int si = U.getByte(indices1, offset + ssi * Byte.BYTES);
                U.putByte(r, offset + i * Byte.BYTES, (byte) si);
            }
            r = U.finishPrivateBuffer(r);
            return new Float64Shuffle(r);
        }
    }

    // ================================================

    // Specialized low-level memory operations.

    @ForceInline
    @Override
    final
    FloatVector fromArray0(float[] a, int offset) {
        return super.fromArray0Template(a, offset);  // specialize
    }

    @ForceInline
    @Override
    final
    FloatVector fromArray0(float[] a, int offset, VectorMask<Float> m, int offsetInRange) {
        return super.fromArray0Template(Float64Mask.class, a, offset, (Float64Mask) m, offsetInRange);  // specialize
    }

    @ForceInline
    @Override
    final
    FloatVector fromArray0(float[] a, int offset, int[] indexMap, int mapOffset, VectorMask<Float> m) {
        return super.fromArray0Template(Float64Mask.class, a, offset, indexMap, mapOffset, (Float64Mask) m);
    }



    @ForceInline
    @Override
    final
    FloatVector fromMemorySegment0(MemorySegment ms, long offset) {
        return super.fromMemorySegment0Template(ms, offset);  // specialize
    }

    @ForceInline
    @Override
    final
    FloatVector fromMemorySegment0(MemorySegment ms, long offset, VectorMask<Float> m, int offsetInRange) {
        return super.fromMemorySegment0Template(Float64Mask.class, ms, offset, (Float64Mask) m, offsetInRange);  // specialize
    }

    @ForceInline
    @Override
    final
    void intoArray0(float[] a, int offset) {
        super.intoArray0Template(a, offset);  // specialize
    }

    @ForceInline
    @Override
    final
    void intoArray0(float[] a, int offset, VectorMask<Float> m) {
        super.intoArray0Template(Float64Mask.class, a, offset, (Float64Mask) m);
    }

    @ForceInline
    @Override
    final
    void intoArray0(float[] a, int offset, int[] indexMap, int mapOffset, VectorMask<Float> m) {
        super.intoArray0Template(Float64Mask.class, a, offset, indexMap, mapOffset, (Float64Mask) m);
    }


    @ForceInline
    @Override
    final
    void intoMemorySegment0(MemorySegment ms, long offset, VectorMask<Float> m) {
        super.intoMemorySegment0Template(Float64Mask.class, ms, offset, (Float64Mask) m);
    }


    // End of specialized low-level memory operations.

    // ================================================

}
<|MERGE_RESOLUTION|>--- conflicted
+++ resolved
@@ -520,14 +520,9 @@
                      VCLASS, ETYPE, VLENGTH,
                      this, i,
                      (vec, ix) -> {
-<<<<<<< HEAD
-                         VectorPayloadMF vecpayload = vec.vec();
-                         long start_offset = vecpayload.multiFieldOffset();
-                         return (long)Float.floatToIntBits(U.getFloat(vecpayload, start_offset + ix * Float.BYTES));
-=======
-                     float[] vecarr = vec.vec();
-                     return (long)Float.floatToRawIntBits(vecarr[ix]);
->>>>>>> 265189e2
+                     VectorPayloadMF vecpayload = vec.vec();
+                     long start_offset = vecpayload.multiFieldOffset();
+                     return (long)Float.floatToRawIntBits(U.getFloat(vecpayload, start_offset + ix * Float.BYTES));
                      });
     }
 
