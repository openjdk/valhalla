/*
 * Copyright (c) 2017, 2024, Oracle and/or its affiliates. All rights reserved.
 * DO NOT ALTER OR REMOVE COPYRIGHT NOTICES OR THIS FILE HEADER.
 *
 * This code is free software; you can redistribute it and/or modify it
 * under the terms of the GNU General Public License version 2 only, as
 * published by the Free Software Foundation.  Oracle designates this
 * particular file as subject to the "Classpath" exception as provided
 * by Oracle in the LICENSE file that accompanied this code.
 *
 * This code is distributed in the hope that it will be useful, but WITHOUT
 * ANY WARRANTY; without even the implied warranty of MERCHANTABILITY or
 * FITNESS FOR A PARTICULAR PURPOSE.  See the GNU General Public License
 * version 2 for more details (a copy is included in the LICENSE file that
 * accompanied this code).
 *
 * You should have received a copy of the GNU General Public License version
 * 2 along with this work; if not, write to the Free Software Foundation,
 * Inc., 51 Franklin St, Fifth Floor, Boston, MA 02110-1301 USA.
 *
 * Please contact Oracle, 500 Oracle Parkway, Redwood Shores, CA 94065 USA
 * or visit www.oracle.com if you need additional information or have any
 * questions.
 */
package jdk.incubator.vector;

import java.lang.foreign.MemorySegment;
import java.lang.foreign.ValueLayout;
import java.nio.ByteOrder;
import java.util.Arrays;
import java.util.Objects;
import java.util.function.Function;

import jdk.internal.foreign.AbstractMemorySegmentImpl;
import jdk.internal.misc.ScopedMemoryAccess;
import jdk.internal.misc.Unsafe;
import jdk.internal.vm.annotation.ForceInline;
import jdk.internal.vm.vector.VectorSupport;

import static jdk.internal.vm.vector.VectorSupport.*;
import static jdk.incubator.vector.VectorIntrinsics.*;

import static jdk.incubator.vector.VectorOperators.*;

// -- This file was mechanically generated: Do not edit! -- //

/**
 * A specialized {@link Vector} representing an ordered immutable sequence of
 * {@code double} values.
 */
@SuppressWarnings({"cast"})  // warning: redundant cast
public abstract value class DoubleVector extends AbstractVector<Double> {

    static final int FORBID_OPCODE_KIND = VO_NOFP;
    /**
     * Default Constructor for abstract vector.
     */
    public DoubleVector() {}

    static final ValueLayout.OfDouble ELEMENT_LAYOUT = ValueLayout.JAVA_DOUBLE.withByteAlignment(1);

    @ForceInline
    static int opCode(Operator op) {
        return VectorOperators.opCode(op, VO_OPCODE_VALID, FORBID_OPCODE_KIND);
    }
    @ForceInline
    static int opCode(Operator op, int requireKind) {
        requireKind |= VO_OPCODE_VALID;
        return VectorOperators.opCode(op, requireKind, FORBID_OPCODE_KIND);
    }
    @ForceInline
    static boolean opKind(Operator op, int bit) {
        return VectorOperators.opKind(op, bit);
    }

    // Virtualized factories and operators,
    // coded with portable definitions.
    // These are all @ForceInline in case
    // they need to be used performantly.
    // The various shape-specific subclasses
    // also specialize them by wrapping
    // them in a call like this:
    //    return (Byte128Vector)
    //       super.bOp((Byte128Vector) o);
    // The purpose of that is to forcibly inline
    // the generic definition from this file
    // into a sharply type- and size-specific
    // wrapper in the subclass file, so that
    // the JIT can specialize the code.
    // The code is only inlined and expanded
    // if it gets hot.  Think of it as a cheap
    // and lazy version of C++ templates.

    // Virtualized getter

    // Virtualized constructors

    /**
     * Build a vector directly using my own constructor.
     * It is an error if the vec is aliased elsewhere.
     */
    /*package-private*/
    abstract DoubleVector vectorFactory(VectorPayloadMF vec);

    /**
     * Build a mask directly using my species.
     * It is an error if the array is aliased elsewhere.
     */
    /*package-private*/
    @ForceInline
    final
    AbstractMask<Double> maskFactory(VectorPayloadMF payload) {
        return vspecies().maskFactory(payload);
    }

    // Constant loader (takes dummy as vector arg)
    interface FVOp {
        double apply(int i);
    }

    /*package-private*/
    @ForceInline
    final
    DoubleVector vOpMF(FVOp f) {
        double[] res = new double[length()];
        for (int i = 0; i < res.length; i++) {
            res[i] = f.apply(i);
        }
        VectorPayloadMF vec_mf = vspecies().createVectorMF(res);
        return vectorFactory(vec_mf);
    }

    @ForceInline
    final
    DoubleVector vOpMF(VectorMask<Double> m, FVOp f) {
        double[] res = new double[length()];
        VectorPayloadMF mbits = ((AbstractMask<Double>)m).getBits();
        long mOffset = mbits.multiFieldOffset();
        for (int i = 0; i < res.length; i++) {
            if (U.getBoolean(mbits, mOffset + i)) {
                res[i] = f.apply(i);
            }
        }
        VectorPayloadMF vec_mf = vspecies().createVectorMF(res);
        return vectorFactory(vec_mf);
    }

    // Unary operator

    /*package-private*/
    interface FUnOp {
        double apply(int i, double a);
    }

    /*package-private*/
    abstract
    DoubleVector uOpMF(FUnOp f);
    @ForceInline
    final
    DoubleVector uOpTemplateMF(FUnOp f) {
        VectorPayloadMF vec = this.vec();
        VectorPayloadMF tpayload = U.makePrivateBuffer(vec);
        long vOffset = this.multiFieldOffset();
        int length = vspecies().length();
        for (int i = 0; i < length; i++) {
            double v = U.getDouble(vec, vOffset + i * Double.BYTES);
            U.putDouble(tpayload, vOffset + i * Double.BYTES, f.apply(i, v));
        }
        tpayload = U.finishPrivateBuffer(tpayload);
        return vectorFactory(tpayload);
    }

    /*package-private*/
    abstract
    DoubleVector uOpMF(VectorMask<Double> m,
                             FUnOp f);
    @ForceInline
    final
    DoubleVector uOpTemplateMF(VectorMask<Double> m,
                                     FUnOp f) {
        if (m == null) {
            return uOpTemplateMF(f);
        }
        VectorPayloadMF vec = this.vec();
        VectorPayloadMF mbits = ((AbstractMask<Double>)m).getBits();
        VectorPayloadMF tpayload = U.makePrivateBuffer(vec);
        long vOffset = this.multiFieldOffset();
        long mOffset = mbits.multiFieldOffset();
        int length = vspecies().length();
        for (int i = 0; i < length; i++) {
            if (U.getBoolean(mbits, mOffset + i)) {
                double v = U.getDouble(vec, vOffset + i * Double.BYTES);
                U.putDouble(tpayload, vOffset + i * Double.BYTES, f.apply(i, v));
            }
        }
        tpayload = U.finishPrivateBuffer(tpayload);
        return vectorFactory(tpayload);
    }

    // Binary operator

    /*package-private*/
    interface FBinOp {
        double apply(int i, double a, double b);
    }

    /*package-private*/
    abstract
    DoubleVector bOpMF(Vector<Double> o,
                             FBinOp f);
    @ForceInline
    final
    DoubleVector bOpTemplateMF(Vector<Double> o,
                                     FBinOp f) {
        VectorPayloadMF vec1 = vec();
        VectorPayloadMF vec2 = ((DoubleVector)o).vec();
        VectorPayloadMF tpayload = U.makePrivateBuffer(vec1);
        long vOffset = this.multiFieldOffset();
        int length = vspecies().length();
        for (int i = 0; i < length; i++) {
            double v1 = U.getDouble(vec1, vOffset + i * Double.BYTES);
            double v2 = U.getDouble(vec2, vOffset + i * Double.BYTES);
            U.putDouble(tpayload, vOffset + i * Double.BYTES, f.apply(i, v1, v2));
        }
        tpayload = U.finishPrivateBuffer(tpayload);
        return vectorFactory(tpayload);
    }

    /*package-private*/
    abstract
    DoubleVector bOpMF(Vector<Double> o,
                             VectorMask<Double> m,
                             FBinOp f);
    @ForceInline
    final
    DoubleVector bOpTemplateMF(Vector<Double> o,
                                     VectorMask<Double> m,
                                     FBinOp f) {
        if (m == null) {
            return bOpTemplateMF(o, f);
        }
        VectorPayloadMF mbits = ((AbstractMask<Double>)m).getBits();
        VectorPayloadMF vec1 = this.vec();
        VectorPayloadMF vec2 = ((DoubleVector)o).vec();
        VectorPayloadMF tpayload = U.makePrivateBuffer(vec1);
        long vOffset = this.multiFieldOffset();
        long mOffset = mbits.multiFieldOffset();
        int length = vspecies().length();
        for (int i = 0; i < length; i++) {
            if (U.getBoolean(mbits, mOffset + i)) {
                double v1 = U.getDouble(vec1, vOffset + i * Double.BYTES);
                double v2 = U.getDouble(vec2, vOffset + i * Double.BYTES);
                U.putDouble(tpayload, vOffset + i * Double.BYTES, f.apply(i, v1, v2));
            }
        }
        tpayload = U.finishPrivateBuffer(tpayload);
        return vectorFactory(tpayload);
    }

    // Ternary operator

    /*package-private*/
    interface FTriOp {
        double apply(int i, double a, double b, double c);
    }

    /*package-private*/
    abstract
    DoubleVector tOpMF(Vector<Double> o1,
                             Vector<Double> o2,
                             FTriOp f);
    @ForceInline
    final
    DoubleVector tOpTemplateMF(Vector<Double> o1,
                                     Vector<Double> o2,
                                     FTriOp f) {
        VectorPayloadMF vec1 = this.vec();
        VectorPayloadMF vec2 = ((DoubleVector)o1).vec();
        VectorPayloadMF vec3 = ((DoubleVector)o2).vec();
        VectorPayloadMF tpayload = U.makePrivateBuffer(vec1);
        long vOffset = this.multiFieldOffset();
        int length = vspecies().length();
        for (int i = 0; i < length; i++) {
            double v1 = U.getDouble(vec1, vOffset + i * Double.BYTES);
            double v2 = U.getDouble(vec2, vOffset + i * Double.BYTES);
            double v3 = U.getDouble(vec3, vOffset + i * Double.BYTES);
            U.putDouble(tpayload, vOffset + i * Double.BYTES, f.apply(i, v1, v2, v3));
        }
        tpayload = U.finishPrivateBuffer(tpayload);
        return vectorFactory(tpayload);
    }

    /*package-private*/
    abstract
    DoubleVector tOpMF(Vector<Double> o1,
                             Vector<Double> o2,
                             VectorMask<Double> m,
                             FTriOp f);
    @ForceInline
    final
    DoubleVector tOpTemplateMF(Vector<Double> o1,
                                     Vector<Double> o2,
                                     VectorMask<Double> m,
                                     FTriOp f) {
        if (m == null) {
            return tOpTemplateMF(o1, o2, f);
        }
        VectorPayloadMF mbits = ((AbstractMask<Double>)m).getBits();
        VectorPayloadMF vec1 = this.vec();
        VectorPayloadMF vec2 = ((DoubleVector)o1).vec();
        VectorPayloadMF vec3 = ((DoubleVector)o2).vec();
        VectorPayloadMF tpayload = U.makePrivateBuffer(vec1);
        long vOffset = this.multiFieldOffset();
        long mOffset = mbits.multiFieldOffset();
        int length = vspecies().length();
        for (int i = 0; i < length; i++) {
            if (U.getBoolean(mbits, mOffset + i)) {
                double v1 = U.getDouble(vec1, vOffset + i * Double.BYTES);
                double v2 = U.getDouble(vec2, vOffset + i * Double.BYTES);
                double v3 = U.getDouble(vec3, vOffset + i * Double.BYTES);
                U.putDouble(tpayload, vOffset + i * Double.BYTES, f.apply(i, v1, v2, v3));
            }
        }
        tpayload = U.finishPrivateBuffer(tpayload);
        return vectorFactory(tpayload);
    }

    // Reduction operator

    /*package-private*/
    abstract
    double rOpMF(double v, VectorMask<Double> m, FBinOp f);

    @ForceInline
    final
    double rOpTemplateMF(double v, VectorMask<Double> m, FBinOp f) {
        if (m == null) {
            return rOpTemplateMF(v, f);
        }
        VectorPayloadMF vec = this.vec();
        VectorPayloadMF mbits = ((AbstractMask<Double>)m).getBits();
        long vOffset = this.multiFieldOffset();
        long mOffset = mbits.multiFieldOffset();
        int length = vspecies().length();
        for (int i = 0; i < length; i++) {
            double v1 = U.getDouble(vec, vOffset + i * Double.BYTES);
            v = U.getBoolean(mbits, mOffset + i) ? f.apply(i, v, v1) : v;
        }
        return v;
    }

    @ForceInline
    final
    double rOpTemplateMF(double v, FBinOp f) {
        VectorPayloadMF vec = vec();
        long vOffset = this.multiFieldOffset();
        int length = vspecies().length();
        for (int i = 0; i < length; i++) {
            double v1 = U.getDouble(vec, vOffset + i * Double.BYTES);
            v = f.apply(i, v, v1);
        }
        return v;
    }

    // Memory reference

    /*package-private*/
    interface FLdOp<M> {
        double apply(M memory, int offset, int i);
    }

    /*package-private*/
    @ForceInline
    final
    <M> DoubleVector ldOpMF(M memory, int offset,
                                  FLdOp<M> f) {
        int length = vspecies().length();
        boolean is_max_species = ((AbstractSpecies)vspecies()).is_max_species();
        VectorPayloadMF tpayload =
            U.makePrivateBuffer(VectorPayloadMF.newVectorInstanceFactory(
                double.class, length, is_max_species));
        long vOffset = this.multiFieldOffset();
        for (int i = 0; i < length; i++) {
            U.putDouble(tpayload, vOffset + i * Double.BYTES, f.apply(memory, offset, i));
        }
        tpayload = U.finishPrivateBuffer(tpayload);
        return vectorFactory(tpayload);
    }

    /*package-private*/
    @ForceInline
    final
    <M> DoubleVector ldOpMF(M memory, int offset,
                                  VectorMask<Double> m,
                                  FLdOp<M> f) {
        int length = vspecies().length();
        boolean is_max_species = ((AbstractSpecies)vspecies()).is_max_species();
        VectorPayloadMF tpayload = VectorPayloadMF.newVectorInstanceFactory(double.class, length, is_max_species);
        tpayload = U.makePrivateBuffer(tpayload);
        VectorPayloadMF mbits = ((AbstractMask<Double>)m).getBits();
        long vOffset = this.multiFieldOffset();
        long mOffset = mbits.multiFieldOffset();
        for (int i = 0; i < length; i++) {
            if (U.getBoolean(mbits, mOffset + i)) {
                U.putDouble(tpayload, vOffset + i * Double.BYTES, f.apply(memory, offset, i));
            }
        }
        tpayload = U.finishPrivateBuffer(tpayload);
        return vectorFactory(tpayload);
    }

    /*package-private*/
    interface FLdLongOp {
        double apply(MemorySegment memory, long offset, int i);
    }

    /*package-private*/
    @ForceInline
    final
    DoubleVector ldLongOpMF(MemorySegment memory, long offset,
                                  FLdLongOp f) {
        int length = vspecies().length();
        boolean is_max_species = ((AbstractSpecies)vspecies()).is_max_species();
        VectorPayloadMF tpayload =
            U.makePrivateBuffer(VectorPayloadMF.newVectorInstanceFactory(
                double.class, length, is_max_species));
        long vOffset = this.multiFieldOffset();
        for (int i = 0; i < length; i++) {
            U.putDouble(tpayload, vOffset + i * Double.BYTES, f.apply(memory, offset, i));
        }
        tpayload = U.finishPrivateBuffer(tpayload);
        return vectorFactory(tpayload);
    }

    /*package-private*/
    @ForceInline
    final
    DoubleVector ldLongOpMF(MemorySegment memory, long offset,
                                  VectorMask<Double> m,
                                  FLdLongOp f) {
        int length = vspecies().length();
        boolean is_max_species = ((AbstractSpecies)vspecies()).is_max_species();
        VectorPayloadMF tpayload = VectorPayloadMF.newVectorInstanceFactory(double.class, length, is_max_species);
        tpayload = U.makePrivateBuffer(tpayload);
        VectorPayloadMF mbits = ((AbstractMask<Double>)m).getBits();
        long vOffset = this.multiFieldOffset();
        long mOffset = mbits.multiFieldOffset();
        for (int i = 0; i < length; i++) {
            if (U.getBoolean(mbits, mOffset + i)) {
                U.putDouble(tpayload, vOffset + i * Double.BYTES, f.apply(memory, offset, i));
            }
        }
        tpayload = U.finishPrivateBuffer(tpayload);
        return vectorFactory(tpayload);
    }

    static double memorySegmentGet(MemorySegment ms, long o, int i) {
        return ms.get(ELEMENT_LAYOUT, o + i * 8L);
    }

    interface FStOp<M> {
        void apply(M memory, int offset, int i, double a);
    }

    /*package-private*/
    @ForceInline
    final
    <M> void stOpMF(M memory, int offset,
                  FStOp<M> f) {
        VectorPayloadMF vec = vec();
        long vOffset = this.multiFieldOffset();
        int length = vspecies().length();
        for (int i = 0; i < length; i++) {
            f.apply(memory, offset, i, U.getDouble(vec, vOffset + i * Double.BYTES));
        }
    }

    /*package-private*/
   @ForceInline
    final
    <M> void stOpMF(M memory, int offset,
                  VectorMask<Double> m,
                  FStOp<M> f) {
        VectorPayloadMF vec = vec();
        VectorPayloadMF mbits = ((AbstractMask<Double>)m).getBits();
        long vOffset = this.multiFieldOffset();
        long mOffset = mbits.multiFieldOffset();
        int length = vspecies().length();
        for (int i = 0; i < length; i++) {
            if (U.getBoolean(mbits, mOffset + i)) {
                f.apply(memory, offset, i, U.getDouble(vec, vOffset + i * Double.BYTES));
            }
        }
    }


    interface FStLongOp {
        void apply(MemorySegment memory, long offset, int i, double a);
    }

    /*package-private*/
    @ForceInline
    final
    void stLongOpMF(MemorySegment memory, long offset,
                  FStLongOp f) {
        VectorPayloadMF vec = vec();
        long vOffset = this.multiFieldOffset();
        int length = vspecies().length();
        for (int i = 0; i < length; i++) {
            f.apply(memory, offset, i, U.getDouble(vec, vOffset + i * Double.BYTES));
        }
    }

    /*package-private*/
    @ForceInline
    final
    void stLongOpMF(MemorySegment memory, long offset,
                  VectorMask<Double> m,
                  FStLongOp f) {
        VectorPayloadMF vec = vec();
        VectorPayloadMF mbits = ((AbstractMask<Double>)m).getBits();
        long vOffset = this.multiFieldOffset();
        long mOffset = mbits.multiFieldOffset();
        int length = vspecies().length();
        for (int i = 0; i < length; i++) {
            if (U.getBoolean(mbits, mOffset + i)) {
                f.apply(memory, offset, i, U.getDouble(vec, vOffset + i * Double.BYTES));
            }
        }
    }

    static void memorySegmentSet(MemorySegment ms, long o, int i, double e) {
        ms.set(ELEMENT_LAYOUT, o + i * 8L, e);
    }

    // Binary test

    /*package-private*/
    interface FBinTest {
        boolean apply(int cond, int i, double a, double b);
    }

    /*package-private*/
    @ForceInline
    final
    AbstractMask<Double> bTestMF(int cond,
                                  Vector<Double> o,
                                  FBinTest f) {
        int length = vspecies().length();
        VectorPayloadMF vec1 = vec();
        VectorPayloadMF vec2 = ((DoubleVector)o).vec();
        boolean is_max_species = ((AbstractSpecies)vspecies()).is_max_species();
        VectorPayloadMF mbits = VectorPayloadMF.newMaskInstanceFactory(vspecies().elementType(), length, is_max_species);
        mbits = U.makePrivateBuffer(mbits);
        long vOffset = this.multiFieldOffset();
        long mOffset = mbits.multiFieldOffset();
        for (int i = 0; i < length; i++) {
            double v1 = U.getDouble(vec1, vOffset + i * Double.BYTES);
            double v2 = U.getDouble(vec2, vOffset + i * Double.BYTES);
            U.putBoolean(mbits, mOffset + i, f.apply(cond, i, v1, v2));
        }
        mbits = U.finishPrivateBuffer(mbits);
        return maskFactory(mbits);
    }


    /*package-private*/
    @Override
    abstract DoubleSpecies vspecies();

    /*package-private*/
    @ForceInline
    static long toBits(double e) {
        return  Double.doubleToRawLongBits(e);
    }

    /*package-private*/
    @ForceInline
    static double fromBits(long bits) {
        return Double.longBitsToDouble((long)bits);
    }

    static DoubleVector expandHelper(Vector<Double> v, VectorMask<Double> m) {
        VectorSpecies<Double> vsp = m.vectorSpecies();
        DoubleVector r  = (DoubleVector) vsp.zero();
        DoubleVector vi = (DoubleVector) v;
        if (m.allTrue()) {
            return vi;
        }
        for (int i = 0, j = 0; i < vsp.length(); i++) {
            if (m.laneIsSet(i)) {
                r = r.withLane(i, vi.lane(j++));
            }
        }
        return r;
    }

    static DoubleVector compressHelper(Vector<Double> v, VectorMask<Double> m) {
        VectorSpecies<Double> vsp = m.vectorSpecies();
        DoubleVector r  = (DoubleVector) vsp.zero();
        DoubleVector vi = (DoubleVector) v;
        if (m.allTrue()) {
            return vi;
        }
        for (int i = 0, j = 0; i < vsp.length(); i++) {
            if (m.laneIsSet(i)) {
                r = r.withLane(j++, vi.lane(i));
            }
        }
        return r;
    }

    // Static factories (other than memory operations)

    // Note: A surprising behavior in javadoc
    // sometimes makes a lone /** {@inheritDoc} */
    // comment drop the method altogether,
    // apparently if the method mentions an
    // parameter or return type of Vector<Double>
    // instead of Vector<E> as originally specified.
    // Adding an empty HTML fragment appears to
    // nudge javadoc into providing the desired
    // inherited documentation.  We use the HTML
    // comment <!--workaround--> for this.

    /**
     * Returns a vector of the given species
     * where all lane elements are set to
     * zero, the default primitive value.
     *
     * @param species species of the desired zero vector
     * @return a zero vector
     */
    @ForceInline
    public static DoubleVector zero(VectorSpecies<Double> species) {
        DoubleSpecies vsp = (DoubleSpecies) species;
        return VectorSupport.fromBitsCoerced(vsp.vectorType(), double.class, species.length(),
                        toBits(0.0f), MODE_BROADCAST, vsp,
                        ((bits_, s_) -> s_.rvOpMF(i -> bits_)));
    }

    /**
     * Returns a vector of the same species as this one
     * where all lane elements are set to
     * the primitive value {@code e}.
     *
     * The contents of the current vector are discarded;
     * only the species is relevant to this operation.
     *
     * <p> This method returns the value of this expression:
     * {@code DoubleVector.broadcast(this.species(), e)}.
     *
     * @apiNote
     * Unlike the similar method named {@code broadcast()}
     * in the supertype {@code Vector}, this method does not
     * need to validate its argument, and cannot throw
     * {@code IllegalArgumentException}.  This method is
     * therefore preferable to the supertype method.
     *
     * @param e the value to broadcast
     * @return a vector where all lane elements are set to
     *         the primitive value {@code e}
     * @see #broadcast(VectorSpecies,long)
     * @see Vector#broadcast(long)
     * @see VectorSpecies#broadcast(long)
     */
    public abstract DoubleVector broadcast(double e);

    /**
     * Returns a vector of the given species
     * where all lane elements are set to
     * the primitive value {@code e}.
     *
     * @param species species of the desired vector
     * @param e the value to broadcast
     * @return a vector where all lane elements are set to
     *         the primitive value {@code e}
     * @see #broadcast(long)
     * @see Vector#broadcast(long)
     * @see VectorSpecies#broadcast(long)
     */
    @ForceInline
    public static DoubleVector broadcast(VectorSpecies<Double> species, double e) {
        DoubleSpecies vsp = (DoubleSpecies) species;
        return vsp.broadcast(e);
    }

    /*package-private*/
    @ForceInline
    final DoubleVector broadcastTemplate(double e) {
        DoubleSpecies vsp = vspecies();
        return vsp.broadcast(e);
    }

    /**
     * {@inheritDoc} <!--workaround-->
     * @apiNote
     * When working with vector subtypes like {@code DoubleVector},
     * {@linkplain #broadcast(double) the more strongly typed method}
     * is typically selected.  It can be explicitly selected
     * using a cast: {@code v.broadcast((double)e)}.
     * The two expressions will produce numerically identical results.
     */
    @Override
    public abstract DoubleVector broadcast(long e);

    /**
     * Returns a vector of the given species
     * where all lane elements are set to
     * the primitive value {@code e}.
     *
     * The {@code long} value must be accurately representable
     * by the {@code ETYPE} of the vector species, so that
     * {@code e==(long)(ETYPE)e}.
     *
     * @param species species of the desired vector
     * @param e the value to broadcast
     * @return a vector where all lane elements are set to
     *         the primitive value {@code e}
     * @throws IllegalArgumentException
     *         if the given {@code long} value cannot
     *         be represented by the vector's {@code ETYPE}
     * @see #broadcast(VectorSpecies,double)
     * @see VectorSpecies#checkValue(long)
     */
    @ForceInline
    public static DoubleVector broadcast(VectorSpecies<Double> species, long e) {
        DoubleSpecies vsp = (DoubleSpecies) species;
        return vsp.broadcast(e);
    }

    /*package-private*/
    @ForceInline
    final DoubleVector broadcastTemplate(long e) {
        return vspecies().broadcast(e);
    }

    // Unary lanewise support

    /**
     * {@inheritDoc} <!--workaround-->
     */
    public abstract
    DoubleVector lanewise(VectorOperators.Unary op);

    @ForceInline
    final
    DoubleVector lanewiseTemplate(VectorOperators.Unary op) {
        if (opKind(op, VO_SPECIAL)) {
            if (op == ZOMO) {
                return blend(broadcast(-1), compare(NE, 0));
            }
        }
        int opc = opCode(op);
        return VectorSupport.unaryOp(
            opc, getClass(), null, double.class, length(),
            this, null,
            UN_IMPL.find(op, opc, DoubleVector::unaryOperations));
    }

    /**
     * {@inheritDoc} <!--workaround-->
     */
    @Override
    public abstract
    DoubleVector lanewise(VectorOperators.Unary op,
                                  VectorMask<Double> m);
    @ForceInline
    final
    DoubleVector lanewiseTemplate(VectorOperators.Unary op,
                                          Class<? extends VectorMask<Double>> maskClass,
                                          VectorMask<Double> m) {
        m.check(maskClass, this);
        if (opKind(op, VO_SPECIAL)) {
            if (op == ZOMO) {
                return blend(broadcast(-1), compare(NE, 0, m));
            }
        }
        int opc = opCode(op);
        return VectorSupport.unaryOp(
            opc, getClass(), maskClass, double.class, length(),
            this, m,
            UN_IMPL.find(op, opc, DoubleVector::unaryOperations));
    }

    private static final
    ImplCache<Unary, UnaryOperation<DoubleVector, VectorMask<Double>>>
        UN_IMPL = new ImplCache<>(Unary.class, DoubleVector.class);

    private static UnaryOperation<DoubleVector, VectorMask<Double>> unaryOperations(int opc_) {
        switch (opc_) {
            case VECTOR_OP_NEG: return (v0, m) ->
                    v0.uOpMF(m, (i, a) -> (double) -a);
            case VECTOR_OP_ABS: return (v0, m) ->
                    v0.uOpMF(m, (i, a) -> (double) Math.abs(a));
            case VECTOR_OP_SIN: return (v0, m) ->
                    v0.uOpMF(m, (i, a) -> (double) Math.sin(a));
            case VECTOR_OP_COS: return (v0, m) ->
                    v0.uOpMF(m, (i, a) -> (double) Math.cos(a));
            case VECTOR_OP_TAN: return (v0, m) ->
                    v0.uOpMF(m, (i, a) -> (double) Math.tan(a));
            case VECTOR_OP_ASIN: return (v0, m) ->
                    v0.uOpMF(m, (i, a) -> (double) Math.asin(a));
            case VECTOR_OP_ACOS: return (v0, m) ->
                    v0.uOpMF(m, (i, a) -> (double) Math.acos(a));
            case VECTOR_OP_ATAN: return (v0, m) ->
                    v0.uOpMF(m, (i, a) -> (double) Math.atan(a));
            case VECTOR_OP_EXP: return (v0, m) ->
                    v0.uOpMF(m, (i, a) -> (double) Math.exp(a));
            case VECTOR_OP_LOG: return (v0, m) ->
                    v0.uOpMF(m, (i, a) -> (double) Math.log(a));
            case VECTOR_OP_LOG10: return (v0, m) ->
                    v0.uOpMF(m, (i, a) -> (double) Math.log10(a));
            case VECTOR_OP_SQRT: return (v0, m) ->
                    v0.uOpMF(m, (i, a) -> (double) Math.sqrt(a));
            case VECTOR_OP_CBRT: return (v0, m) ->
                    v0.uOpMF(m, (i, a) -> (double) Math.cbrt(a));
            case VECTOR_OP_SINH: return (v0, m) ->
                    v0.uOpMF(m, (i, a) -> (double) Math.sinh(a));
            case VECTOR_OP_COSH: return (v0, m) ->
                    v0.uOpMF(m, (i, a) -> (double) Math.cosh(a));
            case VECTOR_OP_TANH: return (v0, m) ->
                    v0.uOpMF(m, (i, a) -> (double) Math.tanh(a));
            case VECTOR_OP_EXPM1: return (v0, m) ->
                    v0.uOpMF(m, (i, a) -> (double) Math.expm1(a));
            case VECTOR_OP_LOG1P: return (v0, m) ->
                    v0.uOpMF(m, (i, a) -> (double) Math.log1p(a));
            default: return null;
        }
    }

    // Binary lanewise support

    /**
     * {@inheritDoc} <!--workaround-->
     * @see #lanewise(VectorOperators.Binary,double)
     * @see #lanewise(VectorOperators.Binary,double,VectorMask)
     */
    @Override
    public abstract
    DoubleVector lanewise(VectorOperators.Binary op,
                                  Vector<Double> v);
    @ForceInline
    final
    DoubleVector lanewiseTemplate(VectorOperators.Binary op,
                                          Vector<Double> v) {
        DoubleVector that = (DoubleVector) v;
        that.check(this);

        if (opKind(op, VO_SPECIAL )) {
            if (op == FIRST_NONZERO) {
                VectorMask<Long> mask
                    = this.viewAsIntegralLanes().compare(EQ, (long) 0);
                return this.blend(that, mask.cast(vspecies()));
            }
        }

        int opc = opCode(op);
        return VectorSupport.binaryOp(
            opc, getClass(), null, double.class, length(),
            this, that, null,
            BIN_IMPL.find(op, opc, DoubleVector::binaryOperationsMF));
    }

    /**
     * {@inheritDoc} <!--workaround-->
     * @see #lanewise(VectorOperators.Binary,double,VectorMask)
     */
    @Override
    public abstract
    DoubleVector lanewise(VectorOperators.Binary op,
                                  Vector<Double> v,
                                  VectorMask<Double> m);
    @ForceInline
    final
    DoubleVector lanewiseTemplate(VectorOperators.Binary op,
                                          Class<? extends VectorMask<Double>> maskClass,
                                          Vector<Double> v, VectorMask<Double> m) {
        DoubleVector that = (DoubleVector) v;
        that.check(this);
        m.check(maskClass, this);

        if (opKind(op, VO_SPECIAL )) {
            if (op == FIRST_NONZERO) {
                LongVector bits = this.viewAsIntegralLanes();
                VectorMask<Long> mask
                    = bits.compare(EQ, (long) 0, m.cast(bits.vspecies()));
                return this.blend(that, mask.cast(vspecies()));
            }
        }

        int opc = opCode(op);
        return VectorSupport.binaryOp(
            opc, getClass(), maskClass, double.class, length(),
            this, that, m,
            BIN_IMPL.find(op, opc, DoubleVector::binaryOperations));
    }

    private static final
    ImplCache<Binary, BinaryOperation<DoubleVector, VectorMask<Double>>>
        BIN_IMPL = new ImplCache<>(Binary.class, DoubleVector.class);

    private static BinaryOperation<DoubleVector, VectorMask<Double>> binaryOperations(int opc_) {
        switch (opc_) {
            case VECTOR_OP_ADD: return (v0, v1, vm) ->
                    v0.bOpMF(v1, vm, (i, a, b) -> (double)(a + b));
            case VECTOR_OP_SUB: return (v0, v1, vm) ->
                    v0.bOpMF(v1, vm, (i, a, b) -> (double)(a - b));
            case VECTOR_OP_MUL: return (v0, v1, vm) ->
                    v0.bOpMF(v1, vm, (i, a, b) -> (double)(a * b));
            case VECTOR_OP_DIV: return (v0, v1, vm) ->
                    v0.bOpMF(v1, vm, (i, a, b) -> (double)(a / b));
            case VECTOR_OP_MAX: return (v0, v1, vm) ->
                    v0.bOpMF(v1, vm, (i, a, b) -> (double)Math.max(a, b));
            case VECTOR_OP_MIN: return (v0, v1, vm) ->
                    v0.bOpMF(v1, vm, (i, a, b) -> (double)Math.min(a, b));
            case VECTOR_OP_OR: return (v0, v1, vm) ->
                    v0.bOpMF(v1, vm, (i, a, b) -> fromBits(toBits(a) | toBits(b)));
            case VECTOR_OP_ATAN2: return (v0, v1, vm) ->
                    v0.bOpMF(v1, vm, (i, a, b) -> (double) Math.atan2(a, b));
            case VECTOR_OP_POW: return (v0, v1, vm) ->
                    v0.bOpMF(v1, vm, (i, a, b) -> (double) Math.pow(a, b));
            case VECTOR_OP_HYPOT: return (v0, v1, vm) ->
                    v0.bOpMF(v1, vm, (i, a, b) -> (double) Math.hypot(a, b));
            default: return null;
        }
    }

    private static BinaryOperation<DoubleVector, VectorMask<Double>> binaryOperationsMF(int opc_) {
        switch (opc_) {
            case VECTOR_OP_ADD: return (v0, v1, vm) ->
                    v0.bOpMF(v1, vm, (i, a, b) -> (double)(a + b));
            case VECTOR_OP_SUB: return (v0, v1, vm) ->
                    v0.bOpMF(v1, vm, (i, a, b) -> (double)(a - b));
            case VECTOR_OP_MUL: return (v0, v1, vm) ->
                    v0.bOpMF(v1, vm, (i, a, b) -> (double)(a * b));
            case VECTOR_OP_DIV: return (v0, v1, vm) ->
                    v0.bOpMF(v1, vm, (i, a, b) -> (double)(a / b));
            case VECTOR_OP_MAX: return (v0, v1, vm) ->
                    v0.bOpMF(v1, vm, (i, a, b) -> (double)Math.max(a, b));
            case VECTOR_OP_MIN: return (v0, v1, vm) ->
                    v0.bOpMF(v1, vm, (i, a, b) -> (double)Math.min(a, b));
            case VECTOR_OP_OR: return (v0, v1, vm) ->
                    v0.bOpMF(v1, vm, (i, a, b) -> fromBits(toBits(a) | toBits(b)));
            case VECTOR_OP_ATAN2: return (v0, v1, vm) ->
                    v0.bOpMF(v1, vm, (i, a, b) -> (double) Math.atan2(a, b));
            case VECTOR_OP_POW: return (v0, v1, vm) ->
                    v0.bOpMF(v1, vm, (i, a, b) -> (double) Math.pow(a, b));
            case VECTOR_OP_HYPOT: return (v0, v1, vm) ->
                    v0.bOpMF(v1, vm, (i, a, b) -> (double) Math.hypot(a, b));
            default: return null;
        }
    }


    // FIXME: Maybe all of the public final methods in this file (the
    // simple ones that just call lanewise) should be pushed down to
    // the X-VectorBits template.  They can't optimize properly at
    // this level, and must rely on inlining.  Does it work?
    // (If it works, of course keep the code here.)

    /**
     * Combines the lane values of this vector
     * with the value of a broadcast scalar.
     *
     * This is a lane-wise binary operation which applies
     * the selected operation to each lane.
     * The return value will be equal to this expression:
     * {@code this.lanewise(op, this.broadcast(e))}.
     *
     * @param op the operation used to process lane values
     * @param e the input scalar
     * @return the result of applying the operation lane-wise
     *         to the two input vectors
     * @throws UnsupportedOperationException if this vector does
     *         not support the requested operation
     * @see #lanewise(VectorOperators.Binary,Vector)
     * @see #lanewise(VectorOperators.Binary,double,VectorMask)
     */
    @ForceInline
    public final
    DoubleVector lanewise(VectorOperators.Binary op,
                                  double e) {
        return lanewise(op, broadcast(e));
    }

    /**
     * Combines the lane values of this vector
     * with the value of a broadcast scalar,
     * with selection of lane elements controlled by a mask.
     *
     * This is a masked lane-wise binary operation which applies
     * the selected operation to each lane.
     * The return value will be equal to this expression:
     * {@code this.lanewise(op, this.broadcast(e), m)}.
     *
     * @param op the operation used to process lane values
     * @param e the input scalar
     * @param m the mask controlling lane selection
     * @return the result of applying the operation lane-wise
     *         to the input vector and the scalar
     * @throws UnsupportedOperationException if this vector does
     *         not support the requested operation
     * @see #lanewise(VectorOperators.Binary,Vector,VectorMask)
     * @see #lanewise(VectorOperators.Binary,double)
     */
    @ForceInline
    public final
    DoubleVector lanewise(VectorOperators.Binary op,
                                  double e,
                                  VectorMask<Double> m) {
        return lanewise(op, broadcast(e), m);
    }

    /**
     * {@inheritDoc} <!--workaround-->
     * @apiNote
     * When working with vector subtypes like {@code DoubleVector},
     * {@linkplain #lanewise(VectorOperators.Binary,double)
     * the more strongly typed method}
     * is typically selected.  It can be explicitly selected
     * using a cast: {@code v.lanewise(op,(double)e)}.
     * The two expressions will produce numerically identical results.
     */
    @ForceInline
    public final
    DoubleVector lanewise(VectorOperators.Binary op,
                                  long e) {
        double e1 = (double) e;
        if ((long)e1 != e) {
            vspecies().checkValue(e);  // for exception
        }
        return lanewise(op, e1);
    }

    /**
     * {@inheritDoc} <!--workaround-->
     * @apiNote
     * When working with vector subtypes like {@code DoubleVector},
     * {@linkplain #lanewise(VectorOperators.Binary,double,VectorMask)
     * the more strongly typed method}
     * is typically selected.  It can be explicitly selected
     * using a cast: {@code v.lanewise(op,(double)e,m)}.
     * The two expressions will produce numerically identical results.
     */
    @ForceInline
    public final
    DoubleVector lanewise(VectorOperators.Binary op,
                                  long e, VectorMask<Double> m) {
        double e1 = (double) e;
        if ((long)e1 != e) {
            vspecies().checkValue(e);  // for exception
        }
        return lanewise(op, e1, m);
    }


    // Ternary lanewise support

    // Ternary operators come in eight variations:
    //   lanewise(op, [broadcast(e1)|v1], [broadcast(e2)|v2])
    //   lanewise(op, [broadcast(e1)|v1], [broadcast(e2)|v2], mask)

    // It is annoying to support all of these variations of masking
    // and broadcast, but it would be more surprising not to continue
    // the obvious pattern started by unary and binary.

   /**
     * {@inheritDoc} <!--workaround-->
     * @see #lanewise(VectorOperators.Ternary,double,double,VectorMask)
     * @see #lanewise(VectorOperators.Ternary,Vector,double,VectorMask)
     * @see #lanewise(VectorOperators.Ternary,double,Vector,VectorMask)
     * @see #lanewise(VectorOperators.Ternary,double,double)
     * @see #lanewise(VectorOperators.Ternary,Vector,double)
     * @see #lanewise(VectorOperators.Ternary,double,Vector)
     */
    @Override
    public abstract
    DoubleVector lanewise(VectorOperators.Ternary op,
                                                  Vector<Double> v1,
                                                  Vector<Double> v2);
    @ForceInline
    final
    DoubleVector lanewiseTemplate(VectorOperators.Ternary op,
                                          Vector<Double> v1,
                                          Vector<Double> v2) {
        DoubleVector that = (DoubleVector) v1;
        DoubleVector tother = (DoubleVector) v2;
        // It's a word: https://www.dictionary.com/browse/tother
        // See also Chapter 11 of Dickens, Our Mutual Friend:
        // "Totherest Governor," replied Mr Riderhood...
        that.check(this);
        tother.check(this);
        int opc = opCode(op);
        return VectorSupport.ternaryOp(
            opc, getClass(), null, double.class, length(),
            this, that, tother, null,
            TERN_IMPL.find(op, opc, DoubleVector::ternaryOperations));
    }

    /**
     * {@inheritDoc} <!--workaround-->
     * @see #lanewise(VectorOperators.Ternary,double,double,VectorMask)
     * @see #lanewise(VectorOperators.Ternary,Vector,double,VectorMask)
     * @see #lanewise(VectorOperators.Ternary,double,Vector,VectorMask)
     */
    @Override
    public abstract
    DoubleVector lanewise(VectorOperators.Ternary op,
                                  Vector<Double> v1,
                                  Vector<Double> v2,
                                  VectorMask<Double> m);
    @ForceInline
    final
    DoubleVector lanewiseTemplate(VectorOperators.Ternary op,
                                          Class<? extends VectorMask<Double>> maskClass,
                                          Vector<Double> v1,
                                          Vector<Double> v2,
                                          VectorMask<Double> m) {
        DoubleVector that = (DoubleVector) v1;
        DoubleVector tother = (DoubleVector) v2;
        // It's a word: https://www.dictionary.com/browse/tother
        // See also Chapter 11 of Dickens, Our Mutual Friend:
        // "Totherest Governor," replied Mr Riderhood...
        that.check(this);
        tother.check(this);
        m.check(maskClass, this);

        int opc = opCode(op);
        return VectorSupport.ternaryOp(
            opc, getClass(), maskClass, double.class, length(),
            this, that, tother, m,
            TERN_IMPL.find(op, opc, DoubleVector::ternaryOperations));
    }

    private static final
    ImplCache<Ternary, TernaryOperation<DoubleVector, VectorMask<Double>>>
        TERN_IMPL = new ImplCache<>(Ternary.class, DoubleVector.class);

    private static TernaryOperation<DoubleVector, VectorMask<Double>> ternaryOperations(int opc_) {
        switch (opc_) {
            case VECTOR_OP_FMA: return (v0, v1_, v2_, m) ->
                    v0.tOpMF(v1_, v2_, m, (i, a, b, c) -> Math.fma(a, b, c));
            default: return null;
        }
    }

    /**
     * Combines the lane values of this vector
     * with the values of two broadcast scalars.
     *
     * This is a lane-wise ternary operation which applies
     * the selected operation to each lane.
     * The return value will be equal to this expression:
     * {@code this.lanewise(op, this.broadcast(e1), this.broadcast(e2))}.
     *
     * @param op the operation used to combine lane values
     * @param e1 the first input scalar
     * @param e2 the second input scalar
     * @return the result of applying the operation lane-wise
     *         to the input vector and the scalars
     * @throws UnsupportedOperationException if this vector does
     *         not support the requested operation
     * @see #lanewise(VectorOperators.Ternary,Vector,Vector)
     * @see #lanewise(VectorOperators.Ternary,double,double,VectorMask)
     */
    @ForceInline
    public final
    DoubleVector lanewise(VectorOperators.Ternary op, //(op,e1,e2)
                                  double e1,
                                  double e2) {
        return lanewise(op, broadcast(e1), broadcast(e2));
    }

    /**
     * Combines the lane values of this vector
     * with the values of two broadcast scalars,
     * with selection of lane elements controlled by a mask.
     *
     * This is a masked lane-wise ternary operation which applies
     * the selected operation to each lane.
     * The return value will be equal to this expression:
     * {@code this.lanewise(op, this.broadcast(e1), this.broadcast(e2), m)}.
     *
     * @param op the operation used to combine lane values
     * @param e1 the first input scalar
     * @param e2 the second input scalar
     * @param m the mask controlling lane selection
     * @return the result of applying the operation lane-wise
     *         to the input vector and the scalars
     * @throws UnsupportedOperationException if this vector does
     *         not support the requested operation
     * @see #lanewise(VectorOperators.Ternary,Vector,Vector,VectorMask)
     * @see #lanewise(VectorOperators.Ternary,double,double)
     */
    @ForceInline
    public final
    DoubleVector lanewise(VectorOperators.Ternary op, //(op,e1,e2,m)
                                  double e1,
                                  double e2,
                                  VectorMask<Double> m) {
        return lanewise(op, broadcast(e1), broadcast(e2), m);
    }

    /**
     * Combines the lane values of this vector
     * with the values of another vector and a broadcast scalar.
     *
     * This is a lane-wise ternary operation which applies
     * the selected operation to each lane.
     * The return value will be equal to this expression:
     * {@code this.lanewise(op, v1, this.broadcast(e2))}.
     *
     * @param op the operation used to combine lane values
     * @param v1 the other input vector
     * @param e2 the input scalar
     * @return the result of applying the operation lane-wise
     *         to the input vectors and the scalar
     * @throws UnsupportedOperationException if this vector does
     *         not support the requested operation
     * @see #lanewise(VectorOperators.Ternary,double,double)
     * @see #lanewise(VectorOperators.Ternary,Vector,double,VectorMask)
     */
    @ForceInline
    public final
    DoubleVector lanewise(VectorOperators.Ternary op, //(op,v1,e2)
                                  Vector<Double> v1,
                                  double e2) {
        return lanewise(op, v1, broadcast(e2));
    }

    /**
     * Combines the lane values of this vector
     * with the values of another vector and a broadcast scalar,
     * with selection of lane elements controlled by a mask.
     *
     * This is a masked lane-wise ternary operation which applies
     * the selected operation to each lane.
     * The return value will be equal to this expression:
     * {@code this.lanewise(op, v1, this.broadcast(e2), m)}.
     *
     * @param op the operation used to combine lane values
     * @param v1 the other input vector
     * @param e2 the input scalar
     * @param m the mask controlling lane selection
     * @return the result of applying the operation lane-wise
     *         to the input vectors and the scalar
     * @throws UnsupportedOperationException if this vector does
     *         not support the requested operation
     * @see #lanewise(VectorOperators.Ternary,Vector,Vector)
     * @see #lanewise(VectorOperators.Ternary,double,double,VectorMask)
     * @see #lanewise(VectorOperators.Ternary,Vector,double)
     */
    @ForceInline
    public final
    DoubleVector lanewise(VectorOperators.Ternary op, //(op,v1,e2,m)
                                  Vector<Double> v1,
                                  double e2,
                                  VectorMask<Double> m) {
        return lanewise(op, v1, broadcast(e2), m);
    }

    /**
     * Combines the lane values of this vector
     * with the values of another vector and a broadcast scalar.
     *
     * This is a lane-wise ternary operation which applies
     * the selected operation to each lane.
     * The return value will be equal to this expression:
     * {@code this.lanewise(op, this.broadcast(e1), v2)}.
     *
     * @param op the operation used to combine lane values
     * @param e1 the input scalar
     * @param v2 the other input vector
     * @return the result of applying the operation lane-wise
     *         to the input vectors and the scalar
     * @throws UnsupportedOperationException if this vector does
     *         not support the requested operation
     * @see #lanewise(VectorOperators.Ternary,Vector,Vector)
     * @see #lanewise(VectorOperators.Ternary,double,Vector,VectorMask)
     */
    @ForceInline
    public final
    DoubleVector lanewise(VectorOperators.Ternary op, //(op,e1,v2)
                                  double e1,
                                  Vector<Double> v2) {
        return lanewise(op, broadcast(e1), v2);
    }

    /**
     * Combines the lane values of this vector
     * with the values of another vector and a broadcast scalar,
     * with selection of lane elements controlled by a mask.
     *
     * This is a masked lane-wise ternary operation which applies
     * the selected operation to each lane.
     * The return value will be equal to this expression:
     * {@code this.lanewise(op, this.broadcast(e1), v2, m)}.
     *
     * @param op the operation used to combine lane values
     * @param e1 the input scalar
     * @param v2 the other input vector
     * @param m the mask controlling lane selection
     * @return the result of applying the operation lane-wise
     *         to the input vectors and the scalar
     * @throws UnsupportedOperationException if this vector does
     *         not support the requested operation
     * @see #lanewise(VectorOperators.Ternary,Vector,Vector,VectorMask)
     * @see #lanewise(VectorOperators.Ternary,double,Vector)
     */
    @ForceInline
    public final
    DoubleVector lanewise(VectorOperators.Ternary op, //(op,e1,v2,m)
                                  double e1,
                                  Vector<Double> v2,
                                  VectorMask<Double> m) {
        return lanewise(op, broadcast(e1), v2, m);
    }

    // (Thus endeth the Great and Mighty Ternary Ogdoad.)
    // https://en.wikipedia.org/wiki/Ogdoad

    /// FULL-SERVICE BINARY METHODS: ADD, SUB, MUL, DIV
    //
    // These include masked and non-masked versions.
    // This subclass adds broadcast (masked or not).

    /**
     * {@inheritDoc} <!--workaround-->
     * @see #add(double)
     */
    @Override
    @ForceInline
    public final DoubleVector add(Vector<Double> v) {
        return lanewise(ADD, v);
    }

    /**
     * Adds this vector to the broadcast of an input scalar.
     *
     * This is a lane-wise binary operation which applies
     * the primitive addition operation ({@code +}) to each lane.
     *
     * This method is also equivalent to the expression
     * {@link #lanewise(VectorOperators.Binary,double)
     *    lanewise}{@code (}{@link VectorOperators#ADD
     *    ADD}{@code , e)}.
     *
     * @param e the input scalar
     * @return the result of adding each lane of this vector to the scalar
     * @see #add(Vector)
     * @see #broadcast(double)
     * @see #add(double,VectorMask)
     * @see VectorOperators#ADD
     * @see #lanewise(VectorOperators.Binary,Vector)
     * @see #lanewise(VectorOperators.Binary,double)
     */
    @ForceInline
    public final
    DoubleVector add(double e) {
        return lanewise(ADD, e);
    }

    /**
     * {@inheritDoc} <!--workaround-->
     * @see #add(double,VectorMask)
     */
    @Override
    @ForceInline
    public final DoubleVector add(Vector<Double> v,
                                          VectorMask<Double> m) {
        return lanewise(ADD, v, m);
    }

    /**
     * Adds this vector to the broadcast of an input scalar,
     * selecting lane elements controlled by a mask.
     *
     * This is a masked lane-wise binary operation which applies
     * the primitive addition operation ({@code +}) to each lane.
     *
     * This method is also equivalent to the expression
     * {@link #lanewise(VectorOperators.Binary,double,VectorMask)
     *    lanewise}{@code (}{@link VectorOperators#ADD
     *    ADD}{@code , s, m)}.
     *
     * @param e the input scalar
     * @param m the mask controlling lane selection
     * @return the result of adding each lane of this vector to the scalar
     * @see #add(Vector,VectorMask)
     * @see #broadcast(double)
     * @see #add(double)
     * @see VectorOperators#ADD
     * @see #lanewise(VectorOperators.Binary,Vector)
     * @see #lanewise(VectorOperators.Binary,double)
     */
    @ForceInline
    public final DoubleVector add(double e,
                                          VectorMask<Double> m) {
        return lanewise(ADD, e, m);
    }

    /**
     * {@inheritDoc} <!--workaround-->
     * @see #sub(double)
     */
    @Override
    @ForceInline
    public final DoubleVector sub(Vector<Double> v) {
        return lanewise(SUB, v);
    }

    /**
     * Subtracts an input scalar from this vector.
     *
     * This is a masked lane-wise binary operation which applies
     * the primitive subtraction operation ({@code -}) to each lane.
     *
     * This method is also equivalent to the expression
     * {@link #lanewise(VectorOperators.Binary,double)
     *    lanewise}{@code (}{@link VectorOperators#SUB
     *    SUB}{@code , e)}.
     *
     * @param e the input scalar
     * @return the result of subtracting the scalar from each lane of this vector
     * @see #sub(Vector)
     * @see #broadcast(double)
     * @see #sub(double,VectorMask)
     * @see VectorOperators#SUB
     * @see #lanewise(VectorOperators.Binary,Vector)
     * @see #lanewise(VectorOperators.Binary,double)
     */
    @ForceInline
    public final DoubleVector sub(double e) {
        return lanewise(SUB, e);
    }

    /**
     * {@inheritDoc} <!--workaround-->
     * @see #sub(double,VectorMask)
     */
    @Override
    @ForceInline
    public final DoubleVector sub(Vector<Double> v,
                                          VectorMask<Double> m) {
        return lanewise(SUB, v, m);
    }

    /**
     * Subtracts an input scalar from this vector
     * under the control of a mask.
     *
     * This is a masked lane-wise binary operation which applies
     * the primitive subtraction operation ({@code -}) to each lane.
     *
     * This method is also equivalent to the expression
     * {@link #lanewise(VectorOperators.Binary,double,VectorMask)
     *    lanewise}{@code (}{@link VectorOperators#SUB
     *    SUB}{@code , s, m)}.
     *
     * @param e the input scalar
     * @param m the mask controlling lane selection
     * @return the result of subtracting the scalar from each lane of this vector
     * @see #sub(Vector,VectorMask)
     * @see #broadcast(double)
     * @see #sub(double)
     * @see VectorOperators#SUB
     * @see #lanewise(VectorOperators.Binary,Vector)
     * @see #lanewise(VectorOperators.Binary,double)
     */
    @ForceInline
    public final DoubleVector sub(double e,
                                          VectorMask<Double> m) {
        return lanewise(SUB, e, m);
    }

    /**
     * {@inheritDoc} <!--workaround-->
     * @see #mul(double)
     */
    @Override
    @ForceInline
    public final DoubleVector mul(Vector<Double> v) {
        return lanewise(MUL, v);
    }

    /**
     * Multiplies this vector by the broadcast of an input scalar.
     *
     * This is a lane-wise binary operation which applies
     * the primitive multiplication operation ({@code *}) to each lane.
     *
     * This method is also equivalent to the expression
     * {@link #lanewise(VectorOperators.Binary,double)
     *    lanewise}{@code (}{@link VectorOperators#MUL
     *    MUL}{@code , e)}.
     *
     * @param e the input scalar
     * @return the result of multiplying this vector by the given scalar
     * @see #mul(Vector)
     * @see #broadcast(double)
     * @see #mul(double,VectorMask)
     * @see VectorOperators#MUL
     * @see #lanewise(VectorOperators.Binary,Vector)
     * @see #lanewise(VectorOperators.Binary,double)
     */
    @ForceInline
    public final DoubleVector mul(double e) {
        return lanewise(MUL, e);
    }

    /**
     * {@inheritDoc} <!--workaround-->
     * @see #mul(double,VectorMask)
     */
    @Override
    @ForceInline
    public final DoubleVector mul(Vector<Double> v,
                                          VectorMask<Double> m) {
        return lanewise(MUL, v, m);
    }

    /**
     * Multiplies this vector by the broadcast of an input scalar,
     * selecting lane elements controlled by a mask.
     *
     * This is a masked lane-wise binary operation which applies
     * the primitive multiplication operation ({@code *}) to each lane.
     *
     * This method is also equivalent to the expression
     * {@link #lanewise(VectorOperators.Binary,double,VectorMask)
     *    lanewise}{@code (}{@link VectorOperators#MUL
     *    MUL}{@code , s, m)}.
     *
     * @param e the input scalar
     * @param m the mask controlling lane selection
     * @return the result of muling each lane of this vector to the scalar
     * @see #mul(Vector,VectorMask)
     * @see #broadcast(double)
     * @see #mul(double)
     * @see VectorOperators#MUL
     * @see #lanewise(VectorOperators.Binary,Vector)
     * @see #lanewise(VectorOperators.Binary,double)
     */
    @ForceInline
    public final DoubleVector mul(double e,
                                          VectorMask<Double> m) {
        return lanewise(MUL, e, m);
    }

    /**
     * {@inheritDoc} <!--workaround-->
     * @apiNote Because the underlying scalar operator is an IEEE
     * floating point number, division by zero in fact will
     * not throw an exception, but will yield a signed
     * infinity or NaN.
     */
    @Override
    @ForceInline
    public final DoubleVector div(Vector<Double> v) {
        return lanewise(DIV, v);
    }

    /**
     * Divides this vector by the broadcast of an input scalar.
     *
     * This is a lane-wise binary operation which applies
     * the primitive division operation ({@code /}) to each lane.
     *
     * This method is also equivalent to the expression
     * {@link #lanewise(VectorOperators.Binary,double)
     *    lanewise}{@code (}{@link VectorOperators#DIV
     *    DIV}{@code , e)}.
     *
     * @apiNote Because the underlying scalar operator is an IEEE
     * floating point number, division by zero in fact will
     * not throw an exception, but will yield a signed
     * infinity or NaN.
     *
     * @param e the input scalar
     * @return the result of dividing each lane of this vector by the scalar
     * @see #div(Vector)
     * @see #broadcast(double)
     * @see #div(double,VectorMask)
     * @see VectorOperators#DIV
     * @see #lanewise(VectorOperators.Binary,Vector)
     * @see #lanewise(VectorOperators.Binary,double)
     */
    @ForceInline
    public final DoubleVector div(double e) {
        return lanewise(DIV, e);
    }

    /**
     * {@inheritDoc} <!--workaround-->
     * @see #div(double,VectorMask)
     * @apiNote Because the underlying scalar operator is an IEEE
     * floating point number, division by zero in fact will
     * not throw an exception, but will yield a signed
     * infinity or NaN.
     */
    @Override
    @ForceInline
    public final DoubleVector div(Vector<Double> v,
                                          VectorMask<Double> m) {
        return lanewise(DIV, v, m);
    }

    /**
     * Divides this vector by the broadcast of an input scalar,
     * selecting lane elements controlled by a mask.
     *
     * This is a masked lane-wise binary operation which applies
     * the primitive division operation ({@code /}) to each lane.
     *
     * This method is also equivalent to the expression
     * {@link #lanewise(VectorOperators.Binary,double,VectorMask)
     *    lanewise}{@code (}{@link VectorOperators#DIV
     *    DIV}{@code , s, m)}.
     *
     * @apiNote Because the underlying scalar operator is an IEEE
     * floating point number, division by zero in fact will
     * not throw an exception, but will yield a signed
     * infinity or NaN.
     *
     * @param e the input scalar
     * @param m the mask controlling lane selection
     * @return the result of dividing each lane of this vector by the scalar
     * @see #div(Vector,VectorMask)
     * @see #broadcast(double)
     * @see #div(double)
     * @see VectorOperators#DIV
     * @see #lanewise(VectorOperators.Binary,Vector)
     * @see #lanewise(VectorOperators.Binary,double)
     */
    @ForceInline
    public final DoubleVector div(double e,
                                          VectorMask<Double> m) {
        return lanewise(DIV, e, m);
    }

    /// END OF FULL-SERVICE BINARY METHODS

    /// SECOND-TIER BINARY METHODS
    //
    // There are no masked versions.

    /**
     * {@inheritDoc} <!--workaround-->
     * @apiNote
     * For this method, floating point negative
     * zero {@code -0.0} is treated as a value distinct from, and less
     * than the default value (positive zero).
     */
    @Override
    @ForceInline
    public final DoubleVector min(Vector<Double> v) {
        return lanewise(MIN, v);
    }

    // FIXME:  "broadcast of an input scalar" is really wordy.  Reduce?
    /**
     * Computes the smaller of this vector and the broadcast of an input scalar.
     *
     * This is a lane-wise binary operation which applies the
     * operation {@code Math.min()} to each pair of
     * corresponding lane values.
     *
     * This method is also equivalent to the expression
     * {@link #lanewise(VectorOperators.Binary,double)
     *    lanewise}{@code (}{@link VectorOperators#MIN
     *    MIN}{@code , e)}.
     *
     * @param e the input scalar
     * @return the result of multiplying this vector by the given scalar
     * @see #min(Vector)
     * @see #broadcast(double)
     * @see VectorOperators#MIN
     * @see #lanewise(VectorOperators.Binary,double,VectorMask)
     * @apiNote
     * For this method, floating point negative
     * zero {@code -0.0} is treated as a value distinct from, and less
     * than the default value (positive zero).
     */
    @ForceInline
    public final DoubleVector min(double e) {
        return lanewise(MIN, e);
    }

    /**
     * {@inheritDoc} <!--workaround-->
     * @apiNote
     * For this method, floating point negative
     * zero {@code -0.0} is treated as a value distinct from, and less
     * than the default value (positive zero).
     */
    @Override
    @ForceInline
    public final DoubleVector max(Vector<Double> v) {
        return lanewise(MAX, v);
    }

    /**
     * Computes the larger of this vector and the broadcast of an input scalar.
     *
     * This is a lane-wise binary operation which applies the
     * operation {@code Math.max()} to each pair of
     * corresponding lane values.
     *
     * This method is also equivalent to the expression
     * {@link #lanewise(VectorOperators.Binary,double)
     *    lanewise}{@code (}{@link VectorOperators#MAX
     *    MAX}{@code , e)}.
     *
     * @param e the input scalar
     * @return the result of multiplying this vector by the given scalar
     * @see #max(Vector)
     * @see #broadcast(double)
     * @see VectorOperators#MAX
     * @see #lanewise(VectorOperators.Binary,double,VectorMask)
     * @apiNote
     * For this method, floating point negative
     * zero {@code -0.0} is treated as a value distinct from, and less
     * than the default value (positive zero).
     */
    @ForceInline
    public final DoubleVector max(double e) {
        return lanewise(MAX, e);
    }


    // common FP operator: pow
    /**
     * Raises this vector to the power of a second input vector.
     *
     * This is a lane-wise binary operation which applies an operation
     * conforming to the specification of
     * {@link Math#pow Math.pow(a,b)}
     * to each pair of corresponding lane values.
     *
     * This method is also equivalent to the expression
     * {@link #lanewise(VectorOperators.Binary,Vector)
     *    lanewise}{@code (}{@link VectorOperators#POW
     *    POW}{@code , b)}.
     *
     * <p>
     * This is not a full-service named operation like
     * {@link #add(Vector) add}.  A masked version of
     * this operation is not directly available
     * but may be obtained via the masked version of
     * {@code lanewise}.
     *
     * @param b a vector exponent by which to raise this vector
     * @return the {@code b}-th power of this vector
     * @see #pow(double)
     * @see VectorOperators#POW
     * @see #lanewise(VectorOperators.Binary,Vector,VectorMask)
     */
    @ForceInline
    public final DoubleVector pow(Vector<Double> b) {
        return lanewise(POW, b);
    }

    /**
     * Raises this vector to a scalar power.
     *
     * This is a lane-wise binary operation which applies an operation
     * conforming to the specification of
     * {@link Math#pow Math.pow(a,b)}
     * to each pair of corresponding lane values.
     *
     * This method is also equivalent to the expression
     * {@link #lanewise(VectorOperators.Binary,Vector)
     *    lanewise}{@code (}{@link VectorOperators#POW
     *    POW}{@code , b)}.
     *
     * @param b a scalar exponent by which to raise this vector
     * @return the {@code b}-th power of this vector
     * @see #pow(Vector)
     * @see VectorOperators#POW
     * @see #lanewise(VectorOperators.Binary,double,VectorMask)
     */
    @ForceInline
    public final DoubleVector pow(double b) {
        return lanewise(POW, b);
    }

    /// UNARY METHODS

    /**
     * {@inheritDoc} <!--workaround-->
     */
    @Override
    @ForceInline
    public final
    DoubleVector neg() {
        return lanewise(NEG);
    }

    /**
     * {@inheritDoc} <!--workaround-->
     */
    @Override
    @ForceInline
    public final
    DoubleVector abs() {
        return lanewise(ABS);
    }



    // sqrt
    /**
     * Computes the square root of this vector.
     *
     * This is a lane-wise unary operation which applies an operation
     * conforming to the specification of
     * {@link Math#sqrt Math.sqrt(a)}
     * to each lane value.
     *
     * This method is also equivalent to the expression
     * {@link #lanewise(VectorOperators.Unary)
     *    lanewise}{@code (}{@link VectorOperators#SQRT
     *    SQRT}{@code )}.
     *
     * @return the square root of this vector
     * @see VectorOperators#SQRT
     * @see #lanewise(VectorOperators.Unary,VectorMask)
     */
    @ForceInline
    public final DoubleVector sqrt() {
        return lanewise(SQRT);
    }

    /// COMPARISONS

    /**
     * {@inheritDoc} <!--workaround-->
     */
    @Override
    @ForceInline
    public final
    VectorMask<Double> eq(Vector<Double> v) {
        return compare(EQ, v);
    }

    /**
     * Tests if this vector is equal to an input scalar.
     *
     * This is a lane-wise binary test operation which applies
     * the primitive equals operation ({@code ==}) to each lane.
     * The result is the same as {@code compare(VectorOperators.Comparison.EQ, e)}.
     *
     * @param e the input scalar
     * @return the result mask of testing if this vector
     *         is equal to {@code e}
     * @see #compare(VectorOperators.Comparison,double)
     */
    @ForceInline
    public final
    VectorMask<Double> eq(double e) {
        return compare(EQ, e);
    }

    /**
     * {@inheritDoc} <!--workaround-->
     */
    @Override
    @ForceInline
    public final
    VectorMask<Double> lt(Vector<Double> v) {
        return compare(LT, v);
    }

    /**
     * Tests if this vector is less than an input scalar.
     *
     * This is a lane-wise binary test operation which applies
     * the primitive less than operation ({@code <}) to each lane.
     * The result is the same as {@code compare(VectorOperators.LT, e)}.
     *
     * @param e the input scalar
     * @return the mask result of testing if this vector
     *         is less than the input scalar
     * @see #compare(VectorOperators.Comparison,double)
     */
    @ForceInline
    public final
    VectorMask<Double> lt(double e) {
        return compare(LT, e);
    }

    /**
     * {@inheritDoc} <!--workaround-->
     */
    @Override
    public abstract
    VectorMask<Double> test(VectorOperators.Test op);

    /*package-private*/
    @ForceInline
    final
    <M extends VectorMask<Double>>
    M testTemplate(Class<M> maskType, Test op) {
        DoubleSpecies vsp = vspecies();
        if (opKind(op, VO_SPECIAL)) {
            LongVector bits = this.viewAsIntegralLanes();
            VectorMask<Long> m;
            if (op == IS_DEFAULT) {
                m = bits.compare(EQ, (long) 0);
            } else if (op == IS_NEGATIVE) {
                m = bits.compare(LT, (long) 0);
            }
            else if (op == IS_FINITE ||
                     op == IS_NAN ||
                     op == IS_INFINITE) {
                // first kill the sign:
                bits = bits.and(Long.MAX_VALUE);
                // next find the bit pattern for infinity:
                long infbits = (long) toBits(Double.POSITIVE_INFINITY);
                // now compare:
                if (op == IS_FINITE) {
                    m = bits.compare(LT, infbits);
                } else if (op == IS_NAN) {
                    m = bits.compare(GT, infbits);
                } else {
                    m = bits.compare(EQ, infbits);
                }
            }
            else {
                throw new AssertionError(op);
            }
            return maskType.cast(m.cast(vsp));
        }
        int opc = opCode(op);
        throw new AssertionError(op);
    }

    /**
     * {@inheritDoc} <!--workaround-->
     */
    @Override
    public abstract
    VectorMask<Double> test(VectorOperators.Test op,
                                  VectorMask<Double> m);

    /*package-private*/
    @ForceInline
    final
    <M extends VectorMask<Double>>
    M testTemplate(Class<M> maskType, Test op, M mask) {
        DoubleSpecies vsp = vspecies();
        mask.check(maskType, this);
        if (opKind(op, VO_SPECIAL)) {
            LongVector bits = this.viewAsIntegralLanes();
            VectorMask<Long> m = mask.cast(LongVector.species(shape()));
            if (op == IS_DEFAULT) {
                m = bits.compare(EQ, (long) 0, m);
            } else if (op == IS_NEGATIVE) {
                m = bits.compare(LT, (long) 0, m);
            }
            else if (op == IS_FINITE ||
                     op == IS_NAN ||
                     op == IS_INFINITE) {
                // first kill the sign:
                bits = bits.and(Long.MAX_VALUE);
                // next find the bit pattern for infinity:
                long infbits = (long) toBits(Double.POSITIVE_INFINITY);
                // now compare:
                if (op == IS_FINITE) {
                    m = bits.compare(LT, infbits, m);
                } else if (op == IS_NAN) {
                    m = bits.compare(GT, infbits, m);
                } else {
                    m = bits.compare(EQ, infbits, m);
                }
            }
            else {
                throw new AssertionError(op);
            }
            return maskType.cast(m.cast(vsp));
        }
        int opc = opCode(op);
        throw new AssertionError(op);
    }

    /**
     * {@inheritDoc} <!--workaround-->
     */
    @Override
    public abstract
    VectorMask<Double> compare(VectorOperators.Comparison op, Vector<Double> v);

    /*package-private*/
    @ForceInline
    final
    <M extends VectorMask<Double>>
    M compareTemplate(Class<M> maskType, Comparison op, Vector<Double> v) {
        DoubleVector that = (DoubleVector) v;
        that.check(this);
        int opc = opCode(op);
        return VectorSupport.compare(
            opc, getClass(), maskType, double.class, length(),
            this, that, null,
            (cond, v0, v1, m1) -> {
                AbstractMask<Double> m
                    = v0.bTestMF(cond, v1, (cond_, i, a, b)
                               -> compareWithOp(cond, a, b));
                @SuppressWarnings("unchecked")
                M m2 = (M) m;
                return m2;
            });
    }

    /*package-private*/
    @ForceInline
    final
    <M extends VectorMask<Double>>
    M compareTemplate(Class<M> maskType, Comparison op, Vector<Double> v, M m) {
        DoubleVector that = (DoubleVector) v;
        that.check(this);
        m.check(maskType, this);
        int opc = opCode(op);
        return VectorSupport.compare(
            opc, getClass(), maskType, double.class, length(),
            this, that, m,
            (cond, v0, v1, m1) -> {
                AbstractMask<Double> cmpM
                    = v0.bTestMF(cond, v1, (cond_, i, a, b)
                               -> compareWithOp(cond, a, b));
                @SuppressWarnings("unchecked")
                M m2 = (M) cmpM.and(m1);
                return m2;
            });
    }

    @ForceInline
    private static boolean compareWithOp(int cond, double a, double b) {
        return switch (cond) {
            case BT_eq -> a == b;
            case BT_ne -> a != b;
            case BT_lt -> a < b;
            case BT_le -> a <= b;
            case BT_gt -> a > b;
            case BT_ge -> a >= b;
            default -> throw new AssertionError();
        };
    }

    /**
     * Tests this vector by comparing it with an input scalar,
     * according to the given comparison operation.
     *
     * This is a lane-wise binary test operation which applies
     * the comparison operation to each lane.
     * <p>
     * The result is the same as
     * {@code compare(op, broadcast(species(), e))}.
     * That is, the scalar may be regarded as broadcast to
     * a vector of the same species, and then compared
     * against the original vector, using the selected
     * comparison operation.
     *
     * @param op the operation used to compare lane values
     * @param e the input scalar
     * @return the mask result of testing lane-wise if this vector
     *         compares to the input, according to the selected
     *         comparison operator
     * @see DoubleVector#compare(VectorOperators.Comparison,Vector)
     * @see #eq(double)
     * @see #lt(double)
     */
    public abstract
    VectorMask<Double> compare(Comparison op, double e);

    /*package-private*/
    @ForceInline
    final
    <M extends VectorMask<Double>>
    M compareTemplate(Class<M> maskType, Comparison op, double e) {
        return compareTemplate(maskType, op, broadcast(e));
    }

    /**
     * Tests this vector by comparing it with an input scalar,
     * according to the given comparison operation,
     * in lanes selected by a mask.
     *
     * This is a masked lane-wise binary test operation which applies
     * to each pair of corresponding lane values.
     *
     * The returned result is equal to the expression
     * {@code compare(op,s).and(m)}.
     *
     * @param op the operation used to compare lane values
     * @param e the input scalar
     * @param m the mask controlling lane selection
     * @return the mask result of testing lane-wise if this vector
     *         compares to the input, according to the selected
     *         comparison operator,
     *         and only in the lanes selected by the mask
     * @see DoubleVector#compare(VectorOperators.Comparison,Vector,VectorMask)
     */
    @ForceInline
    public final VectorMask<Double> compare(VectorOperators.Comparison op,
                                               double e,
                                               VectorMask<Double> m) {
        return compare(op, broadcast(e), m);
    }

    /**
     * {@inheritDoc} <!--workaround-->
     */
    @Override
    public abstract
    VectorMask<Double> compare(Comparison op, long e);

    /*package-private*/
    @ForceInline
    final
    <M extends VectorMask<Double>>
    M compareTemplate(Class<M> maskType, Comparison op, long e) {
        return compareTemplate(maskType, op, broadcast(e));
    }

    /**
     * {@inheritDoc} <!--workaround-->
     */
    @Override
    @ForceInline
    public final
    VectorMask<Double> compare(Comparison op, long e, VectorMask<Double> m) {
        return compare(op, broadcast(e), m);
    }



    /**
     * {@inheritDoc} <!--workaround-->
     */
    @Override public abstract
    DoubleVector blend(Vector<Double> v, VectorMask<Double> m);

    /*package-private*/
    @ForceInline
    final
    <M extends VectorMask<Double>>
    DoubleVector
    blendTemplate(Class<M> maskType, DoubleVector v, M m) {
        v.check(this);
        return VectorSupport.blend(
            getClass(), maskType, double.class, length(),
            this, v, m,
            (v0, v1, m_) -> v0.bOpMF(v1, m_, (i, a, b) -> b));
    }

    /**
     * {@inheritDoc} <!--workaround-->
     */
    @Override public abstract DoubleVector addIndex(int scale);

    /*package-private*/
    @ForceInline
    final DoubleVector addIndexTemplate(int scale) {
        DoubleSpecies vsp = vspecies();
        // make sure VLENGTH*scale doesn't overflow:
        vsp.checkScale(scale);
        return VectorSupport.indexVector(
            getClass(), double.class, length(),
            this, scale, vsp,
            (v, scale_, s)
            -> {
                // If the platform doesn't support an INDEX
                // instruction directly, load IOTA from memory
                // and multiply.
                DoubleVector iota = s.iota();
                double sc = (double) scale_;
                return v.add(sc == 1 ? iota : iota.mul(sc));
            });
    }

    /**
     * Replaces selected lanes of this vector with
     * a scalar value
     * under the control of a mask.
     *
     * This is a masked lane-wise binary operation which
     * selects each lane value from one or the other input.
     *
     * The returned result is equal to the expression
     * {@code blend(broadcast(e),m)}.
     *
     * @param e the input scalar, containing the replacement lane value
     * @param m the mask controlling lane selection of the scalar
     * @return the result of blending the lane elements of this vector with
     *         the scalar value
     */
    @ForceInline
    public final DoubleVector blend(double e,
                                            VectorMask<Double> m) {
        return blend(broadcast(e), m);
    }

    /**
     * Replaces selected lanes of this vector with
     * a scalar value
     * under the control of a mask.
     *
     * This is a masked lane-wise binary operation which
     * selects each lane value from one or the other input.
     *
     * The returned result is equal to the expression
     * {@code blend(broadcast(e),m)}.
     *
     * @param e the input scalar, containing the replacement lane value
     * @param m the mask controlling lane selection of the scalar
     * @return the result of blending the lane elements of this vector with
     *         the scalar value
     */
    @ForceInline
    public final DoubleVector blend(long e,
                                            VectorMask<Double> m) {
        return blend(broadcast(e), m);
    }

    /**
     * {@inheritDoc} <!--workaround-->
     */
    @Override
    public abstract
    DoubleVector slice(int origin, Vector<Double> v1);

    /*package-private*/
    final
    @ForceInline
    DoubleVector sliceTemplate(int origin, Vector<Double> v1) {
        DoubleVector that = (DoubleVector) v1;
        that.check(this);
        Objects.checkIndex(origin, length() + 1);
        VectorShuffle<Double> iota = iotaShuffle();
        VectorMask<Double> blendMask = iota.toVector().compare(VectorOperators.LT, (broadcast((double)(length() - origin))));
        iota = iotaShuffle(origin, 1, true);
        return that.rearrange(iota).blend(this.rearrange(iota), blendMask);
    }

    /**
     * {@inheritDoc} <!--workaround-->
     */
    @Override
    @ForceInline
    public final
    DoubleVector slice(int origin,
                               Vector<Double> w,
                               VectorMask<Double> m) {
        return broadcast(0).blend(slice(origin, w), m);
    }

    /**
     * {@inheritDoc} <!--workaround-->
     */
    @Override
    public abstract
    DoubleVector slice(int origin);

    /*package-private*/
    final
    @ForceInline
    DoubleVector sliceTemplate(int origin) {
        Objects.checkIndex(origin, length() + 1);
        VectorShuffle<Double> iota = iotaShuffle();
        VectorMask<Double> blendMask = iota.toVector().compare(VectorOperators.LT, (broadcast((double)(length() - origin))));
        iota = iotaShuffle(origin, 1, true);
        return vspecies().zero().blend(this.rearrange(iota), blendMask);
    }

    /**
     * {@inheritDoc} <!--workaround-->
     */
    @Override
    public abstract
    DoubleVector unslice(int origin, Vector<Double> w, int part);

    /*package-private*/
    final
    @ForceInline
    DoubleVector
    unsliceTemplate(int origin, Vector<Double> w, int part) {
        DoubleVector that = (DoubleVector) w;
        that.check(this);
        Objects.checkIndex(origin, length() + 1);
        VectorShuffle<Double> iota = iotaShuffle();
        VectorMask<Double> blendMask = iota.toVector().compare((part == 0) ? VectorOperators.GE : VectorOperators.LT,
                                                                  (broadcast((double)(origin))));
        iota = iotaShuffle(-origin, 1, true);
        return that.blend(this.rearrange(iota), blendMask);
    }

    /*package-private*/
    final
    @ForceInline
    <M extends VectorMask<Double>>
    DoubleVector
    unsliceTemplate(Class<M> maskType, int origin, Vector<Double> w, int part, M m) {
        DoubleVector that = (DoubleVector) w;
        that.check(this);
        DoubleVector slice = that.sliceTemplate(origin, that);
        slice = slice.blendTemplate(maskType, this, m);
        return slice.unsliceTemplate(origin, w, part);
    }

    /**
     * {@inheritDoc} <!--workaround-->
     */
    @Override
    public abstract
    DoubleVector unslice(int origin, Vector<Double> w, int part, VectorMask<Double> m);

    /**
     * {@inheritDoc} <!--workaround-->
     */
    @Override
    public abstract
    DoubleVector unslice(int origin);

    /*package-private*/
    final
    @ForceInline
    DoubleVector
    unsliceTemplate(int origin) {
        Objects.checkIndex(origin, length() + 1);
        VectorShuffle<Double> iota = iotaShuffle();
        VectorMask<Double> blendMask = iota.toVector().compare(VectorOperators.GE,
                                                                  (broadcast((double)(origin))));
        iota = iotaShuffle(-origin, 1, true);
        return vspecies().zero().blend(this.rearrange(iota), blendMask);
    }

    private ArrayIndexOutOfBoundsException
    wrongPartForSlice(int part) {
        String msg = String.format("bad part number %d for slice operation",
                                   part);
        return new ArrayIndexOutOfBoundsException(msg);
    }

    /**
     * {@inheritDoc} <!--workaround-->
     */
    @Override
    public abstract
    DoubleVector rearrange(VectorShuffle<Double> m);

    /*package-private*/
    @ForceInline
    final
    <S extends VectorShuffle<Double>>
    DoubleVector rearrangeTemplate(Class<S> shuffletype, S shuffle) {
        shuffle.checkIndexes();
        return VectorSupport.rearrangeOp(
            getClass(), shuffletype, null, double.class, length(),
            this, shuffle, null,
            (v1, s_, m_) -> v1.uOpMF((i, a) -> {
                int ei = s_.laneSource(i);
                return v1.lane(ei);
            }));
    }

    /**
     * {@inheritDoc} <!--workaround-->
     */
    @Override
    public abstract
    DoubleVector rearrange(VectorShuffle<Double> s,
                                   VectorMask<Double> m);

    /*package-private*/
    @ForceInline
    final
    <S extends VectorShuffle<Double>, M extends VectorMask<Double>>
    DoubleVector rearrangeTemplate(Class<S> shuffletype,
                                           Class<M> masktype,
                                           S shuffle,
                                           M m) {

        m.check(masktype, this);
        VectorMask<Double> valid = shuffle.laneIsValid();
        if (m.andNot(valid).anyTrue()) {
            shuffle.checkIndexes();
            throw new AssertionError();
        }
        return VectorSupport.rearrangeOp(
                   getClass(), shuffletype, masktype, double.class, length(),
                   this, shuffle, m,
                   (v1, s_, m_) -> v1.uOpMF((i, a) -> {
                        int ei = s_.laneSource(i);
                        return ei < 0  || !m_.laneIsSet(i) ? 0 : v1.lane(ei);
                   }));
    }

    /**
     * {@inheritDoc} <!--workaround-->
     */
    @Override
    public abstract
    DoubleVector rearrange(VectorShuffle<Double> s,
                                   Vector<Double> v);

    /*package-private*/
    @ForceInline
    final
    <S extends VectorShuffle<Double>>
    DoubleVector rearrangeTemplate(Class<S> shuffletype,
                                           S shuffle,
                                           DoubleVector v) {
        VectorMask<Double> valid = shuffle.laneIsValid();
        @SuppressWarnings("unchecked")
        S ws = (S) shuffle.wrapIndexes();
        DoubleVector r0 =
            VectorSupport.rearrangeOp(
                getClass(), shuffletype, null, double.class, length(),
                this, ws, null,
                (v0, s_, m_) -> v0.uOpMF((i, a) -> {
                    int ei = s_.laneSource(i);
                    return v0.lane(ei);
                }));
        DoubleVector r1 =
            VectorSupport.rearrangeOp(
                getClass(), shuffletype, null, double.class, length(),
                v, ws, null,
                (v1, s_, m_) -> v1.uOpMF((i, a) -> {
                    int ei = s_.laneSource(i);
                    return v1.lane(ei);
                }));
        return r1.blend(r0, valid);
    }

    @ForceInline
    private final
    VectorShuffle<Double> toShuffle0(DoubleSpecies dsp) {
        double[] a = toArray();
        int[] sa = new int[a.length];
        for (int i = 0; i < a.length; i++) {
            sa[i] = (int) a[i];
        }
        return VectorShuffle.fromArray(dsp, sa, 0);
    }

    /*package-private*/
    @ForceInline
    final
    VectorShuffle<Double> toShuffleTemplate(Class<?> shuffleType) {
        DoubleSpecies vsp = vspecies();
        return VectorSupport.convert(VectorSupport.VECTOR_OP_CAST,
                                     getClass(), double.class, length(),
                                     shuffleType, byte.class, length(),
                                     this, vsp,
                                     DoubleVector::toShuffle0);
    }

    /**
     * {@inheritDoc} <!--workaround-->
     * @since 19
     */
    @Override
    public abstract
    DoubleVector compress(VectorMask<Double> m);

    /*package-private*/
    @ForceInline
    final
    <M extends AbstractMask<Double>>
    DoubleVector compressTemplate(Class<M> masktype, M m) {
      m.check(masktype, this);
      return (DoubleVector) VectorSupport.compressExpandOp(VectorSupport.VECTOR_OP_COMPRESS, getClass(), masktype,
                                                        double.class, length(), this, m,
                                                        (v1, m1) -> compressHelper(v1, m1));
    }

    /**
     * {@inheritDoc} <!--workaround-->
     * @since 19
     */
    @Override
    public abstract
    DoubleVector expand(VectorMask<Double> m);

    /*package-private*/
    @ForceInline
    final
    <M extends AbstractMask<Double>>
    DoubleVector expandTemplate(Class<M> masktype, M m) {
      m.check(masktype, this);
      return (DoubleVector) VectorSupport.compressExpandOp(VectorSupport.VECTOR_OP_EXPAND, getClass(), masktype,
                                                        double.class, length(), this, m,
                                                        (v1, m1) -> expandHelper(v1, m1));
    }


    /**
     * {@inheritDoc} <!--workaround-->
     */
    @Override
    public abstract
    DoubleVector selectFrom(Vector<Double> v);

    /*package-private*/
    @ForceInline
    final DoubleVector selectFromTemplate(DoubleVector v) {
        return v.rearrange(this.toShuffle());
    }

    /**
     * {@inheritDoc} <!--workaround-->
     */
    @Override
    public abstract
    DoubleVector selectFrom(Vector<Double> s, VectorMask<Double> m);

    /*package-private*/
    @ForceInline
    final DoubleVector selectFromTemplate(DoubleVector v,
                                                  AbstractMask<Double> m) {
        return v.rearrange(this.toShuffle(), m);
    }

    /// Ternary operations


    /**
     * Multiplies this vector by a second input vector, and sums
     * the result with a third.
     *
     * Extended precision is used for the intermediate result,
     * avoiding possible loss of precision from rounding once
     * for each of the two operations.
     * The result is numerically close to {@code this.mul(b).add(c)},
     * and is typically closer to the true mathematical result.
     *
     * This is a lane-wise ternary operation which applies an operation
     * conforming to the specification of
     * {@link Math#fma(double,double,double) Math.fma(a,b,c)}
     * to each lane.
     *
     * This method is also equivalent to the expression
     * {@link #lanewise(VectorOperators.Ternary,Vector,Vector)
     *    lanewise}{@code (}{@link VectorOperators#FMA
     *    FMA}{@code , b, c)}.
     *
     * @param b the second input vector, supplying multiplier values
     * @param c the third input vector, supplying addend values
     * @return the product of this vector and the second input vector
     *         summed with the third input vector, using extended precision
     *         for the intermediate result
     * @see #fma(double,double)
     * @see VectorOperators#FMA
     * @see #lanewise(VectorOperators.Ternary,Vector,Vector,VectorMask)
     */
    @ForceInline
    public final
    DoubleVector fma(Vector<Double> b, Vector<Double> c) {
        return lanewise(FMA, b, c);
    }

    /**
     * Multiplies this vector by a scalar multiplier, and sums
     * the result with a scalar addend.
     *
     * Extended precision is used for the intermediate result,
     * avoiding possible loss of precision from rounding once
     * for each of the two operations.
     * The result is numerically close to {@code this.mul(b).add(c)},
     * and is typically closer to the true mathematical result.
     *
     * This is a lane-wise ternary operation which applies an operation
     * conforming to the specification of
     * {@link Math#fma(double,double,double) Math.fma(a,b,c)}
     * to each lane.
     *
     * This method is also equivalent to the expression
     * {@link #lanewise(VectorOperators.Ternary,Vector,Vector)
     *    lanewise}{@code (}{@link VectorOperators#FMA
     *    FMA}{@code , b, c)}.
     *
     * @param b the scalar multiplier
     * @param c the scalar addend
     * @return the product of this vector and the scalar multiplier
     *         summed with scalar addend, using extended precision
     *         for the intermediate result
     * @see #fma(Vector,Vector)
     * @see VectorOperators#FMA
     * @see #lanewise(VectorOperators.Ternary,double,double,VectorMask)
     */
    @ForceInline
    public final
    DoubleVector fma(double b, double c) {
        return lanewise(FMA, b, c);
    }

    // Don't bother with (Vector,double) and (double,Vector) overloadings.

    // Type specific horizontal reductions

    /**
     * Returns a value accumulated from all the lanes of this vector.
     *
     * This is an associative cross-lane reduction operation which
     * applies the specified operation to all the lane elements.
     * <p>
     * A few reduction operations do not support arbitrary reordering
     * of their operands, yet are included here because of their
     * usefulness.
     * <ul>
     * <li>
     * In the case of {@code FIRST_NONZERO}, the reduction returns
     * the value from the lowest-numbered non-zero lane.
     * (As with {@code MAX} and {@code MIN}, floating point negative
     * zero {@code -0.0} is treated as a value distinct from
     * the default value, positive zero. So a first-nonzero lane reduction
     * might return {@code -0.0} even in the presence of non-zero
     * lane values.)
     * <li>
     * In the case of {@code ADD} and {@code MUL}, the
     * precise result will reflect the choice of an arbitrary order
     * of operations, which may even vary over time.
     * For further details see the section
     * <a href="VectorOperators.html#fp_assoc">Operations on floating point vectors</a>.
     * <li>
     * All other reduction operations are fully commutative and
     * associative.  The implementation can choose any order of
     * processing, yet it will always produce the same result.
     * </ul>
     *
     * @param op the operation used to combine lane values
     * @return the accumulated result
     * @throws UnsupportedOperationException if this vector does
     *         not support the requested operation
     * @see #reduceLanes(VectorOperators.Associative,VectorMask)
     * @see #add(Vector)
     * @see #mul(Vector)
     * @see #min(Vector)
     * @see #max(Vector)
     * @see VectorOperators#FIRST_NONZERO
     */
    public abstract double reduceLanes(VectorOperators.Associative op);

    /**
     * Returns a value accumulated from selected lanes of this vector,
     * controlled by a mask.
     *
     * This is an associative cross-lane reduction operation which
     * applies the specified operation to the selected lane elements.
     * <p>
     * If no elements are selected, an operation-specific identity
     * value is returned.
     * <ul>
     * <li>
     * If the operation is
     *  {@code ADD}
     * or {@code FIRST_NONZERO},
     * then the identity value is positive zero, the default {@code double} value.
     * <li>
     * If the operation is {@code MUL},
     * then the identity value is one.
     * <li>
     * If the operation is {@code MAX},
     * then the identity value is {@code Double.NEGATIVE_INFINITY}.
     * <li>
     * If the operation is {@code MIN},
     * then the identity value is {@code Double.POSITIVE_INFINITY}.
     * </ul>
     * <p>
     * A few reduction operations do not support arbitrary reordering
     * of their operands, yet are included here because of their
     * usefulness.
     * <ul>
     * <li>
     * In the case of {@code FIRST_NONZERO}, the reduction returns
     * the value from the lowest-numbered non-zero lane.
     * (As with {@code MAX} and {@code MIN}, floating point negative
     * zero {@code -0.0} is treated as a value distinct from
     * the default value, positive zero. So a first-nonzero lane reduction
     * might return {@code -0.0} even in the presence of non-zero
     * lane values.)
     * <li>
     * In the case of {@code ADD} and {@code MUL}, the
     * precise result will reflect the choice of an arbitrary order
     * of operations, which may even vary over time.
     * For further details see the section
     * <a href="VectorOperators.html#fp_assoc">Operations on floating point vectors</a>.
     * <li>
     * All other reduction operations are fully commutative and
     * associative.  The implementation can choose any order of
     * processing, yet it will always produce the same result.
     * </ul>
     *
     * @param op the operation used to combine lane values
     * @param m the mask controlling lane selection
     * @return the reduced result accumulated from the selected lane values
     * @throws UnsupportedOperationException if this vector does
     *         not support the requested operation
     * @see #reduceLanes(VectorOperators.Associative)
     */
    public abstract double reduceLanes(VectorOperators.Associative op,
                                       VectorMask<Double> m);

    /*package-private*/
    @ForceInline
    final
    double reduceLanesTemplate(VectorOperators.Associative op,
                               Class<? extends VectorMask<Double>> maskClass,
                               VectorMask<Double> m) {
        m.check(maskClass, this);
        if (op == FIRST_NONZERO) {
            // FIXME:  The JIT should handle this.
            DoubleVector v = broadcast((double) 0).blend(this, m);
            return v.reduceLanesTemplate(op);
        }
        int opc = opCode(op);
        return fromBits(VectorSupport.reductionCoerced(
            opc, getClass(), maskClass, double.class, length(),
            this, m,
            REDUCE_IMPL.find(op, opc, DoubleVector::reductionOperations)));
    }

    /*package-private*/
    @ForceInline
    final
    double reduceLanesTemplate(VectorOperators.Associative op) {
        if (op == FIRST_NONZERO) {
            // FIXME:  The JIT should handle this.
            VectorMask<Long> thisNZ
                = this.viewAsIntegralLanes().compare(NE, (long) 0);
            int ft = thisNZ.firstTrue();
            return ft < length() ? this.lane(ft) : (double) 0;
        }
        int opc = opCode(op);
        return fromBits(VectorSupport.reductionCoerced(
            opc, getClass(), null, double.class, length(),
            this, null,
            REDUCE_IMPL.find(op, opc, DoubleVector::reductionOperations)));
    }

    private static final
    ImplCache<Associative, ReductionOperation<DoubleVector, VectorMask<Double>>>
        REDUCE_IMPL = new ImplCache<>(Associative.class, DoubleVector.class);

    private static ReductionOperation<DoubleVector, VectorMask<Double>> reductionOperations(int opc_) {
        switch (opc_) {
            case VECTOR_OP_ADD: return (v, m) ->
                    toBits(v.rOpMF((double)0, m, (i, a, b) -> (double)(a + b)));
            case VECTOR_OP_MUL: return (v, m) ->
                    toBits(v.rOpMF((double)1, m, (i, a, b) -> (double)(a * b)));
            case VECTOR_OP_MIN: return (v, m) ->
                    toBits(v.rOpMF(MAX_OR_INF, m, (i, a, b) -> (double) Math.min(a, b)));
            case VECTOR_OP_MAX: return (v, m) ->
                    toBits(v.rOpMF(MIN_OR_INF, m, (i, a, b) -> (double) Math.max(a, b)));
            default: return null;
        }
    }

    private static final double MIN_OR_INF = Double.NEGATIVE_INFINITY;
    private static final double MAX_OR_INF = Double.POSITIVE_INFINITY;

    public @Override abstract long reduceLanesToLong(VectorOperators.Associative op);
    public @Override abstract long reduceLanesToLong(VectorOperators.Associative op,
                                                     VectorMask<Double> m);

    // Type specific accessors

    /**
     * Gets the lane element at lane index {@code i}
     *
     * @param i the lane index
     * @return the lane element at lane index {@code i}
     * @throws IllegalArgumentException if the index is out of range
     * ({@code < 0 || >= length()})
     */
    public abstract double lane(int i);

    /**
     * Replaces the lane element of this vector at lane index {@code i} with
     * value {@code e}.
     *
     * This is a cross-lane operation and behaves as if it returns the result
     * of blending this vector with an input vector that is the result of
     * broadcasting {@code e} and a mask that has only one lane set at lane
     * index {@code i}.
     *
     * @param i the lane index of the lane element to be replaced
     * @param e the value to be placed
     * @return the result of replacing the lane element of this vector at lane
     * index {@code i} with value {@code e}.
     * @throws IllegalArgumentException if the index is out of range
     * ({@code < 0 || >= length()})
     */
    public abstract DoubleVector withLane(int i, double e);

    // Memory load operations

    /**
     * Returns an array of type {@code double[]}
     * containing all the lane values.
     * The array length is the same as the vector length.
     * The array elements are stored in lane order.
     * <p>
     * This method behaves as if it stores
     * this vector into an allocated array
     * (using {@link #intoArray(double[], int) intoArray})
     * and returns the array as follows:
     * <pre>{@code
     *   double[] a = new double[this.length()];
     *   this.intoArray(a, 0);
     *   return a;
     * }</pre>
     *
     * @return an array containing the lane values of this vector
     */
    @ForceInline
    @Override
    public final double[] toArray() {
        double[] a = new double[vspecies().laneCount()];
        intoArray(a, 0);
        return a;
    }

    /** {@inheritDoc} <!--workaround-->
     */
    @ForceInline
    @Override
    public final int[] toIntArray() {
        double[] a = toArray();
        int[] res = new int[a.length];
        for (int i = 0; i < a.length; i++) {
            double e = a[i];
            res[i] = (int) DoubleSpecies.toIntegralChecked(e, true);
        }
        return res;
    }

    /** {@inheritDoc} <!--workaround-->
     */
    @ForceInline
    @Override
    public final long[] toLongArray() {
        double[] a = toArray();
        long[] res = new long[a.length];
        for (int i = 0; i < a.length; i++) {
            double e = a[i];
            res[i] = DoubleSpecies.toIntegralChecked(e, false);
        }
        return res;
    }

    /** {@inheritDoc} <!--workaround-->
     * @implNote
     * This is an alias for {@link #toArray()}
     * When this method is used on used on vectors
     * of type {@code DoubleVector},
     * there will be no loss of precision.
     */
    @ForceInline
    @Override
    public final double[] toDoubleArray() {
        return toArray();
    }

    /**
     * Loads a vector from an array of type {@code double[]}
     * starting at an offset.
     * For each vector lane, where {@code N} is the vector lane index, the
     * array element at index {@code offset + N} is placed into the
     * resulting vector at lane index {@code N}.
     *
     * @param species species of desired vector
     * @param a the array
     * @param offset the offset into the array
     * @return the vector loaded from an array
     * @throws IndexOutOfBoundsException
     *         if {@code offset+N < 0} or {@code offset+N >= a.length}
     *         for any lane {@code N} in the vector
     */
    @ForceInline
    public static
    DoubleVector fromArray(VectorSpecies<Double> species,
                                   double[] a, int offset) {
        offset = checkFromIndexSize(offset, species.length(), a.length);
        DoubleSpecies vsp = (DoubleSpecies) species;
        return vsp.dummyVectorMF().fromArray0(a, offset);
    }

    /**
     * Loads a vector from an array of type {@code double[]}
     * starting at an offset and using a mask.
     * Lanes where the mask is unset are filled with the default
     * value of {@code double} (positive zero).
     * For each vector lane, where {@code N} is the vector lane index,
     * if the mask lane at index {@code N} is set then the array element at
     * index {@code offset + N} is placed into the resulting vector at lane index
     * {@code N}, otherwise the default element value is placed into the
     * resulting vector at lane index {@code N}.
     *
     * @param species species of desired vector
     * @param a the array
     * @param offset the offset into the array
     * @param m the mask controlling lane selection
     * @return the vector loaded from an array
     * @throws IndexOutOfBoundsException
     *         if {@code offset+N < 0} or {@code offset+N >= a.length}
     *         for any lane {@code N} in the vector
     *         where the mask is set
     */
    @ForceInline
    public static
    DoubleVector fromArray(VectorSpecies<Double> species,
                                   double[] a, int offset,
                                   VectorMask<Double> m) {
        DoubleSpecies vsp = (DoubleSpecies) species;
        if (VectorIntrinsics.indexInRange(offset, vsp.length(), a.length)) {
            return vsp.dummyVectorMF().fromArray0(a, offset, m, OFFSET_IN_RANGE);
        }

        checkMaskFromIndexSize(offset, vsp, m, 1, a.length);
        return vsp.dummyVectorMF().fromArray0(a, offset, m, OFFSET_OUT_OF_RANGE);
    }

    /**
     * Gathers a new vector composed of elements from an array of type
     * {@code double[]},
     * using indexes obtained by adding a fixed {@code offset} to a
     * series of secondary offsets from an <em>index map</em>.
     * The index map is a contiguous sequence of {@code VLENGTH}
     * elements in a second array of {@code int}s, starting at a given
     * {@code mapOffset}.
     * <p>
     * For each vector lane, where {@code N} is the vector lane index,
     * the lane is loaded from the array
     * element {@code a[f(N)]}, where {@code f(N)} is the
     * index mapping expression
     * {@code offset + indexMap[mapOffset + N]]}.
     *
     * @param species species of desired vector
     * @param a the array
     * @param offset the offset into the array, may be negative if relative
     * indexes in the index map compensate to produce a value within the
     * array bounds
     * @param indexMap the index map
     * @param mapOffset the offset into the index map
     * @return the vector loaded from the indexed elements of the array
     * @throws IndexOutOfBoundsException
     *         if {@code mapOffset+N < 0}
     *         or if {@code mapOffset+N >= indexMap.length},
     *         or if {@code f(N)=offset+indexMap[mapOffset+N]}
     *         is an invalid index into {@code a},
     *         for any lane {@code N} in the vector
     * @see DoubleVector#toIntArray()
     */
    @ForceInline
    public static
    DoubleVector fromArray(VectorSpecies<Double> species,
                                   double[] a, int offset,
                                   int[] indexMap, int mapOffset) {
        DoubleSpecies vsp = (DoubleSpecies) species;
        IntVector.IntSpecies isp = IntVector.species(vsp.indexShape());
        Objects.requireNonNull(a);
        Objects.requireNonNull(indexMap);
        Class<? extends DoubleVector> vectorType = vsp.vectorType();

        if (vsp.laneCount() == 1) {
          return DoubleVector.fromArray(vsp, a, offset + indexMap[mapOffset]);
        }

        // Index vector: vix[0:n] = k -> offset + indexMap[mapOffset + k]
        IntVector vix = null;
        if (isp.laneCount() != vsp.laneCount()) {
            // For DoubleMaxVector,  if vector length is non-power-of-two or
            // 2048 bits, indexShape of Double species is S_MAX_BIT.
            // Assume that vector length is 2048, then the lane count of Double
            // vector is 32. When converting Double species to int species,
            // indexShape is still S_MAX_BIT, but the lane count of int vector
            // is 64. So when loading index vector (IntVector), only lower half
            // of index data is needed.
            vix = IntVector
                .fromArray(isp, indexMap, mapOffset, IntMaxVector.IntMaxMask.LOWER_HALF_TRUE_MASK)
                .add(offset);
        } else {
            vix = IntVector
                .fromArray(isp, indexMap, mapOffset)
                .add(offset);
        }

        vix = VectorIntrinsics.checkIndex(vix, a.length);

        return VectorSupport.loadWithMap(
            vectorType, null, double.class, vsp.laneCount(),
            isp.vectorType(),
            a, ARRAY_BASE, vix, null,
            a, offset, indexMap, mapOffset, vsp,
            (c, idx, iMap, idy, s, vm) ->
            s.vOpMF(n -> c[idx + iMap[idy+n]]));
    }

    /**
     * Gathers a new vector composed of elements from an array of type
     * {@code double[]},
     * under the control of a mask, and
     * using indexes obtained by adding a fixed {@code offset} to a
     * series of secondary offsets from an <em>index map</em>.
     * The index map is a contiguous sequence of {@code VLENGTH}
     * elements in a second array of {@code int}s, starting at a given
     * {@code mapOffset}.
     * <p>
     * For each vector lane, where {@code N} is the vector lane index,
     * if the lane is set in the mask,
     * the lane is loaded from the array
     * element {@code a[f(N)]}, where {@code f(N)} is the
     * index mapping expression
     * {@code offset + indexMap[mapOffset + N]]}.
     * Unset lanes in the resulting vector are set to zero.
     *
     * @param species species of desired vector
     * @param a the array
     * @param offset the offset into the array, may be negative if relative
     * indexes in the index map compensate to produce a value within the
     * array bounds
     * @param indexMap the index map
     * @param mapOffset the offset into the index map
     * @param m the mask controlling lane selection
     * @return the vector loaded from the indexed elements of the array
     * @throws IndexOutOfBoundsException
     *         if {@code mapOffset+N < 0}
     *         or if {@code mapOffset+N >= indexMap.length},
     *         or if {@code f(N)=offset+indexMap[mapOffset+N]}
     *         is an invalid index into {@code a},
     *         for any lane {@code N} in the vector
     *         where the mask is set
     * @see DoubleVector#toIntArray()
     */
    @ForceInline
    public static
    DoubleVector fromArray(VectorSpecies<Double> species,
                                   double[] a, int offset,
                                   int[] indexMap, int mapOffset,
                                   VectorMask<Double> m) {
        if (m.allTrue()) {
            return fromArray(species, a, offset, indexMap, mapOffset);
        }
        else {
            DoubleSpecies vsp = (DoubleSpecies) species;
            return vsp.dummyVectorMF().fromArray0(a, offset, indexMap, mapOffset, m);
        }
    }



    /**
     * Loads a vector from a {@linkplain MemorySegment memory segment}
     * starting at an offset into the memory segment.
     * Bytes are composed into primitive lane elements according
     * to the specified byte order.
     * The vector is arranged into lanes according to
     * <a href="Vector.html#lane-order">memory ordering</a>.
     * <p>
     * This method behaves as if it returns the result of calling
     * {@link #fromMemorySegment(VectorSpecies,MemorySegment,long,ByteOrder,VectorMask)
     * fromMemorySegment()} as follows:
     * <pre>{@code
     * var m = species.maskAll(true);
     * return fromMemorySegment(species, ms, offset, bo, m);
     * }</pre>
     *
     * @param species species of desired vector
     * @param ms the memory segment
     * @param offset the offset into the memory segment
     * @param bo the intended byte order
     * @return a vector loaded from the memory segment
     * @throws IndexOutOfBoundsException
     *         if {@code offset+N*8 < 0}
     *         or {@code offset+N*8 >= ms.byteSize()}
     *         for any lane {@code N} in the vector
     * @throws IllegalStateException if the memory segment's session is not alive,
     *         or if access occurs from a thread other than the thread owning the session.
     * @since 19
     */
    @ForceInline
    public static
    DoubleVector fromMemorySegment(VectorSpecies<Double> species,
                                           MemorySegment ms, long offset,
                                           ByteOrder bo) {
        offset = checkFromIndexSize(offset, species.vectorByteSize(), ms.byteSize());
        DoubleSpecies vsp = (DoubleSpecies) species;
        return vsp.dummyVectorMF().fromMemorySegment0(ms, offset).maybeSwap(bo);
    }

    /**
     * Loads a vector from a {@linkplain MemorySegment memory segment}
     * starting at an offset into the memory segment
     * and using a mask.
     * Lanes where the mask is unset are filled with the default
     * value of {@code double} (positive zero).
     * Bytes are composed into primitive lane elements according
     * to the specified byte order.
     * The vector is arranged into lanes according to
     * <a href="Vector.html#lane-order">memory ordering</a>.
     * <p>
     * The following pseudocode illustrates the behavior:
     * <pre>{@code
     * var slice = ms.asSlice(offset);
     * double[] ar = new double[species.length()];
     * for (int n = 0; n < ar.length; n++) {
     *     if (m.laneIsSet(n)) {
     *         ar[n] = slice.getAtIndex(ValuaLayout.JAVA_DOUBLE.withByteAlignment(1), n);
     *     }
     * }
     * DoubleVector r = DoubleVector.fromArray(species, ar, 0);
     * }</pre>
     * @implNote
     * This operation is likely to be more efficient if
     * the specified byte order is the same as
     * {@linkplain ByteOrder#nativeOrder()
     * the platform native order},
     * since this method will not need to reorder
     * the bytes of lane values.
     *
     * @param species species of desired vector
     * @param ms the memory segment
     * @param offset the offset into the memory segment
     * @param bo the intended byte order
     * @param m the mask controlling lane selection
     * @return a vector loaded from the memory segment
     * @throws IndexOutOfBoundsException
     *         if {@code offset+N*8 < 0}
     *         or {@code offset+N*8 >= ms.byteSize()}
     *         for any lane {@code N} in the vector
     *         where the mask is set
     * @throws IllegalStateException if the memory segment's session is not alive,
     *         or if access occurs from a thread other than the thread owning the session.
     * @since 19
     */
    @ForceInline
    public static
    DoubleVector fromMemorySegment(VectorSpecies<Double> species,
                                           MemorySegment ms, long offset,
                                           ByteOrder bo,
                                           VectorMask<Double> m) {
        DoubleSpecies vsp = (DoubleSpecies) species;
        if (VectorIntrinsics.indexInRange(offset, vsp.vectorByteSize(), ms.byteSize())) {
            return vsp.dummyVectorMF().fromMemorySegment0(ms, offset, m, OFFSET_IN_RANGE).maybeSwap(bo);
        }

        checkMaskFromIndexSize(offset, vsp, m, 8, ms.byteSize());
        return vsp.dummyVectorMF().fromMemorySegment0(ms, offset, m, OFFSET_OUT_OF_RANGE).maybeSwap(bo);
    }

    // Memory store operations

    /**
     * Stores this vector into an array of type {@code double[]}
     * starting at an offset.
     * <p>
     * For each vector lane, where {@code N} is the vector lane index,
     * the lane element at index {@code N} is stored into the array
     * element {@code a[offset+N]}.
     *
     * @param a the array, of type {@code double[]}
     * @param offset the offset into the array
     * @throws IndexOutOfBoundsException
     *         if {@code offset+N < 0} or {@code offset+N >= a.length}
     *         for any lane {@code N} in the vector
     */
    @ForceInline
    public final
    void intoArray(double[] a, int offset) {
        offset = checkFromIndexSize(offset, length(), a.length);
        DoubleSpecies vsp = vspecies();
        VectorSupport.store(
            vsp.vectorType(), vsp.elementType(), vsp.laneCount(),
            a, arrayAddress(a, offset), false,
            this,
            a, offset,
            (arr, off, v)
            -> v.stOpMF(arr, (int) off,
                      (arr_, off_, i, e) -> arr_[off_ + i] = e));

    }

    /**
     * Stores this vector into an array of type {@code double[]}
     * starting at offset and using a mask.
     * <p>
     * For each vector lane, where {@code N} is the vector lane index,
     * the lane element at index {@code N} is stored into the array
     * element {@code a[offset+N]}.
     * If the mask lane at {@code N} is unset then the corresponding
     * array element {@code a[offset+N]} is left unchanged.
     * <p>
     * Array range checking is done for lanes where the mask is set.
     * Lanes where the mask is unset are not stored and do not need
     * to correspond to legitimate elements of {@code a}.
     * That is, unset lanes may correspond to array indexes less than
     * zero or beyond the end of the array.
     *
     * @param a the array, of type {@code double[]}
     * @param offset the offset into the array
     * @param m the mask controlling lane storage
     * @throws IndexOutOfBoundsException
     *         if {@code offset+N < 0} or {@code offset+N >= a.length}
     *         for any lane {@code N} in the vector
     *         where the mask is set
     */
    @ForceInline
    public final
    void intoArray(double[] a, int offset,
                   VectorMask<Double> m) {
        if (m.allTrue()) {
            intoArray(a, offset);
        } else {
            DoubleSpecies vsp = vspecies();
            if (!VectorIntrinsics.indexInRange(offset, vsp.length(), a.length)) {
                checkMaskFromIndexSize(offset, vsp, m, 1, a.length);
            }
            intoArray0(a, offset, m);
        }
    }

    /**
     * Scatters this vector into an array of type {@code double[]}
     * using indexes obtained by adding a fixed {@code offset} to a
     * series of secondary offsets from an <em>index map</em>.
     * The index map is a contiguous sequence of {@code VLENGTH}
     * elements in a second array of {@code int}s, starting at a given
     * {@code mapOffset}.
     * <p>
     * For each vector lane, where {@code N} is the vector lane index,
     * the lane element at index {@code N} is stored into the array
     * element {@code a[f(N)]}, where {@code f(N)} is the
     * index mapping expression
     * {@code offset + indexMap[mapOffset + N]]}.
     *
     * @param a the array
     * @param offset an offset to combine with the index map offsets
     * @param indexMap the index map
     * @param mapOffset the offset into the index map
     * @throws IndexOutOfBoundsException
     *         if {@code mapOffset+N < 0}
     *         or if {@code mapOffset+N >= indexMap.length},
     *         or if {@code f(N)=offset+indexMap[mapOffset+N]}
     *         is an invalid index into {@code a},
     *         for any lane {@code N} in the vector
     * @see DoubleVector#toIntArray()
     */
    @ForceInline
    public final
    void intoArray(double[] a, int offset,
                   int[] indexMap, int mapOffset) {
        DoubleSpecies vsp = vspecies();
        IntVector.IntSpecies isp = IntVector.species(vsp.indexShape());
        if (vsp.laneCount() == 1) {
            intoArray(a, offset + indexMap[mapOffset]);
            return;
        }

        // Index vector: vix[0:n] = i -> offset + indexMap[mo + i]
        IntVector vix = null;
        if (isp.laneCount() != vsp.laneCount()) {
            // For DoubleMaxVector,  if vector length  is 2048 bits, indexShape
            // of Double species is S_MAX_BIT. and the lane count of Double
            // vector is 32. When converting Double species to int species,
            // indexShape is still S_MAX_BIT, but the lane count of int vector
            // is 64. So when loading index vector (IntVector), only lower half
            // of index data is needed.
            vix = IntVector
                .fromArray(isp, indexMap, mapOffset, IntMaxVector.IntMaxMask.LOWER_HALF_TRUE_MASK)
                .add(offset);
        } else {
            vix = IntVector
                .fromArray(isp, indexMap, mapOffset)
                .add(offset);
        }


        vix = VectorIntrinsics.checkIndex(vix, a.length);

        VectorSupport.storeWithMap(
            vsp.vectorType(), null, vsp.elementType(), vsp.laneCount(),
            isp.vectorType(),
            a, arrayAddress(a, 0), vix,
            this, null,
            a, offset, indexMap, mapOffset,
            (arr, off, v, map, mo, vm)
            -> v.stOpMF(arr, off,
                      (arr_, off_, i, e) -> {
                          int j = map[mo + i];
                          arr[off + j] = e;
                      }));
    }

    /**
     * Scatters this vector into an array of type {@code double[]},
     * under the control of a mask, and
     * using indexes obtained by adding a fixed {@code offset} to a
     * series of secondary offsets from an <em>index map</em>.
     * The index map is a contiguous sequence of {@code VLENGTH}
     * elements in a second array of {@code int}s, starting at a given
     * {@code mapOffset}.
     * <p>
     * For each vector lane, where {@code N} is the vector lane index,
     * if the mask lane at index {@code N} is set then
     * the lane element at index {@code N} is stored into the array
     * element {@code a[f(N)]}, where {@code f(N)} is the
     * index mapping expression
     * {@code offset + indexMap[mapOffset + N]]}.
     *
     * @param a the array
     * @param offset an offset to combine with the index map offsets
     * @param indexMap the index map
     * @param mapOffset the offset into the index map
     * @param m the mask
     * @throws IndexOutOfBoundsException
     *         if {@code mapOffset+N < 0}
     *         or if {@code mapOffset+N >= indexMap.length},
     *         or if {@code f(N)=offset+indexMap[mapOffset+N]}
     *         is an invalid index into {@code a},
     *         for any lane {@code N} in the vector
     *         where the mask is set
     * @see DoubleVector#toIntArray()
     */
    @ForceInline
    public final
    void intoArray(double[] a, int offset,
                   int[] indexMap, int mapOffset,
                   VectorMask<Double> m) {
        if (m.allTrue()) {
            intoArray(a, offset, indexMap, mapOffset);
        }
        else {
            intoArray0(a, offset, indexMap, mapOffset, m);
        }
    }



    /**
     * {@inheritDoc} <!--workaround-->
     * @since 19
     */
    @Override
    @ForceInline
    public final
    void intoMemorySegment(MemorySegment ms, long offset,
                           ByteOrder bo) {
        if (ms.isReadOnly()) {
            throw new UnsupportedOperationException("Attempt to write a read-only segment");
        }

        offset = checkFromIndexSize(offset, byteSize(), ms.byteSize());
        maybeSwap(bo).intoMemorySegment0(ms, offset);
    }

    /**
     * {@inheritDoc} <!--workaround-->
     * @since 19
     */
    @Override
    @ForceInline
    public final
    void intoMemorySegment(MemorySegment ms, long offset,
                           ByteOrder bo,
                           VectorMask<Double> m) {
        if (m.allTrue()) {
            intoMemorySegment(ms, offset, bo);
        } else {
            if (ms.isReadOnly()) {
                throw new UnsupportedOperationException("Attempt to write a read-only segment");
            }
            DoubleSpecies vsp = vspecies();
            if (!VectorIntrinsics.indexInRange(offset, vsp.vectorByteSize(), ms.byteSize())) {
                checkMaskFromIndexSize(offset, vsp, m, 8, ms.byteSize());
            }
            maybeSwap(bo).intoMemorySegment0(ms, offset, m);
        }
    }

    // ================================================

    // Low-level memory operations.
    //
    // Note that all of these operations *must* inline into a context
    // where the exact species of the involved vector is a
    // compile-time constant.  Otherwise, the intrinsic generation
    // will fail and performance will suffer.
    //
    // In many cases this is achieved by re-deriving a version of the
    // method in each concrete subclass (per species).  The re-derived
    // method simply calls one of these generic methods, with exact
    // parameters for the controlling metadata, which is either a
    // typed vector or constant species instance.

    // Unchecked loading operations in native byte order.
    // Caller is responsible for applying index checks, masking, and
    // byte swapping.

    /*package-private*/
    abstract
    DoubleVector fromArray0(double[] a, int offset);
    @ForceInline
    final
    DoubleVector fromArray0Template(double[] a, int offset) {
        DoubleSpecies vsp = vspecies();
        return VectorSupport.load(
            vsp.vectorType(), vsp.elementType(), vsp.laneCount(),
            a, arrayAddress(a, offset), false,
            a, offset, vsp,
            (arr, off, s) -> s.ldOpMF(arr, (int) off,
                                    (arr_, off_, i) -> arr_[off_ + i]));
    }

    /*package-private*/
    abstract
    DoubleVector fromArray0(double[] a, int offset, VectorMask<Double> m, int offsetInRange);
    @ForceInline
    final
    <M extends VectorMask<Double>>
    DoubleVector fromArray0Template(Class<M> maskClass, double[] a, int offset, M m, int offsetInRange) {
        m.check(species());
        DoubleSpecies vsp = vspecies();
        return VectorSupport.loadMasked(
            vsp.vectorType(), maskClass, vsp.elementType(), vsp.laneCount(),
            a, arrayAddress(a, offset), false, m, offsetInRange,
            a, offset, vsp,
            (arr, off, s, vm) -> s.ldOpMF(arr, (int) off, vm,
                                        (arr_, off_, i) -> arr_[off_ + i]));
    }

    /*package-private*/
    abstract
    DoubleVector fromArray0(double[] a, int offset,
                                    int[] indexMap, int mapOffset,
                                    VectorMask<Double> m);
    @ForceInline
    final
    <M extends VectorMask<Double>>
    DoubleVector fromArray0Template(Class<M> maskClass, double[] a, int offset,
                                            int[] indexMap, int mapOffset, M m) {
        DoubleSpecies vsp = vspecies();
        IntVector.IntSpecies isp = IntVector.species(vsp.indexShape());
        Objects.requireNonNull(a);
        Objects.requireNonNull(indexMap);
        m.check(vsp);
        Class<? extends DoubleVector> vectorType = vsp.vectorType();

        if (vsp.laneCount() == 1) {
          return DoubleVector.fromArray(vsp, a, offset + indexMap[mapOffset], m);
        }

        // Index vector: vix[0:n] = k -> offset + indexMap[mapOffset + k]
        IntVector vix = null;
        if (isp.laneCount() != vsp.laneCount()) {
            // For DoubleMaxVector,  if vector length is non-power-of-two or
            // 2048 bits, indexShape of Double species is S_MAX_BIT.
            // Assume that vector length is 2048, then the lane count of Double
            // vector is 32. When converting Double species to int species,
            // indexShape is still S_MAX_BIT, but the lane count of int vector
            // is 64. So when loading index vector (IntVector), only lower half
            // of index data is needed.
            vix = IntVector
                .fromArray(isp, indexMap, mapOffset, IntMaxVector.IntMaxMask.LOWER_HALF_TRUE_MASK)
                .add(offset);
        } else {
            vix = IntVector
                .fromArray(isp, indexMap, mapOffset)
                .add(offset);
        }

        // FIXME: Check index under mask controlling.
        vix = VectorIntrinsics.checkIndex(vix, a.length);

        return VectorSupport.loadWithMap(
            vectorType, maskClass, double.class, vsp.laneCount(),
            isp.vectorType(),
            a, ARRAY_BASE, vix, m,
            a, offset, indexMap, mapOffset, vsp,
            (c, idx, iMap, idy, s, vm) ->
            s.vOpMF(vm, n -> c[idx + iMap[idy+n]]));
    }



    abstract
    DoubleVector fromMemorySegment0(MemorySegment bb, long offset);
    @ForceInline
    final
    DoubleVector fromMemorySegment0Template(MemorySegment ms, long offset) {
        DoubleSpecies vsp = vspecies();
        return ScopedMemoryAccess.loadFromMemorySegment(
                vsp.vectorType(), vsp.elementType(), vsp.laneCount(),
                (AbstractMemorySegmentImpl) ms, offset, vsp,
                (msp, off, s) -> {
                    return s.ldLongOpMF((MemorySegment) msp, off, DoubleVector::memorySegmentGet);
                });
    }

    abstract
    DoubleVector fromMemorySegment0(MemorySegment ms, long offset, VectorMask<Double> m, int offsetInRange);
    @ForceInline
    final
    <M extends VectorMask<Double>>
    DoubleVector fromMemorySegment0Template(Class<M> maskClass, MemorySegment ms, long offset, M m, int offsetInRange) {
        DoubleSpecies vsp = vspecies();
        m.check(vsp);
        return ScopedMemoryAccess.loadFromMemorySegmentMasked(
                vsp.vectorType(), maskClass, vsp.elementType(), vsp.laneCount(),
                (AbstractMemorySegmentImpl) ms, offset, m, vsp, offsetInRange,
                (msp, off, s, vm) -> {
                    return s.ldLongOpMF((MemorySegment) msp, off, vm, DoubleVector::memorySegmentGet);
                });
    }

    // Unchecked storing operations in native byte order.
    // Caller is responsible for applying index checks, masking, and
    // byte swapping.

    abstract
    void intoArray0(double[] a, int offset);
    @ForceInline
    final
    void intoArray0Template(double[] a, int offset) {
        DoubleSpecies vsp = vspecies();
        VectorSupport.store(
            vsp.vectorType(), vsp.elementType(), vsp.laneCount(),
            a, arrayAddress(a, offset), false,
            this, a, offset,
            (arr, off, v)
            -> v.stOpMF(arr, (int) off,
                      (arr_, off_, i, e) -> arr_[off_+i] = e));
    }

    abstract
    void intoArray0(double[] a, int offset, VectorMask<Double> m);
    @ForceInline
    final
    <M extends VectorMask<Double>>
    void intoArray0Template(Class<M> maskClass, double[] a, int offset, M m) {
        m.check(species());
        DoubleSpecies vsp = vspecies();
        VectorSupport.storeMasked(
            vsp.vectorType(), maskClass, vsp.elementType(), vsp.laneCount(),
            a, arrayAddress(a, offset), false,
            this, m, a, offset,
            (arr, off, v, vm)
            -> v.stOpMF(arr, (int) off, vm,
                      (arr_, off_, i, e) -> arr_[off_ + i] = e));
    }

    abstract
    void intoArray0(double[] a, int offset,
                    int[] indexMap, int mapOffset,
                    VectorMask<Double> m);
    @ForceInline
    final
    <M extends VectorMask<Double>>
    void intoArray0Template(Class<M> maskClass, double[] a, int offset,
                            int[] indexMap, int mapOffset, M m) {
        m.check(species());
        DoubleSpecies vsp = vspecies();
        IntVector.IntSpecies isp = IntVector.species(vsp.indexShape());
        if (vsp.laneCount() == 1) {
            intoArray(a, offset + indexMap[mapOffset], m);
            return;
        }

        // Index vector: vix[0:n] = i -> offset + indexMap[mo + i]
        IntVector vix = null;
        if (isp.laneCount() != vsp.laneCount()) {
            // For DoubleMaxVector,  if vector length  is 2048 bits, indexShape
            // of Double species is S_MAX_BIT. and the lane count of Double
            // vector is 32. When converting Double species to int species,
            // indexShape is still S_MAX_BIT, but the lane count of int vector
            // is 64. So when loading index vector (IntVector), only lower half
            // of index data is needed.
            vix = IntVector
                .fromArray(isp, indexMap, mapOffset, IntMaxVector.IntMaxMask.LOWER_HALF_TRUE_MASK)
                .add(offset);
        } else {
            vix = IntVector
                .fromArray(isp, indexMap, mapOffset)
                .add(offset);
        }


        // FIXME: Check index under mask controlling.
        vix = VectorIntrinsics.checkIndex(vix, a.length);

        VectorSupport.storeWithMap(
            vsp.vectorType(), maskClass, vsp.elementType(), vsp.laneCount(),
            isp.vectorType(),
            a, arrayAddress(a, 0), vix,
            this, m,
            a, offset, indexMap, mapOffset,
            (arr, off, v, map, mo, vm)
            -> v.stOpMF(arr, off, vm,
                      (arr_, off_, i, e) -> {
                          int j = map[mo + i];
                          arr[off + j] = e;
                      }));
    }


    @ForceInline
    final
    void intoMemorySegment0(MemorySegment ms, long offset) {
        DoubleSpecies vsp = vspecies();
        ScopedMemoryAccess.storeIntoMemorySegment(
                vsp.vectorType(), vsp.elementType(), vsp.laneCount(),
                this,
                (AbstractMemorySegmentImpl) ms, offset,
                (msp, off, v) -> {
                    v.stLongOpMF((MemorySegment) msp, off, DoubleVector::memorySegmentSet);
                });
    }

    abstract
    void intoMemorySegment0(MemorySegment bb, long offset, VectorMask<Double> m);
    @ForceInline
    final
    <M extends VectorMask<Double>>
    void intoMemorySegment0Template(Class<M> maskClass, MemorySegment ms, long offset, M m) {
        DoubleSpecies vsp = vspecies();
        m.check(vsp);
        ScopedMemoryAccess.storeIntoMemorySegmentMasked(
                vsp.vectorType(), maskClass, vsp.elementType(), vsp.laneCount(),
                this, m,
                (AbstractMemorySegmentImpl) ms, offset,
                (msp, off, v, vm) -> {
                    v.stLongOpMF((MemorySegment) msp, off, vm, DoubleVector::memorySegmentSet);
                });
    }


    // End of low-level memory operations.

    private static
    void checkMaskFromIndexSize(int offset,
                                DoubleSpecies vsp,
                                VectorMask<Double> m,
                                int scale,
                                int limit) {
        ((AbstractMask<Double>)m)
            .checkIndexByLane(offset, limit, vsp.iota(), scale);
    }

    private static
    void checkMaskFromIndexSize(long offset,
                                DoubleSpecies vsp,
                                VectorMask<Double> m,
                                int scale,
                                long limit) {
        ((AbstractMask<Double>)m)
            .checkIndexByLane(offset, limit, vsp.iota(), scale);
    }

    @ForceInline
    private void conditionalStoreNYI(int offset,
                                     DoubleSpecies vsp,
                                     VectorMask<Double> m,
                                     int scale,
                                     int limit) {
        if (offset < 0 || offset + vsp.laneCount() * scale > limit) {
            String msg =
                String.format("unimplemented: store @%d in [0..%d), %s in %s",
                              offset, limit, m, vsp);
            throw new AssertionError(msg);
        }
    }

    /*package-private*/
    @Override
    @ForceInline
    final
    DoubleVector maybeSwap(ByteOrder bo) {
        if (bo != NATIVE_ENDIAN) {
            return this.reinterpretAsBytes()
                .rearrange(swapBytesShuffle())
                .reinterpretAsDoubles();
        }
        return this;
    }

    static final int ARRAY_SHIFT =
        31 - Integer.numberOfLeadingZeros(Unsafe.ARRAY_DOUBLE_INDEX_SCALE);
    static final long ARRAY_BASE =
        Unsafe.ARRAY_DOUBLE_BASE_OFFSET;

    @ForceInline
    static long arrayAddress(double[] a, int index) {
        return ARRAY_BASE + (((long)index) << ARRAY_SHIFT);
    }



    @ForceInline
    static long byteArrayAddress(byte[] a, int index) {
        return Unsafe.ARRAY_BYTE_BASE_OFFSET + index;
    }

    // ================================================

    /// Reinterpreting view methods:
    //   lanewise reinterpret: viewAsXVector()
    //   keep shape, redraw lanes: reinterpretAsEs()

    /**
     * {@inheritDoc} <!--workaround-->
     */
    @ForceInline
    @Override
    public final ByteVector reinterpretAsBytes() {
         // Going to ByteVector, pay close attention to byte order.
         assert(REGISTER_ENDIAN == ByteOrder.LITTLE_ENDIAN);
         return asByteVectorRaw();
         //return asByteVectorRaw().rearrange(swapBytesShuffle());
    }

    /**
     * {@inheritDoc} <!--workaround-->
     */
    @ForceInline
    @Override
    public final LongVector viewAsIntegralLanes() {
        LaneType ilt = LaneType.DOUBLE.asIntegral();
        return (LongVector) asVectorRaw(ilt);
    }

    /**
     * {@inheritDoc} <!--workaround-->
     */
    @ForceInline
    @Override
    public final
    DoubleVector
    viewAsFloatingLanes() {
        return this;
    }

    // ================================================

    /// Object methods: toString, equals, hashCode
    //
    // Object methods are defined as if via Arrays.toString, etc.,
    // is applied to the array of elements.  Two equal vectors
    // are required to have equal species and equal lane values.

    /**
     * Returns a string representation of this vector, of the form
     * {@code "[0,1,2...]"}, reporting the lane values of this vector,
     * in lane order.
     *
     * The string is produced as if by a call to {@link
     * java.util.Arrays#toString(double[]) Arrays.toString()},
     * as appropriate to the {@code double} array returned by
     * {@link #toArray this.toArray()}.
     *
     * @return a string of the form {@code "[0,1,2...]"}
     * reporting the lane values of this vector
     */
    @Override
    @ForceInline
    public final
    String toString() {
        // now that toArray is strongly typed, we can define this
        return Arrays.toString(toArray());
    }

    /**
     * {@inheritDoc} <!--workaround-->
     */
    @Override
    @ForceInline
    public final
    boolean equals(Object obj) {
        if (obj instanceof Vector) {
            Vector<?> that = (Vector<?>) obj;
            if (this.species().equals(that.species())) {
                return this.eq(that.check(this.species())).allTrue();
            }
        }
        return false;
    }

    /**
     * {@inheritDoc} <!--workaround-->
     */
    @Override
    @ForceInline
    public final
    int hashCode() {
        // now that toArray is strongly typed, we can define this
        return Objects.hash(species(), Arrays.hashCode(toArray()));
    }

    // ================================================

    // Species

    /**
     * Class representing {@link DoubleVector}'s of the same {@link VectorShape VectorShape}.
     */
    /*package-private*/
    static final class DoubleSpecies extends AbstractSpecies<Double> {
        private DoubleSpecies(VectorShape shape,
                Class<? extends DoubleVector> vectorType,
                Class<? extends AbstractMask<Double>> maskType,
                Function<Object, DoubleVector> vectorFactory) {
            super(shape, LaneType.of(double.class),
                  vectorType, maskType,
                  vectorFactory);
            assert(this.elementSize() == Double.SIZE);
        }

        // Specializing overrides:

        @Override
        @ForceInline
        public final Class<Double> elementType() {
            return double.class;
        }

        @Override
        @ForceInline
        final Class<Double> genericElementType() {
            return Double.class;
        }

        @SuppressWarnings("unchecked")
        @Override
        @ForceInline
        public final Class<? extends DoubleVector> vectorType() {
            return (Class<? extends DoubleVector>) vectorType;
        }

        @Override
        @ForceInline
        public final long checkValue(long e) {
            longToElementBits(e);  // only for exception
            return e;
        }

        /*package-private*/
        @Override
        @ForceInline
        final DoubleVector broadcastBits(long bits) {
            return (DoubleVector)
                VectorSupport.fromBitsCoerced(
                    vectorType, double.class, laneCount,
                    bits, MODE_BROADCAST, this,
                    (bits_, s_) -> s_.rvOpMF(i -> bits_));
        }

        /*package-private*/
        @ForceInline
        final DoubleVector broadcast(double e) {
            return broadcastBits(toBits(e));
        }

        @Override
        @ForceInline
        public final DoubleVector broadcast(long e) {
            return broadcastBits(longToElementBits(e));
        }

        /*package-private*/
        final @Override
        @ForceInline
        long longToElementBits(long value) {
            // Do the conversion, and then test it for failure.
            double e = (double) value;
            if ((long) e != value) {
                throw badElementBits(value, e);
            }
            return toBits(e);
        }

        /*package-private*/
        @ForceInline
        static long toIntegralChecked(double e, boolean convertToInt) {
            long value = convertToInt ? (int) e : (long) e;
            if ((double) value != e) {
                throw badArrayBits(e, convertToInt, value);
            }
            return value;
        }

        /* this non-public one is for internal conversions */
        @Override
        @ForceInline
        final DoubleVector fromIntValues(int[] values) {
            VectorIntrinsics.requireLength(values.length, laneCount);
            double[] va = new double[laneCount()];
            for (int i = 0; i < va.length; i++) {
                int lv = values[i];
                double v = (double) lv;
                va[i] = v;
                if ((int)v != lv) {
                    throw badElementBits(lv, v);
                }
            }
            return dummyVectorMF().fromArray0(va, 0);
        }

        // Virtual constructors

        @ForceInline
        @Override final
        public DoubleVector fromArray(Object a, int offset) {
            // User entry point
            // Defer only to the equivalent method on the vector class, using the same inputs
            return DoubleVector
                .fromArray(this, (double[]) a, offset);
        }

        @ForceInline
        @Override final
<<<<<<< HEAD
        DoubleVector dummyVectorMF() {
            return (DoubleVector) super.dummyVectorMF();
=======
        public DoubleVector fromMemorySegment(MemorySegment ms, long offset, ByteOrder bo) {
            // User entry point
            // Defer only to the equivalent method on the vector class, using the same inputs
            return DoubleVector
                .fromMemorySegment(this, ms, offset, bo);
        }

        @ForceInline
        @Override final
        DoubleVector dummyVector() {
            return (DoubleVector) super.dummyVector();
>>>>>>> 14fea703
        }

        /*package-private*/
        final @Override
        @ForceInline
        DoubleVector rvOpMF(RVOp f) {
            double[] res = new double[laneCount()];
            for (int i = 0; i < res.length; i++) {
                long bits = (long) f.apply(i);
                res[i] = fromBits(bits);
            }
            VectorPayloadMF vec_mf = createVectorMF(res);
            return dummyVectorMF().vectorFactory(vec_mf);
        }

        DoubleVector vOpMF(FVOp f) {
            double[] res = new double[laneCount()];
            for (int i = 0; i < res.length; i++) {
                res[i] = f.apply(i);
            }
            VectorPayloadMF vec_mf = createVectorMF(res);
            return dummyVectorMF().vectorFactory(vec_mf);
        }

        DoubleVector vOpMF(VectorMask<Double> m, FVOp f) {
            double[] res = new double[laneCount()];
            VectorPayloadMF mbits = ((AbstractMask<Double>)m).getBits();
            long mOffset = mbits.multiFieldOffset();
            for (int i = 0; i < res.length; i++) {
                if (U.getBoolean(mbits, mOffset + i)) {
                    res[i] = f.apply(i);
                }
            }
            VectorPayloadMF vec_mf = createVectorMF(res);
            return dummyVectorMF().vectorFactory(vec_mf);
        }

        /*package-private*/
        @ForceInline
        <M> DoubleVector ldOpMF(M memory, int offset,
                                      FLdOp<M> f) {
            return dummyVectorMF().ldOpMF(memory, offset, f);
        }

        /*package-private*/
        @ForceInline
        <M> DoubleVector ldOpMF(M memory, int offset,
                                      VectorMask<Double> m,
                                      FLdOp<M> f) {
            return dummyVectorMF().ldOpMF(memory, offset, m, f);
        }


        /*package-private*/
        @ForceInline
        DoubleVector ldLongOpMF(MemorySegment memory, long offset,
                                      FLdLongOp f) {
            return dummyVectorMF().ldLongOpMF(memory, offset, f);
        }

        /*package-private*/
        @ForceInline
        DoubleVector ldLongOpMF(MemorySegment memory, long offset,
                                      VectorMask<Double> m,
                                      FLdLongOp f) {
            return dummyVectorMF().ldLongOpMF(memory, offset, m, f);
        }

        /*package-private*/
        @ForceInline
        <M> void stOpMF(M memory, int offset, FStOp<M> f) {
            dummyVectorMF().stOpMF(memory, offset, f);
        }

        /*package-private*/
        @ForceInline
        <M> void stOpMF(M memory, int offset,
                     AbstractMask<Double> m,
                      FStOp<M> f) {
            dummyVectorMF().stOpMF(memory, offset, m, f);
        }


        /*package-private*/
        @ForceInline
        void stLongOpMF(MemorySegment memory, long offset, FStLongOp f) {
            dummyVectorMF().stLongOpMF(memory, offset, f);
        }

        /*package-private*/
        @ForceInline
        void stLongOpMF(MemorySegment memory, long offset,
                      AbstractMask<Double> m,
                      FStLongOp f) {
            dummyVectorMF().stLongOpMF(memory, offset, m, f);
        }

        // N.B. Make sure these constant vectors and
        // masks load up correctly into registers.
        //
        // Also, see if we can avoid all that switching.
        // Could we cache both vectors and both masks in
        // this species object?

        // Zero and iota vector access
        @Override
        @ForceInline
        public final DoubleVector zero() {
            if ((Class<?>) vectorType() == DoubleMaxVector.class)
               return DoubleMaxVector.ZERO;
            switch (vectorBitSize()) {
                case 64: return Double64Vector.ZERO;
                case 128: return Double128Vector.ZERO;
                case 256: return Double256Vector.ZERO;
                case 512: return Double512Vector.ZERO;
            }
            throw new AssertionError();
        }

        @Override
        @ForceInline
        public final DoubleVector iota() {
            if ((Class<?>) vectorType() == DoubleMaxVector.class)
                return DoubleMaxVector.IOTA;
            switch (vectorBitSize()) {
                case 64: return Double64Vector.IOTA;
                case 128: return Double128Vector.IOTA;
                case 256: return Double256Vector.IOTA;
                case 512: return Double512Vector.IOTA;
            }
            throw new AssertionError();
        }

        // Mask access
        @Override
        @ForceInline
        public final VectorMask<Double> maskAll(boolean bit) {
            if ((Class<?>) vectorType() == DoubleMaxVector.class)
                return DoubleMaxVector.DoubleMaxMask.maskAll(bit);
            switch (vectorBitSize()) {
                case 64: return Double64Vector.Double64Mask.maskAll(bit);
                case 128: return Double128Vector.Double128Mask.maskAll(bit);
                case 256: return Double256Vector.Double256Mask.maskAll(bit);
                case 512: return Double512Vector.Double512Mask.maskAll(bit);
            }
            throw new AssertionError();
        }

        @Override
        Object iotaArray() {
            int laneCount = laneCount();
            double [] init = new double[laneCount];
            for (int i = 0; i < laneCount; i++) {
                init[i] = (double)i;
            }
           return init;
        }
    }

    /**
     * Finds a species for an element type of {@code double} and shape.
     *
     * @param s the shape
     * @return a species for an element type of {@code double} and shape
     * @throws IllegalArgumentException if no such species exists for the shape
     */
    static DoubleSpecies species(VectorShape s) {
        Objects.requireNonNull(s);
        switch (s.switchKey) {
            case VectorShape.SK_64_BIT: return (DoubleSpecies) SPECIES_64;
            case VectorShape.SK_128_BIT: return (DoubleSpecies) SPECIES_128;
            case VectorShape.SK_256_BIT: return (DoubleSpecies) SPECIES_256;
            case VectorShape.SK_512_BIT: return (DoubleSpecies) SPECIES_512;
            case VectorShape.SK_Max_BIT: return (DoubleSpecies) SPECIES_MAX;
            default: throw new IllegalArgumentException("Bad shape: " + s);
        }
    }

    /** Species representing {@link DoubleVector}s of {@link VectorShape#S_64_BIT VectorShape.S_64_BIT}. */
    public static final VectorSpecies<Double> SPECIES_64
        = new DoubleSpecies(VectorShape.S_64_BIT,
                            Double64Vector.class,
                            Double64Vector.Double64Mask.class,
                            Double64Vector::new);

    /** Species representing {@link DoubleVector}s of {@link VectorShape#S_128_BIT VectorShape.S_128_BIT}. */
    public static final VectorSpecies<Double> SPECIES_128
        = new DoubleSpecies(VectorShape.S_128_BIT,
                            Double128Vector.class,
                            Double128Vector.Double128Mask.class,
                            Double128Vector::new);

    /** Species representing {@link DoubleVector}s of {@link VectorShape#S_256_BIT VectorShape.S_256_BIT}. */
    public static final VectorSpecies<Double> SPECIES_256
        = new DoubleSpecies(VectorShape.S_256_BIT,
                            Double256Vector.class,
                            Double256Vector.Double256Mask.class,
                            Double256Vector::new);

    /** Species representing {@link DoubleVector}s of {@link VectorShape#S_512_BIT VectorShape.S_512_BIT}. */
    public static final VectorSpecies<Double> SPECIES_512
        = new DoubleSpecies(VectorShape.S_512_BIT,
                            Double512Vector.class,
                            Double512Vector.Double512Mask.class,
                            Double512Vector::new);

    /** Species representing {@link DoubleVector}s of {@link VectorShape#S_Max_BIT VectorShape.S_Max_BIT}. */
    public static final VectorSpecies<Double> SPECIES_MAX
        = new DoubleSpecies(VectorShape.S_Max_BIT,
                            DoubleMaxVector.class,
                            DoubleMaxVector.DoubleMaxMask.class,
                            DoubleMaxVector::new);

    /**
     * Preferred species for {@link DoubleVector}s.
     * A preferred species is a species of maximal bit-size for the platform.
     */
    public static final VectorSpecies<Double> SPECIES_PREFERRED
        = (DoubleSpecies) VectorSpecies.ofPreferred(double.class);
}
<|MERGE_RESOLUTION|>--- conflicted
+++ resolved
@@ -3918,22 +3918,17 @@
 
         @ForceInline
         @Override final
-<<<<<<< HEAD
         DoubleVector dummyVectorMF() {
             return (DoubleVector) super.dummyVectorMF();
-=======
+        }
+
+        @ForceInline
+        @Override final
         public DoubleVector fromMemorySegment(MemorySegment ms, long offset, ByteOrder bo) {
             // User entry point
             // Defer only to the equivalent method on the vector class, using the same inputs
             return DoubleVector
                 .fromMemorySegment(this, ms, offset, bo);
-        }
-
-        @ForceInline
-        @Override final
-        DoubleVector dummyVector() {
-            return (DoubleVector) super.dummyVector();
->>>>>>> 14fea703
         }
 
         /*package-private*/
