/*
 * Copyright (c) 2017, 2024, Oracle and/or its affiliates. All rights reserved.
 * DO NOT ALTER OR REMOVE COPYRIGHT NOTICES OR THIS FILE HEADER.
 *
 * This code is free software; you can redistribute it and/or modify it
 * under the terms of the GNU General Public License version 2 only, as
 * published by the Free Software Foundation.  Oracle designates this
 * particular file as subject to the "Classpath" exception as provided
 * by Oracle in the LICENSE file that accompanied this code.
 *
 * This code is distributed in the hope that it will be useful, but WITHOUT
 * ANY WARRANTY; without even the implied warranty of MERCHANTABILITY or
 * FITNESS FOR A PARTICULAR PURPOSE.  See the GNU General Public License
 * version 2 for more details (a copy is included in the LICENSE file that
 * accompanied this code).
 *
 * You should have received a copy of the GNU General Public License version
 * 2 along with this work; if not, write to the Free Software Foundation,
 * Inc., 51 Franklin St, Fifth Floor, Boston, MA 02110-1301 USA.
 *
 * Please contact Oracle, 500 Oracle Parkway, Redwood Shores, CA 94065 USA
 * or visit www.oracle.com if you need additional information or have any
 * questions.
 */
package jdk.incubator.vector;

import java.lang.foreign.MemorySegment;
import java.util.Arrays;
import java.util.Objects;
import jdk.internal.misc.Unsafe;
import java.util.function.IntUnaryOperator;

import jdk.internal.vm.annotation.ForceInline;
import jdk.internal.vm.annotation.NullRestricted;
import jdk.internal.vm.vector.VectorSupport;

import static jdk.internal.vm.vector.VectorSupport.*;

import static jdk.incubator.vector.VectorOperators.*;

// -- This file was mechanically generated: Do not edit! -- //

@SuppressWarnings("cast")  // warning: redundant cast
value class Long64Vector extends LongVector {
    static final LongSpecies VSPECIES =
        (LongSpecies) LongVector.SPECIES_64;

    static final VectorShape VSHAPE =
        VSPECIES.vectorShape();

    static final Class<Long64Vector> VCLASS = Long64Vector.class;

    static final int VSIZE = VSPECIES.vectorBitSize();

    static final int VLENGTH = VSPECIES.laneCount(); // used by the JVM

    static final Class<Long> ETYPE = long.class; // used by the JVM

    static final long MFOFFSET = VectorPayloadMF.multiFieldOffset(VectorPayloadMF64L.class);

    @NullRestricted
    private final VectorPayloadMF64L payload;

    Long64Vector(Object value) {
        this.payload = (VectorPayloadMF64L) value;
    }

    @ForceInline
    @Override
    final VectorPayloadMF vec() {
        return payload;
    }

    static final Long64Vector ZERO = new Long64Vector(VectorPayloadMF.newVectorInstanceFactory(long.class, 1, false));
    static final Long64Vector IOTA = new Long64Vector(VectorPayloadMF.createVectPayloadInstanceL(VLENGTH, (long[])(VSPECIES.iotaArray()), false));

    static {
        // Warm up a few species caches.
        // If we do this too much we will
        // get NPEs from bootstrap circularity.
        VSPECIES.dummyVectorMF();
        VSPECIES.withLanes(LaneType.BYTE);
    }

    // Specialized extractors

    @ForceInline
    final @Override
    public LongSpecies vspecies() {
        // ISSUE:  This should probably be a @Stable
        // field inside AbstractVector, rather than
        // a megamorphic method.
        return VSPECIES;
    }

    @ForceInline
    @Override
    public final Class<Long> elementType() { return long.class; }

    @ForceInline
    @Override
    public final int elementSize() { return Long.SIZE; }

    @ForceInline
    @Override
    public final VectorShape shape() { return VSHAPE; }

    @ForceInline
    @Override
    public final int length() { return VLENGTH; }

    @ForceInline
    @Override
    public final int bitSize() { return VSIZE; }

    @ForceInline
    @Override
    public final int byteSize() { return VSIZE / Byte.SIZE; }

    @ForceInline
    @Override
    public final long multiFieldOffset() { return MFOFFSET; }

    @Override
    @ForceInline
    public final Long64Vector broadcast(long e) {
        return (Long64Vector) super.broadcastTemplate(e);  // specialize
    }


    @Override
    @ForceInline
    Long64Mask maskFromPayload(VectorPayloadMF payload) {
        return new Long64Mask(payload);
    }

    @Override
    @ForceInline
    Long64Shuffle iotaShuffle() { return Long64Shuffle.IOTA; }

    @Override
    @ForceInline
    Long64Shuffle iotaShuffle(int start, int step, boolean wrap) {
        return (Long64Shuffle) iotaShuffleTemplate(start, step, wrap);
    }

    @Override
    @ForceInline
<<<<<<< HEAD
    Long64Shuffle shuffleFromBytes(VectorPayloadMF indexes) { return new Long64Shuffle(indexes); }

    @Override
    @ForceInline
    Long64Shuffle shuffleFromArray(int[] indexes, int i) { return new Long64Shuffle(indexes, i); }
=======
    Long64Shuffle shuffleFromArray(int[] indices, int i) { return new Long64Shuffle(indices, i); }
>>>>>>> 0e899b25

    @Override
    @ForceInline
    Long64Shuffle shuffleFromOp(IntUnaryOperator fn) { return new Long64Shuffle(fn); }

    // Make a vector of the same species but the given elements:
    @ForceInline
    final @Override
    Long64Vector vectorFactory(VectorPayloadMF vec) {
        return new Long64Vector(vec);
    }

    @ForceInline
    final @Override
    Byte64Vector asByteVectorRaw() {
        return (Byte64Vector) super.asByteVectorRawTemplate();  // specialize
    }

    @ForceInline
    final @Override
    AbstractVector<?> asVectorRaw(LaneType laneType) {
        return super.asVectorRawTemplate(laneType);  // specialize
    }

    // Unary operator

    @ForceInline
    final @Override
    Long64Vector uOpMF(FUnOp f) {
        return (Long64Vector) super.uOpTemplateMF(f);  // specialize
    }

    @ForceInline
    final @Override
    Long64Vector uOpMF(VectorMask<Long> m, FUnOp f) {
        return (Long64Vector)
            super.uOpTemplateMF((Long64Mask)m, f);  // specialize
    }

    // Binary operator

    @ForceInline
    final @Override
    Long64Vector bOpMF(Vector<Long> v, FBinOp f) {
        return (Long64Vector) super.bOpTemplateMF((Long64Vector)v, f);  // specialize
    }

    @ForceInline
    final @Override
    Long64Vector bOpMF(Vector<Long> v,
                     VectorMask<Long> m, FBinOp f) {
        return (Long64Vector)
            super.bOpTemplateMF((Long64Vector)v, (Long64Mask)m,
                                f);  // specialize
    }

    // Ternary operator

    @ForceInline
    final @Override
    Long64Vector tOpMF(Vector<Long> v1, Vector<Long> v2, FTriOp f) {
        return (Long64Vector)
            super.tOpTemplateMF((Long64Vector)v1, (Long64Vector)v2,
                                f);  // specialize
    }

    @ForceInline
    final @Override
    Long64Vector tOpMF(Vector<Long> v1, Vector<Long> v2,
                     VectorMask<Long> m, FTriOp f) {
        return (Long64Vector)
            super.tOpTemplateMF((Long64Vector)v1, (Long64Vector)v2,
                                (Long64Mask)m, f);  // specialize
    }

    @ForceInline
    final @Override
    long rOpMF(long v, VectorMask<Long> m, FBinOp f) {
        return super.rOpTemplateMF(v, m, f);  // specialize
    }

    @Override
    @ForceInline
    public final <F>
    Vector<F> convertShape(VectorOperators.Conversion<Long,F> conv,
                           VectorSpecies<F> rsp, int part) {
        return super.convertShapeTemplate(conv, rsp, part);  // specialize
    }

    @Override
    @ForceInline
    public final <F>
    Vector<F> reinterpretShape(VectorSpecies<F> toSpecies, int part) {
        return super.reinterpretShapeTemplate(toSpecies, part);  // specialize
    }

    // Specialized algebraic operations:

    // The following definition forces a specialized version of this
    // crucial method into the v-table of this class.  A call to add()
    // will inline to a call to lanewise(ADD,), at which point the JIT
    // intrinsic will have the opcode of ADD, plus all the metadata
    // for this particular class, enabling it to generate precise
    // code.
    //
    // There is probably no benefit to the JIT to specialize the
    // masked or broadcast versions of the lanewise method.

    @Override
    @ForceInline
    public Long64Vector lanewise(Unary op) {
        return (Long64Vector) super.lanewiseTemplate(op);  // specialize
    }

    @Override
    @ForceInline
    public Long64Vector lanewise(Unary op, VectorMask<Long> m) {
        return (Long64Vector) super.lanewiseTemplate(op, Long64Mask.class, (Long64Mask) m);  // specialize
    }

    @Override
    @ForceInline
    public Long64Vector lanewise(Binary op, Vector<Long> v) {
        return (Long64Vector) super.lanewiseTemplate(op, v);  // specialize
    }

    @Override
    @ForceInline
    public Long64Vector lanewise(Binary op, Vector<Long> v, VectorMask<Long> m) {
        return (Long64Vector) super.lanewiseTemplate(op, Long64Mask.class, v, (Long64Mask) m);  // specialize
    }

    /*package-private*/
    @Override
    @ForceInline Long64Vector
    lanewiseShift(VectorOperators.Binary op, int e) {
        return (Long64Vector) super.lanewiseShiftTemplate(op, e);  // specialize
    }

    /*package-private*/
    @Override
    @ForceInline Long64Vector
    lanewiseShift(VectorOperators.Binary op, int e, VectorMask<Long> m) {
        return (Long64Vector) super.lanewiseShiftTemplate(op, Long64Mask.class, e, (Long64Mask) m);  // specialize
    }

    /*package-private*/
    @Override
    @ForceInline
    public final
    Long64Vector
    lanewise(Ternary op, Vector<Long> v1, Vector<Long> v2) {
        return (Long64Vector) super.lanewiseTemplate(op, v1, v2);  // specialize
    }

    @Override
    @ForceInline
    public final
    Long64Vector
    lanewise(Ternary op, Vector<Long> v1, Vector<Long> v2, VectorMask<Long> m) {
        return (Long64Vector) super.lanewiseTemplate(op, Long64Mask.class, v1, v2, (Long64Mask) m);  // specialize
    }

    @Override
    @ForceInline
    public final
    Long64Vector addIndex(int scale) {
        return (Long64Vector) super.addIndexTemplate(scale);  // specialize
    }

    // Type specific horizontal reductions

    @Override
    @ForceInline
    public final long reduceLanes(VectorOperators.Associative op) {
        return super.reduceLanesTemplate(op);  // specialized
    }

    @Override
    @ForceInline
    public final long reduceLanes(VectorOperators.Associative op,
                                    VectorMask<Long> m) {
        return super.reduceLanesTemplate(op, Long64Mask.class, (Long64Mask) m);  // specialized
    }

    @Override
    @ForceInline
    public final long reduceLanesToLong(VectorOperators.Associative op) {
        return (long) super.reduceLanesTemplate(op);  // specialized
    }

    @Override
    @ForceInline
    public final long reduceLanesToLong(VectorOperators.Associative op,
                                        VectorMask<Long> m) {
        return (long) super.reduceLanesTemplate(op, Long64Mask.class, (Long64Mask) m);  // specialized
    }

    @Override
    @ForceInline
    final <F> VectorShuffle<F> bitsToShuffle(AbstractSpecies<F> dsp) {
        return bitsToShuffleTemplate(dsp);
    }

    @Override
    @ForceInline
    public final Long64Shuffle toShuffle() {
        return (Long64Shuffle) toShuffle(vspecies(), false);
    }

    // Specialized unary testing

    @Override
    @ForceInline
    public final Long64Mask test(Test op) {
        return super.testTemplate(Long64Mask.class, op);  // specialize
    }

    @Override
    @ForceInline
    public final Long64Mask test(Test op, VectorMask<Long> m) {
        return super.testTemplate(Long64Mask.class, op, (Long64Mask) m);  // specialize
    }

    // Specialized comparisons

    @Override
    @ForceInline
    public final Long64Mask compare(Comparison op, Vector<Long> v) {
        return super.compareTemplate(Long64Mask.class, op, v);  // specialize
    }

    @Override
    @ForceInline
    public final Long64Mask compare(Comparison op, long s) {
        return super.compareTemplate(Long64Mask.class, op, s);  // specialize
    }


    @Override
    @ForceInline
    public final Long64Mask compare(Comparison op, Vector<Long> v, VectorMask<Long> m) {
        return super.compareTemplate(Long64Mask.class, op, v, (Long64Mask) m);
    }


    @Override
    @ForceInline
    public Long64Vector blend(Vector<Long> v, VectorMask<Long> m) {
        return (Long64Vector)
            super.blendTemplate(Long64Mask.class,
                                (Long64Vector) v,
                                (Long64Mask) m);  // specialize
    }

    @Override
    @ForceInline
    public Long64Vector slice(int origin, Vector<Long> v) {
        return (Long64Vector) super.sliceTemplate(origin, v);  // specialize
    }

    @Override
    @ForceInline
    public Long64Vector slice(int origin) {
        return (Long64Vector) super.sliceTemplate(origin);  // specialize
    }

    @Override
    @ForceInline
    public Long64Vector unslice(int origin, Vector<Long> w, int part) {
        return (Long64Vector) super.unsliceTemplate(origin, w, part);  // specialize
    }

    @Override
    @ForceInline
    public Long64Vector unslice(int origin, Vector<Long> w, int part, VectorMask<Long> m) {
        return (Long64Vector)
            super.unsliceTemplate(Long64Mask.class,
                                  origin, w, part,
                                  (Long64Mask) m);  // specialize
    }

    @Override
    @ForceInline
    public Long64Vector unslice(int origin) {
        return (Long64Vector) super.unsliceTemplate(origin);  // specialize
    }

    @Override
    @ForceInline
    public Long64Vector rearrange(VectorShuffle<Long> s) {
        return (Long64Vector)
            super.rearrangeTemplate(Long64Shuffle.class,
                                    (Long64Shuffle) s);  // specialize
    }

    @Override
    @ForceInline
    public Long64Vector rearrange(VectorShuffle<Long> shuffle,
                                  VectorMask<Long> m) {
        return (Long64Vector)
            super.rearrangeTemplate(Long64Shuffle.class,
                                    Long64Mask.class,
                                    (Long64Shuffle) shuffle,
                                    (Long64Mask) m);  // specialize
    }

    @Override
    @ForceInline
    public Long64Vector rearrange(VectorShuffle<Long> s,
                                  Vector<Long> v) {
        return (Long64Vector)
            super.rearrangeTemplate(Long64Shuffle.class,
                                    (Long64Shuffle) s,
                                    (Long64Vector) v);  // specialize
    }

    @Override
    @ForceInline
    public Long64Vector compress(VectorMask<Long> m) {
        return (Long64Vector)
            super.compressTemplate(Long64Mask.class,
                                   (Long64Mask) m);  // specialize
    }

    @Override
    @ForceInline
    public Long64Vector expand(VectorMask<Long> m) {
        return (Long64Vector)
            super.expandTemplate(Long64Mask.class,
                                   (Long64Mask) m);  // specialize
    }

    @Override
    @ForceInline
    public Long64Vector selectFrom(Vector<Long> v) {
        return (Long64Vector)
            super.selectFromTemplate((Long64Vector) v);  // specialize
    }

    @Override
    @ForceInline
    public Long64Vector selectFrom(Vector<Long> v,
                                   VectorMask<Long> m) {
        return (Long64Vector)
            super.selectFromTemplate((Long64Vector) v,
                                     Long64Mask.class, (Long64Mask) m);  // specialize
    }

    @Override
    @ForceInline
    public Long64Vector selectFrom(Vector<Long> v1,
                                   Vector<Long> v2) {
        return (Long64Vector)
            super.selectFromTemplate((Long64Vector) v1, (Long64Vector) v2);  // specialize
    }

    @ForceInline
    @Override
    public long lane(int i) {
        switch(i) {
            case 0: return laneHelper(0);
            default: throw new IllegalArgumentException("Index " + i + " must be zero or positive, and less than " + VLENGTH);
        }
    }

    public long laneHelper(int i) {
        return (long) VectorSupport.extract(
                             VCLASS, ETYPE, VLENGTH,
                             this, i,
                             (vec, ix) -> {
                                 VectorPayloadMF vecpayload = vec.vec();
                                 long start_offset = vecpayload.multiFieldOffset();
                                 return (long)U.getLong(vecpayload, start_offset + ix * Long.BYTES);
                             });
    }

    @ForceInline
    @Override
    public Long64Vector withLane(int i, long e) {
        switch (i) {
            case 0: return withLaneHelper(0, e);
            default: throw new IllegalArgumentException("Index " + i + " must be zero or positive, and less than " + VLENGTH);
        }
    }

    public Long64Vector withLaneHelper(int i, long e) {
       return VectorSupport.insert(
                                VCLASS, ETYPE, VLENGTH,
                                this, i, (long)e,
                                (v, ix, bits) -> {
                                    VectorPayloadMF vec = v.vec();
                                    VectorPayloadMF tpayload = U.makePrivateBuffer(vec);
                                    long start_offset = tpayload.multiFieldOffset();
                                    U.putLong(tpayload, start_offset + ix * Long.BYTES, (long)bits);
                                    tpayload = U.finishPrivateBuffer(tpayload);
                                    return v.vectorFactory(tpayload);
                                });
    }

    // Mask

    static final value class Long64Mask extends AbstractMask<Long> {
        static final int VLENGTH = VSPECIES.laneCount();    // used by the JVM
        static final Class<Long> ETYPE = long.class; // used by the JVM

        Long64Mask(VectorPayloadMF payload) {
            this.payload = (VectorPayloadMF8Z) payload;
        }

        @NullRestricted
        private final VectorPayloadMF8Z payload;

        Long64Mask(VectorPayloadMF payload, int offset) {
            this.payload = (VectorPayloadMF8Z)(prepare(payload, offset, VSPECIES));
        }

        Long64Mask(boolean val) {
            this.payload = (VectorPayloadMF8Z)(prepare(val, VSPECIES));
        }


        @ForceInline
        final @Override
        public LongSpecies vspecies() {
            // ISSUE:  This should probably be a @Stable
            // field inside AbstractMask, rather than
            // a megamorphic method.
            return VSPECIES;
        }

        @ForceInline
        @Override
        final VectorPayloadMF getBits() {
            return payload;
        }

        @ForceInline
        @Override
        public final
        Long64Vector toVector() {
            return (Long64Vector) super.toVectorTemplate();  // specialize
        }

        @Override
        @ForceInline
        /*package-private*/
        Long64Mask indexPartiallyInUpperRange(long offset, long limit) {
            return (Long64Mask) VectorSupport.indexPartiallyInUpperRange(
                Long64Mask.class, long.class, VLENGTH, offset, limit,
                (o, l) -> (Long64Mask) TRUE_MASK.indexPartiallyInRange(o, l));
        }

        // Unary operations

        @Override
        @ForceInline
        public Long64Mask not() {
            return xor(maskAll(true));
        }

        @Override
        @ForceInline
        public Long64Mask compress() {
            return (Long64Mask) VectorSupport.compressExpandOp(VectorSupport.VECTOR_OP_MASK_COMPRESS,
                Long64Vector.class, Long64Mask.class, ETYPE, VLENGTH, null, this,
                (v1, m1) -> VSPECIES.iota().compare(VectorOperators.LT, m1.trueCount()));
        }


        // Binary operations

        @Override
        @ForceInline
        public Long64Mask and(VectorMask<Long> mask) {
            Objects.requireNonNull(mask);
            Long64Mask m = (Long64Mask)mask;
            return VectorSupport.binaryOp(VECTOR_OP_AND, Long64Mask.class, null,
                                          long.class, VLENGTH, this, m, null,
                                          (m1, m2, vm) -> (Long64Mask) m1.bOpMF(m2, (i, a, b) -> a & b));
        }

        @Override
        @ForceInline
        public Long64Mask or(VectorMask<Long> mask) {
            Objects.requireNonNull(mask);
            Long64Mask m = (Long64Mask)mask;
            return VectorSupport.binaryOp(VECTOR_OP_OR, Long64Mask.class, null,
                                          long.class, VLENGTH, this, m, null,
                                          (m1, m2, vm) -> (Long64Mask) m1.bOpMF(m2, (i, a, b) -> a | b));
        }

        @Override
        @ForceInline
        public Long64Mask xor(VectorMask<Long> mask) {
            Objects.requireNonNull(mask);
            Long64Mask m = (Long64Mask)mask;
            return VectorSupport.binaryOp(VECTOR_OP_XOR, Long64Mask.class, null,
                                          long.class, VLENGTH, this, m, null,
                                          (m1, m2, vm) -> (Long64Mask) m1.bOpMF(m2, (i, a, b) -> a ^ b));
        }

        // Mask Query operations

        @Override
        @ForceInline
        public int trueCount() {
            return (int) VectorSupport.maskReductionCoerced(VECTOR_OP_MASK_TRUECOUNT, Long64Mask.class, long.class, VLENGTH, this,
                                                            (m) -> ((Long64Mask) m).trueCountHelper());
        }

        @Override
        @ForceInline
        public int firstTrue() {
            return (int) VectorSupport.maskReductionCoerced(VECTOR_OP_MASK_FIRSTTRUE, Long64Mask.class, long.class, VLENGTH, this,
                                                            (m) -> ((Long64Mask) m).firstTrueHelper());
        }

        @Override
        @ForceInline
        public int lastTrue() {
            return (int) VectorSupport.maskReductionCoerced(VECTOR_OP_MASK_LASTTRUE, Long64Mask.class, long.class, VLENGTH, this,
                                                            (m) -> ((Long64Mask) m).lastTrueHelper());
        }

        @Override
        @ForceInline
        public long toLong() {
            if (length() > Long.SIZE) {
                throw new UnsupportedOperationException("too many lanes for one long");
            }
            return VectorSupport.maskReductionCoerced(VECTOR_OP_MASK_TOLONG, Long64Mask.class, long.class, VLENGTH, this,
                                                      (m) -> ((Long64Mask) m).toLongHelper());
        }

        // laneIsSet

        @Override
        @ForceInline
        public boolean laneIsSet(int i) {
            Objects.checkIndex(i, length());
            return VectorSupport.extract(Long64Mask.class, long.class, VLENGTH,
                                         this, i, (m, idx) -> (((Long64Mask) m).laneIsSetHelper(idx) ? 1L : 0L)) == 1L;
        }

        // Reductions

        @Override
        @ForceInline
        public boolean anyTrue() {
            return VectorSupport.test(BT_ne, Long64Mask.class, long.class, VLENGTH,
                                         this, vspecies().maskAll(true),
                                         (m, __) -> ((Long64Mask) m).anyTrueHelper());
        }

        @Override
        @ForceInline
        public boolean allTrue() {
            return VectorSupport.test(BT_overflow, Long64Mask.class, long.class, VLENGTH,
                                         this, vspecies().maskAll(true),
                                         (m, __) -> ((Long64Mask) m).allTrueHelper());
        }

        @ForceInline
        /*package-private*/
        static Long64Mask maskAll(boolean bit) {
            return VectorSupport.fromBitsCoerced(Long64Mask.class, long.class, VLENGTH,
                                                 (bit ? -1 : 0), MODE_BROADCAST, null,
                                                 (v, __) -> (v != 0 ? TRUE_MASK : FALSE_MASK));
        }
        private static final Long64Mask  TRUE_MASK = new Long64Mask(true);
        private static final Long64Mask FALSE_MASK = new Long64Mask(false);

    }

    // Shuffle

    static final value class Long64Shuffle extends AbstractShuffle<Long> {
        static final int VLENGTH = VSPECIES.laneCount();    // used by the JVM
        static final Class<Long> ETYPE = long.class; // used by the JVM

<<<<<<< HEAD
        @NullRestricted
        private final VectorPayloadMF8B payload;

        Long64Shuffle(VectorPayloadMF payload) {
            this.payload = (VectorPayloadMF8B) payload;
            assert(VLENGTH == payload.length());
            assert(indexesInRange(payload));
        }

        public Long64Shuffle(int[] indexes, int i) {
            this.payload = (VectorPayloadMF8B)(prepare(indexes, i, VSPECIES));
        }

        public Long64Shuffle(IntUnaryOperator fn) {
            this.payload = (VectorPayloadMF8B)(prepare(fn, VSPECIES));
        }
        public Long64Shuffle(int[] indexes) {
            this.payload = (VectorPayloadMF8B)(prepare(indexes, 0, VSPECIES));
        }



        @ForceInline
        @Override
        protected final VectorPayloadMF indices() {
            return payload;
=======
        Long64Shuffle(long[] indices) {
            super(indices);
            assert(VLENGTH == indices.length);
            assert(indicesInRange(indices));
        }

        Long64Shuffle(int[] indices, int i) {
            this(prepare(indices, i));
        }

        Long64Shuffle(IntUnaryOperator fn) {
            this(prepare(fn));
        }

        long[] indices() {
            return (long[])getPayload();
>>>>>>> 0e899b25
        }

        @Override
        @ForceInline
        public LongSpecies vspecies() {
            return VSPECIES;
        }

        static {
            // There must be enough bits in the shuffle lanes to encode
            // VLENGTH valid indexes and VLENGTH exceptional ones.
            assert(VLENGTH < Long.MAX_VALUE);
            assert(Long.MIN_VALUE <= -VLENGTH);
        }
        static final Long64Shuffle IOTA = new Long64Shuffle(IDENTITY);

        @Override
        @ForceInline
        public Long64Vector toVector() {
            return toBitsVector();
        }

        @Override
        @ForceInline
        Long64Vector toBitsVector() {
            return (Long64Vector) super.toBitsVectorTemplate();
        }

        @Override
        Long64Vector toBitsVector0() {
            return ((Long64Vector) vspecies().asIntegral().dummyVector()).vectorFactory(indices());
        }

        @Override
        @ForceInline
        public int laneSource(int i) {
            return (int)toBitsVector().lane(i);
        }

        @Override
        @ForceInline
        public void intoArray(int[] a, int offset) {
            switch (length()) {
                case 1 -> a[offset] = laneSource(0);
                case 2 -> toBitsVector()
                        .convertShape(VectorOperators.L2I, IntVector.SPECIES_64, 0)
                        .reinterpretAsInts()
                        .intoArray(a, offset);
                case 4 -> toBitsVector()
                        .convertShape(VectorOperators.L2I, IntVector.SPECIES_128, 0)
                        .reinterpretAsInts()
                        .intoArray(a, offset);
                case 8 -> toBitsVector()
                        .convertShape(VectorOperators.L2I, IntVector.SPECIES_256, 0)
                        .reinterpretAsInts()
                        .intoArray(a, offset);
                case 16 -> toBitsVector()
                        .convertShape(VectorOperators.L2I, IntVector.SPECIES_512, 0)
                        .reinterpretAsInts()
                        .intoArray(a, offset);
                default -> {
                    VectorIntrinsics.checkFromIndexSize(offset, length(), a.length);
                    for (int i = 0; i < length(); i++) {
                        a[offset + i] = laneSource(i);
                    }
                }
            }
        }

        @Override
        @ForceInline
        public final Long64Mask laneIsValid() {
            return (Long64Mask) toBitsVector().compare(VectorOperators.GE, 0)
                    .cast(vspecies());
        }

        @ForceInline
        @Override
        public final Long64Shuffle rearrange(VectorShuffle<Long> shuffle) {
            Long64Shuffle concreteShuffle = (Long64Shuffle) shuffle;
            return (Long64Shuffle) toBitsVector().rearrange(concreteShuffle)
                    .toShuffle(vspecies(), false);
        }

        @ForceInline
        @Override
<<<<<<< HEAD
        public Long64Shuffle rearrange(VectorShuffle<Long> shuffle) {
            Long64Shuffle s = (Long64Shuffle) shuffle;
            VectorPayloadMF indices1 = indices();
            VectorPayloadMF indices2 = s.indices();
            VectorPayloadMF r = VectorPayloadMF.newShuffleInstanceFactory(ETYPE, VLENGTH, false);
            r = U.makePrivateBuffer(r);
            long offset = r.multiFieldOffset();
            for (int i = 0; i < VLENGTH; i++) {
                int ssi = U.getByte(indices2, offset + i * Byte.BYTES);
                int si = U.getByte(indices1, offset + ssi * Byte.BYTES);
                U.putByte(r, offset + i * Byte.BYTES, (byte) si);
            }
            r = U.finishPrivateBuffer(r);
            return new Long64Shuffle(r);
=======
        public final Long64Shuffle wrapIndexes() {
            Long64Vector v = toBitsVector();
            if ((length() & (length() - 1)) == 0) {
                v = (Long64Vector) v.lanewise(VectorOperators.AND, length() - 1);
            } else {
                v = (Long64Vector) v.blend(v.lanewise(VectorOperators.ADD, length()),
                            v.compare(VectorOperators.LT, 0));
            }
            return (Long64Shuffle) v.toShuffle(vspecies(), false);
        }

        private static long[] prepare(int[] indices, int offset) {
            long[] a = new long[VLENGTH];
            for (int i = 0; i < VLENGTH; i++) {
                int si = indices[offset + i];
                si = partiallyWrapIndex(si, VLENGTH);
                a[i] = (long)si;
            }
            return a;
        }

        private static long[] prepare(IntUnaryOperator f) {
            long[] a = new long[VLENGTH];
            for (int i = 0; i < VLENGTH; i++) {
                int si = f.applyAsInt(i);
                si = partiallyWrapIndex(si, VLENGTH);
                a[i] = (long)si;
            }
            return a;
        }

        private static boolean indicesInRange(long[] indices) {
            int length = indices.length;
            for (long si : indices) {
                if (si >= (long)length || si < (long)(-length)) {
                    String msg = ("index "+si+"out of range ["+length+"] in "+
                                  java.util.Arrays.toString(indices));
                    throw new AssertionError(msg);
                }
            }
            return true;
>>>>>>> 0e899b25
        }
    }

    // ================================================

    // Specialized low-level memory operations.

    @ForceInline
    @Override
    final
    LongVector fromArray0(long[] a, int offset) {
        return super.fromArray0Template(a, offset);  // specialize
    }

    @ForceInline
    @Override
    final
    LongVector fromArray0(long[] a, int offset, VectorMask<Long> m, int offsetInRange) {
        return super.fromArray0Template(Long64Mask.class, a, offset, (Long64Mask) m, offsetInRange);  // specialize
    }

    @ForceInline
    @Override
    final
    LongVector fromArray0(long[] a, int offset, int[] indexMap, int mapOffset, VectorMask<Long> m) {
        return super.fromArray0Template(Long64Mask.class, a, offset, indexMap, mapOffset, (Long64Mask) m);
    }



    @ForceInline
    @Override
    final
    LongVector fromMemorySegment0(MemorySegment ms, long offset) {
        return super.fromMemorySegment0Template(ms, offset);  // specialize
    }

    @ForceInline
    @Override
    final
    LongVector fromMemorySegment0(MemorySegment ms, long offset, VectorMask<Long> m, int offsetInRange) {
        return super.fromMemorySegment0Template(Long64Mask.class, ms, offset, (Long64Mask) m, offsetInRange);  // specialize
    }

    @ForceInline
    @Override
    final
    void intoArray0(long[] a, int offset) {
        super.intoArray0Template(a, offset);  // specialize
    }

    @ForceInline
    @Override
    final
    void intoArray0(long[] a, int offset, VectorMask<Long> m) {
        super.intoArray0Template(Long64Mask.class, a, offset, (Long64Mask) m);
    }

    @ForceInline
    @Override
    final
    void intoArray0(long[] a, int offset, int[] indexMap, int mapOffset, VectorMask<Long> m) {
        super.intoArray0Template(Long64Mask.class, a, offset, indexMap, mapOffset, (Long64Mask) m);
    }


    @ForceInline
    @Override
    final
    void intoMemorySegment0(MemorySegment ms, long offset, VectorMask<Long> m) {
        super.intoMemorySegment0Template(Long64Mask.class, ms, offset, (Long64Mask) m);
    }


    // End of specialized low-level memory operations.

    // ================================================

}
<|MERGE_RESOLUTION|>--- conflicted
+++ resolved
@@ -32,6 +32,7 @@
 
 import jdk.internal.vm.annotation.ForceInline;
 import jdk.internal.vm.annotation.NullRestricted;
+import jdk.internal.vm.annotation.Strict;
 import jdk.internal.vm.vector.VectorSupport;
 
 import static jdk.internal.vm.vector.VectorSupport.*;
@@ -58,6 +59,7 @@
 
     static final long MFOFFSET = VectorPayloadMF.multiFieldOffset(VectorPayloadMF64L.class);
 
+    @Strict
     @NullRestricted
     private final VectorPayloadMF64L payload;
 
@@ -146,15 +148,7 @@
 
     @Override
     @ForceInline
-<<<<<<< HEAD
-    Long64Shuffle shuffleFromBytes(VectorPayloadMF indexes) { return new Long64Shuffle(indexes); }
-
-    @Override
-    @ForceInline
     Long64Shuffle shuffleFromArray(int[] indexes, int i) { return new Long64Shuffle(indexes, i); }
-=======
-    Long64Shuffle shuffleFromArray(int[] indices, int i) { return new Long64Shuffle(indices, i); }
->>>>>>> 0e899b25
 
     @Override
     @ForceInline
@@ -565,6 +559,7 @@
             this.payload = (VectorPayloadMF8Z) payload;
         }
 
+        @Strict
         @NullRestricted
         private final VectorPayloadMF8Z payload;
 
@@ -619,7 +614,7 @@
         @Override
         @ForceInline
         public Long64Mask compress() {
-            return (Long64Mask) VectorSupport.compressExpandOp(VectorSupport.VECTOR_OP_MASK_COMPRESS,
+            return (Long64Mask)VectorSupport.compressExpandOp(VectorSupport.VECTOR_OP_MASK_COMPRESS,
                 Long64Vector.class, Long64Mask.class, ETYPE, VLENGTH, null, this,
                 (v1, m1) -> VSPECIES.iota().compare(VectorOperators.LT, m1.trueCount()));
         }
@@ -736,51 +731,35 @@
         static final int VLENGTH = VSPECIES.laneCount();    // used by the JVM
         static final Class<Long> ETYPE = long.class; // used by the JVM
 
-<<<<<<< HEAD
+        @Strict
         @NullRestricted
-        private final VectorPayloadMF8B payload;
+        private final VectorPayloadMF64L payload;
+
+        Long64Shuffle(long[] indices) {
+            this.payload = (VectorPayloadMF64L)(prepare(indices));
+            assert(VLENGTH == indices.length);
+            assert(indicesInRange(indices));
+        }
 
         Long64Shuffle(VectorPayloadMF payload) {
-            this.payload = (VectorPayloadMF8B) payload;
+            this.payload = (VectorPayloadMF64L) payload;
             assert(VLENGTH == payload.length());
             assert(indexesInRange(payload));
         }
 
         public Long64Shuffle(int[] indexes, int i) {
-            this.payload = (VectorPayloadMF8B)(prepare(indexes, i, VSPECIES));
+            this.payload = (VectorPayloadMF64L)(prepare(indexes, i));
         }
 
         public Long64Shuffle(IntUnaryOperator fn) {
-            this.payload = (VectorPayloadMF8B)(prepare(fn, VSPECIES));
-        }
-        public Long64Shuffle(int[] indexes) {
-            this.payload = (VectorPayloadMF8B)(prepare(indexes, 0, VSPECIES));
-        }
-
+            this.payload = (VectorPayloadMF64L)(prepare(fn));
+        }
 
 
         @ForceInline
         @Override
         protected final VectorPayloadMF indices() {
             return payload;
-=======
-        Long64Shuffle(long[] indices) {
-            super(indices);
-            assert(VLENGTH == indices.length);
-            assert(indicesInRange(indices));
-        }
-
-        Long64Shuffle(int[] indices, int i) {
-            this(prepare(indices, i));
-        }
-
-        Long64Shuffle(IntUnaryOperator fn) {
-            this(prepare(fn));
-        }
-
-        long[] indices() {
-            return (long[])getPayload();
->>>>>>> 0e899b25
         }
 
         @Override
@@ -811,7 +790,7 @@
 
         @Override
         Long64Vector toBitsVector0() {
-            return ((Long64Vector) vspecies().asIntegral().dummyVector()).vectorFactory(indices());
+            return ((Long64Vector) vspecies().asIntegral().dummyVectorMF()).vectorFactory(indices());
         }
 
         @Override
@@ -867,22 +846,6 @@
 
         @ForceInline
         @Override
-<<<<<<< HEAD
-        public Long64Shuffle rearrange(VectorShuffle<Long> shuffle) {
-            Long64Shuffle s = (Long64Shuffle) shuffle;
-            VectorPayloadMF indices1 = indices();
-            VectorPayloadMF indices2 = s.indices();
-            VectorPayloadMF r = VectorPayloadMF.newShuffleInstanceFactory(ETYPE, VLENGTH, false);
-            r = U.makePrivateBuffer(r);
-            long offset = r.multiFieldOffset();
-            for (int i = 0; i < VLENGTH; i++) {
-                int ssi = U.getByte(indices2, offset + i * Byte.BYTES);
-                int si = U.getByte(indices1, offset + ssi * Byte.BYTES);
-                U.putByte(r, offset + i * Byte.BYTES, (byte) si);
-            }
-            r = U.finishPrivateBuffer(r);
-            return new Long64Shuffle(r);
-=======
         public final Long64Shuffle wrapIndexes() {
             Long64Vector v = toBitsVector();
             if ((length() & (length() - 1)) == 0) {
@@ -894,24 +857,46 @@
             return (Long64Shuffle) v.toShuffle(vspecies(), false);
         }
 
-        private static long[] prepare(int[] indices, int offset) {
-            long[] a = new long[VLENGTH];
+        @ForceInline
+        private static VectorPayloadMF prepare(long[] indices) {
+            VectorPayloadMF payload = VectorPayloadMF.newShuffleInstanceFactory(ETYPE, VLENGTH, false);
+            payload = U.makePrivateBuffer(payload);
+            long mf_offset = payload.multiFieldOffset();
+            for (int i = 0; i < VLENGTH; i++) {
+                int si = (int)indices[i];
+                si = partiallyWrapIndex(si, VLENGTH);
+                U.putLong(payload, mf_offset + i * Long.BYTES, (long) si);
+            }
+            payload = U.finishPrivateBuffer(payload);
+            return payload;
+        }
+
+        @ForceInline
+        private static VectorPayloadMF prepare(int[] indices, int offset) {
+            VectorPayloadMF payload = VectorPayloadMF.newShuffleInstanceFactory(ETYPE, VLENGTH, false);
+            payload = U.makePrivateBuffer(payload);
+            long mf_offset = payload.multiFieldOffset();
             for (int i = 0; i < VLENGTH; i++) {
                 int si = indices[offset + i];
                 si = partiallyWrapIndex(si, VLENGTH);
-                a[i] = (long)si;
+                U.putLong(payload, mf_offset + i * Long.BYTES, (long) si);
             }
-            return a;
-        }
-
-        private static long[] prepare(IntUnaryOperator f) {
-            long[] a = new long[VLENGTH];
+            payload = U.finishPrivateBuffer(payload);
+            return payload;
+        }
+    
+        @ForceInline
+        private static <F> VectorPayloadMF prepare(IntUnaryOperator f) {
+            VectorPayloadMF payload = VectorPayloadMF.newShuffleInstanceFactory(ETYPE, VLENGTH, false);
+            payload = U.makePrivateBuffer(payload);
+            long offset = payload.multiFieldOffset();
             for (int i = 0; i < VLENGTH; i++) {
                 int si = f.applyAsInt(i);
                 si = partiallyWrapIndex(si, VLENGTH);
-                a[i] = (long)si;
+                U.putLong(payload, offset + i * Long.BYTES, (long) si);
             }
-            return a;
+            payload = U.finishPrivateBuffer(payload);
+            return payload;
         }
 
         private static boolean indicesInRange(long[] indices) {
@@ -924,7 +909,6 @@
                 }
             }
             return true;
->>>>>>> 0e899b25
         }
     }
 
