--- conflicted
+++ resolved
@@ -1,9 +1,5 @@
 /*
-<<<<<<< HEAD
- * Copyright (c) 2019, 2023, Oracle and/or its affiliates. All rights reserved.
-=======
  * Copyright (c) 2019, 2024, Oracle and/or its affiliates. All rights reserved.
->>>>>>> 0e899b25
  * DO NOT ALTER OR REMOVE COPYRIGHT NOTICES OR THIS FILE HEADER.
  *
  * This code is free software; you can redistribute it and/or modify it
@@ -210,7 +206,7 @@
         Class<?> etype = vspecies().elementType();
         Class<?> dvtype = dsp.shuffleType();
         Class<?> dtype = dsp.asIntegral().elementType();
-        int dlength = dsp.dummyVector().length();
+        int dlength = dsp.dummyVectorMF().length();
         return VectorSupport.convert(VectorSupport.VECTOR_OP_CAST,
                                      getClass(), etype, length(),
                                      dvtype, dtype, dlength,
@@ -226,10 +222,6 @@
 
     abstract AbstractShuffle<E> iotaShuffle(int start, int step, boolean wrap);
 
-<<<<<<< HEAD
-    /*do not alias this byte array*/
-    abstract AbstractShuffle<E> shuffleFromBytes(VectorPayloadMF indexes);
-=======
     @ForceInline
     final VectorShuffle<E> iotaShuffleTemplate(int start, int step, boolean wrap) {
         if ((length() & (length() - 1)) != 0) {
@@ -243,7 +235,6 @@
                 .lanewise(VectorOperators.ADD, start);
         return iota.toShuffle(vspecies(), wrap);
     }
->>>>>>> 0e899b25
 
     abstract AbstractShuffle<E> shuffleFromArray(int[] indexes, int i);
 
