--- conflicted
+++ resolved
@@ -197,7 +197,7 @@
         Class<?> etype = vspecies().elementType();
         Class<?> dvtype = dsp.shuffleType();
         Class<?> dtype = dsp.asIntegral().elementType();
-        int dlength = dsp.dummyVector().length();
+        int dlength = dsp.dummyVectorMF().length();
         return VectorSupport.convert(VectorSupport.VECTOR_OP_CAST,
                                      getClass(), etype, length(),
                                      dvtype, dtype, dlength,
@@ -215,10 +215,6 @@
 
     abstract VectorShuffle<E> iotaShuffle();
 
-<<<<<<< HEAD
-    /*do not alias this byte array*/
-    abstract AbstractShuffle<E> shuffleFromBytes(VectorPayloadMF reorder);
-=======
     @ForceInline
     @SuppressWarnings({"rawtypes", "unchecked"})
     final VectorShuffle<E> iotaShuffle(int start, int step, boolean wrap) {
@@ -244,7 +240,6 @@
         }
         return ((AbstractVector) wrapped).toShuffle(vspecies());
     }
->>>>>>> 94636f4c
 
     abstract AbstractShuffle<E> shuffleFromArray(int[] indexes, int i);
 
