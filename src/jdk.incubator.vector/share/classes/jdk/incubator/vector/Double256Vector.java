/*
 * Copyright (c) 2017, 2024, Oracle and/or its affiliates. All rights reserved.
 * DO NOT ALTER OR REMOVE COPYRIGHT NOTICES OR THIS FILE HEADER.
 *
 * This code is free software; you can redistribute it and/or modify it
 * under the terms of the GNU General Public License version 2 only, as
 * published by the Free Software Foundation.  Oracle designates this
 * particular file as subject to the "Classpath" exception as provided
 * by Oracle in the LICENSE file that accompanied this code.
 *
 * This code is distributed in the hope that it will be useful, but WITHOUT
 * ANY WARRANTY; without even the implied warranty of MERCHANTABILITY or
 * FITNESS FOR A PARTICULAR PURPOSE.  See the GNU General Public License
 * version 2 for more details (a copy is included in the LICENSE file that
 * accompanied this code).
 *
 * You should have received a copy of the GNU General Public License version
 * 2 along with this work; if not, write to the Free Software Foundation,
 * Inc., 51 Franklin St, Fifth Floor, Boston, MA 02110-1301 USA.
 *
 * Please contact Oracle, 500 Oracle Parkway, Redwood Shores, CA 94065 USA
 * or visit www.oracle.com if you need additional information or have any
 * questions.
 */
package jdk.incubator.vector;

import java.lang.foreign.MemorySegment;
import java.util.Arrays;
import java.util.Objects;
import jdk.internal.misc.Unsafe;
import java.util.function.IntUnaryOperator;

import jdk.internal.vm.annotation.ForceInline;
import jdk.internal.vm.annotation.NullRestricted;
import jdk.internal.vm.vector.VectorSupport;

import static jdk.internal.vm.vector.VectorSupport.*;

import static jdk.incubator.vector.VectorOperators.*;

// -- This file was mechanically generated: Do not edit! -- //

@SuppressWarnings("cast")  // warning: redundant cast
value class Double256Vector extends DoubleVector {
    static final DoubleSpecies VSPECIES =
        (DoubleSpecies) DoubleVector.SPECIES_256;

    static final VectorShape VSHAPE =
        VSPECIES.vectorShape();

    static final Class<Double256Vector> VCLASS = Double256Vector.class;

    static final int VSIZE = VSPECIES.vectorBitSize();

    static final int VLENGTH = VSPECIES.laneCount(); // used by the JVM

    static final Class<Double> ETYPE = double.class; // used by the JVM

    static final long MFOFFSET = VectorPayloadMF.multiFieldOffset(VectorPayloadMF256D.class);

    @NullRestricted
    private final VectorPayloadMF256D payload;

    Double256Vector(Object value) {
        this.payload = (VectorPayloadMF256D) value;
    }

    @ForceInline
    @Override
    final VectorPayloadMF vec() {
        return payload;
    }

    static final Double256Vector ZERO = new Double256Vector(VectorPayloadMF.newVectorInstanceFactory(double.class, 4, false));
    static final Double256Vector IOTA = new Double256Vector(VectorPayloadMF.createVectPayloadInstanceD(VLENGTH, (double[])(VSPECIES.iotaArray()), false));

    static {
        // Warm up a few species caches.
        // If we do this too much we will
        // get NPEs from bootstrap circularity.
        VSPECIES.dummyVectorMF();
        VSPECIES.withLanes(LaneType.BYTE);
    }

    // Specialized extractors

    @ForceInline
    final @Override
    public DoubleSpecies vspecies() {
        // ISSUE:  This should probably be a @Stable
        // field inside AbstractVector, rather than
        // a megamorphic method.
        return VSPECIES;
    }

    @ForceInline
    @Override
    public final Class<Double> elementType() { return double.class; }

    @ForceInline
    @Override
    public final int elementSize() { return Double.SIZE; }

    @ForceInline
    @Override
    public final VectorShape shape() { return VSHAPE; }

    @ForceInline
    @Override
    public final int length() { return VLENGTH; }

    @ForceInline
    @Override
    public final int bitSize() { return VSIZE; }

    @ForceInline
    @Override
    public final int byteSize() { return VSIZE / Byte.SIZE; }

    @ForceInline
    @Override
    public final long multiFieldOffset() { return MFOFFSET; }

    @Override
    @ForceInline
    public final Double256Vector broadcast(double e) {
        return (Double256Vector) super.broadcastTemplate(e);  // specialize
    }

    @Override
    @ForceInline
    public final Double256Vector broadcast(long e) {
        return (Double256Vector) super.broadcastTemplate(e);  // specialize
    }

    @Override
    @ForceInline
    Double256Mask maskFromPayload(VectorPayloadMF payload) {
        return new Double256Mask(payload);
    }

    @Override
    @ForceInline
    Double256Shuffle iotaShuffle() { return Double256Shuffle.IOTA; }

    @Override
    @ForceInline
    Double256Shuffle iotaShuffle(int start, int step, boolean wrap) {
        return (Double256Shuffle) iotaShuffleTemplate(start, step, wrap);
    }

    @Override
    @ForceInline
<<<<<<< HEAD
    Double256Shuffle shuffleFromBytes(VectorPayloadMF indexes) { return new Double256Shuffle(indexes); }

    @Override
    @ForceInline
    Double256Shuffle shuffleFromArray(int[] indexes, int i) { return new Double256Shuffle(indexes, i); }
=======
    Double256Shuffle shuffleFromArray(int[] indices, int i) { return new Double256Shuffle(indices, i); }
>>>>>>> 0e899b25

    @Override
    @ForceInline
    Double256Shuffle shuffleFromOp(IntUnaryOperator fn) { return new Double256Shuffle(fn); }

    // Make a vector of the same species but the given elements:
    @ForceInline
    final @Override
    Double256Vector vectorFactory(VectorPayloadMF vec) {
        return new Double256Vector(vec);
    }

    @ForceInline
    final @Override
    Byte256Vector asByteVectorRaw() {
        return (Byte256Vector) super.asByteVectorRawTemplate();  // specialize
    }

    @ForceInline
    final @Override
    AbstractVector<?> asVectorRaw(LaneType laneType) {
        return super.asVectorRawTemplate(laneType);  // specialize
    }

    // Unary operator

    @ForceInline
    final @Override
    Double256Vector uOpMF(FUnOp f) {
        return (Double256Vector) super.uOpTemplateMF(f);  // specialize
    }

    @ForceInline
    final @Override
    Double256Vector uOpMF(VectorMask<Double> m, FUnOp f) {
        return (Double256Vector)
            super.uOpTemplateMF((Double256Mask)m, f);  // specialize
    }

    // Binary operator

    @ForceInline
    final @Override
    Double256Vector bOpMF(Vector<Double> v, FBinOp f) {
        return (Double256Vector) super.bOpTemplateMF((Double256Vector)v, f);  // specialize
    }

    @ForceInline
    final @Override
    Double256Vector bOpMF(Vector<Double> v,
                     VectorMask<Double> m, FBinOp f) {
        return (Double256Vector)
            super.bOpTemplateMF((Double256Vector)v, (Double256Mask)m,
                                f);  // specialize
    }

    // Ternary operator

    @ForceInline
    final @Override
    Double256Vector tOpMF(Vector<Double> v1, Vector<Double> v2, FTriOp f) {
        return (Double256Vector)
            super.tOpTemplateMF((Double256Vector)v1, (Double256Vector)v2,
                                f);  // specialize
    }

    @ForceInline
    final @Override
    Double256Vector tOpMF(Vector<Double> v1, Vector<Double> v2,
                     VectorMask<Double> m, FTriOp f) {
        return (Double256Vector)
            super.tOpTemplateMF((Double256Vector)v1, (Double256Vector)v2,
                                (Double256Mask)m, f);  // specialize
    }

    @ForceInline
    final @Override
    double rOpMF(double v, VectorMask<Double> m, FBinOp f) {
        return super.rOpTemplateMF(v, m, f);  // specialize
    }

    @Override
    @ForceInline
    public final <F>
    Vector<F> convertShape(VectorOperators.Conversion<Double,F> conv,
                           VectorSpecies<F> rsp, int part) {
        return super.convertShapeTemplate(conv, rsp, part);  // specialize
    }

    @Override
    @ForceInline
    public final <F>
    Vector<F> reinterpretShape(VectorSpecies<F> toSpecies, int part) {
        return super.reinterpretShapeTemplate(toSpecies, part);  // specialize
    }

    // Specialized algebraic operations:

    // The following definition forces a specialized version of this
    // crucial method into the v-table of this class.  A call to add()
    // will inline to a call to lanewise(ADD,), at which point the JIT
    // intrinsic will have the opcode of ADD, plus all the metadata
    // for this particular class, enabling it to generate precise
    // code.
    //
    // There is probably no benefit to the JIT to specialize the
    // masked or broadcast versions of the lanewise method.

    @Override
    @ForceInline
    public Double256Vector lanewise(Unary op) {
        return (Double256Vector) super.lanewiseTemplate(op);  // specialize
    }

    @Override
    @ForceInline
    public Double256Vector lanewise(Unary op, VectorMask<Double> m) {
        return (Double256Vector) super.lanewiseTemplate(op, Double256Mask.class, (Double256Mask) m);  // specialize
    }

    @Override
    @ForceInline
    public Double256Vector lanewise(Binary op, Vector<Double> v) {
        return (Double256Vector) super.lanewiseTemplate(op, v);  // specialize
    }

    @Override
    @ForceInline
    public Double256Vector lanewise(Binary op, Vector<Double> v, VectorMask<Double> m) {
        return (Double256Vector) super.lanewiseTemplate(op, Double256Mask.class, v, (Double256Mask) m);  // specialize
    }


    /*package-private*/
    @Override
    @ForceInline
    public final
    Double256Vector
    lanewise(Ternary op, Vector<Double> v1, Vector<Double> v2) {
        return (Double256Vector) super.lanewiseTemplate(op, v1, v2);  // specialize
    }

    @Override
    @ForceInline
    public final
    Double256Vector
    lanewise(Ternary op, Vector<Double> v1, Vector<Double> v2, VectorMask<Double> m) {
        return (Double256Vector) super.lanewiseTemplate(op, Double256Mask.class, v1, v2, (Double256Mask) m);  // specialize
    }

    @Override
    @ForceInline
    public final
    Double256Vector addIndex(int scale) {
        return (Double256Vector) super.addIndexTemplate(scale);  // specialize
    }

    // Type specific horizontal reductions

    @Override
    @ForceInline
    public final double reduceLanes(VectorOperators.Associative op) {
        return super.reduceLanesTemplate(op);  // specialized
    }

    @Override
    @ForceInline
    public final double reduceLanes(VectorOperators.Associative op,
                                    VectorMask<Double> m) {
        return super.reduceLanesTemplate(op, Double256Mask.class, (Double256Mask) m);  // specialized
    }

    @Override
    @ForceInline
    public final long reduceLanesToLong(VectorOperators.Associative op) {
        return (long) super.reduceLanesTemplate(op);  // specialized
    }

    @Override
    @ForceInline
    public final long reduceLanesToLong(VectorOperators.Associative op,
                                        VectorMask<Double> m) {
        return (long) super.reduceLanesTemplate(op, Double256Mask.class, (Double256Mask) m);  // specialized
    }

    @Override
    @ForceInline
    final <F> VectorShuffle<F> bitsToShuffle(AbstractSpecies<F> dsp) {
        throw new AssertionError();
    }

    @Override
    @ForceInline
    public final Double256Shuffle toShuffle() {
        return (Double256Shuffle) toShuffle(vspecies(), false);
    }

    // Specialized unary testing

    @Override
    @ForceInline
    public final Double256Mask test(Test op) {
        return super.testTemplate(Double256Mask.class, op);  // specialize
    }

    @Override
    @ForceInline
    public final Double256Mask test(Test op, VectorMask<Double> m) {
        return super.testTemplate(Double256Mask.class, op, (Double256Mask) m);  // specialize
    }

    // Specialized comparisons

    @Override
    @ForceInline
    public final Double256Mask compare(Comparison op, Vector<Double> v) {
        return super.compareTemplate(Double256Mask.class, op, v);  // specialize
    }

    @Override
    @ForceInline
    public final Double256Mask compare(Comparison op, double s) {
        return super.compareTemplate(Double256Mask.class, op, s);  // specialize
    }

    @Override
    @ForceInline
    public final Double256Mask compare(Comparison op, long s) {
        return super.compareTemplate(Double256Mask.class, op, s);  // specialize
    }

    @Override
    @ForceInline
    public final Double256Mask compare(Comparison op, Vector<Double> v, VectorMask<Double> m) {
        return super.compareTemplate(Double256Mask.class, op, v, (Double256Mask) m);
    }


    @Override
    @ForceInline
    public Double256Vector blend(Vector<Double> v, VectorMask<Double> m) {
        return (Double256Vector)
            super.blendTemplate(Double256Mask.class,
                                (Double256Vector) v,
                                (Double256Mask) m);  // specialize
    }

    @Override
    @ForceInline
    public Double256Vector slice(int origin, Vector<Double> v) {
        return (Double256Vector) super.sliceTemplate(origin, v);  // specialize
    }

    @Override
    @ForceInline
    public Double256Vector slice(int origin) {
        return (Double256Vector) super.sliceTemplate(origin);  // specialize
    }

    @Override
    @ForceInline
    public Double256Vector unslice(int origin, Vector<Double> w, int part) {
        return (Double256Vector) super.unsliceTemplate(origin, w, part);  // specialize
    }

    @Override
    @ForceInline
    public Double256Vector unslice(int origin, Vector<Double> w, int part, VectorMask<Double> m) {
        return (Double256Vector)
            super.unsliceTemplate(Double256Mask.class,
                                  origin, w, part,
                                  (Double256Mask) m);  // specialize
    }

    @Override
    @ForceInline
    public Double256Vector unslice(int origin) {
        return (Double256Vector) super.unsliceTemplate(origin);  // specialize
    }

    @Override
    @ForceInline
    public Double256Vector rearrange(VectorShuffle<Double> s) {
        return (Double256Vector)
            super.rearrangeTemplate(Double256Shuffle.class,
                                    (Double256Shuffle) s);  // specialize
    }

    @Override
    @ForceInline
    public Double256Vector rearrange(VectorShuffle<Double> shuffle,
                                  VectorMask<Double> m) {
        return (Double256Vector)
            super.rearrangeTemplate(Double256Shuffle.class,
                                    Double256Mask.class,
                                    (Double256Shuffle) shuffle,
                                    (Double256Mask) m);  // specialize
    }

    @Override
    @ForceInline
    public Double256Vector rearrange(VectorShuffle<Double> s,
                                  Vector<Double> v) {
        return (Double256Vector)
            super.rearrangeTemplate(Double256Shuffle.class,
                                    (Double256Shuffle) s,
                                    (Double256Vector) v);  // specialize
    }

    @Override
    @ForceInline
    public Double256Vector compress(VectorMask<Double> m) {
        return (Double256Vector)
            super.compressTemplate(Double256Mask.class,
                                   (Double256Mask) m);  // specialize
    }

    @Override
    @ForceInline
    public Double256Vector expand(VectorMask<Double> m) {
        return (Double256Vector)
            super.expandTemplate(Double256Mask.class,
                                   (Double256Mask) m);  // specialize
    }

    @Override
    @ForceInline
    public Double256Vector selectFrom(Vector<Double> v) {
        return (Double256Vector)
            super.selectFromTemplate((Double256Vector) v);  // specialize
    }

    @Override
    @ForceInline
    public Double256Vector selectFrom(Vector<Double> v,
                                   VectorMask<Double> m) {
        return (Double256Vector)
            super.selectFromTemplate((Double256Vector) v,
                                     Double256Mask.class, (Double256Mask) m);  // specialize
    }

    @Override
    @ForceInline
    public Double256Vector selectFrom(Vector<Double> v1,
                                   Vector<Double> v2) {
        return (Double256Vector)
            super.selectFromTemplate((Double256Vector) v1, (Double256Vector) v2);  // specialize
    }

    @ForceInline
    @Override
    public double lane(int i) {
        long bits;
        switch(i) {
            case 0: bits = laneHelper(0); break;
            case 1: bits = laneHelper(1); break;
            case 2: bits = laneHelper(2); break;
            case 3: bits = laneHelper(3); break;
            default: throw new IllegalArgumentException("Index " + i + " must be zero or positive, and less than " + VLENGTH);
        }
        return Double.longBitsToDouble(bits);
    }

    public long laneHelper(int i) {
        return (long) VectorSupport.extract(
                     VCLASS, ETYPE, VLENGTH,
                     this, i,
                     (vec, ix) -> {
                     VectorPayloadMF vecpayload = vec.vec();
                     long start_offset = vecpayload.multiFieldOffset();
                     return (long)Double.doubleToRawLongBits(U.getDouble(vecpayload, start_offset + ix * Double.BYTES));
                     });
    }

    @ForceInline
    @Override
    public Double256Vector withLane(int i, double e) {
        switch(i) {
            case 0: return withLaneHelper(0, e);
            case 1: return withLaneHelper(1, e);
            case 2: return withLaneHelper(2, e);
            case 3: return withLaneHelper(3, e);
            default: throw new IllegalArgumentException("Index " + i + " must be zero or positive, and less than " + VLENGTH);
        }
    }

    public Double256Vector withLaneHelper(int i, double e) {
        return VectorSupport.insert(
                                VCLASS, ETYPE, VLENGTH,
                                this, i, (long)Double.doubleToRawLongBits(e),
                                (v, ix, bits) -> {
                                    VectorPayloadMF vec = v.vec();
                                    VectorPayloadMF tpayload = U.makePrivateBuffer(vec);
                                    long start_offset = tpayload.multiFieldOffset();
                                    U.putDouble(tpayload, start_offset + ix * Double.BYTES, Double.longBitsToDouble((long)bits));
                                    tpayload = U.finishPrivateBuffer(tpayload);
                                    return v.vectorFactory(tpayload);
                                });
    }

    // Mask

    static final value class Double256Mask extends AbstractMask<Double> {
        static final int VLENGTH = VSPECIES.laneCount();    // used by the JVM
        static final Class<Double> ETYPE = double.class; // used by the JVM

        Double256Mask(VectorPayloadMF payload) {
            this.payload = (VectorPayloadMF32Z) payload;
        }

        @NullRestricted
        private final VectorPayloadMF32Z payload;

        Double256Mask(VectorPayloadMF payload, int offset) {
            this.payload = (VectorPayloadMF32Z)(prepare(payload, offset, VSPECIES));
        }

        Double256Mask(boolean val) {
            this.payload = (VectorPayloadMF32Z)(prepare(val, VSPECIES));
        }


        @ForceInline
        final @Override
        public DoubleSpecies vspecies() {
            // ISSUE:  This should probably be a @Stable
            // field inside AbstractMask, rather than
            // a megamorphic method.
            return VSPECIES;
        }

        @ForceInline
        @Override
        final VectorPayloadMF getBits() {
            return payload;
        }

        @ForceInline
        @Override
        public final
        Double256Vector toVector() {
            return (Double256Vector) super.toVectorTemplate();  // specialize
        }

        @Override
        @ForceInline
        /*package-private*/
        Double256Mask indexPartiallyInUpperRange(long offset, long limit) {
            return (Double256Mask) VectorSupport.indexPartiallyInUpperRange(
                Double256Mask.class, double.class, VLENGTH, offset, limit,
                (o, l) -> (Double256Mask) TRUE_MASK.indexPartiallyInRange(o, l));
        }

        // Unary operations

        @Override
        @ForceInline
        public Double256Mask not() {
            return xor(maskAll(true));
        }

        @Override
        @ForceInline
        public Double256Mask compress() {
            return (Double256Mask) VectorSupport.compressExpandOp(VectorSupport.VECTOR_OP_MASK_COMPRESS,
                Double256Vector.class, Double256Mask.class, ETYPE, VLENGTH, null, this,
                (v1, m1) -> VSPECIES.iota().compare(VectorOperators.LT, m1.trueCount()));
        }


        // Binary operations

        @Override
        @ForceInline
        public Double256Mask and(VectorMask<Double> mask) {
            Objects.requireNonNull(mask);
            Double256Mask m = (Double256Mask)mask;
            return VectorSupport.binaryOp(VECTOR_OP_AND, Double256Mask.class, null,
                                          long.class, VLENGTH, this, m, null,
                                          (m1, m2, vm) -> (Double256Mask) m1.bOpMF(m2, (i, a, b) -> a & b));
        }

        @Override
        @ForceInline
        public Double256Mask or(VectorMask<Double> mask) {
            Objects.requireNonNull(mask);
            Double256Mask m = (Double256Mask)mask;
            return VectorSupport.binaryOp(VECTOR_OP_OR, Double256Mask.class, null,
                                          long.class, VLENGTH, this, m, null,
                                          (m1, m2, vm) -> (Double256Mask) m1.bOpMF(m2, (i, a, b) -> a | b));
        }

        @Override
        @ForceInline
        public Double256Mask xor(VectorMask<Double> mask) {
            Objects.requireNonNull(mask);
            Double256Mask m = (Double256Mask)mask;
            return VectorSupport.binaryOp(VECTOR_OP_XOR, Double256Mask.class, null,
                                          long.class, VLENGTH, this, m, null,
                                          (m1, m2, vm) -> (Double256Mask) m1.bOpMF(m2, (i, a, b) -> a ^ b));
        }

        // Mask Query operations

        @Override
        @ForceInline
        public int trueCount() {
            return (int) VectorSupport.maskReductionCoerced(VECTOR_OP_MASK_TRUECOUNT, Double256Mask.class, long.class, VLENGTH, this,
                                                            (m) -> ((Double256Mask) m).trueCountHelper());
        }

        @Override
        @ForceInline
        public int firstTrue() {
            return (int) VectorSupport.maskReductionCoerced(VECTOR_OP_MASK_FIRSTTRUE, Double256Mask.class, long.class, VLENGTH, this,
                                                            (m) -> ((Double256Mask) m).firstTrueHelper());
        }

        @Override
        @ForceInline
        public int lastTrue() {
            return (int) VectorSupport.maskReductionCoerced(VECTOR_OP_MASK_LASTTRUE, Double256Mask.class, long.class, VLENGTH, this,
                                                            (m) -> ((Double256Mask) m).lastTrueHelper());
        }

        @Override
        @ForceInline
        public long toLong() {
            if (length() > Long.SIZE) {
                throw new UnsupportedOperationException("too many lanes for one long");
            }
            return VectorSupport.maskReductionCoerced(VECTOR_OP_MASK_TOLONG, Double256Mask.class, long.class, VLENGTH, this,
                                                      (m) -> ((Double256Mask) m).toLongHelper());
        }

        // laneIsSet

        @Override
        @ForceInline
        public boolean laneIsSet(int i) {
            Objects.checkIndex(i, length());
            return VectorSupport.extract(Double256Mask.class, double.class, VLENGTH,
                                         this, i, (m, idx) -> (((Double256Mask) m).laneIsSetHelper(idx) ? 1L : 0L)) == 1L;
        }

        // Reductions

        @Override
        @ForceInline
        public boolean anyTrue() {
            return VectorSupport.test(BT_ne, Double256Mask.class, long.class, VLENGTH,
                                         this, vspecies().maskAll(true),
                                         (m, __) -> ((Double256Mask) m).anyTrueHelper());
        }

        @Override
        @ForceInline
        public boolean allTrue() {
            return VectorSupport.test(BT_overflow, Double256Mask.class, long.class, VLENGTH,
                                         this, vspecies().maskAll(true),
                                         (m, __) -> ((Double256Mask) m).allTrueHelper());
        }

        @ForceInline
        /*package-private*/
        static Double256Mask maskAll(boolean bit) {
            return VectorSupport.fromBitsCoerced(Double256Mask.class, long.class, VLENGTH,
                                                 (bit ? -1 : 0), MODE_BROADCAST, null,
                                                 (v, __) -> (v != 0 ? TRUE_MASK : FALSE_MASK));
        }
        private static final Double256Mask  TRUE_MASK = new Double256Mask(true);
        private static final Double256Mask FALSE_MASK = new Double256Mask(false);

    }

    // Shuffle

    static final value class Double256Shuffle extends AbstractShuffle<Double> {
        static final int VLENGTH = VSPECIES.laneCount();    // used by the JVM
        static final Class<Long> ETYPE = long.class; // used by the JVM

<<<<<<< HEAD
        @NullRestricted
        private final VectorPayloadMF32B payload;

        Double256Shuffle(VectorPayloadMF payload) {
            this.payload = (VectorPayloadMF32B) payload;
            assert(VLENGTH == payload.length());
            assert(indexesInRange(payload));
        }

        public Double256Shuffle(int[] indexes, int i) {
            this.payload = (VectorPayloadMF32B)(prepare(indexes, i, VSPECIES));
        }

        public Double256Shuffle(IntUnaryOperator fn) {
            this.payload = (VectorPayloadMF32B)(prepare(fn, VSPECIES));
        }
        public Double256Shuffle(int[] indexes) {
            this.payload = (VectorPayloadMF32B)(prepare(indexes, 0, VSPECIES));
        }



        @ForceInline
        @Override
        protected final VectorPayloadMF indices() {
            return payload;
=======
        Double256Shuffle(long[] indices) {
            super(indices);
            assert(VLENGTH == indices.length);
            assert(indicesInRange(indices));
        }

        Double256Shuffle(int[] indices, int i) {
            this(prepare(indices, i));
        }

        Double256Shuffle(IntUnaryOperator fn) {
            this(prepare(fn));
        }

        long[] indices() {
            return (long[])getPayload();
>>>>>>> 0e899b25
        }

        @Override
        @ForceInline
        public DoubleSpecies vspecies() {
            return VSPECIES;
        }

        static {
            // There must be enough bits in the shuffle lanes to encode
            // VLENGTH valid indexes and VLENGTH exceptional ones.
            assert(VLENGTH < Long.MAX_VALUE);
            assert(Long.MIN_VALUE <= -VLENGTH);
        }
        static final Double256Shuffle IOTA = new Double256Shuffle(IDENTITY);

        @Override
        @ForceInline
        public Double256Vector toVector() {
            return (Double256Vector) toBitsVector().castShape(vspecies(), 0);
        }

        @Override
        @ForceInline
        Long256Vector toBitsVector() {
            return (Long256Vector) super.toBitsVectorTemplate();
        }

        @Override
        Long256Vector toBitsVector0() {
            return ((Long256Vector) vspecies().asIntegral().dummyVector()).vectorFactory(indices());
        }

        @Override
        @ForceInline
        public int laneSource(int i) {
            return (int)toBitsVector().lane(i);
        }

        @Override
        @ForceInline
        public void intoArray(int[] a, int offset) {
            switch (length()) {
                case 1 -> a[offset] = laneSource(0);
                case 2 -> toBitsVector()
                        .convertShape(VectorOperators.L2I, IntVector.SPECIES_64, 0)
                        .reinterpretAsInts()
                        .intoArray(a, offset);
                case 4 -> toBitsVector()
                        .convertShape(VectorOperators.L2I, IntVector.SPECIES_128, 0)
                        .reinterpretAsInts()
                        .intoArray(a, offset);
                case 8 -> toBitsVector()
                        .convertShape(VectorOperators.L2I, IntVector.SPECIES_256, 0)
                        .reinterpretAsInts()
                        .intoArray(a, offset);
                case 16 -> toBitsVector()
                        .convertShape(VectorOperators.L2I, IntVector.SPECIES_512, 0)
                        .reinterpretAsInts()
                        .intoArray(a, offset);
                default -> {
                    VectorIntrinsics.checkFromIndexSize(offset, length(), a.length);
                    for (int i = 0; i < length(); i++) {
                        a[offset + i] = laneSource(i);
                    }
                }
            }
        }

        @Override
<<<<<<< HEAD
        public Double256Shuffle rearrange(VectorShuffle<Double> shuffle) {
            Double256Shuffle s = (Double256Shuffle) shuffle;
            VectorPayloadMF indices1 = indices();
            VectorPayloadMF indices2 = s.indices();
            VectorPayloadMF r = VectorPayloadMF.newShuffleInstanceFactory(ETYPE, VLENGTH, false);
            r = U.makePrivateBuffer(r);
            long offset = r.multiFieldOffset();
            for (int i = 0; i < VLENGTH; i++) {
                int ssi = U.getByte(indices2, offset + i * Byte.BYTES);
                int si = U.getByte(indices1, offset + ssi * Byte.BYTES);
                U.putByte(r, offset + i * Byte.BYTES, (byte) si);
            }
            r = U.finishPrivateBuffer(r);
            return new Double256Shuffle(r);
=======
        @ForceInline
        public final Double256Mask laneIsValid() {
            return (Double256Mask) toBitsVector().compare(VectorOperators.GE, 0)
                    .cast(vspecies());
        }

        @ForceInline
        @Override
        public final Double256Shuffle rearrange(VectorShuffle<Double> shuffle) {
            Double256Shuffle concreteShuffle = (Double256Shuffle) shuffle;
            return (Double256Shuffle) toBitsVector().rearrange(concreteShuffle.cast(LongVector.SPECIES_256))
                    .toShuffle(vspecies(), false);
        }

        @ForceInline
        @Override
        public final Double256Shuffle wrapIndexes() {
            Long256Vector v = toBitsVector();
            if ((length() & (length() - 1)) == 0) {
                v = (Long256Vector) v.lanewise(VectorOperators.AND, length() - 1);
            } else {
                v = (Long256Vector) v.blend(v.lanewise(VectorOperators.ADD, length()),
                            v.compare(VectorOperators.LT, 0));
            }
            return (Double256Shuffle) v.toShuffle(vspecies(), false);
        }

        private static long[] prepare(int[] indices, int offset) {
            long[] a = new long[VLENGTH];
            for (int i = 0; i < VLENGTH; i++) {
                int si = indices[offset + i];
                si = partiallyWrapIndex(si, VLENGTH);
                a[i] = (long)si;
            }
            return a;
        }

        private static long[] prepare(IntUnaryOperator f) {
            long[] a = new long[VLENGTH];
            for (int i = 0; i < VLENGTH; i++) {
                int si = f.applyAsInt(i);
                si = partiallyWrapIndex(si, VLENGTH);
                a[i] = (long)si;
            }
            return a;
        }

        private static boolean indicesInRange(long[] indices) {
            int length = indices.length;
            for (long si : indices) {
                if (si >= (long)length || si < (long)(-length)) {
                    String msg = ("index "+si+"out of range ["+length+"] in "+
                                  java.util.Arrays.toString(indices));
                    throw new AssertionError(msg);
                }
            }
            return true;
>>>>>>> 0e899b25
        }
    }

    // ================================================

    // Specialized low-level memory operations.

    @ForceInline
    @Override
    final
    DoubleVector fromArray0(double[] a, int offset) {
        return super.fromArray0Template(a, offset);  // specialize
    }

    @ForceInline
    @Override
    final
    DoubleVector fromArray0(double[] a, int offset, VectorMask<Double> m, int offsetInRange) {
        return super.fromArray0Template(Double256Mask.class, a, offset, (Double256Mask) m, offsetInRange);  // specialize
    }

    @ForceInline
    @Override
    final
    DoubleVector fromArray0(double[] a, int offset, int[] indexMap, int mapOffset, VectorMask<Double> m) {
        return super.fromArray0Template(Double256Mask.class, a, offset, indexMap, mapOffset, (Double256Mask) m);
    }



    @ForceInline
    @Override
    final
    DoubleVector fromMemorySegment0(MemorySegment ms, long offset) {
        return super.fromMemorySegment0Template(ms, offset);  // specialize
    }

    @ForceInline
    @Override
    final
    DoubleVector fromMemorySegment0(MemorySegment ms, long offset, VectorMask<Double> m, int offsetInRange) {
        return super.fromMemorySegment0Template(Double256Mask.class, ms, offset, (Double256Mask) m, offsetInRange);  // specialize
    }

    @ForceInline
    @Override
    final
    void intoArray0(double[] a, int offset) {
        super.intoArray0Template(a, offset);  // specialize
    }

    @ForceInline
    @Override
    final
    void intoArray0(double[] a, int offset, VectorMask<Double> m) {
        super.intoArray0Template(Double256Mask.class, a, offset, (Double256Mask) m);
    }

    @ForceInline
    @Override
    final
    void intoArray0(double[] a, int offset, int[] indexMap, int mapOffset, VectorMask<Double> m) {
        super.intoArray0Template(Double256Mask.class, a, offset, indexMap, mapOffset, (Double256Mask) m);
    }


    @ForceInline
    @Override
    final
    void intoMemorySegment0(MemorySegment ms, long offset, VectorMask<Double> m) {
        super.intoMemorySegment0Template(Double256Mask.class, ms, offset, (Double256Mask) m);
    }


    // End of specialized low-level memory operations.

    // ================================================

}
<|MERGE_RESOLUTION|>--- conflicted
+++ resolved
@@ -32,6 +32,7 @@
 
 import jdk.internal.vm.annotation.ForceInline;
 import jdk.internal.vm.annotation.NullRestricted;
+import jdk.internal.vm.annotation.Strict;
 import jdk.internal.vm.vector.VectorSupport;
 
 import static jdk.internal.vm.vector.VectorSupport.*;
@@ -58,6 +59,7 @@
 
     static final long MFOFFSET = VectorPayloadMF.multiFieldOffset(VectorPayloadMF256D.class);
 
+    @Strict
     @NullRestricted
     private final VectorPayloadMF256D payload;
 
@@ -151,15 +153,7 @@
 
     @Override
     @ForceInline
-<<<<<<< HEAD
-    Double256Shuffle shuffleFromBytes(VectorPayloadMF indexes) { return new Double256Shuffle(indexes); }
-
-    @Override
-    @ForceInline
     Double256Shuffle shuffleFromArray(int[] indexes, int i) { return new Double256Shuffle(indexes, i); }
-=======
-    Double256Shuffle shuffleFromArray(int[] indices, int i) { return new Double256Shuffle(indices, i); }
->>>>>>> 0e899b25
 
     @Override
     @ForceInline
@@ -570,6 +564,7 @@
             this.payload = (VectorPayloadMF32Z) payload;
         }
 
+        @Strict
         @NullRestricted
         private final VectorPayloadMF32Z payload;
 
@@ -741,51 +736,35 @@
         static final int VLENGTH = VSPECIES.laneCount();    // used by the JVM
         static final Class<Long> ETYPE = long.class; // used by the JVM
 
-<<<<<<< HEAD
+        @Strict
         @NullRestricted
-        private final VectorPayloadMF32B payload;
+        private final VectorPayloadMF256L payload;
+
+        Double256Shuffle(long[] indices) {
+            this.payload = (VectorPayloadMF256L)(prepare(indices));
+            assert(VLENGTH == indices.length);
+            assert(indicesInRange(indices));
+        }
 
         Double256Shuffle(VectorPayloadMF payload) {
-            this.payload = (VectorPayloadMF32B) payload;
+            this.payload = (VectorPayloadMF256L) payload;
             assert(VLENGTH == payload.length());
             assert(indexesInRange(payload));
         }
 
         public Double256Shuffle(int[] indexes, int i) {
-            this.payload = (VectorPayloadMF32B)(prepare(indexes, i, VSPECIES));
+            this.payload = (VectorPayloadMF256L)(prepare(indexes, i));
         }
 
         public Double256Shuffle(IntUnaryOperator fn) {
-            this.payload = (VectorPayloadMF32B)(prepare(fn, VSPECIES));
-        }
-        public Double256Shuffle(int[] indexes) {
-            this.payload = (VectorPayloadMF32B)(prepare(indexes, 0, VSPECIES));
-        }
-
+            this.payload = (VectorPayloadMF256L)(prepare(fn));
+        }
 
 
         @ForceInline
         @Override
         protected final VectorPayloadMF indices() {
             return payload;
-=======
-        Double256Shuffle(long[] indices) {
-            super(indices);
-            assert(VLENGTH == indices.length);
-            assert(indicesInRange(indices));
-        }
-
-        Double256Shuffle(int[] indices, int i) {
-            this(prepare(indices, i));
-        }
-
-        Double256Shuffle(IntUnaryOperator fn) {
-            this(prepare(fn));
-        }
-
-        long[] indices() {
-            return (long[])getPayload();
->>>>>>> 0e899b25
         }
 
         @Override
@@ -816,7 +795,7 @@
 
         @Override
         Long256Vector toBitsVector0() {
-            return ((Long256Vector) vspecies().asIntegral().dummyVector()).vectorFactory(indices());
+            return ((Long256Vector) vspecies().asIntegral().dummyVectorMF()).vectorFactory(indices());
         }
 
         @Override
@@ -856,22 +835,6 @@
         }
 
         @Override
-<<<<<<< HEAD
-        public Double256Shuffle rearrange(VectorShuffle<Double> shuffle) {
-            Double256Shuffle s = (Double256Shuffle) shuffle;
-            VectorPayloadMF indices1 = indices();
-            VectorPayloadMF indices2 = s.indices();
-            VectorPayloadMF r = VectorPayloadMF.newShuffleInstanceFactory(ETYPE, VLENGTH, false);
-            r = U.makePrivateBuffer(r);
-            long offset = r.multiFieldOffset();
-            for (int i = 0; i < VLENGTH; i++) {
-                int ssi = U.getByte(indices2, offset + i * Byte.BYTES);
-                int si = U.getByte(indices1, offset + ssi * Byte.BYTES);
-                U.putByte(r, offset + i * Byte.BYTES, (byte) si);
-            }
-            r = U.finishPrivateBuffer(r);
-            return new Double256Shuffle(r);
-=======
         @ForceInline
         public final Double256Mask laneIsValid() {
             return (Double256Mask) toBitsVector().compare(VectorOperators.GE, 0)
@@ -899,24 +862,46 @@
             return (Double256Shuffle) v.toShuffle(vspecies(), false);
         }
 
-        private static long[] prepare(int[] indices, int offset) {
-            long[] a = new long[VLENGTH];
+        @ForceInline
+        private static VectorPayloadMF prepare(long[] indices) {
+            VectorPayloadMF payload = VectorPayloadMF.newShuffleInstanceFactory(ETYPE, VLENGTH, false);
+            payload = U.makePrivateBuffer(payload);
+            long mf_offset = payload.multiFieldOffset();
+            for (int i = 0; i < VLENGTH; i++) {
+                int si = (int)indices[i];
+                si = partiallyWrapIndex(si, VLENGTH);
+                U.putLong(payload, mf_offset + i * Long.BYTES, (long) si);
+            }
+            payload = U.finishPrivateBuffer(payload);
+            return payload;
+        }
+
+        @ForceInline
+        private static VectorPayloadMF prepare(int[] indices, int offset) {
+            VectorPayloadMF payload = VectorPayloadMF.newShuffleInstanceFactory(ETYPE, VLENGTH, false);
+            payload = U.makePrivateBuffer(payload);
+            long mf_offset = payload.multiFieldOffset();
             for (int i = 0; i < VLENGTH; i++) {
                 int si = indices[offset + i];
                 si = partiallyWrapIndex(si, VLENGTH);
-                a[i] = (long)si;
+                U.putLong(payload, mf_offset + i * Long.BYTES, (long) si);
             }
-            return a;
-        }
-
-        private static long[] prepare(IntUnaryOperator f) {
-            long[] a = new long[VLENGTH];
+            payload = U.finishPrivateBuffer(payload);
+            return payload;
+        }
+
+        @ForceInline
+        private static <F> VectorPayloadMF prepare(IntUnaryOperator f) {
+            VectorPayloadMF payload = VectorPayloadMF.newShuffleInstanceFactory(ETYPE, VLENGTH, false);
+            payload = U.makePrivateBuffer(payload);
+            long offset = payload.multiFieldOffset();
             for (int i = 0; i < VLENGTH; i++) {
                 int si = f.applyAsInt(i);
                 si = partiallyWrapIndex(si, VLENGTH);
-                a[i] = (long)si;
+                U.putLong(payload, offset + i * Long.BYTES, (long) si);
             }
-            return a;
+            payload = U.finishPrivateBuffer(payload);
+            return payload;
         }
 
         private static boolean indicesInRange(long[] indices) {
@@ -929,7 +914,6 @@
                 }
             }
             return true;
->>>>>>> 0e899b25
         }
     }
 
