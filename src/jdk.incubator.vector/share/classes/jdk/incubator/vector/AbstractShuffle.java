--- conflicted
+++ resolved
@@ -1,9 +1,5 @@
 /*
-<<<<<<< HEAD
- * Copyright (c) 2018, 2023, Oracle and/or its affiliates. All rights reserved.
-=======
  * Copyright (c) 2018, 2024, Oracle and/or its affiliates. All rights reserved.
->>>>>>> 0e899b25
  * DO NOT ALTER OR REMOVE COPYRIGHT NOTICES OR THIS FILE HEADER.
  *
  * This code is free software; you can redistribute it and/or modify it
@@ -38,7 +34,6 @@
 abstract value class AbstractShuffle<E> extends VectorShuffle<E> {
     static final IntUnaryOperator IDENTITY = i -> i;
 
-<<<<<<< HEAD
     public static final Unsafe U = Unsafe.getUnsafe();
 
     // Internal representation allows for a maximum index of 256
@@ -46,45 +41,6 @@
 
     /*package-private*/
     abstract VectorPayloadMF indices();
-
-    @ForceInline
-    static <F> VectorPayloadMF prepare(int[] indices, int offset, VectorSpecies<F> species) {
-        int length = species.length();
-        boolean isMaxShape  = species.vectorShape() == VectorShape.S_Max_BIT;
-        VectorPayloadMF payload = VectorPayloadMF.newShuffleInstanceFactory(species.elementType(), length, isMaxShape);
-        payload = U.makePrivateBuffer(payload);
-        long mf_offset = payload.multiFieldOffset();
-        for (int i = 0; i < length; i++) {
-            int si = indices[offset + i];
-            si = partiallyWrapIndex(si, length);
-            U.putByte(payload, mf_offset + i * Byte.BYTES, (byte) si);
-        }
-        payload = U.finishPrivateBuffer(payload);
-        return payload;
-    }
-
-    @ForceInline
-    static <F> VectorPayloadMF prepare(IntUnaryOperator f, VectorSpecies<F> species) {
-        int length = species.length();
-        boolean isMaxShape  = species.vectorShape() == VectorShape.S_Max_BIT;
-        VectorPayloadMF payload = VectorPayloadMF.newShuffleInstanceFactory(species.elementType(), length, isMaxShape);
-        payload = U.makePrivateBuffer(payload);
-        long offset = payload.multiFieldOffset();
-        for (int i = 0; i < length; i++) {
-            int si = f.applyAsInt(i);
-            si = partiallyWrapIndex(si, length);
-            U.putByte(payload, offset + i * Byte.BYTES, (byte) si);
-        }
-        payload = U.finishPrivateBuffer(payload);
-        return payload;
-=======
-    // Internal representation allows for a maximum index of E.MAX_VALUE - 1
-    // Values are clipped to [-VLENGTH..VLENGTH-1].
-
-    AbstractShuffle(Object indices) {
-        super(indices);
->>>>>>> 0e899b25
-    }
 
     /*package-private*/
     abstract AbstractSpecies<E> vspecies();
@@ -99,7 +55,6 @@
     abstract AbstractVector<?> toBitsVector();
 
     @ForceInline
-<<<<<<< HEAD
     public void intoArray(int[] a, int offset) {
         VectorPayloadMF indices = indices();
         int vlen = indices.length();
@@ -109,35 +64,28 @@
             assert(sourceIndex >= -vlen && sourceIndex < vlen);
             a[offset + i] = sourceIndex;
         }
-=======
+    }
+
     final AbstractVector<?> toBitsVectorTemplate() {
         AbstractSpecies<?> dsp = vspecies().asIntegral();
         Class<?> etype = dsp.elementType();
-        Class<?> rvtype = dsp.dummyVector().getClass();
+        Class<?> rvtype = dsp.dummyVectorMF().getClass();
         return VectorSupport.convert(VectorSupport.VECTOR_OP_REINTERPRET,
                                      getClass(), etype, length(),
                                      rvtype, etype, length(),
                                      this, dsp,
                                      (v, s) -> v.toBitsVector0());
->>>>>>> 0e899b25
     }
 
     abstract AbstractVector<?> toBitsVector0();
 
     @Override
     @ForceInline
-<<<<<<< HEAD
     public int[] toArray() {
         VectorPayloadMF indices = indices();
         int[] a = new int[indices.length()];
         intoArray(a, 0);
         return a;
-=======
-    public final int[] toArray() {
-        int[] res = new int[length()];
-        intoArray(res, 0);
-        return res;
->>>>>>> 0e899b25
     }
 
     @Override
@@ -155,9 +103,8 @@
         if (VectorIntrinsics.VECTOR_ACCESS_OOB_CHECK == 0) {
             return this;
         }
-<<<<<<< HEAD
-        Vector<E> shufvec = this.toVector();
-        VectorMask<E> vecmask = shufvec.compare(VectorOperators.LT, vspecies().zero());
+        Vector<?> shufvec = this.toBitsVector();
+        VectorMask<?> vecmask = shufvec.compare(VectorOperators.LT, 0);
         if (vecmask.anyTrue()) {
             VectorPayloadMF indices = indices();
             long offset = indices.multiFieldOffset();
@@ -166,57 +113,6 @@
         return this;
     }
 
-    @ForceInline
-    public final VectorShuffle<E> wrapIndexesTemplate() {
-        Vector<E> shufvec = this.toVector();
-        VectorMask<E> vecmask = shufvec.compare(VectorOperators.LT, vspecies().zero());
-        if (vecmask.anyTrue()) {
-            // FIXME: vectorize this
-            VectorPayloadMF indices = indices();
-            return wrapAndRebuild(indices);
-=======
-        Vector<?> shufvec = this.toBitsVector();
-        VectorMask<?> vecmask = shufvec.compare(VectorOperators.LT, 0);
-        if (vecmask.anyTrue()) {
-            int[] indices = toArray();
-            throw checkIndexFailed(indices[vecmask.firstTrue()], length());
->>>>>>> 0e899b25
-        }
-        return this;
-    }
-
-<<<<<<< HEAD
-    @ForceInline
-    public final VectorShuffle<E> wrapAndRebuild(VectorPayloadMF oldIndices) {
-        int length = oldIndices.length();
-        boolean is_max_species = ((AbstractSpecies)(vspecies())).is_max_species();
-        VectorPayloadMF indices = VectorPayloadMF.newShuffleInstanceFactory(vspecies().elementType(), length, is_max_species);
-        long offset = oldIndices.multiFieldOffset();
-        indices = U.makePrivateBuffer(indices);
-        for (int i = 0; i < length; i++) {
-            int si = U.getByte(oldIndices, offset + i * Byte.BYTES);
-            // FIXME: This does not work unless it's a power of 2.
-            if ((length & (length - 1)) == 0) {
-                si += si & length;  // power-of-two optimization
-            } else if (si < 0) {
-                // non-POT code requires a conditional add
-                si += length;
-            }
-            assert(si >= 0 && si < length);
-            U.putByte(indices, offset + i * Byte.BYTES, (byte) si);
-        }
-        indices = U.finishPrivateBuffer(indices);
-        return vspecies().dummyVectorMF().shuffleFromBytes(indices);
-    }
-
-    @ForceInline
-    public final VectorMask<E> laneIsValid() {
-        Vector<E> shufvec = this.toVector();
-        return shufvec.compare(VectorOperators.GE, vspecies().zero());
-    }
-
-=======
->>>>>>> 0e899b25
     @Override
     @ForceInline
     @SuppressWarnings("unchecked")
@@ -268,7 +164,6 @@
         String msg = "required an index in [0.."+max+"] but found "+index;
         return new IndexOutOfBoundsException(msg);
     }
-<<<<<<< HEAD
 
     static boolean indexesInRange(VectorPayloadMF indices) {
         int length = indices.length();
@@ -288,6 +183,4 @@
         }
         return true;
     }
-=======
->>>>>>> 0e899b25
 }