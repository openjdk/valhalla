--- conflicted
+++ resolved
@@ -1,5 +1,5 @@
 /*
- * Copyright (c) 2018, 2022, Oracle and/or its affiliates. All rights reserved.
+ * Copyright (c) 2018, 2023, Oracle and/or its affiliates. All rights reserved.
  * DO NOT ALTER OR REMOVE COPYRIGHT NOTICES OR THIS FILE HEADER.
  *
  * This code is free software; you can redistribute it and/or modify it
@@ -36,52 +36,34 @@
     // Internal representation allows for a maximum index of 256
     // Values are clipped to [-VLENGTH..VLENGTH-1].
 
-<<<<<<< HEAD
     /*package-private*/
     abstract VectorPayloadMF indices();
-=======
-    AbstractShuffle(int length, byte[] reorder) {
-        super(reorder);
-        assert(length == reorder.length);
-        assert(indexesInRange(reorder));
-    }
-
-    AbstractShuffle(int length, int[] reorder) {
-        this(length, reorder, 0);
-    }
-
-    AbstractShuffle(int length, int[] reorder, int offset) {
-        super(prepare(length, reorder, offset));
-    }
-
-    AbstractShuffle(int length, IntUnaryOperator f) {
-        super(prepare(length, f));
-    }
-
-    private static byte[] prepare(int length, int[] reorder, int offset) {
-        byte[] a = new byte[length];
-        for (int i = 0; i < length; i++) {
-            int si = reorder[offset + i];
+
+    static VectorPayloadMF prepare(int length, int[] indices, int offset) {
+        VectorPayloadMF payload = VectorPayloadMF.newInstanceFactory(byte.class, length);
+        payload = Unsafe.getUnsafe().makePrivateBuffer(payload);
+        long mf_offset = payload.multiFieldOffset();
+        for (int i = 0; i < length; i++) {
+            int si = indices[offset + i];
             si = partiallyWrapIndex(si, length);
-            a[i] = (byte) si;
-        }
-        return a;
-    }
-
-    private static byte[] prepare(int length, IntUnaryOperator f) {
-        byte[] a = new byte[length];
-        for (int i = 0; i < a.length; i++) {
+            Unsafe.getUnsafe().putByte(payload, mf_offset + i * Byte.BYTES, (byte) si);
+        }
+        payload = Unsafe.getUnsafe().finishPrivateBuffer(payload);
+        return payload;
+    }
+
+    static VectorPayloadMF prepare(int length, IntUnaryOperator f) {
+        VectorPayloadMF payload = VectorPayloadMF.newInstanceFactory(byte.class, length);
+        payload = Unsafe.getUnsafe().makePrivateBuffer(payload);
+        long offset = payload.multiFieldOffset();
+        for (int i = 0; i < length; i++) {
             int si = f.applyAsInt(i);
             si = partiallyWrapIndex(si, length);
-            a[i] = (byte) si;
-        }
-        return a;
-    }
-
-    byte[] reorder() {
-        return (byte[])getPayload();
-    }
->>>>>>> ffb28305
+            Unsafe.getUnsafe().putByte(payload, offset + i * Byte.BYTES, (byte) si);
+        }
+        payload = Unsafe.getUnsafe().finishPrivateBuffer(payload);
+        return payload;
+    }
 
     /*package-private*/
     abstract AbstractSpecies<E> vspecies();
@@ -92,32 +74,14 @@
         return vspecies();
     }
 
-<<<<<<< HEAD
-    /*package-private*/
-    abstract AbstractVector<?> toBitsVector();
-
-    final AbstractVector<?> toBitsVectorTemplate() {
-        AbstractSpecies<?> dsp = vspecies().asIntegral();
-        Class<?> etype = dsp.elementType();
-        Class<?> rvtype = dsp.dummyVectorMF().getClass();
-        return VectorSupport.convert(VectorSupport.VECTOR_OP_REINTERPRET,
-                                     getClass(), etype, length(),
-                                     rvtype, etype, length(),
-                                     this, dsp,
-                                     (v, s) -> v.toBitsVector0());
-    }
-
-    abstract AbstractVector<?> toBitsVector0();
-
-=======
->>>>>>> ffb28305
     @Override
     @ForceInline
     public void intoArray(int[] a, int offset) {
-        byte[] reorder = reorder();
-        int vlen = reorder.length;
+        VectorPayloadMF indices = indices();
+        int vlen = indices.length();
+        long mf_offset = indices.multiFieldOffset();
         for (int i = 0; i < vlen; i++) {
-            int sourceIndex = reorder[i];
+            int sourceIndex = Unsafe.getUnsafe().getByte(indices, mf_offset + i * Byte.BYTES);
             assert(sourceIndex >= -vlen && sourceIndex < vlen);
             a[offset + i] = sourceIndex;
         }
@@ -125,14 +89,9 @@
 
     @Override
     @ForceInline
-<<<<<<< HEAD
-    public final int[] toArray() {
-        int[] a = new int[length()];
-=======
     public int[] toArray() {
-        byte[] reorder = reorder();
-        int[] a = new int[reorder.length];
->>>>>>> ffb28305
+        VectorPayloadMF indices = indices();
+        int[] a = new int[indices.length()];
         intoArray(a, 0);
         return a;
     }
@@ -158,8 +117,9 @@
         Vector<E> shufvec = this.toVector();
         VectorMask<E> vecmask = shufvec.compare(VectorOperators.LT, vspecies().zero());
         if (vecmask.anyTrue()) {
-            byte[] reorder = reorder();
-            throw checkIndexFailed(reorder[vecmask.firstTrue()], length());
+            VectorPayloadMF indices = indices();
+            long offset = indices.multiFieldOffset();
+            throw checkIndexFailed(Unsafe.getUnsafe().getByte(indices, offset + vecmask.firstTrue() * Byte.BYTES), length());
         }
         return this;
     }
@@ -170,18 +130,20 @@
         VectorMask<E> vecmask = shufvec.compare(VectorOperators.LT, vspecies().zero());
         if (vecmask.anyTrue()) {
             // FIXME: vectorize this
-            byte[] reorder = reorder();
-            return wrapAndRebuild(reorder);
+            VectorPayloadMF indices = indices();
+            return wrapAndRebuild(indices);
         }
         return this;
     }
 
     @ForceInline
-    public final VectorShuffle<E> wrapAndRebuild(byte[] oldReorder) {
-        int length = oldReorder.length;
-        byte[] reorder = new byte[length];
-        for (int i = 0; i < length; i++) {
-            int si = oldReorder[i];
+    public final VectorShuffle<E> wrapAndRebuild(VectorPayloadMF oldIndices) {
+        int length = oldIndices.length();
+        VectorPayloadMF indices = VectorPayloadMF.newInstanceFactory(byte.class, length);
+        long offset = oldIndices.multiFieldOffset();
+        indices = Unsafe.getUnsafe().makePrivateBuffer(indices);
+        for (int i = 0; i < length; i++) {
+            int si = Unsafe.getUnsafe().getByte(oldIndices, offset + i * Byte.BYTES);
             // FIXME: This does not work unless it's a power of 2.
             if ((length & (length - 1)) == 0) {
                 si += si & length;  // power-of-two optimization
@@ -190,9 +152,10 @@
                 si += length;
             }
             assert(si >= 0 && si < length);
-            reorder[i] = (byte) si;
-        }
-        return vspecies().dummyVector().shuffleFromBytes(reorder);
+            Unsafe.getUnsafe().putByte(indices, offset + i * Byte.BYTES, (byte) si);
+        }
+        indices = Unsafe.getUnsafe().finishPrivateBuffer(indices);
+        return vspecies().dummyVectorMF().shuffleFromBytes(indices);
     }
 
     @ForceInline
@@ -253,15 +216,17 @@
         return new IndexOutOfBoundsException(msg);
     }
 
-    static boolean indexesInRange(byte[] reorder) {
-        int length = reorder.length;
-        for (byte si : reorder) {
+    static boolean indexesInRange(VectorPayloadMF indices) {
+        int length = indices.length();
+        long offset = indices.multiFieldOffset();
+        for (int i = 0; i < length; i++) {
+            byte si = Unsafe.getUnsafe().getByte(indices, offset + i * Byte.BYTES);
             if (si >= length || si < -length) {
                 boolean assertsEnabled = false;
                 assert(assertsEnabled = true);
                 if (assertsEnabled) {
                     String msg = ("index "+si+"out of range ["+length+"] in "+
-                                  java.util.Arrays.toString(reorder));
+                            indices.toString());
                     throw new AssertionError(msg);
                 }
                 return false;
