--- conflicted
+++ resolved
@@ -623,15 +623,20 @@
 
     static ShortVector selectFromTwoVectorHelper(Vector<Short> indexes, Vector<Short> src1, Vector<Short> src2) {
         int vlen = indexes.length();
-        short[] res = new short[vlen];
-        short[] vecPayload1 = ((ShortVector)indexes).vec();
-        short[] vecPayload2 = ((ShortVector)src1).vec();
-        short[] vecPayload3 = ((ShortVector)src2).vec();
+        VectorPayloadMF vecPayload1 = ((ShortVector)indexes).vec();
+        VectorPayloadMF vecPayload2 = ((ShortVector)src1).vec();
+        VectorPayloadMF vecPayload3 = ((ShortVector)src2).vec();
+        AbstractSpecies<Short> vsp = ((ShortVector)src1).vspecies();
+        VectorPayloadMF tpayload = U.makePrivateBuffer(vecPayload2);
+        long vOffset = tpayload.multiFieldOffset();
         for (int i = 0; i < vlen; i++) {
-            int wrapped_index = VectorIntrinsics.wrapToRange((int)vecPayload1[i], 2 * vlen);
-            res[i] = wrapped_index >= vlen ? vecPayload3[wrapped_index - vlen] : vecPayload2[wrapped_index];
-        }
-        return ((ShortVector)src1).vectorFactory(res);
+            int wrapped_index = VectorIntrinsics.wrapToRange((int)U.getShort(vecPayload1, vOffset + i * Short.BYTES), 2 * vlen);
+            U.putShort(tpayload, vOffset + i * Short.BYTES, wrapped_index >= vlen ?
+                        U.getShort(vecPayload3, vOffset + (wrapped_index  - vlen) * Short.BYTES) :
+                        U.getShort(vecPayload2, vOffset + wrapped_index * Short.BYTES));
+        }
+        tpayload = U.finishPrivateBuffer(tpayload);
+        return ((ShortVector)(vsp.dummyVectorMF())).vectorFactory(tpayload);
     }
 
     // Static factories (other than memory operations)
@@ -2538,13 +2543,8 @@
         S ws = (S) shuffle.wrapIndexes();
         return VectorSupport.rearrangeOp(
             getClass(), shuffletype, null, short.class, length(),
-<<<<<<< HEAD
-            this, shuffle, null,
+            this, ws, null,
             (v1, s_, m_) -> v1.uOpMF((i, a) -> {
-=======
-            this, ws, null,
-            (v1, s_, m_) -> v1.uOp((i, a) -> {
->>>>>>> 265189e2
                 int ei = s_.laneSource(i);
                 return v1.lane(ei);
             }));
@@ -2572,13 +2572,8 @@
         S ws = (S) shuffle.wrapIndexes();
         return VectorSupport.rearrangeOp(
                    getClass(), shuffletype, masktype, short.class, length(),
-<<<<<<< HEAD
-                   this, shuffle, m,
+                   this, ws, m,
                    (v1, s_, m_) -> v1.uOpMF((i, a) -> {
-=======
-                   this, ws, m,
-                   (v1, s_, m_) -> v1.uOp((i, a) -> {
->>>>>>> 265189e2
                         int ei = s_.laneSource(i);
                         return !m_.laneIsSet(i) ? 0 : v1.lane(ei);
                    }));
@@ -3216,9 +3211,6 @@
                                    short[] a, int offset,
                                    int[] indexMap, int mapOffset) {
         ShortSpecies vsp = (ShortSpecies) species;
-<<<<<<< HEAD
-        return vsp.vOpMF(n -> a[offset + indexMap[mapOffset + n]]);
-=======
         IntVector.IntSpecies isp = IntVector.species(vsp.indexShape());
         Objects.requireNonNull(a);
         Objects.requireNonNull(indexMap);
@@ -3247,8 +3239,7 @@
             a, ARRAY_BASE, null, null,
             a, offset, indexMap, mapOffset, vsp,
             (c, idx, iMap, idy, s, vm) ->
-            s.vOp(n -> c[idx + iMap[idy+n]]));
->>>>>>> 265189e2
+            s.vOpMF(n -> c[idx + iMap[idy+n]]));
     }
 
     /**
@@ -3293,18 +3284,13 @@
                                    short[] a, int offset,
                                    int[] indexMap, int mapOffset,
                                    VectorMask<Short> m) {
-<<<<<<< HEAD
-        ShortSpecies vsp = (ShortSpecies) species;
-        return vsp.vOpMF(m, n -> a[offset + indexMap[mapOffset + n]]);
-=======
         if (m.allTrue()) {
             return fromArray(species, a, offset, indexMap, mapOffset);
         }
         else {
             ShortSpecies vsp = (ShortSpecies) species;
-            return vsp.dummyVector().fromArray0(a, offset, indexMap, mapOffset, m);
-        }
->>>>>>> 265189e2
+            return vsp.dummyVectorMF().fromArray0(a, offset, indexMap, mapOffset, m);
+        }
     }
 
     /**
@@ -3996,7 +3982,7 @@
             a, ARRAY_BASE, null, m,
             a, offset, indexMap, mapOffset, vsp,
             (c, idx, iMap, idy, s, vm) ->
-            s.vOp(vm, n -> c[idx + iMap[idy+n]]));
+            s.vOpMF(vm, n -> c[idx + iMap[idy+n]]));
     }
 
     /*package-private*/
