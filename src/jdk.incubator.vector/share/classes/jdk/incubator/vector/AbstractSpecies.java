/*
<<<<<<< HEAD
 * Copyright (c) 2017, 2023, Oracle and/or its affiliates. All rights reserved.
=======
 * Copyright (c) 2017, 2024, Oracle and/or its affiliates. All rights reserved.
>>>>>>> 14fea703
 * DO NOT ALTER OR REMOVE COPYRIGHT NOTICES OR THIS FILE HEADER.
 *
 * This code is free software; you can redistribute it and/or modify it
 * under the terms of the GNU General Public License version 2 only, as
 * published by the Free Software Foundation.  Oracle designates this
 * particular file as subject to the "Classpath" exception as provided
 * by Oracle in the LICENSE file that accompanied this code.
 *
 * This code is distributed in the hope that it will be useful, but WITHOUT
 * ANY WARRANTY; without even the implied warranty of MERCHANTABILITY or
 * FITNESS FOR A PARTICULAR PURPOSE.  See the GNU General Public License
 * version 2 for more details (a copy is included in the LICENSE file that
 * accompanied this code).
 *
 * You should have received a copy of the GNU General Public License version
 * 2 along with this work; if not, write to the Free Software Foundation,
 * Inc., 51 Franklin St, Fifth Floor, Boston, MA 02110-1301 USA.
 *
 * Please contact Oracle, 500 Oracle Parkway, Redwood Shores, CA 94065 USA
 * or visit www.oracle.com if you need additional information or have any
 * questions.
 */
package jdk.incubator.vector;

import java.lang.foreign.MemorySegment;
import jdk.internal.vm.annotation.ForceInline;
import jdk.internal.vm.annotation.Stable;
import java.lang.reflect.Array;
import java.nio.ByteOrder;
import java.util.Arrays;
import java.util.function.Function;
import java.util.function.IntUnaryOperator;
import jdk.internal.misc.Unsafe;
import jdk.internal.vm.vector.VectorSupport;

import static jdk.internal.vm.vector.VectorSupport.*;

abstract class AbstractSpecies<E> extends VectorSupport.VectorSpecies<E>
                                  implements VectorSpecies<E> {
    @Stable
    final VectorShape vectorShape;
    @Stable
    final LaneType laneType;
    @Stable
    final int laneCount;
    @Stable
    final int laneCountLog2P1;
    @Stable
    final Class<? extends AbstractVector<E>> vectorType;
    @Stable
    final Class<? extends AbstractMask<E>> maskType;
    @Stable
    final Function<Object, ? extends AbstractVector<E>> vectorFactory;

    @Stable
    final VectorShape indexShape;
    @Stable
    final int maxScale, minScale;
    @Stable
    final int vectorBitSize, vectorByteSize;

    AbstractSpecies(VectorShape vectorShape,
                    LaneType laneType,
                    Class<? extends AbstractVector<E>> vectorType,
                    Class<? extends AbstractMask<E>> maskType,
                    Function<Object, ? extends AbstractVector<E>> vectorFactory) {
        this.vectorShape = vectorShape;
        this.laneType = laneType;
        this.vectorType = vectorType;
        this.maskType = maskType;
        this.vectorFactory = vectorFactory;

        // derived values:
        int bitSize = vectorShape.vectorBitSize();
        int byteSize = bitSize / Byte.SIZE;
        assert(byteSize * 8 == bitSize);
        this.vectorBitSize = bitSize;
        this.vectorByteSize = byteSize;
        int elementSize = laneType.elementSize;
        this.laneCount = bitSize / elementSize;
        assert(laneCount > 0);  // could be 1 for mono-vector (double in v64)
        this.laneCountLog2P1 = Integer.numberOfTrailingZeros(laneCount) + 1;

        // Note:  The shape might be the max-shape,
        // if there is no vector this large.
        int indexBitSize = Integer.SIZE * laneCount;
        this.indexShape = VectorShape.forIndexBitSize(indexBitSize, elementSize);

        // What are the largest and smallest scale factors that,
        // when multiplied times the elements in [0..VLENGTH],
        // inclusive, do not overflow the ETYPE?
        int precision = laneType.elementPrecision;
        if (precision >= Integer.SIZE) {
            // No overflow possible from int*int.
            this.maxScale = Integer.MAX_VALUE;
            this.minScale = Integer.MIN_VALUE;
        } else {
            boolean isfp = (laneType.elementKind == 'F');
            long x = laneCount;
            long maxScale = ((1L << precision)-(isfp?0:1)) / x;
            long minScale = (-1L << precision) / x;
            this.maxScale = (int) maxScale;
            this.minScale = (int) minScale;
        }
    }

    @Stable //lazy JIT constant
    AbstractSpecies<Integer> indexSpecies;

    @Stable //lazy JIT constant
    AbstractShuffle<Byte> swapBytesShuffle;

    @Stable //lazy JIT constant
    AbstractVector<E> dummyVectorMF;

    @Override
    @ForceInline
    public final int length() {
        return laneCount;
    }

    // Inside the implementation we use the more descriptive
    // term laneCount:

    /*package-private*/
    @ForceInline
    final int laneCount() {
        return laneCount;
    }

    /*package-private*/
    @ForceInline
    final int laneCountLog2() {
        return laneCountLog2P1 - 1;  // subtract one from stable value
    }

    @Override
    @ForceInline
    @SuppressWarnings("unchecked")
    //NOT FINAL: SPECIALIZED
    public Class<E> elementType() {
        return (Class<E>) laneType.elementType;
    }

    // FIXME: appeal to general method (see https://bugs.openjdk.org/browse/JDK-6176992)
    // replace usages of this method and remove
    @ForceInline
    @SuppressWarnings("unchecked")
    //NOT FINAL: SPECIALIZED
    Class<E> genericElementType() {
        return (Class<E>) laneType.genericElementType;
    }

    @Override
    @ForceInline
    //NOT FINAL: SPECIALIZED
    public Class<? extends AbstractVector<E>> vectorType() {
        return vectorType;
    }

    @Override
    @ForceInline
    public final Class<? extends AbstractMask<E>> maskType() {
        return maskType;
    }

    @Override
    @ForceInline
    public final int elementSize() {
        return laneType.elementSize;
    }

    /*package-private*/
    @ForceInline
    final int elementByteSize() {
        return laneType.elementSize / Byte.SIZE;
    }

    @Override
    @ForceInline
    public final VectorShape vectorShape() {
        return vectorShape;
    }

    @ForceInline
    /*package-private*/
    final VectorShape indexShape() {
        return indexShape;
    }

    @Override
    @ForceInline
    public final int vectorBitSize() {
        return vectorBitSize;
    }

    @Override
    @ForceInline
    public final int vectorByteSize() {
        return vectorByteSize;
    }

    @Override
    @ForceInline
    public final int loopBound(int length) {
        return VectorIntrinsics.roundDown(length, laneCount);
    }

    @Override
    @ForceInline
    public final long loopBound(long length) {
        return VectorIntrinsics.roundDown(length, laneCount);
    }

    @Override
    @ForceInline
    public final VectorMask<E> indexInRange(int offset, int limit) {
        return maskAll(true).indexInRange(offset, limit);
    }

    @Override
    @ForceInline
    public final VectorMask<E> indexInRange(long offset, long limit) {
        return maskAll(true).indexInRange(offset, limit);
    }

    @Override
    @ForceInline
    public final <F> VectorSpecies<F> withLanes(Class<F> newType) {
        return withLanes(LaneType.of(newType)).check(newType);
    }

    @ForceInline
    /*package-private*/
    final
    AbstractSpecies<?> withLanes(LaneType newType) {
        if (newType == laneType)  return this;
        return findSpecies(newType, vectorShape);
    }

    @ForceInline
    /*package-private*/
    AbstractSpecies<?> asIntegral() {
        return withLanes(laneType.asIntegral());
    }

    @ForceInline
    /*package-private*/
    AbstractSpecies<?> asFloating() {
        return withLanes(laneType.asFloating());
    }

    @Override
    @ForceInline
    @SuppressWarnings("unchecked")
    public final VectorSpecies<E> withShape(VectorShape newShape) {
        if (newShape == vectorShape)  return this;
        return (VectorSpecies<E>) findSpecies(laneType, newShape);
    }

    @ForceInline
    /*package-private*/
    AbstractSpecies<Integer> indexSpecies() {
        // This JITs to a constant value:
        AbstractSpecies<Integer> sp = indexSpecies;
        if (sp != null)  return sp;
        return indexSpecies = findSpecies(LaneType.INT, indexShape).check0(int.class);
    }

    @ForceInline
    /*package-private*/
    @SuppressWarnings("unchecked")
    AbstractSpecies<Byte> byteSpecies() {
        // This JITs to a constant value:
        return (AbstractSpecies<Byte>) withLanes(LaneType.BYTE);
    }

    @ForceInline
    /*package-private*/
    AbstractShuffle<Byte> swapBytesShuffle() {
        // This JITs to a constant value:
        AbstractShuffle<Byte> sh = swapBytesShuffle;
        if (sh != null)  return sh;
        return swapBytesShuffle = makeSwapBytesShuffle();
    }
    private AbstractShuffle<Byte> makeSwapBytesShuffle() {
        int vbytes = vectorByteSize();
        int lbytes = elementByteSize();
        int[] sourceIndexes = new int[vbytes];
        for (int i = 0; i < vbytes; i++) {
            sourceIndexes[i] = i ^ (lbytes-1);
        }
        return (AbstractShuffle<Byte>)
            VectorShuffle.fromValues(byteSpecies(), sourceIndexes);
    }
    /*package-private*/
    abstract Vector<E> fromIntValues(int[] values);

    boolean is_max_species() { return vectorShape().switchKey == VectorShape.SK_Max_BIT; }

    /**
     * Do not use a dummy except to call methods on it when you don't
     * care about the lane values.  The main benefit of it is to
     * populate the type profile, which then allows the JIT to derive
     * constant values for dummy.species(), the current species, and
     * then for all of its attributes: ETYPE, VLENGTH, VSHAPE, etc.
     */
    @ForceInline
    /*package-private*/
    AbstractVector<E> dummyVectorMF() {
        // This JITs to a constant value:
        AbstractVector<E> dummy = dummyVectorMF;
        if (dummy != null)  return dummy;
        // The rest of this computation is probably not JIT-ted.
        return makeDummyVectorMF();
    }

    @ForceInline
    VectorSupport.VectorPayloadMF createVectorMF(Object initarr) {
        VectorSupport.VectorPayloadMF za = null;
        switch (laneType.switchKey) {
        case LaneType.SK_FLOAT:
            za = VectorSupport.VectorPayloadMF.createVectPayloadInstanceF(laneCount, (float[])initarr, is_max_species());
            break;
        case LaneType.SK_DOUBLE:
            za = VectorSupport.VectorPayloadMF.createVectPayloadInstanceD(laneCount, (double[])initarr, is_max_species());
            break;
        case LaneType.SK_BYTE:
            za = VectorSupport.VectorPayloadMF.createVectPayloadInstanceB(laneCount, (byte[])initarr, is_max_species());
            break;
        case LaneType.SK_SHORT:
            za = VectorSupport.VectorPayloadMF.createVectPayloadInstanceS(laneCount, (short[])initarr, is_max_species());
            break;
        case LaneType.SK_INT:
            za = VectorSupport.VectorPayloadMF.createVectPayloadInstanceI(laneCount, (int[])initarr, is_max_species());
            break;
        case LaneType.SK_LONG:
            za = VectorSupport.VectorPayloadMF.createVectPayloadInstanceL(laneCount, (long[])initarr, is_max_species());
            break;
        default:
            assert false : "Unsupported elemType in createVectorMF";
            break;
        }
        return za;
    }

    @ForceInline
    private AbstractVector<E> makeDummyVectorMF() {
        Object za = null;
        switch (laneType.switchKey) {
        case LaneType.SK_FLOAT:
        case LaneType.SK_DOUBLE:
        case LaneType.SK_BYTE:
        case LaneType.SK_SHORT:
        case LaneType.SK_INT:
        case LaneType.SK_LONG:
            za = VectorPayloadMF.newVectorInstanceFactory(elementType(), laneCount, is_max_species());
            break;
        default:
            assert false : "Unsupported elemType in makeDummyVectorMF";
            break;
        }
        return dummyVectorMF = vectorFactory.apply(za);
        // This is the only use of vectorFactory.
        // All other factory requests are routed
        // through the dummy vector.
    }

    /**
     * Build a mask by directly calling its constructor.
     * It is an error if the array is aliased elsewhere.
     */
    @ForceInline
    /*package-private*/
    AbstractMask<E> maskFactory(VectorPayloadMF payload) {
        return dummyVectorMF().maskFromPayload(payload);
    }

    public final
    @Override
    @ForceInline
    VectorShuffle<E> shuffleFromArray(int[] sourceIndexes, int offset) {
        return dummyVectorMF().shuffleFromArray(sourceIndexes, offset);
    }

    public final
    @Override
    @ForceInline
    VectorShuffle<E> shuffleFromValues(int... sourceIndexes) {
        return dummyVectorMF().shuffleFromArray(sourceIndexes, 0);
    }

    public final
    @Override
    @ForceInline
    VectorShuffle<E> shuffleFromOp(IntUnaryOperator fn) {
        return dummyVectorMF().shuffleFromOp(fn);
    }

    public final
    @Override
    @ForceInline
    VectorShuffle<E> iotaShuffle(int start, int step, boolean wrap) {
        AbstractShuffle<E> res;
        if (start == 0 && step == 1)
            return dummyVectorMF().iotaShuffle();
        else
            return dummyVectorMF().iotaShuffle(start, step, wrap);
    }

<<<<<<< HEAD
    @ForceInline
    @Override
    public final Vector<E> fromMemorySegment(MemorySegment ms, long offset, ByteOrder bo) {
        return dummyVectorMF()
            .fromMemorySegment0(ms, offset)
            .maybeSwap(bo);
    }

=======
>>>>>>> 14fea703
    @Override
    public VectorMask<E> loadMask(boolean[] bits, int offset) {
        return VectorMask.fromArray(this, bits, offset);
    }

    // Define zero and iota when we know the ETYPE and VSHAPE.
    public abstract AbstractVector<E> zero();
    /*package-private*/ abstract AbstractVector<E> iota();

    // Constructing vectors from raw bits.

    /*package-private*/
    abstract long longToElementBits(long e);

    /*package-private*/
    abstract AbstractVector<E> broadcastBits(long bits);

    /*package-private*/
    final IllegalArgumentException badElementBits(long iv, Object cv) {
        String msg = String.format("Vector creation failed: "+
                                   "value %s cannot be represented in ETYPE %s"+
                                   "; result of cast is %s",
                                   iv,
                                   elementType(),
                                   cv);
        return new IllegalArgumentException(msg);
    }

    /*package-private*/
    static
    final IllegalArgumentException badArrayBits(Object iv,
                                                boolean isInt,
                                                long cv) {
        String msg = String.format("Array creation failed: "+
                                   "lane value %s cannot be represented in %s"+
                                   "; result of cast is %s",
                                   iv,
                                   (isInt ? "int" : "long"),
                                   cv);
        return new IllegalArgumentException(msg);
    }

    /*package-private*/
    Object iotaArray() {
        // Create an iota array.  It's OK if this is really slow,
        // because it happens only once per species.
        Object ia = Array.newInstance(laneType.elementType,
                                      laneCount);
        assert(ia.getClass() == laneType.arrayType);
        checkValue(laneCount-1);  // worst case
        for (int i = 0; i < laneCount; i++) {
            if ((byte)i == i)
                Array.setByte(ia, i, (byte)i);
            else if ((short)i == i)
                Array.setShort(ia, i, (short)i);
            else
                Array.setInt(ia, i, i);
            assert(Array.getDouble(ia, i) == i);
        }
        return ia;
    }

    @ForceInline
    /*package-private*/
    void checkScale(int scale) {
        if (scale > 0) {
            if (scale <= maxScale)  return;
        } else { // scale <= 0
            if (scale >= minScale)  return;
        }
        throw checkScaleFailed(scale);
    }
    private IllegalArgumentException checkScaleFailed(int scale) {
        String msg = String.format("%s: cannot represent VLENGTH*%d",
                                   this, scale);
        return new IllegalArgumentException(msg);
    }

    /*package-private*/
    interface RVOp {
        long apply(int i);  // supply raw element bits
    }

    /*package-private*/
    abstract AbstractVector<E> rvOpMF(RVOp f);

    /*package-private*/
    interface FOpm {
        boolean apply(int i);
    }

    AbstractMask<E> opm(FOpm f) {
        VectorPayloadMF payload = VectorPayloadMF.newMaskInstanceFactory(elementType(), laneCount, is_max_species());
        payload = Unsafe.getUnsafe().makePrivateBuffer(payload);
        long mOffset = payload.multiFieldOffset();
        for (int i = 0; i < laneCount; i++) {
            Unsafe.getUnsafe().putBoolean(payload, mOffset + i, f.apply(i));
        }
        payload = Unsafe.getUnsafe().finishPrivateBuffer(payload);
        return maskFactory(payload);
    }

    @Override
    @ForceInline
    public final
    <F> VectorSpecies<F> check(Class<F> elementType) {
        return check0(elementType);
    }

    @ForceInline
    @SuppressWarnings("unchecked")
    /*package-private*/ final
    <F> AbstractSpecies<F> check0(Class<F> elementType) {
        if (elementType != this.elementType()) {
            throw AbstractSpecies.checkFailed(this, elementType);
        }
        return (AbstractSpecies<F>) this;
    }

    @ForceInline
    /*package-private*/
    AbstractSpecies<E> check(LaneType laneType) {
        if (laneType != this.laneType) {
            throw AbstractSpecies.checkFailed(this, laneType);
        }
        return this;
    }


    @Override
    @ForceInline
    public int partLimit(VectorSpecies<?> toSpecies, boolean lanewise) {
        AbstractSpecies<?> rsp = (AbstractSpecies<?>) toSpecies;
        int inSizeLog2 = this.vectorShape.vectorBitSizeLog2;
        int outSizeLog2 = rsp.vectorShape.vectorBitSizeLog2;
        if (lanewise) {
            inSizeLog2 += (rsp.laneType.elementSizeLog2 -
                           this.laneType.elementSizeLog2);
        }
        int diff = (inSizeLog2 - outSizeLog2);
        // Let's try a branch-free version of this.
        int sign = (diff >> -1);
        //d = Math.abs(diff);
        //d = (sign == 0 ? diff : sign == -1 ? 1 + ~diff);
        int d = (diff ^ sign) - sign;
        // Compute sgn(diff) << abs(diff), but replace 1 by 0.
        return ((sign | 1) << d) & ~1;
    }

    /**
     * Helper for throwing CheckCastExceptions,
     * used by the various Vector*.check(*) methods.
     */
    /*package-private*/
    static ClassCastException checkFailed(Object what, Object required) {
        // Find a species for the thing that's failing.
        AbstractSpecies<?> whatSpecies = null;
        String where;
        if (what instanceof VectorSpecies) {
            whatSpecies = (AbstractSpecies<?>) what;
            where = whatSpecies.toString();
        } else if (what instanceof Vector) {
            whatSpecies = (AbstractSpecies<?>) ((Vector<?>) what).species();
            where = "a Vector<"+whatSpecies.genericElementType()+">";
        } else if (what instanceof VectorMask) {
            whatSpecies = (AbstractSpecies<?>) ((VectorMask<?>) what).vectorSpecies();
            where = "a VectorMask<"+whatSpecies.genericElementType()+">";
        } else if (what instanceof VectorShuffle) {
            whatSpecies = (AbstractSpecies<?>) ((VectorShuffle<?>) what).vectorSpecies();
            where = "a VectorShuffle<"+whatSpecies.genericElementType()+">";
        } else {
            where = what.toString();
        }

        Object found = null;
        if (whatSpecies != null) {
            if (required instanceof VectorSpecies) {
                // required is a VectorSpecies; found the wrong species
                found = whatSpecies;
            } else if (required instanceof Vector) {
                // same VectorSpecies required; found the wrong species
                found = whatSpecies;
                required = ((Vector<?>)required).species();
            } else if (required instanceof Class) {
                // required is a Class; found the wrong ETYPE
                Class<?> requiredClass = (Class<?>) required;
                LaneType requiredType = LaneType.forClassOrNull(requiredClass);
                found = whatSpecies.elementType();
                if (requiredType == null) {
                    required = required + " (not a valid lane type)";
                } else if (!requiredClass.isPrimitive()) {
                    required = required + " (should be " + requiredType + ")";
                }
            } else if (required instanceof LaneType) {
                // required is a LaneType; found the wrong ETYPE
                required = ((LaneType) required).elementType;
                found = whatSpecies.elementType();
            } else if (required instanceof Integer) {
                // required is a length; species has wrong VLENGTH
                required = required + " lanes";
                found = whatSpecies.length();
            }
        }
        if (found == null)  found = "bad value";

        String msg = where+": required "+required+" but found "+found;
        return new ClassCastException(msg);
    }

    private static final @Stable AbstractSpecies<?>[][] CACHES
        = new AbstractSpecies<?>[LaneType.SK_LIMIT][VectorShape.SK_LIMIT];

    // Helper functions for finding species:

    /*package-private*/
    @ForceInline
    static <E>
    AbstractSpecies<E> findSpecies(Class<E> elementType,
                                   LaneType laneType,
                                   VectorShape shape) {
        assert(elementType == laneType.elementType);
        return findSpecies(laneType, shape).check0(elementType);
    }

    /*package-private*/
    @ForceInline
    static
    AbstractSpecies<?> findSpecies(LaneType laneType,
                                   VectorShape shape) {
        // The JIT can see into this cache.
        // Therefore it is useful to arrange for constant
        // arguments to this method.  If the cache
        // is full when the JIT runs, the cache item becomes
        // a compile-time constant.  And then all the @Stable
        // fields of the AbstractSpecies are also constants.
        AbstractSpecies<?> s = CACHES[laneType.switchKey][shape.switchKey];
        if (s != null)  return s;
        return computeSpecies(laneType, shape);
    }

    private static
    AbstractSpecies<?> computeSpecies(LaneType laneType,
                                      VectorShape shape) {
        AbstractSpecies<?> s = null;
        // enum-switches don't optimize properly JDK-8161245
        switch (laneType.switchKey) {
        case LaneType.SK_FLOAT:
            s = FloatVector.species(shape); break;
        case LaneType.SK_DOUBLE:
            s = DoubleVector.species(shape); break;
        case LaneType.SK_BYTE:
            s = ByteVector.species(shape); break;
        case LaneType.SK_SHORT:
            s = ShortVector.species(shape); break;
        case LaneType.SK_INT:
            s = IntVector.species(shape); break;
        case LaneType.SK_LONG:
            s = LongVector.species(shape); break;
        }
        if (s == null) {
            // NOTE: The result of this method is guaranteed to be
            // non-null.  Later calls to ".check" also ensure this.
            // If this method hits a NPE, it is because a helper
            // method EVector.species() has returned a null value, and
            // that is because a SPECIES_X static constant has not yet
            // been initialized.  And that, in turn, is because
            // somebody is calling this method way too early during
            // bootstrapping.
            throw new AssertionError("bootstrap problem");
        }
        assert(s.laneType == laneType) : s + "!=" + laneType;
        assert(s.vectorShape == shape) : s + "!=" + shape;
        CACHES[laneType.switchKey][shape.switchKey] = s;
        return s;
    }

    @Override
    public final String toString() {
        return "Species["+laneType+", "+laneCount+", "+vectorShape+"]";
    }

    @Override
    public final boolean equals(Object obj) {
        if (obj instanceof AbstractSpecies) {
            AbstractSpecies<?> that = (AbstractSpecies<?>) obj;
            return (this.laneType == that.laneType &&
                    this.laneCount == that.laneCount &&
                    this.vectorShape == that.vectorShape);
        }
        return this == obj;
    }

    /**
     * Returns a hash code value for the shuffle,
     * based on the lane source indexes and the vector species.
     *
     * @return  a hash code value for this shuffle
     */
    @Override
    public final int hashCode() {
        int[] a = { laneType.ordinal(), laneCount, vectorShape.ordinal() };
        return Arrays.hashCode(a);
    }
}<|MERGE_RESOLUTION|>--- conflicted
+++ resolved
@@ -1,9 +1,5 @@
 /*
-<<<<<<< HEAD
- * Copyright (c) 2017, 2023, Oracle and/or its affiliates. All rights reserved.
-=======
  * Copyright (c) 2017, 2024, Oracle and/or its affiliates. All rights reserved.
->>>>>>> 14fea703
  * DO NOT ALTER OR REMOVE COPYRIGHT NOTICES OR THIS FILE HEADER.
  *
  * This code is free software; you can redistribute it and/or modify it
@@ -414,17 +410,6 @@
             return dummyVectorMF().iotaShuffle(start, step, wrap);
     }
 
-<<<<<<< HEAD
-    @ForceInline
-    @Override
-    public final Vector<E> fromMemorySegment(MemorySegment ms, long offset, ByteOrder bo) {
-        return dummyVectorMF()
-            .fromMemorySegment0(ms, offset)
-            .maybeSwap(bo);
-    }
-
-=======
->>>>>>> 14fea703
     @Override
     public VectorMask<E> loadMask(boolean[] bits, int offset) {
         return VectorMask.fromArray(this, bits, offset);
