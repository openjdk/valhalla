/*
 * Copyright (c) 2017, 2023, Oracle and/or its affiliates. All rights reserved.
 * DO NOT ALTER OR REMOVE COPYRIGHT NOTICES OR THIS FILE HEADER.
 *
 * This code is free software; you can redistribute it and/or modify it
 * under the terms of the GNU General Public License version 2 only, as
 * published by the Free Software Foundation.  Oracle designates this
 * particular file as subject to the "Classpath" exception as provided
 * by Oracle in the LICENSE file that accompanied this code.
 *
 * This code is distributed in the hope that it will be useful, but WITHOUT
 * ANY WARRANTY; without even the implied warranty of MERCHANTABILITY or
 * FITNESS FOR A PARTICULAR PURPOSE.  See the GNU General Public License
 * version 2 for more details (a copy is included in the LICENSE file that
 * accompanied this code).
 *
 * You should have received a copy of the GNU General Public License version
 * 2 along with this work; if not, write to the Free Software Foundation,
 * Inc., 51 Franklin St, Fifth Floor, Boston, MA 02110-1301 USA.
 *
 * Please contact Oracle, 500 Oracle Parkway, Redwood Shores, CA 94065 USA
 * or visit www.oracle.com if you need additional information or have any
 * questions.
 */
package jdk.incubator.vector;

import java.lang.foreign.MemorySegment;
import java.util.Arrays;
import java.util.Objects;
import jdk.internal.misc.Unsafe;
import java.util.function.IntUnaryOperator;

import jdk.internal.vm.annotation.ForceInline;
import jdk.internal.vm.vector.VectorSupport;

import static jdk.internal.vm.vector.VectorSupport.*;

import static jdk.incubator.vector.VectorOperators.*;

// -- This file was mechanically generated: Do not edit! -- //

@SuppressWarnings("cast")  // warning: redundant cast
value class Byte512Vector extends ByteVector {
    static final ByteSpecies VSPECIES =
        (ByteSpecies) ByteVector.SPECIES_512;

    static final VectorShape VSHAPE =
        VSPECIES.vectorShape();

    static final Class<Byte512Vector> VCLASS = Byte512Vector.class;

    static final int VSIZE = VSPECIES.vectorBitSize();

    static final int VLENGTH = VSPECIES.laneCount(); // used by the JVM

    static final Class<Byte> ETYPE = byte.class; // used by the JVM

    static final long MFOFFSET = VectorPayloadMF.multiFieldOffset(VectorPayloadMF512B.class);

    private final VectorPayloadMF512B payload;

    Byte512Vector(Object value) {
        this.payload = (VectorPayloadMF512B) value;
    }

    @ForceInline
    @Override
    final VectorPayloadMF vec() {
        return payload;
    }

    static final Byte512Vector ZERO = new Byte512Vector(VectorPayloadMF.newInstanceFactory(byte.class, 64));
    static final Byte512Vector IOTA = new Byte512Vector(VectorPayloadMF.createVectPayloadInstanceB(64, (byte[])(VSPECIES.iotaArray())));

    static {
        // Warm up a few species caches.
        // If we do this too much we will
        // get NPEs from bootstrap circularity.
        VSPECIES.dummyVectorMF();
        VSPECIES.withLanes(LaneType.BYTE);
    }

    // Specialized extractors

    @ForceInline
    final @Override
    public ByteSpecies vspecies() {
        // ISSUE:  This should probably be a @Stable
        // field inside AbstractVector, rather than
        // a megamorphic method.
        return VSPECIES;
    }

    @ForceInline
    @Override
    public final Class<Byte> elementType() { return byte.class; }

    @ForceInline
    @Override
    public final int elementSize() { return Byte.SIZE; }

    @ForceInline
    @Override
    public final VectorShape shape() { return VSHAPE; }

    @ForceInline
    @Override
    public final int length() { return VLENGTH; }

    @ForceInline
    @Override
    public final int bitSize() { return VSIZE; }

    @ForceInline
    @Override
    public final int byteSize() { return VSIZE / Byte.SIZE; }

    @ForceInline
    @Override
    public final long multiFieldOffset() { return MFOFFSET; }

    @Override
    @ForceInline
    public final Byte512Vector broadcast(byte e) {
        return (Byte512Vector) super.broadcastTemplate(e);  // specialize
    }

    @Override
    @ForceInline
    public final Byte512Vector broadcast(long e) {
        return (Byte512Vector) super.broadcastTemplate(e);  // specialize
    }

    @Override
    @ForceInline
    Byte512Mask maskFromPayload(VectorPayloadMF payload) {
        return new Byte512Mask(payload);
    }

    @Override
    @ForceInline
    Byte512Shuffle iotaShuffle() { return Byte512Shuffle.IOTA; }

    @Override
    @ForceInline
<<<<<<< HEAD
    Byte512Shuffle shuffleFromBytes(VectorPayloadMF reorder) { return new Byte512Shuffle(reorder); }

    @Override
    @ForceInline
    Byte512Shuffle shuffleFromArray(int[] indexes, int i) { return new Byte512Shuffle(indexes, i); }
=======
    Byte512Shuffle shuffleFromArray(int[] indices, int i) { return new Byte512Shuffle(indices, i); }
>>>>>>> 94636f4c

    @Override
    @ForceInline
    Byte512Shuffle shuffleFromOp(IntUnaryOperator fn) { return new Byte512Shuffle(fn); }

    // Make a vector of the same species but the given elements:
    @ForceInline
    final @Override
    Byte512Vector vectorFactory(VectorPayloadMF vec) {
        return new Byte512Vector(vec);
    }

    @ForceInline
    final @Override
    Byte512Vector asByteVectorRaw() {
        return (Byte512Vector) super.asByteVectorRawTemplate();  // specialize
    }

    @ForceInline
    final @Override
    AbstractVector<?> asVectorRaw(LaneType laneType) {
        return super.asVectorRawTemplate(laneType);  // specialize
    }

    // Unary operator

    @ForceInline
    final @Override
    Byte512Vector uOpMF(FUnOp f) {
        return (Byte512Vector) super.uOpTemplateMF(f);  // specialize
    }

    @ForceInline
    final @Override
    Byte512Vector uOpMF(VectorMask<Byte> m, FUnOp f) {
        return (Byte512Vector)
            super.uOpTemplateMF((Byte512Mask)m, f);  // specialize
    }

    // Binary operator

    @ForceInline
    final @Override
    Byte512Vector bOpMF(Vector<Byte> v, FBinOp f) {
        return (Byte512Vector) super.bOpTemplateMF((Byte512Vector)v, f);  // specialize
    }

    @ForceInline
    final @Override
    Byte512Vector bOpMF(Vector<Byte> v,
                     VectorMask<Byte> m, FBinOp f) {
        return (Byte512Vector)
            super.bOpTemplateMF((Byte512Vector)v, (Byte512Mask)m,
                                f);  // specialize
    }

    // Ternary operator

    @ForceInline
    final @Override
    Byte512Vector tOpMF(Vector<Byte> v1, Vector<Byte> v2, FTriOp f) {
        return (Byte512Vector)
            super.tOpTemplateMF((Byte512Vector)v1, (Byte512Vector)v2,
                                f);  // specialize
    }

    @ForceInline
    final @Override
    Byte512Vector tOpMF(Vector<Byte> v1, Vector<Byte> v2,
                     VectorMask<Byte> m, FTriOp f) {
        return (Byte512Vector)
            super.tOpTemplateMF((Byte512Vector)v1, (Byte512Vector)v2,
                                (Byte512Mask)m, f);  // specialize
    }

    @ForceInline
    final @Override
    byte rOpMF(byte v, VectorMask<Byte> m, FBinOp f) {
        return super.rOpTemplateMF(v, m, f);  // specialize
    }

    @Override
    @ForceInline
    public final <F>
    Vector<F> convertShape(VectorOperators.Conversion<Byte,F> conv,
                           VectorSpecies<F> rsp, int part) {
        return super.convertShapeTemplate(conv, rsp, part);  // specialize
    }

    @Override
    @ForceInline
    public final <F>
    Vector<F> reinterpretShape(VectorSpecies<F> toSpecies, int part) {
        return super.reinterpretShapeTemplate(toSpecies, part);  // specialize
    }

    // Specialized algebraic operations:

    // The following definition forces a specialized version of this
    // crucial method into the v-table of this class.  A call to add()
    // will inline to a call to lanewise(ADD,), at which point the JIT
    // intrinsic will have the opcode of ADD, plus all the metadata
    // for this particular class, enabling it to generate precise
    // code.
    //
    // There is probably no benefit to the JIT to specialize the
    // masked or broadcast versions of the lanewise method.

    @Override
    @ForceInline
    public Byte512Vector lanewise(Unary op) {
        return (Byte512Vector) super.lanewiseTemplate(op);  // specialize
    }

    @Override
    @ForceInline
    public Byte512Vector lanewise(Unary op, VectorMask<Byte> m) {
        return (Byte512Vector) super.lanewiseTemplate(op, Byte512Mask.class, (Byte512Mask) m);  // specialize
    }

    @Override
    @ForceInline
    public Byte512Vector lanewise(Binary op, Vector<Byte> v) {
        return (Byte512Vector) super.lanewiseTemplate(op, v);  // specialize
    }

    @Override
    @ForceInline
    public Byte512Vector lanewise(Binary op, Vector<Byte> v, VectorMask<Byte> m) {
        return (Byte512Vector) super.lanewiseTemplate(op, Byte512Mask.class, v, (Byte512Mask) m);  // specialize
    }

    /*package-private*/
    @Override
    @ForceInline Byte512Vector
    lanewiseShift(VectorOperators.Binary op, int e) {
        return (Byte512Vector) super.lanewiseShiftTemplate(op, e);  // specialize
    }

    /*package-private*/
    @Override
    @ForceInline Byte512Vector
    lanewiseShift(VectorOperators.Binary op, int e, VectorMask<Byte> m) {
        return (Byte512Vector) super.lanewiseShiftTemplate(op, Byte512Mask.class, e, (Byte512Mask) m);  // specialize
    }

    /*package-private*/
    @Override
    @ForceInline
    public final
    Byte512Vector
    lanewise(Ternary op, Vector<Byte> v1, Vector<Byte> v2) {
        return (Byte512Vector) super.lanewiseTemplate(op, v1, v2);  // specialize
    }

    @Override
    @ForceInline
    public final
    Byte512Vector
    lanewise(Ternary op, Vector<Byte> v1, Vector<Byte> v2, VectorMask<Byte> m) {
        return (Byte512Vector) super.lanewiseTemplate(op, Byte512Mask.class, v1, v2, (Byte512Mask) m);  // specialize
    }

    @Override
    @ForceInline
    public final
    Byte512Vector addIndex(int scale) {
        return (Byte512Vector) super.addIndexTemplate(scale);  // specialize
    }

    // Type specific horizontal reductions

    @Override
    @ForceInline
    public final byte reduceLanes(VectorOperators.Associative op) {
        return super.reduceLanesTemplate(op);  // specialized
    }

    @Override
    @ForceInline
    public final byte reduceLanes(VectorOperators.Associative op,
                                    VectorMask<Byte> m) {
        return super.reduceLanesTemplate(op, Byte512Mask.class, (Byte512Mask) m);  // specialized
    }

    @Override
    @ForceInline
    public final long reduceLanesToLong(VectorOperators.Associative op) {
        return (long) super.reduceLanesTemplate(op);  // specialized
    }

    @Override
    @ForceInline
    public final long reduceLanesToLong(VectorOperators.Associative op,
                                        VectorMask<Byte> m) {
        return (long) super.reduceLanesTemplate(op, Byte512Mask.class, (Byte512Mask) m);  // specialized
    }

    @Override
    @ForceInline
    public final
    <F> VectorShuffle<F> toShuffle(AbstractSpecies<F> dsp) {
        return super.toShuffleTemplate(dsp);
    }

    // Specialized unary testing

    @Override
    @ForceInline
    public final Byte512Mask test(Test op) {
        return super.testTemplate(Byte512Mask.class, op);  // specialize
    }

    @Override
    @ForceInline
    public final Byte512Mask test(Test op, VectorMask<Byte> m) {
        return super.testTemplate(Byte512Mask.class, op, (Byte512Mask) m);  // specialize
    }

    // Specialized comparisons

    @Override
    @ForceInline
    public final Byte512Mask compare(Comparison op, Vector<Byte> v) {
        return super.compareTemplate(Byte512Mask.class, op, v);  // specialize
    }

    @Override
    @ForceInline
    public final Byte512Mask compare(Comparison op, byte s) {
        return super.compareTemplate(Byte512Mask.class, op, s);  // specialize
    }

    @Override
    @ForceInline
    public final Byte512Mask compare(Comparison op, long s) {
        return super.compareTemplate(Byte512Mask.class, op, s);  // specialize
    }

    @Override
    @ForceInline
    public final Byte512Mask compare(Comparison op, Vector<Byte> v, VectorMask<Byte> m) {
        return super.compareTemplate(Byte512Mask.class, op, v, (Byte512Mask) m);
    }


    @Override
    @ForceInline
    public Byte512Vector blend(Vector<Byte> v, VectorMask<Byte> m) {
        return (Byte512Vector)
            super.blendTemplate(Byte512Mask.class,
                                (Byte512Vector) v,
                                (Byte512Mask) m);  // specialize
    }

    @Override
    @ForceInline
    public Byte512Vector slice(int origin, Vector<Byte> v) {
        return (Byte512Vector) super.sliceTemplate(origin, v);  // specialize
    }

    @Override
    @ForceInline
    public Byte512Vector slice(int origin) {
        return (Byte512Vector) super.sliceTemplate(origin);  // specialize
    }

    @Override
    @ForceInline
    public Byte512Vector unslice(int origin, Vector<Byte> w, int part) {
        return (Byte512Vector) super.unsliceTemplate(origin, w, part);  // specialize
    }

    @Override
    @ForceInline
    public Byte512Vector unslice(int origin, Vector<Byte> w, int part, VectorMask<Byte> m) {
        return (Byte512Vector)
            super.unsliceTemplate(Byte512Mask.class,
                                  origin, w, part,
                                  (Byte512Mask) m);  // specialize
    }

    @Override
    @ForceInline
    public Byte512Vector unslice(int origin) {
        return (Byte512Vector) super.unsliceTemplate(origin);  // specialize
    }

    @Override
    @ForceInline
    public Byte512Vector rearrange(VectorShuffle<Byte> s) {
        return (Byte512Vector)
            super.rearrangeTemplate(Byte512Shuffle.class,
                                    (Byte512Shuffle) s);  // specialize
    }

    @Override
    @ForceInline
    public Byte512Vector rearrange(VectorShuffle<Byte> shuffle,
                                  VectorMask<Byte> m) {
        return (Byte512Vector)
            super.rearrangeTemplate(Byte512Shuffle.class,
                                    Byte512Mask.class,
                                    (Byte512Shuffle) shuffle,
                                    (Byte512Mask) m);  // specialize
    }

    @Override
    @ForceInline
    public Byte512Vector rearrange(VectorShuffle<Byte> s,
                                  Vector<Byte> v) {
        return (Byte512Vector)
            super.rearrangeTemplate(Byte512Shuffle.class,
                                    (Byte512Shuffle) s,
                                    (Byte512Vector) v);  // specialize
    }

    @Override
    @ForceInline
    public Byte512Vector compress(VectorMask<Byte> m) {
        return (Byte512Vector)
            super.compressTemplate(Byte512Mask.class,
                                   (Byte512Mask) m);  // specialize
    }

    @Override
    @ForceInline
    public Byte512Vector expand(VectorMask<Byte> m) {
        return (Byte512Vector)
            super.expandTemplate(Byte512Mask.class,
                                   (Byte512Mask) m);  // specialize
    }

    @Override
    @ForceInline
    public Byte512Vector selectFrom(Vector<Byte> v) {
        return (Byte512Vector)
            super.selectFromTemplate((Byte512Vector) v);  // specialize
    }

    @Override
    @ForceInline
    public Byte512Vector selectFrom(Vector<Byte> v,
                                   VectorMask<Byte> m) {
        return (Byte512Vector)
            super.selectFromTemplate((Byte512Vector) v,
                                     (Byte512Mask) m);  // specialize
    }


    @ForceInline
    @Override
    public byte lane(int i) {
        switch(i) {
            case 0: return laneHelper(0);
            case 1: return laneHelper(1);
            case 2: return laneHelper(2);
            case 3: return laneHelper(3);
            case 4: return laneHelper(4);
            case 5: return laneHelper(5);
            case 6: return laneHelper(6);
            case 7: return laneHelper(7);
            case 8: return laneHelper(8);
            case 9: return laneHelper(9);
            case 10: return laneHelper(10);
            case 11: return laneHelper(11);
            case 12: return laneHelper(12);
            case 13: return laneHelper(13);
            case 14: return laneHelper(14);
            case 15: return laneHelper(15);
            case 16: return laneHelper(16);
            case 17: return laneHelper(17);
            case 18: return laneHelper(18);
            case 19: return laneHelper(19);
            case 20: return laneHelper(20);
            case 21: return laneHelper(21);
            case 22: return laneHelper(22);
            case 23: return laneHelper(23);
            case 24: return laneHelper(24);
            case 25: return laneHelper(25);
            case 26: return laneHelper(26);
            case 27: return laneHelper(27);
            case 28: return laneHelper(28);
            case 29: return laneHelper(29);
            case 30: return laneHelper(30);
            case 31: return laneHelper(31);
            case 32: return laneHelper(32);
            case 33: return laneHelper(33);
            case 34: return laneHelper(34);
            case 35: return laneHelper(35);
            case 36: return laneHelper(36);
            case 37: return laneHelper(37);
            case 38: return laneHelper(38);
            case 39: return laneHelper(39);
            case 40: return laneHelper(40);
            case 41: return laneHelper(41);
            case 42: return laneHelper(42);
            case 43: return laneHelper(43);
            case 44: return laneHelper(44);
            case 45: return laneHelper(45);
            case 46: return laneHelper(46);
            case 47: return laneHelper(47);
            case 48: return laneHelper(48);
            case 49: return laneHelper(49);
            case 50: return laneHelper(50);
            case 51: return laneHelper(51);
            case 52: return laneHelper(52);
            case 53: return laneHelper(53);
            case 54: return laneHelper(54);
            case 55: return laneHelper(55);
            case 56: return laneHelper(56);
            case 57: return laneHelper(57);
            case 58: return laneHelper(58);
            case 59: return laneHelper(59);
            case 60: return laneHelper(60);
            case 61: return laneHelper(61);
            case 62: return laneHelper(62);
            case 63: return laneHelper(63);
            default: throw new IllegalArgumentException("Index " + i + " must be zero or positive, and less than " + VLENGTH);
        }
    }

    public byte laneHelper(int i) {
        return (byte) VectorSupport.extract(
                             VCLASS, ETYPE, VLENGTH,
                             this, i,
                             (vec, ix) -> {
                                 VectorPayloadMF vecpayload = vec.vec();
                                 long start_offset = vecpayload.multiFieldOffset();
                                 return (long)Unsafe.getUnsafe().getByte(vecpayload, start_offset + ix * Byte.BYTES);
                             });
    }

    @ForceInline
    @Override
    public Byte512Vector withLane(int i, byte e) {
        switch (i) {
            case 0: return withLaneHelper(0, e);
            case 1: return withLaneHelper(1, e);
            case 2: return withLaneHelper(2, e);
            case 3: return withLaneHelper(3, e);
            case 4: return withLaneHelper(4, e);
            case 5: return withLaneHelper(5, e);
            case 6: return withLaneHelper(6, e);
            case 7: return withLaneHelper(7, e);
            case 8: return withLaneHelper(8, e);
            case 9: return withLaneHelper(9, e);
            case 10: return withLaneHelper(10, e);
            case 11: return withLaneHelper(11, e);
            case 12: return withLaneHelper(12, e);
            case 13: return withLaneHelper(13, e);
            case 14: return withLaneHelper(14, e);
            case 15: return withLaneHelper(15, e);
            case 16: return withLaneHelper(16, e);
            case 17: return withLaneHelper(17, e);
            case 18: return withLaneHelper(18, e);
            case 19: return withLaneHelper(19, e);
            case 20: return withLaneHelper(20, e);
            case 21: return withLaneHelper(21, e);
            case 22: return withLaneHelper(22, e);
            case 23: return withLaneHelper(23, e);
            case 24: return withLaneHelper(24, e);
            case 25: return withLaneHelper(25, e);
            case 26: return withLaneHelper(26, e);
            case 27: return withLaneHelper(27, e);
            case 28: return withLaneHelper(28, e);
            case 29: return withLaneHelper(29, e);
            case 30: return withLaneHelper(30, e);
            case 31: return withLaneHelper(31, e);
            case 32: return withLaneHelper(32, e);
            case 33: return withLaneHelper(33, e);
            case 34: return withLaneHelper(34, e);
            case 35: return withLaneHelper(35, e);
            case 36: return withLaneHelper(36, e);
            case 37: return withLaneHelper(37, e);
            case 38: return withLaneHelper(38, e);
            case 39: return withLaneHelper(39, e);
            case 40: return withLaneHelper(40, e);
            case 41: return withLaneHelper(41, e);
            case 42: return withLaneHelper(42, e);
            case 43: return withLaneHelper(43, e);
            case 44: return withLaneHelper(44, e);
            case 45: return withLaneHelper(45, e);
            case 46: return withLaneHelper(46, e);
            case 47: return withLaneHelper(47, e);
            case 48: return withLaneHelper(48, e);
            case 49: return withLaneHelper(49, e);
            case 50: return withLaneHelper(50, e);
            case 51: return withLaneHelper(51, e);
            case 52: return withLaneHelper(52, e);
            case 53: return withLaneHelper(53, e);
            case 54: return withLaneHelper(54, e);
            case 55: return withLaneHelper(55, e);
            case 56: return withLaneHelper(56, e);
            case 57: return withLaneHelper(57, e);
            case 58: return withLaneHelper(58, e);
            case 59: return withLaneHelper(59, e);
            case 60: return withLaneHelper(60, e);
            case 61: return withLaneHelper(61, e);
            case 62: return withLaneHelper(62, e);
            case 63: return withLaneHelper(63, e);
            default: throw new IllegalArgumentException("Index " + i + " must be zero or positive, and less than " + VLENGTH);
        }
    }

    public Byte512Vector withLaneHelper(int i, byte e) {
       return VectorSupport.insert(
                                VCLASS, ETYPE, VLENGTH,
                                this, i, (long)e,
                                (v, ix, bits) -> {
                                    VectorPayloadMF vec = v.vec();
                                    VectorPayloadMF tpayload = Unsafe.getUnsafe().makePrivateBuffer(vec);
                                    long start_offset = tpayload.multiFieldOffset();
                                    Unsafe.getUnsafe().putByte(tpayload, start_offset + ix * Byte.BYTES, (byte)bits);
                                    tpayload = Unsafe.getUnsafe().finishPrivateBuffer(tpayload);
                                    return v.vectorFactory(tpayload);
                                });
    }

    // Mask

    static final value class Byte512Mask extends AbstractMask<Byte> {
        static final int VLENGTH = VSPECIES.laneCount();    // used by the JVM
        static final Class<Byte> ETYPE = byte.class; // used by the JVM

        private final VectorPayloadMF512Z payload;

        Byte512Mask(VectorPayloadMF payload) {
            this.payload = (VectorPayloadMF512Z) payload;
        }

        Byte512Mask(VectorPayloadMF payload, int offset) {
            this(prepare(payload, offset, VLENGTH));
        }

        Byte512Mask(boolean val) {
            this(prepare(val, VLENGTH));
        }

        @ForceInline
        final @Override
        public ByteSpecies vspecies() {
            // ISSUE:  This should probably be a @Stable
            // field inside AbstractMask, rather than
            // a megamorphic method.
            return VSPECIES;
        }

        @ForceInline
        @Override
        final VectorPayloadMF getBits() {
            return payload;
        }

        @ForceInline
        @Override
        public final
        Byte512Vector toVector() {
            return (Byte512Vector) super.toVectorTemplate();  // specialize
        }

        @Override
        @ForceInline
        /*package-private*/
        Byte512Mask indexPartiallyInUpperRange(long offset, long limit) {
            return (Byte512Mask) VectorSupport.indexPartiallyInUpperRange(
                Byte512Mask.class, byte.class, VLENGTH, offset, limit,
                (o, l) -> (Byte512Mask) TRUE_MASK.indexPartiallyInRange(o, l));
        }

        // Unary operations

        @Override
        @ForceInline
        public Byte512Mask not() {
            return xor(maskAll(true));
        }

        @Override
        @ForceInline
        public Byte512Mask compress() {
            return (Byte512Mask) VectorSupport.compressExpandOp(VectorSupport.VECTOR_OP_MASK_COMPRESS,
                Byte512Vector.class, Byte512Mask.class, ETYPE, VLENGTH, null, this,
                (v1, m1) -> VSPECIES.iota().compare(VectorOperators.LT, m1.trueCount()));
        }


        // Binary operations

        @Override
        @ForceInline
        public Byte512Mask and(VectorMask<Byte> mask) {
            Objects.requireNonNull(mask);
            Byte512Mask m = (Byte512Mask)mask;
            return VectorSupport.binaryOp(VECTOR_OP_AND, Byte512Mask.class, null,
                                          byte.class, VLENGTH, this, m, null,
                                          (m1, m2, vm) -> (Byte512Mask) m1.bOpMF(m2, (i, a, b) -> a & b));
        }

        @Override
        @ForceInline
        public Byte512Mask or(VectorMask<Byte> mask) {
            Objects.requireNonNull(mask);
            Byte512Mask m = (Byte512Mask)mask;
            return VectorSupport.binaryOp(VECTOR_OP_OR, Byte512Mask.class, null,
                                          byte.class, VLENGTH, this, m, null,
                                          (m1, m2, vm) -> (Byte512Mask) m1.bOpMF(m2, (i, a, b) -> a | b));
        }

        @Override
        @ForceInline
        public Byte512Mask xor(VectorMask<Byte> mask) {
            Objects.requireNonNull(mask);
            Byte512Mask m = (Byte512Mask)mask;
            return VectorSupport.binaryOp(VECTOR_OP_XOR, Byte512Mask.class, null,
                                          byte.class, VLENGTH, this, m, null,
                                          (m1, m2, vm) -> (Byte512Mask) m1.bOpMF(m2, (i, a, b) -> a ^ b));
        }

        // Mask Query operations

        @Override
        @ForceInline
        public int trueCount() {
            return (int) VectorSupport.maskReductionCoerced(VECTOR_OP_MASK_TRUECOUNT, Byte512Mask.class, byte.class, VLENGTH, this,
                                                            (m) -> ((Byte512Mask) m).trueCountHelper());
        }

        @Override
        @ForceInline
        public int firstTrue() {
            return (int) VectorSupport.maskReductionCoerced(VECTOR_OP_MASK_FIRSTTRUE, Byte512Mask.class, byte.class, VLENGTH, this,
                                                            (m) -> ((Byte512Mask) m).firstTrueHelper());
        }

        @Override
        @ForceInline
        public int lastTrue() {
            return (int) VectorSupport.maskReductionCoerced(VECTOR_OP_MASK_LASTTRUE, Byte512Mask.class, byte.class, VLENGTH, this,
                                                            (m) -> ((Byte512Mask) m).lastTrueHelper());
        }

        @Override
        @ForceInline
        public long toLong() {
            if (length() > Long.SIZE) {
                throw new UnsupportedOperationException("too many lanes for one long");
            }
            return VectorSupport.maskReductionCoerced(VECTOR_OP_MASK_TOLONG, Byte512Mask.class, byte.class, VLENGTH, this,
                                                      (m) -> ((Byte512Mask) m).toLongHelper());
        }

        // Reductions

        @Override
        @ForceInline
        public boolean anyTrue() {
            return VectorSupport.test(BT_ne, Byte512Mask.class, byte.class, VLENGTH,
                                         this, vspecies().maskAll(true),
                                         (m, __) -> ((Byte512Mask) m).anyTrueHelper());
        }

        @Override
        @ForceInline
        public boolean allTrue() {
            return VectorSupport.test(BT_overflow, Byte512Mask.class, byte.class, VLENGTH,
                                         this, vspecies().maskAll(true),
                                         (m, __) -> ((Byte512Mask) m).allTrueHelper());
        }

        @ForceInline
        /*package-private*/
        static Byte512Mask maskAll(boolean bit) {
            return VectorSupport.fromBitsCoerced(Byte512Mask.class, byte.class, VLENGTH,
                                                 (bit ? -1 : 0), MODE_BROADCAST, null,
                                                 (v, __) -> (v != 0 ? TRUE_MASK : FALSE_MASK));
        }
        private static final Byte512Mask  TRUE_MASK = new Byte512Mask(true);
        private static final Byte512Mask FALSE_MASK = new Byte512Mask(false);

    }

    // Shuffle

    static final value class Byte512Shuffle extends AbstractShuffle<Byte> {
        static final int VLENGTH = VSPECIES.laneCount();    // used by the JVM
        static final Class<Byte> ETYPE = byte.class; // used by the JVM

<<<<<<< HEAD
        private final VectorPayloadMF512B payload;

        Byte512Shuffle(VectorPayloadMF reorder) {
            this.payload = (VectorPayloadMF512B) reorder;
            assert(VLENGTH == reorder.length());
            assert(indexesInRange(reorder));
        }

        public Byte512Shuffle(int[] reorder) {
            this(reorder, 0);
        }

        public Byte512Shuffle(int[] reorder, int i) {
            this(prepare(VLENGTH, reorder, i));
        }

        public Byte512Shuffle(IntUnaryOperator fn) {
            this(prepare(VLENGTH, fn));
        }

        @ForceInline
        @Override
        protected final VectorPayloadMF reorder() {
            return payload;
=======
        Byte512Shuffle(byte[] indices) {
            super(indices);
            assert(VLENGTH == indices.length);
            assert(indicesInRange(indices));
        }

        Byte512Shuffle(int[] indices, int i) {
            this(prepare(indices, i));
        }

        Byte512Shuffle(IntUnaryOperator fn) {
            this(prepare(fn));
        }

        byte[] indices() {
            return (byte[])getPayload();
>>>>>>> 94636f4c
        }

        @Override
        @ForceInline
        public ByteSpecies vspecies() {
            return VSPECIES;
        }

        static {
            // There must be enough bits in the shuffle lanes to encode
            // VLENGTH valid indexes and VLENGTH exceptional ones.
            assert(VLENGTH < Byte.MAX_VALUE);
            assert(Byte.MIN_VALUE <= -VLENGTH);
        }
        static final Byte512Shuffle IOTA = new Byte512Shuffle(IDENTITY);

        @Override
        @ForceInline
        Byte512Vector toBitsVector() {
            return (Byte512Vector) super.toBitsVectorTemplate();
        }

        @Override
        @ForceInline
        ByteVector toBitsVector0() {
            return Byte512Vector.VSPECIES.dummyVector().vectorFactory(indices());
        }

        @Override
        @ForceInline
        public int laneSource(int i) {
            return (int)toBitsVector().lane(i);
        }

        @Override
<<<<<<< HEAD
        public Byte512Shuffle rearrange(VectorShuffle<Byte> shuffle) {
            Byte512Shuffle s = (Byte512Shuffle) shuffle;
            VectorPayloadMF reorder1 = reorder();
            VectorPayloadMF reorder2 = s.reorder();
            VectorPayloadMF r = VectorPayloadMF.newInstanceFactory(byte.class, VLENGTH);
            r = Unsafe.getUnsafe().makePrivateBuffer(r);
            long offset = r.multiFieldOffset();
            for (int i = 0; i < VLENGTH; i++) {
                int ssi = Unsafe.getUnsafe().getByte(reorder2, offset + i * Byte.BYTES);
                int si = Unsafe.getUnsafe().getByte(reorder1, offset + ssi * Byte.BYTES);
                Unsafe.getUnsafe().putByte(r, offset + i * Byte.BYTES, (byte) si);
            }
            r = Unsafe.getUnsafe().finishPrivateBuffer(r);
            return new Byte512Shuffle(r);
=======
        @ForceInline
        public void intoArray(int[] a, int offset) {
            VectorSpecies<Integer> species = IntVector.SPECIES_512;
            Vector<Byte> v = toBitsVector();
            v.convertShape(VectorOperators.B2I, species, 0)
                    .reinterpretAsInts()
                    .intoArray(a, offset);
            v.convertShape(VectorOperators.B2I, species, 1)
                    .reinterpretAsInts()
                    .intoArray(a, offset + species.length());
            v.convertShape(VectorOperators.B2I, species, 2)
                    .reinterpretAsInts()
                    .intoArray(a, offset + species.length() * 2);
            v.convertShape(VectorOperators.B2I, species, 3)
                    .reinterpretAsInts()
                    .intoArray(a, offset + species.length() * 3);
        }

        private static byte[] prepare(int[] indices, int offset) {
            byte[] a = new byte[VLENGTH];
            for (int i = 0; i < VLENGTH; i++) {
                int si = indices[offset + i];
                si = partiallyWrapIndex(si, VLENGTH);
                a[i] = (byte)si;
            }
            return a;
        }

        private static byte[] prepare(IntUnaryOperator f) {
            byte[] a = new byte[VLENGTH];
            for (int i = 0; i < VLENGTH; i++) {
                int si = f.applyAsInt(i);
                si = partiallyWrapIndex(si, VLENGTH);
                a[i] = (byte)si;
            }
            return a;
        }

        private static boolean indicesInRange(byte[] indices) {
            int length = indices.length;
            for (byte si : indices) {
                if (si >= (byte)length || si < (byte)(-length)) {
                    boolean assertsEnabled = false;
                    assert(assertsEnabled = true);
                    if (assertsEnabled) {
                        String msg = ("index "+si+"out of range ["+length+"] in "+
                                  java.util.Arrays.toString(indices));
                        throw new AssertionError(msg);
                    }
                    return false;
                }
            }
            return true;
>>>>>>> 94636f4c
        }
    }

    // ================================================

    // Specialized low-level memory operations.

    @ForceInline
    @Override
    final
    ByteVector fromArray0(byte[] a, int offset) {
        return super.fromArray0Template(a, offset);  // specialize
    }

    @ForceInline
    @Override
    final
    ByteVector fromArray0(byte[] a, int offset, VectorMask<Byte> m, int offsetInRange) {
        return super.fromArray0Template(Byte512Mask.class, a, offset, (Byte512Mask) m, offsetInRange);  // specialize
    }



    @ForceInline
    @Override
    final
    ByteVector fromBooleanArray0(boolean[] a, int offset) {
        return super.fromBooleanArray0Template(a, offset);  // specialize
    }

    @ForceInline
    @Override
    final
    ByteVector fromBooleanArray0(boolean[] a, int offset, VectorMask<Byte> m, int offsetInRange) {
        return super.fromBooleanArray0Template(Byte512Mask.class, a, offset, (Byte512Mask) m, offsetInRange);  // specialize
    }

    @ForceInline
    @Override
    final
    ByteVector fromMemorySegment0(MemorySegment ms, long offset) {
        return super.fromMemorySegment0Template(ms, offset);  // specialize
    }

    @ForceInline
    @Override
    final
    ByteVector fromMemorySegment0(MemorySegment ms, long offset, VectorMask<Byte> m, int offsetInRange) {
        return super.fromMemorySegment0Template(Byte512Mask.class, ms, offset, (Byte512Mask) m, offsetInRange);  // specialize
    }

    @ForceInline
    @Override
    final
    void intoArray0(byte[] a, int offset) {
        super.intoArray0Template(a, offset);  // specialize
    }

    @ForceInline
    @Override
    final
    void intoArray0(byte[] a, int offset, VectorMask<Byte> m) {
        super.intoArray0Template(Byte512Mask.class, a, offset, (Byte512Mask) m);
    }


    @ForceInline
    @Override
    final
    void intoBooleanArray0(boolean[] a, int offset, VectorMask<Byte> m) {
        super.intoBooleanArray0Template(Byte512Mask.class, a, offset, (Byte512Mask) m);
    }

    @ForceInline
    @Override
    final
    void intoMemorySegment0(MemorySegment ms, long offset, VectorMask<Byte> m) {
        super.intoMemorySegment0Template(Byte512Mask.class, ms, offset, (Byte512Mask) m);
    }


    // End of specialized low-level memory operations.

    // ================================================

}
<|MERGE_RESOLUTION|>--- conflicted
+++ resolved
@@ -143,15 +143,7 @@
 
     @Override
     @ForceInline
-<<<<<<< HEAD
-    Byte512Shuffle shuffleFromBytes(VectorPayloadMF reorder) { return new Byte512Shuffle(reorder); }
-
-    @Override
-    @ForceInline
-    Byte512Shuffle shuffleFromArray(int[] indexes, int i) { return new Byte512Shuffle(indexes, i); }
-=======
     Byte512Shuffle shuffleFromArray(int[] indices, int i) { return new Byte512Shuffle(indices, i); }
->>>>>>> 94636f4c
 
     @Override
     @ForceInline
@@ -840,36 +832,12 @@
         static final int VLENGTH = VSPECIES.laneCount();    // used by the JVM
         static final Class<Byte> ETYPE = byte.class; // used by the JVM
 
-<<<<<<< HEAD
         private final VectorPayloadMF512B payload;
 
-        Byte512Shuffle(VectorPayloadMF reorder) {
-            this.payload = (VectorPayloadMF512B) reorder;
-            assert(VLENGTH == reorder.length());
-            assert(indexesInRange(reorder));
-        }
-
-        public Byte512Shuffle(int[] reorder) {
-            this(reorder, 0);
-        }
-
-        public Byte512Shuffle(int[] reorder, int i) {
-            this(prepare(VLENGTH, reorder, i));
-        }
-
-        public Byte512Shuffle(IntUnaryOperator fn) {
-            this(prepare(VLENGTH, fn));
-        }
-
-        @ForceInline
-        @Override
-        protected final VectorPayloadMF reorder() {
-            return payload;
-=======
-        Byte512Shuffle(byte[] indices) {
-            super(indices);
-            assert(VLENGTH == indices.length);
-            assert(indicesInRange(indices));
+        Byte512Shuffle(VectorPayloadMF payload) {
+            this.payload = (VectorPayloadMF512B) payload;
+            assert(VLENGTH == payload.length());
+            assert(indicesInRange(payload));
         }
 
         Byte512Shuffle(int[] indices, int i) {
@@ -880,9 +848,10 @@
             this(prepare(fn));
         }
 
-        byte[] indices() {
-            return (byte[])getPayload();
->>>>>>> 94636f4c
+        @ForceInline
+        @Override
+        protected final VectorPayloadMF indices() {
+            return payload;
         }
 
         @Override
@@ -908,7 +877,7 @@
         @Override
         @ForceInline
         ByteVector toBitsVector0() {
-            return Byte512Vector.VSPECIES.dummyVector().vectorFactory(indices());
+            return Byte512Vector.VSPECIES.dummyVectorMF().vectorFactory(indices());
         }
 
         @Override
@@ -918,22 +887,6 @@
         }
 
         @Override
-<<<<<<< HEAD
-        public Byte512Shuffle rearrange(VectorShuffle<Byte> shuffle) {
-            Byte512Shuffle s = (Byte512Shuffle) shuffle;
-            VectorPayloadMF reorder1 = reorder();
-            VectorPayloadMF reorder2 = s.reorder();
-            VectorPayloadMF r = VectorPayloadMF.newInstanceFactory(byte.class, VLENGTH);
-            r = Unsafe.getUnsafe().makePrivateBuffer(r);
-            long offset = r.multiFieldOffset();
-            for (int i = 0; i < VLENGTH; i++) {
-                int ssi = Unsafe.getUnsafe().getByte(reorder2, offset + i * Byte.BYTES);
-                int si = Unsafe.getUnsafe().getByte(reorder1, offset + ssi * Byte.BYTES);
-                Unsafe.getUnsafe().putByte(r, offset + i * Byte.BYTES, (byte) si);
-            }
-            r = Unsafe.getUnsafe().finishPrivateBuffer(r);
-            return new Byte512Shuffle(r);
-=======
         @ForceInline
         public void intoArray(int[] a, int offset) {
             VectorSpecies<Integer> species = IntVector.SPECIES_512;
@@ -952,42 +905,50 @@
                     .intoArray(a, offset + species.length() * 3);
         }
 
-        private static byte[] prepare(int[] indices, int offset) {
-            byte[] a = new byte[VLENGTH];
+        private static VectorPayloadMF prepare(int[] indices, int offset) {
+            VectorPayloadMF payload = VectorPayloadMF.newInstanceFactory(byte.class, VLENGTH);
+            payload = Unsafe.getUnsafe().makePrivateBuffer(payload);
+            long mfOffset = payload.multiFieldOffset();
             for (int i = 0; i < VLENGTH; i++) {
                 int si = indices[offset + i];
                 si = partiallyWrapIndex(si, VLENGTH);
-                a[i] = (byte)si;
+                Unsafe.getUnsafe().putByte(payload, mfOffset + i * Byte.BYTES, (byte) si);
             }
-            return a;
-        }
-
-        private static byte[] prepare(IntUnaryOperator f) {
-            byte[] a = new byte[VLENGTH];
+            payload = Unsafe.getUnsafe().finishPrivateBuffer(payload);
+            return payload;
+        }
+
+        private static VectorPayloadMF prepare(IntUnaryOperator f) {
+            VectorPayloadMF payload = VectorPayloadMF.newInstanceFactory(byte.class, VLENGTH);
+            payload = Unsafe.getUnsafe().makePrivateBuffer(payload);
+            long offset = payload.multiFieldOffset();
             for (int i = 0; i < VLENGTH; i++) {
                 int si = f.applyAsInt(i);
                 si = partiallyWrapIndex(si, VLENGTH);
-                a[i] = (byte)si;
+                Unsafe.getUnsafe().putByte(payload, offset + i * Byte.BYTES, (byte) si);
             }
-            return a;
-        }
-
-        private static boolean indicesInRange(byte[] indices) {
-            int length = indices.length;
-            for (byte si : indices) {
-                if (si >= (byte)length || si < (byte)(-length)) {
+            payload = Unsafe.getUnsafe().finishPrivateBuffer(payload);
+            return payload;
+        }
+
+
+        private static boolean indicesInRange(VectorPayloadMF indices) {
+            int length = indices.length();
+            long offset = indices.multiFieldOffset();
+            for (int i = 0; i < length; i++) {
+                byte si = Unsafe.getUnsafe().getByte(indices, offset + i * Byte.BYTES);
+                if (si >= length || si < -length) {
                     boolean assertsEnabled = false;
                     assert(assertsEnabled = true);
                     if (assertsEnabled) {
                         String msg = ("index "+si+"out of range ["+length+"] in "+
-                                  java.util.Arrays.toString(indices));
+                                indices.toString());
                         throw new AssertionError(msg);
                     }
                     return false;
                 }
             }
             return true;
->>>>>>> 94636f4c
         }
     }
 
