--- conflicted
+++ resolved
@@ -141,24 +141,6 @@
     @ForceInline
     Short512Shuffle iotaShuffle() { return Short512Shuffle.IOTA; }
 
-<<<<<<< HEAD
-    @ForceInline
-    Short512Shuffle iotaShuffle(int start, int step, boolean wrap) {
-      if (wrap) {
-        return (Short512Shuffle)VectorSupport.shuffleIota(ETYPE, Short512Shuffle.class, VSPECIES, VLENGTH, start, step, 1,
-                (l, lstart, lstep, s) -> s.shuffleFromOp(i -> (VectorIntrinsics.wrapToRange(i*lstep + lstart, l))));
-      } else {
-        return (Short512Shuffle)VectorSupport.shuffleIota(ETYPE, Short512Shuffle.class, VSPECIES, VLENGTH, start, step, 0,
-                (l, lstart, lstep, s) -> s.shuffleFromOp(i -> (i*lstep + lstart)));
-      }
-    }
-
-    @Override
-    @ForceInline
-    Short512Shuffle shuffleFromBytes(VectorPayloadMF reorder) { return new Short512Shuffle(reorder); }
-
-=======
->>>>>>> 94636f4c
     @Override
     @ForceInline
     Short512Shuffle shuffleFromArray(int[] indices, int i) { return new Short512Shuffle(indices, i); }
@@ -786,36 +768,12 @@
         static final int VLENGTH = VSPECIES.laneCount();    // used by the JVM
         static final Class<Short> ETYPE = short.class; // used by the JVM
 
-<<<<<<< HEAD
-        private final VectorPayloadMF256B payload;
-
-        Short512Shuffle(VectorPayloadMF reorder) {
-            this.payload = (VectorPayloadMF256B) reorder;
-            assert(VLENGTH == reorder.length());
-            assert(indexesInRange(reorder));
-        }
-
-        public Short512Shuffle(int[] reorder) {
-            this(reorder, 0);
-        }
-
-        public Short512Shuffle(int[] reorder, int i) {
-            this(prepare(VLENGTH, reorder, i));
-        }
-
-        public Short512Shuffle(IntUnaryOperator fn) {
-            this(prepare(VLENGTH, fn));
-        }
-
-        @ForceInline
-        @Override
-        protected final VectorPayloadMF reorder() {
-            return payload;
-=======
-        Short512Shuffle(short[] indices) {
-            super(indices);
-            assert(VLENGTH == indices.length);
-            assert(indicesInRange(indices));
+        private final VectorPayloadMF512S payload;
+
+        Short512Shuffle(VectorPayloadMF payload) {
+            this.payload = (VectorPayloadMF512S) payload;
+            assert(VLENGTH == payload.length());
+            assert(indicesInRange(payload));
         }
 
         Short512Shuffle(int[] indices, int i) {
@@ -826,9 +784,10 @@
             this(prepare(fn));
         }
 
-        short[] indices() {
-            return (short[])getPayload();
->>>>>>> 94636f4c
+        @ForceInline
+        @Override
+        protected final VectorPayloadMF indices() {
+            return payload;
         }
 
         @Override
@@ -854,7 +813,7 @@
         @Override
         @ForceInline
         ShortVector toBitsVector0() {
-            return Short512Vector.VSPECIES.dummyVector().vectorFactory(indices());
+            return Short512Vector.VSPECIES.dummyVectorMF().vectorFactory(indices());
         }
 
         @Override
@@ -864,22 +823,6 @@
         }
 
         @Override
-<<<<<<< HEAD
-        public Short512Shuffle rearrange(VectorShuffle<Short> shuffle) {
-            Short512Shuffle s = (Short512Shuffle) shuffle;
-            VectorPayloadMF reorder1 = reorder();
-            VectorPayloadMF reorder2 = s.reorder();
-            VectorPayloadMF r = VectorPayloadMF.newInstanceFactory(byte.class, VLENGTH);
-            r = Unsafe.getUnsafe().makePrivateBuffer(r);
-            long offset = r.multiFieldOffset();
-            for (int i = 0; i < VLENGTH; i++) {
-                int ssi = Unsafe.getUnsafe().getByte(reorder2, offset + i * Byte.BYTES);
-                int si = Unsafe.getUnsafe().getByte(reorder1, offset + ssi * Byte.BYTES);
-                Unsafe.getUnsafe().putByte(r, offset + i * Byte.BYTES, (byte) si);
-            }
-            r = Unsafe.getUnsafe().finishPrivateBuffer(r);
-            return new Short512Shuffle(r);
-=======
         @ForceInline
         public void intoArray(int[] a, int offset) {
             VectorSpecies<Integer> species = IntVector.SPECIES_512;
@@ -892,42 +835,50 @@
                     .intoArray(a, offset + species.length());
         }
 
-        private static short[] prepare(int[] indices, int offset) {
-            short[] a = new short[VLENGTH];
+        private static VectorPayloadMF prepare(int[] indices, int offset) {
+            VectorPayloadMF payload = VectorPayloadMF.newInstanceFactory(short.class, VLENGTH);
+            payload = Unsafe.getUnsafe().makePrivateBuffer(payload);
+            long mfOffset = payload.multiFieldOffset();
             for (int i = 0; i < VLENGTH; i++) {
                 int si = indices[offset + i];
                 si = partiallyWrapIndex(si, VLENGTH);
-                a[i] = (short)si;
+                Unsafe.getUnsafe().putShort(payload, mfOffset + i * Short.BYTES, (short) si);
             }
-            return a;
-        }
-
-        private static short[] prepare(IntUnaryOperator f) {
-            short[] a = new short[VLENGTH];
+            payload = Unsafe.getUnsafe().finishPrivateBuffer(payload);
+            return payload;
+        }
+
+        private static VectorPayloadMF prepare(IntUnaryOperator f) {
+            VectorPayloadMF payload = VectorPayloadMF.newInstanceFactory(short.class, VLENGTH);
+            payload = Unsafe.getUnsafe().makePrivateBuffer(payload);
+            long offset = payload.multiFieldOffset();
             for (int i = 0; i < VLENGTH; i++) {
                 int si = f.applyAsInt(i);
                 si = partiallyWrapIndex(si, VLENGTH);
-                a[i] = (short)si;
+                Unsafe.getUnsafe().putShort(payload, offset + i * Short.BYTES, (short) si);
             }
-            return a;
-        }
-
-        private static boolean indicesInRange(short[] indices) {
-            int length = indices.length;
-            for (short si : indices) {
-                if (si >= (short)length || si < (short)(-length)) {
+            payload = Unsafe.getUnsafe().finishPrivateBuffer(payload);
+            return payload;
+        }
+
+
+        private static boolean indicesInRange(VectorPayloadMF indices) {
+            int length = indices.length();
+            long offset = indices.multiFieldOffset();
+            for (int i = 0; i < length; i++) {
+                short si = Unsafe.getUnsafe().getShort(indices, offset + i * Short.BYTES);
+                if (si >= length || si < -length) {
                     boolean assertsEnabled = false;
                     assert(assertsEnabled = true);
                     if (assertsEnabled) {
                         String msg = ("index "+si+"out of range ["+length+"] in "+
-                                  java.util.Arrays.toString(indices));
+                                indices.toString());
                         throw new AssertionError(msg);
                     }
                     return false;
                 }
             }
             return true;
->>>>>>> 94636f4c
         }
     }
 
