/*
 * Copyright (c) 2017, 2024, Oracle and/or its affiliates. All rights reserved.
 * DO NOT ALTER OR REMOVE COPYRIGHT NOTICES OR THIS FILE HEADER.
 *
 * This code is free software; you can redistribute it and/or modify it
 * under the terms of the GNU General Public License version 2 only, as
 * published by the Free Software Foundation.  Oracle designates this
 * particular file as subject to the "Classpath" exception as provided
 * by Oracle in the LICENSE file that accompanied this code.
 *
 * This code is distributed in the hope that it will be useful, but WITHOUT
 * ANY WARRANTY; without even the implied warranty of MERCHANTABILITY or
 * FITNESS FOR A PARTICULAR PURPOSE.  See the GNU General Public License
 * version 2 for more details (a copy is included in the LICENSE file that
 * accompanied this code).
 *
 * You should have received a copy of the GNU General Public License version
 * 2 along with this work; if not, write to the Free Software Foundation,
 * Inc., 51 Franklin St, Fifth Floor, Boston, MA 02110-1301 USA.
 *
 * Please contact Oracle, 500 Oracle Parkway, Redwood Shores, CA 94065 USA
 * or visit www.oracle.com if you need additional information or have any
 * questions.
 */
package jdk.incubator.vector;

import java.lang.foreign.MemorySegment;
import java.util.Arrays;
import java.util.Objects;
import jdk.internal.misc.Unsafe;
import java.util.function.IntUnaryOperator;

import jdk.internal.vm.annotation.ForceInline;
import jdk.internal.vm.annotation.NullRestricted;
import jdk.internal.vm.vector.VectorSupport;

import static jdk.internal.vm.vector.VectorSupport.*;

import static jdk.incubator.vector.VectorOperators.*;

// -- This file was mechanically generated: Do not edit! -- //

@SuppressWarnings("cast")  // warning: redundant cast
value class IntMaxVector extends IntVector {
    static final IntSpecies VSPECIES =
        (IntSpecies) IntVector.SPECIES_MAX;

    static final VectorShape VSHAPE =
        VSPECIES.vectorShape();

    static final Class<IntMaxVector> VCLASS = IntMaxVector.class;

    static final int VSIZE = VSPECIES.vectorBitSize();

    static final int VLENGTH = VSPECIES.laneCount(); // used by the JVM

    static final Class<Integer> ETYPE = int.class; // used by the JVM

    static final long MFOFFSET = VectorPayloadMF.multiFieldOffset(VectorPayloadMFMaxI.class);

    @NullRestricted
    private final VectorPayloadMFMaxI payload;

    IntMaxVector(Object value) {
        this.payload = (VectorPayloadMFMaxI) value;
    }

    @ForceInline
    @Override
    final VectorPayloadMF vec() {
        return payload;
    }

    static final IntMaxVector ZERO = new IntMaxVector(VectorPayloadMF.newVectorInstanceFactory(int.class, 0, true));
    static final IntMaxVector IOTA = new IntMaxVector(VectorPayloadMF.createVectPayloadInstanceI(VLENGTH, (int[])(VSPECIES.iotaArray()), true));

    static {
        // Warm up a few species caches.
        // If we do this too much we will
        // get NPEs from bootstrap circularity.
        VSPECIES.dummyVectorMF();
        VSPECIES.withLanes(LaneType.BYTE);
    }

    // Specialized extractors

    @ForceInline
    final @Override
    public IntSpecies vspecies() {
        // ISSUE:  This should probably be a @Stable
        // field inside AbstractVector, rather than
        // a megamorphic method.
        return VSPECIES;
    }

    @ForceInline
    @Override
    public final Class<Integer> elementType() { return int.class; }

    @ForceInline
    @Override
    public final int elementSize() { return Integer.SIZE; }

    @ForceInline
    @Override
    public final VectorShape shape() { return VSHAPE; }

    @ForceInline
    @Override
    public final int length() { return VLENGTH; }

    @ForceInline
    @Override
    public final int bitSize() { return VSIZE; }

    @ForceInline
    @Override
    public final int byteSize() { return VSIZE / Byte.SIZE; }

    @ForceInline
    @Override
    public final long multiFieldOffset() { return MFOFFSET; }

    @Override
    @ForceInline
    public final IntMaxVector broadcast(int e) {
        return (IntMaxVector) super.broadcastTemplate(e);  // specialize
    }

    @Override
    @ForceInline
    public final IntMaxVector broadcast(long e) {
        return (IntMaxVector) super.broadcastTemplate(e);  // specialize
    }

    @Override
    @ForceInline
    IntMaxMask maskFromPayload(VectorPayloadMF payload) {
        return new IntMaxMask(payload);
    }

    @Override
    @ForceInline
    IntMaxShuffle iotaShuffle() { return IntMaxShuffle.IOTA; }

    @Override
    @ForceInline
    IntMaxShuffle iotaShuffle(int start, int step, boolean wrap) {
        return (IntMaxShuffle) iotaShuffleTemplate(start, step, wrap);
    }

    @Override
    @ForceInline
<<<<<<< HEAD
    IntMaxShuffle shuffleFromBytes(VectorPayloadMF indexes) { return new IntMaxShuffle(indexes); }

    @Override
    @ForceInline
    IntMaxShuffle shuffleFromArray(int[] indexes, int i) { return new IntMaxShuffle(indexes, i); }
=======
    IntMaxShuffle shuffleFromArray(int[] indices, int i) { return new IntMaxShuffle(indices, i); }
>>>>>>> 0e899b25

    @Override
    @ForceInline
    IntMaxShuffle shuffleFromOp(IntUnaryOperator fn) { return new IntMaxShuffle(fn); }

    // Make a vector of the same species but the given elements:
    @ForceInline
    final @Override
    IntMaxVector vectorFactory(VectorPayloadMF vec) {
        return new IntMaxVector(vec);
    }

    @ForceInline
    final @Override
    ByteMaxVector asByteVectorRaw() {
        return (ByteMaxVector) super.asByteVectorRawTemplate();  // specialize
    }

    @ForceInline
    final @Override
    AbstractVector<?> asVectorRaw(LaneType laneType) {
        return super.asVectorRawTemplate(laneType);  // specialize
    }

    // Unary operator

    @ForceInline
    final @Override
    IntMaxVector uOpMF(FUnOp f) {
        return (IntMaxVector) super.uOpTemplateMF(f);  // specialize
    }

    @ForceInline
    final @Override
    IntMaxVector uOpMF(VectorMask<Integer> m, FUnOp f) {
        return (IntMaxVector)
            super.uOpTemplateMF((IntMaxMask)m, f);  // specialize
    }

    // Binary operator

    @ForceInline
    final @Override
    IntMaxVector bOpMF(Vector<Integer> v, FBinOp f) {
        return (IntMaxVector) super.bOpTemplateMF((IntMaxVector)v, f);  // specialize
    }

    @ForceInline
    final @Override
    IntMaxVector bOpMF(Vector<Integer> v,
                     VectorMask<Integer> m, FBinOp f) {
        return (IntMaxVector)
            super.bOpTemplateMF((IntMaxVector)v, (IntMaxMask)m,
                                f);  // specialize
    }

    // Ternary operator

    @ForceInline
    final @Override
    IntMaxVector tOpMF(Vector<Integer> v1, Vector<Integer> v2, FTriOp f) {
        return (IntMaxVector)
            super.tOpTemplateMF((IntMaxVector)v1, (IntMaxVector)v2,
                                f);  // specialize
    }

    @ForceInline
    final @Override
    IntMaxVector tOpMF(Vector<Integer> v1, Vector<Integer> v2,
                     VectorMask<Integer> m, FTriOp f) {
        return (IntMaxVector)
            super.tOpTemplateMF((IntMaxVector)v1, (IntMaxVector)v2,
                                (IntMaxMask)m, f);  // specialize
    }

    @ForceInline
    final @Override
    int rOpMF(int v, VectorMask<Integer> m, FBinOp f) {
        return super.rOpTemplateMF(v, m, f);  // specialize
    }

    @Override
    @ForceInline
    public final <F>
    Vector<F> convertShape(VectorOperators.Conversion<Integer,F> conv,
                           VectorSpecies<F> rsp, int part) {
        return super.convertShapeTemplate(conv, rsp, part);  // specialize
    }

    @Override
    @ForceInline
    public final <F>
    Vector<F> reinterpretShape(VectorSpecies<F> toSpecies, int part) {
        return super.reinterpretShapeTemplate(toSpecies, part);  // specialize
    }

    // Specialized algebraic operations:

    // The following definition forces a specialized version of this
    // crucial method into the v-table of this class.  A call to add()
    // will inline to a call to lanewise(ADD,), at which point the JIT
    // intrinsic will have the opcode of ADD, plus all the metadata
    // for this particular class, enabling it to generate precise
    // code.
    //
    // There is probably no benefit to the JIT to specialize the
    // masked or broadcast versions of the lanewise method.

    @Override
    @ForceInline
    public IntMaxVector lanewise(Unary op) {
        return (IntMaxVector) super.lanewiseTemplate(op);  // specialize
    }

    @Override
    @ForceInline
    public IntMaxVector lanewise(Unary op, VectorMask<Integer> m) {
        return (IntMaxVector) super.lanewiseTemplate(op, IntMaxMask.class, (IntMaxMask) m);  // specialize
    }

    @Override
    @ForceInline
    public IntMaxVector lanewise(Binary op, Vector<Integer> v) {
        return (IntMaxVector) super.lanewiseTemplate(op, v);  // specialize
    }

    @Override
    @ForceInline
    public IntMaxVector lanewise(Binary op, Vector<Integer> v, VectorMask<Integer> m) {
        return (IntMaxVector) super.lanewiseTemplate(op, IntMaxMask.class, v, (IntMaxMask) m);  // specialize
    }

    /*package-private*/
    @Override
    @ForceInline IntMaxVector
    lanewiseShift(VectorOperators.Binary op, int e) {
        return (IntMaxVector) super.lanewiseShiftTemplate(op, e);  // specialize
    }

    /*package-private*/
    @Override
    @ForceInline IntMaxVector
    lanewiseShift(VectorOperators.Binary op, int e, VectorMask<Integer> m) {
        return (IntMaxVector) super.lanewiseShiftTemplate(op, IntMaxMask.class, e, (IntMaxMask) m);  // specialize
    }

    /*package-private*/
    @Override
    @ForceInline
    public final
    IntMaxVector
    lanewise(Ternary op, Vector<Integer> v1, Vector<Integer> v2) {
        return (IntMaxVector) super.lanewiseTemplate(op, v1, v2);  // specialize
    }

    @Override
    @ForceInline
    public final
    IntMaxVector
    lanewise(Ternary op, Vector<Integer> v1, Vector<Integer> v2, VectorMask<Integer> m) {
        return (IntMaxVector) super.lanewiseTemplate(op, IntMaxMask.class, v1, v2, (IntMaxMask) m);  // specialize
    }

    @Override
    @ForceInline
    public final
    IntMaxVector addIndex(int scale) {
        return (IntMaxVector) super.addIndexTemplate(scale);  // specialize
    }

    // Type specific horizontal reductions

    @Override
    @ForceInline
    public final int reduceLanes(VectorOperators.Associative op) {
        return super.reduceLanesTemplate(op);  // specialized
    }

    @Override
    @ForceInline
    public final int reduceLanes(VectorOperators.Associative op,
                                    VectorMask<Integer> m) {
        return super.reduceLanesTemplate(op, IntMaxMask.class, (IntMaxMask) m);  // specialized
    }

    @Override
    @ForceInline
    public final long reduceLanesToLong(VectorOperators.Associative op) {
        return (long) super.reduceLanesTemplate(op);  // specialized
    }

    @Override
    @ForceInline
    public final long reduceLanesToLong(VectorOperators.Associative op,
                                        VectorMask<Integer> m) {
        return (long) super.reduceLanesTemplate(op, IntMaxMask.class, (IntMaxMask) m);  // specialized
    }

    @Override
    @ForceInline
    final <F> VectorShuffle<F> bitsToShuffle(AbstractSpecies<F> dsp) {
        return bitsToShuffleTemplate(dsp);
    }

    @Override
    @ForceInline
    public final IntMaxShuffle toShuffle() {
        return (IntMaxShuffle) toShuffle(vspecies(), false);
    }

    // Specialized unary testing

    @Override
    @ForceInline
    public final IntMaxMask test(Test op) {
        return super.testTemplate(IntMaxMask.class, op);  // specialize
    }

    @Override
    @ForceInline
    public final IntMaxMask test(Test op, VectorMask<Integer> m) {
        return super.testTemplate(IntMaxMask.class, op, (IntMaxMask) m);  // specialize
    }

    // Specialized comparisons

    @Override
    @ForceInline
    public final IntMaxMask compare(Comparison op, Vector<Integer> v) {
        return super.compareTemplate(IntMaxMask.class, op, v);  // specialize
    }

    @Override
    @ForceInline
    public final IntMaxMask compare(Comparison op, int s) {
        return super.compareTemplate(IntMaxMask.class, op, s);  // specialize
    }

    @Override
    @ForceInline
    public final IntMaxMask compare(Comparison op, long s) {
        return super.compareTemplate(IntMaxMask.class, op, s);  // specialize
    }

    @Override
    @ForceInline
    public final IntMaxMask compare(Comparison op, Vector<Integer> v, VectorMask<Integer> m) {
        return super.compareTemplate(IntMaxMask.class, op, v, (IntMaxMask) m);
    }


    @Override
    @ForceInline
    public IntMaxVector blend(Vector<Integer> v, VectorMask<Integer> m) {
        return (IntMaxVector)
            super.blendTemplate(IntMaxMask.class,
                                (IntMaxVector) v,
                                (IntMaxMask) m);  // specialize
    }

    @Override
    @ForceInline
    public IntMaxVector slice(int origin, Vector<Integer> v) {
        return (IntMaxVector) super.sliceTemplate(origin, v);  // specialize
    }

    @Override
    @ForceInline
    public IntMaxVector slice(int origin) {
        return (IntMaxVector) super.sliceTemplate(origin);  // specialize
    }

    @Override
    @ForceInline
    public IntMaxVector unslice(int origin, Vector<Integer> w, int part) {
        return (IntMaxVector) super.unsliceTemplate(origin, w, part);  // specialize
    }

    @Override
    @ForceInline
    public IntMaxVector unslice(int origin, Vector<Integer> w, int part, VectorMask<Integer> m) {
        return (IntMaxVector)
            super.unsliceTemplate(IntMaxMask.class,
                                  origin, w, part,
                                  (IntMaxMask) m);  // specialize
    }

    @Override
    @ForceInline
    public IntMaxVector unslice(int origin) {
        return (IntMaxVector) super.unsliceTemplate(origin);  // specialize
    }

    @Override
    @ForceInline
    public IntMaxVector rearrange(VectorShuffle<Integer> s) {
        return (IntMaxVector)
            super.rearrangeTemplate(IntMaxShuffle.class,
                                    (IntMaxShuffle) s);  // specialize
    }

    @Override
    @ForceInline
    public IntMaxVector rearrange(VectorShuffle<Integer> shuffle,
                                  VectorMask<Integer> m) {
        return (IntMaxVector)
            super.rearrangeTemplate(IntMaxShuffle.class,
                                    IntMaxMask.class,
                                    (IntMaxShuffle) shuffle,
                                    (IntMaxMask) m);  // specialize
    }

    @Override
    @ForceInline
    public IntMaxVector rearrange(VectorShuffle<Integer> s,
                                  Vector<Integer> v) {
        return (IntMaxVector)
            super.rearrangeTemplate(IntMaxShuffle.class,
                                    (IntMaxShuffle) s,
                                    (IntMaxVector) v);  // specialize
    }

    @Override
    @ForceInline
    public IntMaxVector compress(VectorMask<Integer> m) {
        return (IntMaxVector)
            super.compressTemplate(IntMaxMask.class,
                                   (IntMaxMask) m);  // specialize
    }

    @Override
    @ForceInline
    public IntMaxVector expand(VectorMask<Integer> m) {
        return (IntMaxVector)
            super.expandTemplate(IntMaxMask.class,
                                   (IntMaxMask) m);  // specialize
    }

    @Override
    @ForceInline
    public IntMaxVector selectFrom(Vector<Integer> v) {
        return (IntMaxVector)
            super.selectFromTemplate((IntMaxVector) v);  // specialize
    }

    @Override
    @ForceInline
    public IntMaxVector selectFrom(Vector<Integer> v,
                                   VectorMask<Integer> m) {
        return (IntMaxVector)
            super.selectFromTemplate((IntMaxVector) v,
                                     IntMaxMask.class, (IntMaxMask) m);  // specialize
    }

    @Override
    @ForceInline
    public IntMaxVector selectFrom(Vector<Integer> v1,
                                   Vector<Integer> v2) {
        return (IntMaxVector)
            super.selectFromTemplate((IntMaxVector) v1, (IntMaxVector) v2);  // specialize
    }

    @ForceInline
    @Override
    public int lane(int i) {
        if (i < 0 || i >= VLENGTH) {
            throw new IllegalArgumentException("Index " + i + " must be zero or positive, and less than " + VLENGTH);
        }
        return laneHelper(i);
    }

    public int laneHelper(int i) {
        return (int) VectorSupport.extract(
                             VCLASS, ETYPE, VLENGTH,
                             this, i,
                             (vec, ix) -> {
                                 VectorPayloadMF vecpayload = vec.vec();
                                 long start_offset = vecpayload.multiFieldOffset();
                                 return (long)U.getInt(vecpayload, start_offset + ix * Integer.BYTES);
                             });
    }

    @ForceInline
    @Override
    public IntMaxVector withLane(int i, int e) {
        if (i < 0 || i >= VLENGTH) {
            throw new IllegalArgumentException("Index " + i + " must be zero or positive, and less than " + VLENGTH);
        }
        return withLaneHelper(i, e);
    }

    public IntMaxVector withLaneHelper(int i, int e) {
       return VectorSupport.insert(
                                VCLASS, ETYPE, VLENGTH,
                                this, i, (long)e,
                                (v, ix, bits) -> {
                                    VectorPayloadMF vec = v.vec();
                                    VectorPayloadMF tpayload = U.makePrivateBuffer(vec);
                                    long start_offset = tpayload.multiFieldOffset();
                                    U.putInt(tpayload, start_offset + ix * Integer.BYTES, (int)bits);
                                    tpayload = U.finishPrivateBuffer(tpayload);
                                    return v.vectorFactory(tpayload);
                                });
    }

    // Mask

    static final value class IntMaxMask extends AbstractMask<Integer> {
        static final int VLENGTH = VSPECIES.laneCount();    // used by the JVM
        static final Class<Integer> ETYPE = int.class; // used by the JVM

        IntMaxMask(VectorPayloadMF payload) {
            this.payload = (VectorPayloadMFMaxIZ) payload;
        }

        @NullRestricted
        private final VectorPayloadMFMaxIZ payload;

        IntMaxMask(VectorPayloadMF payload, int offset) {
            this.payload = (VectorPayloadMFMaxIZ)(prepare(payload, offset, VSPECIES));
        }

        IntMaxMask(boolean val) {
            this.payload = (VectorPayloadMFMaxIZ)(prepare(val, VSPECIES));
        }


        @ForceInline
        final @Override
        public IntSpecies vspecies() {
            // ISSUE:  This should probably be a @Stable
            // field inside AbstractMask, rather than
            // a megamorphic method.
            return VSPECIES;
        }

        @ForceInline
        @Override
        final VectorPayloadMF getBits() {
            return payload;
        }

        @ForceInline
        @Override
        public final
        IntMaxVector toVector() {
            return (IntMaxVector) super.toVectorTemplate();  // specialize
        }

        @Override
        @ForceInline
        /*package-private*/
        IntMaxMask indexPartiallyInUpperRange(long offset, long limit) {
            return (IntMaxMask) VectorSupport.indexPartiallyInUpperRange(
                IntMaxMask.class, int.class, VLENGTH, offset, limit,
                (o, l) -> (IntMaxMask) TRUE_MASK.indexPartiallyInRange(o, l));
        }

        // Unary operations

        @Override
        @ForceInline
        public IntMaxMask not() {
            return xor(maskAll(true));
        }

        @Override
        @ForceInline
        public IntMaxMask compress() {
            return (IntMaxMask) VectorSupport.compressExpandOp(VectorSupport.VECTOR_OP_MASK_COMPRESS,
                IntMaxVector.class, IntMaxMask.class, ETYPE, VLENGTH, null, this,
                (v1, m1) -> VSPECIES.iota().compare(VectorOperators.LT, m1.trueCount()));
        }


        // Binary operations

        @Override
        @ForceInline
        public IntMaxMask and(VectorMask<Integer> mask) {
            Objects.requireNonNull(mask);
            IntMaxMask m = (IntMaxMask)mask;
            return VectorSupport.binaryOp(VECTOR_OP_AND, IntMaxMask.class, null,
                                          int.class, VLENGTH, this, m, null,
                                          (m1, m2, vm) -> (IntMaxMask) m1.bOpMF(m2, (i, a, b) -> a & b));
        }

        @Override
        @ForceInline
        public IntMaxMask or(VectorMask<Integer> mask) {
            Objects.requireNonNull(mask);
            IntMaxMask m = (IntMaxMask)mask;
            return VectorSupport.binaryOp(VECTOR_OP_OR, IntMaxMask.class, null,
                                          int.class, VLENGTH, this, m, null,
                                          (m1, m2, vm) -> (IntMaxMask) m1.bOpMF(m2, (i, a, b) -> a | b));
        }

        @Override
        @ForceInline
        public IntMaxMask xor(VectorMask<Integer> mask) {
            Objects.requireNonNull(mask);
            IntMaxMask m = (IntMaxMask)mask;
            return VectorSupport.binaryOp(VECTOR_OP_XOR, IntMaxMask.class, null,
                                          int.class, VLENGTH, this, m, null,
                                          (m1, m2, vm) -> (IntMaxMask) m1.bOpMF(m2, (i, a, b) -> a ^ b));
        }

        // Mask Query operations

        @Override
        @ForceInline
        public int trueCount() {
            return (int) VectorSupport.maskReductionCoerced(VECTOR_OP_MASK_TRUECOUNT, IntMaxMask.class, int.class, VLENGTH, this,
                                                            (m) -> ((IntMaxMask) m).trueCountHelper());
        }

        @Override
        @ForceInline
        public int firstTrue() {
            return (int) VectorSupport.maskReductionCoerced(VECTOR_OP_MASK_FIRSTTRUE, IntMaxMask.class, int.class, VLENGTH, this,
                                                            (m) -> ((IntMaxMask) m).firstTrueHelper());
        }

        @Override
        @ForceInline
        public int lastTrue() {
            return (int) VectorSupport.maskReductionCoerced(VECTOR_OP_MASK_LASTTRUE, IntMaxMask.class, int.class, VLENGTH, this,
                                                            (m) -> ((IntMaxMask) m).lastTrueHelper());
        }

        @Override
        @ForceInline
        public long toLong() {
            if (length() > Long.SIZE) {
                throw new UnsupportedOperationException("too many lanes for one long");
            }
            return VectorSupport.maskReductionCoerced(VECTOR_OP_MASK_TOLONG, IntMaxMask.class, int.class, VLENGTH, this,
                                                      (m) -> ((IntMaxMask) m).toLongHelper());
        }

        // laneIsSet

        @Override
        @ForceInline
        public boolean laneIsSet(int i) {
            Objects.checkIndex(i, length());
            return VectorSupport.extract(IntMaxMask.class, int.class, VLENGTH,
                                         this, i, (m, idx) -> (((IntMaxMask) m).laneIsSetHelper(idx) ? 1L : 0L)) == 1L;
        }

        // Reductions

        @Override
        @ForceInline
        public boolean anyTrue() {
            return VectorSupport.test(BT_ne, IntMaxMask.class, int.class, VLENGTH,
                                         this, vspecies().maskAll(true),
                                         (m, __) -> ((IntMaxMask) m).anyTrueHelper());
        }

        @Override
        @ForceInline
        public boolean allTrue() {
            return VectorSupport.test(BT_overflow, IntMaxMask.class, int.class, VLENGTH,
                                         this, vspecies().maskAll(true),
                                         (m, __) -> ((IntMaxMask) m).allTrueHelper());
        }

        @ForceInline
        /*package-private*/
        static IntMaxMask maskAll(boolean bit) {
            return VectorSupport.fromBitsCoerced(IntMaxMask.class, int.class, VLENGTH,
                                                 (bit ? -1 : 0), MODE_BROADCAST, null,
                                                 (v, __) -> (v != 0 ? TRUE_MASK : FALSE_MASK));
        }
        private static final IntMaxMask  TRUE_MASK = new IntMaxMask(true);
        private static final IntMaxMask FALSE_MASK = new IntMaxMask(false);


        static VectorPayloadMF maskLowerHalf() {
            VectorPayloadMF newObj = VectorPayloadMF.newMaskInstanceFactory(ETYPE, VLENGTH, true);
            newObj = U.makePrivateBuffer(newObj);
            long mf_offset = newObj.multiFieldOffset();
            int len = VLENGTH >> 1;
            for (int i = 0; i < len; i++) {
                U.putBoolean(newObj, mf_offset + i, true);
            }
            newObj = U.finishPrivateBuffer(newObj);
            return newObj;
        }

        static final IntMaxMask LOWER_HALF_TRUE_MASK = new IntMaxMask(maskLowerHalf());
    }

    // Shuffle

    static final value class IntMaxShuffle extends AbstractShuffle<Integer> {
        static final int VLENGTH = VSPECIES.laneCount();    // used by the JVM
        static final Class<Integer> ETYPE = int.class; // used by the JVM

<<<<<<< HEAD
        @NullRestricted
        private final VectorPayloadMFMaxIB payload;

        IntMaxShuffle(VectorPayloadMF payload) {
            this.payload = (VectorPayloadMFMaxIB) payload;
            assert(VLENGTH == payload.length());
            assert(indexesInRange(payload));
        }

        public IntMaxShuffle(int[] indexes, int i) {
            this.payload = (VectorPayloadMFMaxIB)(prepare(indexes, i, VSPECIES));
        }

        public IntMaxShuffle(IntUnaryOperator fn) {
            this.payload = (VectorPayloadMFMaxIB)(prepare(fn, VSPECIES));
        }
        public IntMaxShuffle(int[] indexes) {
            this.payload = (VectorPayloadMFMaxIB)(prepare(indexes, 0, VSPECIES));
        }



        @ForceInline
        @Override
        protected final VectorPayloadMF indices() {
            return payload;
=======
        IntMaxShuffle(int[] indices) {
            super(indices);
            assert(VLENGTH == indices.length);
            assert(indicesInRange(indices));
        }

        IntMaxShuffle(int[] indices, int i) {
            this(prepare(indices, i));
        }

        IntMaxShuffle(IntUnaryOperator fn) {
            this(prepare(fn));
        }

        int[] indices() {
            return (int[])getPayload();
>>>>>>> 0e899b25
        }

        @Override
        @ForceInline
        public IntSpecies vspecies() {
            return VSPECIES;
        }

        static {
            // There must be enough bits in the shuffle lanes to encode
            // VLENGTH valid indexes and VLENGTH exceptional ones.
            assert(VLENGTH < Integer.MAX_VALUE);
            assert(Integer.MIN_VALUE <= -VLENGTH);
        }
        static final IntMaxShuffle IOTA = new IntMaxShuffle(IDENTITY);

        @Override
        @ForceInline
        public IntMaxVector toVector() {
            return toBitsVector();
        }

        @Override
        @ForceInline
        IntMaxVector toBitsVector() {
            return (IntMaxVector) super.toBitsVectorTemplate();
        }

        @Override
        IntMaxVector toBitsVector0() {
            return ((IntMaxVector) vspecies().asIntegral().dummyVector()).vectorFactory(indices());
        }

        @Override
        @ForceInline
        public int laneSource(int i) {
            return (int)toBitsVector().lane(i);
        }

        @Override
        @ForceInline
        public void intoArray(int[] a, int offset) {
            toBitsVector().intoArray(a, offset);
        }

        @Override
<<<<<<< HEAD
        public IntMaxShuffle rearrange(VectorShuffle<Integer> shuffle) {
            IntMaxShuffle s = (IntMaxShuffle) shuffle;
            VectorPayloadMF indices1 = indices();
            VectorPayloadMF indices2 = s.indices();
            VectorPayloadMF r = VectorPayloadMF.newShuffleInstanceFactory(ETYPE, VLENGTH, true);
            r = U.makePrivateBuffer(r);
            long offset = r.multiFieldOffset();
            for (int i = 0; i < VLENGTH; i++) {
                int ssi = U.getByte(indices2, offset + i * Byte.BYTES);
                int si = U.getByte(indices1, offset + ssi * Byte.BYTES);
                U.putByte(r, offset + i * Byte.BYTES, (byte) si);
            }
            r = U.finishPrivateBuffer(r);
            return new IntMaxShuffle(r);
=======
        @ForceInline
        public final IntMaxMask laneIsValid() {
            return (IntMaxMask) toBitsVector().compare(VectorOperators.GE, 0)
                    .cast(vspecies());
        }

        @ForceInline
        @Override
        public final IntMaxShuffle rearrange(VectorShuffle<Integer> shuffle) {
            IntMaxShuffle concreteShuffle = (IntMaxShuffle) shuffle;
            return (IntMaxShuffle) toBitsVector().rearrange(concreteShuffle)
                    .toShuffle(vspecies(), false);
        }

        @ForceInline
        @Override
        public final IntMaxShuffle wrapIndexes() {
            IntMaxVector v = toBitsVector();
            if ((length() & (length() - 1)) == 0) {
                v = (IntMaxVector) v.lanewise(VectorOperators.AND, length() - 1);
            } else {
                v = (IntMaxVector) v.blend(v.lanewise(VectorOperators.ADD, length()),
                            v.compare(VectorOperators.LT, 0));
            }
            return (IntMaxShuffle) v.toShuffle(vspecies(), false);
        }

        private static int[] prepare(int[] indices, int offset) {
            int[] a = new int[VLENGTH];
            for (int i = 0; i < VLENGTH; i++) {
                int si = indices[offset + i];
                si = partiallyWrapIndex(si, VLENGTH);
                a[i] = (int)si;
            }
            return a;
        }

        private static int[] prepare(IntUnaryOperator f) {
            int[] a = new int[VLENGTH];
            for (int i = 0; i < VLENGTH; i++) {
                int si = f.applyAsInt(i);
                si = partiallyWrapIndex(si, VLENGTH);
                a[i] = (int)si;
            }
            return a;
        }

        private static boolean indicesInRange(int[] indices) {
            int length = indices.length;
            for (int si : indices) {
                if (si >= (int)length || si < (int)(-length)) {
                    String msg = ("index "+si+"out of range ["+length+"] in "+
                                  java.util.Arrays.toString(indices));
                    throw new AssertionError(msg);
                }
            }
            return true;
>>>>>>> 0e899b25
        }
    }

    // ================================================

    // Specialized low-level memory operations.

    @ForceInline
    @Override
    final
    IntVector fromArray0(int[] a, int offset) {
        return super.fromArray0Template(a, offset);  // specialize
    }

    @ForceInline
    @Override
    final
    IntVector fromArray0(int[] a, int offset, VectorMask<Integer> m, int offsetInRange) {
        return super.fromArray0Template(IntMaxMask.class, a, offset, (IntMaxMask) m, offsetInRange);  // specialize
    }

    @ForceInline
    @Override
    final
    IntVector fromArray0(int[] a, int offset, int[] indexMap, int mapOffset, VectorMask<Integer> m) {
        return super.fromArray0Template(IntMaxMask.class, a, offset, indexMap, mapOffset, (IntMaxMask) m);
    }



    @ForceInline
    @Override
    final
    IntVector fromMemorySegment0(MemorySegment ms, long offset) {
        return super.fromMemorySegment0Template(ms, offset);  // specialize
    }

    @ForceInline
    @Override
    final
    IntVector fromMemorySegment0(MemorySegment ms, long offset, VectorMask<Integer> m, int offsetInRange) {
        return super.fromMemorySegment0Template(IntMaxMask.class, ms, offset, (IntMaxMask) m, offsetInRange);  // specialize
    }

    @ForceInline
    @Override
    final
    void intoArray0(int[] a, int offset) {
        super.intoArray0Template(a, offset);  // specialize
    }

    @ForceInline
    @Override
    final
    void intoArray0(int[] a, int offset, VectorMask<Integer> m) {
        super.intoArray0Template(IntMaxMask.class, a, offset, (IntMaxMask) m);
    }

    @ForceInline
    @Override
    final
    void intoArray0(int[] a, int offset, int[] indexMap, int mapOffset, VectorMask<Integer> m) {
        super.intoArray0Template(IntMaxMask.class, a, offset, indexMap, mapOffset, (IntMaxMask) m);
    }


    @ForceInline
    @Override
    final
    void intoMemorySegment0(MemorySegment ms, long offset, VectorMask<Integer> m) {
        super.intoMemorySegment0Template(IntMaxMask.class, ms, offset, (IntMaxMask) m);
    }


    // End of specialized low-level memory operations.

    // ================================================

}
<|MERGE_RESOLUTION|>--- conflicted
+++ resolved
@@ -32,6 +32,7 @@
 
 import jdk.internal.vm.annotation.ForceInline;
 import jdk.internal.vm.annotation.NullRestricted;
+import jdk.internal.vm.annotation.Strict;
 import jdk.internal.vm.vector.VectorSupport;
 
 import static jdk.internal.vm.vector.VectorSupport.*;
@@ -58,6 +59,7 @@
 
     static final long MFOFFSET = VectorPayloadMF.multiFieldOffset(VectorPayloadMFMaxI.class);
 
+    @Strict
     @NullRestricted
     private final VectorPayloadMFMaxI payload;
 
@@ -151,15 +153,7 @@
 
     @Override
     @ForceInline
-<<<<<<< HEAD
-    IntMaxShuffle shuffleFromBytes(VectorPayloadMF indexes) { return new IntMaxShuffle(indexes); }
-
-    @Override
-    @ForceInline
     IntMaxShuffle shuffleFromArray(int[] indexes, int i) { return new IntMaxShuffle(indexes, i); }
-=======
-    IntMaxShuffle shuffleFromArray(int[] indices, int i) { return new IntMaxShuffle(indices, i); }
->>>>>>> 0e899b25
 
     @Override
     @ForceInline
@@ -575,6 +569,7 @@
             this.payload = (VectorPayloadMFMaxIZ) payload;
         }
 
+        @Strict
         @NullRestricted
         private final VectorPayloadMFMaxIZ payload;
 
@@ -629,7 +624,7 @@
         @Override
         @ForceInline
         public IntMaxMask compress() {
-            return (IntMaxMask) VectorSupport.compressExpandOp(VectorSupport.VECTOR_OP_MASK_COMPRESS,
+            return (IntMaxMask)VectorSupport.compressExpandOp(VectorSupport.VECTOR_OP_MASK_COMPRESS,
                 IntMaxVector.class, IntMaxMask.class, ETYPE, VLENGTH, null, this,
                 (v1, m1) -> VSPECIES.iota().compare(VectorOperators.LT, m1.trueCount()));
         }
@@ -760,51 +755,35 @@
         static final int VLENGTH = VSPECIES.laneCount();    // used by the JVM
         static final Class<Integer> ETYPE = int.class; // used by the JVM
 
-<<<<<<< HEAD
+        @Strict
         @NullRestricted
-        private final VectorPayloadMFMaxIB payload;
+        private final VectorPayloadMFMaxI payload;
+
+        IntMaxShuffle(int[] indices) {
+            this.payload = (VectorPayloadMFMaxI)(prepare(indices));
+            assert(VLENGTH == indices.length);
+            assert(indicesInRange(indices));
+        }
 
         IntMaxShuffle(VectorPayloadMF payload) {
-            this.payload = (VectorPayloadMFMaxIB) payload;
+            this.payload = (VectorPayloadMFMaxI) payload;
             assert(VLENGTH == payload.length());
             assert(indexesInRange(payload));
         }
 
         public IntMaxShuffle(int[] indexes, int i) {
-            this.payload = (VectorPayloadMFMaxIB)(prepare(indexes, i, VSPECIES));
+            this.payload = (VectorPayloadMFMaxI)(prepare(indexes, i));
         }
 
         public IntMaxShuffle(IntUnaryOperator fn) {
-            this.payload = (VectorPayloadMFMaxIB)(prepare(fn, VSPECIES));
-        }
-        public IntMaxShuffle(int[] indexes) {
-            this.payload = (VectorPayloadMFMaxIB)(prepare(indexes, 0, VSPECIES));
-        }
-
+            this.payload = (VectorPayloadMFMaxI)(prepare(fn));
+        }
 
 
         @ForceInline
         @Override
         protected final VectorPayloadMF indices() {
             return payload;
-=======
-        IntMaxShuffle(int[] indices) {
-            super(indices);
-            assert(VLENGTH == indices.length);
-            assert(indicesInRange(indices));
-        }
-
-        IntMaxShuffle(int[] indices, int i) {
-            this(prepare(indices, i));
-        }
-
-        IntMaxShuffle(IntUnaryOperator fn) {
-            this(prepare(fn));
-        }
-
-        int[] indices() {
-            return (int[])getPayload();
->>>>>>> 0e899b25
         }
 
         @Override
@@ -835,7 +814,7 @@
 
         @Override
         IntMaxVector toBitsVector0() {
-            return ((IntMaxVector) vspecies().asIntegral().dummyVector()).vectorFactory(indices());
+            return ((IntMaxVector) vspecies().asIntegral().dummyVectorMF()).vectorFactory(indices());
         }
 
         @Override
@@ -851,22 +830,6 @@
         }
 
         @Override
-<<<<<<< HEAD
-        public IntMaxShuffle rearrange(VectorShuffle<Integer> shuffle) {
-            IntMaxShuffle s = (IntMaxShuffle) shuffle;
-            VectorPayloadMF indices1 = indices();
-            VectorPayloadMF indices2 = s.indices();
-            VectorPayloadMF r = VectorPayloadMF.newShuffleInstanceFactory(ETYPE, VLENGTH, true);
-            r = U.makePrivateBuffer(r);
-            long offset = r.multiFieldOffset();
-            for (int i = 0; i < VLENGTH; i++) {
-                int ssi = U.getByte(indices2, offset + i * Byte.BYTES);
-                int si = U.getByte(indices1, offset + ssi * Byte.BYTES);
-                U.putByte(r, offset + i * Byte.BYTES, (byte) si);
-            }
-            r = U.finishPrivateBuffer(r);
-            return new IntMaxShuffle(r);
-=======
         @ForceInline
         public final IntMaxMask laneIsValid() {
             return (IntMaxMask) toBitsVector().compare(VectorOperators.GE, 0)
@@ -894,24 +857,46 @@
             return (IntMaxShuffle) v.toShuffle(vspecies(), false);
         }
 
-        private static int[] prepare(int[] indices, int offset) {
-            int[] a = new int[VLENGTH];
+        @ForceInline
+        private static VectorPayloadMF prepare(int[] indices) {
+            VectorPayloadMF payload = VectorPayloadMF.newShuffleInstanceFactory(ETYPE, VLENGTH, true);
+            payload = U.makePrivateBuffer(payload);
+            long mf_offset = payload.multiFieldOffset();
+            for (int i = 0; i < VLENGTH; i++) {
+                int si = (int)indices[i];
+                si = partiallyWrapIndex(si, VLENGTH);
+                U.putInt(payload, mf_offset + i * Integer.BYTES, (int) si);
+            }
+            payload = U.finishPrivateBuffer(payload);
+            return payload;
+        }
+
+        @ForceInline
+        private static VectorPayloadMF prepare(int[] indices, int offset) {
+            VectorPayloadMF payload = VectorPayloadMF.newShuffleInstanceFactory(ETYPE, VLENGTH, true);
+            payload = U.makePrivateBuffer(payload);
+            long mf_offset = payload.multiFieldOffset();
             for (int i = 0; i < VLENGTH; i++) {
                 int si = indices[offset + i];
                 si = partiallyWrapIndex(si, VLENGTH);
-                a[i] = (int)si;
+                U.putInt(payload, mf_offset + i * Integer.BYTES, (int) si);
             }
-            return a;
-        }
-
-        private static int[] prepare(IntUnaryOperator f) {
-            int[] a = new int[VLENGTH];
+            payload = U.finishPrivateBuffer(payload);
+            return payload;
+        }
+    
+        @ForceInline
+        private static <F> VectorPayloadMF prepare(IntUnaryOperator f) {
+            VectorPayloadMF payload = VectorPayloadMF.newShuffleInstanceFactory(ETYPE, VLENGTH, true);
+            payload = U.makePrivateBuffer(payload);
+            long offset = payload.multiFieldOffset();
             for (int i = 0; i < VLENGTH; i++) {
                 int si = f.applyAsInt(i);
                 si = partiallyWrapIndex(si, VLENGTH);
-                a[i] = (int)si;
+                U.putInt(payload, offset + i * Integer.BYTES, (int) si);
             }
-            return a;
+            payload = U.finishPrivateBuffer(payload);
+            return payload;
         }
 
         private static boolean indicesInRange(int[] indices) {
@@ -924,7 +909,6 @@
                 }
             }
             return true;
->>>>>>> 0e899b25
         }
     }
 
