/*
 * Copyright (c) 2017, 2025, Oracle and/or its affiliates. All rights reserved.
 * DO NOT ALTER OR REMOVE COPYRIGHT NOTICES OR THIS FILE HEADER.
 *
 * This code is free software; you can redistribute it and/or modify it
 * under the terms of the GNU General Public License version 2 only, as
 * published by the Free Software Foundation.  Oracle designates this
 * particular file as subject to the "Classpath" exception as provided
 * by Oracle in the LICENSE file that accompanied this code.
 *
 * This code is distributed in the hope that it will be useful, but WITHOUT
 * ANY WARRANTY; without even the implied warranty of MERCHANTABILITY or
 * FITNESS FOR A PARTICULAR PURPOSE.  See the GNU General Public License
 * version 2 for more details (a copy is included in the LICENSE file that
 * accompanied this code).
 *
 * You should have received a copy of the GNU General Public License version
 * 2 along with this work; if not, write to the Free Software Foundation,
 * Inc., 51 Franklin St, Fifth Floor, Boston, MA 02110-1301 USA.
 *
 * Please contact Oracle, 500 Oracle Parkway, Redwood Shores, CA 94065 USA
 * or visit www.oracle.com if you need additional information or have any
 * questions.
 */
package jdk.incubator.vector;

import java.lang.foreign.MemorySegment;
import java.lang.foreign.ValueLayout;
import java.nio.ByteOrder;
import java.util.Arrays;
import java.util.Objects;
import java.util.function.Function;

import jdk.internal.foreign.AbstractMemorySegmentImpl;
import jdk.internal.misc.ScopedMemoryAccess;
import jdk.internal.misc.Unsafe;
import jdk.internal.vm.annotation.ForceInline;
import jdk.internal.vm.vector.VectorSupport;

import static jdk.internal.vm.vector.VectorSupport.*;
import static jdk.incubator.vector.VectorIntrinsics.*;

import static jdk.incubator.vector.VectorOperators.*;

// -- This file was mechanically generated: Do not edit! -- //

/**
 * A specialized {@link Vector} representing an ordered immutable sequence of
 * {@code long} values.
 */
@SuppressWarnings({"cast"})  // warning: redundant cast
public abstract value class LongVector extends AbstractVector<Long> {

    static final int FORBID_OPCODE_KIND = VO_ONLYFP;
    /**
     * Default Constructor for abstract vector.
     */
    public LongVector() {}

    static final ValueLayout.OfLong ELEMENT_LAYOUT = ValueLayout.JAVA_LONG.withByteAlignment(1);

    @ForceInline
    static int opCode(Operator op) {
        return VectorOperators.opCode(op, VO_OPCODE_VALID, FORBID_OPCODE_KIND);
    }
    @ForceInline
    static int opCode(Operator op, int requireKind) {
        requireKind |= VO_OPCODE_VALID;
        return VectorOperators.opCode(op, requireKind, FORBID_OPCODE_KIND);
    }
    @ForceInline
    static boolean opKind(Operator op, int bit) {
        return VectorOperators.opKind(op, bit);
    }

    // Virtualized factories and operators,
    // coded with portable definitions.
    // These are all @ForceInline in case
    // they need to be used performantly.
    // The various shape-specific subclasses
    // also specialize them by wrapping
    // them in a call like this:
    //    return (Byte128Vector)
    //       super.bOp((Byte128Vector) o);
    // The purpose of that is to forcibly inline
    // the generic definition from this file
    // into a sharply-typed and size-specific
    // wrapper in the subclass file, so that
    // the JIT can specialize the code.
    // The code is only inlined and expanded
    // if it gets hot.  Think of it as a cheap
    // and lazy version of C++ templates.

    // Virtualized getter

    // Virtualized constructors

    /**
     * Build a vector directly using my own constructor.
     * It is an error if the vec is aliased elsewhere.
     */
    /*package-private*/
    abstract LongVector vectorFactory(VectorPayloadMF vec);

    /**
     * Build a mask directly using my species.
     * It is an error if the array is aliased elsewhere.
     */
    /*package-private*/
    @ForceInline
    final
    AbstractMask<Long> maskFactory(VectorPayloadMF payload) {
        return vspecies().maskFactory(payload);
    }

    // Constant loader (takes dummy as vector arg)
    interface FVOp {
        long apply(int i);
    }

    /*package-private*/
    @ForceInline
    final
    LongVector vOpMF(FVOp f) {
        long[] res = new long[length()];
        for (int i = 0; i < res.length; i++) {
            res[i] = f.apply(i);
        }
        VectorPayloadMF vec_mf = vspecies().createVectorMF(res);
        return vectorFactory(vec_mf);
    }

    @ForceInline
    final
    LongVector vOpMF(VectorMask<Long> m, FVOp f) {
        long[] res = new long[length()];
        VectorPayloadMF mbits = ((AbstractMask<Long>)m).getBits();
        long mOffset = mbits.multiFieldOffset();
        for (int i = 0; i < res.length; i++) {
            if (U.getBoolean(mbits, mOffset + i)) {
                res[i] = f.apply(i);
            }
        }
        VectorPayloadMF vec_mf = vspecies().createVectorMF(res);
        return vectorFactory(vec_mf);
    }

    // Unary operator

    /*package-private*/
    interface FUnOp {
        long apply(int i, long a);
    }

    /*package-private*/
    abstract
    LongVector uOpMF(FUnOp f);
    @ForceInline
    final
    LongVector uOpTemplateMF(FUnOp f) {
        VectorPayloadMF vec = this.vec();
        VectorPayloadMF tpayload = U.makePrivateBuffer(vec);
        long vOffset = this.multiFieldOffset();
        int length = vspecies().length();
        for (int i = 0; i < length; i++) {
            long v = U.getLong(vec, vOffset + i * Long.BYTES);
            U.putLong(tpayload, vOffset + i * Long.BYTES, f.apply(i, v));
        }
        tpayload = U.finishPrivateBuffer(tpayload);
        return vectorFactory(tpayload);
    }

    /*package-private*/
    abstract
    LongVector uOpMF(VectorMask<Long> m,
                             FUnOp f);
    @ForceInline
    final
    LongVector uOpTemplateMF(VectorMask<Long> m,
                                     FUnOp f) {
        if (m == null) {
            return uOpTemplateMF(f);
        }
        VectorPayloadMF vec = this.vec();
        VectorPayloadMF mbits = ((AbstractMask<Long>)m).getBits();
        VectorPayloadMF tpayload = U.makePrivateBuffer(vec);
        long vOffset = this.multiFieldOffset();
        long mOffset = mbits.multiFieldOffset();
        int length = vspecies().length();
        for (int i = 0; i < length; i++) {
            if (U.getBoolean(mbits, mOffset + i)) {
                long v = U.getLong(vec, vOffset + i * Long.BYTES);
                U.putLong(tpayload, vOffset + i * Long.BYTES, f.apply(i, v));
            }
        }
        tpayload = U.finishPrivateBuffer(tpayload);
        return vectorFactory(tpayload);
    }

    // Binary operator

    /*package-private*/
    interface FBinOp {
        long apply(int i, long a, long b);
    }

    /*package-private*/
    abstract
    LongVector bOpMF(Vector<Long> o,
                             FBinOp f);
    @ForceInline
    final
    LongVector bOpTemplateMF(Vector<Long> o,
                                     FBinOp f) {
        VectorPayloadMF vec1 = vec();
        VectorPayloadMF vec2 = ((LongVector)o).vec();
        VectorPayloadMF tpayload = U.makePrivateBuffer(vec1);
        long vOffset = this.multiFieldOffset();
        int length = vspecies().length();
        for (int i = 0; i < length; i++) {
            long v1 = U.getLong(vec1, vOffset + i * Long.BYTES);
            long v2 = U.getLong(vec2, vOffset + i * Long.BYTES);
            U.putLong(tpayload, vOffset + i * Long.BYTES, f.apply(i, v1, v2));
        }
        tpayload = U.finishPrivateBuffer(tpayload);
        return vectorFactory(tpayload);
    }

    /*package-private*/
    abstract
    LongVector bOpMF(Vector<Long> o,
                             VectorMask<Long> m,
                             FBinOp f);
    @ForceInline
    final
    LongVector bOpTemplateMF(Vector<Long> o,
                                     VectorMask<Long> m,
                                     FBinOp f) {
        if (m == null) {
            return bOpTemplateMF(o, f);
        }
        VectorPayloadMF mbits = ((AbstractMask<Long>)m).getBits();
        VectorPayloadMF vec1 = this.vec();
        VectorPayloadMF vec2 = ((LongVector)o).vec();
        VectorPayloadMF tpayload = U.makePrivateBuffer(vec1);
        long vOffset = this.multiFieldOffset();
        long mOffset = mbits.multiFieldOffset();
        int length = vspecies().length();
        for (int i = 0; i < length; i++) {
            if (U.getBoolean(mbits, mOffset + i)) {
                long v1 = U.getLong(vec1, vOffset + i * Long.BYTES);
                long v2 = U.getLong(vec2, vOffset + i * Long.BYTES);
                U.putLong(tpayload, vOffset + i * Long.BYTES, f.apply(i, v1, v2));
            }
        }
        tpayload = U.finishPrivateBuffer(tpayload);
        return vectorFactory(tpayload);
    }

    // Ternary operator

    /*package-private*/
    interface FTriOp {
        long apply(int i, long a, long b, long c);
    }

    /*package-private*/
    abstract
    LongVector tOpMF(Vector<Long> o1,
                             Vector<Long> o2,
                             FTriOp f);
    @ForceInline
    final
    LongVector tOpTemplateMF(Vector<Long> o1,
                                     Vector<Long> o2,
                                     FTriOp f) {
        VectorPayloadMF vec1 = this.vec();
        VectorPayloadMF vec2 = ((LongVector)o1).vec();
        VectorPayloadMF vec3 = ((LongVector)o2).vec();
        VectorPayloadMF tpayload = U.makePrivateBuffer(vec1);
        long vOffset = this.multiFieldOffset();
        int length = vspecies().length();
        for (int i = 0; i < length; i++) {
            long v1 = U.getLong(vec1, vOffset + i * Long.BYTES);
            long v2 = U.getLong(vec2, vOffset + i * Long.BYTES);
            long v3 = U.getLong(vec3, vOffset + i * Long.BYTES);
            U.putLong(tpayload, vOffset + i * Long.BYTES, f.apply(i, v1, v2, v3));
        }
        tpayload = U.finishPrivateBuffer(tpayload);
        return vectorFactory(tpayload);
    }

    /*package-private*/
    abstract
    LongVector tOpMF(Vector<Long> o1,
                             Vector<Long> o2,
                             VectorMask<Long> m,
                             FTriOp f);
    @ForceInline
    final
    LongVector tOpTemplateMF(Vector<Long> o1,
                                     Vector<Long> o2,
                                     VectorMask<Long> m,
                                     FTriOp f) {
        if (m == null) {
            return tOpTemplateMF(o1, o2, f);
        }
        VectorPayloadMF mbits = ((AbstractMask<Long>)m).getBits();
        VectorPayloadMF vec1 = this.vec();
        VectorPayloadMF vec2 = ((LongVector)o1).vec();
        VectorPayloadMF vec3 = ((LongVector)o2).vec();
        VectorPayloadMF tpayload = U.makePrivateBuffer(vec1);
        long vOffset = this.multiFieldOffset();
        long mOffset = mbits.multiFieldOffset();
        int length = vspecies().length();
        for (int i = 0; i < length; i++) {
            if (U.getBoolean(mbits, mOffset + i)) {
                long v1 = U.getLong(vec1, vOffset + i * Long.BYTES);
                long v2 = U.getLong(vec2, vOffset + i * Long.BYTES);
                long v3 = U.getLong(vec3, vOffset + i * Long.BYTES);
                U.putLong(tpayload, vOffset + i * Long.BYTES, f.apply(i, v1, v2, v3));
            }
        }
        tpayload = U.finishPrivateBuffer(tpayload);
        return vectorFactory(tpayload);
    }

    // Reduction operator

    /*package-private*/
    abstract
    long rOpMF(long v, VectorMask<Long> m, FBinOp f);

    @ForceInline
    final
    long rOpTemplateMF(long v, VectorMask<Long> m, FBinOp f) {
        if (m == null) {
            return rOpTemplateMF(v, f);
        }
        VectorPayloadMF vec = this.vec();
        VectorPayloadMF mbits = ((AbstractMask<Long>)m).getBits();
        long vOffset = this.multiFieldOffset();
        long mOffset = mbits.multiFieldOffset();
        int length = vspecies().length();
        for (int i = 0; i < length; i++) {
            long v1 = U.getLong(vec, vOffset + i * Long.BYTES);
            v = U.getBoolean(mbits, mOffset + i) ? f.apply(i, v, v1) : v;
        }
        return v;
    }

    @ForceInline
    final
    long rOpTemplateMF(long v, FBinOp f) {
        VectorPayloadMF vec = vec();
        long vOffset = this.multiFieldOffset();
        int length = vspecies().length();
        for (int i = 0; i < length; i++) {
            long v1 = U.getLong(vec, vOffset + i * Long.BYTES);
            v = f.apply(i, v, v1);
        }
        return v;
    }

    // Memory reference

    /*package-private*/
    interface FLdOp<M> {
        long apply(M memory, int offset, int i);
    }

    /*package-private*/
    @ForceInline
    final
    <M> LongVector ldOpMF(M memory, int offset,
                                  FLdOp<M> f) {
        int length = vspecies().length();
        boolean is_max_species = ((AbstractSpecies)vspecies()).is_max_species();
        VectorPayloadMF tpayload =
            U.makePrivateBuffer(VectorPayloadMF.newVectorInstanceFactory(
                long.class, length, is_max_species));
        long vOffset = this.multiFieldOffset();
        for (int i = 0; i < length; i++) {
            U.putLong(tpayload, vOffset + i * Long.BYTES, f.apply(memory, offset, i));
        }
        tpayload = U.finishPrivateBuffer(tpayload);
        return vectorFactory(tpayload);
    }

    /*package-private*/
    @ForceInline
    final
    <M> LongVector ldOpMF(M memory, int offset,
                                  VectorMask<Long> m,
                                  FLdOp<M> f) {
        int length = vspecies().length();
        boolean is_max_species = ((AbstractSpecies)vspecies()).is_max_species();
        VectorPayloadMF tpayload = VectorPayloadMF.newVectorInstanceFactory(long.class, length, is_max_species);
        tpayload = U.makePrivateBuffer(tpayload);
        VectorPayloadMF mbits = ((AbstractMask<Long>)m).getBits();
        long vOffset = this.multiFieldOffset();
        long mOffset = mbits.multiFieldOffset();
        for (int i = 0; i < length; i++) {
            if (U.getBoolean(mbits, mOffset + i)) {
                U.putLong(tpayload, vOffset + i * Long.BYTES, f.apply(memory, offset, i));
            }
        }
        tpayload = U.finishPrivateBuffer(tpayload);
        return vectorFactory(tpayload);
    }

    /*package-private*/
    interface FLdLongOp {
        long apply(MemorySegment memory, long offset, int i);
    }

    /*package-private*/
    @ForceInline
    final
    LongVector ldLongOpMF(MemorySegment memory, long offset,
                                  FLdLongOp f) {
        int length = vspecies().length();
        boolean is_max_species = ((AbstractSpecies)vspecies()).is_max_species();
        VectorPayloadMF tpayload =
            U.makePrivateBuffer(VectorPayloadMF.newVectorInstanceFactory(
                long.class, length, is_max_species));
        long vOffset = this.multiFieldOffset();
        for (int i = 0; i < length; i++) {
            U.putLong(tpayload, vOffset + i * Long.BYTES, f.apply(memory, offset, i));
        }
        tpayload = U.finishPrivateBuffer(tpayload);
        return vectorFactory(tpayload);
    }

    /*package-private*/
    @ForceInline
    final
    LongVector ldLongOpMF(MemorySegment memory, long offset,
                                  VectorMask<Long> m,
                                  FLdLongOp f) {
        int length = vspecies().length();
        boolean is_max_species = ((AbstractSpecies)vspecies()).is_max_species();
        VectorPayloadMF tpayload = VectorPayloadMF.newVectorInstanceFactory(long.class, length, is_max_species);
        tpayload = U.makePrivateBuffer(tpayload);
        VectorPayloadMF mbits = ((AbstractMask<Long>)m).getBits();
        long vOffset = this.multiFieldOffset();
        long mOffset = mbits.multiFieldOffset();
        for (int i = 0; i < length; i++) {
            if (U.getBoolean(mbits, mOffset + i)) {
                U.putLong(tpayload, vOffset + i * Long.BYTES, f.apply(memory, offset, i));
            }
        }
        tpayload = U.finishPrivateBuffer(tpayload);
        return vectorFactory(tpayload);
    }

    static long memorySegmentGet(MemorySegment ms, long o, int i) {
        return ms.get(ELEMENT_LAYOUT, o + i * 8L);
    }

    interface FStOp<M> {
        void apply(M memory, int offset, int i, long a);
    }

    /*package-private*/
    @ForceInline
    final
    <M> void stOpMF(M memory, int offset,
                  FStOp<M> f) {
        VectorPayloadMF vec = vec();
        long vOffset = this.multiFieldOffset();
        int length = vspecies().length();
        for (int i = 0; i < length; i++) {
            f.apply(memory, offset, i, U.getLong(vec, vOffset + i * Long.BYTES));
        }
    }

    /*package-private*/
   @ForceInline
    final
    <M> void stOpMF(M memory, int offset,
                  VectorMask<Long> m,
                  FStOp<M> f) {
        VectorPayloadMF vec = vec();
        VectorPayloadMF mbits = ((AbstractMask<Long>)m).getBits();
        long vOffset = this.multiFieldOffset();
        long mOffset = mbits.multiFieldOffset();
        int length = vspecies().length();
        for (int i = 0; i < length; i++) {
            if (U.getBoolean(mbits, mOffset + i)) {
                f.apply(memory, offset, i, U.getLong(vec, vOffset + i * Long.BYTES));
            }
        }
    }


    interface FStLongOp {
        void apply(MemorySegment memory, long offset, int i, long a);
    }

    /*package-private*/
    @ForceInline
    final
    void stLongOpMF(MemorySegment memory, long offset,
                  FStLongOp f) {
        VectorPayloadMF vec = vec();
        long vOffset = this.multiFieldOffset();
        int length = vspecies().length();
        for (int i = 0; i < length; i++) {
            f.apply(memory, offset, i, U.getLong(vec, vOffset + i * Long.BYTES));
        }
    }

    /*package-private*/
    @ForceInline
    final
    void stLongOpMF(MemorySegment memory, long offset,
                  VectorMask<Long> m,
                  FStLongOp f) {
        VectorPayloadMF vec = vec();
        VectorPayloadMF mbits = ((AbstractMask<Long>)m).getBits();
        long vOffset = this.multiFieldOffset();
        long mOffset = mbits.multiFieldOffset();
        int length = vspecies().length();
        for (int i = 0; i < length; i++) {
            if (U.getBoolean(mbits, mOffset + i)) {
                f.apply(memory, offset, i, U.getLong(vec, vOffset + i * Long.BYTES));
            }
        }
    }

    static void memorySegmentSet(MemorySegment ms, long o, int i, long e) {
        ms.set(ELEMENT_LAYOUT, o + i * 8L, e);
    }

    // Binary test

    /*package-private*/
    interface FBinTest {
        boolean apply(int cond, int i, long a, long b);
    }

    /*package-private*/
    @ForceInline
    final
    AbstractMask<Long> bTestMF(int cond,
                                  Vector<Long> o,
                                  FBinTest f) {
        int length = vspecies().length();
        VectorPayloadMF vec1 = vec();
        VectorPayloadMF vec2 = ((LongVector)o).vec();
        boolean is_max_species = ((AbstractSpecies)vspecies()).is_max_species();
        VectorPayloadMF mbits = VectorPayloadMF.newMaskInstanceFactory(vspecies().elementType(), length, is_max_species);
        mbits = U.makePrivateBuffer(mbits);
        long vOffset = this.multiFieldOffset();
        long mOffset = mbits.multiFieldOffset();
        for (int i = 0; i < length; i++) {
            long v1 = U.getLong(vec1, vOffset + i * Long.BYTES);
            long v2 = U.getLong(vec2, vOffset + i * Long.BYTES);
            U.putBoolean(mbits, mOffset + i, f.apply(cond, i, v1, v2));
        }
        mbits = U.finishPrivateBuffer(mbits);
        return maskFactory(mbits);
    }

    /*package-private*/
    @ForceInline
    static long rotateLeft(long a, int n) {
        return Long.rotateLeft(a, n);
    }

    /*package-private*/
    @ForceInline
    static long rotateRight(long a, int n) {
        return Long.rotateRight(a, n);
    }

    /*package-private*/
    @Override
    abstract LongSpecies vspecies();

    /*package-private*/
    @ForceInline
    static long toBits(long e) {
        return  e;
    }

    /*package-private*/
    @ForceInline
    static long fromBits(long bits) {
        return ((long)bits);
    }

    static LongVector expandHelper(Vector<Long> v, VectorMask<Long> m) {
        VectorSpecies<Long> vsp = m.vectorSpecies();
        LongVector r  = (LongVector) vsp.zero();
        LongVector vi = (LongVector) v;
        if (m.allTrue()) {
            return vi;
        }
        for (int i = 0, j = 0; i < vsp.length(); i++) {
            if (m.laneIsSet(i)) {
                r = r.withLane(i, vi.lane(j++));
            }
        }
        return r;
    }

    static LongVector compressHelper(Vector<Long> v, VectorMask<Long> m) {
        VectorSpecies<Long> vsp = m.vectorSpecies();
        LongVector r  = (LongVector) vsp.zero();
        LongVector vi = (LongVector) v;
        if (m.allTrue()) {
            return vi;
        }
        for (int i = 0, j = 0; i < vsp.length(); i++) {
            if (m.laneIsSet(i)) {
                r = r.withLane(j++, vi.lane(i));
            }
        }
        return r;
    }

    static LongVector selectFromTwoVectorHelper(Vector<Long> indexes, Vector<Long> src1, Vector<Long> src2) {
        int vlen = indexes.length();
        VectorPayloadMF vecPayload1 = ((LongVector)indexes).vec();
        VectorPayloadMF vecPayload2 = ((LongVector)src1).vec();
        VectorPayloadMF vecPayload3 = ((LongVector)src2).vec();
        AbstractSpecies<Long> vsp = ((LongVector)src1).vspecies();
        VectorPayloadMF tpayload = U.makePrivateBuffer(vecPayload2);
        long vOffset = tpayload.multiFieldOffset();
        for (int i = 0; i < vlen; i++) {
            int wrapped_index = VectorIntrinsics.wrapToRange((int)U.getLong(vecPayload1, vOffset + i * Long.BYTES), 2 * vlen);
            U.putLong(tpayload, vOffset + i * Long.BYTES, wrapped_index >= vlen ?
                        U.getLong(vecPayload3, vOffset + (wrapped_index  - vlen) * Long.BYTES) :
                        U.getLong(vecPayload2, vOffset + wrapped_index * Long.BYTES));
        }
        tpayload = U.finishPrivateBuffer(tpayload);
        return ((LongVector)(vsp.dummyVectorMF())).vectorFactory(tpayload);
    }

    // Static factories (other than memory operations)

    // Note: A surprising behavior in javadoc
    // sometimes makes a lone /** {@inheritDoc} */
    // comment drop the method altogether,
    // apparently if the method mentions a
    // parameter or return type of Vector<Long>
    // instead of Vector<E> as originally specified.
    // Adding an empty HTML fragment appears to
    // nudge javadoc into providing the desired
    // inherited documentation.  We use the HTML
    // comment <!--workaround--> for this.

    /**
     * Returns a vector of the given species
     * where all lane elements are set to
     * zero, the default primitive value.
     *
     * @param species species of the desired zero vector
     * @return a zero vector
     */
    @ForceInline
    public static LongVector zero(VectorSpecies<Long> species) {
        LongSpecies vsp = (LongSpecies) species;
        return VectorSupport.fromBitsCoerced(vsp.vectorType(), long.class, species.length(),
                                0, MODE_BROADCAST, vsp,
                                ((bits_, s_) -> s_.rvOpMF(i -> bits_)));
    }

    /**
     * Returns a vector of the same species as this one
     * where all lane elements are set to
     * the primitive value {@code e}.
     *
     * The contents of the current vector are discarded;
     * only the species is relevant to this operation.
     *
     * <p> This method returns the value of this expression:
     * {@code LongVector.broadcast(this.species(), e)}.
     *
     * @apiNote
     * Unlike the similar method named {@code broadcast()}
     * in the supertype {@code Vector}, this method does not
     * need to validate its argument, and cannot throw
     * {@code IllegalArgumentException}.  This method is
     * therefore preferable to the supertype method.
     *
     * @param e the value to broadcast
     * @return a vector where all lane elements are set to
     *         the primitive value {@code e}
     * @see #broadcast(VectorSpecies,long)
     * @see Vector#broadcast(long)
     * @see VectorSpecies#broadcast(long)
     */
    public abstract LongVector broadcast(long e);

    /**
     * Returns a vector of the given species
     * where all lane elements are set to
     * the primitive value {@code e}.
     *
     * @param species species of the desired vector
     * @param e the value to broadcast
     * @return a vector where all lane elements are set to
     *         the primitive value {@code e}
     * @see #broadcast(long)
     * @see Vector#broadcast(long)
     * @see VectorSpecies#broadcast(long)
     */
    @ForceInline
    public static LongVector broadcast(VectorSpecies<Long> species, long e) {
        LongSpecies vsp = (LongSpecies) species;
        return vsp.broadcast(e);
    }

    /*package-private*/
    @ForceInline
    final LongVector broadcastTemplate(long e) {
        LongSpecies vsp = vspecies();
        return vsp.broadcast(e);
    }


    // Unary lanewise support

    /**
     * {@inheritDoc} <!--workaround-->
     */
    public abstract
    LongVector lanewise(VectorOperators.Unary op);

    @ForceInline
    final
    LongVector lanewiseTemplate(VectorOperators.Unary op) {
        if (opKind(op, VO_SPECIAL)) {
            if (op == ZOMO) {
                return blend(broadcast(-1), compare(NE, 0));
            }
            else if (op == NOT) {
                return broadcast(-1).lanewise(XOR, this);
            }
        }
        int opc = opCode(op);
        return VectorSupport.unaryOp(
            opc, getClass(), null, long.class, length(),
            this, null,
            UN_IMPL.find(op, opc, LongVector::unaryOperations));
    }

    /**
     * {@inheritDoc} <!--workaround-->
     */
    @Override
    public abstract
    LongVector lanewise(VectorOperators.Unary op,
                                  VectorMask<Long> m);
    @ForceInline
    final
    LongVector lanewiseTemplate(VectorOperators.Unary op,
                                          Class<? extends VectorMask<Long>> maskClass,
                                          VectorMask<Long> m) {
        m.check(maskClass, this);
        if (opKind(op, VO_SPECIAL)) {
            if (op == ZOMO) {
                return blend(broadcast(-1), compare(NE, 0, m));
            }
            else if (op == NOT) {
                return lanewise(XOR, broadcast(-1), m);
            }
        }
        int opc = opCode(op);
        return VectorSupport.unaryOp(
            opc, getClass(), maskClass, long.class, length(),
            this, m,
            UN_IMPL.find(op, opc, LongVector::unaryOperations));
    }


    private static final
    ImplCache<Unary, UnaryOperation<LongVector, VectorMask<Long>>>
        UN_IMPL = new ImplCache<>(Unary.class, LongVector.class);

    private static UnaryOperation<LongVector, VectorMask<Long>> unaryOperations(int opc_) {
        switch (opc_) {
            case VECTOR_OP_NEG: return (v0, m) ->
                    v0.uOpMF(m, (i, a) -> (long) -a);
            case VECTOR_OP_ABS: return (v0, m) ->
                    v0.uOpMF(m, (i, a) -> (long) Math.abs(a));
            case VECTOR_OP_BIT_COUNT: return (v0, m) ->
                    v0.uOpMF(m, (i, a) -> (long) Long.bitCount(a));
            case VECTOR_OP_TZ_COUNT: return (v0, m) ->
                    v0.uOpMF(m, (i, a) -> (long) Long.numberOfTrailingZeros(a));
            case VECTOR_OP_LZ_COUNT: return (v0, m) ->
                    v0.uOpMF(m, (i, a) -> (long) Long.numberOfLeadingZeros(a));
            case VECTOR_OP_REVERSE: return (v0, m) ->
                    v0.uOpMF(m, (i, a) -> (long) Long.reverse(a));
            case VECTOR_OP_REVERSE_BYTES: return (v0, m) ->
                    v0.uOpMF(m, (i, a) -> (long) Long.reverseBytes(a));
            default: return null;
        }
    }

    // Binary lanewise support

    /**
     * {@inheritDoc} <!--workaround-->
     * @see #lanewise(VectorOperators.Binary,long)
     * @see #lanewise(VectorOperators.Binary,long,VectorMask)
     */
    @Override
    public abstract
    LongVector lanewise(VectorOperators.Binary op,
                                  Vector<Long> v);
    @ForceInline
    final
    LongVector lanewiseTemplate(VectorOperators.Binary op,
                                          Vector<Long> v) {
        LongVector that = (LongVector) v;
        that.check(this);

        if (opKind(op, VO_SPECIAL  | VO_SHIFT)) {
            if (op == FIRST_NONZERO) {
                VectorMask<Long> mask
                    = this.compare(EQ, (long) 0);
                return this.blend(that, mask);
            }
            if (opKind(op, VO_SHIFT)) {
                // As per shift specification for Java, mask the shift count.
                // This allows the JIT to ignore some ISA details.
                that = that.lanewise(AND, SHIFT_MASK);
            }
            if (op == AND_NOT) {
                // FIXME: Support this in the JIT.
                that = that.lanewise(NOT);
                op = AND;
            } else if (op == DIV) {
                VectorMask<Long> eqz = that.eq((long) 0);
                if (eqz.anyTrue()) {
                    throw that.divZeroException();
                }
            }
        }

        int opc = opCode(op);
        return VectorSupport.binaryOp(
            opc, getClass(), null, long.class, length(),
            this, that, null,
            BIN_IMPL.find(op, opc, LongVector::binaryOperationsMF));
    }

    /**
     * {@inheritDoc} <!--workaround-->
     * @see #lanewise(VectorOperators.Binary,long,VectorMask)
     */
    @Override
    public abstract
    LongVector lanewise(VectorOperators.Binary op,
                                  Vector<Long> v,
                                  VectorMask<Long> m);
    @ForceInline
    final
    LongVector lanewiseTemplate(VectorOperators.Binary op,
                                          Class<? extends VectorMask<Long>> maskClass,
                                          Vector<Long> v, VectorMask<Long> m) {
        LongVector that = (LongVector) v;
        that.check(this);
        m.check(maskClass, this);

        if (opKind(op, VO_SPECIAL  | VO_SHIFT)) {
            if (op == FIRST_NONZERO) {
                VectorMask<Long> mask
                    = this.compare(EQ, (long) 0, m);
                return this.blend(that, mask);
            }

            if (opKind(op, VO_SHIFT)) {
                // As per shift specification for Java, mask the shift count.
                // This allows the JIT to ignore some ISA details.
                that = that.lanewise(AND, SHIFT_MASK);
            }
            if (op == AND_NOT) {
                // FIXME: Support this in the JIT.
                that = that.lanewise(NOT);
                op = AND;
            } else if (op == DIV) {
                VectorMask<Long> eqz = that.eq((long)0);
                if (eqz.and(m).anyTrue()) {
                    throw that.divZeroException();
                }
                // suppress div/0 exceptions in unset lanes
                that = that.lanewise(NOT, eqz);
            }
        }

        int opc = opCode(op);
        return VectorSupport.binaryOp(
            opc, getClass(), maskClass, long.class, length(),
            this, that, m,
            BIN_IMPL.find(op, opc, LongVector::binaryOperationsMF));
    }


    private static final
    ImplCache<Binary, BinaryOperation<LongVector, VectorMask<Long>>>
        BIN_IMPL = new ImplCache<>(Binary.class, LongVector.class);

    private static BinaryOperation<LongVector, VectorMask<Long>> binaryOperationsMF(int opc_) {
        switch (opc_) {
            case VECTOR_OP_ADD: return (v0, v1, vm) ->
                    v0.bOpMF(v1, vm, (i, a, b) -> (long)(a + b));
            case VECTOR_OP_SUB: return (v0, v1, vm) ->
                    v0.bOpMF(v1, vm, (i, a, b) -> (long)(a - b));
            case VECTOR_OP_MUL: return (v0, v1, vm) ->
                    v0.bOpMF(v1, vm, (i, a, b) -> (long)(a * b));
            case VECTOR_OP_DIV: return (v0, v1, vm) ->
                    v0.bOpMF(v1, vm, (i, a, b) -> (long)(a / b));
            case VECTOR_OP_MAX: return (v0, v1, vm) ->
                    v0.bOpMF(v1, vm, (i, a, b) -> (long)Math.max(a, b));
            case VECTOR_OP_MIN: return (v0, v1, vm) ->
                    v0.bOpMF(v1, vm, (i, a, b) -> (long)Math.min(a, b));
            case VECTOR_OP_AND: return (v0, v1, vm) ->
                    v0.bOpMF(v1, vm, (i, a, b) -> (long)(a & b));
            case VECTOR_OP_OR: return (v0, v1, vm) ->
                    v0.bOpMF(v1, vm, (i, a, b) -> (long)(a | b));
            case VECTOR_OP_XOR: return (v0, v1, vm) ->
                    v0.bOpMF(v1, vm, (i, a, b) -> (long)(a ^ b));
            case VECTOR_OP_LSHIFT: return (v0, v1, vm) ->
                    v0.bOpMF(v1, vm, (i, a, n) -> (long)(a << n));
            case VECTOR_OP_RSHIFT: return (v0, v1, vm) ->
                    v0.bOpMF(v1, vm, (i, a, n) -> (long)(a >> n));
            case VECTOR_OP_URSHIFT: return (v0, v1, vm) ->
                    v0.bOpMF(v1, vm, (i, a, n) -> (long)((a & LSHR_SETUP_MASK) >>> n));
            case VECTOR_OP_LROTATE: return (v0, v1, vm) ->
                    v0.bOpMF(v1, vm, (i, a, n) -> rotateLeft(a, (int)n));
            case VECTOR_OP_RROTATE: return (v0, v1, vm) ->
                    v0.bOpMF(v1, vm, (i, a, n) -> rotateRight(a, (int)n));
            case VECTOR_OP_UMAX: return (v0, v1, vm) ->
                    v0.bOpMF(v1, vm, (i, a, b) -> (long)VectorMath.maxUnsigned(a, b));
            case VECTOR_OP_UMIN: return (v0, v1, vm) ->
                    v0.bOpMF(v1, vm, (i, a, b) -> (long)VectorMath.minUnsigned(a, b));
            case VECTOR_OP_SADD: return (v0, v1, vm) ->
                    v0.bOpMF(v1, vm, (i, a, b) -> (long)(VectorMath.addSaturating(a, b)));
            case VECTOR_OP_SSUB: return (v0, v1, vm) ->
                    v0.bOpMF(v1, vm, (i, a, b) -> (long)(VectorMath.subSaturating(a, b)));
            case VECTOR_OP_SUADD: return (v0, v1, vm) ->
                    v0.bOpMF(v1, vm, (i, a, b) -> (long)(VectorMath.addSaturatingUnsigned(a, b)));
            case VECTOR_OP_SUSUB: return (v0, v1, vm) ->
                    v0.bOpMF(v1, vm, (i, a, b) -> (long)(VectorMath.subSaturatingUnsigned(a, b)));
            case VECTOR_OP_COMPRESS_BITS: return (v0, v1, vm) ->
                    v0.bOpMF(v1, vm, (i, a, n) -> Long.compress(a, n));
            case VECTOR_OP_EXPAND_BITS: return (v0, v1, vm) ->
                    v0.bOpMF(v1, vm, (i, a, n) -> Long.expand(a, n));
            default: return null;
        }
    }

    // FIXME: Maybe all of the public final methods in this file (the
    // simple ones that just call lanewise) should be pushed down to
    // the X-VectorBits template.  They can't optimize properly at
    // this level, and must rely on inlining.  Does it work?
    // (If it works, of course keep the code here.)

    /**
     * Combines the lane values of this vector
     * with the value of a broadcast scalar.
     *
     * This is a lane-wise binary operation which applies
     * the selected operation to each lane.
     * The return value will be equal to this expression:
     * {@code this.lanewise(op, this.broadcast(e))}.
     *
     * @param op the operation used to process lane values
     * @param e the input scalar
     * @return the result of applying the operation lane-wise
     *         to the two input vectors
     * @throws UnsupportedOperationException if this vector does
     *         not support the requested operation
     * @see #lanewise(VectorOperators.Binary,Vector)
     * @see #lanewise(VectorOperators.Binary,long,VectorMask)
     */
    @ForceInline
    public final
    LongVector lanewise(VectorOperators.Binary op,
                                  long e) {
        if (opKind(op, VO_SHIFT) && (long)(int)e == e) {
            return lanewiseShift(op, (int) e);
        }
        if (op == AND_NOT) {
            op = AND; e = (long) ~e;
        }
        return lanewise(op, broadcast(e));
    }

    /**
     * Combines the lane values of this vector
     * with the value of a broadcast scalar,
     * with selection of lane elements controlled by a mask.
     *
     * This is a masked lane-wise binary operation which applies
     * the selected operation to each lane.
     * The return value will be equal to this expression:
     * {@code this.lanewise(op, this.broadcast(e), m)}.
     *
     * @param op the operation used to process lane values
     * @param e the input scalar
     * @param m the mask controlling lane selection
     * @return the result of applying the operation lane-wise
     *         to the input vector and the scalar
     * @throws UnsupportedOperationException if this vector does
     *         not support the requested operation
     * @see #lanewise(VectorOperators.Binary,Vector,VectorMask)
     * @see #lanewise(VectorOperators.Binary,long)
     */
    @ForceInline
    public final
    LongVector lanewise(VectorOperators.Binary op,
                                  long e,
                                  VectorMask<Long> m) {
        if (opKind(op, VO_SHIFT) && (long)(int)e == e) {
            return lanewiseShift(op, (int) e, m);
        }
        if (op == AND_NOT) {
            op = AND; e = (long) ~e;
        }
        return lanewise(op, broadcast(e), m);
    }


    /*package-private*/
    abstract LongVector
    lanewiseShift(VectorOperators.Binary op, int e);

    /*package-private*/
    @ForceInline
    final LongVector
    lanewiseShiftTemplate(VectorOperators.Binary op, int e) {
        // Special handling for these.  FIXME: Refactor?
        assert(opKind(op, VO_SHIFT));
        // As per shift specification for Java, mask the shift count.
        e &= SHIFT_MASK;
        int opc = opCode(op);
        return VectorSupport.broadcastInt(
            opc, getClass(), null, long.class, length(),
            this, e, null,
            BIN_INT_IMPL.find(op, opc, LongVector::broadcastIntOperations));
    }

    /*package-private*/
    abstract LongVector
    lanewiseShift(VectorOperators.Binary op, int e, VectorMask<Long> m);

    /*package-private*/
    @ForceInline
    final LongVector
    lanewiseShiftTemplate(VectorOperators.Binary op,
                          Class<? extends VectorMask<Long>> maskClass,
                          int e, VectorMask<Long> m) {
        m.check(maskClass, this);
        assert(opKind(op, VO_SHIFT));
        // As per shift specification for Java, mask the shift count.
        e &= SHIFT_MASK;
        int opc = opCode(op);
        return VectorSupport.broadcastInt(
            opc, getClass(), maskClass, long.class, length(),
            this, e, m,
            BIN_INT_IMPL.find(op, opc, LongVector::broadcastIntOperations));
    }

    private static final
    ImplCache<Binary,VectorBroadcastIntOp<LongVector, VectorMask<Long>>> BIN_INT_IMPL
        = new ImplCache<>(Binary.class, LongVector.class);

    private static VectorBroadcastIntOp<LongVector, VectorMask<Long>> broadcastIntOperations(int opc_) {
        switch (opc_) {
            case VECTOR_OP_LSHIFT: return (v, n, m) ->
                    v.uOpMF(m, (i, a) -> (long)(a << n));
            case VECTOR_OP_RSHIFT: return (v, n, m) ->
                    v.uOpMF(m, (i, a) -> (long)(a >> n));
            case VECTOR_OP_URSHIFT: return (v, n, m) ->
                    v.uOpMF(m, (i, a) -> (long)((a & LSHR_SETUP_MASK) >>> n));
            case VECTOR_OP_LROTATE: return (v, n, m) ->
                    v.uOpMF(m, (i, a) -> rotateLeft(a, (int)n));
            case VECTOR_OP_RROTATE: return (v, n, m) ->
                    v.uOpMF(m, (i, a) -> rotateRight(a, (int)n));
            default: return null;
        }
    }

    // As per shift specification for Java, mask the shift count.
    // We mask 0X3F (long), 0X1F (int), 0x0F (short), 0x7 (byte).
    // The latter two maskings go beyond the JLS, but seem reasonable
    // since our lane types are first-class types, not just dressed
    // up ints.
    private static final int SHIFT_MASK = (Long.SIZE - 1);
    private static final long LSHR_SETUP_MASK = -1;

    // Ternary lanewise support

    // Ternary operators come in eight variations:
    //   lanewise(op, [broadcast(e1)|v1], [broadcast(e2)|v2])
    //   lanewise(op, [broadcast(e1)|v1], [broadcast(e2)|v2], mask)

    // It is annoying to support all of these variations of masking
    // and broadcast, but it would be more surprising not to continue
    // the obvious pattern started by unary and binary.

    /**
     * {@inheritDoc} <!--workaround-->
     * @see #lanewise(VectorOperators.Ternary,long,long,VectorMask)
     * @see #lanewise(VectorOperators.Ternary,Vector,long,VectorMask)
     * @see #lanewise(VectorOperators.Ternary,long,Vector,VectorMask)
     * @see #lanewise(VectorOperators.Ternary,long,long)
     * @see #lanewise(VectorOperators.Ternary,Vector,long)
     * @see #lanewise(VectorOperators.Ternary,long,Vector)
     */
    @Override
    public abstract
    LongVector lanewise(VectorOperators.Ternary op,
                                                  Vector<Long> v1,
                                                  Vector<Long> v2);
    @ForceInline
    final
    LongVector lanewiseTemplate(VectorOperators.Ternary op,
                                          Vector<Long> v1,
                                          Vector<Long> v2) {
        LongVector that = (LongVector) v1;
        LongVector tother = (LongVector) v2;
        // It's a word: https://www.dictionary.com/browse/tother
        // See also Chapter 11 of Dickens, Our Mutual Friend:
        // "Totherest Governor," replied Mr Riderhood...
        that.check(this);
        tother.check(this);
        if (op == BITWISE_BLEND) {
            // FIXME: Support this in the JIT.
            that = this.lanewise(XOR, that).lanewise(AND, tother);
            return this.lanewise(XOR, that);
        }
        int opc = opCode(op);
        return VectorSupport.ternaryOp(
            opc, getClass(), null, long.class, length(),
            this, that, tother, null,
            TERN_IMPL.find(op, opc, LongVector::ternaryOperations));
    }

    /**
     * {@inheritDoc} <!--workaround-->
     * @see #lanewise(VectorOperators.Ternary,long,long,VectorMask)
     * @see #lanewise(VectorOperators.Ternary,Vector,long,VectorMask)
     * @see #lanewise(VectorOperators.Ternary,long,Vector,VectorMask)
     */
    @Override
    public abstract
    LongVector lanewise(VectorOperators.Ternary op,
                                  Vector<Long> v1,
                                  Vector<Long> v2,
                                  VectorMask<Long> m);
    @ForceInline
    final
    LongVector lanewiseTemplate(VectorOperators.Ternary op,
                                          Class<? extends VectorMask<Long>> maskClass,
                                          Vector<Long> v1,
                                          Vector<Long> v2,
                                          VectorMask<Long> m) {
        LongVector that = (LongVector) v1;
        LongVector tother = (LongVector) v2;
        // It's a word: https://www.dictionary.com/browse/tother
        // See also Chapter 11 of Dickens, Our Mutual Friend:
        // "Totherest Governor," replied Mr Riderhood...
        that.check(this);
        tother.check(this);
        m.check(maskClass, this);

        if (op == BITWISE_BLEND) {
            // FIXME: Support this in the JIT.
            that = this.lanewise(XOR, that).lanewise(AND, tother);
            return this.lanewise(XOR, that, m);
        }
        int opc = opCode(op);
        return VectorSupport.ternaryOp(
            opc, getClass(), maskClass, long.class, length(),
            this, that, tother, m,
            TERN_IMPL.find(op, opc, LongVector::ternaryOperations));
    }

    private static final
    ImplCache<Ternary, TernaryOperation<LongVector, VectorMask<Long>>>
        TERN_IMPL = new ImplCache<>(Ternary.class, LongVector.class);

    private static TernaryOperation<LongVector, VectorMask<Long>> ternaryOperations(int opc_) {
        switch (opc_) {
            default: return null;
        }
    }

    /**
     * Combines the lane values of this vector
     * with the values of two broadcast scalars.
     *
     * This is a lane-wise ternary operation which applies
     * the selected operation to each lane.
     * The return value will be equal to this expression:
     * {@code this.lanewise(op, this.broadcast(e1), this.broadcast(e2))}.
     *
     * @param op the operation used to combine lane values
     * @param e1 the first input scalar
     * @param e2 the second input scalar
     * @return the result of applying the operation lane-wise
     *         to the input vector and the scalars
     * @throws UnsupportedOperationException if this vector does
     *         not support the requested operation
     * @see #lanewise(VectorOperators.Ternary,Vector,Vector)
     * @see #lanewise(VectorOperators.Ternary,long,long,VectorMask)
     */
    @ForceInline
    public final
    LongVector lanewise(VectorOperators.Ternary op, //(op,e1,e2)
                                  long e1,
                                  long e2) {
        return lanewise(op, broadcast(e1), broadcast(e2));
    }

    /**
     * Combines the lane values of this vector
     * with the values of two broadcast scalars,
     * with selection of lane elements controlled by a mask.
     *
     * This is a masked lane-wise ternary operation which applies
     * the selected operation to each lane.
     * The return value will be equal to this expression:
     * {@code this.lanewise(op, this.broadcast(e1), this.broadcast(e2), m)}.
     *
     * @param op the operation used to combine lane values
     * @param e1 the first input scalar
     * @param e2 the second input scalar
     * @param m the mask controlling lane selection
     * @return the result of applying the operation lane-wise
     *         to the input vector and the scalars
     * @throws UnsupportedOperationException if this vector does
     *         not support the requested operation
     * @see #lanewise(VectorOperators.Ternary,Vector,Vector,VectorMask)
     * @see #lanewise(VectorOperators.Ternary,long,long)
     */
    @ForceInline
    public final
    LongVector lanewise(VectorOperators.Ternary op, //(op,e1,e2,m)
                                  long e1,
                                  long e2,
                                  VectorMask<Long> m) {
        return lanewise(op, broadcast(e1), broadcast(e2), m);
    }

    /**
     * Combines the lane values of this vector
     * with the values of another vector and a broadcast scalar.
     *
     * This is a lane-wise ternary operation which applies
     * the selected operation to each lane.
     * The return value will be equal to this expression:
     * {@code this.lanewise(op, v1, this.broadcast(e2))}.
     *
     * @param op the operation used to combine lane values
     * @param v1 the other input vector
     * @param e2 the input scalar
     * @return the result of applying the operation lane-wise
     *         to the input vectors and the scalar
     * @throws UnsupportedOperationException if this vector does
     *         not support the requested operation
     * @see #lanewise(VectorOperators.Ternary,long,long)
     * @see #lanewise(VectorOperators.Ternary,Vector,long,VectorMask)
     */
    @ForceInline
    public final
    LongVector lanewise(VectorOperators.Ternary op, //(op,v1,e2)
                                  Vector<Long> v1,
                                  long e2) {
        return lanewise(op, v1, broadcast(e2));
    }

    /**
     * Combines the lane values of this vector
     * with the values of another vector and a broadcast scalar,
     * with selection of lane elements controlled by a mask.
     *
     * This is a masked lane-wise ternary operation which applies
     * the selected operation to each lane.
     * The return value will be equal to this expression:
     * {@code this.lanewise(op, v1, this.broadcast(e2), m)}.
     *
     * @param op the operation used to combine lane values
     * @param v1 the other input vector
     * @param e2 the input scalar
     * @param m the mask controlling lane selection
     * @return the result of applying the operation lane-wise
     *         to the input vectors and the scalar
     * @throws UnsupportedOperationException if this vector does
     *         not support the requested operation
     * @see #lanewise(VectorOperators.Ternary,Vector,Vector)
     * @see #lanewise(VectorOperators.Ternary,long,long,VectorMask)
     * @see #lanewise(VectorOperators.Ternary,Vector,long)
     */
    @ForceInline
    public final
    LongVector lanewise(VectorOperators.Ternary op, //(op,v1,e2,m)
                                  Vector<Long> v1,
                                  long e2,
                                  VectorMask<Long> m) {
        return lanewise(op, v1, broadcast(e2), m);
    }

    /**
     * Combines the lane values of this vector
     * with the values of another vector and a broadcast scalar.
     *
     * This is a lane-wise ternary operation which applies
     * the selected operation to each lane.
     * The return value will be equal to this expression:
     * {@code this.lanewise(op, this.broadcast(e1), v2)}.
     *
     * @param op the operation used to combine lane values
     * @param e1 the input scalar
     * @param v2 the other input vector
     * @return the result of applying the operation lane-wise
     *         to the input vectors and the scalar
     * @throws UnsupportedOperationException if this vector does
     *         not support the requested operation
     * @see #lanewise(VectorOperators.Ternary,Vector,Vector)
     * @see #lanewise(VectorOperators.Ternary,long,Vector,VectorMask)
     */
    @ForceInline
    public final
    LongVector lanewise(VectorOperators.Ternary op, //(op,e1,v2)
                                  long e1,
                                  Vector<Long> v2) {
        return lanewise(op, broadcast(e1), v2);
    }

    /**
     * Combines the lane values of this vector
     * with the values of another vector and a broadcast scalar,
     * with selection of lane elements controlled by a mask.
     *
     * This is a masked lane-wise ternary operation which applies
     * the selected operation to each lane.
     * The return value will be equal to this expression:
     * {@code this.lanewise(op, this.broadcast(e1), v2, m)}.
     *
     * @param op the operation used to combine lane values
     * @param e1 the input scalar
     * @param v2 the other input vector
     * @param m the mask controlling lane selection
     * @return the result of applying the operation lane-wise
     *         to the input vectors and the scalar
     * @throws UnsupportedOperationException if this vector does
     *         not support the requested operation
     * @see #lanewise(VectorOperators.Ternary,Vector,Vector,VectorMask)
     * @see #lanewise(VectorOperators.Ternary,long,Vector)
     */
    @ForceInline
    public final
    LongVector lanewise(VectorOperators.Ternary op, //(op,e1,v2,m)
                                  long e1,
                                  Vector<Long> v2,
                                  VectorMask<Long> m) {
        return lanewise(op, broadcast(e1), v2, m);
    }

    // (Thus endeth the Great and Mighty Ternary Ogdoad.)
    // https://en.wikipedia.org/wiki/Ogdoad

    /// FULL-SERVICE BINARY METHODS: ADD, SUB, MUL, DIV
    //
    // These include masked and non-masked versions.
    // This subclass adds broadcast (masked or not).

    /**
     * {@inheritDoc} <!--workaround-->
     * @see #add(long)
     */
    @Override
    @ForceInline
    public final LongVector add(Vector<Long> v) {
        return lanewise(ADD, v);
    }

    /**
     * Adds this vector to the broadcast of an input scalar.
     *
     * This is a lane-wise binary operation which applies
     * the primitive addition operation ({@code +}) to each lane.
     *
     * This method is also equivalent to the expression
     * {@link #lanewise(VectorOperators.Binary,long)
     *    lanewise}{@code (}{@link VectorOperators#ADD
     *    ADD}{@code , e)}.
     *
     * @param e the input scalar
     * @return the result of adding each lane of this vector to the scalar
     * @see #add(Vector)
     * @see #broadcast(long)
     * @see #add(long,VectorMask)
     * @see VectorOperators#ADD
     * @see #lanewise(VectorOperators.Binary,Vector)
     * @see #lanewise(VectorOperators.Binary,long)
     */
    @ForceInline
    public final
    LongVector add(long e) {
        return lanewise(ADD, e);
    }

    /**
     * {@inheritDoc} <!--workaround-->
     * @see #add(long,VectorMask)
     */
    @Override
    @ForceInline
    public final LongVector add(Vector<Long> v,
                                          VectorMask<Long> m) {
        return lanewise(ADD, v, m);
    }

    /**
     * Adds this vector to the broadcast of an input scalar,
     * selecting lane elements controlled by a mask.
     *
     * This is a masked lane-wise binary operation which applies
     * the primitive addition operation ({@code +}) to each lane.
     *
     * This method is also equivalent to the expression
     * {@link #lanewise(VectorOperators.Binary,long,VectorMask)
     *    lanewise}{@code (}{@link VectorOperators#ADD
     *    ADD}{@code , s, m)}.
     *
     * @param e the input scalar
     * @param m the mask controlling lane selection
     * @return the result of adding each lane of this vector to the scalar
     * @see #add(Vector,VectorMask)
     * @see #broadcast(long)
     * @see #add(long)
     * @see VectorOperators#ADD
     * @see #lanewise(VectorOperators.Binary,Vector)
     * @see #lanewise(VectorOperators.Binary,long)
     */
    @ForceInline
    public final LongVector add(long e,
                                          VectorMask<Long> m) {
        return lanewise(ADD, e, m);
    }

    /**
     * {@inheritDoc} <!--workaround-->
     * @see #sub(long)
     */
    @Override
    @ForceInline
    public final LongVector sub(Vector<Long> v) {
        return lanewise(SUB, v);
    }

    /**
     * Subtracts an input scalar from this vector.
     *
     * This is a masked lane-wise binary operation which applies
     * the primitive subtraction operation ({@code -}) to each lane.
     *
     * This method is also equivalent to the expression
     * {@link #lanewise(VectorOperators.Binary,long)
     *    lanewise}{@code (}{@link VectorOperators#SUB
     *    SUB}{@code , e)}.
     *
     * @param e the input scalar
     * @return the result of subtracting the scalar from each lane of this vector
     * @see #sub(Vector)
     * @see #broadcast(long)
     * @see #sub(long,VectorMask)
     * @see VectorOperators#SUB
     * @see #lanewise(VectorOperators.Binary,Vector)
     * @see #lanewise(VectorOperators.Binary,long)
     */
    @ForceInline
    public final LongVector sub(long e) {
        return lanewise(SUB, e);
    }

    /**
     * {@inheritDoc} <!--workaround-->
     * @see #sub(long,VectorMask)
     */
    @Override
    @ForceInline
    public final LongVector sub(Vector<Long> v,
                                          VectorMask<Long> m) {
        return lanewise(SUB, v, m);
    }

    /**
     * Subtracts an input scalar from this vector
     * under the control of a mask.
     *
     * This is a masked lane-wise binary operation which applies
     * the primitive subtraction operation ({@code -}) to each lane.
     *
     * This method is also equivalent to the expression
     * {@link #lanewise(VectorOperators.Binary,long,VectorMask)
     *    lanewise}{@code (}{@link VectorOperators#SUB
     *    SUB}{@code , s, m)}.
     *
     * @param e the input scalar
     * @param m the mask controlling lane selection
     * @return the result of subtracting the scalar from each lane of this vector
     * @see #sub(Vector,VectorMask)
     * @see #broadcast(long)
     * @see #sub(long)
     * @see VectorOperators#SUB
     * @see #lanewise(VectorOperators.Binary,Vector)
     * @see #lanewise(VectorOperators.Binary,long)
     */
    @ForceInline
    public final LongVector sub(long e,
                                          VectorMask<Long> m) {
        return lanewise(SUB, e, m);
    }

    /**
     * {@inheritDoc} <!--workaround-->
     * @see #mul(long)
     */
    @Override
    @ForceInline
    public final LongVector mul(Vector<Long> v) {
        return lanewise(MUL, v);
    }

    /**
     * Multiplies this vector by the broadcast of an input scalar.
     *
     * This is a lane-wise binary operation which applies
     * the primitive multiplication operation ({@code *}) to each lane.
     *
     * This method is also equivalent to the expression
     * {@link #lanewise(VectorOperators.Binary,long)
     *    lanewise}{@code (}{@link VectorOperators#MUL
     *    MUL}{@code , e)}.
     *
     * @param e the input scalar
     * @return the result of multiplying this vector by the given scalar
     * @see #mul(Vector)
     * @see #broadcast(long)
     * @see #mul(long,VectorMask)
     * @see VectorOperators#MUL
     * @see #lanewise(VectorOperators.Binary,Vector)
     * @see #lanewise(VectorOperators.Binary,long)
     */
    @ForceInline
    public final LongVector mul(long e) {
        return lanewise(MUL, e);
    }

    /**
     * {@inheritDoc} <!--workaround-->
     * @see #mul(long,VectorMask)
     */
    @Override
    @ForceInline
    public final LongVector mul(Vector<Long> v,
                                          VectorMask<Long> m) {
        return lanewise(MUL, v, m);
    }

    /**
     * Multiplies this vector by the broadcast of an input scalar,
     * selecting lane elements controlled by a mask.
     *
     * This is a masked lane-wise binary operation which applies
     * the primitive multiplication operation ({@code *}) to each lane.
     *
     * This method is also equivalent to the expression
     * {@link #lanewise(VectorOperators.Binary,long,VectorMask)
     *    lanewise}{@code (}{@link VectorOperators#MUL
     *    MUL}{@code , s, m)}.
     *
     * @param e the input scalar
     * @param m the mask controlling lane selection
     * @return the result of muling each lane of this vector to the scalar
     * @see #mul(Vector,VectorMask)
     * @see #broadcast(long)
     * @see #mul(long)
     * @see VectorOperators#MUL
     * @see #lanewise(VectorOperators.Binary,Vector)
     * @see #lanewise(VectorOperators.Binary,long)
     */
    @ForceInline
    public final LongVector mul(long e,
                                          VectorMask<Long> m) {
        return lanewise(MUL, e, m);
    }

    /**
     * {@inheritDoc} <!--workaround-->
     * @apiNote If there is a zero divisor, {@code
     * ArithmeticException} will be thrown.
     */
    @Override
    @ForceInline
    public final LongVector div(Vector<Long> v) {
        return lanewise(DIV, v);
    }

    /**
     * Divides this vector by the broadcast of an input scalar.
     *
     * This is a lane-wise binary operation which applies
     * the primitive division operation ({@code /}) to each lane.
     *
     * This method is also equivalent to the expression
     * {@link #lanewise(VectorOperators.Binary,long)
     *    lanewise}{@code (}{@link VectorOperators#DIV
     *    DIV}{@code , e)}.
     *
     * @apiNote If there is a zero divisor, {@code
     * ArithmeticException} will be thrown.
     *
     * @param e the input scalar
     * @return the result of dividing each lane of this vector by the scalar
     * @see #div(Vector)
     * @see #broadcast(long)
     * @see #div(long,VectorMask)
     * @see VectorOperators#DIV
     * @see #lanewise(VectorOperators.Binary,Vector)
     * @see #lanewise(VectorOperators.Binary,long)
     */
    @ForceInline
    public final LongVector div(long e) {
        return lanewise(DIV, e);
    }

    /**
     * {@inheritDoc} <!--workaround-->
     * @see #div(long,VectorMask)
     * @apiNote If there is a zero divisor, {@code
     * ArithmeticException} will be thrown.
     */
    @Override
    @ForceInline
    public final LongVector div(Vector<Long> v,
                                          VectorMask<Long> m) {
        return lanewise(DIV, v, m);
    }

    /**
     * Divides this vector by the broadcast of an input scalar,
     * selecting lane elements controlled by a mask.
     *
     * This is a masked lane-wise binary operation which applies
     * the primitive division operation ({@code /}) to each lane.
     *
     * This method is also equivalent to the expression
     * {@link #lanewise(VectorOperators.Binary,long,VectorMask)
     *    lanewise}{@code (}{@link VectorOperators#DIV
     *    DIV}{@code , s, m)}.
     *
     * @apiNote If there is a zero divisor, {@code
     * ArithmeticException} will be thrown.
     *
     * @param e the input scalar
     * @param m the mask controlling lane selection
     * @return the result of dividing each lane of this vector by the scalar
     * @see #div(Vector,VectorMask)
     * @see #broadcast(long)
     * @see #div(long)
     * @see VectorOperators#DIV
     * @see #lanewise(VectorOperators.Binary,Vector)
     * @see #lanewise(VectorOperators.Binary,long)
     */
    @ForceInline
    public final LongVector div(long e,
                                          VectorMask<Long> m) {
        return lanewise(DIV, e, m);
    }

    /// END OF FULL-SERVICE BINARY METHODS

    /// SECOND-TIER BINARY METHODS
    //
    // There are no masked versions.

    /**
     * {@inheritDoc} <!--workaround-->
     */
    @Override
    @ForceInline
    public final LongVector min(Vector<Long> v) {
        return lanewise(MIN, v);
    }

    // FIXME:  "broadcast of an input scalar" is really wordy.  Reduce?
    /**
     * Computes the smaller of this vector and the broadcast of an input scalar.
     *
     * This is a lane-wise binary operation which applies the
     * operation {@code Math.min()} to each pair of
     * corresponding lane values.
     *
     * This method is also equivalent to the expression
     * {@link #lanewise(VectorOperators.Binary,long)
     *    lanewise}{@code (}{@link VectorOperators#MIN
     *    MIN}{@code , e)}.
     *
     * @param e the input scalar
     * @return the result of multiplying this vector by the given scalar
     * @see #min(Vector)
     * @see #broadcast(long)
     * @see VectorOperators#MIN
     * @see #lanewise(VectorOperators.Binary,long,VectorMask)
     */
    @ForceInline
    public final LongVector min(long e) {
        return lanewise(MIN, e);
    }

    /**
     * {@inheritDoc} <!--workaround-->
     */
    @Override
    @ForceInline
    public final LongVector max(Vector<Long> v) {
        return lanewise(MAX, v);
    }

    /**
     * Computes the larger of this vector and the broadcast of an input scalar.
     *
     * This is a lane-wise binary operation which applies the
     * operation {@code Math.max()} to each pair of
     * corresponding lane values.
     *
     * This method is also equivalent to the expression
     * {@link #lanewise(VectorOperators.Binary,long)
     *    lanewise}{@code (}{@link VectorOperators#MAX
     *    MAX}{@code , e)}.
     *
     * @param e the input scalar
     * @return the result of multiplying this vector by the given scalar
     * @see #max(Vector)
     * @see #broadcast(long)
     * @see VectorOperators#MAX
     * @see #lanewise(VectorOperators.Binary,long,VectorMask)
     */
    @ForceInline
    public final LongVector max(long e) {
        return lanewise(MAX, e);
    }

    // common bitwise operators: and, or, not (with scalar versions)
    /**
     * Computes the bitwise logical conjunction ({@code &})
     * of this vector and a second input vector.
     *
     * This is a lane-wise binary operation which applies
     * the primitive bitwise "and" operation ({@code &})
     * to each pair of corresponding lane values.
     *
     * This method is also equivalent to the expression
     * {@link #lanewise(VectorOperators.Binary,Vector)
     *    lanewise}{@code (}{@link VectorOperators#AND
     *    AND}{@code , v)}.
     *
     * <p>
     * This is not a full-service named operation like
     * {@link #add(Vector) add}.  A masked version of
     * this operation is not directly available
     * but may be obtained via the masked version of
     * {@code lanewise}.
     *
     * @param v a second input vector
     * @return the bitwise {@code &} of this vector and the second input vector
     * @see #and(long)
     * @see #or(Vector)
     * @see #not()
     * @see VectorOperators#AND
     * @see #lanewise(VectorOperators.Binary,Vector,VectorMask)
     */
    @ForceInline
    public final LongVector and(Vector<Long> v) {
        return lanewise(AND, v);
    }

    /**
     * Computes the bitwise logical conjunction ({@code &})
     * of this vector and a scalar.
     *
     * This is a lane-wise binary operation which applies
     * the primitive bitwise "and" operation ({@code &})
     * to each pair of corresponding lane values.
     *
     * This method is also equivalent to the expression
     * {@link #lanewise(VectorOperators.Binary,Vector)
     *    lanewise}{@code (}{@link VectorOperators#AND
     *    AND}{@code , e)}.
     *
     * @param e an input scalar
     * @return the bitwise {@code &} of this vector and scalar
     * @see #and(Vector)
     * @see VectorOperators#AND
     * @see #lanewise(VectorOperators.Binary,Vector,VectorMask)
     */
    @ForceInline
    public final LongVector and(long e) {
        return lanewise(AND, e);
    }

    /**
     * Computes the bitwise logical disjunction ({@code |})
     * of this vector and a second input vector.
     *
     * This is a lane-wise binary operation which applies
     * the primitive bitwise "or" operation ({@code |})
     * to each pair of corresponding lane values.
     *
     * This method is also equivalent to the expression
     * {@link #lanewise(VectorOperators.Binary,Vector)
     *    lanewise}{@code (}{@link VectorOperators#OR
     *    AND}{@code , v)}.
     *
     * <p>
     * This is not a full-service named operation like
     * {@link #add(Vector) add}.  A masked version of
     * this operation is not directly available
     * but may be obtained via the masked version of
     * {@code lanewise}.
     *
     * @param v a second input vector
     * @return the bitwise {@code |} of this vector and the second input vector
     * @see #or(long)
     * @see #and(Vector)
     * @see #not()
     * @see VectorOperators#OR
     * @see #lanewise(VectorOperators.Binary,Vector,VectorMask)
     */
    @ForceInline
    public final LongVector or(Vector<Long> v) {
        return lanewise(OR, v);
    }

    /**
     * Computes the bitwise logical disjunction ({@code |})
     * of this vector and a scalar.
     *
     * This is a lane-wise binary operation which applies
     * the primitive bitwise "or" operation ({@code |})
     * to each pair of corresponding lane values.
     *
     * This method is also equivalent to the expression
     * {@link #lanewise(VectorOperators.Binary,Vector)
     *    lanewise}{@code (}{@link VectorOperators#OR
     *    OR}{@code , e)}.
     *
     * @param e an input scalar
     * @return the bitwise {@code |} of this vector and scalar
     * @see #or(Vector)
     * @see VectorOperators#OR
     * @see #lanewise(VectorOperators.Binary,Vector,VectorMask)
     */
    @ForceInline
    public final LongVector or(long e) {
        return lanewise(OR, e);
    }



    /// UNARY METHODS

    /**
     * {@inheritDoc} <!--workaround-->
     */
    @Override
    @ForceInline
    public final
    LongVector neg() {
        return lanewise(NEG);
    }

    /**
     * {@inheritDoc} <!--workaround-->
     */
    @Override
    @ForceInline
    public final
    LongVector abs() {
        return lanewise(ABS);
    }


    // not (~)
    /**
     * Computes the bitwise logical complement ({@code ~})
     * of this vector.
     *
     * This is a lane-wise binary operation which applies
     * the primitive bitwise "not" operation ({@code ~})
     * to each lane value.
     *
     * This method is also equivalent to the expression
     * {@link #lanewise(VectorOperators.Unary)
     *    lanewise}{@code (}{@link VectorOperators#NOT
     *    NOT}{@code )}.
     *
     * <p>
     * This is not a full-service named operation like
     * {@link #add(Vector) add}.  A masked version of
     * this operation is not directly available
     * but may be obtained via the masked version of
     * {@code lanewise}.
     *
     * @return the bitwise complement {@code ~} of this vector
     * @see #and(Vector)
     * @see VectorOperators#NOT
     * @see #lanewise(VectorOperators.Unary,VectorMask)
     */
    @ForceInline
    public final LongVector not() {
        return lanewise(NOT);
    }


    /// COMPARISONS

    /**
     * {@inheritDoc} <!--workaround-->
     */
    @Override
    @ForceInline
    public final
    VectorMask<Long> eq(Vector<Long> v) {
        return compare(EQ, v);
    }

    /**
     * Tests if this vector is equal to an input scalar.
     *
     * This is a lane-wise binary test operation which applies
     * the primitive equals operation ({@code ==}) to each lane.
     * The result is the same as {@code compare(VectorOperators.Comparison.EQ, e)}.
     *
     * @param e the input scalar
     * @return the result mask of testing if this vector
     *         is equal to {@code e}
     * @see #compare(VectorOperators.Comparison,long)
     */
    @ForceInline
    public final
    VectorMask<Long> eq(long e) {
        return compare(EQ, e);
    }

    /**
     * {@inheritDoc} <!--workaround-->
     */
    @Override
    @ForceInline
    public final
    VectorMask<Long> lt(Vector<Long> v) {
        return compare(LT, v);
    }

    /**
     * Tests if this vector is less than an input scalar.
     *
     * This is a lane-wise binary test operation which applies
     * the primitive less than operation ({@code <}) to each lane.
     * The result is the same as {@code compare(VectorOperators.LT, e)}.
     *
     * @param e the input scalar
     * @return the mask result of testing if this vector
     *         is less than the input scalar
     * @see #compare(VectorOperators.Comparison,long)
     */
    @ForceInline
    public final
    VectorMask<Long> lt(long e) {
        return compare(LT, e);
    }

    /**
     * {@inheritDoc} <!--workaround-->
     */
    @Override
    public abstract
    VectorMask<Long> test(VectorOperators.Test op);

    /*package-private*/
    @ForceInline
    final
    <M extends VectorMask<Long>>
    M testTemplate(Class<M> maskType, Test op) {
        LongSpecies vsp = vspecies();
        if (opKind(op, VO_SPECIAL)) {
            VectorMask<Long> m;
            if (op == IS_DEFAULT) {
                m = compare(EQ, (long) 0);
            } else if (op == IS_NEGATIVE) {
                m = compare(LT, (long) 0);
            }
            else {
                throw new AssertionError(op);
            }
            return maskType.cast(m);
        }
        int opc = opCode(op);
        throw new AssertionError(op);
    }

    /**
     * {@inheritDoc} <!--workaround-->
     */
    @Override
    public abstract
    VectorMask<Long> test(VectorOperators.Test op,
                                  VectorMask<Long> m);

    /*package-private*/
    @ForceInline
    final
    <M extends VectorMask<Long>>
    M testTemplate(Class<M> maskType, Test op, M mask) {
        LongSpecies vsp = vspecies();
        mask.check(maskType, this);
        if (opKind(op, VO_SPECIAL)) {
            VectorMask<Long> m = mask;
            if (op == IS_DEFAULT) {
                m = compare(EQ, (long) 0, m);
            } else if (op == IS_NEGATIVE) {
                m = compare(LT, (long) 0, m);
            }
            else {
                throw new AssertionError(op);
            }
            return maskType.cast(m);
        }
        int opc = opCode(op);
        throw new AssertionError(op);
    }

    /**
     * {@inheritDoc} <!--workaround-->
     */
    @Override
    public abstract
    VectorMask<Long> compare(VectorOperators.Comparison op, Vector<Long> v);

    /*package-private*/
    @ForceInline
    final
    <M extends VectorMask<Long>>
    M compareTemplate(Class<M> maskType, Comparison op, Vector<Long> v) {
        LongVector that = (LongVector) v;
        that.check(this);
        int opc = opCode(op);
        return VectorSupport.compare(
            opc, getClass(), maskType, long.class, length(),
            this, that, null,
            (cond, v0, v1, m1) -> {
                AbstractMask<Long> m
                    = v0.bTestMF(cond, v1, (cond_, i, a, b)
                               -> compareWithOp(cond, a, b));
                @SuppressWarnings("unchecked")
                M m2 = (M) m;
                return m2;
            });
    }

    /*package-private*/
    @ForceInline
    final
    <M extends VectorMask<Long>>
    M compareTemplate(Class<M> maskType, Comparison op, Vector<Long> v, M m) {
        LongVector that = (LongVector) v;
        that.check(this);
        m.check(maskType, this);
        int opc = opCode(op);
        return VectorSupport.compare(
            opc, getClass(), maskType, long.class, length(),
            this, that, m,
            (cond, v0, v1, m1) -> {
                AbstractMask<Long> cmpM
                    = v0.bTestMF(cond, v1, (cond_, i, a, b)
                               -> compareWithOp(cond, a, b));
                @SuppressWarnings("unchecked")
                M m2 = (M) cmpM.and(m1);
                return m2;
            });
    }

    @ForceInline
    private static boolean compareWithOp(int cond, long a, long b) {
        return switch (cond) {
            case BT_eq -> a == b;
            case BT_ne -> a != b;
            case BT_lt -> a < b;
            case BT_le -> a <= b;
            case BT_gt -> a > b;
            case BT_ge -> a >= b;
            case BT_ult -> Long.compareUnsigned(a, b) < 0;
            case BT_ule -> Long.compareUnsigned(a, b) <= 0;
            case BT_ugt -> Long.compareUnsigned(a, b) > 0;
            case BT_uge -> Long.compareUnsigned(a, b) >= 0;
            default -> throw new AssertionError();
        };
    }

    /**
     * Tests this vector by comparing it with an input scalar,
     * according to the given comparison operation.
     *
     * This is a lane-wise binary test operation which applies
     * the comparison operation to each lane.
     * <p>
     * The result is the same as
     * {@code compare(op, broadcast(species(), e))}.
     * That is, the scalar may be regarded as broadcast to
     * a vector of the same species, and then compared
     * against the original vector, using the selected
     * comparison operation.
     *
     * @param op the operation used to compare lane values
     * @param e the input scalar
     * @return the mask result of testing lane-wise if this vector
     *         compares to the input, according to the selected
     *         comparison operator
     * @see LongVector#compare(VectorOperators.Comparison,Vector)
     * @see #eq(long)
     * @see #lt(long)
     */
    public abstract
    VectorMask<Long> compare(Comparison op, long e);

    /*package-private*/
    @ForceInline
    final
    <M extends VectorMask<Long>>
    M compareTemplate(Class<M> maskType, Comparison op, long e) {
        return compareTemplate(maskType, op, broadcast(e));
    }

    /**
     * Tests this vector by comparing it with an input scalar,
     * according to the given comparison operation,
     * in lanes selected by a mask.
     *
     * This is a masked lane-wise binary test operation which applies
     * to each pair of corresponding lane values.
     *
     * The returned result is equal to the expression
     * {@code compare(op,s).and(m)}.
     *
     * @param op the operation used to compare lane values
     * @param e the input scalar
     * @param m the mask controlling lane selection
     * @return the mask result of testing lane-wise if this vector
     *         compares to the input, according to the selected
     *         comparison operator,
     *         and only in the lanes selected by the mask
     * @see LongVector#compare(VectorOperators.Comparison,Vector,VectorMask)
     */
    @ForceInline
    public final VectorMask<Long> compare(VectorOperators.Comparison op,
                                               long e,
                                               VectorMask<Long> m) {
        return compare(op, broadcast(e), m);
    }


    /**
     * {@inheritDoc} <!--workaround-->
     */
    @Override public abstract
    LongVector blend(Vector<Long> v, VectorMask<Long> m);

    /*package-private*/
    @ForceInline
    final
    <M extends VectorMask<Long>>
    LongVector
    blendTemplate(Class<M> maskType, LongVector v, M m) {
        v.check(this);
        return VectorSupport.blend(
            getClass(), maskType, long.class, length(),
            this, v, m,
            (v0, v1, m_) -> v0.bOpMF(v1, m_, (i, a, b) -> b));
    }

    /**
     * {@inheritDoc} <!--workaround-->
     */
    @Override public abstract LongVector addIndex(int scale);

    /*package-private*/
    @ForceInline
    final LongVector addIndexTemplate(int scale) {
        LongSpecies vsp = vspecies();
        // make sure VLENGTH*scale doesn't overflow:
        vsp.checkScale(scale);
        return VectorSupport.indexVector(
            getClass(), long.class, length(),
            this, scale, vsp,
            (v, scale_, s)
            -> {
                // If the platform doesn't support an INDEX
                // instruction directly, load IOTA from memory
                // and multiply.
                LongVector iota = s.iota();
                long sc = (long) scale_;
                return v.add(sc == 1 ? iota : iota.mul(sc));
            });
    }

    /**
     * Replaces selected lanes of this vector with
     * a scalar value
     * under the control of a mask.
     *
     * This is a masked lane-wise binary operation which
     * selects each lane value from one or the other input.
     *
     * The returned result is equal to the expression
     * {@code blend(broadcast(e),m)}.
     *
     * @param e the input scalar, containing the replacement lane value
     * @param m the mask controlling lane selection of the scalar
     * @return the result of blending the lane elements of this vector with
     *         the scalar value
     */
    @ForceInline
    public final LongVector blend(long e,
                                            VectorMask<Long> m) {
        return blend(broadcast(e), m);
    }


    /**
     * {@inheritDoc} <!--workaround-->
     */
    @Override
    public abstract
    LongVector slice(int origin, Vector<Long> v1);

    /*package-private*/
    final
    @ForceInline
    LongVector sliceTemplate(int origin, Vector<Long> v1) {
        LongVector that = (LongVector) v1;
        that.check(this);
        Objects.checkIndex(origin, length() + 1);
        LongVector iotaVector = (LongVector) iotaShuffle().toBitsVector();
        LongVector filter = broadcast((long)(length() - origin));
        VectorMask<Long> blendMask = iotaVector.compare(VectorOperators.LT, filter);
        AbstractShuffle<Long> iota = iotaShuffle(origin, 1, true);
        return that.rearrange(iota).blend(this.rearrange(iota), blendMask);
    }

    /**
     * {@inheritDoc} <!--workaround-->
     */
    @Override
    @ForceInline
    public final
    LongVector slice(int origin,
                               Vector<Long> w,
                               VectorMask<Long> m) {
        return broadcast(0).blend(slice(origin, w), m);
    }

    /**
     * {@inheritDoc} <!--workaround-->
     */
    @Override
    public abstract
    LongVector slice(int origin);

    /*package-private*/
    final
    @ForceInline
    LongVector sliceTemplate(int origin) {
        Objects.checkIndex(origin, length() + 1);
        LongVector iotaVector = (LongVector) iotaShuffle().toBitsVector();
        LongVector filter = broadcast((long)(length() - origin));
        VectorMask<Long> blendMask = iotaVector.compare(VectorOperators.LT, filter);
        AbstractShuffle<Long> iota = iotaShuffle(origin, 1, true);
        return vspecies().zero().blend(this.rearrange(iota), blendMask);
    }

    /**
     * {@inheritDoc} <!--workaround-->
     */
    @Override
    public abstract
    LongVector unslice(int origin, Vector<Long> w, int part);

    /*package-private*/
    final
    @ForceInline
    LongVector
    unsliceTemplate(int origin, Vector<Long> w, int part) {
        LongVector that = (LongVector) w;
        that.check(this);
        Objects.checkIndex(origin, length() + 1);
        LongVector iotaVector = (LongVector) iotaShuffle().toBitsVector();
        LongVector filter = broadcast((long)origin);
        VectorMask<Long> blendMask = iotaVector.compare((part == 0) ? VectorOperators.GE : VectorOperators.LT, filter);
        AbstractShuffle<Long> iota = iotaShuffle(-origin, 1, true);
        return that.blend(this.rearrange(iota), blendMask);
    }

    /*package-private*/
    final
    @ForceInline
    <M extends VectorMask<Long>>
    LongVector
    unsliceTemplate(Class<M> maskType, int origin, Vector<Long> w, int part, M m) {
        LongVector that = (LongVector) w;
        that.check(this);
        LongVector slice = that.sliceTemplate(origin, that);
        slice = slice.blendTemplate(maskType, this, m);
        return slice.unsliceTemplate(origin, w, part);
    }

    /**
     * {@inheritDoc} <!--workaround-->
     */
    @Override
    public abstract
    LongVector unslice(int origin, Vector<Long> w, int part, VectorMask<Long> m);

    /**
     * {@inheritDoc} <!--workaround-->
     */
    @Override
    public abstract
    LongVector unslice(int origin);

    /*package-private*/
    final
    @ForceInline
    LongVector
    unsliceTemplate(int origin) {
        Objects.checkIndex(origin, length() + 1);
        LongVector iotaVector = (LongVector) iotaShuffle().toBitsVector();
        LongVector filter = broadcast((long)origin);
        VectorMask<Long> blendMask = iotaVector.compare(VectorOperators.GE, filter);
        AbstractShuffle<Long> iota = iotaShuffle(-origin, 1, true);
        return vspecies().zero().blend(this.rearrange(iota), blendMask);
    }

    private ArrayIndexOutOfBoundsException
    wrongPartForSlice(int part) {
        String msg = String.format("bad part number %d for slice operation",
                                   part);
        return new ArrayIndexOutOfBoundsException(msg);
    }

    /**
     * {@inheritDoc} <!--workaround-->
     */
    @Override
    public abstract
    LongVector rearrange(VectorShuffle<Long> shuffle);

    /*package-private*/
    @ForceInline
    final
    <S extends VectorShuffle<Long>>
    LongVector rearrangeTemplate(Class<S> shuffletype, S shuffle) {
        Objects.requireNonNull(shuffle);
        return VectorSupport.rearrangeOp(
            getClass(), shuffletype, null, long.class, length(),
            this, shuffle, null,
            (v1, s_, m_) -> v1.uOpMF((i, a) -> {
                int ei = Integer.remainderUnsigned(s_.laneSource(i), v1.length());
                return v1.lane(ei);
            }));
    }

    /**
     * {@inheritDoc} <!--workaround-->
     */
    @Override
    public abstract
    LongVector rearrange(VectorShuffle<Long> s,
                                   VectorMask<Long> m);

    /*package-private*/
    @ForceInline
    final
    <S extends VectorShuffle<Long>, M extends VectorMask<Long>>
    LongVector rearrangeTemplate(Class<S> shuffletype,
                                           Class<M> masktype,
                                           S shuffle,
                                           M m) {
        Objects.requireNonNull(shuffle);
        m.check(masktype, this);
        return VectorSupport.rearrangeOp(
                   getClass(), shuffletype, masktype, long.class, length(),
                   this, shuffle, m,
                   (v1, s_, m_) -> v1.uOpMF((i, a) -> {
                        int ei = Integer.remainderUnsigned(s_.laneSource(i), v1.length());
                        return !m_.laneIsSet(i) ? 0 : v1.lane(ei);
                   }));
    }

    /**
     * {@inheritDoc} <!--workaround-->
     */
    @Override
    public abstract
    LongVector rearrange(VectorShuffle<Long> s,
                                   Vector<Long> v);

    /*package-private*/
    @ForceInline
    final
    <S extends VectorShuffle<Long>>
    LongVector rearrangeTemplate(Class<S> shuffletype,
                                           S shuffle,
                                           LongVector v) {
        VectorMask<Long> valid = shuffle.laneIsValid();
        LongVector r0 =
            VectorSupport.rearrangeOp(
                getClass(), shuffletype, null, long.class, length(),
                this, shuffle, null,
                (v0, s_, m_) -> v0.uOpMF((i, a) -> {
                    int ei = Integer.remainderUnsigned(s_.laneSource(i), v0.length());
                    return v0.lane(ei);
                }));
        LongVector r1 =
            VectorSupport.rearrangeOp(
                getClass(), shuffletype, null, long.class, length(),
                v, shuffle, null,
                (v1, s_, m_) -> v1.uOpMF((i, a) -> {
                    int ei = Integer.remainderUnsigned(s_.laneSource(i), v1.length());
                    return v1.lane(ei);
                }));
        return r1.blend(r0, valid);
    }

    @Override
    @ForceInline
    final <F> VectorShuffle<F> bitsToShuffle0(AbstractSpecies<F> dsp) {
        assert(dsp.length() == vspecies().length());
        long[] a = toArray();
        int[] sa = new int[a.length];
        for (int i = 0; i < a.length; i++) {
            sa[i] = (int) a[i];
        }
        return VectorShuffle.fromArray(dsp, sa, 0);
    }

    @ForceInline
    final <F>
    VectorShuffle<F> toShuffle(AbstractSpecies<F> dsp, boolean wrap) {
        assert(dsp.elementSize() == vspecies().elementSize());
        LongVector idx = this;
        LongVector wrapped = idx.lanewise(VectorOperators.AND, length() - 1);
        if (!wrap) {
            LongVector wrappedEx = wrapped.lanewise(VectorOperators.SUB, length());
            VectorMask<Long> inBound = wrapped.compare(VectorOperators.EQ, idx);
            wrapped = wrappedEx.blend(wrapped, inBound);
        }
        return wrapped.bitsToShuffle(dsp);
    }

    /**
     * {@inheritDoc} <!--workaround-->
     * @since 19
     */
    @Override
    public abstract
    LongVector compress(VectorMask<Long> m);

    /*package-private*/
    @ForceInline
    final
    <M extends AbstractMask<Long>>
    LongVector compressTemplate(Class<M> masktype, M m) {
      m.check(masktype, this);
      return (LongVector) VectorSupport.compressExpandOp(VectorSupport.VECTOR_OP_COMPRESS, getClass(), masktype,
                                                        long.class, length(), this, m,
                                                        (v1, m1) -> compressHelper(v1, m1));
    }

    /**
     * {@inheritDoc} <!--workaround-->
     * @since 19
     */
    @Override
    public abstract
    LongVector expand(VectorMask<Long> m);

    /*package-private*/
    @ForceInline
    final
    <M extends AbstractMask<Long>>
    LongVector expandTemplate(Class<M> masktype, M m) {
      m.check(masktype, this);
      return (LongVector) VectorSupport.compressExpandOp(VectorSupport.VECTOR_OP_EXPAND, getClass(), masktype,
                                                        long.class, length(), this, m,
                                                        (v1, m1) -> expandHelper(v1, m1));
    }


    /**
     * {@inheritDoc} <!--workaround-->
     */
    @Override
    public abstract
    LongVector selectFrom(Vector<Long> v);

    /*package-private*/
    @ForceInline
    final LongVector selectFromTemplate(LongVector v) {
        return (LongVector)VectorSupport.selectFromOp(getClass(), null, long.class,
                                                        length(), this, v, null,
                                                        (v1, v2, _m) ->
                                                         v2.rearrange(v1.toShuffle()));
    }

    /**
     * {@inheritDoc} <!--workaround-->
     */
    @Override
    public abstract
    LongVector selectFrom(Vector<Long> s, VectorMask<Long> m);

    /*package-private*/
    @ForceInline
    final
    <M extends VectorMask<Long>>
    LongVector selectFromTemplate(LongVector v,
                                            Class<M> masktype, M m) {
        m.check(masktype, this);
        return (LongVector)VectorSupport.selectFromOp(getClass(), masktype, long.class,
                                                        length(), this, v, m,
                                                        (v1, v2, _m) ->
                                                         v2.rearrange(v1.toShuffle(), _m));
    }


    /**
     * {@inheritDoc} <!--workaround-->
     */
    @Override
    public abstract
    LongVector selectFrom(Vector<Long> v1, Vector<Long> v2);


    /*package-private*/
    @ForceInline
    final LongVector selectFromTemplate(LongVector v1, LongVector v2) {
        return VectorSupport.selectFromTwoVectorOp(getClass(), long.class, length(), this, v1, v2,
                                                   (vec1, vec2, vec3) -> selectFromTwoVectorHelper(vec1, vec2, vec3));
    }

    /// Ternary operations

    /**
     * Blends together the bits of two vectors under
     * the control of a third, which supplies mask bits.
     *
     * This is a lane-wise ternary operation which performs
     * a bitwise blending operation {@code (a&~c)|(b&c)}
     * to each lane.
     *
     * This method is also equivalent to the expression
     * {@link #lanewise(VectorOperators.Ternary,Vector,Vector)
     *    lanewise}{@code (}{@link VectorOperators#BITWISE_BLEND
     *    BITWISE_BLEND}{@code , bits, mask)}.
     *
     * @param bits input bits to blend into the current vector
     * @param mask a bitwise mask to enable blending of the input bits
     * @return the bitwise blend of the given bits into the current vector,
     *         under control of the bitwise mask
     * @see #bitwiseBlend(long,long)
     * @see #bitwiseBlend(long,Vector)
     * @see #bitwiseBlend(Vector,long)
     * @see VectorOperators#BITWISE_BLEND
     * @see #lanewise(VectorOperators.Ternary,Vector,Vector,VectorMask)
     */
    @ForceInline
    public final
    LongVector bitwiseBlend(Vector<Long> bits, Vector<Long> mask) {
        return lanewise(BITWISE_BLEND, bits, mask);
    }

    /**
     * Blends together the bits of a vector and a scalar under
     * the control of another scalar, which supplies mask bits.
     *
     * This is a lane-wise ternary operation which performs
     * a bitwise blending operation {@code (a&~c)|(b&c)}
     * to each lane.
     *
     * This method is also equivalent to the expression
     * {@link #lanewise(VectorOperators.Ternary,Vector,Vector)
     *    lanewise}{@code (}{@link VectorOperators#BITWISE_BLEND
     *    BITWISE_BLEND}{@code , bits, mask)}.
     *
     * @param bits input bits to blend into the current vector
     * @param mask a bitwise mask to enable blending of the input bits
     * @return the bitwise blend of the given bits into the current vector,
     *         under control of the bitwise mask
     * @see #bitwiseBlend(Vector,Vector)
     * @see VectorOperators#BITWISE_BLEND
     * @see #lanewise(VectorOperators.Ternary,long,long,VectorMask)
     */
    @ForceInline
    public final
    LongVector bitwiseBlend(long bits, long mask) {
        return lanewise(BITWISE_BLEND, bits, mask);
    }

    /**
     * Blends together the bits of a vector and a scalar under
     * the control of another vector, which supplies mask bits.
     *
     * This is a lane-wise ternary operation which performs
     * a bitwise blending operation {@code (a&~c)|(b&c)}
     * to each lane.
     *
     * This method is also equivalent to the expression
     * {@link #lanewise(VectorOperators.Ternary,Vector,Vector)
     *    lanewise}{@code (}{@link VectorOperators#BITWISE_BLEND
     *    BITWISE_BLEND}{@code , bits, mask)}.
     *
     * @param bits input bits to blend into the current vector
     * @param mask a bitwise mask to enable blending of the input bits
     * @return the bitwise blend of the given bits into the current vector,
     *         under control of the bitwise mask
     * @see #bitwiseBlend(Vector,Vector)
     * @see VectorOperators#BITWISE_BLEND
     * @see #lanewise(VectorOperators.Ternary,long,Vector,VectorMask)
     */
    @ForceInline
    public final
    LongVector bitwiseBlend(long bits, Vector<Long> mask) {
        return lanewise(BITWISE_BLEND, bits, mask);
    }

    /**
     * Blends together the bits of two vectors under
     * the control of a scalar, which supplies mask bits.
     *
     * This is a lane-wise ternary operation which performs
     * a bitwise blending operation {@code (a&~c)|(b&c)}
     * to each lane.
     *
     * This method is also equivalent to the expression
     * {@link #lanewise(VectorOperators.Ternary,Vector,Vector)
     *    lanewise}{@code (}{@link VectorOperators#BITWISE_BLEND
     *    BITWISE_BLEND}{@code , bits, mask)}.
     *
     * @param bits input bits to blend into the current vector
     * @param mask a bitwise mask to enable blending of the input bits
     * @return the bitwise blend of the given bits into the current vector,
     *         under control of the bitwise mask
     * @see #bitwiseBlend(Vector,Vector)
     * @see VectorOperators#BITWISE_BLEND
     * @see #lanewise(VectorOperators.Ternary,Vector,long,VectorMask)
     */
    @ForceInline
    public final
    LongVector bitwiseBlend(Vector<Long> bits, long mask) {
        return lanewise(BITWISE_BLEND, bits, mask);
    }


    // Type specific horizontal reductions

    /**
     * Returns a value accumulated from all the lanes of this vector.
     *
     * This is an associative cross-lane reduction operation which
     * applies the specified operation to all the lane elements.
     * <p>
     * A few reduction operations do not support arbitrary reordering
     * of their operands, yet are included here because of their
     * usefulness.
     * <ul>
     * <li>
     * In the case of {@code FIRST_NONZERO}, the reduction returns
     * the value from the lowest-numbered non-zero lane.
     * <li>
     * All other reduction operations are fully commutative and
     * associative.  The implementation can choose any order of
     * processing, yet it will always produce the same result.
     * </ul>
     *
     * @param op the operation used to combine lane values
     * @return the accumulated result
     * @throws UnsupportedOperationException if this vector does
     *         not support the requested operation
     * @see #reduceLanes(VectorOperators.Associative,VectorMask)
     * @see #add(Vector)
     * @see #mul(Vector)
     * @see #min(Vector)
     * @see #max(Vector)
     * @see #and(Vector)
     * @see #or(Vector)
     * @see VectorOperators#XOR
     * @see VectorOperators#FIRST_NONZERO
     */
    public abstract long reduceLanes(VectorOperators.Associative op);

    /**
     * Returns a value accumulated from selected lanes of this vector,
     * controlled by a mask.
     *
     * This is an associative cross-lane reduction operation which
     * applies the specified operation to the selected lane elements.
     * <p>
     * If no elements are selected, an operation-specific identity
     * value is returned.
     * <ul>
     * <li>
     * If the operation is
     *  {@code ADD}, {@code XOR}, {@code OR},
     * or {@code FIRST_NONZERO},
     * then the identity value is zero, the default {@code long} value.
     * <li>
     * If the operation is {@code MUL},
     * then the identity value is one.
     * <li>
     * If the operation is {@code AND},
     * then the identity value is minus one (all bits set).
     * <li>
     * If the operation is {@code MAX},
     * then the identity value is {@code Long.MIN_VALUE}.
     * <li>
     * If the operation is {@code MIN},
     * then the identity value is {@code Long.MAX_VALUE}.
     * </ul>
     * <p>
     * A few reduction operations do not support arbitrary reordering
     * of their operands, yet are included here because of their
     * usefulness.
     * <ul>
     * <li>
     * In the case of {@code FIRST_NONZERO}, the reduction returns
     * the value from the lowest-numbered non-zero lane.
     * <li>
     * All other reduction operations are fully commutative and
     * associative.  The implementation can choose any order of
     * processing, yet it will always produce the same result.
     * </ul>
     *
     * @param op the operation used to combine lane values
     * @param m the mask controlling lane selection
     * @return the reduced result accumulated from the selected lane values
     * @throws UnsupportedOperationException if this vector does
     *         not support the requested operation
     * @see #reduceLanes(VectorOperators.Associative)
     */
    public abstract long reduceLanes(VectorOperators.Associative op,
                                       VectorMask<Long> m);

    /*package-private*/
    @ForceInline
    final
    long reduceLanesTemplate(VectorOperators.Associative op,
                               Class<? extends VectorMask<Long>> maskClass,
                               VectorMask<Long> m) {
        m.check(maskClass, this);
        if (op == FIRST_NONZERO) {
            // FIXME:  The JIT should handle this.
            LongVector v = broadcast((long) 0).blend(this, m);
            return v.reduceLanesTemplate(op);
        }
        int opc = opCode(op);
        return fromBits(VectorSupport.reductionCoerced(
            opc, getClass(), maskClass, long.class, length(),
            this, m,
            REDUCE_IMPL.find(op, opc, LongVector::reductionOperations)));
    }

    /*package-private*/
    @ForceInline
    final
    long reduceLanesTemplate(VectorOperators.Associative op) {
        if (op == FIRST_NONZERO) {
            // FIXME:  The JIT should handle this.
            VectorMask<Long> thisNZ
                = this.viewAsIntegralLanes().compare(NE, (long) 0);
            int ft = thisNZ.firstTrue();
            return ft < length() ? this.lane(ft) : (long) 0;
        }
        int opc = opCode(op);
        return fromBits(VectorSupport.reductionCoerced(
            opc, getClass(), null, long.class, length(),
            this, null,
            REDUCE_IMPL.find(op, opc, LongVector::reductionOperations)));
    }

    private static final
    ImplCache<Associative, ReductionOperation<LongVector, VectorMask<Long>>>
        REDUCE_IMPL = new ImplCache<>(Associative.class, LongVector.class);

    private static ReductionOperation<LongVector, VectorMask<Long>> reductionOperations(int opc_) {
        switch (opc_) {
            case VECTOR_OP_ADD: return (v, m) ->
                    toBits(v.rOpMF((long)0, m, (i, a, b) -> (long)(a + b)));
            case VECTOR_OP_MUL: return (v, m) ->
                    toBits(v.rOpMF((long)1, m, (i, a, b) -> (long)(a * b)));
            case VECTOR_OP_MIN: return (v, m) ->
                    toBits(v.rOpMF(MAX_OR_INF, m, (i, a, b) -> (long) Math.min(a, b)));
            case VECTOR_OP_MAX: return (v, m) ->
                    toBits(v.rOpMF(MIN_OR_INF, m, (i, a, b) -> (long) Math.max(a, b)));
            case VECTOR_OP_UMIN: return (v, m) ->
                    toBits(v.rOpMF(MAX_OR_INF, m, (i, a, b) -> (long) VectorMath.minUnsigned(a, b)));
            case VECTOR_OP_UMAX: return (v, m) ->
<<<<<<< HEAD
                    toBits(v.rOpMF(MIN_OR_INF, m, (i, a, b) -> (long) VectorMath.maxUnsigned(a, b)));
=======
                    toBits(v.rOp(MIN_OR_INF, m, (i, a, b) -> (long) VectorMath.maxUnsigned(a, b)));
            case VECTOR_OP_SUADD: return (v, m) ->
                    toBits(v.rOp((long)0, m, (i, a, b) -> (long) VectorMath.addSaturatingUnsigned(a, b)));
>>>>>>> a07dfe93
            case VECTOR_OP_AND: return (v, m) ->
                    toBits(v.rOpMF((long)-1, m, (i, a, b) -> (long)(a & b)));
            case VECTOR_OP_OR: return (v, m) ->
                    toBits(v.rOpMF((long)0, m, (i, a, b) -> (long)(a | b)));
            case VECTOR_OP_XOR: return (v, m) ->
                    toBits(v.rOpMF((long)0, m, (i, a, b) -> (long)(a ^ b)));
            default: return null;
        }
    }

    private static final long MIN_OR_INF = Long.MIN_VALUE;
    private static final long MAX_OR_INF = Long.MAX_VALUE;

    public @Override abstract long reduceLanesToLong(VectorOperators.Associative op);
    public @Override abstract long reduceLanesToLong(VectorOperators.Associative op,
                                                     VectorMask<Long> m);

    // Type specific accessors

    /**
     * Gets the lane element at lane index {@code i}
     *
     * @param i the lane index
     * @return the lane element at lane index {@code i}
     * @throws IllegalArgumentException if the index is out of range
     * ({@code < 0 || >= length()})
     */
    public abstract long lane(int i);

    /**
     * Replaces the lane element of this vector at lane index {@code i} with
     * value {@code e}.
     *
     * This is a cross-lane operation and behaves as if it returns the result
     * of blending this vector with an input vector that is the result of
     * broadcasting {@code e} and a mask that has only one lane set at lane
     * index {@code i}.
     *
     * @param i the lane index of the lane element to be replaced
     * @param e the value to be placed
     * @return the result of replacing the lane element of this vector at lane
     * index {@code i} with value {@code e}.
     * @throws IllegalArgumentException if the index is out of range
     * ({@code < 0 || >= length()})
     */
    public abstract LongVector withLane(int i, long e);

    // Memory load operations

    /**
     * Returns an array of type {@code long[]}
     * containing all the lane values.
     * The array length is the same as the vector length.
     * The array elements are stored in lane order.
     * <p>
     * This method behaves as if it stores
     * this vector into an allocated array
     * (using {@link #intoArray(long[], int) intoArray})
     * and returns the array as follows:
     * <pre>{@code
     *   long[] a = new long[this.length()];
     *   this.intoArray(a, 0);
     *   return a;
     * }</pre>
     *
     * @return an array containing the lane values of this vector
     */
    @ForceInline
    @Override
    public final long[] toArray() {
        long[] a = new long[vspecies().laneCount()];
        intoArray(a, 0);
        return a;
    }

    /** {@inheritDoc} <!--workaround-->
     */
    @ForceInline
    @Override
    public final int[] toIntArray() {
        long[] a = toArray();
        int[] res = new int[a.length];
        for (int i = 0; i < a.length; i++) {
            long e = a[i];
            res[i] = (int) LongSpecies.toIntegralChecked(e, true);
        }
        return res;
    }

    /**
     * {@inheritDoc} <!--workaround-->
     * This is an alias for {@link #toArray()}
     * When this method is used on vectors
     * of type {@code LongVector},
     * there will be no loss of range or precision.
     */
    @ForceInline
    @Override
    public final long[] toLongArray() {
        return toArray();
    }

    /** {@inheritDoc} <!--workaround-->
     * @implNote
     * When this method is used on vectors
     * of type {@code LongVector},
     * up to nine bits of precision may be lost
     * for lane values of large magnitude.
     */
    @ForceInline
    @Override
    public final double[] toDoubleArray() {
        long[] a = toArray();
        double[] res = new double[a.length];
        for (int i = 0; i < a.length; i++) {
            res[i] = (double) a[i];
        }
        return res;
    }

    /**
     * Loads a vector from an array of type {@code long[]}
     * starting at an offset.
     * For each vector lane, where {@code N} is the vector lane index, the
     * array element at index {@code offset + N} is placed into the
     * resulting vector at lane index {@code N}.
     *
     * @param species species of desired vector
     * @param a the array
     * @param offset the offset into the array
     * @return the vector loaded from an array
     * @throws IndexOutOfBoundsException
     *         if {@code offset+N < 0} or {@code offset+N >= a.length}
     *         for any lane {@code N} in the vector
     */
    @ForceInline
    public static
    LongVector fromArray(VectorSpecies<Long> species,
                                   long[] a, int offset) {
        offset = checkFromIndexSize(offset, species.length(), a.length);
        LongSpecies vsp = (LongSpecies) species;
        return vsp.dummyVectorMF().fromArray0(a, offset);
    }

    /**
     * Loads a vector from an array of type {@code long[]}
     * starting at an offset and using a mask.
     * Lanes where the mask is unset are filled with the default
     * value of {@code long} (zero).
     * For each vector lane, where {@code N} is the vector lane index,
     * if the mask lane at index {@code N} is set then the array element at
     * index {@code offset + N} is placed into the resulting vector at lane index
     * {@code N}, otherwise the default element value is placed into the
     * resulting vector at lane index {@code N}.
     *
     * @param species species of desired vector
     * @param a the array
     * @param offset the offset into the array
     * @param m the mask controlling lane selection
     * @return the vector loaded from an array
     * @throws IndexOutOfBoundsException
     *         if {@code offset+N < 0} or {@code offset+N >= a.length}
     *         for any lane {@code N} in the vector
     *         where the mask is set
     */
    @ForceInline
    public static
    LongVector fromArray(VectorSpecies<Long> species,
                                   long[] a, int offset,
                                   VectorMask<Long> m) {
        LongSpecies vsp = (LongSpecies) species;
        if (VectorIntrinsics.indexInRange(offset, vsp.length(), a.length)) {
            return vsp.dummyVectorMF().fromArray0(a, offset, m, OFFSET_IN_RANGE);
        }

        ((AbstractMask<Long>)m)
            .checkIndexByLane(offset, a.length, vsp.iota(), 1);
        return vsp.dummyVectorMF().fromArray0(a, offset, m, OFFSET_OUT_OF_RANGE);
    }

    /**
     * Gathers a new vector composed of elements from an array of type
     * {@code long[]},
     * using indexes obtained by adding a fixed {@code offset} to a
     * series of secondary offsets from an <em>index map</em>.
     * The index map is a contiguous sequence of {@code VLENGTH}
     * elements in a second array of {@code int}s, starting at a given
     * {@code mapOffset}.
     * <p>
     * For each vector lane, where {@code N} is the vector lane index,
     * the lane is loaded from the array
     * element {@code a[f(N)]}, where {@code f(N)} is the
     * index mapping expression
     * {@code offset + indexMap[mapOffset + N]]}.
     *
     * @param species species of desired vector
     * @param a the array
     * @param offset the offset into the array, may be negative if relative
     * indexes in the index map compensate to produce a value within the
     * array bounds
     * @param indexMap the index map
     * @param mapOffset the offset into the index map
     * @return the vector loaded from the indexed elements of the array
     * @throws IndexOutOfBoundsException
     *         if {@code mapOffset+N < 0}
     *         or if {@code mapOffset+N >= indexMap.length},
     *         or if {@code f(N)=offset+indexMap[mapOffset+N]}
     *         is an invalid index into {@code a},
     *         for any lane {@code N} in the vector
     * @see LongVector#toIntArray()
     */
    @ForceInline
    public static
    LongVector fromArray(VectorSpecies<Long> species,
                                   long[] a, int offset,
                                   int[] indexMap, int mapOffset) {
        LongSpecies vsp = (LongSpecies) species;
        IntVector.IntSpecies isp = IntVector.species(vsp.indexShape());
        Objects.requireNonNull(a);
        Objects.requireNonNull(indexMap);
        Class<? extends LongVector> vectorType = vsp.vectorType();

        if (vsp.laneCount() == 1) {
          return LongVector.fromArray(vsp, a, offset + indexMap[mapOffset]);
        }

        // Index vector: vix[0:n] = k -> offset + indexMap[mapOffset + k]
        IntVector vix = null;
        if (isp.laneCount() != vsp.laneCount()) {
            // For LongMaxVector,  if vector length is non-power-of-two or
            // 2048 bits, indexShape of Long species is S_MAX_BIT.
            // Assume that vector length is 2048, then the lane count of Long
            // vector is 32. When converting Long species to int species,
            // indexShape is still S_MAX_BIT, but the lane count of int vector
            // is 64. So when loading index vector (IntVector), only lower half
            // of index data is needed.
            vix = IntVector
                .fromArray(isp, indexMap, mapOffset, IntMaxVector.IntMaxMask.LOWER_HALF_TRUE_MASK)
                .add(offset);
        } else {
            vix = IntVector
                .fromArray(isp, indexMap, mapOffset)
                .add(offset);
        }

        vix = VectorIntrinsics.checkIndex(vix, a.length);

        return VectorSupport.loadWithMap(
            vectorType, null, long.class, vsp.laneCount(),
            isp.vectorType(), isp.length(),
            a, ARRAY_BASE, vix, null, null, null, null,
            a, offset, indexMap, mapOffset, vsp,
            (c, idx, iMap, idy, s, vm) ->
            s.vOpMF(n -> c[idx + iMap[idy+n]]));
    }

    /**
     * Gathers a new vector composed of elements from an array of type
     * {@code long[]},
     * under the control of a mask, and
     * using indexes obtained by adding a fixed {@code offset} to a
     * series of secondary offsets from an <em>index map</em>.
     * The index map is a contiguous sequence of {@code VLENGTH}
     * elements in a second array of {@code int}s, starting at a given
     * {@code mapOffset}.
     * <p>
     * For each vector lane, where {@code N} is the vector lane index,
     * if the lane is set in the mask,
     * the lane is loaded from the array
     * element {@code a[f(N)]}, where {@code f(N)} is the
     * index mapping expression
     * {@code offset + indexMap[mapOffset + N]]}.
     * Unset lanes in the resulting vector are set to zero.
     *
     * @param species species of desired vector
     * @param a the array
     * @param offset the offset into the array, may be negative if relative
     * indexes in the index map compensate to produce a value within the
     * array bounds
     * @param indexMap the index map
     * @param mapOffset the offset into the index map
     * @param m the mask controlling lane selection
     * @return the vector loaded from the indexed elements of the array
     * @throws IndexOutOfBoundsException
     *         if {@code mapOffset+N < 0}
     *         or if {@code mapOffset+N >= indexMap.length},
     *         or if {@code f(N)=offset+indexMap[mapOffset+N]}
     *         is an invalid index into {@code a},
     *         for any lane {@code N} in the vector
     *         where the mask is set
     * @see LongVector#toIntArray()
     */
    @ForceInline
    public static
    LongVector fromArray(VectorSpecies<Long> species,
                                   long[] a, int offset,
                                   int[] indexMap, int mapOffset,
                                   VectorMask<Long> m) {
        if (m.allTrue()) {
            return fromArray(species, a, offset, indexMap, mapOffset);
        }
        else {
            LongSpecies vsp = (LongSpecies) species;
            return vsp.dummyVectorMF().fromArray0(a, offset, indexMap, mapOffset, m);
        }
    }



    /**
     * Loads a vector from a {@linkplain MemorySegment memory segment}
     * starting at an offset into the memory segment.
     * Bytes are composed into primitive lane elements according
     * to the specified byte order.
     * The vector is arranged into lanes according to
     * <a href="Vector.html#lane-order">memory ordering</a>.
     * <p>
     * This method behaves as if it returns the result of calling
     * {@link #fromMemorySegment(VectorSpecies,MemorySegment,long,ByteOrder,VectorMask)
     * fromMemorySegment()} as follows:
     * <pre>{@code
     * var m = species.maskAll(true);
     * return fromMemorySegment(species, ms, offset, bo, m);
     * }</pre>
     *
     * @param species species of desired vector
     * @param ms the memory segment
     * @param offset the offset into the memory segment
     * @param bo the intended byte order
     * @return a vector loaded from the memory segment
     * @throws IndexOutOfBoundsException
     *         if {@code offset+N*8 < 0}
     *         or {@code offset+N*8 >= ms.byteSize()}
     *         for any lane {@code N} in the vector
     * @throws IllegalStateException if the memory segment's session is not alive,
     *         or if access occurs from a thread other than the thread owning the session.
     * @since 19
     */
    @ForceInline
    public static
    LongVector fromMemorySegment(VectorSpecies<Long> species,
                                           MemorySegment ms, long offset,
                                           ByteOrder bo) {
        offset = checkFromIndexSize(offset, species.vectorByteSize(), ms.byteSize());
        LongSpecies vsp = (LongSpecies) species;
        return vsp.dummyVectorMF().fromMemorySegment0(ms, offset).maybeSwap(bo);
    }

    /**
     * Loads a vector from a {@linkplain MemorySegment memory segment}
     * starting at an offset into the memory segment
     * and using a mask.
     * Lanes where the mask is unset are filled with the default
     * value of {@code long} (zero).
     * Bytes are composed into primitive lane elements according
     * to the specified byte order.
     * The vector is arranged into lanes according to
     * <a href="Vector.html#lane-order">memory ordering</a>.
     * <p>
     * The following pseudocode illustrates the behavior:
     * <pre>{@code
     * var slice = ms.asSlice(offset);
     * long[] ar = new long[species.length()];
     * for (int n = 0; n < ar.length; n++) {
     *     if (m.laneIsSet(n)) {
     *         ar[n] = slice.getAtIndex(ValuaLayout.JAVA_LONG.withByteAlignment(1), n);
     *     }
     * }
     * LongVector r = LongVector.fromArray(species, ar, 0);
     * }</pre>
     * @implNote
     * This operation is likely to be more efficient if
     * the specified byte order is the same as
     * {@linkplain ByteOrder#nativeOrder()
     * the platform native order},
     * since this method will not need to reorder
     * the bytes of lane values.
     *
     * @param species species of desired vector
     * @param ms the memory segment
     * @param offset the offset into the memory segment
     * @param bo the intended byte order
     * @param m the mask controlling lane selection
     * @return a vector loaded from the memory segment
     * @throws IndexOutOfBoundsException
     *         if {@code offset+N*8 < 0}
     *         or {@code offset+N*8 >= ms.byteSize()}
     *         for any lane {@code N} in the vector
     *         where the mask is set
     * @throws IllegalStateException if the memory segment's session is not alive,
     *         or if access occurs from a thread other than the thread owning the session.
     * @since 19
     */
    @ForceInline
    public static
    LongVector fromMemorySegment(VectorSpecies<Long> species,
                                           MemorySegment ms, long offset,
                                           ByteOrder bo,
                                           VectorMask<Long> m) {
        LongSpecies vsp = (LongSpecies) species;
        if (VectorIntrinsics.indexInRange(offset, vsp.vectorByteSize(), ms.byteSize())) {
            return vsp.dummyVectorMF().fromMemorySegment0(ms, offset, m, OFFSET_IN_RANGE).maybeSwap(bo);
        }

        ((AbstractMask<Long>)m)
            .checkIndexByLane(offset, ms.byteSize(), vsp.iota(), 8);
        return vsp.dummyVectorMF().fromMemorySegment0(ms, offset, m, OFFSET_OUT_OF_RANGE).maybeSwap(bo);
    }

    // Memory store operations

    /**
     * Stores this vector into an array of type {@code long[]}
     * starting at an offset.
     * <p>
     * For each vector lane, where {@code N} is the vector lane index,
     * the lane element at index {@code N} is stored into the array
     * element {@code a[offset+N]}.
     *
     * @param a the array, of type {@code long[]}
     * @param offset the offset into the array
     * @throws IndexOutOfBoundsException
     *         if {@code offset+N < 0} or {@code offset+N >= a.length}
     *         for any lane {@code N} in the vector
     */
    @ForceInline
    public final
    void intoArray(long[] a, int offset) {
        offset = checkFromIndexSize(offset, length(), a.length);
        LongSpecies vsp = vspecies();
        VectorSupport.store(
            vsp.vectorType(), vsp.elementType(), vsp.laneCount(),
            a, arrayAddress(a, offset), false,
            this,
            a, offset,
            (arr, off, v)
            -> v.stOpMF(arr, (int) off,
                      (arr_, off_, i, e) -> arr_[off_ + i] = e));

    }

    /**
     * Stores this vector into an array of type {@code long[]}
     * starting at offset and using a mask.
     * <p>
     * For each vector lane, where {@code N} is the vector lane index,
     * the lane element at index {@code N} is stored into the array
     * element {@code a[offset+N]}.
     * If the mask lane at {@code N} is unset then the corresponding
     * array element {@code a[offset+N]} is left unchanged.
     * <p>
     * Array range checking is done for lanes where the mask is set.
     * Lanes where the mask is unset are not stored and do not need
     * to correspond to legitimate elements of {@code a}.
     * That is, unset lanes may correspond to array indexes less than
     * zero or beyond the end of the array.
     *
     * @param a the array, of type {@code long[]}
     * @param offset the offset into the array
     * @param m the mask controlling lane storage
     * @throws IndexOutOfBoundsException
     *         if {@code offset+N < 0} or {@code offset+N >= a.length}
     *         for any lane {@code N} in the vector
     *         where the mask is set
     */
    @ForceInline
    public final
    void intoArray(long[] a, int offset,
                   VectorMask<Long> m) {
        if (m.allTrue()) {
            intoArray(a, offset);
        } else {
            LongSpecies vsp = vspecies();
            if (!VectorIntrinsics.indexInRange(offset, vsp.length(), a.length)) {
                ((AbstractMask<Long>)m)
                    .checkIndexByLane(offset, a.length, vsp.iota(), 1);
            }
            intoArray0(a, offset, m);
        }
    }

    /**
     * Scatters this vector into an array of type {@code long[]}
     * using indexes obtained by adding a fixed {@code offset} to a
     * series of secondary offsets from an <em>index map</em>.
     * The index map is a contiguous sequence of {@code VLENGTH}
     * elements in a second array of {@code int}s, starting at a given
     * {@code mapOffset}.
     * <p>
     * For each vector lane, where {@code N} is the vector lane index,
     * the lane element at index {@code N} is stored into the array
     * element {@code a[f(N)]}, where {@code f(N)} is the
     * index mapping expression
     * {@code offset + indexMap[mapOffset + N]]}.
     *
     * @param a the array
     * @param offset an offset to combine with the index map offsets
     * @param indexMap the index map
     * @param mapOffset the offset into the index map
     * @throws IndexOutOfBoundsException
     *         if {@code mapOffset+N < 0}
     *         or if {@code mapOffset+N >= indexMap.length},
     *         or if {@code f(N)=offset+indexMap[mapOffset+N]}
     *         is an invalid index into {@code a},
     *         for any lane {@code N} in the vector
     * @see LongVector#toIntArray()
     */
    @ForceInline
    public final
    void intoArray(long[] a, int offset,
                   int[] indexMap, int mapOffset) {
        LongSpecies vsp = vspecies();
        IntVector.IntSpecies isp = IntVector.species(vsp.indexShape());
        if (vsp.laneCount() == 1) {
            intoArray(a, offset + indexMap[mapOffset]);
            return;
        }

        // Index vector: vix[0:n] = i -> offset + indexMap[mo + i]
        IntVector vix = null;
        if (isp.laneCount() != vsp.laneCount()) {
            // For LongMaxVector,  if vector length  is 2048 bits, indexShape
            // of Long species is S_MAX_BIT. and the lane count of Long
            // vector is 32. When converting Long species to int species,
            // indexShape is still S_MAX_BIT, but the lane count of int vector
            // is 64. So when loading index vector (IntVector), only lower half
            // of index data is needed.
            vix = IntVector
                .fromArray(isp, indexMap, mapOffset, IntMaxVector.IntMaxMask.LOWER_HALF_TRUE_MASK)
                .add(offset);
        } else {
            vix = IntVector
                .fromArray(isp, indexMap, mapOffset)
                .add(offset);
        }


        vix = VectorIntrinsics.checkIndex(vix, a.length);

        VectorSupport.storeWithMap(
            vsp.vectorType(), null, vsp.elementType(), vsp.laneCount(),
            isp.vectorType(), isp.length(),
            a, arrayAddress(a, 0), vix,
            this, null,
            a, offset, indexMap, mapOffset,
            (arr, off, v, map, mo, vm)
            -> v.stOpMF(arr, off,
                      (arr_, off_, i, e) -> {
                          int j = map[mo + i];
                          arr[off + j] = e;
                      }));
    }

    /**
     * Scatters this vector into an array of type {@code long[]},
     * under the control of a mask, and
     * using indexes obtained by adding a fixed {@code offset} to a
     * series of secondary offsets from an <em>index map</em>.
     * The index map is a contiguous sequence of {@code VLENGTH}
     * elements in a second array of {@code int}s, starting at a given
     * {@code mapOffset}.
     * <p>
     * For each vector lane, where {@code N} is the vector lane index,
     * if the mask lane at index {@code N} is set then
     * the lane element at index {@code N} is stored into the array
     * element {@code a[f(N)]}, where {@code f(N)} is the
     * index mapping expression
     * {@code offset + indexMap[mapOffset + N]]}.
     *
     * @param a the array
     * @param offset an offset to combine with the index map offsets
     * @param indexMap the index map
     * @param mapOffset the offset into the index map
     * @param m the mask
     * @throws IndexOutOfBoundsException
     *         if {@code mapOffset+N < 0}
     *         or if {@code mapOffset+N >= indexMap.length},
     *         or if {@code f(N)=offset+indexMap[mapOffset+N]}
     *         is an invalid index into {@code a},
     *         for any lane {@code N} in the vector
     *         where the mask is set
     * @see LongVector#toIntArray()
     */
    @ForceInline
    public final
    void intoArray(long[] a, int offset,
                   int[] indexMap, int mapOffset,
                   VectorMask<Long> m) {
        if (m.allTrue()) {
            intoArray(a, offset, indexMap, mapOffset);
        }
        else {
            intoArray0(a, offset, indexMap, mapOffset, m);
        }
    }



    /**
     * {@inheritDoc} <!--workaround-->
     * @since 19
     */
    @Override
    @ForceInline
    public final
    void intoMemorySegment(MemorySegment ms, long offset,
                           ByteOrder bo) {
        if (ms.isReadOnly()) {
            throw new UnsupportedOperationException("Attempt to write a read-only segment");
        }

        offset = checkFromIndexSize(offset, byteSize(), ms.byteSize());
        maybeSwap(bo).intoMemorySegment0(ms, offset);
    }

    /**
     * {@inheritDoc} <!--workaround-->
     * @since 19
     */
    @Override
    @ForceInline
    public final
    void intoMemorySegment(MemorySegment ms, long offset,
                           ByteOrder bo,
                           VectorMask<Long> m) {
        if (m.allTrue()) {
            intoMemorySegment(ms, offset, bo);
        } else {
            if (ms.isReadOnly()) {
                throw new UnsupportedOperationException("Attempt to write a read-only segment");
            }
            LongSpecies vsp = vspecies();
            if (!VectorIntrinsics.indexInRange(offset, vsp.vectorByteSize(), ms.byteSize())) {
                ((AbstractMask<Long>)m)
                    .checkIndexByLane(offset, ms.byteSize(), vsp.iota(), 8);
            }
            maybeSwap(bo).intoMemorySegment0(ms, offset, m);
        }
    }

    // ================================================

    // Low-level memory operations.
    //
    // Note that all of these operations *must* inline into a context
    // where the exact species of the involved vector is a
    // compile-time constant.  Otherwise, the intrinsic generation
    // will fail and performance will suffer.
    //
    // In many cases this is achieved by re-deriving a version of the
    // method in each concrete subclass (per species).  The re-derived
    // method simply calls one of these generic methods, with exact
    // parameters for the controlling metadata, which is either a
    // typed vector or constant species instance.

    // Unchecked loading operations in native byte order.
    // Caller is responsible for applying index checks, masking, and
    // byte swapping.

    /*package-private*/
    abstract
    LongVector fromArray0(long[] a, int offset);
    @ForceInline
    final
    LongVector fromArray0Template(long[] a, int offset) {
        LongSpecies vsp = vspecies();
        return VectorSupport.load(
            vsp.vectorType(), vsp.elementType(), vsp.laneCount(),
            a, arrayAddress(a, offset), false,
            a, offset, vsp,
            (arr, off, s) -> s.ldOpMF(arr, (int) off,
                                    (arr_, off_, i) -> arr_[off_ + i]));
    }

    /*package-private*/
    abstract
    LongVector fromArray0(long[] a, int offset, VectorMask<Long> m, int offsetInRange);
    @ForceInline
    final
    <M extends VectorMask<Long>>
    LongVector fromArray0Template(Class<M> maskClass, long[] a, int offset, M m, int offsetInRange) {
        m.check(species());
        LongSpecies vsp = vspecies();
        return VectorSupport.loadMasked(
            vsp.vectorType(), maskClass, vsp.elementType(), vsp.laneCount(),
            a, arrayAddress(a, offset), false, m, offsetInRange,
            a, offset, vsp,
            (arr, off, s, vm) -> s.ldOpMF(arr, (int) off, vm,
                                        (arr_, off_, i) -> arr_[off_ + i]));
    }

    /*package-private*/
    abstract
    LongVector fromArray0(long[] a, int offset,
                                    int[] indexMap, int mapOffset,
                                    VectorMask<Long> m);
    @ForceInline
    final
    <M extends VectorMask<Long>>
    LongVector fromArray0Template(Class<M> maskClass, long[] a, int offset,
                                            int[] indexMap, int mapOffset, M m) {
        LongSpecies vsp = vspecies();
        IntVector.IntSpecies isp = IntVector.species(vsp.indexShape());
        Objects.requireNonNull(a);
        Objects.requireNonNull(indexMap);
        m.check(vsp);
        Class<? extends LongVector> vectorType = vsp.vectorType();

        if (vsp.laneCount() == 1) {
          return LongVector.fromArray(vsp, a, offset + indexMap[mapOffset], m);
        }

        // Index vector: vix[0:n] = k -> offset + indexMap[mapOffset + k]
        IntVector vix = null;
        if (isp.laneCount() != vsp.laneCount()) {
            // For LongMaxVector,  if vector length is non-power-of-two or
            // 2048 bits, indexShape of Long species is S_MAX_BIT.
            // Assume that vector length is 2048, then the lane count of Long
            // vector is 32. When converting Long species to int species,
            // indexShape is still S_MAX_BIT, but the lane count of int vector
            // is 64. So when loading index vector (IntVector), only lower half
            // of index data is needed.
            vix = IntVector
                .fromArray(isp, indexMap, mapOffset, IntMaxVector.IntMaxMask.LOWER_HALF_TRUE_MASK)
                .add(offset);
        } else {
            vix = IntVector
                .fromArray(isp, indexMap, mapOffset)
                .add(offset);
        }

        // FIXME: Check index under mask controlling.
        vix = VectorIntrinsics.checkIndex(vix, a.length);

        return VectorSupport.loadWithMap(
            vectorType, maskClass, long.class, vsp.laneCount(),
            isp.vectorType(), isp.length(),
            a, ARRAY_BASE, vix, null, null, null, m,
            a, offset, indexMap, mapOffset, vsp,
            (c, idx, iMap, idy, s, vm) ->
            s.vOpMF(vm, n -> c[idx + iMap[idy+n]]));
    }



    abstract
    LongVector fromMemorySegment0(MemorySegment bb, long offset);
    @ForceInline
    final
    LongVector fromMemorySegment0Template(MemorySegment ms, long offset) {
        LongSpecies vsp = vspecies();
        return ScopedMemoryAccess.loadFromMemorySegment(
                vsp.vectorType(), vsp.elementType(), vsp.laneCount(),
                (AbstractMemorySegmentImpl) ms, offset, vsp,
                (msp, off, s) -> {
                    return s.ldLongOpMF((MemorySegment) msp, off, LongVector::memorySegmentGet);
                });
    }

    abstract
    LongVector fromMemorySegment0(MemorySegment ms, long offset, VectorMask<Long> m, int offsetInRange);
    @ForceInline
    final
    <M extends VectorMask<Long>>
    LongVector fromMemorySegment0Template(Class<M> maskClass, MemorySegment ms, long offset, M m, int offsetInRange) {
        LongSpecies vsp = vspecies();
        m.check(vsp);
        return ScopedMemoryAccess.loadFromMemorySegmentMasked(
                vsp.vectorType(), maskClass, vsp.elementType(), vsp.laneCount(),
                (AbstractMemorySegmentImpl) ms, offset, m, vsp, offsetInRange,
                (msp, off, s, vm) -> {
                    return s.ldLongOpMF((MemorySegment) msp, off, vm, LongVector::memorySegmentGet);
                });
    }

    // Unchecked storing operations in native byte order.
    // Caller is responsible for applying index checks, masking, and
    // byte swapping.

    abstract
    void intoArray0(long[] a, int offset);
    @ForceInline
    final
    void intoArray0Template(long[] a, int offset) {
        LongSpecies vsp = vspecies();
        VectorSupport.store(
            vsp.vectorType(), vsp.elementType(), vsp.laneCount(),
            a, arrayAddress(a, offset), false,
            this, a, offset,
            (arr, off, v)
            -> v.stOpMF(arr, (int) off,
                      (arr_, off_, i, e) -> arr_[off_+i] = e));
    }

    abstract
    void intoArray0(long[] a, int offset, VectorMask<Long> m);
    @ForceInline
    final
    <M extends VectorMask<Long>>
    void intoArray0Template(Class<M> maskClass, long[] a, int offset, M m) {
        m.check(species());
        LongSpecies vsp = vspecies();
        VectorSupport.storeMasked(
            vsp.vectorType(), maskClass, vsp.elementType(), vsp.laneCount(),
            a, arrayAddress(a, offset), false,
            this, m, a, offset,
            (arr, off, v, vm)
            -> v.stOpMF(arr, (int) off, vm,
                      (arr_, off_, i, e) -> arr_[off_ + i] = e));
    }

    abstract
    void intoArray0(long[] a, int offset,
                    int[] indexMap, int mapOffset,
                    VectorMask<Long> m);
    @ForceInline
    final
    <M extends VectorMask<Long>>
    void intoArray0Template(Class<M> maskClass, long[] a, int offset,
                            int[] indexMap, int mapOffset, M m) {
        m.check(species());
        LongSpecies vsp = vspecies();
        IntVector.IntSpecies isp = IntVector.species(vsp.indexShape());
        if (vsp.laneCount() == 1) {
            intoArray(a, offset + indexMap[mapOffset], m);
            return;
        }

        // Index vector: vix[0:n] = i -> offset + indexMap[mo + i]
        IntVector vix = null;
        if (isp.laneCount() != vsp.laneCount()) {
            // For LongMaxVector,  if vector length  is 2048 bits, indexShape
            // of Long species is S_MAX_BIT. and the lane count of Long
            // vector is 32. When converting Long species to int species,
            // indexShape is still S_MAX_BIT, but the lane count of int vector
            // is 64. So when loading index vector (IntVector), only lower half
            // of index data is needed.
            vix = IntVector
                .fromArray(isp, indexMap, mapOffset, IntMaxVector.IntMaxMask.LOWER_HALF_TRUE_MASK)
                .add(offset);
        } else {
            vix = IntVector
                .fromArray(isp, indexMap, mapOffset)
                .add(offset);
        }


        // FIXME: Check index under mask controlling.
        vix = VectorIntrinsics.checkIndex(vix, a.length);

        VectorSupport.storeWithMap(
            vsp.vectorType(), maskClass, vsp.elementType(), vsp.laneCount(),
            isp.vectorType(), isp.length(),
            a, arrayAddress(a, 0), vix,
            this, m,
            a, offset, indexMap, mapOffset,
            (arr, off, v, map, mo, vm)
            -> v.stOpMF(arr, off, vm,
                      (arr_, off_, i, e) -> {
                          int j = map[mo + i];
                          arr[off + j] = e;
                      }));
    }


    @ForceInline
    final
    void intoMemorySegment0(MemorySegment ms, long offset) {
        LongSpecies vsp = vspecies();
        ScopedMemoryAccess.storeIntoMemorySegment(
                vsp.vectorType(), vsp.elementType(), vsp.laneCount(),
                this,
                (AbstractMemorySegmentImpl) ms, offset,
                (msp, off, v) -> {
                    v.stLongOpMF((MemorySegment) msp, off, LongVector::memorySegmentSet);
                });
    }

    abstract
    void intoMemorySegment0(MemorySegment bb, long offset, VectorMask<Long> m);
    @ForceInline
    final
    <M extends VectorMask<Long>>
    void intoMemorySegment0Template(Class<M> maskClass, MemorySegment ms, long offset, M m) {
        LongSpecies vsp = vspecies();
        m.check(vsp);
        ScopedMemoryAccess.storeIntoMemorySegmentMasked(
                vsp.vectorType(), maskClass, vsp.elementType(), vsp.laneCount(),
                this, m,
                (AbstractMemorySegmentImpl) ms, offset,
                (msp, off, v, vm) -> {
                    v.stLongOpMF((MemorySegment) msp, off, vm, LongVector::memorySegmentSet);
                });
    }


    // End of low-level memory operations.

    @ForceInline
    private void conditionalStoreNYI(int offset,
                                     LongSpecies vsp,
                                     VectorMask<Long> m,
                                     int scale,
                                     int limit) {
        if (offset < 0 || offset + vsp.laneCount() * scale > limit) {
            String msg =
                String.format("unimplemented: store @%d in [0..%d), %s in %s",
                              offset, limit, m, vsp);
            throw new AssertionError(msg);
        }
    }

    /*package-private*/
    @Override
    @ForceInline
    final
    LongVector maybeSwap(ByteOrder bo) {
        if (bo != NATIVE_ENDIAN) {
            return this.reinterpretAsBytes()
                .rearrange(swapBytesShuffle())
                .reinterpretAsLongs();
        }
        return this;
    }

    static final int ARRAY_SHIFT =
        31 - Integer.numberOfLeadingZeros(Unsafe.ARRAY_LONG_INDEX_SCALE);
    static final long ARRAY_BASE =
        Unsafe.ARRAY_LONG_BASE_OFFSET;

    @ForceInline
    static long arrayAddress(long[] a, int index) {
        return ARRAY_BASE + (((long)index) << ARRAY_SHIFT);
    }



    @ForceInline
    static long byteArrayAddress(byte[] a, int index) {
        return Unsafe.ARRAY_BYTE_BASE_OFFSET + index;
    }

    // ================================================

    /// Reinterpreting view methods:
    //   lanewise reinterpret: viewAsXVector()
    //   keep shape, redraw lanes: reinterpretAsEs()

    /**
     * {@inheritDoc} <!--workaround-->
     */
    @ForceInline
    @Override
    public final ByteVector reinterpretAsBytes() {
         // Going to ByteVector, pay close attention to byte order.
         assert(REGISTER_ENDIAN == ByteOrder.LITTLE_ENDIAN);
         return asByteVectorRaw();
         //return asByteVectorRaw().rearrange(swapBytesShuffle());
    }

    /**
     * {@inheritDoc} <!--workaround-->
     */
    @ForceInline
    @Override
    public final LongVector viewAsIntegralLanes() {
        return this;
    }

    /**
     * {@inheritDoc} <!--workaround-->
     */
    @ForceInline
    @Override
    public final
    DoubleVector
    viewAsFloatingLanes() {
        LaneType flt = LaneType.LONG.asFloating();
        return (DoubleVector) asVectorRaw(flt);
    }

    // ================================================

    /// Object methods: toString, equals, hashCode
    //
    // Object methods are defined as if via Arrays.toString, etc.,
    // is applied to the array of elements.  Two equal vectors
    // are required to have equal species and equal lane values.

    /**
     * Returns a string representation of this vector, of the form
     * {@code "[0,1,2...]"}, reporting the lane values of this vector,
     * in lane order.
     *
     * The string is produced as if by a call to {@link
     * java.util.Arrays#toString(long[]) Arrays.toString()},
     * as appropriate to the {@code long} array returned by
     * {@link #toArray this.toArray()}.
     *
     * @return a string of the form {@code "[0,1,2...]"}
     * reporting the lane values of this vector
     */
    @Override
    @ForceInline
    public final
    String toString() {
        // now that toArray is strongly typed, we can define this
        return Arrays.toString(toArray());
    }

    /**
     * {@inheritDoc} <!--workaround-->
     */
    @Override
    @ForceInline
    public final
    boolean equals(Object obj) {
        if (obj instanceof Vector) {
            Vector<?> that = (Vector<?>) obj;
            if (this.species().equals(that.species())) {
                return this.eq(that.check(this.species())).allTrue();
            }
        }
        return false;
    }

    /**
     * {@inheritDoc} <!--workaround-->
     */
    @Override
    @ForceInline
    public final
    int hashCode() {
        // now that toArray is strongly typed, we can define this
        return Objects.hash(species(), Arrays.hashCode(toArray()));
    }

    // ================================================

    // Species

    /**
     * Class representing {@link LongVector}'s of the same {@link VectorShape VectorShape}.
     */
    /*package-private*/
    static final class LongSpecies extends AbstractSpecies<Long> {
        private LongSpecies(VectorShape shape,
                Class<? extends LongVector> vectorType,
                Class<? extends AbstractMask<Long>> maskType,
                Class<? extends AbstractShuffle<Long>> shuffleType,
                Function<Object, LongVector> vectorFactory) {
            super(shape, LaneType.of(long.class),
                  vectorType, maskType, shuffleType,
                  vectorFactory);
            assert(this.elementSize() == Long.SIZE);
        }

        // Specializing overrides:

        @Override
        @ForceInline
        public final Class<Long> elementType() {
            return long.class;
        }

        @Override
        @ForceInline
        final Class<Long> genericElementType() {
            return Long.class;
        }

        @SuppressWarnings("unchecked")
        @Override
        @ForceInline
        public final Class<? extends LongVector> vectorType() {
            return (Class<? extends LongVector>) vectorType;
        }

        @Override
        @ForceInline
        public final long checkValue(long e) {
            longToElementBits(e);  // only for exception
            return e;
        }

        /*package-private*/
        @Override
        @ForceInline
        final LongVector broadcastBits(long bits) {
            return (LongVector)
                VectorSupport.fromBitsCoerced(
                    vectorType, long.class, laneCount,
                    bits, MODE_BROADCAST, this,
                    (bits_, s_) -> s_.rvOpMF(i -> bits_));
        }

        /*package-private*/
        @ForceInline
        public final LongVector broadcast(long e) {
            return broadcastBits(toBits(e));
        }


        /*package-private*/
        final @Override
        @ForceInline
        long longToElementBits(long value) {
            // In this case, the conversion can never fail.
            return value;
        }

        /*package-private*/
        @ForceInline
        static long toIntegralChecked(long e, boolean convertToInt) {
            long value = convertToInt ? (int) e : (long) e;
            if ((long) value != e) {
                throw badArrayBits(e, convertToInt, value);
            }
            return value;
        }

        /* this non-public one is for internal conversions */
        @Override
        @ForceInline
        final LongVector fromIntValues(int[] values) {
            VectorIntrinsics.requireLength(values.length, laneCount);
            long[] va = new long[laneCount()];
            for (int i = 0; i < va.length; i++) {
                int lv = values[i];
                long v = (long) lv;
                va[i] = v;
                if ((int)v != lv) {
                    throw badElementBits(lv, v);
                }
            }
            return dummyVectorMF().fromArray0(va, 0);
        }

        // Virtual constructors

        @ForceInline
        @Override final
        public LongVector fromArray(Object a, int offset) {
            // User entry point
            // Defer only to the equivalent method on the vector class, using the same inputs
            return LongVector
                .fromArray(this, (long[]) a, offset);
        }

        @ForceInline
        @Override final
        LongVector dummyVectorMF() {
            return (LongVector) super.dummyVectorMF();
        }

        @ForceInline
        @Override final
        public LongVector fromMemorySegment(MemorySegment ms, long offset, ByteOrder bo) {
            // User entry point
            // Defer only to the equivalent method on the vector class, using the same inputs
            return LongVector
                .fromMemorySegment(this, ms, offset, bo);
        }

        /*package-private*/
        final @Override
        @ForceInline
        LongVector rvOpMF(RVOp f) {
            long[] res = new long[laneCount()];
            for (int i = 0; i < res.length; i++) {
                long bits =  f.apply(i);
                res[i] = fromBits(bits);
            }
            VectorPayloadMF vec_mf = createVectorMF(res);
            return dummyVectorMF().vectorFactory(vec_mf);
        }

        LongVector vOpMF(FVOp f) {
            long[] res = new long[laneCount()];
            for (int i = 0; i < res.length; i++) {
                res[i] = f.apply(i);
            }
            VectorPayloadMF vec_mf = createVectorMF(res);
            return dummyVectorMF().vectorFactory(vec_mf);
        }

        LongVector vOpMF(VectorMask<Long> m, FVOp f) {
            long[] res = new long[laneCount()];
            VectorPayloadMF mbits = ((AbstractMask<Long>)m).getBits();
            long mOffset = mbits.multiFieldOffset();
            for (int i = 0; i < res.length; i++) {
                if (U.getBoolean(mbits, mOffset + i)) {
                    res[i] = f.apply(i);
                }
            }
            VectorPayloadMF vec_mf = createVectorMF(res);
            return dummyVectorMF().vectorFactory(vec_mf);
        }

        /*package-private*/
        @ForceInline
        <M> LongVector ldOpMF(M memory, int offset,
                                      FLdOp<M> f) {
            return dummyVectorMF().ldOpMF(memory, offset, f);
        }

        /*package-private*/
        @ForceInline
        <M> LongVector ldOpMF(M memory, int offset,
                                      VectorMask<Long> m,
                                      FLdOp<M> f) {
            return dummyVectorMF().ldOpMF(memory, offset, m, f);
        }


        /*package-private*/
        @ForceInline
        LongVector ldLongOpMF(MemorySegment memory, long offset,
                                      FLdLongOp f) {
            return dummyVectorMF().ldLongOpMF(memory, offset, f);
        }

        /*package-private*/
        @ForceInline
        LongVector ldLongOpMF(MemorySegment memory, long offset,
                                      VectorMask<Long> m,
                                      FLdLongOp f) {
            return dummyVectorMF().ldLongOpMF(memory, offset, m, f);
        }

        /*package-private*/
        @ForceInline
        <M> void stOpMF(M memory, int offset, FStOp<M> f) {
            dummyVectorMF().stOpMF(memory, offset, f);
        }

        /*package-private*/
        @ForceInline
        <M> void stOpMF(M memory, int offset,
                     AbstractMask<Long> m,
                      FStOp<M> f) {
            dummyVectorMF().stOpMF(memory, offset, m, f);
        }


        /*package-private*/
        @ForceInline
        void stLongOpMF(MemorySegment memory, long offset, FStLongOp f) {
            dummyVectorMF().stLongOpMF(memory, offset, f);
        }

        /*package-private*/
        @ForceInline
        void stLongOpMF(MemorySegment memory, long offset,
                      AbstractMask<Long> m,
                      FStLongOp f) {
            dummyVectorMF().stLongOpMF(memory, offset, m, f);
        }

        // N.B. Make sure these constant vectors and
        // masks load up correctly into registers.
        //
        // Also, see if we can avoid all that switching.
        // Could we cache both vectors and both masks in
        // this species object?

        // Zero and iota vector access
        @Override
        @ForceInline
        public final LongVector zero() {
            if ((Class<?>) vectorType() == LongMaxVector.class)
               return LongMaxVector.ZERO;
            switch (vectorBitSize()) {
                case 64: return Long64Vector.ZERO;
                case 128: return Long128Vector.ZERO;
                case 256: return Long256Vector.ZERO;
                case 512: return Long512Vector.ZERO;
            }
            throw new AssertionError();
        }

        @Override
        @ForceInline
        public final LongVector iota() {
            if ((Class<?>) vectorType() == LongMaxVector.class)
                return LongMaxVector.IOTA;
            switch (vectorBitSize()) {
                case 64: return Long64Vector.IOTA;
                case 128: return Long128Vector.IOTA;
                case 256: return Long256Vector.IOTA;
                case 512: return Long512Vector.IOTA;
            }
            throw new AssertionError();
        }

        // Mask access
        @Override
        @ForceInline
        public final VectorMask<Long> maskAll(boolean bit) {
            if ((Class<?>) vectorType() == LongMaxVector.class)
                return LongMaxVector.LongMaxMask.maskAll(bit);
            switch (vectorBitSize()) {
                case 64: return Long64Vector.Long64Mask.maskAll(bit);
                case 128: return Long128Vector.Long128Mask.maskAll(bit);
                case 256: return Long256Vector.Long256Mask.maskAll(bit);
                case 512: return Long512Vector.Long512Mask.maskAll(bit);
            }
            throw new AssertionError();
        }

        @Override
        Object iotaArray() {
            int laneCount = laneCount();
            long [] init = new long[laneCount];
            for (int i = 0; i < laneCount; i++) {
                init[i] = (long)i;
            }
           return init;
        }
    }

    /**
     * Finds a species for an element type of {@code long} and shape.
     *
     * @param s the shape
     * @return a species for an element type of {@code long} and shape
     * @throws IllegalArgumentException if no such species exists for the shape
     */
    static LongSpecies species(VectorShape s) {
        Objects.requireNonNull(s);
        switch (s.switchKey) {
            case VectorShape.SK_64_BIT: return (LongSpecies) SPECIES_64;
            case VectorShape.SK_128_BIT: return (LongSpecies) SPECIES_128;
            case VectorShape.SK_256_BIT: return (LongSpecies) SPECIES_256;
            case VectorShape.SK_512_BIT: return (LongSpecies) SPECIES_512;
            case VectorShape.SK_Max_BIT: return (LongSpecies) SPECIES_MAX;
            default: throw new IllegalArgumentException("Bad shape: " + s);
        }
    }

    /** Species representing {@link LongVector}s of {@link VectorShape#S_64_BIT VectorShape.S_64_BIT}. */
    public static final VectorSpecies<Long> SPECIES_64
        = new LongSpecies(VectorShape.S_64_BIT,
                            Long64Vector.class,
                            Long64Vector.Long64Mask.class,
                            Long64Vector.Long64Shuffle.class,
                            Long64Vector::new);

    /** Species representing {@link LongVector}s of {@link VectorShape#S_128_BIT VectorShape.S_128_BIT}. */
    public static final VectorSpecies<Long> SPECIES_128
        = new LongSpecies(VectorShape.S_128_BIT,
                            Long128Vector.class,
                            Long128Vector.Long128Mask.class,
                            Long128Vector.Long128Shuffle.class,
                            Long128Vector::new);

    /** Species representing {@link LongVector}s of {@link VectorShape#S_256_BIT VectorShape.S_256_BIT}. */
    public static final VectorSpecies<Long> SPECIES_256
        = new LongSpecies(VectorShape.S_256_BIT,
                            Long256Vector.class,
                            Long256Vector.Long256Mask.class,
                            Long256Vector.Long256Shuffle.class,
                            Long256Vector::new);

    /** Species representing {@link LongVector}s of {@link VectorShape#S_512_BIT VectorShape.S_512_BIT}. */
    public static final VectorSpecies<Long> SPECIES_512
        = new LongSpecies(VectorShape.S_512_BIT,
                            Long512Vector.class,
                            Long512Vector.Long512Mask.class,
                            Long512Vector.Long512Shuffle.class,
                            Long512Vector::new);

    /** Species representing {@link LongVector}s of {@link VectorShape#S_Max_BIT VectorShape.S_Max_BIT}. */
    public static final VectorSpecies<Long> SPECIES_MAX
        = new LongSpecies(VectorShape.S_Max_BIT,
                            LongMaxVector.class,
                            LongMaxVector.LongMaxMask.class,
                            LongMaxVector.LongMaxShuffle.class,
                            LongMaxVector::new);

    /**
     * Preferred species for {@link LongVector}s.
     * A preferred species is a species of maximal bit-size for the platform.
     */
    public static final VectorSpecies<Long> SPECIES_PREFERRED
        = (LongSpecies) VectorSpecies.ofPreferred(long.class);
}
<|MERGE_RESOLUTION|>--- conflicted
+++ resolved
@@ -2816,13 +2816,9 @@
             case VECTOR_OP_UMIN: return (v, m) ->
                     toBits(v.rOpMF(MAX_OR_INF, m, (i, a, b) -> (long) VectorMath.minUnsigned(a, b)));
             case VECTOR_OP_UMAX: return (v, m) ->
-<<<<<<< HEAD
                     toBits(v.rOpMF(MIN_OR_INF, m, (i, a, b) -> (long) VectorMath.maxUnsigned(a, b)));
-=======
-                    toBits(v.rOp(MIN_OR_INF, m, (i, a, b) -> (long) VectorMath.maxUnsigned(a, b)));
             case VECTOR_OP_SUADD: return (v, m) ->
-                    toBits(v.rOp((long)0, m, (i, a, b) -> (long) VectorMath.addSaturatingUnsigned(a, b)));
->>>>>>> a07dfe93
+                    toBits(v.rOpMF((long)0, m, (i, a, b) -> (long) VectorMath.addSaturatingUnsigned(a, b)));
             case VECTOR_OP_AND: return (v, m) ->
                     toBits(v.rOpMF((long)-1, m, (i, a, b) -> (long)(a & b)));
             case VECTOR_OP_OR: return (v, m) ->
