/*
 * Copyright (c) 2017, 2024, Oracle and/or its affiliates. All rights reserved.
 * DO NOT ALTER OR REMOVE COPYRIGHT NOTICES OR THIS FILE HEADER.
 *
 * This code is free software; you can redistribute it and/or modify it
 * under the terms of the GNU General Public License version 2 only, as
 * published by the Free Software Foundation.  Oracle designates this
 * particular file as subject to the "Classpath" exception as provided
 * by Oracle in the LICENSE file that accompanied this code.
 *
 * This code is distributed in the hope that it will be useful, but WITHOUT
 * ANY WARRANTY; without even the implied warranty of MERCHANTABILITY or
 * FITNESS FOR A PARTICULAR PURPOSE.  See the GNU General Public License
 * version 2 for more details (a copy is included in the LICENSE file that
 * accompanied this code).
 *
 * You should have received a copy of the GNU General Public License version
 * 2 along with this work; if not, write to the Free Software Foundation,
 * Inc., 51 Franklin St, Fifth Floor, Boston, MA 02110-1301 USA.
 *
 * Please contact Oracle, 500 Oracle Parkway, Redwood Shores, CA 94065 USA
 * or visit www.oracle.com if you need additional information or have any
 * questions.
 */
package jdk.incubator.vector;

import java.lang.foreign.MemorySegment;
import java.lang.foreign.ValueLayout;
import java.nio.ByteOrder;
import java.util.Arrays;
import java.util.Objects;
import java.util.function.Function;

import jdk.internal.foreign.AbstractMemorySegmentImpl;
import jdk.internal.misc.ScopedMemoryAccess;
import jdk.internal.misc.Unsafe;
import jdk.internal.vm.annotation.ForceInline;
import jdk.internal.vm.vector.VectorSupport;

import static jdk.internal.vm.vector.VectorSupport.*;
import static jdk.incubator.vector.VectorIntrinsics.*;

import static jdk.incubator.vector.VectorOperators.*;

// -- This file was mechanically generated: Do not edit! -- //

/**
 * A specialized {@link Vector} representing an ordered immutable sequence of
 * {@code long} values.
 */
@SuppressWarnings({"cast"})  // warning: redundant cast
public abstract value class LongVector extends AbstractVector<Long> {

    static final int FORBID_OPCODE_KIND = VO_ONLYFP;
    /**
     * Default Constructor for abstract vector.
     */
    public LongVector() {}

    static final ValueLayout.OfLong ELEMENT_LAYOUT = ValueLayout.JAVA_LONG.withByteAlignment(1);

    @ForceInline
    static int opCode(Operator op) {
        return VectorOperators.opCode(op, VO_OPCODE_VALID, FORBID_OPCODE_KIND);
    }
    @ForceInline
    static int opCode(Operator op, int requireKind) {
        requireKind |= VO_OPCODE_VALID;
        return VectorOperators.opCode(op, requireKind, FORBID_OPCODE_KIND);
    }
    @ForceInline
    static boolean opKind(Operator op, int bit) {
        return VectorOperators.opKind(op, bit);
    }

    // Virtualized factories and operators,
    // coded with portable definitions.
    // These are all @ForceInline in case
    // they need to be used performantly.
    // The various shape-specific subclasses
    // also specialize them by wrapping
    // them in a call like this:
    //    return (Byte128Vector)
    //       super.bOp((Byte128Vector) o);
    // The purpose of that is to forcibly inline
    // the generic definition from this file
    // into a sharply type- and size-specific
    // wrapper in the subclass file, so that
    // the JIT can specialize the code.
    // The code is only inlined and expanded
    // if it gets hot.  Think of it as a cheap
    // and lazy version of C++ templates.

    // Virtualized getter

    // Virtualized constructors

    /**
     * Build a vector directly using my own constructor.
     * It is an error if the vec is aliased elsewhere.
     */
    /*package-private*/
    abstract LongVector vectorFactory(VectorPayloadMF vec);

    /**
     * Build a mask directly using my species.
     * It is an error if the array is aliased elsewhere.
     */
    /*package-private*/
    @ForceInline
    final
    AbstractMask<Long> maskFactory(VectorPayloadMF payload) {
        return vspecies().maskFactory(payload);
    }

    // Constant loader (takes dummy as vector arg)
    interface FVOp {
        long apply(int i);
    }

    /*package-private*/
    @ForceInline
    final
    LongVector vOpMF(FVOp f) {
        long[] res = new long[length()];
        for (int i = 0; i < res.length; i++) {
            res[i] = f.apply(i);
        }
        VectorPayloadMF vec_mf = vspecies().createVectorMF(res);
        return vectorFactory(vec_mf);
    }

    @ForceInline
    final
    LongVector vOpMF(VectorMask<Long> m, FVOp f) {
        long[] res = new long[length()];
        VectorPayloadMF mbits = ((AbstractMask<Long>)m).getBits();
        long mOffset = mbits.multiFieldOffset();
        for (int i = 0; i < res.length; i++) {
            if (U.getBoolean(mbits, mOffset + i)) {
                res[i] = f.apply(i);
            }
        }
        VectorPayloadMF vec_mf = vspecies().createVectorMF(res);
        return vectorFactory(vec_mf);
    }

    // Unary operator

    /*package-private*/
    interface FUnOp {
        long apply(int i, long a);
    }

    /*package-private*/
    abstract
    LongVector uOpMF(FUnOp f);
    @ForceInline
    final
    LongVector uOpTemplateMF(FUnOp f) {
        VectorPayloadMF vec = this.vec();
        VectorPayloadMF tpayload = U.makePrivateBuffer(vec);
        long vOffset = this.multiFieldOffset();
        int length = vspecies().length();
        for (int i = 0; i < length; i++) {
            long v = U.getLong(vec, vOffset + i * Long.BYTES);
            U.putLong(tpayload, vOffset + i * Long.BYTES, f.apply(i, v));
        }
        tpayload = U.finishPrivateBuffer(tpayload);
        return vectorFactory(tpayload);
    }

    /*package-private*/
    abstract
    LongVector uOpMF(VectorMask<Long> m,
                             FUnOp f);
    @ForceInline
    final
    LongVector uOpTemplateMF(VectorMask<Long> m,
                                     FUnOp f) {
        if (m == null) {
            return uOpTemplateMF(f);
        }
        VectorPayloadMF vec = this.vec();
        VectorPayloadMF mbits = ((AbstractMask<Long>)m).getBits();
        VectorPayloadMF tpayload = U.makePrivateBuffer(vec);
        long vOffset = this.multiFieldOffset();
        long mOffset = mbits.multiFieldOffset();
        int length = vspecies().length();
        for (int i = 0; i < length; i++) {
            if (U.getBoolean(mbits, mOffset + i)) {
                long v = U.getLong(vec, vOffset + i * Long.BYTES);
                U.putLong(tpayload, vOffset + i * Long.BYTES, f.apply(i, v));
            }
        }
        tpayload = U.finishPrivateBuffer(tpayload);
        return vectorFactory(tpayload);
    }

    // Binary operator

    /*package-private*/
    interface FBinOp {
        long apply(int i, long a, long b);
    }

    /*package-private*/
    abstract
    LongVector bOpMF(Vector<Long> o,
                             FBinOp f);
    @ForceInline
    final
    LongVector bOpTemplateMF(Vector<Long> o,
                                     FBinOp f) {
        VectorPayloadMF vec1 = vec();
        VectorPayloadMF vec2 = ((LongVector)o).vec();
        VectorPayloadMF tpayload = U.makePrivateBuffer(vec1);
        long vOffset = this.multiFieldOffset();
        int length = vspecies().length();
        for (int i = 0; i < length; i++) {
            long v1 = U.getLong(vec1, vOffset + i * Long.BYTES);
            long v2 = U.getLong(vec2, vOffset + i * Long.BYTES);
            U.putLong(tpayload, vOffset + i * Long.BYTES, f.apply(i, v1, v2));
        }
        tpayload = U.finishPrivateBuffer(tpayload);
        return vectorFactory(tpayload);
    }

    /*package-private*/
    abstract
    LongVector bOpMF(Vector<Long> o,
                             VectorMask<Long> m,
                             FBinOp f);
    @ForceInline
    final
    LongVector bOpTemplateMF(Vector<Long> o,
                                     VectorMask<Long> m,
                                     FBinOp f) {
        if (m == null) {
            return bOpTemplateMF(o, f);
        }
        VectorPayloadMF mbits = ((AbstractMask<Long>)m).getBits();
        VectorPayloadMF vec1 = this.vec();
        VectorPayloadMF vec2 = ((LongVector)o).vec();
        VectorPayloadMF tpayload = U.makePrivateBuffer(vec1);
        long vOffset = this.multiFieldOffset();
        long mOffset = mbits.multiFieldOffset();
        int length = vspecies().length();
        for (int i = 0; i < length; i++) {
            if (U.getBoolean(mbits, mOffset + i)) {
                long v1 = U.getLong(vec1, vOffset + i * Long.BYTES);
                long v2 = U.getLong(vec2, vOffset + i * Long.BYTES);
                U.putLong(tpayload, vOffset + i * Long.BYTES, f.apply(i, v1, v2));
            }
        }
        tpayload = U.finishPrivateBuffer(tpayload);
        return vectorFactory(tpayload);
    }

    // Ternary operator

    /*package-private*/
    interface FTriOp {
        long apply(int i, long a, long b, long c);
    }

    /*package-private*/
    abstract
    LongVector tOpMF(Vector<Long> o1,
                             Vector<Long> o2,
                             FTriOp f);
    @ForceInline
    final
    LongVector tOpTemplateMF(Vector<Long> o1,
                                     Vector<Long> o2,
                                     FTriOp f) {
        VectorPayloadMF vec1 = this.vec();
        VectorPayloadMF vec2 = ((LongVector)o1).vec();
        VectorPayloadMF vec3 = ((LongVector)o2).vec();
        VectorPayloadMF tpayload = U.makePrivateBuffer(vec1);
        long vOffset = this.multiFieldOffset();
        int length = vspecies().length();
        for (int i = 0; i < length; i++) {
            long v1 = U.getLong(vec1, vOffset + i * Long.BYTES);
            long v2 = U.getLong(vec2, vOffset + i * Long.BYTES);
            long v3 = U.getLong(vec3, vOffset + i * Long.BYTES);
            U.putLong(tpayload, vOffset + i * Long.BYTES, f.apply(i, v1, v2, v3));
        }
        tpayload = U.finishPrivateBuffer(tpayload);
        return vectorFactory(tpayload);
    }

    /*package-private*/
    abstract
    LongVector tOpMF(Vector<Long> o1,
                             Vector<Long> o2,
                             VectorMask<Long> m,
                             FTriOp f);
    @ForceInline
    final
    LongVector tOpTemplateMF(Vector<Long> o1,
                                     Vector<Long> o2,
                                     VectorMask<Long> m,
                                     FTriOp f) {
        if (m == null) {
            return tOpTemplateMF(o1, o2, f);
        }
        VectorPayloadMF mbits = ((AbstractMask<Long>)m).getBits();
        VectorPayloadMF vec1 = this.vec();
        VectorPayloadMF vec2 = ((LongVector)o1).vec();
        VectorPayloadMF vec3 = ((LongVector)o2).vec();
        VectorPayloadMF tpayload = U.makePrivateBuffer(vec1);
        long vOffset = this.multiFieldOffset();
        long mOffset = mbits.multiFieldOffset();
        int length = vspecies().length();
        for (int i = 0; i < length; i++) {
            if (U.getBoolean(mbits, mOffset + i)) {
                long v1 = U.getLong(vec1, vOffset + i * Long.BYTES);
                long v2 = U.getLong(vec2, vOffset + i * Long.BYTES);
                long v3 = U.getLong(vec3, vOffset + i * Long.BYTES);
                U.putLong(tpayload, vOffset + i * Long.BYTES, f.apply(i, v1, v2, v3));
            }
        }
        tpayload = U.finishPrivateBuffer(tpayload);
        return vectorFactory(tpayload);
    }

    // Reduction operator

    /*package-private*/
    abstract
    long rOpMF(long v, VectorMask<Long> m, FBinOp f);

    @ForceInline
    final
    long rOpTemplateMF(long v, VectorMask<Long> m, FBinOp f) {
        if (m == null) {
            return rOpTemplateMF(v, f);
        }
        VectorPayloadMF vec = this.vec();
        VectorPayloadMF mbits = ((AbstractMask<Long>)m).getBits();
        long vOffset = this.multiFieldOffset();
        long mOffset = mbits.multiFieldOffset();
        int length = vspecies().length();
        for (int i = 0; i < length; i++) {
            long v1 = U.getLong(vec, vOffset + i * Long.BYTES);
            v = U.getBoolean(mbits, mOffset + i) ? f.apply(i, v, v1) : v;
        }
        return v;
    }

    @ForceInline
    final
    long rOpTemplateMF(long v, FBinOp f) {
        VectorPayloadMF vec = vec();
        long vOffset = this.multiFieldOffset();
        int length = vspecies().length();
        for (int i = 0; i < length; i++) {
            long v1 = U.getLong(vec, vOffset + i * Long.BYTES);
            v = f.apply(i, v, v1);
        }
        return v;
    }

    // Memory reference

    /*package-private*/
    interface FLdOp<M> {
        long apply(M memory, int offset, int i);
    }

    /*package-private*/
    @ForceInline
    final
    <M> LongVector ldOpMF(M memory, int offset,
                                  FLdOp<M> f) {
        int length = vspecies().length();
        boolean is_max_species = ((AbstractSpecies)vspecies()).is_max_species();
        VectorPayloadMF tpayload =
            U.makePrivateBuffer(VectorPayloadMF.newVectorInstanceFactory(
                long.class, length, is_max_species));
        long vOffset = this.multiFieldOffset();
        for (int i = 0; i < length; i++) {
            U.putLong(tpayload, vOffset + i * Long.BYTES, f.apply(memory, offset, i));
        }
        tpayload = U.finishPrivateBuffer(tpayload);
        return vectorFactory(tpayload);
    }

    /*package-private*/
    @ForceInline
    final
    <M> LongVector ldOpMF(M memory, int offset,
                                  VectorMask<Long> m,
                                  FLdOp<M> f) {
        int length = vspecies().length();
        boolean is_max_species = ((AbstractSpecies)vspecies()).is_max_species();
        VectorPayloadMF tpayload = VectorPayloadMF.newVectorInstanceFactory(long.class, length, is_max_species);
        tpayload = U.makePrivateBuffer(tpayload);
        VectorPayloadMF mbits = ((AbstractMask<Long>)m).getBits();
        long vOffset = this.multiFieldOffset();
        long mOffset = mbits.multiFieldOffset();
        for (int i = 0; i < length; i++) {
            if (U.getBoolean(mbits, mOffset + i)) {
                U.putLong(tpayload, vOffset + i * Long.BYTES, f.apply(memory, offset, i));
            }
        }
        tpayload = U.finishPrivateBuffer(tpayload);
        return vectorFactory(tpayload);
    }

    /*package-private*/
    interface FLdLongOp {
        long apply(MemorySegment memory, long offset, int i);
    }

    /*package-private*/
    @ForceInline
    final
    LongVector ldLongOpMF(MemorySegment memory, long offset,
                                  FLdLongOp f) {
        int length = vspecies().length();
        boolean is_max_species = ((AbstractSpecies)vspecies()).is_max_species();
        VectorPayloadMF tpayload =
            U.makePrivateBuffer(VectorPayloadMF.newVectorInstanceFactory(
                long.class, length, is_max_species));
        long vOffset = this.multiFieldOffset();
        for (int i = 0; i < length; i++) {
            U.putLong(tpayload, vOffset + i * Long.BYTES, f.apply(memory, offset, i));
        }
        tpayload = U.finishPrivateBuffer(tpayload);
        return vectorFactory(tpayload);
    }

    /*package-private*/
    @ForceInline
    final
    LongVector ldLongOpMF(MemorySegment memory, long offset,
                                  VectorMask<Long> m,
                                  FLdLongOp f) {
        int length = vspecies().length();
        boolean is_max_species = ((AbstractSpecies)vspecies()).is_max_species();
        VectorPayloadMF tpayload = VectorPayloadMF.newVectorInstanceFactory(long.class, length, is_max_species);
        tpayload = U.makePrivateBuffer(tpayload);
        VectorPayloadMF mbits = ((AbstractMask<Long>)m).getBits();
        long vOffset = this.multiFieldOffset();
        long mOffset = mbits.multiFieldOffset();
        for (int i = 0; i < length; i++) {
            if (U.getBoolean(mbits, mOffset + i)) {
                U.putLong(tpayload, vOffset + i * Long.BYTES, f.apply(memory, offset, i));
            }
        }
        tpayload = U.finishPrivateBuffer(tpayload);
        return vectorFactory(tpayload);
    }

    static long memorySegmentGet(MemorySegment ms, long o, int i) {
        return ms.get(ELEMENT_LAYOUT, o + i * 8L);
    }

    interface FStOp<M> {
        void apply(M memory, int offset, int i, long a);
    }

    /*package-private*/
    @ForceInline
    final
    <M> void stOpMF(M memory, int offset,
                  FStOp<M> f) {
        VectorPayloadMF vec = vec();
        long vOffset = this.multiFieldOffset();
        int length = vspecies().length();
        for (int i = 0; i < length; i++) {
            f.apply(memory, offset, i, U.getLong(vec, vOffset + i * Long.BYTES));
        }
    }

    /*package-private*/
   @ForceInline
    final
    <M> void stOpMF(M memory, int offset,
                  VectorMask<Long> m,
                  FStOp<M> f) {
        VectorPayloadMF vec = vec();
        VectorPayloadMF mbits = ((AbstractMask<Long>)m).getBits();
        long vOffset = this.multiFieldOffset();
        long mOffset = mbits.multiFieldOffset();
        int length = vspecies().length();
        for (int i = 0; i < length; i++) {
            if (U.getBoolean(mbits, mOffset + i)) {
                f.apply(memory, offset, i, U.getLong(vec, vOffset + i * Long.BYTES));
            }
        }
    }


    interface FStLongOp {
        void apply(MemorySegment memory, long offset, int i, long a);
    }

    /*package-private*/
    @ForceInline
    final
    void stLongOpMF(MemorySegment memory, long offset,
                  FStLongOp f) {
        VectorPayloadMF vec = vec();
        long vOffset = this.multiFieldOffset();
        int length = vspecies().length();
        for (int i = 0; i < length; i++) {
            f.apply(memory, offset, i, U.getLong(vec, vOffset + i * Long.BYTES));
        }
    }

    /*package-private*/
    @ForceInline
    final
    void stLongOpMF(MemorySegment memory, long offset,
                  VectorMask<Long> m,
                  FStLongOp f) {
        VectorPayloadMF vec = vec();
        VectorPayloadMF mbits = ((AbstractMask<Long>)m).getBits();
        long vOffset = this.multiFieldOffset();
        long mOffset = mbits.multiFieldOffset();
        int length = vspecies().length();
        for (int i = 0; i < length; i++) {
            if (U.getBoolean(mbits, mOffset + i)) {
                f.apply(memory, offset, i, U.getLong(vec, vOffset + i * Long.BYTES));
            }
        }
    }

    static void memorySegmentSet(MemorySegment ms, long o, int i, long e) {
        ms.set(ELEMENT_LAYOUT, o + i * 8L, e);
    }

    // Binary test

    /*package-private*/
    interface FBinTest {
        boolean apply(int cond, int i, long a, long b);
    }

    /*package-private*/
    @ForceInline
    final
    AbstractMask<Long> bTestMF(int cond,
                                  Vector<Long> o,
                                  FBinTest f) {
        int length = vspecies().length();
        VectorPayloadMF vec1 = vec();
        VectorPayloadMF vec2 = ((LongVector)o).vec();
        boolean is_max_species = ((AbstractSpecies)vspecies()).is_max_species();
        VectorPayloadMF mbits = VectorPayloadMF.newMaskInstanceFactory(vspecies().elementType(), length, is_max_species);
        mbits = U.makePrivateBuffer(mbits);
        long vOffset = this.multiFieldOffset();
        long mOffset = mbits.multiFieldOffset();
        for (int i = 0; i < length; i++) {
            long v1 = U.getLong(vec1, vOffset + i * Long.BYTES);
            long v2 = U.getLong(vec2, vOffset + i * Long.BYTES);
            U.putBoolean(mbits, mOffset + i, f.apply(cond, i, v1, v2));
        }
        mbits = U.finishPrivateBuffer(mbits);
        return maskFactory(mbits);
    }

    /*package-private*/
    @ForceInline
    static long rotateLeft(long a, int n) {
        return Long.rotateLeft(a, n);
    }

    /*package-private*/
    @ForceInline
    static long rotateRight(long a, int n) {
        return Long.rotateRight(a, n);
    }

    /*package-private*/
    @Override
    abstract LongSpecies vspecies();

    /*package-private*/
    @ForceInline
    static long toBits(long e) {
        return  e;
    }

    /*package-private*/
    @ForceInline
    static long fromBits(long bits) {
        return ((long)bits);
    }

    static LongVector expandHelper(Vector<Long> v, VectorMask<Long> m) {
        VectorSpecies<Long> vsp = m.vectorSpecies();
        LongVector r  = (LongVector) vsp.zero();
        LongVector vi = (LongVector) v;
        if (m.allTrue()) {
            return vi;
        }
        for (int i = 0, j = 0; i < vsp.length(); i++) {
            if (m.laneIsSet(i)) {
                r = r.withLane(i, vi.lane(j++));
            }
        }
        return r;
    }

    static LongVector compressHelper(Vector<Long> v, VectorMask<Long> m) {
        VectorSpecies<Long> vsp = m.vectorSpecies();
        LongVector r  = (LongVector) vsp.zero();
        LongVector vi = (LongVector) v;
        if (m.allTrue()) {
            return vi;
        }
        for (int i = 0, j = 0; i < vsp.length(); i++) {
            if (m.laneIsSet(i)) {
                r = r.withLane(j++, vi.lane(i));
            }
        }
        return r;
    }

    static LongVector selectFromTwoVectorHelper(Vector<Long> indexes, Vector<Long> src1, Vector<Long> src2) {
        int vlen = indexes.length();
        long[] res = new long[vlen];
        long[] vecPayload1 = ((LongVector)indexes).vec();
        long[] vecPayload2 = ((LongVector)src1).vec();
        long[] vecPayload3 = ((LongVector)src2).vec();
        for (int i = 0; i < vlen; i++) {
            int wrapped_index = VectorIntrinsics.wrapToRange((int)vecPayload1[i], 2 * vlen);
            res[i] = wrapped_index >= vlen ? vecPayload3[wrapped_index - vlen] : vecPayload2[wrapped_index];
        }
        return ((LongVector)src1).vectorFactory(res);
    }

    // Static factories (other than memory operations)

    // Note: A surprising behavior in javadoc
    // sometimes makes a lone /** {@inheritDoc} */
    // comment drop the method altogether,
    // apparently if the method mentions an
    // parameter or return type of Vector<Long>
    // instead of Vector<E> as originally specified.
    // Adding an empty HTML fragment appears to
    // nudge javadoc into providing the desired
    // inherited documentation.  We use the HTML
    // comment <!--workaround--> for this.

    /**
     * Returns a vector of the given species
     * where all lane elements are set to
     * zero, the default primitive value.
     *
     * @param species species of the desired zero vector
     * @return a zero vector
     */
    @ForceInline
    public static LongVector zero(VectorSpecies<Long> species) {
        LongSpecies vsp = (LongSpecies) species;
        return VectorSupport.fromBitsCoerced(vsp.vectorType(), long.class, species.length(),
                                0, MODE_BROADCAST, vsp,
                                ((bits_, s_) -> s_.rvOpMF(i -> bits_)));
    }

    /**
     * Returns a vector of the same species as this one
     * where all lane elements are set to
     * the primitive value {@code e}.
     *
     * The contents of the current vector are discarded;
     * only the species is relevant to this operation.
     *
     * <p> This method returns the value of this expression:
     * {@code LongVector.broadcast(this.species(), e)}.
     *
     * @apiNote
     * Unlike the similar method named {@code broadcast()}
     * in the supertype {@code Vector}, this method does not
     * need to validate its argument, and cannot throw
     * {@code IllegalArgumentException}.  This method is
     * therefore preferable to the supertype method.
     *
     * @param e the value to broadcast
     * @return a vector where all lane elements are set to
     *         the primitive value {@code e}
     * @see #broadcast(VectorSpecies,long)
     * @see Vector#broadcast(long)
     * @see VectorSpecies#broadcast(long)
     */
    public abstract LongVector broadcast(long e);

    /**
     * Returns a vector of the given species
     * where all lane elements are set to
     * the primitive value {@code e}.
     *
     * @param species species of the desired vector
     * @param e the value to broadcast
     * @return a vector where all lane elements are set to
     *         the primitive value {@code e}
     * @see #broadcast(long)
     * @see Vector#broadcast(long)
     * @see VectorSpecies#broadcast(long)
     */
    @ForceInline
    public static LongVector broadcast(VectorSpecies<Long> species, long e) {
        LongSpecies vsp = (LongSpecies) species;
        return vsp.broadcast(e);
    }

    /*package-private*/
    @ForceInline
    final LongVector broadcastTemplate(long e) {
        LongSpecies vsp = vspecies();
        return vsp.broadcast(e);
    }


    // Unary lanewise support

    /**
     * {@inheritDoc} <!--workaround-->
     */
    public abstract
    LongVector lanewise(VectorOperators.Unary op);

    @ForceInline
    final
    LongVector lanewiseTemplate(VectorOperators.Unary op) {
        if (opKind(op, VO_SPECIAL)) {
            if (op == ZOMO) {
                return blend(broadcast(-1), compare(NE, 0));
            }
            if (op == NOT) {
                return broadcast(-1).lanewise(XOR, this);
            }
        }
        int opc = opCode(op);
        return VectorSupport.unaryOp(
            opc, getClass(), null, long.class, length(),
            this, null,
            UN_IMPL.find(op, opc, LongVector::unaryOperations));
    }

    /**
     * {@inheritDoc} <!--workaround-->
     */
    @Override
    public abstract
    LongVector lanewise(VectorOperators.Unary op,
                                  VectorMask<Long> m);
    @ForceInline
    final
    LongVector lanewiseTemplate(VectorOperators.Unary op,
                                          Class<? extends VectorMask<Long>> maskClass,
                                          VectorMask<Long> m) {
        m.check(maskClass, this);
        if (opKind(op, VO_SPECIAL)) {
            if (op == ZOMO) {
                return blend(broadcast(-1), compare(NE, 0, m));
            }
            if (op == NOT) {
                return lanewise(XOR, broadcast(-1), m);
            }
        }
        int opc = opCode(op);
        return VectorSupport.unaryOp(
            opc, getClass(), maskClass, long.class, length(),
            this, m,
            UN_IMPL.find(op, opc, LongVector::unaryOperations));
    }

    private static final
    ImplCache<Unary, UnaryOperation<LongVector, VectorMask<Long>>>
        UN_IMPL = new ImplCache<>(Unary.class, LongVector.class);

    private static UnaryOperation<LongVector, VectorMask<Long>> unaryOperations(int opc_) {
        switch (opc_) {
            case VECTOR_OP_NEG: return (v0, m) ->
                    v0.uOpMF(m, (i, a) -> (long) -a);
            case VECTOR_OP_ABS: return (v0, m) ->
                    v0.uOpMF(m, (i, a) -> (long) Math.abs(a));
            case VECTOR_OP_BIT_COUNT: return (v0, m) ->
                    v0.uOpMF(m, (i, a) -> (long) Long.bitCount(a));
            case VECTOR_OP_TZ_COUNT: return (v0, m) ->
                    v0.uOpMF(m, (i, a) -> (long) Long.numberOfTrailingZeros(a));
            case VECTOR_OP_LZ_COUNT: return (v0, m) ->
                    v0.uOpMF(m, (i, a) -> (long) Long.numberOfLeadingZeros(a));
            case VECTOR_OP_REVERSE: return (v0, m) ->
                    v0.uOpMF(m, (i, a) -> (long) Long.reverse(a));
            case VECTOR_OP_REVERSE_BYTES: return (v0, m) ->
                    v0.uOpMF(m, (i, a) -> (long) Long.reverseBytes(a));
            default: return null;
        }
    }

    // Binary lanewise support

    /**
     * {@inheritDoc} <!--workaround-->
     * @see #lanewise(VectorOperators.Binary,long)
     * @see #lanewise(VectorOperators.Binary,long,VectorMask)
     */
    @Override
    public abstract
    LongVector lanewise(VectorOperators.Binary op,
                                  Vector<Long> v);
    @ForceInline
    final
    LongVector lanewiseTemplate(VectorOperators.Binary op,
                                          Vector<Long> v) {
        LongVector that = (LongVector) v;
        that.check(this);

        if (opKind(op, VO_SPECIAL  | VO_SHIFT)) {
            if (op == FIRST_NONZERO) {
                VectorMask<Long> mask
                    = this.compare(EQ, (long) 0);
                return this.blend(that, mask);
            }
            if (opKind(op, VO_SHIFT)) {
                // As per shift specification for Java, mask the shift count.
                // This allows the JIT to ignore some ISA details.
                that = that.lanewise(AND, SHIFT_MASK);
            }
            if (op == AND_NOT) {
                // FIXME: Support this in the JIT.
                that = that.lanewise(NOT);
                op = AND;
            } else if (op == DIV) {
                VectorMask<Long> eqz = that.eq((long) 0);
                if (eqz.anyTrue()) {
                    throw that.divZeroException();
                }
            }
        }

        int opc = opCode(op);
        return VectorSupport.binaryOp(
            opc, getClass(), null, long.class, length(),
            this, that, null,
            BIN_IMPL.find(op, opc, LongVector::binaryOperationsMF));
    }

    /**
     * {@inheritDoc} <!--workaround-->
     * @see #lanewise(VectorOperators.Binary,long,VectorMask)
     */
    @Override
    public abstract
    LongVector lanewise(VectorOperators.Binary op,
                                  Vector<Long> v,
                                  VectorMask<Long> m);
    @ForceInline
    final
    LongVector lanewiseTemplate(VectorOperators.Binary op,
                                          Class<? extends VectorMask<Long>> maskClass,
                                          Vector<Long> v, VectorMask<Long> m) {
        LongVector that = (LongVector) v;
        that.check(this);
        m.check(maskClass, this);

        if (opKind(op, VO_SPECIAL  | VO_SHIFT)) {
            if (op == FIRST_NONZERO) {
                VectorMask<Long> mask
                    = this.compare(EQ, (long) 0, m);
                return this.blend(that, mask);
            }
            if (opKind(op, VO_SHIFT)) {
                // As per shift specification for Java, mask the shift count.
                // This allows the JIT to ignore some ISA details.
                that = that.lanewise(AND, SHIFT_MASK);
            }
            if (op == AND_NOT) {
                // FIXME: Support this in the JIT.
                that = that.lanewise(NOT);
                op = AND;
            } else if (op == DIV) {
                VectorMask<Long> eqz = that.eq((long)0);
                if (eqz.and(m).anyTrue()) {
                    throw that.divZeroException();
                }
                // suppress div/0 exceptions in unset lanes
                that = that.lanewise(NOT, eqz);
            }
        }

        int opc = opCode(op);
        return VectorSupport.binaryOp(
            opc, getClass(), maskClass, long.class, length(),
            this, that, m,
            BIN_IMPL.find(op, opc, LongVector::binaryOperations));
    }

    private static final
    ImplCache<Binary, BinaryOperation<LongVector, VectorMask<Long>>>
        BIN_IMPL = new ImplCache<>(Binary.class, LongVector.class);

    private static BinaryOperation<LongVector, VectorMask<Long>> binaryOperations(int opc_) {
        switch (opc_) {
            case VECTOR_OP_ADD: return (v0, v1, vm) ->
                    v0.bOpMF(v1, vm, (i, a, b) -> (long)(a + b));
            case VECTOR_OP_SUB: return (v0, v1, vm) ->
                    v0.bOpMF(v1, vm, (i, a, b) -> (long)(a - b));
            case VECTOR_OP_MUL: return (v0, v1, vm) ->
                    v0.bOpMF(v1, vm, (i, a, b) -> (long)(a * b));
            case VECTOR_OP_DIV: return (v0, v1, vm) ->
                    v0.bOpMF(v1, vm, (i, a, b) -> (long)(a / b));
            case VECTOR_OP_MAX: return (v0, v1, vm) ->
                    v0.bOpMF(v1, vm, (i, a, b) -> (long)Math.max(a, b));
            case VECTOR_OP_MIN: return (v0, v1, vm) ->
                    v0.bOpMF(v1, vm, (i, a, b) -> (long)Math.min(a, b));
            case VECTOR_OP_AND: return (v0, v1, vm) ->
                    v0.bOpMF(v1, vm, (i, a, b) -> (long)(a & b));
            case VECTOR_OP_OR: return (v0, v1, vm) ->
                    v0.bOpMF(v1, vm, (i, a, b) -> (long)(a | b));
            case VECTOR_OP_XOR: return (v0, v1, vm) ->
                    v0.bOpMF(v1, vm, (i, a, b) -> (long)(a ^ b));
            case VECTOR_OP_LSHIFT: return (v0, v1, vm) ->
                    v0.bOpMF(v1, vm, (i, a, n) -> (long)(a << n));
            case VECTOR_OP_RSHIFT: return (v0, v1, vm) ->
                    v0.bOpMF(v1, vm, (i, a, n) -> (long)(a >> n));
            case VECTOR_OP_URSHIFT: return (v0, v1, vm) ->
                    v0.bOpMF(v1, vm, (i, a, n) -> (long)((a & LSHR_SETUP_MASK) >>> n));
            case VECTOR_OP_LROTATE: return (v0, v1, vm) ->
                    v0.bOpMF(v1, vm, (i, a, n) -> rotateLeft(a, (int)n));
            case VECTOR_OP_RROTATE: return (v0, v1, vm) ->
                    v0.bOpMF(v1, vm, (i, a, n) -> rotateRight(a, (int)n));
            case VECTOR_OP_COMPRESS_BITS: return (v0, v1, vm) ->
                    v0.bOpMF(v1, vm, (i, a, n) -> Long.compress(a, n));
            case VECTOR_OP_EXPAND_BITS: return (v0, v1, vm) ->
                    v0.bOpMF(v1, vm, (i, a, n) -> Long.expand(a, n));
            default: return null;
        }
    }

    private static BinaryOperation<LongVector, VectorMask<Long>> binaryOperationsMF(int opc_) {
        switch (opc_) {
            case VECTOR_OP_ADD: return (v0, v1, vm) ->
                    v0.bOpMF(v1, vm, (i, a, b) -> (long)(a + b));
            case VECTOR_OP_SUB: return (v0, v1, vm) ->
                    v0.bOpMF(v1, vm, (i, a, b) -> (long)(a - b));
            case VECTOR_OP_MUL: return (v0, v1, vm) ->
                    v0.bOpMF(v1, vm, (i, a, b) -> (long)(a * b));
            case VECTOR_OP_DIV: return (v0, v1, vm) ->
                    v0.bOpMF(v1, vm, (i, a, b) -> (long)(a / b));
            case VECTOR_OP_MAX: return (v0, v1, vm) ->
                    v0.bOpMF(v1, vm, (i, a, b) -> (long)Math.max(a, b));
            case VECTOR_OP_MIN: return (v0, v1, vm) ->
                    v0.bOpMF(v1, vm, (i, a, b) -> (long)Math.min(a, b));
            case VECTOR_OP_AND: return (v0, v1, vm) ->
                    v0.bOpMF(v1, vm, (i, a, b) -> (long)(a & b));
            case VECTOR_OP_OR: return (v0, v1, vm) ->
                    v0.bOpMF(v1, vm, (i, a, b) -> (long)(a | b));
            case VECTOR_OP_XOR: return (v0, v1, vm) ->
                    v0.bOpMF(v1, vm, (i, a, b) -> (long)(a ^ b));
            case VECTOR_OP_LSHIFT: return (v0, v1, vm) ->
                    v0.bOpMF(v1, vm, (i, a, n) -> (long)(a << n));
            case VECTOR_OP_RSHIFT: return (v0, v1, vm) ->
                    v0.bOpMF(v1, vm, (i, a, n) -> (long)(a >> n));
            case VECTOR_OP_URSHIFT: return (v0, v1, vm) ->
                    v0.bOpMF(v1, vm, (i, a, n) -> (long)((a & LSHR_SETUP_MASK) >>> n));
            case VECTOR_OP_LROTATE: return (v0, v1, vm) ->
                    v0.bOpMF(v1, vm, (i, a, n) -> rotateLeft(a, (int)n));
            case VECTOR_OP_RROTATE: return (v0, v1, vm) ->
                    v0.bOpMF(v1, vm, (i, a, n) -> rotateRight(a, (int)n));
            case VECTOR_OP_COMPRESS_BITS: return (v0, v1, vm) ->
                    v0.bOpMF(v1, vm, (i, a, n) -> Long.compress(a, n));
            case VECTOR_OP_EXPAND_BITS: return (v0, v1, vm) ->
                    v0.bOpMF(v1, vm, (i, a, n) -> Long.expand(a, n));
            default: return null;
        }
    }


    // FIXME: Maybe all of the public final methods in this file (the
    // simple ones that just call lanewise) should be pushed down to
    // the X-VectorBits template.  They can't optimize properly at
    // this level, and must rely on inlining.  Does it work?
    // (If it works, of course keep the code here.)

    /**
     * Combines the lane values of this vector
     * with the value of a broadcast scalar.
     *
     * This is a lane-wise binary operation which applies
     * the selected operation to each lane.
     * The return value will be equal to this expression:
     * {@code this.lanewise(op, this.broadcast(e))}.
     *
     * @param op the operation used to process lane values
     * @param e the input scalar
     * @return the result of applying the operation lane-wise
     *         to the two input vectors
     * @throws UnsupportedOperationException if this vector does
     *         not support the requested operation
     * @see #lanewise(VectorOperators.Binary,Vector)
     * @see #lanewise(VectorOperators.Binary,long,VectorMask)
     */
    @ForceInline
    public final
    LongVector lanewise(VectorOperators.Binary op,
                                  long e) {
        if (opKind(op, VO_SHIFT) && (long)(int)e == e) {
            return lanewiseShift(op, (int) e);
        }
        if (op == AND_NOT) {
            op = AND; e = (long) ~e;
        }
        return lanewise(op, broadcast(e));
    }

    /**
     * Combines the lane values of this vector
     * with the value of a broadcast scalar,
     * with selection of lane elements controlled by a mask.
     *
     * This is a masked lane-wise binary operation which applies
     * the selected operation to each lane.
     * The return value will be equal to this expression:
     * {@code this.lanewise(op, this.broadcast(e), m)}.
     *
     * @param op the operation used to process lane values
     * @param e the input scalar
     * @param m the mask controlling lane selection
     * @return the result of applying the operation lane-wise
     *         to the input vector and the scalar
     * @throws UnsupportedOperationException if this vector does
     *         not support the requested operation
     * @see #lanewise(VectorOperators.Binary,Vector,VectorMask)
     * @see #lanewise(VectorOperators.Binary,long)
     */
    @ForceInline
    public final
    LongVector lanewise(VectorOperators.Binary op,
                                  long e,
                                  VectorMask<Long> m) {
        if (opKind(op, VO_SHIFT) && (long)(int)e == e) {
            return lanewiseShift(op, (int) e, m);
        }
        if (op == AND_NOT) {
            op = AND; e = (long) ~e;
        }
        return lanewise(op, broadcast(e), m);
    }


    /*package-private*/
    abstract LongVector
    lanewiseShift(VectorOperators.Binary op, int e);

    /*package-private*/
    @ForceInline
    final LongVector
    lanewiseShiftTemplate(VectorOperators.Binary op, int e) {
        // Special handling for these.  FIXME: Refactor?
        assert(opKind(op, VO_SHIFT));
        // As per shift specification for Java, mask the shift count.
        e &= SHIFT_MASK;
        int opc = opCode(op);
        return VectorSupport.broadcastInt(
            opc, getClass(), null, long.class, length(),
            this, e, null,
            BIN_INT_IMPL.find(op, opc, LongVector::broadcastIntOperations));
    }

    /*package-private*/
    abstract LongVector
    lanewiseShift(VectorOperators.Binary op, int e, VectorMask<Long> m);

    /*package-private*/
    @ForceInline
    final LongVector
    lanewiseShiftTemplate(VectorOperators.Binary op,
                          Class<? extends VectorMask<Long>> maskClass,
                          int e, VectorMask<Long> m) {
        m.check(maskClass, this);
        assert(opKind(op, VO_SHIFT));
        // As per shift specification for Java, mask the shift count.
        e &= SHIFT_MASK;
        int opc = opCode(op);
        return VectorSupport.broadcastInt(
            opc, getClass(), maskClass, long.class, length(),
            this, e, m,
            BIN_INT_IMPL.find(op, opc, LongVector::broadcastIntOperations));
    }

    private static final
    ImplCache<Binary,VectorBroadcastIntOp<LongVector, VectorMask<Long>>> BIN_INT_IMPL
        = new ImplCache<>(Binary.class, LongVector.class);

    private static VectorBroadcastIntOp<LongVector, VectorMask<Long>> broadcastIntOperations(int opc_) {
        switch (opc_) {
            case VECTOR_OP_LSHIFT: return (v, n, m) ->
                    v.uOpMF(m, (i, a) -> (long)(a << n));
            case VECTOR_OP_RSHIFT: return (v, n, m) ->
                    v.uOpMF(m, (i, a) -> (long)(a >> n));
            case VECTOR_OP_URSHIFT: return (v, n, m) ->
                    v.uOpMF(m, (i, a) -> (long)((a & LSHR_SETUP_MASK) >>> n));
            case VECTOR_OP_LROTATE: return (v, n, m) ->
                    v.uOpMF(m, (i, a) -> rotateLeft(a, (int)n));
            case VECTOR_OP_RROTATE: return (v, n, m) ->
                    v.uOpMF(m, (i, a) -> rotateRight(a, (int)n));
            default: return null;
        }
    }

    // As per shift specification for Java, mask the shift count.
    // We mask 0X3F (long), 0X1F (int), 0x0F (short), 0x7 (byte).
    // The latter two maskings go beyond the JLS, but seem reasonable
    // since our lane types are first-class types, not just dressed
    // up ints.
    private static final int SHIFT_MASK = (Long.SIZE - 1);
    private static final long LSHR_SETUP_MASK = -1;

    // Ternary lanewise support

    // Ternary operators come in eight variations:
    //   lanewise(op, [broadcast(e1)|v1], [broadcast(e2)|v2])
    //   lanewise(op, [broadcast(e1)|v1], [broadcast(e2)|v2], mask)

    // It is annoying to support all of these variations of masking
    // and broadcast, but it would be more surprising not to continue
    // the obvious pattern started by unary and binary.

   /**
     * {@inheritDoc} <!--workaround-->
     * @see #lanewise(VectorOperators.Ternary,long,long,VectorMask)
     * @see #lanewise(VectorOperators.Ternary,Vector,long,VectorMask)
     * @see #lanewise(VectorOperators.Ternary,long,Vector,VectorMask)
     * @see #lanewise(VectorOperators.Ternary,long,long)
     * @see #lanewise(VectorOperators.Ternary,Vector,long)
     * @see #lanewise(VectorOperators.Ternary,long,Vector)
     */
    @Override
    public abstract
    LongVector lanewise(VectorOperators.Ternary op,
                                                  Vector<Long> v1,
                                                  Vector<Long> v2);
    @ForceInline
    final
    LongVector lanewiseTemplate(VectorOperators.Ternary op,
                                          Vector<Long> v1,
                                          Vector<Long> v2) {
        LongVector that = (LongVector) v1;
        LongVector tother = (LongVector) v2;
        // It's a word: https://www.dictionary.com/browse/tother
        // See also Chapter 11 of Dickens, Our Mutual Friend:
        // "Totherest Governor," replied Mr Riderhood...
        that.check(this);
        tother.check(this);
        if (op == BITWISE_BLEND) {
            // FIXME: Support this in the JIT.
            that = this.lanewise(XOR, that).lanewise(AND, tother);
            return this.lanewise(XOR, that);
        }
        int opc = opCode(op);
        return VectorSupport.ternaryOp(
            opc, getClass(), null, long.class, length(),
            this, that, tother, null,
            TERN_IMPL.find(op, opc, LongVector::ternaryOperations));
    }

    /**
     * {@inheritDoc} <!--workaround-->
     * @see #lanewise(VectorOperators.Ternary,long,long,VectorMask)
     * @see #lanewise(VectorOperators.Ternary,Vector,long,VectorMask)
     * @see #lanewise(VectorOperators.Ternary,long,Vector,VectorMask)
     */
    @Override
    public abstract
    LongVector lanewise(VectorOperators.Ternary op,
                                  Vector<Long> v1,
                                  Vector<Long> v2,
                                  VectorMask<Long> m);
    @ForceInline
    final
    LongVector lanewiseTemplate(VectorOperators.Ternary op,
                                          Class<? extends VectorMask<Long>> maskClass,
                                          Vector<Long> v1,
                                          Vector<Long> v2,
                                          VectorMask<Long> m) {
        LongVector that = (LongVector) v1;
        LongVector tother = (LongVector) v2;
        // It's a word: https://www.dictionary.com/browse/tother
        // See also Chapter 11 of Dickens, Our Mutual Friend:
        // "Totherest Governor," replied Mr Riderhood...
        that.check(this);
        tother.check(this);
        m.check(maskClass, this);

        if (op == BITWISE_BLEND) {
            // FIXME: Support this in the JIT.
            that = this.lanewise(XOR, that).lanewise(AND, tother);
            return this.lanewise(XOR, that, m);
        }
        int opc = opCode(op);
        return VectorSupport.ternaryOp(
            opc, getClass(), maskClass, long.class, length(),
            this, that, tother, m,
            TERN_IMPL.find(op, opc, LongVector::ternaryOperations));
    }

    private static final
    ImplCache<Ternary, TernaryOperation<LongVector, VectorMask<Long>>>
        TERN_IMPL = new ImplCache<>(Ternary.class, LongVector.class);

    private static TernaryOperation<LongVector, VectorMask<Long>> ternaryOperations(int opc_) {
        switch (opc_) {
            default: return null;
        }
    }

    /**
     * Combines the lane values of this vector
     * with the values of two broadcast scalars.
     *
     * This is a lane-wise ternary operation which applies
     * the selected operation to each lane.
     * The return value will be equal to this expression:
     * {@code this.lanewise(op, this.broadcast(e1), this.broadcast(e2))}.
     *
     * @param op the operation used to combine lane values
     * @param e1 the first input scalar
     * @param e2 the second input scalar
     * @return the result of applying the operation lane-wise
     *         to the input vector and the scalars
     * @throws UnsupportedOperationException if this vector does
     *         not support the requested operation
     * @see #lanewise(VectorOperators.Ternary,Vector,Vector)
     * @see #lanewise(VectorOperators.Ternary,long,long,VectorMask)
     */
    @ForceInline
    public final
    LongVector lanewise(VectorOperators.Ternary op, //(op,e1,e2)
                                  long e1,
                                  long e2) {
        return lanewise(op, broadcast(e1), broadcast(e2));
    }

    /**
     * Combines the lane values of this vector
     * with the values of two broadcast scalars,
     * with selection of lane elements controlled by a mask.
     *
     * This is a masked lane-wise ternary operation which applies
     * the selected operation to each lane.
     * The return value will be equal to this expression:
     * {@code this.lanewise(op, this.broadcast(e1), this.broadcast(e2), m)}.
     *
     * @param op the operation used to combine lane values
     * @param e1 the first input scalar
     * @param e2 the second input scalar
     * @param m the mask controlling lane selection
     * @return the result of applying the operation lane-wise
     *         to the input vector and the scalars
     * @throws UnsupportedOperationException if this vector does
     *         not support the requested operation
     * @see #lanewise(VectorOperators.Ternary,Vector,Vector,VectorMask)
     * @see #lanewise(VectorOperators.Ternary,long,long)
     */
    @ForceInline
    public final
    LongVector lanewise(VectorOperators.Ternary op, //(op,e1,e2,m)
                                  long e1,
                                  long e2,
                                  VectorMask<Long> m) {
        return lanewise(op, broadcast(e1), broadcast(e2), m);
    }

    /**
     * Combines the lane values of this vector
     * with the values of another vector and a broadcast scalar.
     *
     * This is a lane-wise ternary operation which applies
     * the selected operation to each lane.
     * The return value will be equal to this expression:
     * {@code this.lanewise(op, v1, this.broadcast(e2))}.
     *
     * @param op the operation used to combine lane values
     * @param v1 the other input vector
     * @param e2 the input scalar
     * @return the result of applying the operation lane-wise
     *         to the input vectors and the scalar
     * @throws UnsupportedOperationException if this vector does
     *         not support the requested operation
     * @see #lanewise(VectorOperators.Ternary,long,long)
     * @see #lanewise(VectorOperators.Ternary,Vector,long,VectorMask)
     */
    @ForceInline
    public final
    LongVector lanewise(VectorOperators.Ternary op, //(op,v1,e2)
                                  Vector<Long> v1,
                                  long e2) {
        return lanewise(op, v1, broadcast(e2));
    }

    /**
     * Combines the lane values of this vector
     * with the values of another vector and a broadcast scalar,
     * with selection of lane elements controlled by a mask.
     *
     * This is a masked lane-wise ternary operation which applies
     * the selected operation to each lane.
     * The return value will be equal to this expression:
     * {@code this.lanewise(op, v1, this.broadcast(e2), m)}.
     *
     * @param op the operation used to combine lane values
     * @param v1 the other input vector
     * @param e2 the input scalar
     * @param m the mask controlling lane selection
     * @return the result of applying the operation lane-wise
     *         to the input vectors and the scalar
     * @throws UnsupportedOperationException if this vector does
     *         not support the requested operation
     * @see #lanewise(VectorOperators.Ternary,Vector,Vector)
     * @see #lanewise(VectorOperators.Ternary,long,long,VectorMask)
     * @see #lanewise(VectorOperators.Ternary,Vector,long)
     */
    @ForceInline
    public final
    LongVector lanewise(VectorOperators.Ternary op, //(op,v1,e2,m)
                                  Vector<Long> v1,
                                  long e2,
                                  VectorMask<Long> m) {
        return lanewise(op, v1, broadcast(e2), m);
    }

    /**
     * Combines the lane values of this vector
     * with the values of another vector and a broadcast scalar.
     *
     * This is a lane-wise ternary operation which applies
     * the selected operation to each lane.
     * The return value will be equal to this expression:
     * {@code this.lanewise(op, this.broadcast(e1), v2)}.
     *
     * @param op the operation used to combine lane values
     * @param e1 the input scalar
     * @param v2 the other input vector
     * @return the result of applying the operation lane-wise
     *         to the input vectors and the scalar
     * @throws UnsupportedOperationException if this vector does
     *         not support the requested operation
     * @see #lanewise(VectorOperators.Ternary,Vector,Vector)
     * @see #lanewise(VectorOperators.Ternary,long,Vector,VectorMask)
     */
    @ForceInline
    public final
    LongVector lanewise(VectorOperators.Ternary op, //(op,e1,v2)
                                  long e1,
                                  Vector<Long> v2) {
        return lanewise(op, broadcast(e1), v2);
    }

    /**
     * Combines the lane values of this vector
     * with the values of another vector and a broadcast scalar,
     * with selection of lane elements controlled by a mask.
     *
     * This is a masked lane-wise ternary operation which applies
     * the selected operation to each lane.
     * The return value will be equal to this expression:
     * {@code this.lanewise(op, this.broadcast(e1), v2, m)}.
     *
     * @param op the operation used to combine lane values
     * @param e1 the input scalar
     * @param v2 the other input vector
     * @param m the mask controlling lane selection
     * @return the result of applying the operation lane-wise
     *         to the input vectors and the scalar
     * @throws UnsupportedOperationException if this vector does
     *         not support the requested operation
     * @see #lanewise(VectorOperators.Ternary,Vector,Vector,VectorMask)
     * @see #lanewise(VectorOperators.Ternary,long,Vector)
     */
    @ForceInline
    public final
    LongVector lanewise(VectorOperators.Ternary op, //(op,e1,v2,m)
                                  long e1,
                                  Vector<Long> v2,
                                  VectorMask<Long> m) {
        return lanewise(op, broadcast(e1), v2, m);
    }

    // (Thus endeth the Great and Mighty Ternary Ogdoad.)
    // https://en.wikipedia.org/wiki/Ogdoad

    /// FULL-SERVICE BINARY METHODS: ADD, SUB, MUL, DIV
    //
    // These include masked and non-masked versions.
    // This subclass adds broadcast (masked or not).

    /**
     * {@inheritDoc} <!--workaround-->
     * @see #add(long)
     */
    @Override
    @ForceInline
    public final LongVector add(Vector<Long> v) {
        return lanewise(ADD, v);
    }

    /**
     * Adds this vector to the broadcast of an input scalar.
     *
     * This is a lane-wise binary operation which applies
     * the primitive addition operation ({@code +}) to each lane.
     *
     * This method is also equivalent to the expression
     * {@link #lanewise(VectorOperators.Binary,long)
     *    lanewise}{@code (}{@link VectorOperators#ADD
     *    ADD}{@code , e)}.
     *
     * @param e the input scalar
     * @return the result of adding each lane of this vector to the scalar
     * @see #add(Vector)
     * @see #broadcast(long)
     * @see #add(long,VectorMask)
     * @see VectorOperators#ADD
     * @see #lanewise(VectorOperators.Binary,Vector)
     * @see #lanewise(VectorOperators.Binary,long)
     */
    @ForceInline
    public final
    LongVector add(long e) {
        return lanewise(ADD, e);
    }

    /**
     * {@inheritDoc} <!--workaround-->
     * @see #add(long,VectorMask)
     */
    @Override
    @ForceInline
    public final LongVector add(Vector<Long> v,
                                          VectorMask<Long> m) {
        return lanewise(ADD, v, m);
    }

    /**
     * Adds this vector to the broadcast of an input scalar,
     * selecting lane elements controlled by a mask.
     *
     * This is a masked lane-wise binary operation which applies
     * the primitive addition operation ({@code +}) to each lane.
     *
     * This method is also equivalent to the expression
     * {@link #lanewise(VectorOperators.Binary,long,VectorMask)
     *    lanewise}{@code (}{@link VectorOperators#ADD
     *    ADD}{@code , s, m)}.
     *
     * @param e the input scalar
     * @param m the mask controlling lane selection
     * @return the result of adding each lane of this vector to the scalar
     * @see #add(Vector,VectorMask)
     * @see #broadcast(long)
     * @see #add(long)
     * @see VectorOperators#ADD
     * @see #lanewise(VectorOperators.Binary,Vector)
     * @see #lanewise(VectorOperators.Binary,long)
     */
    @ForceInline
    public final LongVector add(long e,
                                          VectorMask<Long> m) {
        return lanewise(ADD, e, m);
    }

    /**
     * {@inheritDoc} <!--workaround-->
     * @see #sub(long)
     */
    @Override
    @ForceInline
    public final LongVector sub(Vector<Long> v) {
        return lanewise(SUB, v);
    }

    /**
     * Subtracts an input scalar from this vector.
     *
     * This is a masked lane-wise binary operation which applies
     * the primitive subtraction operation ({@code -}) to each lane.
     *
     * This method is also equivalent to the expression
     * {@link #lanewise(VectorOperators.Binary,long)
     *    lanewise}{@code (}{@link VectorOperators#SUB
     *    SUB}{@code , e)}.
     *
     * @param e the input scalar
     * @return the result of subtracting the scalar from each lane of this vector
     * @see #sub(Vector)
     * @see #broadcast(long)
     * @see #sub(long,VectorMask)
     * @see VectorOperators#SUB
     * @see #lanewise(VectorOperators.Binary,Vector)
     * @see #lanewise(VectorOperators.Binary,long)
     */
    @ForceInline
    public final LongVector sub(long e) {
        return lanewise(SUB, e);
    }

    /**
     * {@inheritDoc} <!--workaround-->
     * @see #sub(long,VectorMask)
     */
    @Override
    @ForceInline
    public final LongVector sub(Vector<Long> v,
                                          VectorMask<Long> m) {
        return lanewise(SUB, v, m);
    }

    /**
     * Subtracts an input scalar from this vector
     * under the control of a mask.
     *
     * This is a masked lane-wise binary operation which applies
     * the primitive subtraction operation ({@code -}) to each lane.
     *
     * This method is also equivalent to the expression
     * {@link #lanewise(VectorOperators.Binary,long,VectorMask)
     *    lanewise}{@code (}{@link VectorOperators#SUB
     *    SUB}{@code , s, m)}.
     *
     * @param e the input scalar
     * @param m the mask controlling lane selection
     * @return the result of subtracting the scalar from each lane of this vector
     * @see #sub(Vector,VectorMask)
     * @see #broadcast(long)
     * @see #sub(long)
     * @see VectorOperators#SUB
     * @see #lanewise(VectorOperators.Binary,Vector)
     * @see #lanewise(VectorOperators.Binary,long)
     */
    @ForceInline
    public final LongVector sub(long e,
                                          VectorMask<Long> m) {
        return lanewise(SUB, e, m);
    }

    /**
     * {@inheritDoc} <!--workaround-->
     * @see #mul(long)
     */
    @Override
    @ForceInline
    public final LongVector mul(Vector<Long> v) {
        return lanewise(MUL, v);
    }

    /**
     * Multiplies this vector by the broadcast of an input scalar.
     *
     * This is a lane-wise binary operation which applies
     * the primitive multiplication operation ({@code *}) to each lane.
     *
     * This method is also equivalent to the expression
     * {@link #lanewise(VectorOperators.Binary,long)
     *    lanewise}{@code (}{@link VectorOperators#MUL
     *    MUL}{@code , e)}.
     *
     * @param e the input scalar
     * @return the result of multiplying this vector by the given scalar
     * @see #mul(Vector)
     * @see #broadcast(long)
     * @see #mul(long,VectorMask)
     * @see VectorOperators#MUL
     * @see #lanewise(VectorOperators.Binary,Vector)
     * @see #lanewise(VectorOperators.Binary,long)
     */
    @ForceInline
    public final LongVector mul(long e) {
        return lanewise(MUL, e);
    }

    /**
     * {@inheritDoc} <!--workaround-->
     * @see #mul(long,VectorMask)
     */
    @Override
    @ForceInline
    public final LongVector mul(Vector<Long> v,
                                          VectorMask<Long> m) {
        return lanewise(MUL, v, m);
    }

    /**
     * Multiplies this vector by the broadcast of an input scalar,
     * selecting lane elements controlled by a mask.
     *
     * This is a masked lane-wise binary operation which applies
     * the primitive multiplication operation ({@code *}) to each lane.
     *
     * This method is also equivalent to the expression
     * {@link #lanewise(VectorOperators.Binary,long,VectorMask)
     *    lanewise}{@code (}{@link VectorOperators#MUL
     *    MUL}{@code , s, m)}.
     *
     * @param e the input scalar
     * @param m the mask controlling lane selection
     * @return the result of muling each lane of this vector to the scalar
     * @see #mul(Vector,VectorMask)
     * @see #broadcast(long)
     * @see #mul(long)
     * @see VectorOperators#MUL
     * @see #lanewise(VectorOperators.Binary,Vector)
     * @see #lanewise(VectorOperators.Binary,long)
     */
    @ForceInline
    public final LongVector mul(long e,
                                          VectorMask<Long> m) {
        return lanewise(MUL, e, m);
    }

    /**
     * {@inheritDoc} <!--workaround-->
     * @apiNote If there is a zero divisor, {@code
     * ArithmeticException} will be thrown.
     */
    @Override
    @ForceInline
    public final LongVector div(Vector<Long> v) {
        return lanewise(DIV, v);
    }

    /**
     * Divides this vector by the broadcast of an input scalar.
     *
     * This is a lane-wise binary operation which applies
     * the primitive division operation ({@code /}) to each lane.
     *
     * This method is also equivalent to the expression
     * {@link #lanewise(VectorOperators.Binary,long)
     *    lanewise}{@code (}{@link VectorOperators#DIV
     *    DIV}{@code , e)}.
     *
     * @apiNote If there is a zero divisor, {@code
     * ArithmeticException} will be thrown.
     *
     * @param e the input scalar
     * @return the result of dividing each lane of this vector by the scalar
     * @see #div(Vector)
     * @see #broadcast(long)
     * @see #div(long,VectorMask)
     * @see VectorOperators#DIV
     * @see #lanewise(VectorOperators.Binary,Vector)
     * @see #lanewise(VectorOperators.Binary,long)
     */
    @ForceInline
    public final LongVector div(long e) {
        return lanewise(DIV, e);
    }

    /**
     * {@inheritDoc} <!--workaround-->
     * @see #div(long,VectorMask)
     * @apiNote If there is a zero divisor, {@code
     * ArithmeticException} will be thrown.
     */
    @Override
    @ForceInline
    public final LongVector div(Vector<Long> v,
                                          VectorMask<Long> m) {
        return lanewise(DIV, v, m);
    }

    /**
     * Divides this vector by the broadcast of an input scalar,
     * selecting lane elements controlled by a mask.
     *
     * This is a masked lane-wise binary operation which applies
     * the primitive division operation ({@code /}) to each lane.
     *
     * This method is also equivalent to the expression
     * {@link #lanewise(VectorOperators.Binary,long,VectorMask)
     *    lanewise}{@code (}{@link VectorOperators#DIV
     *    DIV}{@code , s, m)}.
     *
     * @apiNote If there is a zero divisor, {@code
     * ArithmeticException} will be thrown.
     *
     * @param e the input scalar
     * @param m the mask controlling lane selection
     * @return the result of dividing each lane of this vector by the scalar
     * @see #div(Vector,VectorMask)
     * @see #broadcast(long)
     * @see #div(long)
     * @see VectorOperators#DIV
     * @see #lanewise(VectorOperators.Binary,Vector)
     * @see #lanewise(VectorOperators.Binary,long)
     */
    @ForceInline
    public final LongVector div(long e,
                                          VectorMask<Long> m) {
        return lanewise(DIV, e, m);
    }

    /// END OF FULL-SERVICE BINARY METHODS

    /// SECOND-TIER BINARY METHODS
    //
    // There are no masked versions.

    /**
     * {@inheritDoc} <!--workaround-->
     */
    @Override
    @ForceInline
    public final LongVector min(Vector<Long> v) {
        return lanewise(MIN, v);
    }

    // FIXME:  "broadcast of an input scalar" is really wordy.  Reduce?
    /**
     * Computes the smaller of this vector and the broadcast of an input scalar.
     *
     * This is a lane-wise binary operation which applies the
     * operation {@code Math.min()} to each pair of
     * corresponding lane values.
     *
     * This method is also equivalent to the expression
     * {@link #lanewise(VectorOperators.Binary,long)
     *    lanewise}{@code (}{@link VectorOperators#MIN
     *    MIN}{@code , e)}.
     *
     * @param e the input scalar
     * @return the result of multiplying this vector by the given scalar
     * @see #min(Vector)
     * @see #broadcast(long)
     * @see VectorOperators#MIN
     * @see #lanewise(VectorOperators.Binary,long,VectorMask)
     */
    @ForceInline
    public final LongVector min(long e) {
        return lanewise(MIN, e);
    }

    /**
     * {@inheritDoc} <!--workaround-->
     */
    @Override
    @ForceInline
    public final LongVector max(Vector<Long> v) {
        return lanewise(MAX, v);
    }

    /**
     * Computes the larger of this vector and the broadcast of an input scalar.
     *
     * This is a lane-wise binary operation which applies the
     * operation {@code Math.max()} to each pair of
     * corresponding lane values.
     *
     * This method is also equivalent to the expression
     * {@link #lanewise(VectorOperators.Binary,long)
     *    lanewise}{@code (}{@link VectorOperators#MAX
     *    MAX}{@code , e)}.
     *
     * @param e the input scalar
     * @return the result of multiplying this vector by the given scalar
     * @see #max(Vector)
     * @see #broadcast(long)
     * @see VectorOperators#MAX
     * @see #lanewise(VectorOperators.Binary,long,VectorMask)
     */
    @ForceInline
    public final LongVector max(long e) {
        return lanewise(MAX, e);
    }

    // common bitwise operators: and, or, not (with scalar versions)
    /**
     * Computes the bitwise logical conjunction ({@code &})
     * of this vector and a second input vector.
     *
     * This is a lane-wise binary operation which applies the
     * the primitive bitwise "and" operation ({@code &})
     * to each pair of corresponding lane values.
     *
     * This method is also equivalent to the expression
     * {@link #lanewise(VectorOperators.Binary,Vector)
     *    lanewise}{@code (}{@link VectorOperators#AND
     *    AND}{@code , v)}.
     *
     * <p>
     * This is not a full-service named operation like
     * {@link #add(Vector) add}.  A masked version of
     * this operation is not directly available
     * but may be obtained via the masked version of
     * {@code lanewise}.
     *
     * @param v a second input vector
     * @return the bitwise {@code &} of this vector and the second input vector
     * @see #and(long)
     * @see #or(Vector)
     * @see #not()
     * @see VectorOperators#AND
     * @see #lanewise(VectorOperators.Binary,Vector,VectorMask)
     */
    @ForceInline
    public final LongVector and(Vector<Long> v) {
        return lanewise(AND, v);
    }

    /**
     * Computes the bitwise logical conjunction ({@code &})
     * of this vector and a scalar.
     *
     * This is a lane-wise binary operation which applies the
     * the primitive bitwise "and" operation ({@code &})
     * to each pair of corresponding lane values.
     *
     * This method is also equivalent to the expression
     * {@link #lanewise(VectorOperators.Binary,Vector)
     *    lanewise}{@code (}{@link VectorOperators#AND
     *    AND}{@code , e)}.
     *
     * @param e an input scalar
     * @return the bitwise {@code &} of this vector and scalar
     * @see #and(Vector)
     * @see VectorOperators#AND
     * @see #lanewise(VectorOperators.Binary,Vector,VectorMask)
     */
    @ForceInline
    public final LongVector and(long e) {
        return lanewise(AND, e);
    }

    /**
     * Computes the bitwise logical disjunction ({@code |})
     * of this vector and a second input vector.
     *
     * This is a lane-wise binary operation which applies the
     * the primitive bitwise "or" operation ({@code |})
     * to each pair of corresponding lane values.
     *
     * This method is also equivalent to the expression
     * {@link #lanewise(VectorOperators.Binary,Vector)
     *    lanewise}{@code (}{@link VectorOperators#OR
     *    AND}{@code , v)}.
     *
     * <p>
     * This is not a full-service named operation like
     * {@link #add(Vector) add}.  A masked version of
     * this operation is not directly available
     * but may be obtained via the masked version of
     * {@code lanewise}.
     *
     * @param v a second input vector
     * @return the bitwise {@code |} of this vector and the second input vector
     * @see #or(long)
     * @see #and(Vector)
     * @see #not()
     * @see VectorOperators#OR
     * @see #lanewise(VectorOperators.Binary,Vector,VectorMask)
     */
    @ForceInline
    public final LongVector or(Vector<Long> v) {
        return lanewise(OR, v);
    }

    /**
     * Computes the bitwise logical disjunction ({@code |})
     * of this vector and a scalar.
     *
     * This is a lane-wise binary operation which applies the
     * the primitive bitwise "or" operation ({@code |})
     * to each pair of corresponding lane values.
     *
     * This method is also equivalent to the expression
     * {@link #lanewise(VectorOperators.Binary,Vector)
     *    lanewise}{@code (}{@link VectorOperators#OR
     *    OR}{@code , e)}.
     *
     * @param e an input scalar
     * @return the bitwise {@code |} of this vector and scalar
     * @see #or(Vector)
     * @see VectorOperators#OR
     * @see #lanewise(VectorOperators.Binary,Vector,VectorMask)
     */
    @ForceInline
    public final LongVector or(long e) {
        return lanewise(OR, e);
    }



    /// UNARY METHODS

    /**
     * {@inheritDoc} <!--workaround-->
     */
    @Override
    @ForceInline
    public final
    LongVector neg() {
        return lanewise(NEG);
    }

    /**
     * {@inheritDoc} <!--workaround-->
     */
    @Override
    @ForceInline
    public final
    LongVector abs() {
        return lanewise(ABS);
    }


    // not (~)
    /**
     * Computes the bitwise logical complement ({@code ~})
     * of this vector.
     *
     * This is a lane-wise binary operation which applies the
     * the primitive bitwise "not" operation ({@code ~})
     * to each lane value.
     *
     * This method is also equivalent to the expression
     * {@link #lanewise(VectorOperators.Unary)
     *    lanewise}{@code (}{@link VectorOperators#NOT
     *    NOT}{@code )}.
     *
     * <p>
     * This is not a full-service named operation like
     * {@link #add(Vector) add}.  A masked version of
     * this operation is not directly available
     * but may be obtained via the masked version of
     * {@code lanewise}.
     *
     * @return the bitwise complement {@code ~} of this vector
     * @see #and(Vector)
     * @see VectorOperators#NOT
     * @see #lanewise(VectorOperators.Unary,VectorMask)
     */
    @ForceInline
    public final LongVector not() {
        return lanewise(NOT);
    }


    /// COMPARISONS

    /**
     * {@inheritDoc} <!--workaround-->
     */
    @Override
    @ForceInline
    public final
    VectorMask<Long> eq(Vector<Long> v) {
        return compare(EQ, v);
    }

    /**
     * Tests if this vector is equal to an input scalar.
     *
     * This is a lane-wise binary test operation which applies
     * the primitive equals operation ({@code ==}) to each lane.
     * The result is the same as {@code compare(VectorOperators.Comparison.EQ, e)}.
     *
     * @param e the input scalar
     * @return the result mask of testing if this vector
     *         is equal to {@code e}
     * @see #compare(VectorOperators.Comparison,long)
     */
    @ForceInline
    public final
    VectorMask<Long> eq(long e) {
        return compare(EQ, e);
    }

    /**
     * {@inheritDoc} <!--workaround-->
     */
    @Override
    @ForceInline
    public final
    VectorMask<Long> lt(Vector<Long> v) {
        return compare(LT, v);
    }

    /**
     * Tests if this vector is less than an input scalar.
     *
     * This is a lane-wise binary test operation which applies
     * the primitive less than operation ({@code <}) to each lane.
     * The result is the same as {@code compare(VectorOperators.LT, e)}.
     *
     * @param e the input scalar
     * @return the mask result of testing if this vector
     *         is less than the input scalar
     * @see #compare(VectorOperators.Comparison,long)
     */
    @ForceInline
    public final
    VectorMask<Long> lt(long e) {
        return compare(LT, e);
    }

    /**
     * {@inheritDoc} <!--workaround-->
     */
    @Override
    public abstract
    VectorMask<Long> test(VectorOperators.Test op);

    /*package-private*/
    @ForceInline
    final
    <M extends VectorMask<Long>>
    M testTemplate(Class<M> maskType, Test op) {
        LongSpecies vsp = vspecies();
        if (opKind(op, VO_SPECIAL)) {
            VectorMask<Long> m;
            if (op == IS_DEFAULT) {
                m = compare(EQ, (long) 0);
            } else if (op == IS_NEGATIVE) {
                m = compare(LT, (long) 0);
            }
            else {
                throw new AssertionError(op);
            }
            return maskType.cast(m);
        }
        int opc = opCode(op);
        throw new AssertionError(op);
    }

    /**
     * {@inheritDoc} <!--workaround-->
     */
    @Override
    public abstract
    VectorMask<Long> test(VectorOperators.Test op,
                                  VectorMask<Long> m);

    /*package-private*/
    @ForceInline
    final
    <M extends VectorMask<Long>>
    M testTemplate(Class<M> maskType, Test op, M mask) {
        LongSpecies vsp = vspecies();
        mask.check(maskType, this);
        if (opKind(op, VO_SPECIAL)) {
            VectorMask<Long> m = mask;
            if (op == IS_DEFAULT) {
                m = compare(EQ, (long) 0, m);
            } else if (op == IS_NEGATIVE) {
                m = compare(LT, (long) 0, m);
            }
            else {
                throw new AssertionError(op);
            }
            return maskType.cast(m);
        }
        int opc = opCode(op);
        throw new AssertionError(op);
    }

    /**
     * {@inheritDoc} <!--workaround-->
     */
    @Override
    public abstract
    VectorMask<Long> compare(VectorOperators.Comparison op, Vector<Long> v);

    /*package-private*/
    @ForceInline
    final
    <M extends VectorMask<Long>>
    M compareTemplate(Class<M> maskType, Comparison op, Vector<Long> v) {
        LongVector that = (LongVector) v;
        that.check(this);
        int opc = opCode(op);
        return VectorSupport.compare(
            opc, getClass(), maskType, long.class, length(),
            this, that, null,
            (cond, v0, v1, m1) -> {
                AbstractMask<Long> m
                    = v0.bTestMF(cond, v1, (cond_, i, a, b)
                               -> compareWithOp(cond, a, b));
                @SuppressWarnings("unchecked")
                M m2 = (M) m;
                return m2;
            });
    }

    /*package-private*/
    @ForceInline
    final
    <M extends VectorMask<Long>>
    M compareTemplate(Class<M> maskType, Comparison op, Vector<Long> v, M m) {
        LongVector that = (LongVector) v;
        that.check(this);
        m.check(maskType, this);
        int opc = opCode(op);
        return VectorSupport.compare(
            opc, getClass(), maskType, long.class, length(),
            this, that, m,
            (cond, v0, v1, m1) -> {
                AbstractMask<Long> cmpM
                    = v0.bTestMF(cond, v1, (cond_, i, a, b)
                               -> compareWithOp(cond, a, b));
                @SuppressWarnings("unchecked")
                M m2 = (M) cmpM.and(m1);
                return m2;
            });
    }

    @ForceInline
    private static boolean compareWithOp(int cond, long a, long b) {
        return switch (cond) {
            case BT_eq -> a == b;
            case BT_ne -> a != b;
            case BT_lt -> a < b;
            case BT_le -> a <= b;
            case BT_gt -> a > b;
            case BT_ge -> a >= b;
            case BT_ult -> Long.compareUnsigned(a, b) < 0;
            case BT_ule -> Long.compareUnsigned(a, b) <= 0;
            case BT_ugt -> Long.compareUnsigned(a, b) > 0;
            case BT_uge -> Long.compareUnsigned(a, b) >= 0;
            default -> throw new AssertionError();
        };
    }

    /**
     * Tests this vector by comparing it with an input scalar,
     * according to the given comparison operation.
     *
     * This is a lane-wise binary test operation which applies
     * the comparison operation to each lane.
     * <p>
     * The result is the same as
     * {@code compare(op, broadcast(species(), e))}.
     * That is, the scalar may be regarded as broadcast to
     * a vector of the same species, and then compared
     * against the original vector, using the selected
     * comparison operation.
     *
     * @param op the operation used to compare lane values
     * @param e the input scalar
     * @return the mask result of testing lane-wise if this vector
     *         compares to the input, according to the selected
     *         comparison operator
     * @see LongVector#compare(VectorOperators.Comparison,Vector)
     * @see #eq(long)
     * @see #lt(long)
     */
    public abstract
    VectorMask<Long> compare(Comparison op, long e);

    /*package-private*/
    @ForceInline
    final
    <M extends VectorMask<Long>>
    M compareTemplate(Class<M> maskType, Comparison op, long e) {
        return compareTemplate(maskType, op, broadcast(e));
    }

    /**
     * Tests this vector by comparing it with an input scalar,
     * according to the given comparison operation,
     * in lanes selected by a mask.
     *
     * This is a masked lane-wise binary test operation which applies
     * to each pair of corresponding lane values.
     *
     * The returned result is equal to the expression
     * {@code compare(op,s).and(m)}.
     *
     * @param op the operation used to compare lane values
     * @param e the input scalar
     * @param m the mask controlling lane selection
     * @return the mask result of testing lane-wise if this vector
     *         compares to the input, according to the selected
     *         comparison operator,
     *         and only in the lanes selected by the mask
     * @see LongVector#compare(VectorOperators.Comparison,Vector,VectorMask)
     */
    @ForceInline
    public final VectorMask<Long> compare(VectorOperators.Comparison op,
                                               long e,
                                               VectorMask<Long> m) {
        return compare(op, broadcast(e), m);
    }


    /**
     * {@inheritDoc} <!--workaround-->
     */
    @Override public abstract
    LongVector blend(Vector<Long> v, VectorMask<Long> m);

    /*package-private*/
    @ForceInline
    final
    <M extends VectorMask<Long>>
    LongVector
    blendTemplate(Class<M> maskType, LongVector v, M m) {
        v.check(this);
        return VectorSupport.blend(
            getClass(), maskType, long.class, length(),
            this, v, m,
            (v0, v1, m_) -> v0.bOpMF(v1, m_, (i, a, b) -> b));
    }

    /**
     * {@inheritDoc} <!--workaround-->
     */
    @Override public abstract LongVector addIndex(int scale);

    /*package-private*/
    @ForceInline
    final LongVector addIndexTemplate(int scale) {
        LongSpecies vsp = vspecies();
        // make sure VLENGTH*scale doesn't overflow:
        vsp.checkScale(scale);
        return VectorSupport.indexVector(
            getClass(), long.class, length(),
            this, scale, vsp,
            (v, scale_, s)
            -> {
                // If the platform doesn't support an INDEX
                // instruction directly, load IOTA from memory
                // and multiply.
                LongVector iota = s.iota();
                long sc = (long) scale_;
                return v.add(sc == 1 ? iota : iota.mul(sc));
            });
    }

    /**
     * Replaces selected lanes of this vector with
     * a scalar value
     * under the control of a mask.
     *
     * This is a masked lane-wise binary operation which
     * selects each lane value from one or the other input.
     *
     * The returned result is equal to the expression
     * {@code blend(broadcast(e),m)}.
     *
     * @param e the input scalar, containing the replacement lane value
     * @param m the mask controlling lane selection of the scalar
     * @return the result of blending the lane elements of this vector with
     *         the scalar value
     */
    @ForceInline
    public final LongVector blend(long e,
                                            VectorMask<Long> m) {
        return blend(broadcast(e), m);
    }


    /**
     * {@inheritDoc} <!--workaround-->
     */
    @Override
    public abstract
    LongVector slice(int origin, Vector<Long> v1);

    /*package-private*/
    final
    @ForceInline
    LongVector sliceTemplate(int origin, Vector<Long> v1) {
        LongVector that = (LongVector) v1;
        that.check(this);
        Objects.checkIndex(origin, length() + 1);
        VectorShuffle<Long> iota = iotaShuffle();
        VectorMask<Long> blendMask = iota.toVector().compare(VectorOperators.LT, (broadcast((long)(length() - origin))));
        iota = iotaShuffle(origin, 1, true);
        return that.rearrange(iota).blend(this.rearrange(iota), blendMask);
    }

    /**
     * {@inheritDoc} <!--workaround-->
     */
    @Override
    @ForceInline
    public final
    LongVector slice(int origin,
                               Vector<Long> w,
                               VectorMask<Long> m) {
        return broadcast(0).blend(slice(origin, w), m);
    }

    /**
     * {@inheritDoc} <!--workaround-->
     */
    @Override
    public abstract
    LongVector slice(int origin);

    /*package-private*/
    final
    @ForceInline
    LongVector sliceTemplate(int origin) {
        Objects.checkIndex(origin, length() + 1);
        VectorShuffle<Long> iota = iotaShuffle();
        VectorMask<Long> blendMask = iota.toVector().compare(VectorOperators.LT, (broadcast((long)(length() - origin))));
        iota = iotaShuffle(origin, 1, true);
        return vspecies().zero().blend(this.rearrange(iota), blendMask);
    }

    /**
     * {@inheritDoc} <!--workaround-->
     */
    @Override
    public abstract
    LongVector unslice(int origin, Vector<Long> w, int part);

    /*package-private*/
    final
    @ForceInline
    LongVector
    unsliceTemplate(int origin, Vector<Long> w, int part) {
        LongVector that = (LongVector) w;
        that.check(this);
        Objects.checkIndex(origin, length() + 1);
        VectorShuffle<Long> iota = iotaShuffle();
        VectorMask<Long> blendMask = iota.toVector().compare((part == 0) ? VectorOperators.GE : VectorOperators.LT,
                                                                  (broadcast((long)(origin))));
        iota = iotaShuffle(-origin, 1, true);
        return that.blend(this.rearrange(iota), blendMask);
    }

    /*package-private*/
    final
    @ForceInline
    <M extends VectorMask<Long>>
    LongVector
    unsliceTemplate(Class<M> maskType, int origin, Vector<Long> w, int part, M m) {
        LongVector that = (LongVector) w;
        that.check(this);
        LongVector slice = that.sliceTemplate(origin, that);
        slice = slice.blendTemplate(maskType, this, m);
        return slice.unsliceTemplate(origin, w, part);
    }

    /**
     * {@inheritDoc} <!--workaround-->
     */
    @Override
    public abstract
    LongVector unslice(int origin, Vector<Long> w, int part, VectorMask<Long> m);

    /**
     * {@inheritDoc} <!--workaround-->
     */
    @Override
    public abstract
    LongVector unslice(int origin);

    /*package-private*/
    final
    @ForceInline
    LongVector
    unsliceTemplate(int origin) {
        Objects.checkIndex(origin, length() + 1);
        VectorShuffle<Long> iota = iotaShuffle();
        VectorMask<Long> blendMask = iota.toVector().compare(VectorOperators.GE,
                                                                  (broadcast((long)(origin))));
        iota = iotaShuffle(-origin, 1, true);
        return vspecies().zero().blend(this.rearrange(iota), blendMask);
    }

    private ArrayIndexOutOfBoundsException
    wrongPartForSlice(int part) {
        String msg = String.format("bad part number %d for slice operation",
                                   part);
        return new ArrayIndexOutOfBoundsException(msg);
    }

    /**
     * {@inheritDoc} <!--workaround-->
     */
    @Override
    public abstract
    LongVector rearrange(VectorShuffle<Long> shuffle);

    /*package-private*/
    @ForceInline
    final
    <S extends VectorShuffle<Long>>
    LongVector rearrangeTemplate(Class<S> shuffletype, S shuffle) {
        @SuppressWarnings("unchecked")
        S ws = (S) shuffle.wrapIndexes();
        return VectorSupport.rearrangeOp(
            getClass(), shuffletype, null, long.class, length(),
<<<<<<< HEAD
            this, shuffle, null,
            (v1, s_, m_) -> v1.uOpMF((i, a) -> {
=======
            this, ws, null,
            (v1, s_, m_) -> v1.uOp((i, a) -> {
>>>>>>> 265189e2
                int ei = s_.laneSource(i);
                return v1.lane(ei);
            }));
    }

    /**
     * {@inheritDoc} <!--workaround-->
     */
    @Override
    public abstract
    LongVector rearrange(VectorShuffle<Long> s,
                                   VectorMask<Long> m);

    /*package-private*/
    @ForceInline
    final
    <S extends VectorShuffle<Long>, M extends VectorMask<Long>>
    LongVector rearrangeTemplate(Class<S> shuffletype,
                                           Class<M> masktype,
                                           S shuffle,
                                           M m) {

        m.check(masktype, this);
        @SuppressWarnings("unchecked")
        S ws = (S) shuffle.wrapIndexes();
        return VectorSupport.rearrangeOp(
                   getClass(), shuffletype, masktype, long.class, length(),
<<<<<<< HEAD
                   this, shuffle, m,
                   (v1, s_, m_) -> v1.uOpMF((i, a) -> {
=======
                   this, ws, m,
                   (v1, s_, m_) -> v1.uOp((i, a) -> {
>>>>>>> 265189e2
                        int ei = s_.laneSource(i);
                        return !m_.laneIsSet(i) ? 0 : v1.lane(ei);
                   }));
    }

    /**
     * {@inheritDoc} <!--workaround-->
     */
    @Override
    public abstract
    LongVector rearrange(VectorShuffle<Long> s,
                                   Vector<Long> v);

    /*package-private*/
    @ForceInline
    final
    <S extends VectorShuffle<Long>>
    LongVector rearrangeTemplate(Class<S> shuffletype,
                                           S shuffle,
                                           LongVector v) {
        VectorMask<Long> valid = shuffle.laneIsValid();
        @SuppressWarnings("unchecked")
        S ws = (S) shuffle.wrapIndexes();
        LongVector r0 =
            VectorSupport.rearrangeOp(
                getClass(), shuffletype, null, long.class, length(),
                this, ws, null,
                (v0, s_, m_) -> v0.uOpMF((i, a) -> {
                    int ei = s_.laneSource(i);
                    return v0.lane(ei);
                }));
        LongVector r1 =
            VectorSupport.rearrangeOp(
                getClass(), shuffletype, null, long.class, length(),
                v, ws, null,
                (v1, s_, m_) -> v1.uOpMF((i, a) -> {
                    int ei = s_.laneSource(i);
                    return v1.lane(ei);
                }));
        return r1.blend(r0, valid);
    }

    @ForceInline
    private final
    VectorShuffle<Long> toShuffle0(LongSpecies dsp) {
        long[] a = toArray();
        int[] sa = new int[a.length];
        for (int i = 0; i < a.length; i++) {
            sa[i] = (int) a[i];
        }
        return VectorShuffle.fromArray(dsp, sa, 0);
    }

    /*package-private*/
    @ForceInline
    final
    VectorShuffle<Long> toShuffleTemplate(Class<?> shuffleType) {
        LongSpecies vsp = vspecies();
        return VectorSupport.convert(VectorSupport.VECTOR_OP_CAST,
                                     getClass(), long.class, length(),
                                     shuffleType, byte.class, length(),
                                     this, vsp,
                                     LongVector::toShuffle0);
    }

    /**
     * {@inheritDoc} <!--workaround-->
     * @since 19
     */
    @Override
    public abstract
    LongVector compress(VectorMask<Long> m);

    /*package-private*/
    @ForceInline
    final
    <M extends AbstractMask<Long>>
    LongVector compressTemplate(Class<M> masktype, M m) {
      m.check(masktype, this);
      return (LongVector) VectorSupport.compressExpandOp(VectorSupport.VECTOR_OP_COMPRESS, getClass(), masktype,
                                                        long.class, length(), this, m,
                                                        (v1, m1) -> compressHelper(v1, m1));
    }

    /**
     * {@inheritDoc} <!--workaround-->
     * @since 19
     */
    @Override
    public abstract
    LongVector expand(VectorMask<Long> m);

    /*package-private*/
    @ForceInline
    final
    <M extends AbstractMask<Long>>
    LongVector expandTemplate(Class<M> masktype, M m) {
      m.check(masktype, this);
      return (LongVector) VectorSupport.compressExpandOp(VectorSupport.VECTOR_OP_EXPAND, getClass(), masktype,
                                                        long.class, length(), this, m,
                                                        (v1, m1) -> expandHelper(v1, m1));
    }


    /**
     * {@inheritDoc} <!--workaround-->
     */
    @Override
    public abstract
    LongVector selectFrom(Vector<Long> v);

    /*package-private*/
    @ForceInline
    final LongVector selectFromTemplate(LongVector v) {
        return (LongVector)VectorSupport.selectFromOp(getClass(), null, long.class,
                                                        length(), this, v, null,
                                                        (v1, v2, _m) ->
                                                         v2.rearrange(v1.toShuffle()));
    }

    /**
     * {@inheritDoc} <!--workaround-->
     */
    @Override
    public abstract
    LongVector selectFrom(Vector<Long> s, VectorMask<Long> m);

    /*package-private*/
    @ForceInline
    final
    <M extends VectorMask<Long>>
    LongVector selectFromTemplate(LongVector v,
                                            Class<M> masktype, M m) {
        m.check(masktype, this);
        return (LongVector)VectorSupport.selectFromOp(getClass(), masktype, long.class,
                                                        length(), this, v, m,
                                                        (v1, v2, _m) ->
                                                         v2.rearrange(v1.toShuffle(), _m));
    }


    /**
     * {@inheritDoc} <!--workaround-->
     */
    @Override
    public abstract
    LongVector selectFrom(Vector<Long> v1, Vector<Long> v2);


    /*package-private*/
    @ForceInline
    final LongVector selectFromTemplate(LongVector v1, LongVector v2) {
        return VectorSupport.selectFromTwoVectorOp(getClass(), long.class, length(), this, v1, v2,
                                                   (vec1, vec2, vec3) -> selectFromTwoVectorHelper(vec1, vec2, vec3));
    }

    /// Ternary operations

    /**
     * Blends together the bits of two vectors under
     * the control of a third, which supplies mask bits.
     *
     * This is a lane-wise ternary operation which performs
     * a bitwise blending operation {@code (a&~c)|(b&c)}
     * to each lane.
     *
     * This method is also equivalent to the expression
     * {@link #lanewise(VectorOperators.Ternary,Vector,Vector)
     *    lanewise}{@code (}{@link VectorOperators#BITWISE_BLEND
     *    BITWISE_BLEND}{@code , bits, mask)}.
     *
     * @param bits input bits to blend into the current vector
     * @param mask a bitwise mask to enable blending of the input bits
     * @return the bitwise blend of the given bits into the current vector,
     *         under control of the bitwise mask
     * @see #bitwiseBlend(long,long)
     * @see #bitwiseBlend(long,Vector)
     * @see #bitwiseBlend(Vector,long)
     * @see VectorOperators#BITWISE_BLEND
     * @see #lanewise(VectorOperators.Ternary,Vector,Vector,VectorMask)
     */
    @ForceInline
    public final
    LongVector bitwiseBlend(Vector<Long> bits, Vector<Long> mask) {
        return lanewise(BITWISE_BLEND, bits, mask);
    }

    /**
     * Blends together the bits of a vector and a scalar under
     * the control of another scalar, which supplies mask bits.
     *
     * This is a lane-wise ternary operation which performs
     * a bitwise blending operation {@code (a&~c)|(b&c)}
     * to each lane.
     *
     * This method is also equivalent to the expression
     * {@link #lanewise(VectorOperators.Ternary,Vector,Vector)
     *    lanewise}{@code (}{@link VectorOperators#BITWISE_BLEND
     *    BITWISE_BLEND}{@code , bits, mask)}.
     *
     * @param bits input bits to blend into the current vector
     * @param mask a bitwise mask to enable blending of the input bits
     * @return the bitwise blend of the given bits into the current vector,
     *         under control of the bitwise mask
     * @see #bitwiseBlend(Vector,Vector)
     * @see VectorOperators#BITWISE_BLEND
     * @see #lanewise(VectorOperators.Ternary,long,long,VectorMask)
     */
    @ForceInline
    public final
    LongVector bitwiseBlend(long bits, long mask) {
        return lanewise(BITWISE_BLEND, bits, mask);
    }

    /**
     * Blends together the bits of a vector and a scalar under
     * the control of another vector, which supplies mask bits.
     *
     * This is a lane-wise ternary operation which performs
     * a bitwise blending operation {@code (a&~c)|(b&c)}
     * to each lane.
     *
     * This method is also equivalent to the expression
     * {@link #lanewise(VectorOperators.Ternary,Vector,Vector)
     *    lanewise}{@code (}{@link VectorOperators#BITWISE_BLEND
     *    BITWISE_BLEND}{@code , bits, mask)}.
     *
     * @param bits input bits to blend into the current vector
     * @param mask a bitwise mask to enable blending of the input bits
     * @return the bitwise blend of the given bits into the current vector,
     *         under control of the bitwise mask
     * @see #bitwiseBlend(Vector,Vector)
     * @see VectorOperators#BITWISE_BLEND
     * @see #lanewise(VectorOperators.Ternary,long,Vector,VectorMask)
     */
    @ForceInline
    public final
    LongVector bitwiseBlend(long bits, Vector<Long> mask) {
        return lanewise(BITWISE_BLEND, bits, mask);
    }

    /**
     * Blends together the bits of two vectors under
     * the control of a scalar, which supplies mask bits.
     *
     * This is a lane-wise ternary operation which performs
     * a bitwise blending operation {@code (a&~c)|(b&c)}
     * to each lane.
     *
     * This method is also equivalent to the expression
     * {@link #lanewise(VectorOperators.Ternary,Vector,Vector)
     *    lanewise}{@code (}{@link VectorOperators#BITWISE_BLEND
     *    BITWISE_BLEND}{@code , bits, mask)}.
     *
     * @param bits input bits to blend into the current vector
     * @param mask a bitwise mask to enable blending of the input bits
     * @return the bitwise blend of the given bits into the current vector,
     *         under control of the bitwise mask
     * @see #bitwiseBlend(Vector,Vector)
     * @see VectorOperators#BITWISE_BLEND
     * @see #lanewise(VectorOperators.Ternary,Vector,long,VectorMask)
     */
    @ForceInline
    public final
    LongVector bitwiseBlend(Vector<Long> bits, long mask) {
        return lanewise(BITWISE_BLEND, bits, mask);
    }


    // Type specific horizontal reductions

    /**
     * Returns a value accumulated from all the lanes of this vector.
     *
     * This is an associative cross-lane reduction operation which
     * applies the specified operation to all the lane elements.
     * <p>
     * A few reduction operations do not support arbitrary reordering
     * of their operands, yet are included here because of their
     * usefulness.
     * <ul>
     * <li>
     * In the case of {@code FIRST_NONZERO}, the reduction returns
     * the value from the lowest-numbered non-zero lane.
     * <li>
     * All other reduction operations are fully commutative and
     * associative.  The implementation can choose any order of
     * processing, yet it will always produce the same result.
     * </ul>
     *
     * @param op the operation used to combine lane values
     * @return the accumulated result
     * @throws UnsupportedOperationException if this vector does
     *         not support the requested operation
     * @see #reduceLanes(VectorOperators.Associative,VectorMask)
     * @see #add(Vector)
     * @see #mul(Vector)
     * @see #min(Vector)
     * @see #max(Vector)
     * @see #and(Vector)
     * @see #or(Vector)
     * @see VectorOperators#XOR
     * @see VectorOperators#FIRST_NONZERO
     */
    public abstract long reduceLanes(VectorOperators.Associative op);

    /**
     * Returns a value accumulated from selected lanes of this vector,
     * controlled by a mask.
     *
     * This is an associative cross-lane reduction operation which
     * applies the specified operation to the selected lane elements.
     * <p>
     * If no elements are selected, an operation-specific identity
     * value is returned.
     * <ul>
     * <li>
     * If the operation is
     *  {@code ADD}, {@code XOR}, {@code OR},
     * or {@code FIRST_NONZERO},
     * then the identity value is zero, the default {@code long} value.
     * <li>
     * If the operation is {@code MUL},
     * then the identity value is one.
     * <li>
     * If the operation is {@code AND},
     * then the identity value is minus one (all bits set).
     * <li>
     * If the operation is {@code MAX},
     * then the identity value is {@code Long.MIN_VALUE}.
     * <li>
     * If the operation is {@code MIN},
     * then the identity value is {@code Long.MAX_VALUE}.
     * </ul>
     * <p>
     * A few reduction operations do not support arbitrary reordering
     * of their operands, yet are included here because of their
     * usefulness.
     * <ul>
     * <li>
     * In the case of {@code FIRST_NONZERO}, the reduction returns
     * the value from the lowest-numbered non-zero lane.
     * <li>
     * All other reduction operations are fully commutative and
     * associative.  The implementation can choose any order of
     * processing, yet it will always produce the same result.
     * </ul>
     *
     * @param op the operation used to combine lane values
     * @param m the mask controlling lane selection
     * @return the reduced result accumulated from the selected lane values
     * @throws UnsupportedOperationException if this vector does
     *         not support the requested operation
     * @see #reduceLanes(VectorOperators.Associative)
     */
    public abstract long reduceLanes(VectorOperators.Associative op,
                                       VectorMask<Long> m);

    /*package-private*/
    @ForceInline
    final
    long reduceLanesTemplate(VectorOperators.Associative op,
                               Class<? extends VectorMask<Long>> maskClass,
                               VectorMask<Long> m) {
        m.check(maskClass, this);
        if (op == FIRST_NONZERO) {
            // FIXME:  The JIT should handle this.
            LongVector v = broadcast((long) 0).blend(this, m);
            return v.reduceLanesTemplate(op);
        }
        int opc = opCode(op);
        return fromBits(VectorSupport.reductionCoerced(
            opc, getClass(), maskClass, long.class, length(),
            this, m,
            REDUCE_IMPL.find(op, opc, LongVector::reductionOperations)));
    }

    /*package-private*/
    @ForceInline
    final
    long reduceLanesTemplate(VectorOperators.Associative op) {
        if (op == FIRST_NONZERO) {
            // FIXME:  The JIT should handle this.
            VectorMask<Long> thisNZ
                = this.viewAsIntegralLanes().compare(NE, (long) 0);
            int ft = thisNZ.firstTrue();
            return ft < length() ? this.lane(ft) : (long) 0;
        }
        int opc = opCode(op);
        return fromBits(VectorSupport.reductionCoerced(
            opc, getClass(), null, long.class, length(),
            this, null,
            REDUCE_IMPL.find(op, opc, LongVector::reductionOperations)));
    }

    private static final
    ImplCache<Associative, ReductionOperation<LongVector, VectorMask<Long>>>
        REDUCE_IMPL = new ImplCache<>(Associative.class, LongVector.class);

    private static ReductionOperation<LongVector, VectorMask<Long>> reductionOperations(int opc_) {
        switch (opc_) {
            case VECTOR_OP_ADD: return (v, m) ->
                    toBits(v.rOpMF((long)0, m, (i, a, b) -> (long)(a + b)));
            case VECTOR_OP_MUL: return (v, m) ->
                    toBits(v.rOpMF((long)1, m, (i, a, b) -> (long)(a * b)));
            case VECTOR_OP_MIN: return (v, m) ->
                    toBits(v.rOpMF(MAX_OR_INF, m, (i, a, b) -> (long) Math.min(a, b)));
            case VECTOR_OP_MAX: return (v, m) ->
                    toBits(v.rOpMF(MIN_OR_INF, m, (i, a, b) -> (long) Math.max(a, b)));
            case VECTOR_OP_AND: return (v, m) ->
                    toBits(v.rOpMF((long)-1, m, (i, a, b) -> (long)(a & b)));
            case VECTOR_OP_OR: return (v, m) ->
                    toBits(v.rOpMF((long)0, m, (i, a, b) -> (long)(a | b)));
            case VECTOR_OP_XOR: return (v, m) ->
                    toBits(v.rOpMF((long)0, m, (i, a, b) -> (long)(a ^ b)));
            default: return null;
        }
    }

    private static final long MIN_OR_INF = Long.MIN_VALUE;
    private static final long MAX_OR_INF = Long.MAX_VALUE;

    public @Override abstract long reduceLanesToLong(VectorOperators.Associative op);
    public @Override abstract long reduceLanesToLong(VectorOperators.Associative op,
                                                     VectorMask<Long> m);

    // Type specific accessors

    /**
     * Gets the lane element at lane index {@code i}
     *
     * @param i the lane index
     * @return the lane element at lane index {@code i}
     * @throws IllegalArgumentException if the index is out of range
     * ({@code < 0 || >= length()})
     */
    public abstract long lane(int i);

    /**
     * Replaces the lane element of this vector at lane index {@code i} with
     * value {@code e}.
     *
     * This is a cross-lane operation and behaves as if it returns the result
     * of blending this vector with an input vector that is the result of
     * broadcasting {@code e} and a mask that has only one lane set at lane
     * index {@code i}.
     *
     * @param i the lane index of the lane element to be replaced
     * @param e the value to be placed
     * @return the result of replacing the lane element of this vector at lane
     * index {@code i} with value {@code e}.
     * @throws IllegalArgumentException if the index is out of range
     * ({@code < 0 || >= length()})
     */
    public abstract LongVector withLane(int i, long e);

    // Memory load operations

    /**
     * Returns an array of type {@code long[]}
     * containing all the lane values.
     * The array length is the same as the vector length.
     * The array elements are stored in lane order.
     * <p>
     * This method behaves as if it stores
     * this vector into an allocated array
     * (using {@link #intoArray(long[], int) intoArray})
     * and returns the array as follows:
     * <pre>{@code
     *   long[] a = new long[this.length()];
     *   this.intoArray(a, 0);
     *   return a;
     * }</pre>
     *
     * @return an array containing the lane values of this vector
     */
    @ForceInline
    @Override
    public final long[] toArray() {
        long[] a = new long[vspecies().laneCount()];
        intoArray(a, 0);
        return a;
    }

    /** {@inheritDoc} <!--workaround-->
     */
    @ForceInline
    @Override
    public final int[] toIntArray() {
        long[] a = toArray();
        int[] res = new int[a.length];
        for (int i = 0; i < a.length; i++) {
            long e = a[i];
            res[i] = (int) LongSpecies.toIntegralChecked(e, true);
        }
        return res;
    }

    /**
     * {@inheritDoc} <!--workaround-->
     * This is an alias for {@link #toArray()}
     * When this method is used on used on vectors
     * of type {@code LongVector},
     * there will be no loss of range or precision.
     */
    @ForceInline
    @Override
    public final long[] toLongArray() {
        return toArray();
    }

    /** {@inheritDoc} <!--workaround-->
     * @implNote
     * When this method is used on used on vectors
     * of type {@code LongVector},
     * up to nine bits of precision may be lost
     * for lane values of large magnitude.
     */
    @ForceInline
    @Override
    public final double[] toDoubleArray() {
        long[] a = toArray();
        double[] res = new double[a.length];
        for (int i = 0; i < a.length; i++) {
            res[i] = (double) a[i];
        }
        return res;
    }

    /**
     * Loads a vector from an array of type {@code long[]}
     * starting at an offset.
     * For each vector lane, where {@code N} is the vector lane index, the
     * array element at index {@code offset + N} is placed into the
     * resulting vector at lane index {@code N}.
     *
     * @param species species of desired vector
     * @param a the array
     * @param offset the offset into the array
     * @return the vector loaded from an array
     * @throws IndexOutOfBoundsException
     *         if {@code offset+N < 0} or {@code offset+N >= a.length}
     *         for any lane {@code N} in the vector
     */
    @ForceInline
    public static
    LongVector fromArray(VectorSpecies<Long> species,
                                   long[] a, int offset) {
        offset = checkFromIndexSize(offset, species.length(), a.length);
        LongSpecies vsp = (LongSpecies) species;
        return vsp.dummyVectorMF().fromArray0(a, offset);
    }

    /**
     * Loads a vector from an array of type {@code long[]}
     * starting at an offset and using a mask.
     * Lanes where the mask is unset are filled with the default
     * value of {@code long} (zero).
     * For each vector lane, where {@code N} is the vector lane index,
     * if the mask lane at index {@code N} is set then the array element at
     * index {@code offset + N} is placed into the resulting vector at lane index
     * {@code N}, otherwise the default element value is placed into the
     * resulting vector at lane index {@code N}.
     *
     * @param species species of desired vector
     * @param a the array
     * @param offset the offset into the array
     * @param m the mask controlling lane selection
     * @return the vector loaded from an array
     * @throws IndexOutOfBoundsException
     *         if {@code offset+N < 0} or {@code offset+N >= a.length}
     *         for any lane {@code N} in the vector
     *         where the mask is set
     */
    @ForceInline
    public static
    LongVector fromArray(VectorSpecies<Long> species,
                                   long[] a, int offset,
                                   VectorMask<Long> m) {
        LongSpecies vsp = (LongSpecies) species;
        if (VectorIntrinsics.indexInRange(offset, vsp.length(), a.length)) {
            return vsp.dummyVectorMF().fromArray0(a, offset, m, OFFSET_IN_RANGE);
        }

        checkMaskFromIndexSize(offset, vsp, m, 1, a.length);
        return vsp.dummyVectorMF().fromArray0(a, offset, m, OFFSET_OUT_OF_RANGE);
    }

    /**
     * Gathers a new vector composed of elements from an array of type
     * {@code long[]},
     * using indexes obtained by adding a fixed {@code offset} to a
     * series of secondary offsets from an <em>index map</em>.
     * The index map is a contiguous sequence of {@code VLENGTH}
     * elements in a second array of {@code int}s, starting at a given
     * {@code mapOffset}.
     * <p>
     * For each vector lane, where {@code N} is the vector lane index,
     * the lane is loaded from the array
     * element {@code a[f(N)]}, where {@code f(N)} is the
     * index mapping expression
     * {@code offset + indexMap[mapOffset + N]]}.
     *
     * @param species species of desired vector
     * @param a the array
     * @param offset the offset into the array, may be negative if relative
     * indexes in the index map compensate to produce a value within the
     * array bounds
     * @param indexMap the index map
     * @param mapOffset the offset into the index map
     * @return the vector loaded from the indexed elements of the array
     * @throws IndexOutOfBoundsException
     *         if {@code mapOffset+N < 0}
     *         or if {@code mapOffset+N >= indexMap.length},
     *         or if {@code f(N)=offset+indexMap[mapOffset+N]}
     *         is an invalid index into {@code a},
     *         for any lane {@code N} in the vector
     * @see LongVector#toIntArray()
     */
    @ForceInline
    public static
    LongVector fromArray(VectorSpecies<Long> species,
                                   long[] a, int offset,
                                   int[] indexMap, int mapOffset) {
        LongSpecies vsp = (LongSpecies) species;
        IntVector.IntSpecies isp = IntVector.species(vsp.indexShape());
        Objects.requireNonNull(a);
        Objects.requireNonNull(indexMap);
        Class<? extends LongVector> vectorType = vsp.vectorType();

        if (vsp.laneCount() == 1) {
          return LongVector.fromArray(vsp, a, offset + indexMap[mapOffset]);
        }

        // Index vector: vix[0:n] = k -> offset + indexMap[mapOffset + k]
        IntVector vix = null;
        if (isp.laneCount() != vsp.laneCount()) {
            // For LongMaxVector,  if vector length is non-power-of-two or
            // 2048 bits, indexShape of Long species is S_MAX_BIT.
            // Assume that vector length is 2048, then the lane count of Long
            // vector is 32. When converting Long species to int species,
            // indexShape is still S_MAX_BIT, but the lane count of int vector
            // is 64. So when loading index vector (IntVector), only lower half
            // of index data is needed.
            vix = IntVector
                .fromArray(isp, indexMap, mapOffset, IntMaxVector.IntMaxMask.LOWER_HALF_TRUE_MASK)
                .add(offset);
        } else {
            vix = IntVector
                .fromArray(isp, indexMap, mapOffset)
                .add(offset);
        }

        vix = VectorIntrinsics.checkIndex(vix, a.length);

        return VectorSupport.loadWithMap(
            vectorType, null, long.class, vsp.laneCount(),
            isp.vectorType(),
            a, ARRAY_BASE, vix, null,
            a, offset, indexMap, mapOffset, vsp,
            (c, idx, iMap, idy, s, vm) ->
            s.vOpMF(n -> c[idx + iMap[idy+n]]));
    }

    /**
     * Gathers a new vector composed of elements from an array of type
     * {@code long[]},
     * under the control of a mask, and
     * using indexes obtained by adding a fixed {@code offset} to a
     * series of secondary offsets from an <em>index map</em>.
     * The index map is a contiguous sequence of {@code VLENGTH}
     * elements in a second array of {@code int}s, starting at a given
     * {@code mapOffset}.
     * <p>
     * For each vector lane, where {@code N} is the vector lane index,
     * if the lane is set in the mask,
     * the lane is loaded from the array
     * element {@code a[f(N)]}, where {@code f(N)} is the
     * index mapping expression
     * {@code offset + indexMap[mapOffset + N]]}.
     * Unset lanes in the resulting vector are set to zero.
     *
     * @param species species of desired vector
     * @param a the array
     * @param offset the offset into the array, may be negative if relative
     * indexes in the index map compensate to produce a value within the
     * array bounds
     * @param indexMap the index map
     * @param mapOffset the offset into the index map
     * @param m the mask controlling lane selection
     * @return the vector loaded from the indexed elements of the array
     * @throws IndexOutOfBoundsException
     *         if {@code mapOffset+N < 0}
     *         or if {@code mapOffset+N >= indexMap.length},
     *         or if {@code f(N)=offset+indexMap[mapOffset+N]}
     *         is an invalid index into {@code a},
     *         for any lane {@code N} in the vector
     *         where the mask is set
     * @see LongVector#toIntArray()
     */
    @ForceInline
    public static
    LongVector fromArray(VectorSpecies<Long> species,
                                   long[] a, int offset,
                                   int[] indexMap, int mapOffset,
                                   VectorMask<Long> m) {
        if (m.allTrue()) {
            return fromArray(species, a, offset, indexMap, mapOffset);
        }
        else {
            LongSpecies vsp = (LongSpecies) species;
            return vsp.dummyVectorMF().fromArray0(a, offset, indexMap, mapOffset, m);
        }
    }



    /**
     * Loads a vector from a {@linkplain MemorySegment memory segment}
     * starting at an offset into the memory segment.
     * Bytes are composed into primitive lane elements according
     * to the specified byte order.
     * The vector is arranged into lanes according to
     * <a href="Vector.html#lane-order">memory ordering</a>.
     * <p>
     * This method behaves as if it returns the result of calling
     * {@link #fromMemorySegment(VectorSpecies,MemorySegment,long,ByteOrder,VectorMask)
     * fromMemorySegment()} as follows:
     * <pre>{@code
     * var m = species.maskAll(true);
     * return fromMemorySegment(species, ms, offset, bo, m);
     * }</pre>
     *
     * @param species species of desired vector
     * @param ms the memory segment
     * @param offset the offset into the memory segment
     * @param bo the intended byte order
     * @return a vector loaded from the memory segment
     * @throws IndexOutOfBoundsException
     *         if {@code offset+N*8 < 0}
     *         or {@code offset+N*8 >= ms.byteSize()}
     *         for any lane {@code N} in the vector
     * @throws IllegalStateException if the memory segment's session is not alive,
     *         or if access occurs from a thread other than the thread owning the session.
     * @since 19
     */
    @ForceInline
    public static
    LongVector fromMemorySegment(VectorSpecies<Long> species,
                                           MemorySegment ms, long offset,
                                           ByteOrder bo) {
        offset = checkFromIndexSize(offset, species.vectorByteSize(), ms.byteSize());
        LongSpecies vsp = (LongSpecies) species;
        return vsp.dummyVectorMF().fromMemorySegment0(ms, offset).maybeSwap(bo);
    }

    /**
     * Loads a vector from a {@linkplain MemorySegment memory segment}
     * starting at an offset into the memory segment
     * and using a mask.
     * Lanes where the mask is unset are filled with the default
     * value of {@code long} (zero).
     * Bytes are composed into primitive lane elements according
     * to the specified byte order.
     * The vector is arranged into lanes according to
     * <a href="Vector.html#lane-order">memory ordering</a>.
     * <p>
     * The following pseudocode illustrates the behavior:
     * <pre>{@code
     * var slice = ms.asSlice(offset);
     * long[] ar = new long[species.length()];
     * for (int n = 0; n < ar.length; n++) {
     *     if (m.laneIsSet(n)) {
     *         ar[n] = slice.getAtIndex(ValuaLayout.JAVA_LONG.withByteAlignment(1), n);
     *     }
     * }
     * LongVector r = LongVector.fromArray(species, ar, 0);
     * }</pre>
     * @implNote
     * This operation is likely to be more efficient if
     * the specified byte order is the same as
     * {@linkplain ByteOrder#nativeOrder()
     * the platform native order},
     * since this method will not need to reorder
     * the bytes of lane values.
     *
     * @param species species of desired vector
     * @param ms the memory segment
     * @param offset the offset into the memory segment
     * @param bo the intended byte order
     * @param m the mask controlling lane selection
     * @return a vector loaded from the memory segment
     * @throws IndexOutOfBoundsException
     *         if {@code offset+N*8 < 0}
     *         or {@code offset+N*8 >= ms.byteSize()}
     *         for any lane {@code N} in the vector
     *         where the mask is set
     * @throws IllegalStateException if the memory segment's session is not alive,
     *         or if access occurs from a thread other than the thread owning the session.
     * @since 19
     */
    @ForceInline
    public static
    LongVector fromMemorySegment(VectorSpecies<Long> species,
                                           MemorySegment ms, long offset,
                                           ByteOrder bo,
                                           VectorMask<Long> m) {
        LongSpecies vsp = (LongSpecies) species;
        if (VectorIntrinsics.indexInRange(offset, vsp.vectorByteSize(), ms.byteSize())) {
            return vsp.dummyVectorMF().fromMemorySegment0(ms, offset, m, OFFSET_IN_RANGE).maybeSwap(bo);
        }

        checkMaskFromIndexSize(offset, vsp, m, 8, ms.byteSize());
        return vsp.dummyVectorMF().fromMemorySegment0(ms, offset, m, OFFSET_OUT_OF_RANGE).maybeSwap(bo);
    }

    // Memory store operations

    /**
     * Stores this vector into an array of type {@code long[]}
     * starting at an offset.
     * <p>
     * For each vector lane, where {@code N} is the vector lane index,
     * the lane element at index {@code N} is stored into the array
     * element {@code a[offset+N]}.
     *
     * @param a the array, of type {@code long[]}
     * @param offset the offset into the array
     * @throws IndexOutOfBoundsException
     *         if {@code offset+N < 0} or {@code offset+N >= a.length}
     *         for any lane {@code N} in the vector
     */
    @ForceInline
    public final
    void intoArray(long[] a, int offset) {
        offset = checkFromIndexSize(offset, length(), a.length);
        LongSpecies vsp = vspecies();
        VectorSupport.store(
            vsp.vectorType(), vsp.elementType(), vsp.laneCount(),
            a, arrayAddress(a, offset), false,
            this,
            a, offset,
            (arr, off, v)
            -> v.stOpMF(arr, (int) off,
                      (arr_, off_, i, e) -> arr_[off_ + i] = e));

    }

    /**
     * Stores this vector into an array of type {@code long[]}
     * starting at offset and using a mask.
     * <p>
     * For each vector lane, where {@code N} is the vector lane index,
     * the lane element at index {@code N} is stored into the array
     * element {@code a[offset+N]}.
     * If the mask lane at {@code N} is unset then the corresponding
     * array element {@code a[offset+N]} is left unchanged.
     * <p>
     * Array range checking is done for lanes where the mask is set.
     * Lanes where the mask is unset are not stored and do not need
     * to correspond to legitimate elements of {@code a}.
     * That is, unset lanes may correspond to array indexes less than
     * zero or beyond the end of the array.
     *
     * @param a the array, of type {@code long[]}
     * @param offset the offset into the array
     * @param m the mask controlling lane storage
     * @throws IndexOutOfBoundsException
     *         if {@code offset+N < 0} or {@code offset+N >= a.length}
     *         for any lane {@code N} in the vector
     *         where the mask is set
     */
    @ForceInline
    public final
    void intoArray(long[] a, int offset,
                   VectorMask<Long> m) {
        if (m.allTrue()) {
            intoArray(a, offset);
        } else {
            LongSpecies vsp = vspecies();
            if (!VectorIntrinsics.indexInRange(offset, vsp.length(), a.length)) {
                checkMaskFromIndexSize(offset, vsp, m, 1, a.length);
            }
            intoArray0(a, offset, m);
        }
    }

    /**
     * Scatters this vector into an array of type {@code long[]}
     * using indexes obtained by adding a fixed {@code offset} to a
     * series of secondary offsets from an <em>index map</em>.
     * The index map is a contiguous sequence of {@code VLENGTH}
     * elements in a second array of {@code int}s, starting at a given
     * {@code mapOffset}.
     * <p>
     * For each vector lane, where {@code N} is the vector lane index,
     * the lane element at index {@code N} is stored into the array
     * element {@code a[f(N)]}, where {@code f(N)} is the
     * index mapping expression
     * {@code offset + indexMap[mapOffset + N]]}.
     *
     * @param a the array
     * @param offset an offset to combine with the index map offsets
     * @param indexMap the index map
     * @param mapOffset the offset into the index map
     * @throws IndexOutOfBoundsException
     *         if {@code mapOffset+N < 0}
     *         or if {@code mapOffset+N >= indexMap.length},
     *         or if {@code f(N)=offset+indexMap[mapOffset+N]}
     *         is an invalid index into {@code a},
     *         for any lane {@code N} in the vector
     * @see LongVector#toIntArray()
     */
    @ForceInline
    public final
    void intoArray(long[] a, int offset,
                   int[] indexMap, int mapOffset) {
        LongSpecies vsp = vspecies();
        IntVector.IntSpecies isp = IntVector.species(vsp.indexShape());
        if (vsp.laneCount() == 1) {
            intoArray(a, offset + indexMap[mapOffset]);
            return;
        }

        // Index vector: vix[0:n] = i -> offset + indexMap[mo + i]
        IntVector vix = null;
        if (isp.laneCount() != vsp.laneCount()) {
            // For LongMaxVector,  if vector length  is 2048 bits, indexShape
            // of Long species is S_MAX_BIT. and the lane count of Long
            // vector is 32. When converting Long species to int species,
            // indexShape is still S_MAX_BIT, but the lane count of int vector
            // is 64. So when loading index vector (IntVector), only lower half
            // of index data is needed.
            vix = IntVector
                .fromArray(isp, indexMap, mapOffset, IntMaxVector.IntMaxMask.LOWER_HALF_TRUE_MASK)
                .add(offset);
        } else {
            vix = IntVector
                .fromArray(isp, indexMap, mapOffset)
                .add(offset);
        }


        vix = VectorIntrinsics.checkIndex(vix, a.length);

        VectorSupport.storeWithMap(
            vsp.vectorType(), null, vsp.elementType(), vsp.laneCount(),
            isp.vectorType(),
            a, arrayAddress(a, 0), vix,
            this, null,
            a, offset, indexMap, mapOffset,
            (arr, off, v, map, mo, vm)
            -> v.stOpMF(arr, off,
                      (arr_, off_, i, e) -> {
                          int j = map[mo + i];
                          arr[off + j] = e;
                      }));
    }

    /**
     * Scatters this vector into an array of type {@code long[]},
     * under the control of a mask, and
     * using indexes obtained by adding a fixed {@code offset} to a
     * series of secondary offsets from an <em>index map</em>.
     * The index map is a contiguous sequence of {@code VLENGTH}
     * elements in a second array of {@code int}s, starting at a given
     * {@code mapOffset}.
     * <p>
     * For each vector lane, where {@code N} is the vector lane index,
     * if the mask lane at index {@code N} is set then
     * the lane element at index {@code N} is stored into the array
     * element {@code a[f(N)]}, where {@code f(N)} is the
     * index mapping expression
     * {@code offset + indexMap[mapOffset + N]]}.
     *
     * @param a the array
     * @param offset an offset to combine with the index map offsets
     * @param indexMap the index map
     * @param mapOffset the offset into the index map
     * @param m the mask
     * @throws IndexOutOfBoundsException
     *         if {@code mapOffset+N < 0}
     *         or if {@code mapOffset+N >= indexMap.length},
     *         or if {@code f(N)=offset+indexMap[mapOffset+N]}
     *         is an invalid index into {@code a},
     *         for any lane {@code N} in the vector
     *         where the mask is set
     * @see LongVector#toIntArray()
     */
    @ForceInline
    public final
    void intoArray(long[] a, int offset,
                   int[] indexMap, int mapOffset,
                   VectorMask<Long> m) {
        if (m.allTrue()) {
            intoArray(a, offset, indexMap, mapOffset);
        }
        else {
            intoArray0(a, offset, indexMap, mapOffset, m);
        }
    }



    /**
     * {@inheritDoc} <!--workaround-->
     * @since 19
     */
    @Override
    @ForceInline
    public final
    void intoMemorySegment(MemorySegment ms, long offset,
                           ByteOrder bo) {
        if (ms.isReadOnly()) {
            throw new UnsupportedOperationException("Attempt to write a read-only segment");
        }

        offset = checkFromIndexSize(offset, byteSize(), ms.byteSize());
        maybeSwap(bo).intoMemorySegment0(ms, offset);
    }

    /**
     * {@inheritDoc} <!--workaround-->
     * @since 19
     */
    @Override
    @ForceInline
    public final
    void intoMemorySegment(MemorySegment ms, long offset,
                           ByteOrder bo,
                           VectorMask<Long> m) {
        if (m.allTrue()) {
            intoMemorySegment(ms, offset, bo);
        } else {
            if (ms.isReadOnly()) {
                throw new UnsupportedOperationException("Attempt to write a read-only segment");
            }
            LongSpecies vsp = vspecies();
            if (!VectorIntrinsics.indexInRange(offset, vsp.vectorByteSize(), ms.byteSize())) {
                checkMaskFromIndexSize(offset, vsp, m, 8, ms.byteSize());
            }
            maybeSwap(bo).intoMemorySegment0(ms, offset, m);
        }
    }

    // ================================================

    // Low-level memory operations.
    //
    // Note that all of these operations *must* inline into a context
    // where the exact species of the involved vector is a
    // compile-time constant.  Otherwise, the intrinsic generation
    // will fail and performance will suffer.
    //
    // In many cases this is achieved by re-deriving a version of the
    // method in each concrete subclass (per species).  The re-derived
    // method simply calls one of these generic methods, with exact
    // parameters for the controlling metadata, which is either a
    // typed vector or constant species instance.

    // Unchecked loading operations in native byte order.
    // Caller is responsible for applying index checks, masking, and
    // byte swapping.

    /*package-private*/
    abstract
    LongVector fromArray0(long[] a, int offset);
    @ForceInline
    final
    LongVector fromArray0Template(long[] a, int offset) {
        LongSpecies vsp = vspecies();
        return VectorSupport.load(
            vsp.vectorType(), vsp.elementType(), vsp.laneCount(),
            a, arrayAddress(a, offset), false,
            a, offset, vsp,
            (arr, off, s) -> s.ldOpMF(arr, (int) off,
                                    (arr_, off_, i) -> arr_[off_ + i]));
    }

    /*package-private*/
    abstract
    LongVector fromArray0(long[] a, int offset, VectorMask<Long> m, int offsetInRange);
    @ForceInline
    final
    <M extends VectorMask<Long>>
    LongVector fromArray0Template(Class<M> maskClass, long[] a, int offset, M m, int offsetInRange) {
        m.check(species());
        LongSpecies vsp = vspecies();
        return VectorSupport.loadMasked(
            vsp.vectorType(), maskClass, vsp.elementType(), vsp.laneCount(),
            a, arrayAddress(a, offset), false, m, offsetInRange,
            a, offset, vsp,
            (arr, off, s, vm) -> s.ldOpMF(arr, (int) off, vm,
                                        (arr_, off_, i) -> arr_[off_ + i]));
    }

    /*package-private*/
    abstract
    LongVector fromArray0(long[] a, int offset,
                                    int[] indexMap, int mapOffset,
                                    VectorMask<Long> m);
    @ForceInline
    final
    <M extends VectorMask<Long>>
    LongVector fromArray0Template(Class<M> maskClass, long[] a, int offset,
                                            int[] indexMap, int mapOffset, M m) {
        LongSpecies vsp = vspecies();
        IntVector.IntSpecies isp = IntVector.species(vsp.indexShape());
        Objects.requireNonNull(a);
        Objects.requireNonNull(indexMap);
        m.check(vsp);
        Class<? extends LongVector> vectorType = vsp.vectorType();

        if (vsp.laneCount() == 1) {
          return LongVector.fromArray(vsp, a, offset + indexMap[mapOffset], m);
        }

        // Index vector: vix[0:n] = k -> offset + indexMap[mapOffset + k]
        IntVector vix = null;
        if (isp.laneCount() != vsp.laneCount()) {
            // For LongMaxVector,  if vector length is non-power-of-two or
            // 2048 bits, indexShape of Long species is S_MAX_BIT.
            // Assume that vector length is 2048, then the lane count of Long
            // vector is 32. When converting Long species to int species,
            // indexShape is still S_MAX_BIT, but the lane count of int vector
            // is 64. So when loading index vector (IntVector), only lower half
            // of index data is needed.
            vix = IntVector
                .fromArray(isp, indexMap, mapOffset, IntMaxVector.IntMaxMask.LOWER_HALF_TRUE_MASK)
                .add(offset);
        } else {
            vix = IntVector
                .fromArray(isp, indexMap, mapOffset)
                .add(offset);
        }

        // FIXME: Check index under mask controlling.
        vix = VectorIntrinsics.checkIndex(vix, a.length);

        return VectorSupport.loadWithMap(
            vectorType, maskClass, long.class, vsp.laneCount(),
            isp.vectorType(),
            a, ARRAY_BASE, vix, m,
            a, offset, indexMap, mapOffset, vsp,
            (c, idx, iMap, idy, s, vm) ->
            s.vOpMF(vm, n -> c[idx + iMap[idy+n]]));
    }



    abstract
    LongVector fromMemorySegment0(MemorySegment bb, long offset);
    @ForceInline
    final
    LongVector fromMemorySegment0Template(MemorySegment ms, long offset) {
        LongSpecies vsp = vspecies();
        return ScopedMemoryAccess.loadFromMemorySegment(
                vsp.vectorType(), vsp.elementType(), vsp.laneCount(),
                (AbstractMemorySegmentImpl) ms, offset, vsp,
                (msp, off, s) -> {
                    return s.ldLongOpMF((MemorySegment) msp, off, LongVector::memorySegmentGet);
                });
    }

    abstract
    LongVector fromMemorySegment0(MemorySegment ms, long offset, VectorMask<Long> m, int offsetInRange);
    @ForceInline
    final
    <M extends VectorMask<Long>>
    LongVector fromMemorySegment0Template(Class<M> maskClass, MemorySegment ms, long offset, M m, int offsetInRange) {
        LongSpecies vsp = vspecies();
        m.check(vsp);
        return ScopedMemoryAccess.loadFromMemorySegmentMasked(
                vsp.vectorType(), maskClass, vsp.elementType(), vsp.laneCount(),
                (AbstractMemorySegmentImpl) ms, offset, m, vsp, offsetInRange,
                (msp, off, s, vm) -> {
                    return s.ldLongOpMF((MemorySegment) msp, off, vm, LongVector::memorySegmentGet);
                });
    }

    // Unchecked storing operations in native byte order.
    // Caller is responsible for applying index checks, masking, and
    // byte swapping.

    abstract
    void intoArray0(long[] a, int offset);
    @ForceInline
    final
    void intoArray0Template(long[] a, int offset) {
        LongSpecies vsp = vspecies();
        VectorSupport.store(
            vsp.vectorType(), vsp.elementType(), vsp.laneCount(),
            a, arrayAddress(a, offset), false,
            this, a, offset,
            (arr, off, v)
            -> v.stOpMF(arr, (int) off,
                      (arr_, off_, i, e) -> arr_[off_+i] = e));
    }

    abstract
    void intoArray0(long[] a, int offset, VectorMask<Long> m);
    @ForceInline
    final
    <M extends VectorMask<Long>>
    void intoArray0Template(Class<M> maskClass, long[] a, int offset, M m) {
        m.check(species());
        LongSpecies vsp = vspecies();
        VectorSupport.storeMasked(
            vsp.vectorType(), maskClass, vsp.elementType(), vsp.laneCount(),
            a, arrayAddress(a, offset), false,
            this, m, a, offset,
            (arr, off, v, vm)
            -> v.stOpMF(arr, (int) off, vm,
                      (arr_, off_, i, e) -> arr_[off_ + i] = e));
    }

    abstract
    void intoArray0(long[] a, int offset,
                    int[] indexMap, int mapOffset,
                    VectorMask<Long> m);
    @ForceInline
    final
    <M extends VectorMask<Long>>
    void intoArray0Template(Class<M> maskClass, long[] a, int offset,
                            int[] indexMap, int mapOffset, M m) {
        m.check(species());
        LongSpecies vsp = vspecies();
        IntVector.IntSpecies isp = IntVector.species(vsp.indexShape());
        if (vsp.laneCount() == 1) {
            intoArray(a, offset + indexMap[mapOffset], m);
            return;
        }

        // Index vector: vix[0:n] = i -> offset + indexMap[mo + i]
        IntVector vix = null;
        if (isp.laneCount() != vsp.laneCount()) {
            // For LongMaxVector,  if vector length  is 2048 bits, indexShape
            // of Long species is S_MAX_BIT. and the lane count of Long
            // vector is 32. When converting Long species to int species,
            // indexShape is still S_MAX_BIT, but the lane count of int vector
            // is 64. So when loading index vector (IntVector), only lower half
            // of index data is needed.
            vix = IntVector
                .fromArray(isp, indexMap, mapOffset, IntMaxVector.IntMaxMask.LOWER_HALF_TRUE_MASK)
                .add(offset);
        } else {
            vix = IntVector
                .fromArray(isp, indexMap, mapOffset)
                .add(offset);
        }


        // FIXME: Check index under mask controlling.
        vix = VectorIntrinsics.checkIndex(vix, a.length);

        VectorSupport.storeWithMap(
            vsp.vectorType(), maskClass, vsp.elementType(), vsp.laneCount(),
            isp.vectorType(),
            a, arrayAddress(a, 0), vix,
            this, m,
            a, offset, indexMap, mapOffset,
            (arr, off, v, map, mo, vm)
            -> v.stOpMF(arr, off, vm,
                      (arr_, off_, i, e) -> {
                          int j = map[mo + i];
                          arr[off + j] = e;
                      }));
    }


    @ForceInline
    final
    void intoMemorySegment0(MemorySegment ms, long offset) {
        LongSpecies vsp = vspecies();
        ScopedMemoryAccess.storeIntoMemorySegment(
                vsp.vectorType(), vsp.elementType(), vsp.laneCount(),
                this,
                (AbstractMemorySegmentImpl) ms, offset,
                (msp, off, v) -> {
                    v.stLongOpMF((MemorySegment) msp, off, LongVector::memorySegmentSet);
                });
    }

    abstract
    void intoMemorySegment0(MemorySegment bb, long offset, VectorMask<Long> m);
    @ForceInline
    final
    <M extends VectorMask<Long>>
    void intoMemorySegment0Template(Class<M> maskClass, MemorySegment ms, long offset, M m) {
        LongSpecies vsp = vspecies();
        m.check(vsp);
        ScopedMemoryAccess.storeIntoMemorySegmentMasked(
                vsp.vectorType(), maskClass, vsp.elementType(), vsp.laneCount(),
                this, m,
                (AbstractMemorySegmentImpl) ms, offset,
                (msp, off, v, vm) -> {
                    v.stLongOpMF((MemorySegment) msp, off, vm, LongVector::memorySegmentSet);
                });
    }


    // End of low-level memory operations.

    private static
    void checkMaskFromIndexSize(int offset,
                                LongSpecies vsp,
                                VectorMask<Long> m,
                                int scale,
                                int limit) {
        ((AbstractMask<Long>)m)
            .checkIndexByLane(offset, limit, vsp.iota(), scale);
    }

    private static
    void checkMaskFromIndexSize(long offset,
                                LongSpecies vsp,
                                VectorMask<Long> m,
                                int scale,
                                long limit) {
        ((AbstractMask<Long>)m)
            .checkIndexByLane(offset, limit, vsp.iota(), scale);
    }

    @ForceInline
    private void conditionalStoreNYI(int offset,
                                     LongSpecies vsp,
                                     VectorMask<Long> m,
                                     int scale,
                                     int limit) {
        if (offset < 0 || offset + vsp.laneCount() * scale > limit) {
            String msg =
                String.format("unimplemented: store @%d in [0..%d), %s in %s",
                              offset, limit, m, vsp);
            throw new AssertionError(msg);
        }
    }

    /*package-private*/
    @Override
    @ForceInline
    final
    LongVector maybeSwap(ByteOrder bo) {
        if (bo != NATIVE_ENDIAN) {
            return this.reinterpretAsBytes()
                .rearrange(swapBytesShuffle())
                .reinterpretAsLongs();
        }
        return this;
    }

    static final int ARRAY_SHIFT =
        31 - Integer.numberOfLeadingZeros(Unsafe.ARRAY_LONG_INDEX_SCALE);
    static final long ARRAY_BASE =
        Unsafe.ARRAY_LONG_BASE_OFFSET;

    @ForceInline
    static long arrayAddress(long[] a, int index) {
        return ARRAY_BASE + (((long)index) << ARRAY_SHIFT);
    }



    @ForceInline
    static long byteArrayAddress(byte[] a, int index) {
        return Unsafe.ARRAY_BYTE_BASE_OFFSET + index;
    }

    // ================================================

    /// Reinterpreting view methods:
    //   lanewise reinterpret: viewAsXVector()
    //   keep shape, redraw lanes: reinterpretAsEs()

    /**
     * {@inheritDoc} <!--workaround-->
     */
    @ForceInline
    @Override
    public final ByteVector reinterpretAsBytes() {
         // Going to ByteVector, pay close attention to byte order.
         assert(REGISTER_ENDIAN == ByteOrder.LITTLE_ENDIAN);
         return asByteVectorRaw();
         //return asByteVectorRaw().rearrange(swapBytesShuffle());
    }

    /**
     * {@inheritDoc} <!--workaround-->
     */
    @ForceInline
    @Override
    public final LongVector viewAsIntegralLanes() {
        return this;
    }

    /**
     * {@inheritDoc} <!--workaround-->
     */
    @ForceInline
    @Override
    public final
    DoubleVector
    viewAsFloatingLanes() {
        LaneType flt = LaneType.LONG.asFloating();
        return (DoubleVector) asVectorRaw(flt);
    }

    // ================================================

    /// Object methods: toString, equals, hashCode
    //
    // Object methods are defined as if via Arrays.toString, etc.,
    // is applied to the array of elements.  Two equal vectors
    // are required to have equal species and equal lane values.

    /**
     * Returns a string representation of this vector, of the form
     * {@code "[0,1,2...]"}, reporting the lane values of this vector,
     * in lane order.
     *
     * The string is produced as if by a call to {@link
     * java.util.Arrays#toString(long[]) Arrays.toString()},
     * as appropriate to the {@code long} array returned by
     * {@link #toArray this.toArray()}.
     *
     * @return a string of the form {@code "[0,1,2...]"}
     * reporting the lane values of this vector
     */
    @Override
    @ForceInline
    public final
    String toString() {
        // now that toArray is strongly typed, we can define this
        return Arrays.toString(toArray());
    }

    /**
     * {@inheritDoc} <!--workaround-->
     */
    @Override
    @ForceInline
    public final
    boolean equals(Object obj) {
        if (obj instanceof Vector) {
            Vector<?> that = (Vector<?>) obj;
            if (this.species().equals(that.species())) {
                return this.eq(that.check(this.species())).allTrue();
            }
        }
        return false;
    }

    /**
     * {@inheritDoc} <!--workaround-->
     */
    @Override
    @ForceInline
    public final
    int hashCode() {
        // now that toArray is strongly typed, we can define this
        return Objects.hash(species(), Arrays.hashCode(toArray()));
    }

    // ================================================

    // Species

    /**
     * Class representing {@link LongVector}'s of the same {@link VectorShape VectorShape}.
     */
    /*package-private*/
    static final class LongSpecies extends AbstractSpecies<Long> {
        private LongSpecies(VectorShape shape,
                Class<? extends LongVector> vectorType,
                Class<? extends AbstractMask<Long>> maskType,
                Function<Object, LongVector> vectorFactory) {
            super(shape, LaneType.of(long.class),
                  vectorType, maskType,
                  vectorFactory);
            assert(this.elementSize() == Long.SIZE);
        }

        // Specializing overrides:

        @Override
        @ForceInline
        public final Class<Long> elementType() {
            return long.class;
        }

        @Override
        @ForceInline
        final Class<Long> genericElementType() {
            return Long.class;
        }

        @SuppressWarnings("unchecked")
        @Override
        @ForceInline
        public final Class<? extends LongVector> vectorType() {
            return (Class<? extends LongVector>) vectorType;
        }

        @Override
        @ForceInline
        public final long checkValue(long e) {
            longToElementBits(e);  // only for exception
            return e;
        }

        /*package-private*/
        @Override
        @ForceInline
        final LongVector broadcastBits(long bits) {
            return (LongVector)
                VectorSupport.fromBitsCoerced(
                    vectorType, long.class, laneCount,
                    bits, MODE_BROADCAST, this,
                    (bits_, s_) -> s_.rvOpMF(i -> bits_));
        }

        /*package-private*/
        @ForceInline
        public final LongVector broadcast(long e) {
            return broadcastBits(toBits(e));
        }


        /*package-private*/
        final @Override
        @ForceInline
        long longToElementBits(long value) {
            // In this case, the conversion can never fail.
            return value;
        }

        /*package-private*/
        @ForceInline
        static long toIntegralChecked(long e, boolean convertToInt) {
            long value = convertToInt ? (int) e : (long) e;
            if ((long) value != e) {
                throw badArrayBits(e, convertToInt, value);
            }
            return value;
        }

        /* this non-public one is for internal conversions */
        @Override
        @ForceInline
        final LongVector fromIntValues(int[] values) {
            VectorIntrinsics.requireLength(values.length, laneCount);
            long[] va = new long[laneCount()];
            for (int i = 0; i < va.length; i++) {
                int lv = values[i];
                long v = (long) lv;
                va[i] = v;
                if ((int)v != lv) {
                    throw badElementBits(lv, v);
                }
            }
            return dummyVectorMF().fromArray0(va, 0);
        }

        // Virtual constructors

        @ForceInline
        @Override final
        public LongVector fromArray(Object a, int offset) {
            // User entry point
            // Defer only to the equivalent method on the vector class, using the same inputs
            return LongVector
                .fromArray(this, (long[]) a, offset);
        }

        @ForceInline
        @Override final
        LongVector dummyVectorMF() {
            return (LongVector) super.dummyVectorMF();
        }

        @ForceInline
        @Override final
        public LongVector fromMemorySegment(MemorySegment ms, long offset, ByteOrder bo) {
            // User entry point
            // Defer only to the equivalent method on the vector class, using the same inputs
            return LongVector
                .fromMemorySegment(this, ms, offset, bo);
        }

        /*package-private*/
        final @Override
        @ForceInline
        LongVector rvOpMF(RVOp f) {
            long[] res = new long[laneCount()];
            for (int i = 0; i < res.length; i++) {
                long bits =  f.apply(i);
                res[i] = fromBits(bits);
            }
            VectorPayloadMF vec_mf = createVectorMF(res);
            return dummyVectorMF().vectorFactory(vec_mf);
        }

        LongVector vOpMF(FVOp f) {
            long[] res = new long[laneCount()];
            for (int i = 0; i < res.length; i++) {
                res[i] = f.apply(i);
            }
            VectorPayloadMF vec_mf = createVectorMF(res);
            return dummyVectorMF().vectorFactory(vec_mf);
        }

        LongVector vOpMF(VectorMask<Long> m, FVOp f) {
            long[] res = new long[laneCount()];
            VectorPayloadMF mbits = ((AbstractMask<Long>)m).getBits();
            long mOffset = mbits.multiFieldOffset();
            for (int i = 0; i < res.length; i++) {
                if (U.getBoolean(mbits, mOffset + i)) {
                    res[i] = f.apply(i);
                }
            }
            VectorPayloadMF vec_mf = createVectorMF(res);
            return dummyVectorMF().vectorFactory(vec_mf);
        }

        /*package-private*/
        @ForceInline
        <M> LongVector ldOpMF(M memory, int offset,
                                      FLdOp<M> f) {
            return dummyVectorMF().ldOpMF(memory, offset, f);
        }

        /*package-private*/
        @ForceInline
        <M> LongVector ldOpMF(M memory, int offset,
                                      VectorMask<Long> m,
                                      FLdOp<M> f) {
            return dummyVectorMF().ldOpMF(memory, offset, m, f);
        }


        /*package-private*/
        @ForceInline
        LongVector ldLongOpMF(MemorySegment memory, long offset,
                                      FLdLongOp f) {
            return dummyVectorMF().ldLongOpMF(memory, offset, f);
        }

        /*package-private*/
        @ForceInline
        LongVector ldLongOpMF(MemorySegment memory, long offset,
                                      VectorMask<Long> m,
                                      FLdLongOp f) {
            return dummyVectorMF().ldLongOpMF(memory, offset, m, f);
        }

        /*package-private*/
        @ForceInline
        <M> void stOpMF(M memory, int offset, FStOp<M> f) {
            dummyVectorMF().stOpMF(memory, offset, f);
        }

        /*package-private*/
        @ForceInline
        <M> void stOpMF(M memory, int offset,
                     AbstractMask<Long> m,
                      FStOp<M> f) {
            dummyVectorMF().stOpMF(memory, offset, m, f);
        }


        /*package-private*/
        @ForceInline
        void stLongOpMF(MemorySegment memory, long offset, FStLongOp f) {
            dummyVectorMF().stLongOpMF(memory, offset, f);
        }

        /*package-private*/
        @ForceInline
        void stLongOpMF(MemorySegment memory, long offset,
                      AbstractMask<Long> m,
                      FStLongOp f) {
            dummyVectorMF().stLongOpMF(memory, offset, m, f);
        }

        // N.B. Make sure these constant vectors and
        // masks load up correctly into registers.
        //
        // Also, see if we can avoid all that switching.
        // Could we cache both vectors and both masks in
        // this species object?

        // Zero and iota vector access
        @Override
        @ForceInline
        public final LongVector zero() {
            if ((Class<?>) vectorType() == LongMaxVector.class)
               return LongMaxVector.ZERO;
            switch (vectorBitSize()) {
                case 64: return Long64Vector.ZERO;
                case 128: return Long128Vector.ZERO;
                case 256: return Long256Vector.ZERO;
                case 512: return Long512Vector.ZERO;
            }
            throw new AssertionError();
        }

        @Override
        @ForceInline
        public final LongVector iota() {
            if ((Class<?>) vectorType() == LongMaxVector.class)
                return LongMaxVector.IOTA;
            switch (vectorBitSize()) {
                case 64: return Long64Vector.IOTA;
                case 128: return Long128Vector.IOTA;
                case 256: return Long256Vector.IOTA;
                case 512: return Long512Vector.IOTA;
            }
            throw new AssertionError();
        }

        // Mask access
        @Override
        @ForceInline
        public final VectorMask<Long> maskAll(boolean bit) {
            if ((Class<?>) vectorType() == LongMaxVector.class)
                return LongMaxVector.LongMaxMask.maskAll(bit);
            switch (vectorBitSize()) {
                case 64: return Long64Vector.Long64Mask.maskAll(bit);
                case 128: return Long128Vector.Long128Mask.maskAll(bit);
                case 256: return Long256Vector.Long256Mask.maskAll(bit);
                case 512: return Long512Vector.Long512Mask.maskAll(bit);
            }
            throw new AssertionError();
        }

        @Override
        Object iotaArray() {
            int laneCount = laneCount();
            long [] init = new long[laneCount];
            for (int i = 0; i < laneCount; i++) {
                init[i] = (long)i;
            }
           return init;
        }
    }

    /**
     * Finds a species for an element type of {@code long} and shape.
     *
     * @param s the shape
     * @return a species for an element type of {@code long} and shape
     * @throws IllegalArgumentException if no such species exists for the shape
     */
    static LongSpecies species(VectorShape s) {
        Objects.requireNonNull(s);
        switch (s.switchKey) {
            case VectorShape.SK_64_BIT: return (LongSpecies) SPECIES_64;
            case VectorShape.SK_128_BIT: return (LongSpecies) SPECIES_128;
            case VectorShape.SK_256_BIT: return (LongSpecies) SPECIES_256;
            case VectorShape.SK_512_BIT: return (LongSpecies) SPECIES_512;
            case VectorShape.SK_Max_BIT: return (LongSpecies) SPECIES_MAX;
            default: throw new IllegalArgumentException("Bad shape: " + s);
        }
    }

    /** Species representing {@link LongVector}s of {@link VectorShape#S_64_BIT VectorShape.S_64_BIT}. */
    public static final VectorSpecies<Long> SPECIES_64
        = new LongSpecies(VectorShape.S_64_BIT,
                            Long64Vector.class,
                            Long64Vector.Long64Mask.class,
                            Long64Vector::new);

    /** Species representing {@link LongVector}s of {@link VectorShape#S_128_BIT VectorShape.S_128_BIT}. */
    public static final VectorSpecies<Long> SPECIES_128
        = new LongSpecies(VectorShape.S_128_BIT,
                            Long128Vector.class,
                            Long128Vector.Long128Mask.class,
                            Long128Vector::new);

    /** Species representing {@link LongVector}s of {@link VectorShape#S_256_BIT VectorShape.S_256_BIT}. */
    public static final VectorSpecies<Long> SPECIES_256
        = new LongSpecies(VectorShape.S_256_BIT,
                            Long256Vector.class,
                            Long256Vector.Long256Mask.class,
                            Long256Vector::new);

    /** Species representing {@link LongVector}s of {@link VectorShape#S_512_BIT VectorShape.S_512_BIT}. */
    public static final VectorSpecies<Long> SPECIES_512
        = new LongSpecies(VectorShape.S_512_BIT,
                            Long512Vector.class,
                            Long512Vector.Long512Mask.class,
                            Long512Vector::new);

    /** Species representing {@link LongVector}s of {@link VectorShape#S_Max_BIT VectorShape.S_Max_BIT}. */
    public static final VectorSpecies<Long> SPECIES_MAX
        = new LongSpecies(VectorShape.S_Max_BIT,
                            LongMaxVector.class,
                            LongMaxVector.LongMaxMask.class,
                            LongMaxVector::new);

    /**
     * Preferred species for {@link LongVector}s.
     * A preferred species is a species of maximal bit-size for the platform.
     */
    public static final VectorSpecies<Long> SPECIES_PREFERRED
        = (LongSpecies) VectorSpecies.ofPreferred(long.class);
}
<|MERGE_RESOLUTION|>--- conflicted
+++ resolved
@@ -623,15 +623,20 @@
 
     static LongVector selectFromTwoVectorHelper(Vector<Long> indexes, Vector<Long> src1, Vector<Long> src2) {
         int vlen = indexes.length();
-        long[] res = new long[vlen];
-        long[] vecPayload1 = ((LongVector)indexes).vec();
-        long[] vecPayload2 = ((LongVector)src1).vec();
-        long[] vecPayload3 = ((LongVector)src2).vec();
+        VectorPayloadMF vecPayload1 = ((LongVector)indexes).vec();
+        VectorPayloadMF vecPayload2 = ((LongVector)src1).vec();
+        VectorPayloadMF vecPayload3 = ((LongVector)src2).vec();
+        AbstractSpecies<Long> vsp = ((LongVector)src1).vspecies();
+        VectorPayloadMF tpayload = U.makePrivateBuffer(vecPayload2);
+        long vOffset = tpayload.multiFieldOffset();
         for (int i = 0; i < vlen; i++) {
-            int wrapped_index = VectorIntrinsics.wrapToRange((int)vecPayload1[i], 2 * vlen);
-            res[i] = wrapped_index >= vlen ? vecPayload3[wrapped_index - vlen] : vecPayload2[wrapped_index];
-        }
-        return ((LongVector)src1).vectorFactory(res);
+            int wrapped_index = VectorIntrinsics.wrapToRange((int)U.getLong(vecPayload1, vOffset + i * Long.BYTES), 2 * vlen);
+            U.putLong(tpayload, vOffset + i * Long.BYTES, wrapped_index >= vlen ?
+                        U.getLong(vecPayload3, vOffset + (wrapped_index  - vlen) * Long.BYTES) :
+                        U.getLong(vecPayload2, vOffset + wrapped_index * Long.BYTES));
+        }
+        tpayload = U.finishPrivateBuffer(tpayload);
+        return ((LongVector)(vsp.dummyVectorMF())).vectorFactory(tpayload);
     }
 
     // Static factories (other than memory operations)
@@ -2392,13 +2397,8 @@
         S ws = (S) shuffle.wrapIndexes();
         return VectorSupport.rearrangeOp(
             getClass(), shuffletype, null, long.class, length(),
-<<<<<<< HEAD
-            this, shuffle, null,
+            this, ws, null,
             (v1, s_, m_) -> v1.uOpMF((i, a) -> {
-=======
-            this, ws, null,
-            (v1, s_, m_) -> v1.uOp((i, a) -> {
->>>>>>> 265189e2
                 int ei = s_.laneSource(i);
                 return v1.lane(ei);
             }));
@@ -2426,13 +2426,8 @@
         S ws = (S) shuffle.wrapIndexes();
         return VectorSupport.rearrangeOp(
                    getClass(), shuffletype, masktype, long.class, length(),
-<<<<<<< HEAD
-                   this, shuffle, m,
+                   this, ws, m,
                    (v1, s_, m_) -> v1.uOpMF((i, a) -> {
-=======
-                   this, ws, m,
-                   (v1, s_, m_) -> v1.uOp((i, a) -> {
->>>>>>> 265189e2
                         int ei = s_.laneSource(i);
                         return !m_.laneIsSet(i) ? 0 : v1.lane(ei);
                    }));
