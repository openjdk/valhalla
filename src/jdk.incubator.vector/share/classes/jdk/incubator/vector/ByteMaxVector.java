--- conflicted
+++ resolved
@@ -32,6 +32,7 @@
 
 import jdk.internal.vm.annotation.ForceInline;
 import jdk.internal.vm.annotation.NullRestricted;
+import jdk.internal.vm.annotation.Strict;
 import jdk.internal.vm.vector.VectorSupport;
 
 import static jdk.internal.vm.vector.VectorSupport.*;
@@ -58,6 +59,7 @@
 
     static final long MFOFFSET = VectorPayloadMF.multiFieldOffset(VectorPayloadMFMaxB.class);
 
+    @Strict
     @NullRestricted
     private final VectorPayloadMFMaxB payload;
 
@@ -151,15 +153,7 @@
 
     @Override
     @ForceInline
-<<<<<<< HEAD
-    ByteMaxShuffle shuffleFromBytes(VectorPayloadMF indexes) { return new ByteMaxShuffle(indexes); }
-
-    @Override
-    @ForceInline
     ByteMaxShuffle shuffleFromArray(int[] indexes, int i) { return new ByteMaxShuffle(indexes, i); }
-=======
-    ByteMaxShuffle shuffleFromArray(int[] indices, int i) { return new ByteMaxShuffle(indices, i); }
->>>>>>> 0e899b25
 
     @Override
     @ForceInline
@@ -575,6 +569,7 @@
             this.payload = (VectorPayloadMFMaxBZ) payload;
         }
 
+        @Strict
         @NullRestricted
         private final VectorPayloadMFMaxBZ payload;
 
@@ -629,7 +624,7 @@
         @Override
         @ForceInline
         public ByteMaxMask compress() {
-            return (ByteMaxMask) VectorSupport.compressExpandOp(VectorSupport.VECTOR_OP_MASK_COMPRESS,
+            return (ByteMaxMask)VectorSupport.compressExpandOp(VectorSupport.VECTOR_OP_MASK_COMPRESS,
                 ByteMaxVector.class, ByteMaxMask.class, ETYPE, VLENGTH, null, this,
                 (v1, m1) -> VSPECIES.iota().compare(VectorOperators.LT, m1.trueCount()));
         }
@@ -746,51 +741,35 @@
         static final int VLENGTH = VSPECIES.laneCount();    // used by the JVM
         static final Class<Byte> ETYPE = byte.class; // used by the JVM
 
-<<<<<<< HEAD
+        @Strict
         @NullRestricted
-        private final VectorPayloadMFMaxBB payload;
+        private final VectorPayloadMFMaxB payload;
+
+        ByteMaxShuffle(byte[] indices) {
+            this.payload = (VectorPayloadMFMaxB)(prepare(indices));
+            assert(VLENGTH == indices.length);
+            assert(indicesInRange(indices));
+        }
 
         ByteMaxShuffle(VectorPayloadMF payload) {
-            this.payload = (VectorPayloadMFMaxBB) payload;
+            this.payload = (VectorPayloadMFMaxB) payload;
             assert(VLENGTH == payload.length());
             assert(indexesInRange(payload));
         }
 
         public ByteMaxShuffle(int[] indexes, int i) {
-            this.payload = (VectorPayloadMFMaxBB)(prepare(indexes, i, VSPECIES));
+            this.payload = (VectorPayloadMFMaxB)(prepare(indexes, i));
         }
 
         public ByteMaxShuffle(IntUnaryOperator fn) {
-            this.payload = (VectorPayloadMFMaxBB)(prepare(fn, VSPECIES));
-        }
-        public ByteMaxShuffle(int[] indexes) {
-            this.payload = (VectorPayloadMFMaxBB)(prepare(indexes, 0, VSPECIES));
-        }
-
+            this.payload = (VectorPayloadMFMaxB)(prepare(fn));
+        }
 
 
         @ForceInline
         @Override
         protected final VectorPayloadMF indices() {
             return payload;
-=======
-        ByteMaxShuffle(byte[] indices) {
-            super(indices);
-            assert(VLENGTH == indices.length);
-            assert(indicesInRange(indices));
-        }
-
-        ByteMaxShuffle(int[] indices, int i) {
-            this(prepare(indices, i));
-        }
-
-        ByteMaxShuffle(IntUnaryOperator fn) {
-            this(prepare(fn));
-        }
-
-        byte[] indices() {
-            return (byte[])getPayload();
->>>>>>> 0e899b25
         }
 
         @Override
@@ -821,7 +800,7 @@
 
         @Override
         ByteMaxVector toBitsVector0() {
-            return ((ByteMaxVector) vspecies().asIntegral().dummyVector()).vectorFactory(indices());
+            return ((ByteMaxVector) vspecies().asIntegral().dummyVectorMF()).vectorFactory(indices());
         }
 
         @Override
@@ -850,22 +829,6 @@
         }
 
         @Override
-<<<<<<< HEAD
-        public ByteMaxShuffle rearrange(VectorShuffle<Byte> shuffle) {
-            ByteMaxShuffle s = (ByteMaxShuffle) shuffle;
-            VectorPayloadMF indices1 = indices();
-            VectorPayloadMF indices2 = s.indices();
-            VectorPayloadMF r = VectorPayloadMF.newShuffleInstanceFactory(ETYPE, VLENGTH, true);
-            r = U.makePrivateBuffer(r);
-            long offset = r.multiFieldOffset();
-            for (int i = 0; i < VLENGTH; i++) {
-                int ssi = U.getByte(indices2, offset + i * Byte.BYTES);
-                int si = U.getByte(indices1, offset + ssi * Byte.BYTES);
-                U.putByte(r, offset + i * Byte.BYTES, (byte) si);
-            }
-            r = U.finishPrivateBuffer(r);
-            return new ByteMaxShuffle(r);
-=======
         @ForceInline
         public final ByteMaxMask laneIsValid() {
             return (ByteMaxMask) toBitsVector().compare(VectorOperators.GE, 0)
@@ -893,24 +856,46 @@
             return (ByteMaxShuffle) v.toShuffle(vspecies(), false);
         }
 
-        private static byte[] prepare(int[] indices, int offset) {
-            byte[] a = new byte[VLENGTH];
+        @ForceInline
+        private static VectorPayloadMF prepare(byte[] indices) {
+            VectorPayloadMF payload = VectorPayloadMF.newShuffleInstanceFactory(ETYPE, VLENGTH, true);
+            payload = U.makePrivateBuffer(payload);
+            long mf_offset = payload.multiFieldOffset();
+            for (int i = 0; i < VLENGTH; i++) {
+                int si = (int)indices[i];
+                si = partiallyWrapIndex(si, VLENGTH);
+                U.putByte(payload, mf_offset + i * Byte.BYTES, (byte) si);
+            }
+            payload = U.finishPrivateBuffer(payload);
+            return payload;
+        }
+
+        @ForceInline
+        private static VectorPayloadMF prepare(int[] indices, int offset) {
+            VectorPayloadMF payload = VectorPayloadMF.newShuffleInstanceFactory(ETYPE, VLENGTH, true);
+            payload = U.makePrivateBuffer(payload);
+            long mf_offset = payload.multiFieldOffset();
             for (int i = 0; i < VLENGTH; i++) {
                 int si = indices[offset + i];
                 si = partiallyWrapIndex(si, VLENGTH);
-                a[i] = (byte)si;
+                U.putByte(payload, mf_offset + i * Byte.BYTES, (byte) si);
             }
-            return a;
-        }
-
-        private static byte[] prepare(IntUnaryOperator f) {
-            byte[] a = new byte[VLENGTH];
+            payload = U.finishPrivateBuffer(payload);
+            return payload;
+        }
+    
+        @ForceInline
+        private static <F> VectorPayloadMF prepare(IntUnaryOperator f) {
+            VectorPayloadMF payload = VectorPayloadMF.newShuffleInstanceFactory(ETYPE, VLENGTH, true);
+            payload = U.makePrivateBuffer(payload);
+            long offset = payload.multiFieldOffset();
             for (int i = 0; i < VLENGTH; i++) {
                 int si = f.applyAsInt(i);
                 si = partiallyWrapIndex(si, VLENGTH);
-                a[i] = (byte)si;
+                U.putByte(payload, offset + i * Byte.BYTES, (byte) si);
             }
-            return a;
+            payload = U.finishPrivateBuffer(payload);
+            return payload;
         }
 
         private static boolean indicesInRange(byte[] indices) {
@@ -923,7 +908,6 @@
                 }
             }
             return true;
->>>>>>> 0e899b25
         }
     }
 
