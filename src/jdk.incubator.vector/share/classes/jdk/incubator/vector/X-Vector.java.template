--- conflicted
+++ resolved
@@ -1069,7 +1069,7 @@
     @ForceInline
     final
     $abstractvectortype$ binaryMathOp(VectorOperators.Binary op, $abstractvectortype$ that) {
-        return VectorMathLibrary.binaryMathOp(op, opCode(op), species(), $abstractvectortype$::binaryOperations,
+        return VectorMathLibrary.binaryMathOp(op, opCode(op), species(), $abstractvectortype$::binaryOperationsMF,
                                               this, that);
     }
 #end[FP]
@@ -3540,13 +3540,9 @@
             case VECTOR_OP_UMIN: return (v, m) ->
                     toBits(v.rOpMF(MAX_OR_INF, m, (i, a, b) -> ($type$) VectorMath.minUnsigned(a, b)));
             case VECTOR_OP_UMAX: return (v, m) ->
-<<<<<<< HEAD
                     toBits(v.rOpMF(MIN_OR_INF, m, (i, a, b) -> ($type$) VectorMath.maxUnsigned(a, b)));
-=======
-                    toBits(v.rOp(MIN_OR_INF, m, (i, a, b) -> ($type$) VectorMath.maxUnsigned(a, b)));
             case VECTOR_OP_SUADD: return (v, m) ->
-                    toBits(v.rOp(($type$)0, m, (i, a, b) -> ($type$) VectorMath.addSaturatingUnsigned(a, b)));
->>>>>>> a07dfe93
+                    toBits(v.rOpMF(($type$)0, m, (i, a, b) -> ($type$) VectorMath.addSaturatingUnsigned(a, b)));
 #end[!FP]
 #if[BITWISE]
             case VECTOR_OP_AND: return (v, m) ->
@@ -3886,7 +3882,7 @@
             a, ARRAY_BASE, vix0, vix1, vix2, vix3, null,
             a, offset, indexMap, mapOffset, vsp,
             (c, idx, iMap, idy, s, vm) ->
-            s.vOp(n -> c[idx + iMap[idy+n]]));
+            s.vOpMF(n -> c[idx + iMap[idy+n]]));
 #else[byte]
         return VectorSupport.loadWithMap(
             vectorType, null, $type$.class, vsp.laneCount(),
@@ -3894,12 +3890,8 @@
             a, ARRAY_BASE, vix0, vix1, null, null, null,
             a, offset, indexMap, mapOffset, vsp,
             (c, idx, iMap, idy, s, vm) ->
-<<<<<<< HEAD
             s.vOpMF(n -> c[idx + iMap[idy+n]]));
-=======
-            s.vOp(n -> c[idx + iMap[idy+n]]));
 #end[byte]
->>>>>>> a07dfe93
     }
 #else[byteOrShort]
     @ForceInline
@@ -5122,10 +5114,7 @@
             a, ARRAY_BASE, vix0, vix1, vix2, vix3, m,
             a, offset, indexMap, mapOffset, vsp,
             (c, idx, iMap, idy, s, vm) ->
-<<<<<<< HEAD
             s.vOpMF(vm, n -> c[idx + iMap[idy+n]]));
-=======
-            s.vOp(vm, n -> c[idx + iMap[idy+n]]));
 #else[byte]
         return VectorSupport.loadWithMap(
             vectorType, maskClass, $type$.class, vsp.laneCount(),
@@ -5133,9 +5122,8 @@
             a, ARRAY_BASE, vix0, vix1, null, null, m,
             a, offset, indexMap, mapOffset, vsp,
             (c, idx, iMap, idy, s, vm) ->
-            s.vOp(vm, n -> c[idx + iMap[idy+n]]));
+            s.vOpMF(vm, n -> c[idx + iMap[idy+n]]));
 #end[byte]
->>>>>>> a07dfe93
     }
 #else[byteOrShort]
     @ForceInline
