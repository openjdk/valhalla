/*
 * Copyright (c) 2017, 2025, Oracle and/or its affiliates. All rights reserved.
 * DO NOT ALTER OR REMOVE COPYRIGHT NOTICES OR THIS FILE HEADER.
 *
 * This code is free software; you can redistribute it and/or modify it
 * under the terms of the GNU General Public License version 2 only, as
 * published by the Free Software Foundation.  Oracle designates this
 * particular file as subject to the "Classpath" exception as provided
 * by Oracle in the LICENSE file that accompanied this code.
 *
 * This code is distributed in the hope that it will be useful, but WITHOUT
 * ANY WARRANTY; without even the implied warranty of MERCHANTABILITY or
 * FITNESS FOR A PARTICULAR PURPOSE.  See the GNU General Public License
 * version 2 for more details (a copy is included in the LICENSE file that
 * accompanied this code).
 *
 * You should have received a copy of the GNU General Public License version
 * 2 along with this work; if not, write to the Free Software Foundation,
 * Inc., 51 Franklin St, Fifth Floor, Boston, MA 02110-1301 USA.
 *
 * Please contact Oracle, 500 Oracle Parkway, Redwood Shores, CA 94065 USA
 * or visit www.oracle.com if you need additional information or have any
 * questions.
 */
package jdk.incubator.vector;

import java.lang.foreign.MemorySegment;
import java.lang.foreign.ValueLayout;
import java.nio.ByteOrder;
import java.util.Arrays;
import java.util.Objects;
import java.util.function.Function;

import jdk.internal.foreign.AbstractMemorySegmentImpl;
import jdk.internal.misc.ScopedMemoryAccess;
import jdk.internal.misc.Unsafe;
import jdk.internal.vm.annotation.ForceInline;
import jdk.internal.vm.vector.VectorSupport;

import static jdk.internal.vm.vector.VectorSupport.*;
import static jdk.incubator.vector.VectorIntrinsics.*;

import static jdk.incubator.vector.VectorOperators.*;

// -- This file was mechanically generated: Do not edit! -- //

/**
 * A specialized {@link Vector} representing an ordered immutable sequence of
 * {@code byte} values.
 */
@SuppressWarnings({"cast"})  // warning: redundant cast
public abstract value class ByteVector extends AbstractVector<Byte> {

    static final int FORBID_OPCODE_KIND = VO_ONLYFP;
    /**
     * Default Constructor for abstract vector.
     */
    public ByteVector() {}

    static final ValueLayout.OfByte ELEMENT_LAYOUT = ValueLayout.JAVA_BYTE.withByteAlignment(1);

    @ForceInline
    static int opCode(Operator op) {
        return VectorOperators.opCode(op, VO_OPCODE_VALID, FORBID_OPCODE_KIND);
    }
    @ForceInline
    static int opCode(Operator op, int requireKind) {
        requireKind |= VO_OPCODE_VALID;
        return VectorOperators.opCode(op, requireKind, FORBID_OPCODE_KIND);
    }
    @ForceInline
    static boolean opKind(Operator op, int bit) {
        return VectorOperators.opKind(op, bit);
    }

    // Virtualized factories and operators,
    // coded with portable definitions.
    // These are all @ForceInline in case
    // they need to be used performantly.
    // The various shape-specific subclasses
    // also specialize them by wrapping
    // them in a call like this:
    //    return (Byte128Vector)
    //       super.bOp((Byte128Vector) o);
    // The purpose of that is to forcibly inline
    // the generic definition from this file
    // into a sharply-typed and size-specific
    // wrapper in the subclass file, so that
    // the JIT can specialize the code.
    // The code is only inlined and expanded
    // if it gets hot.  Think of it as a cheap
    // and lazy version of C++ templates.

    // Virtualized getter

    // Virtualized constructors

    /**
     * Build a vector directly using my own constructor.
     * It is an error if the vec is aliased elsewhere.
     */
    /*package-private*/
    abstract ByteVector vectorFactory(VectorPayloadMF vec);

    /**
     * Build a mask directly using my species.
     * It is an error if the array is aliased elsewhere.
     */
    /*package-private*/
    @ForceInline
    final
    AbstractMask<Byte> maskFactory(VectorPayloadMF payload) {
        return vspecies().maskFactory(payload);
    }

    // Constant loader (takes dummy as vector arg)
    interface FVOp {
        byte apply(int i);
    }

    /*package-private*/
    @ForceInline
    final
    ByteVector vOpMF(FVOp f) {
        byte[] res = new byte[length()];
        for (int i = 0; i < res.length; i++) {
            res[i] = f.apply(i);
        }
        VectorPayloadMF vec_mf = vspecies().createVectorMF(res);
        return vectorFactory(vec_mf);
    }

    @ForceInline
    final
    ByteVector vOpMF(VectorMask<Byte> m, FVOp f) {
        byte[] res = new byte[length()];
        VectorPayloadMF mbits = ((AbstractMask<Byte>)m).getBits();
        long mOffset = mbits.multiFieldOffset();
        for (int i = 0; i < res.length; i++) {
            if (U.getBoolean(mbits, mOffset + i)) {
                res[i] = f.apply(i);
            }
        }
        VectorPayloadMF vec_mf = vspecies().createVectorMF(res);
        return vectorFactory(vec_mf);
    }

    // Unary operator

    /*package-private*/
    interface FUnOp {
        byte apply(int i, byte a);
    }

    /*package-private*/
    abstract
    ByteVector uOpMF(FUnOp f);
    @ForceInline
    final
    ByteVector uOpTemplateMF(FUnOp f) {
        VectorPayloadMF vec = this.vec();
        VectorPayloadMF tpayload = U.makePrivateBuffer(vec);
        long vOffset = this.multiFieldOffset();
        int length = vspecies().length();
        for (int i = 0; i < length; i++) {
            byte v = U.getByte(vec, vOffset + i * Byte.BYTES);
            U.putByte(tpayload, vOffset + i * Byte.BYTES, f.apply(i, v));
        }
        tpayload = U.finishPrivateBuffer(tpayload);
        return vectorFactory(tpayload);
    }

    /*package-private*/
    abstract
    ByteVector uOpMF(VectorMask<Byte> m,
                             FUnOp f);
    @ForceInline
    final
    ByteVector uOpTemplateMF(VectorMask<Byte> m,
                                     FUnOp f) {
        if (m == null) {
            return uOpTemplateMF(f);
        }
        VectorPayloadMF vec = this.vec();
        VectorPayloadMF mbits = ((AbstractMask<Byte>)m).getBits();
        VectorPayloadMF tpayload = U.makePrivateBuffer(vec);
        long vOffset = this.multiFieldOffset();
        long mOffset = mbits.multiFieldOffset();
        int length = vspecies().length();
        for (int i = 0; i < length; i++) {
            if (U.getBoolean(mbits, mOffset + i)) {
                byte v = U.getByte(vec, vOffset + i * Byte.BYTES);
                U.putByte(tpayload, vOffset + i * Byte.BYTES, f.apply(i, v));
            }
        }
        tpayload = U.finishPrivateBuffer(tpayload);
        return vectorFactory(tpayload);
    }

    // Binary operator

    /*package-private*/
    interface FBinOp {
        byte apply(int i, byte a, byte b);
    }

    /*package-private*/
    abstract
    ByteVector bOpMF(Vector<Byte> o,
                             FBinOp f);
    @ForceInline
    final
    ByteVector bOpTemplateMF(Vector<Byte> o,
                                     FBinOp f) {
        VectorPayloadMF vec1 = vec();
        VectorPayloadMF vec2 = ((ByteVector)o).vec();
        VectorPayloadMF tpayload = U.makePrivateBuffer(vec1);
        long vOffset = this.multiFieldOffset();
        int length = vspecies().length();
        for (int i = 0; i < length; i++) {
            byte v1 = U.getByte(vec1, vOffset + i * Byte.BYTES);
            byte v2 = U.getByte(vec2, vOffset + i * Byte.BYTES);
            U.putByte(tpayload, vOffset + i * Byte.BYTES, f.apply(i, v1, v2));
        }
        tpayload = U.finishPrivateBuffer(tpayload);
        return vectorFactory(tpayload);
    }

    /*package-private*/
    abstract
    ByteVector bOpMF(Vector<Byte> o,
                             VectorMask<Byte> m,
                             FBinOp f);
    @ForceInline
    final
    ByteVector bOpTemplateMF(Vector<Byte> o,
                                     VectorMask<Byte> m,
                                     FBinOp f) {
        if (m == null) {
            return bOpTemplateMF(o, f);
        }
        VectorPayloadMF mbits = ((AbstractMask<Byte>)m).getBits();
        VectorPayloadMF vec1 = this.vec();
        VectorPayloadMF vec2 = ((ByteVector)o).vec();
        VectorPayloadMF tpayload = U.makePrivateBuffer(vec1);
        long vOffset = this.multiFieldOffset();
        long mOffset = mbits.multiFieldOffset();
        int length = vspecies().length();
        for (int i = 0; i < length; i++) {
            if (U.getBoolean(mbits, mOffset + i)) {
                byte v1 = U.getByte(vec1, vOffset + i * Byte.BYTES);
                byte v2 = U.getByte(vec2, vOffset + i * Byte.BYTES);
                U.putByte(tpayload, vOffset + i * Byte.BYTES, f.apply(i, v1, v2));
            }
        }
        tpayload = U.finishPrivateBuffer(tpayload);
        return vectorFactory(tpayload);
    }

    // Ternary operator

    /*package-private*/
    interface FTriOp {
        byte apply(int i, byte a, byte b, byte c);
    }

    /*package-private*/
    abstract
    ByteVector tOpMF(Vector<Byte> o1,
                             Vector<Byte> o2,
                             FTriOp f);
    @ForceInline
    final
    ByteVector tOpTemplateMF(Vector<Byte> o1,
                                     Vector<Byte> o2,
                                     FTriOp f) {
        VectorPayloadMF vec1 = this.vec();
        VectorPayloadMF vec2 = ((ByteVector)o1).vec();
        VectorPayloadMF vec3 = ((ByteVector)o2).vec();
        VectorPayloadMF tpayload = U.makePrivateBuffer(vec1);
        long vOffset = this.multiFieldOffset();
        int length = vspecies().length();
        for (int i = 0; i < length; i++) {
            byte v1 = U.getByte(vec1, vOffset + i * Byte.BYTES);
            byte v2 = U.getByte(vec2, vOffset + i * Byte.BYTES);
            byte v3 = U.getByte(vec3, vOffset + i * Byte.BYTES);
            U.putByte(tpayload, vOffset + i * Byte.BYTES, f.apply(i, v1, v2, v3));
        }
        tpayload = U.finishPrivateBuffer(tpayload);
        return vectorFactory(tpayload);
    }

    /*package-private*/
    abstract
    ByteVector tOpMF(Vector<Byte> o1,
                             Vector<Byte> o2,
                             VectorMask<Byte> m,
                             FTriOp f);
    @ForceInline
    final
    ByteVector tOpTemplateMF(Vector<Byte> o1,
                                     Vector<Byte> o2,
                                     VectorMask<Byte> m,
                                     FTriOp f) {
        if (m == null) {
            return tOpTemplateMF(o1, o2, f);
        }
        VectorPayloadMF mbits = ((AbstractMask<Byte>)m).getBits();
        VectorPayloadMF vec1 = this.vec();
        VectorPayloadMF vec2 = ((ByteVector)o1).vec();
        VectorPayloadMF vec3 = ((ByteVector)o2).vec();
        VectorPayloadMF tpayload = U.makePrivateBuffer(vec1);
        long vOffset = this.multiFieldOffset();
        long mOffset = mbits.multiFieldOffset();
        int length = vspecies().length();
        for (int i = 0; i < length; i++) {
            if (U.getBoolean(mbits, mOffset + i)) {
                byte v1 = U.getByte(vec1, vOffset + i * Byte.BYTES);
                byte v2 = U.getByte(vec2, vOffset + i * Byte.BYTES);
                byte v3 = U.getByte(vec3, vOffset + i * Byte.BYTES);
                U.putByte(tpayload, vOffset + i * Byte.BYTES, f.apply(i, v1, v2, v3));
            }
        }
        tpayload = U.finishPrivateBuffer(tpayload);
        return vectorFactory(tpayload);
    }

    // Reduction operator

    /*package-private*/
    abstract
    byte rOpMF(byte v, VectorMask<Byte> m, FBinOp f);

    @ForceInline
    final
    byte rOpTemplateMF(byte v, VectorMask<Byte> m, FBinOp f) {
        if (m == null) {
            return rOpTemplateMF(v, f);
        }
        VectorPayloadMF vec = this.vec();
        VectorPayloadMF mbits = ((AbstractMask<Byte>)m).getBits();
        long vOffset = this.multiFieldOffset();
        long mOffset = mbits.multiFieldOffset();
        int length = vspecies().length();
        for (int i = 0; i < length; i++) {
            byte v1 = U.getByte(vec, vOffset + i * Byte.BYTES);
            v = U.getBoolean(mbits, mOffset + i) ? f.apply(i, v, v1) : v;
        }
        return v;
    }

    @ForceInline
    final
    byte rOpTemplateMF(byte v, FBinOp f) {
        VectorPayloadMF vec = vec();
        long vOffset = this.multiFieldOffset();
        int length = vspecies().length();
        for (int i = 0; i < length; i++) {
            byte v1 = U.getByte(vec, vOffset + i * Byte.BYTES);
            v = f.apply(i, v, v1);
        }
        return v;
    }

    // Memory reference

    /*package-private*/
    interface FLdOp<M> {
        byte apply(M memory, int offset, int i);
    }

    /*package-private*/
    @ForceInline
    final
    <M> ByteVector ldOpMF(M memory, int offset,
                                  FLdOp<M> f) {
        int length = vspecies().length();
        boolean is_max_species = ((AbstractSpecies)vspecies()).is_max_species();
        VectorPayloadMF tpayload =
            U.makePrivateBuffer(VectorPayloadMF.newVectorInstanceFactory(
                byte.class, length, is_max_species));
        long vOffset = this.multiFieldOffset();
        for (int i = 0; i < length; i++) {
            U.putByte(tpayload, vOffset + i * Byte.BYTES, f.apply(memory, offset, i));
        }
        tpayload = U.finishPrivateBuffer(tpayload);
        return vectorFactory(tpayload);
    }

    /*package-private*/
    @ForceInline
    final
    <M> ByteVector ldOpMF(M memory, int offset,
                                  VectorMask<Byte> m,
                                  FLdOp<M> f) {
        int length = vspecies().length();
        boolean is_max_species = ((AbstractSpecies)vspecies()).is_max_species();
        VectorPayloadMF tpayload = VectorPayloadMF.newVectorInstanceFactory(byte.class, length, is_max_species);
        tpayload = U.makePrivateBuffer(tpayload);
        VectorPayloadMF mbits = ((AbstractMask<Byte>)m).getBits();
        long vOffset = this.multiFieldOffset();
        long mOffset = mbits.multiFieldOffset();
        for (int i = 0; i < length; i++) {
            if (U.getBoolean(mbits, mOffset + i)) {
                U.putByte(tpayload, vOffset + i * Byte.BYTES, f.apply(memory, offset, i));
            }
        }
        tpayload = U.finishPrivateBuffer(tpayload);
        return vectorFactory(tpayload);
    }

    /*package-private*/
    interface FLdLongOp {
        byte apply(MemorySegment memory, long offset, int i);
    }

    /*package-private*/
    @ForceInline
    final
    ByteVector ldLongOpMF(MemorySegment memory, long offset,
                                  FLdLongOp f) {
        int length = vspecies().length();
        boolean is_max_species = ((AbstractSpecies)vspecies()).is_max_species();
        VectorPayloadMF tpayload =
            U.makePrivateBuffer(VectorPayloadMF.newVectorInstanceFactory(
                byte.class, length, is_max_species));
        long vOffset = this.multiFieldOffset();
        for (int i = 0; i < length; i++) {
            U.putByte(tpayload, vOffset + i * Byte.BYTES, f.apply(memory, offset, i));
        }
        tpayload = U.finishPrivateBuffer(tpayload);
        return vectorFactory(tpayload);
    }

    /*package-private*/
    @ForceInline
    final
    ByteVector ldLongOpMF(MemorySegment memory, long offset,
                                  VectorMask<Byte> m,
                                  FLdLongOp f) {
        int length = vspecies().length();
        boolean is_max_species = ((AbstractSpecies)vspecies()).is_max_species();
        VectorPayloadMF tpayload = VectorPayloadMF.newVectorInstanceFactory(byte.class, length, is_max_species);
        tpayload = U.makePrivateBuffer(tpayload);
        VectorPayloadMF mbits = ((AbstractMask<Byte>)m).getBits();
        long vOffset = this.multiFieldOffset();
        long mOffset = mbits.multiFieldOffset();
        for (int i = 0; i < length; i++) {
            if (U.getBoolean(mbits, mOffset + i)) {
                U.putByte(tpayload, vOffset + i * Byte.BYTES, f.apply(memory, offset, i));
            }
        }
        tpayload = U.finishPrivateBuffer(tpayload);
        return vectorFactory(tpayload);
    }

    static byte memorySegmentGet(MemorySegment ms, long o, int i) {
        return ms.get(ELEMENT_LAYOUT, o + i * 1L);
    }

    interface FStOp<M> {
        void apply(M memory, int offset, int i, byte a);
    }

    /*package-private*/
    @ForceInline
    final
    <M> void stOpMF(M memory, int offset,
                  FStOp<M> f) {
        VectorPayloadMF vec = vec();
        long vOffset = this.multiFieldOffset();
        int length = vspecies().length();
        for (int i = 0; i < length; i++) {
            f.apply(memory, offset, i, U.getByte(vec, vOffset + i * Byte.BYTES));
        }
    }

    /*package-private*/
   @ForceInline
    final
    <M> void stOpMF(M memory, int offset,
                  VectorMask<Byte> m,
                  FStOp<M> f) {
        VectorPayloadMF vec = vec();
        VectorPayloadMF mbits = ((AbstractMask<Byte>)m).getBits();
        long vOffset = this.multiFieldOffset();
        long mOffset = mbits.multiFieldOffset();
        int length = vspecies().length();
        for (int i = 0; i < length; i++) {
            if (U.getBoolean(mbits, mOffset + i)) {
                f.apply(memory, offset, i, U.getByte(vec, vOffset + i * Byte.BYTES));
            }
        }
    }


    interface FStLongOp {
        void apply(MemorySegment memory, long offset, int i, byte a);
    }

    /*package-private*/
    @ForceInline
    final
    void stLongOpMF(MemorySegment memory, long offset,
                  FStLongOp f) {
        VectorPayloadMF vec = vec();
        long vOffset = this.multiFieldOffset();
        int length = vspecies().length();
        for (int i = 0; i < length; i++) {
            f.apply(memory, offset, i, U.getByte(vec, vOffset + i * Byte.BYTES));
        }
    }

    /*package-private*/
    @ForceInline
    final
    void stLongOpMF(MemorySegment memory, long offset,
                  VectorMask<Byte> m,
                  FStLongOp f) {
        VectorPayloadMF vec = vec();
        VectorPayloadMF mbits = ((AbstractMask<Byte>)m).getBits();
        long vOffset = this.multiFieldOffset();
        long mOffset = mbits.multiFieldOffset();
        int length = vspecies().length();
        for (int i = 0; i < length; i++) {
            if (U.getBoolean(mbits, mOffset + i)) {
                f.apply(memory, offset, i, U.getByte(vec, vOffset + i * Byte.BYTES));
            }
        }
    }

    static void memorySegmentSet(MemorySegment ms, long o, int i, byte e) {
        ms.set(ELEMENT_LAYOUT, o + i * 1L, e);
    }

    // Binary test

    /*package-private*/
    interface FBinTest {
        boolean apply(int cond, int i, byte a, byte b);
    }

    /*package-private*/
    @ForceInline
    final
    AbstractMask<Byte> bTestMF(int cond,
                                  Vector<Byte> o,
                                  FBinTest f) {
        int length = vspecies().length();
        VectorPayloadMF vec1 = vec();
        VectorPayloadMF vec2 = ((ByteVector)o).vec();
        boolean is_max_species = ((AbstractSpecies)vspecies()).is_max_species();
        VectorPayloadMF mbits = VectorPayloadMF.newMaskInstanceFactory(vspecies().elementType(), length, is_max_species);
        mbits = U.makePrivateBuffer(mbits);
        long vOffset = this.multiFieldOffset();
        long mOffset = mbits.multiFieldOffset();
        for (int i = 0; i < length; i++) {
            byte v1 = U.getByte(vec1, vOffset + i * Byte.BYTES);
            byte v2 = U.getByte(vec2, vOffset + i * Byte.BYTES);
            U.putBoolean(mbits, mOffset + i, f.apply(cond, i, v1, v2));
        }
        mbits = U.finishPrivateBuffer(mbits);
        return maskFactory(mbits);
    }

    /*package-private*/
    @ForceInline
    static byte rotateLeft(byte a, int n) {
        return (byte)(((((byte)a) & Byte.toUnsignedInt((byte)-1)) << (n & Byte.SIZE-1)) | ((((byte)a) & Byte.toUnsignedInt((byte)-1)) >>> (Byte.SIZE - (n & Byte.SIZE-1))));
    }

    /*package-private*/
    @ForceInline
    static byte rotateRight(byte a, int n) {
        return (byte)(((((byte)a) & Byte.toUnsignedInt((byte)-1)) >>> (n & Byte.SIZE-1)) | ((((byte)a) & Byte.toUnsignedInt((byte)-1)) << (Byte.SIZE - (n & Byte.SIZE-1))));
    }

    /*package-private*/
    @Override
    abstract ByteSpecies vspecies();

    /*package-private*/
    @ForceInline
    static long toBits(byte e) {
        return  e;
    }

    /*package-private*/
    @ForceInline
    static byte fromBits(long bits) {
        return ((byte)bits);
    }

    static ByteVector expandHelper(Vector<Byte> v, VectorMask<Byte> m) {
        VectorSpecies<Byte> vsp = m.vectorSpecies();
        ByteVector r  = (ByteVector) vsp.zero();
        ByteVector vi = (ByteVector) v;
        if (m.allTrue()) {
            return vi;
        }
        for (int i = 0, j = 0; i < vsp.length(); i++) {
            if (m.laneIsSet(i)) {
                r = r.withLane(i, vi.lane(j++));
            }
        }
        return r;
    }

    static ByteVector compressHelper(Vector<Byte> v, VectorMask<Byte> m) {
        VectorSpecies<Byte> vsp = m.vectorSpecies();
        ByteVector r  = (ByteVector) vsp.zero();
        ByteVector vi = (ByteVector) v;
        if (m.allTrue()) {
            return vi;
        }
        for (int i = 0, j = 0; i < vsp.length(); i++) {
            if (m.laneIsSet(i)) {
                r = r.withLane(j++, vi.lane(i));
            }
        }
        return r;
    }

    static ByteVector selectFromTwoVectorHelper(Vector<Byte> indexes, Vector<Byte> src1, Vector<Byte> src2) {
        int vlen = indexes.length();
        VectorPayloadMF vecPayload1 = ((ByteVector)indexes).vec();
        VectorPayloadMF vecPayload2 = ((ByteVector)src1).vec();
        VectorPayloadMF vecPayload3 = ((ByteVector)src2).vec();
        AbstractSpecies<Byte> vsp = ((ByteVector)src1).vspecies();
        VectorPayloadMF tpayload = U.makePrivateBuffer(vecPayload2);
        long vOffset = tpayload.multiFieldOffset();
        for (int i = 0; i < vlen; i++) {
            int wrapped_index = VectorIntrinsics.wrapToRange((int)U.getByte(vecPayload1, vOffset + i * Byte.BYTES), 2 * vlen);
            U.putByte(tpayload, vOffset + i * Byte.BYTES, wrapped_index >= vlen ?
                        U.getByte(vecPayload3, vOffset + (wrapped_index  - vlen) * Byte.BYTES) :
                        U.getByte(vecPayload2, vOffset + wrapped_index * Byte.BYTES));
        }
        tpayload = U.finishPrivateBuffer(tpayload);
        return ((ByteVector)(vsp.dummyVectorMF())).vectorFactory(tpayload);
    }

    // Static factories (other than memory operations)

    // Note: A surprising behavior in javadoc
    // sometimes makes a lone /** {@inheritDoc} */
    // comment drop the method altogether,
    // apparently if the method mentions a
    // parameter or return type of Vector<Byte>
    // instead of Vector<E> as originally specified.
    // Adding an empty HTML fragment appears to
    // nudge javadoc into providing the desired
    // inherited documentation.  We use the HTML
    // comment <!--workaround--> for this.

    /**
     * Returns a vector of the given species
     * where all lane elements are set to
     * zero, the default primitive value.
     *
     * @param species species of the desired zero vector
     * @return a zero vector
     */
    @ForceInline
    public static ByteVector zero(VectorSpecies<Byte> species) {
        ByteSpecies vsp = (ByteSpecies) species;
        return VectorSupport.fromBitsCoerced(vsp.vectorType(), byte.class, species.length(),
                                0, MODE_BROADCAST, vsp,
                                ((bits_, s_) -> s_.rvOpMF(i -> bits_)));
    }

    /**
     * Returns a vector of the same species as this one
     * where all lane elements are set to
     * the primitive value {@code e}.
     *
     * The contents of the current vector are discarded;
     * only the species is relevant to this operation.
     *
     * <p> This method returns the value of this expression:
     * {@code ByteVector.broadcast(this.species(), e)}.
     *
     * @apiNote
     * Unlike the similar method named {@code broadcast()}
     * in the supertype {@code Vector}, this method does not
     * need to validate its argument, and cannot throw
     * {@code IllegalArgumentException}.  This method is
     * therefore preferable to the supertype method.
     *
     * @param e the value to broadcast
     * @return a vector where all lane elements are set to
     *         the primitive value {@code e}
     * @see #broadcast(VectorSpecies,long)
     * @see Vector#broadcast(long)
     * @see VectorSpecies#broadcast(long)
     */
    public abstract ByteVector broadcast(byte e);

    /**
     * Returns a vector of the given species
     * where all lane elements are set to
     * the primitive value {@code e}.
     *
     * @param species species of the desired vector
     * @param e the value to broadcast
     * @return a vector where all lane elements are set to
     *         the primitive value {@code e}
     * @see #broadcast(long)
     * @see Vector#broadcast(long)
     * @see VectorSpecies#broadcast(long)
     */
    @ForceInline
    public static ByteVector broadcast(VectorSpecies<Byte> species, byte e) {
        ByteSpecies vsp = (ByteSpecies) species;
        return vsp.broadcast(e);
    }

    /*package-private*/
    @ForceInline
    final ByteVector broadcastTemplate(byte e) {
        ByteSpecies vsp = vspecies();
        return vsp.broadcast(e);
    }

    /**
     * {@inheritDoc} <!--workaround-->
     * @apiNote
     * When working with vector subtypes like {@code ByteVector},
     * {@linkplain #broadcast(byte) the more strongly typed method}
     * is typically selected.  It can be explicitly selected
     * using a cast: {@code v.broadcast((byte)e)}.
     * The two expressions will produce numerically identical results.
     */
    @Override
    public abstract ByteVector broadcast(long e);

    /**
     * Returns a vector of the given species
     * where all lane elements are set to
     * the primitive value {@code e}.
     *
     * The {@code long} value must be accurately representable
     * by the {@code ETYPE} of the vector species, so that
     * {@code e==(long)(ETYPE)e}.
     *
     * @param species species of the desired vector
     * @param e the value to broadcast
     * @return a vector where all lane elements are set to
     *         the primitive value {@code e}
     * @throws IllegalArgumentException
     *         if the given {@code long} value cannot
     *         be represented by the vector's {@code ETYPE}
     * @see #broadcast(VectorSpecies,byte)
     * @see VectorSpecies#checkValue(long)
     */
    @ForceInline
    public static ByteVector broadcast(VectorSpecies<Byte> species, long e) {
        ByteSpecies vsp = (ByteSpecies) species;
        return vsp.broadcast(e);
    }

    /*package-private*/
    @ForceInline
    final ByteVector broadcastTemplate(long e) {
        return vspecies().broadcast(e);
    }

    // Unary lanewise support

    /**
     * {@inheritDoc} <!--workaround-->
     */
    public abstract
    ByteVector lanewise(VectorOperators.Unary op);

    @ForceInline
    final
    ByteVector lanewiseTemplate(VectorOperators.Unary op) {
        if (opKind(op, VO_SPECIAL)) {
            if (op == ZOMO) {
                return blend(broadcast(-1), compare(NE, 0));
            }
            else if (op == NOT) {
                return broadcast(-1).lanewise(XOR, this);
            }
        }
        int opc = opCode(op);
        return VectorSupport.unaryOp(
            opc, getClass(), null, byte.class, length(),
            this, null,
            UN_IMPL.find(op, opc, ByteVector::unaryOperations));
    }

    /**
     * {@inheritDoc} <!--workaround-->
     */
    @Override
    public abstract
    ByteVector lanewise(VectorOperators.Unary op,
                                  VectorMask<Byte> m);
    @ForceInline
    final
    ByteVector lanewiseTemplate(VectorOperators.Unary op,
                                          Class<? extends VectorMask<Byte>> maskClass,
                                          VectorMask<Byte> m) {
        m.check(maskClass, this);
        if (opKind(op, VO_SPECIAL)) {
            if (op == ZOMO) {
                return blend(broadcast(-1), compare(NE, 0, m));
            }
            else if (op == NOT) {
                return lanewise(XOR, broadcast(-1), m);
            }
        }
        int opc = opCode(op);
        return VectorSupport.unaryOp(
            opc, getClass(), maskClass, byte.class, length(),
            this, m,
            UN_IMPL.find(op, opc, ByteVector::unaryOperations));
    }


    private static final
    ImplCache<Unary, UnaryOperation<ByteVector, VectorMask<Byte>>>
        UN_IMPL = new ImplCache<>(Unary.class, ByteVector.class);

    private static UnaryOperation<ByteVector, VectorMask<Byte>> unaryOperations(int opc_) {
        switch (opc_) {
            case VECTOR_OP_NEG: return (v0, m) ->
                    v0.uOpMF(m, (i, a) -> (byte) -a);
            case VECTOR_OP_ABS: return (v0, m) ->
                    v0.uOpMF(m, (i, a) -> (byte) Math.abs(a));
            case VECTOR_OP_BIT_COUNT: return (v0, m) ->
                    v0.uOpMF(m, (i, a) -> (byte) bitCount(a));
            case VECTOR_OP_TZ_COUNT: return (v0, m) ->
                    v0.uOpMF(m, (i, a) -> (byte) numberOfTrailingZeros(a));
            case VECTOR_OP_LZ_COUNT: return (v0, m) ->
                    v0.uOpMF(m, (i, a) -> (byte) numberOfLeadingZeros(a));
            case VECTOR_OP_REVERSE: return (v0, m) ->
                    v0.uOpMF(m, (i, a) -> reverse(a));
            case VECTOR_OP_REVERSE_BYTES: return (v0, m) ->
                    v0.uOpMF(m, (i, a) -> a);
            default: return null;
        }
    }

    // Binary lanewise support

    /**
     * {@inheritDoc} <!--workaround-->
     * @see #lanewise(VectorOperators.Binary,byte)
     * @see #lanewise(VectorOperators.Binary,byte,VectorMask)
     */
    @Override
    public abstract
    ByteVector lanewise(VectorOperators.Binary op,
                                  Vector<Byte> v);
    @ForceInline
    final
    ByteVector lanewiseTemplate(VectorOperators.Binary op,
                                          Vector<Byte> v) {
        ByteVector that = (ByteVector) v;
        that.check(this);

        if (opKind(op, VO_SPECIAL  | VO_SHIFT)) {
            if (op == FIRST_NONZERO) {
                VectorMask<Byte> mask
                    = this.compare(EQ, (byte) 0);
                return this.blend(that, mask);
            }
            if (opKind(op, VO_SHIFT)) {
                // As per shift specification for Java, mask the shift count.
                // This allows the JIT to ignore some ISA details.
                that = that.lanewise(AND, SHIFT_MASK);
            }
            if (op == AND_NOT) {
                // FIXME: Support this in the JIT.
                that = that.lanewise(NOT);
                op = AND;
            } else if (op == DIV) {
                VectorMask<Byte> eqz = that.eq((byte) 0);
                if (eqz.anyTrue()) {
                    throw that.divZeroException();
                }
            }
        }

        int opc = opCode(op);
        return VectorSupport.binaryOp(
            opc, getClass(), null, byte.class, length(),
            this, that, null,
            BIN_IMPL.find(op, opc, ByteVector::binaryOperationsMF));
    }

    /**
     * {@inheritDoc} <!--workaround-->
     * @see #lanewise(VectorOperators.Binary,byte,VectorMask)
     */
    @Override
    public abstract
    ByteVector lanewise(VectorOperators.Binary op,
                                  Vector<Byte> v,
                                  VectorMask<Byte> m);
    @ForceInline
    final
    ByteVector lanewiseTemplate(VectorOperators.Binary op,
                                          Class<? extends VectorMask<Byte>> maskClass,
                                          Vector<Byte> v, VectorMask<Byte> m) {
        ByteVector that = (ByteVector) v;
        that.check(this);
        m.check(maskClass, this);

        if (opKind(op, VO_SPECIAL  | VO_SHIFT)) {
            if (op == FIRST_NONZERO) {
                VectorMask<Byte> mask
                    = this.compare(EQ, (byte) 0, m);
                return this.blend(that, mask);
            }

            if (opKind(op, VO_SHIFT)) {
                // As per shift specification for Java, mask the shift count.
                // This allows the JIT to ignore some ISA details.
                that = that.lanewise(AND, SHIFT_MASK);
            }
            if (op == AND_NOT) {
                // FIXME: Support this in the JIT.
                that = that.lanewise(NOT);
                op = AND;
            } else if (op == DIV) {
                VectorMask<Byte> eqz = that.eq((byte)0);
                if (eqz.and(m).anyTrue()) {
                    throw that.divZeroException();
                }
                // suppress div/0 exceptions in unset lanes
                that = that.lanewise(NOT, eqz);
            }
        }

        int opc = opCode(op);
        return VectorSupport.binaryOp(
            opc, getClass(), maskClass, byte.class, length(),
            this, that, m,
            BIN_IMPL.find(op, opc, ByteVector::binaryOperationsMF));
    }


    private static final
    ImplCache<Binary, BinaryOperation<ByteVector, VectorMask<Byte>>>
        BIN_IMPL = new ImplCache<>(Binary.class, ByteVector.class);

    private static BinaryOperation<ByteVector, VectorMask<Byte>> binaryOperationsMF(int opc_) {
        switch (opc_) {
            case VECTOR_OP_ADD: return (v0, v1, vm) ->
                    v0.bOpMF(v1, vm, (i, a, b) -> (byte)(a + b));
            case VECTOR_OP_SUB: return (v0, v1, vm) ->
                    v0.bOpMF(v1, vm, (i, a, b) -> (byte)(a - b));
            case VECTOR_OP_MUL: return (v0, v1, vm) ->
                    v0.bOpMF(v1, vm, (i, a, b) -> (byte)(a * b));
            case VECTOR_OP_DIV: return (v0, v1, vm) ->
                    v0.bOpMF(v1, vm, (i, a, b) -> (byte)(a / b));
            case VECTOR_OP_MAX: return (v0, v1, vm) ->
                    v0.bOpMF(v1, vm, (i, a, b) -> (byte)Math.max(a, b));
            case VECTOR_OP_MIN: return (v0, v1, vm) ->
                    v0.bOpMF(v1, vm, (i, a, b) -> (byte)Math.min(a, b));
            case VECTOR_OP_AND: return (v0, v1, vm) ->
                    v0.bOpMF(v1, vm, (i, a, b) -> (byte)(a & b));
            case VECTOR_OP_OR: return (v0, v1, vm) ->
                    v0.bOpMF(v1, vm, (i, a, b) -> (byte)(a | b));
            case VECTOR_OP_XOR: return (v0, v1, vm) ->
                    v0.bOpMF(v1, vm, (i, a, b) -> (byte)(a ^ b));
            case VECTOR_OP_LSHIFT: return (v0, v1, vm) ->
                    v0.bOpMF(v1, vm, (i, a, n) -> (byte)(a << n));
            case VECTOR_OP_RSHIFT: return (v0, v1, vm) ->
                    v0.bOpMF(v1, vm, (i, a, n) -> (byte)(a >> n));
            case VECTOR_OP_URSHIFT: return (v0, v1, vm) ->
                    v0.bOpMF(v1, vm, (i, a, n) -> (byte)((a & LSHR_SETUP_MASK) >>> n));
            case VECTOR_OP_LROTATE: return (v0, v1, vm) ->
                    v0.bOpMF(v1, vm, (i, a, n) -> rotateLeft(a, (int)n));
            case VECTOR_OP_RROTATE: return (v0, v1, vm) ->
                    v0.bOpMF(v1, vm, (i, a, n) -> rotateRight(a, (int)n));
            case VECTOR_OP_UMAX: return (v0, v1, vm) ->
                    v0.bOpMF(v1, vm, (i, a, b) -> (byte)VectorMath.maxUnsigned(a, b));
            case VECTOR_OP_UMIN: return (v0, v1, vm) ->
                    v0.bOpMF(v1, vm, (i, a, b) -> (byte)VectorMath.minUnsigned(a, b));
            case VECTOR_OP_SADD: return (v0, v1, vm) ->
                    v0.bOpMF(v1, vm, (i, a, b) -> (byte)(VectorMath.addSaturating(a, b)));
            case VECTOR_OP_SSUB: return (v0, v1, vm) ->
                    v0.bOpMF(v1, vm, (i, a, b) -> (byte)(VectorMath.subSaturating(a, b)));
            case VECTOR_OP_SUADD: return (v0, v1, vm) ->
                    v0.bOpMF(v1, vm, (i, a, b) -> (byte)(VectorMath.addSaturatingUnsigned(a, b)));
            case VECTOR_OP_SUSUB: return (v0, v1, vm) ->
                    v0.bOpMF(v1, vm, (i, a, b) -> (byte)(VectorMath.subSaturatingUnsigned(a, b)));
            default: return null;
        }
    }

    // FIXME: Maybe all of the public final methods in this file (the
    // simple ones that just call lanewise) should be pushed down to
    // the X-VectorBits template.  They can't optimize properly at
    // this level, and must rely on inlining.  Does it work?
    // (If it works, of course keep the code here.)

    /**
     * Combines the lane values of this vector
     * with the value of a broadcast scalar.
     *
     * This is a lane-wise binary operation which applies
     * the selected operation to each lane.
     * The return value will be equal to this expression:
     * {@code this.lanewise(op, this.broadcast(e))}.
     *
     * @param op the operation used to process lane values
     * @param e the input scalar
     * @return the result of applying the operation lane-wise
     *         to the two input vectors
     * @throws UnsupportedOperationException if this vector does
     *         not support the requested operation
     * @see #lanewise(VectorOperators.Binary,Vector)
     * @see #lanewise(VectorOperators.Binary,byte,VectorMask)
     */
    @ForceInline
    public final
    ByteVector lanewise(VectorOperators.Binary op,
                                  byte e) {
        if (opKind(op, VO_SHIFT) && (byte)(int)e == e) {
            return lanewiseShift(op, (int) e);
        }
        if (op == AND_NOT) {
            op = AND; e = (byte) ~e;
        }
        return lanewise(op, broadcast(e));
    }

    /**
     * Combines the lane values of this vector
     * with the value of a broadcast scalar,
     * with selection of lane elements controlled by a mask.
     *
     * This is a masked lane-wise binary operation which applies
     * the selected operation to each lane.
     * The return value will be equal to this expression:
     * {@code this.lanewise(op, this.broadcast(e), m)}.
     *
     * @param op the operation used to process lane values
     * @param e the input scalar
     * @param m the mask controlling lane selection
     * @return the result of applying the operation lane-wise
     *         to the input vector and the scalar
     * @throws UnsupportedOperationException if this vector does
     *         not support the requested operation
     * @see #lanewise(VectorOperators.Binary,Vector,VectorMask)
     * @see #lanewise(VectorOperators.Binary,byte)
     */
    @ForceInline
    public final
    ByteVector lanewise(VectorOperators.Binary op,
                                  byte e,
                                  VectorMask<Byte> m) {
        if (opKind(op, VO_SHIFT) && (byte)(int)e == e) {
            return lanewiseShift(op, (int) e, m);
        }
        if (op == AND_NOT) {
            op = AND; e = (byte) ~e;
        }
        return lanewise(op, broadcast(e), m);
    }

    /**
     * {@inheritDoc} <!--workaround-->
     * @apiNote
     * When working with vector subtypes like {@code ByteVector},
     * {@linkplain #lanewise(VectorOperators.Binary,byte)
     * the more strongly typed method}
     * is typically selected.  It can be explicitly selected
     * using a cast: {@code v.lanewise(op,(byte)e)}.
     * The two expressions will produce numerically identical results.
     */
    @ForceInline
    public final
    ByteVector lanewise(VectorOperators.Binary op,
                                  long e) {
        byte e1 = (byte) e;
        if ((long)e1 != e
            // allow shift ops to clip down their int parameters
            && !(opKind(op, VO_SHIFT) && (int)e1 == e)) {
            vspecies().checkValue(e);  // for exception
        }
        return lanewise(op, e1);
    }

    /**
     * {@inheritDoc} <!--workaround-->
     * @apiNote
     * When working with vector subtypes like {@code ByteVector},
     * {@linkplain #lanewise(VectorOperators.Binary,byte,VectorMask)
     * the more strongly typed method}
     * is typically selected.  It can be explicitly selected
     * using a cast: {@code v.lanewise(op,(byte)e,m)}.
     * The two expressions will produce numerically identical results.
     */
    @ForceInline
    public final
    ByteVector lanewise(VectorOperators.Binary op,
                                  long e, VectorMask<Byte> m) {
        byte e1 = (byte) e;
        if ((long)e1 != e
            // allow shift ops to clip down their int parameters
            && !(opKind(op, VO_SHIFT) && (int)e1 == e)) {
            vspecies().checkValue(e);  // for exception
        }
        return lanewise(op, e1, m);
    }

    /*package-private*/
    abstract ByteVector
    lanewiseShift(VectorOperators.Binary op, int e);

    /*package-private*/
    @ForceInline
    final ByteVector
    lanewiseShiftTemplate(VectorOperators.Binary op, int e) {
        // Special handling for these.  FIXME: Refactor?
        assert(opKind(op, VO_SHIFT));
        // As per shift specification for Java, mask the shift count.
        e &= SHIFT_MASK;
        int opc = opCode(op);
        return VectorSupport.broadcastInt(
            opc, getClass(), null, byte.class, length(),
            this, e, null,
            BIN_INT_IMPL.find(op, opc, ByteVector::broadcastIntOperations));
    }

    /*package-private*/
    abstract ByteVector
    lanewiseShift(VectorOperators.Binary op, int e, VectorMask<Byte> m);

    /*package-private*/
    @ForceInline
    final ByteVector
    lanewiseShiftTemplate(VectorOperators.Binary op,
                          Class<? extends VectorMask<Byte>> maskClass,
                          int e, VectorMask<Byte> m) {
        m.check(maskClass, this);
        assert(opKind(op, VO_SHIFT));
        // As per shift specification for Java, mask the shift count.
        e &= SHIFT_MASK;
        int opc = opCode(op);
        return VectorSupport.broadcastInt(
            opc, getClass(), maskClass, byte.class, length(),
            this, e, m,
            BIN_INT_IMPL.find(op, opc, ByteVector::broadcastIntOperations));
    }

    private static final
    ImplCache<Binary,VectorBroadcastIntOp<ByteVector, VectorMask<Byte>>> BIN_INT_IMPL
        = new ImplCache<>(Binary.class, ByteVector.class);

    private static VectorBroadcastIntOp<ByteVector, VectorMask<Byte>> broadcastIntOperations(int opc_) {
        switch (opc_) {
            case VECTOR_OP_LSHIFT: return (v, n, m) ->
                    v.uOpMF(m, (i, a) -> (byte)(a << n));
            case VECTOR_OP_RSHIFT: return (v, n, m) ->
                    v.uOpMF(m, (i, a) -> (byte)(a >> n));
            case VECTOR_OP_URSHIFT: return (v, n, m) ->
                    v.uOpMF(m, (i, a) -> (byte)((a & LSHR_SETUP_MASK) >>> n));
            case VECTOR_OP_LROTATE: return (v, n, m) ->
                    v.uOpMF(m, (i, a) -> rotateLeft(a, (int)n));
            case VECTOR_OP_RROTATE: return (v, n, m) ->
                    v.uOpMF(m, (i, a) -> rotateRight(a, (int)n));
            default: return null;
        }
    }

    // As per shift specification for Java, mask the shift count.
    // We mask 0X3F (long), 0X1F (int), 0x0F (short), 0x7 (byte).
    // The latter two maskings go beyond the JLS, but seem reasonable
    // since our lane types are first-class types, not just dressed
    // up ints.
    private static final int SHIFT_MASK = (Byte.SIZE - 1);
    // Also simulate >>> on sub-word variables with a mask.
    private static final int LSHR_SETUP_MASK = ((1 << Byte.SIZE) - 1);

    // Ternary lanewise support

    // Ternary operators come in eight variations:
    //   lanewise(op, [broadcast(e1)|v1], [broadcast(e2)|v2])
    //   lanewise(op, [broadcast(e1)|v1], [broadcast(e2)|v2], mask)

    // It is annoying to support all of these variations of masking
    // and broadcast, but it would be more surprising not to continue
    // the obvious pattern started by unary and binary.

    /**
     * {@inheritDoc} <!--workaround-->
     * @see #lanewise(VectorOperators.Ternary,byte,byte,VectorMask)
     * @see #lanewise(VectorOperators.Ternary,Vector,byte,VectorMask)
     * @see #lanewise(VectorOperators.Ternary,byte,Vector,VectorMask)
     * @see #lanewise(VectorOperators.Ternary,byte,byte)
     * @see #lanewise(VectorOperators.Ternary,Vector,byte)
     * @see #lanewise(VectorOperators.Ternary,byte,Vector)
     */
    @Override
    public abstract
    ByteVector lanewise(VectorOperators.Ternary op,
                                                  Vector<Byte> v1,
                                                  Vector<Byte> v2);
    @ForceInline
    final
    ByteVector lanewiseTemplate(VectorOperators.Ternary op,
                                          Vector<Byte> v1,
                                          Vector<Byte> v2) {
        ByteVector that = (ByteVector) v1;
        ByteVector tother = (ByteVector) v2;
        // It's a word: https://www.dictionary.com/browse/tother
        // See also Chapter 11 of Dickens, Our Mutual Friend:
        // "Totherest Governor," replied Mr Riderhood...
        that.check(this);
        tother.check(this);
        if (op == BITWISE_BLEND) {
            // FIXME: Support this in the JIT.
            that = this.lanewise(XOR, that).lanewise(AND, tother);
            return this.lanewise(XOR, that);
        }
        int opc = opCode(op);
        return VectorSupport.ternaryOp(
            opc, getClass(), null, byte.class, length(),
            this, that, tother, null,
            TERN_IMPL.find(op, opc, ByteVector::ternaryOperations));
    }

    /**
     * {@inheritDoc} <!--workaround-->
     * @see #lanewise(VectorOperators.Ternary,byte,byte,VectorMask)
     * @see #lanewise(VectorOperators.Ternary,Vector,byte,VectorMask)
     * @see #lanewise(VectorOperators.Ternary,byte,Vector,VectorMask)
     */
    @Override
    public abstract
    ByteVector lanewise(VectorOperators.Ternary op,
                                  Vector<Byte> v1,
                                  Vector<Byte> v2,
                                  VectorMask<Byte> m);
    @ForceInline
    final
    ByteVector lanewiseTemplate(VectorOperators.Ternary op,
                                          Class<? extends VectorMask<Byte>> maskClass,
                                          Vector<Byte> v1,
                                          Vector<Byte> v2,
                                          VectorMask<Byte> m) {
        ByteVector that = (ByteVector) v1;
        ByteVector tother = (ByteVector) v2;
        // It's a word: https://www.dictionary.com/browse/tother
        // See also Chapter 11 of Dickens, Our Mutual Friend:
        // "Totherest Governor," replied Mr Riderhood...
        that.check(this);
        tother.check(this);
        m.check(maskClass, this);

        if (op == BITWISE_BLEND) {
            // FIXME: Support this in the JIT.
            that = this.lanewise(XOR, that).lanewise(AND, tother);
            return this.lanewise(XOR, that, m);
        }
        int opc = opCode(op);
        return VectorSupport.ternaryOp(
            opc, getClass(), maskClass, byte.class, length(),
            this, that, tother, m,
            TERN_IMPL.find(op, opc, ByteVector::ternaryOperations));
    }

    private static final
    ImplCache<Ternary, TernaryOperation<ByteVector, VectorMask<Byte>>>
        TERN_IMPL = new ImplCache<>(Ternary.class, ByteVector.class);

    private static TernaryOperation<ByteVector, VectorMask<Byte>> ternaryOperations(int opc_) {
        switch (opc_) {
            default: return null;
        }
    }

    /**
     * Combines the lane values of this vector
     * with the values of two broadcast scalars.
     *
     * This is a lane-wise ternary operation which applies
     * the selected operation to each lane.
     * The return value will be equal to this expression:
     * {@code this.lanewise(op, this.broadcast(e1), this.broadcast(e2))}.
     *
     * @param op the operation used to combine lane values
     * @param e1 the first input scalar
     * @param e2 the second input scalar
     * @return the result of applying the operation lane-wise
     *         to the input vector and the scalars
     * @throws UnsupportedOperationException if this vector does
     *         not support the requested operation
     * @see #lanewise(VectorOperators.Ternary,Vector,Vector)
     * @see #lanewise(VectorOperators.Ternary,byte,byte,VectorMask)
     */
    @ForceInline
    public final
    ByteVector lanewise(VectorOperators.Ternary op, //(op,e1,e2)
                                  byte e1,
                                  byte e2) {
        return lanewise(op, broadcast(e1), broadcast(e2));
    }

    /**
     * Combines the lane values of this vector
     * with the values of two broadcast scalars,
     * with selection of lane elements controlled by a mask.
     *
     * This is a masked lane-wise ternary operation which applies
     * the selected operation to each lane.
     * The return value will be equal to this expression:
     * {@code this.lanewise(op, this.broadcast(e1), this.broadcast(e2), m)}.
     *
     * @param op the operation used to combine lane values
     * @param e1 the first input scalar
     * @param e2 the second input scalar
     * @param m the mask controlling lane selection
     * @return the result of applying the operation lane-wise
     *         to the input vector and the scalars
     * @throws UnsupportedOperationException if this vector does
     *         not support the requested operation
     * @see #lanewise(VectorOperators.Ternary,Vector,Vector,VectorMask)
     * @see #lanewise(VectorOperators.Ternary,byte,byte)
     */
    @ForceInline
    public final
    ByteVector lanewise(VectorOperators.Ternary op, //(op,e1,e2,m)
                                  byte e1,
                                  byte e2,
                                  VectorMask<Byte> m) {
        return lanewise(op, broadcast(e1), broadcast(e2), m);
    }

    /**
     * Combines the lane values of this vector
     * with the values of another vector and a broadcast scalar.
     *
     * This is a lane-wise ternary operation which applies
     * the selected operation to each lane.
     * The return value will be equal to this expression:
     * {@code this.lanewise(op, v1, this.broadcast(e2))}.
     *
     * @param op the operation used to combine lane values
     * @param v1 the other input vector
     * @param e2 the input scalar
     * @return the result of applying the operation lane-wise
     *         to the input vectors and the scalar
     * @throws UnsupportedOperationException if this vector does
     *         not support the requested operation
     * @see #lanewise(VectorOperators.Ternary,byte,byte)
     * @see #lanewise(VectorOperators.Ternary,Vector,byte,VectorMask)
     */
    @ForceInline
    public final
    ByteVector lanewise(VectorOperators.Ternary op, //(op,v1,e2)
                                  Vector<Byte> v1,
                                  byte e2) {
        return lanewise(op, v1, broadcast(e2));
    }

    /**
     * Combines the lane values of this vector
     * with the values of another vector and a broadcast scalar,
     * with selection of lane elements controlled by a mask.
     *
     * This is a masked lane-wise ternary operation which applies
     * the selected operation to each lane.
     * The return value will be equal to this expression:
     * {@code this.lanewise(op, v1, this.broadcast(e2), m)}.
     *
     * @param op the operation used to combine lane values
     * @param v1 the other input vector
     * @param e2 the input scalar
     * @param m the mask controlling lane selection
     * @return the result of applying the operation lane-wise
     *         to the input vectors and the scalar
     * @throws UnsupportedOperationException if this vector does
     *         not support the requested operation
     * @see #lanewise(VectorOperators.Ternary,Vector,Vector)
     * @see #lanewise(VectorOperators.Ternary,byte,byte,VectorMask)
     * @see #lanewise(VectorOperators.Ternary,Vector,byte)
     */
    @ForceInline
    public final
    ByteVector lanewise(VectorOperators.Ternary op, //(op,v1,e2,m)
                                  Vector<Byte> v1,
                                  byte e2,
                                  VectorMask<Byte> m) {
        return lanewise(op, v1, broadcast(e2), m);
    }

    /**
     * Combines the lane values of this vector
     * with the values of another vector and a broadcast scalar.
     *
     * This is a lane-wise ternary operation which applies
     * the selected operation to each lane.
     * The return value will be equal to this expression:
     * {@code this.lanewise(op, this.broadcast(e1), v2)}.
     *
     * @param op the operation used to combine lane values
     * @param e1 the input scalar
     * @param v2 the other input vector
     * @return the result of applying the operation lane-wise
     *         to the input vectors and the scalar
     * @throws UnsupportedOperationException if this vector does
     *         not support the requested operation
     * @see #lanewise(VectorOperators.Ternary,Vector,Vector)
     * @see #lanewise(VectorOperators.Ternary,byte,Vector,VectorMask)
     */
    @ForceInline
    public final
    ByteVector lanewise(VectorOperators.Ternary op, //(op,e1,v2)
                                  byte e1,
                                  Vector<Byte> v2) {
        return lanewise(op, broadcast(e1), v2);
    }

    /**
     * Combines the lane values of this vector
     * with the values of another vector and a broadcast scalar,
     * with selection of lane elements controlled by a mask.
     *
     * This is a masked lane-wise ternary operation which applies
     * the selected operation to each lane.
     * The return value will be equal to this expression:
     * {@code this.lanewise(op, this.broadcast(e1), v2, m)}.
     *
     * @param op the operation used to combine lane values
     * @param e1 the input scalar
     * @param v2 the other input vector
     * @param m the mask controlling lane selection
     * @return the result of applying the operation lane-wise
     *         to the input vectors and the scalar
     * @throws UnsupportedOperationException if this vector does
     *         not support the requested operation
     * @see #lanewise(VectorOperators.Ternary,Vector,Vector,VectorMask)
     * @see #lanewise(VectorOperators.Ternary,byte,Vector)
     */
    @ForceInline
    public final
    ByteVector lanewise(VectorOperators.Ternary op, //(op,e1,v2,m)
                                  byte e1,
                                  Vector<Byte> v2,
                                  VectorMask<Byte> m) {
        return lanewise(op, broadcast(e1), v2, m);
    }

    // (Thus endeth the Great and Mighty Ternary Ogdoad.)
    // https://en.wikipedia.org/wiki/Ogdoad

    /// FULL-SERVICE BINARY METHODS: ADD, SUB, MUL, DIV
    //
    // These include masked and non-masked versions.
    // This subclass adds broadcast (masked or not).

    /**
     * {@inheritDoc} <!--workaround-->
     * @see #add(byte)
     */
    @Override
    @ForceInline
    public final ByteVector add(Vector<Byte> v) {
        return lanewise(ADD, v);
    }

    /**
     * Adds this vector to the broadcast of an input scalar.
     *
     * This is a lane-wise binary operation which applies
     * the primitive addition operation ({@code +}) to each lane.
     *
     * This method is also equivalent to the expression
     * {@link #lanewise(VectorOperators.Binary,byte)
     *    lanewise}{@code (}{@link VectorOperators#ADD
     *    ADD}{@code , e)}.
     *
     * @param e the input scalar
     * @return the result of adding each lane of this vector to the scalar
     * @see #add(Vector)
     * @see #broadcast(byte)
     * @see #add(byte,VectorMask)
     * @see VectorOperators#ADD
     * @see #lanewise(VectorOperators.Binary,Vector)
     * @see #lanewise(VectorOperators.Binary,byte)
     */
    @ForceInline
    public final
    ByteVector add(byte e) {
        return lanewise(ADD, e);
    }

    /**
     * {@inheritDoc} <!--workaround-->
     * @see #add(byte,VectorMask)
     */
    @Override
    @ForceInline
    public final ByteVector add(Vector<Byte> v,
                                          VectorMask<Byte> m) {
        return lanewise(ADD, v, m);
    }

    /**
     * Adds this vector to the broadcast of an input scalar,
     * selecting lane elements controlled by a mask.
     *
     * This is a masked lane-wise binary operation which applies
     * the primitive addition operation ({@code +}) to each lane.
     *
     * This method is also equivalent to the expression
     * {@link #lanewise(VectorOperators.Binary,byte,VectorMask)
     *    lanewise}{@code (}{@link VectorOperators#ADD
     *    ADD}{@code , s, m)}.
     *
     * @param e the input scalar
     * @param m the mask controlling lane selection
     * @return the result of adding each lane of this vector to the scalar
     * @see #add(Vector,VectorMask)
     * @see #broadcast(byte)
     * @see #add(byte)
     * @see VectorOperators#ADD
     * @see #lanewise(VectorOperators.Binary,Vector)
     * @see #lanewise(VectorOperators.Binary,byte)
     */
    @ForceInline
    public final ByteVector add(byte e,
                                          VectorMask<Byte> m) {
        return lanewise(ADD, e, m);
    }

    /**
     * {@inheritDoc} <!--workaround-->
     * @see #sub(byte)
     */
    @Override
    @ForceInline
    public final ByteVector sub(Vector<Byte> v) {
        return lanewise(SUB, v);
    }

    /**
     * Subtracts an input scalar from this vector.
     *
     * This is a masked lane-wise binary operation which applies
     * the primitive subtraction operation ({@code -}) to each lane.
     *
     * This method is also equivalent to the expression
     * {@link #lanewise(VectorOperators.Binary,byte)
     *    lanewise}{@code (}{@link VectorOperators#SUB
     *    SUB}{@code , e)}.
     *
     * @param e the input scalar
     * @return the result of subtracting the scalar from each lane of this vector
     * @see #sub(Vector)
     * @see #broadcast(byte)
     * @see #sub(byte,VectorMask)
     * @see VectorOperators#SUB
     * @see #lanewise(VectorOperators.Binary,Vector)
     * @see #lanewise(VectorOperators.Binary,byte)
     */
    @ForceInline
    public final ByteVector sub(byte e) {
        return lanewise(SUB, e);
    }

    /**
     * {@inheritDoc} <!--workaround-->
     * @see #sub(byte,VectorMask)
     */
    @Override
    @ForceInline
    public final ByteVector sub(Vector<Byte> v,
                                          VectorMask<Byte> m) {
        return lanewise(SUB, v, m);
    }

    /**
     * Subtracts an input scalar from this vector
     * under the control of a mask.
     *
     * This is a masked lane-wise binary operation which applies
     * the primitive subtraction operation ({@code -}) to each lane.
     *
     * This method is also equivalent to the expression
     * {@link #lanewise(VectorOperators.Binary,byte,VectorMask)
     *    lanewise}{@code (}{@link VectorOperators#SUB
     *    SUB}{@code , s, m)}.
     *
     * @param e the input scalar
     * @param m the mask controlling lane selection
     * @return the result of subtracting the scalar from each lane of this vector
     * @see #sub(Vector,VectorMask)
     * @see #broadcast(byte)
     * @see #sub(byte)
     * @see VectorOperators#SUB
     * @see #lanewise(VectorOperators.Binary,Vector)
     * @see #lanewise(VectorOperators.Binary,byte)
     */
    @ForceInline
    public final ByteVector sub(byte e,
                                          VectorMask<Byte> m) {
        return lanewise(SUB, e, m);
    }

    /**
     * {@inheritDoc} <!--workaround-->
     * @see #mul(byte)
     */
    @Override
    @ForceInline
    public final ByteVector mul(Vector<Byte> v) {
        return lanewise(MUL, v);
    }

    /**
     * Multiplies this vector by the broadcast of an input scalar.
     *
     * This is a lane-wise binary operation which applies
     * the primitive multiplication operation ({@code *}) to each lane.
     *
     * This method is also equivalent to the expression
     * {@link #lanewise(VectorOperators.Binary,byte)
     *    lanewise}{@code (}{@link VectorOperators#MUL
     *    MUL}{@code , e)}.
     *
     * @param e the input scalar
     * @return the result of multiplying this vector by the given scalar
     * @see #mul(Vector)
     * @see #broadcast(byte)
     * @see #mul(byte,VectorMask)
     * @see VectorOperators#MUL
     * @see #lanewise(VectorOperators.Binary,Vector)
     * @see #lanewise(VectorOperators.Binary,byte)
     */
    @ForceInline
    public final ByteVector mul(byte e) {
        return lanewise(MUL, e);
    }

    /**
     * {@inheritDoc} <!--workaround-->
     * @see #mul(byte,VectorMask)
     */
    @Override
    @ForceInline
    public final ByteVector mul(Vector<Byte> v,
                                          VectorMask<Byte> m) {
        return lanewise(MUL, v, m);
    }

    /**
     * Multiplies this vector by the broadcast of an input scalar,
     * selecting lane elements controlled by a mask.
     *
     * This is a masked lane-wise binary operation which applies
     * the primitive multiplication operation ({@code *}) to each lane.
     *
     * This method is also equivalent to the expression
     * {@link #lanewise(VectorOperators.Binary,byte,VectorMask)
     *    lanewise}{@code (}{@link VectorOperators#MUL
     *    MUL}{@code , s, m)}.
     *
     * @param e the input scalar
     * @param m the mask controlling lane selection
     * @return the result of muling each lane of this vector to the scalar
     * @see #mul(Vector,VectorMask)
     * @see #broadcast(byte)
     * @see #mul(byte)
     * @see VectorOperators#MUL
     * @see #lanewise(VectorOperators.Binary,Vector)
     * @see #lanewise(VectorOperators.Binary,byte)
     */
    @ForceInline
    public final ByteVector mul(byte e,
                                          VectorMask<Byte> m) {
        return lanewise(MUL, e, m);
    }

    /**
     * {@inheritDoc} <!--workaround-->
     * @apiNote If there is a zero divisor, {@code
     * ArithmeticException} will be thrown.
     */
    @Override
    @ForceInline
    public final ByteVector div(Vector<Byte> v) {
        return lanewise(DIV, v);
    }

    /**
     * Divides this vector by the broadcast of an input scalar.
     *
     * This is a lane-wise binary operation which applies
     * the primitive division operation ({@code /}) to each lane.
     *
     * This method is also equivalent to the expression
     * {@link #lanewise(VectorOperators.Binary,byte)
     *    lanewise}{@code (}{@link VectorOperators#DIV
     *    DIV}{@code , e)}.
     *
     * @apiNote If there is a zero divisor, {@code
     * ArithmeticException} will be thrown.
     *
     * @param e the input scalar
     * @return the result of dividing each lane of this vector by the scalar
     * @see #div(Vector)
     * @see #broadcast(byte)
     * @see #div(byte,VectorMask)
     * @see VectorOperators#DIV
     * @see #lanewise(VectorOperators.Binary,Vector)
     * @see #lanewise(VectorOperators.Binary,byte)
     */
    @ForceInline
    public final ByteVector div(byte e) {
        return lanewise(DIV, e);
    }

    /**
     * {@inheritDoc} <!--workaround-->
     * @see #div(byte,VectorMask)
     * @apiNote If there is a zero divisor, {@code
     * ArithmeticException} will be thrown.
     */
    @Override
    @ForceInline
    public final ByteVector div(Vector<Byte> v,
                                          VectorMask<Byte> m) {
        return lanewise(DIV, v, m);
    }

    /**
     * Divides this vector by the broadcast of an input scalar,
     * selecting lane elements controlled by a mask.
     *
     * This is a masked lane-wise binary operation which applies
     * the primitive division operation ({@code /}) to each lane.
     *
     * This method is also equivalent to the expression
     * {@link #lanewise(VectorOperators.Binary,byte,VectorMask)
     *    lanewise}{@code (}{@link VectorOperators#DIV
     *    DIV}{@code , s, m)}.
     *
     * @apiNote If there is a zero divisor, {@code
     * ArithmeticException} will be thrown.
     *
     * @param e the input scalar
     * @param m the mask controlling lane selection
     * @return the result of dividing each lane of this vector by the scalar
     * @see #div(Vector,VectorMask)
     * @see #broadcast(byte)
     * @see #div(byte)
     * @see VectorOperators#DIV
     * @see #lanewise(VectorOperators.Binary,Vector)
     * @see #lanewise(VectorOperators.Binary,byte)
     */
    @ForceInline
    public final ByteVector div(byte e,
                                          VectorMask<Byte> m) {
        return lanewise(DIV, e, m);
    }

    /// END OF FULL-SERVICE BINARY METHODS

    /// SECOND-TIER BINARY METHODS
    //
    // There are no masked versions.

    /**
     * {@inheritDoc} <!--workaround-->
     */
    @Override
    @ForceInline
    public final ByteVector min(Vector<Byte> v) {
        return lanewise(MIN, v);
    }

    // FIXME:  "broadcast of an input scalar" is really wordy.  Reduce?
    /**
     * Computes the smaller of this vector and the broadcast of an input scalar.
     *
     * This is a lane-wise binary operation which applies the
     * operation {@code Math.min()} to each pair of
     * corresponding lane values.
     *
     * This method is also equivalent to the expression
     * {@link #lanewise(VectorOperators.Binary,byte)
     *    lanewise}{@code (}{@link VectorOperators#MIN
     *    MIN}{@code , e)}.
     *
     * @param e the input scalar
     * @return the result of multiplying this vector by the given scalar
     * @see #min(Vector)
     * @see #broadcast(byte)
     * @see VectorOperators#MIN
     * @see #lanewise(VectorOperators.Binary,byte,VectorMask)
     */
    @ForceInline
    public final ByteVector min(byte e) {
        return lanewise(MIN, e);
    }

    /**
     * {@inheritDoc} <!--workaround-->
     */
    @Override
    @ForceInline
    public final ByteVector max(Vector<Byte> v) {
        return lanewise(MAX, v);
    }

    /**
     * Computes the larger of this vector and the broadcast of an input scalar.
     *
     * This is a lane-wise binary operation which applies the
     * operation {@code Math.max()} to each pair of
     * corresponding lane values.
     *
     * This method is also equivalent to the expression
     * {@link #lanewise(VectorOperators.Binary,byte)
     *    lanewise}{@code (}{@link VectorOperators#MAX
     *    MAX}{@code , e)}.
     *
     * @param e the input scalar
     * @return the result of multiplying this vector by the given scalar
     * @see #max(Vector)
     * @see #broadcast(byte)
     * @see VectorOperators#MAX
     * @see #lanewise(VectorOperators.Binary,byte,VectorMask)
     */
    @ForceInline
    public final ByteVector max(byte e) {
        return lanewise(MAX, e);
    }

    // common bitwise operators: and, or, not (with scalar versions)
    /**
     * Computes the bitwise logical conjunction ({@code &})
     * of this vector and a second input vector.
     *
     * This is a lane-wise binary operation which applies
     * the primitive bitwise "and" operation ({@code &})
     * to each pair of corresponding lane values.
     *
     * This method is also equivalent to the expression
     * {@link #lanewise(VectorOperators.Binary,Vector)
     *    lanewise}{@code (}{@link VectorOperators#AND
     *    AND}{@code , v)}.
     *
     * <p>
     * This is not a full-service named operation like
     * {@link #add(Vector) add}.  A masked version of
     * this operation is not directly available
     * but may be obtained via the masked version of
     * {@code lanewise}.
     *
     * @param v a second input vector
     * @return the bitwise {@code &} of this vector and the second input vector
     * @see #and(byte)
     * @see #or(Vector)
     * @see #not()
     * @see VectorOperators#AND
     * @see #lanewise(VectorOperators.Binary,Vector,VectorMask)
     */
    @ForceInline
    public final ByteVector and(Vector<Byte> v) {
        return lanewise(AND, v);
    }

    /**
     * Computes the bitwise logical conjunction ({@code &})
     * of this vector and a scalar.
     *
     * This is a lane-wise binary operation which applies
     * the primitive bitwise "and" operation ({@code &})
     * to each pair of corresponding lane values.
     *
     * This method is also equivalent to the expression
     * {@link #lanewise(VectorOperators.Binary,Vector)
     *    lanewise}{@code (}{@link VectorOperators#AND
     *    AND}{@code , e)}.
     *
     * @param e an input scalar
     * @return the bitwise {@code &} of this vector and scalar
     * @see #and(Vector)
     * @see VectorOperators#AND
     * @see #lanewise(VectorOperators.Binary,Vector,VectorMask)
     */
    @ForceInline
    public final ByteVector and(byte e) {
        return lanewise(AND, e);
    }

    /**
     * Computes the bitwise logical disjunction ({@code |})
     * of this vector and a second input vector.
     *
     * This is a lane-wise binary operation which applies
     * the primitive bitwise "or" operation ({@code |})
     * to each pair of corresponding lane values.
     *
     * This method is also equivalent to the expression
     * {@link #lanewise(VectorOperators.Binary,Vector)
     *    lanewise}{@code (}{@link VectorOperators#OR
     *    AND}{@code , v)}.
     *
     * <p>
     * This is not a full-service named operation like
     * {@link #add(Vector) add}.  A masked version of
     * this operation is not directly available
     * but may be obtained via the masked version of
     * {@code lanewise}.
     *
     * @param v a second input vector
     * @return the bitwise {@code |} of this vector and the second input vector
     * @see #or(byte)
     * @see #and(Vector)
     * @see #not()
     * @see VectorOperators#OR
     * @see #lanewise(VectorOperators.Binary,Vector,VectorMask)
     */
    @ForceInline
    public final ByteVector or(Vector<Byte> v) {
        return lanewise(OR, v);
    }

    /**
     * Computes the bitwise logical disjunction ({@code |})
     * of this vector and a scalar.
     *
     * This is a lane-wise binary operation which applies
     * the primitive bitwise "or" operation ({@code |})
     * to each pair of corresponding lane values.
     *
     * This method is also equivalent to the expression
     * {@link #lanewise(VectorOperators.Binary,Vector)
     *    lanewise}{@code (}{@link VectorOperators#OR
     *    OR}{@code , e)}.
     *
     * @param e an input scalar
     * @return the bitwise {@code |} of this vector and scalar
     * @see #or(Vector)
     * @see VectorOperators#OR
     * @see #lanewise(VectorOperators.Binary,Vector,VectorMask)
     */
    @ForceInline
    public final ByteVector or(byte e) {
        return lanewise(OR, e);
    }



    /// UNARY METHODS

    /**
     * {@inheritDoc} <!--workaround-->
     */
    @Override
    @ForceInline
    public final
    ByteVector neg() {
        return lanewise(NEG);
    }

    /**
     * {@inheritDoc} <!--workaround-->
     */
    @Override
    @ForceInline
    public final
    ByteVector abs() {
        return lanewise(ABS);
    }

    static int bitCount(byte a) {
        return Integer.bitCount((int)a & 0xFF);
    }
    static int numberOfTrailingZeros(byte a) {
        return a != 0 ? Integer.numberOfTrailingZeros(a) : 8;
    }
    static int numberOfLeadingZeros(byte a) {
        return a >= 0 ? Integer.numberOfLeadingZeros(a) - 24 : 0;
    }

    static byte reverse(byte a) {
        if (a == 0 || a == -1) return a;

        byte b = rotateLeft(a, 4);
        b = (byte) (((b & 0x55) << 1) | ((b & 0xAA) >>> 1));
        b = (byte) (((b & 0x33) << 2) | ((b & 0xCC) >>> 2));
        return b;
    }

    // not (~)
    /**
     * Computes the bitwise logical complement ({@code ~})
     * of this vector.
     *
     * This is a lane-wise binary operation which applies
     * the primitive bitwise "not" operation ({@code ~})
     * to each lane value.
     *
     * This method is also equivalent to the expression
     * {@link #lanewise(VectorOperators.Unary)
     *    lanewise}{@code (}{@link VectorOperators#NOT
     *    NOT}{@code )}.
     *
     * <p>
     * This is not a full-service named operation like
     * {@link #add(Vector) add}.  A masked version of
     * this operation is not directly available
     * but may be obtained via the masked version of
     * {@code lanewise}.
     *
     * @return the bitwise complement {@code ~} of this vector
     * @see #and(Vector)
     * @see VectorOperators#NOT
     * @see #lanewise(VectorOperators.Unary,VectorMask)
     */
    @ForceInline
    public final ByteVector not() {
        return lanewise(NOT);
    }


    /// COMPARISONS

    /**
     * {@inheritDoc} <!--workaround-->
     */
    @Override
    @ForceInline
    public final
    VectorMask<Byte> eq(Vector<Byte> v) {
        return compare(EQ, v);
    }

    /**
     * Tests if this vector is equal to an input scalar.
     *
     * This is a lane-wise binary test operation which applies
     * the primitive equals operation ({@code ==}) to each lane.
     * The result is the same as {@code compare(VectorOperators.Comparison.EQ, e)}.
     *
     * @param e the input scalar
     * @return the result mask of testing if this vector
     *         is equal to {@code e}
     * @see #compare(VectorOperators.Comparison,byte)
     */
    @ForceInline
    public final
    VectorMask<Byte> eq(byte e) {
        return compare(EQ, e);
    }

    /**
     * {@inheritDoc} <!--workaround-->
     */
    @Override
    @ForceInline
    public final
    VectorMask<Byte> lt(Vector<Byte> v) {
        return compare(LT, v);
    }

    /**
     * Tests if this vector is less than an input scalar.
     *
     * This is a lane-wise binary test operation which applies
     * the primitive less than operation ({@code <}) to each lane.
     * The result is the same as {@code compare(VectorOperators.LT, e)}.
     *
     * @param e the input scalar
     * @return the mask result of testing if this vector
     *         is less than the input scalar
     * @see #compare(VectorOperators.Comparison,byte)
     */
    @ForceInline
    public final
    VectorMask<Byte> lt(byte e) {
        return compare(LT, e);
    }

    /**
     * {@inheritDoc} <!--workaround-->
     */
    @Override
    public abstract
    VectorMask<Byte> test(VectorOperators.Test op);

    /*package-private*/
    @ForceInline
    final
    <M extends VectorMask<Byte>>
    M testTemplate(Class<M> maskType, Test op) {
        ByteSpecies vsp = vspecies();
        if (opKind(op, VO_SPECIAL)) {
            VectorMask<Byte> m;
            if (op == IS_DEFAULT) {
                m = compare(EQ, (byte) 0);
            } else if (op == IS_NEGATIVE) {
                m = compare(LT, (byte) 0);
            }
            else {
                throw new AssertionError(op);
            }
            return maskType.cast(m);
        }
        int opc = opCode(op);
        throw new AssertionError(op);
    }

    /**
     * {@inheritDoc} <!--workaround-->
     */
    @Override
    public abstract
    VectorMask<Byte> test(VectorOperators.Test op,
                                  VectorMask<Byte> m);

    /*package-private*/
    @ForceInline
    final
    <M extends VectorMask<Byte>>
    M testTemplate(Class<M> maskType, Test op, M mask) {
        ByteSpecies vsp = vspecies();
        mask.check(maskType, this);
        if (opKind(op, VO_SPECIAL)) {
            VectorMask<Byte> m = mask;
            if (op == IS_DEFAULT) {
                m = compare(EQ, (byte) 0, m);
            } else if (op == IS_NEGATIVE) {
                m = compare(LT, (byte) 0, m);
            }
            else {
                throw new AssertionError(op);
            }
            return maskType.cast(m);
        }
        int opc = opCode(op);
        throw new AssertionError(op);
    }

    /**
     * {@inheritDoc} <!--workaround-->
     */
    @Override
    public abstract
    VectorMask<Byte> compare(VectorOperators.Comparison op, Vector<Byte> v);

    /*package-private*/
    @ForceInline
    final
    <M extends VectorMask<Byte>>
    M compareTemplate(Class<M> maskType, Comparison op, Vector<Byte> v) {
        ByteVector that = (ByteVector) v;
        that.check(this);
        int opc = opCode(op);
        return VectorSupport.compare(
            opc, getClass(), maskType, byte.class, length(),
            this, that, null,
            (cond, v0, v1, m1) -> {
                AbstractMask<Byte> m
                    = v0.bTestMF(cond, v1, (cond_, i, a, b)
                               -> compareWithOp(cond, a, b));
                @SuppressWarnings("unchecked")
                M m2 = (M) m;
                return m2;
            });
    }

    /*package-private*/
    @ForceInline
    final
    <M extends VectorMask<Byte>>
    M compareTemplate(Class<M> maskType, Comparison op, Vector<Byte> v, M m) {
        ByteVector that = (ByteVector) v;
        that.check(this);
        m.check(maskType, this);
        int opc = opCode(op);
        return VectorSupport.compare(
            opc, getClass(), maskType, byte.class, length(),
            this, that, m,
            (cond, v0, v1, m1) -> {
                AbstractMask<Byte> cmpM
                    = v0.bTestMF(cond, v1, (cond_, i, a, b)
                               -> compareWithOp(cond, a, b));
                @SuppressWarnings("unchecked")
                M m2 = (M) cmpM.and(m1);
                return m2;
            });
    }

    @ForceInline
    private static boolean compareWithOp(int cond, byte a, byte b) {
        return switch (cond) {
            case BT_eq -> a == b;
            case BT_ne -> a != b;
            case BT_lt -> a < b;
            case BT_le -> a <= b;
            case BT_gt -> a > b;
            case BT_ge -> a >= b;
            case BT_ult -> Byte.compareUnsigned(a, b) < 0;
            case BT_ule -> Byte.compareUnsigned(a, b) <= 0;
            case BT_ugt -> Byte.compareUnsigned(a, b) > 0;
            case BT_uge -> Byte.compareUnsigned(a, b) >= 0;
            default -> throw new AssertionError();
        };
    }

    /**
     * Tests this vector by comparing it with an input scalar,
     * according to the given comparison operation.
     *
     * This is a lane-wise binary test operation which applies
     * the comparison operation to each lane.
     * <p>
     * The result is the same as
     * {@code compare(op, broadcast(species(), e))}.
     * That is, the scalar may be regarded as broadcast to
     * a vector of the same species, and then compared
     * against the original vector, using the selected
     * comparison operation.
     *
     * @param op the operation used to compare lane values
     * @param e the input scalar
     * @return the mask result of testing lane-wise if this vector
     *         compares to the input, according to the selected
     *         comparison operator
     * @see ByteVector#compare(VectorOperators.Comparison,Vector)
     * @see #eq(byte)
     * @see #lt(byte)
     */
    public abstract
    VectorMask<Byte> compare(Comparison op, byte e);

    /*package-private*/
    @ForceInline
    final
    <M extends VectorMask<Byte>>
    M compareTemplate(Class<M> maskType, Comparison op, byte e) {
        return compareTemplate(maskType, op, broadcast(e));
    }

    /**
     * Tests this vector by comparing it with an input scalar,
     * according to the given comparison operation,
     * in lanes selected by a mask.
     *
     * This is a masked lane-wise binary test operation which applies
     * to each pair of corresponding lane values.
     *
     * The returned result is equal to the expression
     * {@code compare(op,s).and(m)}.
     *
     * @param op the operation used to compare lane values
     * @param e the input scalar
     * @param m the mask controlling lane selection
     * @return the mask result of testing lane-wise if this vector
     *         compares to the input, according to the selected
     *         comparison operator,
     *         and only in the lanes selected by the mask
     * @see ByteVector#compare(VectorOperators.Comparison,Vector,VectorMask)
     */
    @ForceInline
    public final VectorMask<Byte> compare(VectorOperators.Comparison op,
                                               byte e,
                                               VectorMask<Byte> m) {
        return compare(op, broadcast(e), m);
    }

    /**
     * {@inheritDoc} <!--workaround-->
     */
    @Override
    public abstract
    VectorMask<Byte> compare(Comparison op, long e);

    /*package-private*/
    @ForceInline
    final
    <M extends VectorMask<Byte>>
    M compareTemplate(Class<M> maskType, Comparison op, long e) {
        return compareTemplate(maskType, op, broadcast(e));
    }

    /**
     * {@inheritDoc} <!--workaround-->
     */
    @Override
    @ForceInline
    public final
    VectorMask<Byte> compare(Comparison op, long e, VectorMask<Byte> m) {
        return compare(op, broadcast(e), m);
    }



    /**
     * {@inheritDoc} <!--workaround-->
     */
    @Override public abstract
    ByteVector blend(Vector<Byte> v, VectorMask<Byte> m);

    /*package-private*/
    @ForceInline
    final
    <M extends VectorMask<Byte>>
    ByteVector
    blendTemplate(Class<M> maskType, ByteVector v, M m) {
        v.check(this);
        return VectorSupport.blend(
            getClass(), maskType, byte.class, length(),
            this, v, m,
            (v0, v1, m_) -> v0.bOpMF(v1, m_, (i, a, b) -> b));
    }

    /**
     * {@inheritDoc} <!--workaround-->
     */
    @Override public abstract ByteVector addIndex(int scale);

    /*package-private*/
    @ForceInline
    final ByteVector addIndexTemplate(int scale) {
        ByteSpecies vsp = vspecies();
        // make sure VLENGTH*scale doesn't overflow:
        vsp.checkScale(scale);
        return VectorSupport.indexVector(
            getClass(), byte.class, length(),
            this, scale, vsp,
            (v, scale_, s)
            -> {
                // If the platform doesn't support an INDEX
                // instruction directly, load IOTA from memory
                // and multiply.
                ByteVector iota = s.iota();
                byte sc = (byte) scale_;
                return v.add(sc == 1 ? iota : iota.mul(sc));
            });
    }

    /**
     * Replaces selected lanes of this vector with
     * a scalar value
     * under the control of a mask.
     *
     * This is a masked lane-wise binary operation which
     * selects each lane value from one or the other input.
     *
     * The returned result is equal to the expression
     * {@code blend(broadcast(e),m)}.
     *
     * @param e the input scalar, containing the replacement lane value
     * @param m the mask controlling lane selection of the scalar
     * @return the result of blending the lane elements of this vector with
     *         the scalar value
     */
    @ForceInline
    public final ByteVector blend(byte e,
                                            VectorMask<Byte> m) {
        return blend(broadcast(e), m);
    }

    /**
     * Replaces selected lanes of this vector with
     * a scalar value
     * under the control of a mask.
     *
     * This is a masked lane-wise binary operation which
     * selects each lane value from one or the other input.
     *
     * The returned result is equal to the expression
     * {@code blend(broadcast(e),m)}.
     *
     * @param e the input scalar, containing the replacement lane value
     * @param m the mask controlling lane selection of the scalar
     * @return the result of blending the lane elements of this vector with
     *         the scalar value
     */
    @ForceInline
    public final ByteVector blend(long e,
                                            VectorMask<Byte> m) {
        return blend(broadcast(e), m);
    }

    /**
     * {@inheritDoc} <!--workaround-->
     */
    @Override
    public abstract
    ByteVector slice(int origin, Vector<Byte> v1);

    /*package-private*/
    final
    @ForceInline
    ByteVector sliceTemplate(int origin, Vector<Byte> v1) {
        ByteVector that = (ByteVector) v1;
        that.check(this);
        Objects.checkIndex(origin, length() + 1);
        ByteVector iotaVector = (ByteVector) iotaShuffle().toBitsVector();
        ByteVector filter = broadcast((byte)(length() - origin));
        VectorMask<Byte> blendMask = iotaVector.compare(VectorOperators.LT, filter);
        AbstractShuffle<Byte> iota = iotaShuffle(origin, 1, true);
        return that.rearrange(iota).blend(this.rearrange(iota), blendMask);
    }

    /**
     * {@inheritDoc} <!--workaround-->
     */
    @Override
    @ForceInline
    public final
    ByteVector slice(int origin,
                               Vector<Byte> w,
                               VectorMask<Byte> m) {
        return broadcast(0).blend(slice(origin, w), m);
    }

    /**
     * {@inheritDoc} <!--workaround-->
     */
    @Override
    public abstract
    ByteVector slice(int origin);

    /*package-private*/
    final
    @ForceInline
    ByteVector sliceTemplate(int origin) {
        Objects.checkIndex(origin, length() + 1);
        ByteVector iotaVector = (ByteVector) iotaShuffle().toBitsVector();
        ByteVector filter = broadcast((byte)(length() - origin));
        VectorMask<Byte> blendMask = iotaVector.compare(VectorOperators.LT, filter);
        AbstractShuffle<Byte> iota = iotaShuffle(origin, 1, true);
        return vspecies().zero().blend(this.rearrange(iota), blendMask);
    }

    /**
     * {@inheritDoc} <!--workaround-->
     */
    @Override
    public abstract
    ByteVector unslice(int origin, Vector<Byte> w, int part);

    /*package-private*/
    final
    @ForceInline
    ByteVector
    unsliceTemplate(int origin, Vector<Byte> w, int part) {
        ByteVector that = (ByteVector) w;
        that.check(this);
        Objects.checkIndex(origin, length() + 1);
        ByteVector iotaVector = (ByteVector) iotaShuffle().toBitsVector();
        ByteVector filter = broadcast((byte)origin);
        VectorMask<Byte> blendMask = iotaVector.compare((part == 0) ? VectorOperators.GE : VectorOperators.LT, filter);
        AbstractShuffle<Byte> iota = iotaShuffle(-origin, 1, true);
        return that.blend(this.rearrange(iota), blendMask);
    }

    /*package-private*/
    final
    @ForceInline
    <M extends VectorMask<Byte>>
    ByteVector
    unsliceTemplate(Class<M> maskType, int origin, Vector<Byte> w, int part, M m) {
        ByteVector that = (ByteVector) w;
        that.check(this);
        ByteVector slice = that.sliceTemplate(origin, that);
        slice = slice.blendTemplate(maskType, this, m);
        return slice.unsliceTemplate(origin, w, part);
    }

    /**
     * {@inheritDoc} <!--workaround-->
     */
    @Override
    public abstract
    ByteVector unslice(int origin, Vector<Byte> w, int part, VectorMask<Byte> m);

    /**
     * {@inheritDoc} <!--workaround-->
     */
    @Override
    public abstract
    ByteVector unslice(int origin);

    /*package-private*/
    final
    @ForceInline
    ByteVector
    unsliceTemplate(int origin) {
        Objects.checkIndex(origin, length() + 1);
        ByteVector iotaVector = (ByteVector) iotaShuffle().toBitsVector();
        ByteVector filter = broadcast((byte)origin);
        VectorMask<Byte> blendMask = iotaVector.compare(VectorOperators.GE, filter);
        AbstractShuffle<Byte> iota = iotaShuffle(-origin, 1, true);
        return vspecies().zero().blend(this.rearrange(iota), blendMask);
    }

    private ArrayIndexOutOfBoundsException
    wrongPartForSlice(int part) {
        String msg = String.format("bad part number %d for slice operation",
                                   part);
        return new ArrayIndexOutOfBoundsException(msg);
    }

    /**
     * {@inheritDoc} <!--workaround-->
     */
    @Override
    public abstract
    ByteVector rearrange(VectorShuffle<Byte> shuffle);

    /*package-private*/
    @ForceInline
    final
    <S extends VectorShuffle<Byte>>
    ByteVector rearrangeTemplate(Class<S> shuffletype, S shuffle) {
        Objects.requireNonNull(shuffle);
        return VectorSupport.rearrangeOp(
            getClass(), shuffletype, null, byte.class, length(),
            this, shuffle, null,
            (v1, s_, m_) -> v1.uOpMF((i, a) -> {
                int ei = Integer.remainderUnsigned(s_.laneSource(i), v1.length());
                return v1.lane(ei);
            }));
    }

    /**
     * {@inheritDoc} <!--workaround-->
     */
    @Override
    public abstract
    ByteVector rearrange(VectorShuffle<Byte> s,
                                   VectorMask<Byte> m);

    /*package-private*/
    @ForceInline
    final
    <S extends VectorShuffle<Byte>, M extends VectorMask<Byte>>
    ByteVector rearrangeTemplate(Class<S> shuffletype,
                                           Class<M> masktype,
                                           S shuffle,
                                           M m) {
        Objects.requireNonNull(shuffle);
        m.check(masktype, this);
        return VectorSupport.rearrangeOp(
                   getClass(), shuffletype, masktype, byte.class, length(),
                   this, shuffle, m,
                   (v1, s_, m_) -> v1.uOpMF((i, a) -> {
                        int ei = Integer.remainderUnsigned(s_.laneSource(i), v1.length());
                        return !m_.laneIsSet(i) ? 0 : v1.lane(ei);
                   }));
    }

    /**
     * {@inheritDoc} <!--workaround-->
     */
    @Override
    public abstract
    ByteVector rearrange(VectorShuffle<Byte> s,
                                   Vector<Byte> v);

    /*package-private*/
    @ForceInline
    final
    <S extends VectorShuffle<Byte>>
    ByteVector rearrangeTemplate(Class<S> shuffletype,
                                           S shuffle,
                                           ByteVector v) {
        VectorMask<Byte> valid = shuffle.laneIsValid();
        ByteVector r0 =
            VectorSupport.rearrangeOp(
                getClass(), shuffletype, null, byte.class, length(),
                this, shuffle, null,
                (v0, s_, m_) -> v0.uOpMF((i, a) -> {
                    int ei = Integer.remainderUnsigned(s_.laneSource(i), v0.length());
                    return v0.lane(ei);
                }));
        ByteVector r1 =
            VectorSupport.rearrangeOp(
                getClass(), shuffletype, null, byte.class, length(),
                v, shuffle, null,
                (v1, s_, m_) -> v1.uOpMF((i, a) -> {
                    int ei = Integer.remainderUnsigned(s_.laneSource(i), v1.length());
                    return v1.lane(ei);
                }));
        return r1.blend(r0, valid);
    }

    @Override
    @ForceInline
    final <F> VectorShuffle<F> bitsToShuffle0(AbstractSpecies<F> dsp) {
        assert(dsp.length() == vspecies().length());
        byte[] a = toArray();
        int[] sa = new int[a.length];
        for (int i = 0; i < a.length; i++) {
            sa[i] = (int) a[i];
        }
        return VectorShuffle.fromArray(dsp, sa, 0);
    }

    @ForceInline
    final <F>
    VectorShuffle<F> toShuffle(AbstractSpecies<F> dsp, boolean wrap) {
        assert(dsp.elementSize() == vspecies().elementSize());
        ByteVector idx = this;
        ByteVector wrapped = idx.lanewise(VectorOperators.AND, length() - 1);
        if (!wrap) {
            ByteVector wrappedEx = wrapped.lanewise(VectorOperators.SUB, length());
            VectorMask<Byte> inBound = wrapped.compare(VectorOperators.EQ, idx);
            wrapped = wrappedEx.blend(wrapped, inBound);
        }
        return wrapped.bitsToShuffle(dsp);
    }

    /**
     * {@inheritDoc} <!--workaround-->
     * @since 19
     */
    @Override
    public abstract
    ByteVector compress(VectorMask<Byte> m);

    /*package-private*/
    @ForceInline
    final
    <M extends AbstractMask<Byte>>
    ByteVector compressTemplate(Class<M> masktype, M m) {
      m.check(masktype, this);
      return (ByteVector) VectorSupport.compressExpandOp(VectorSupport.VECTOR_OP_COMPRESS, getClass(), masktype,
                                                        byte.class, length(), this, m,
                                                        (v1, m1) -> compressHelper(v1, m1));
    }

    /**
     * {@inheritDoc} <!--workaround-->
     * @since 19
     */
    @Override
    public abstract
    ByteVector expand(VectorMask<Byte> m);

    /*package-private*/
    @ForceInline
    final
    <M extends AbstractMask<Byte>>
    ByteVector expandTemplate(Class<M> masktype, M m) {
      m.check(masktype, this);
      return (ByteVector) VectorSupport.compressExpandOp(VectorSupport.VECTOR_OP_EXPAND, getClass(), masktype,
                                                        byte.class, length(), this, m,
                                                        (v1, m1) -> expandHelper(v1, m1));
    }


    /**
     * {@inheritDoc} <!--workaround-->
     */
    @Override
    public abstract
    ByteVector selectFrom(Vector<Byte> v);

    /*package-private*/
    @ForceInline
    final ByteVector selectFromTemplate(ByteVector v) {
        return (ByteVector)VectorSupport.selectFromOp(getClass(), null, byte.class,
                                                        length(), this, v, null,
                                                        (v1, v2, _m) ->
                                                         v2.rearrange(v1.toShuffle()));
    }

    /**
     * {@inheritDoc} <!--workaround-->
     */
    @Override
    public abstract
    ByteVector selectFrom(Vector<Byte> s, VectorMask<Byte> m);

    /*package-private*/
    @ForceInline
    final
    <M extends VectorMask<Byte>>
    ByteVector selectFromTemplate(ByteVector v,
                                            Class<M> masktype, M m) {
        m.check(masktype, this);
        return (ByteVector)VectorSupport.selectFromOp(getClass(), masktype, byte.class,
                                                        length(), this, v, m,
                                                        (v1, v2, _m) ->
                                                         v2.rearrange(v1.toShuffle(), _m));
    }


    /**
     * {@inheritDoc} <!--workaround-->
     */
    @Override
    public abstract
    ByteVector selectFrom(Vector<Byte> v1, Vector<Byte> v2);


    /*package-private*/
    @ForceInline
    final ByteVector selectFromTemplate(ByteVector v1, ByteVector v2) {
        return VectorSupport.selectFromTwoVectorOp(getClass(), byte.class, length(), this, v1, v2,
                                                   (vec1, vec2, vec3) -> selectFromTwoVectorHelper(vec1, vec2, vec3));
    }

    /// Ternary operations

    /**
     * Blends together the bits of two vectors under
     * the control of a third, which supplies mask bits.
     *
     * This is a lane-wise ternary operation which performs
     * a bitwise blending operation {@code (a&~c)|(b&c)}
     * to each lane.
     *
     * This method is also equivalent to the expression
     * {@link #lanewise(VectorOperators.Ternary,Vector,Vector)
     *    lanewise}{@code (}{@link VectorOperators#BITWISE_BLEND
     *    BITWISE_BLEND}{@code , bits, mask)}.
     *
     * @param bits input bits to blend into the current vector
     * @param mask a bitwise mask to enable blending of the input bits
     * @return the bitwise blend of the given bits into the current vector,
     *         under control of the bitwise mask
     * @see #bitwiseBlend(byte,byte)
     * @see #bitwiseBlend(byte,Vector)
     * @see #bitwiseBlend(Vector,byte)
     * @see VectorOperators#BITWISE_BLEND
     * @see #lanewise(VectorOperators.Ternary,Vector,Vector,VectorMask)
     */
    @ForceInline
    public final
    ByteVector bitwiseBlend(Vector<Byte> bits, Vector<Byte> mask) {
        return lanewise(BITWISE_BLEND, bits, mask);
    }

    /**
     * Blends together the bits of a vector and a scalar under
     * the control of another scalar, which supplies mask bits.
     *
     * This is a lane-wise ternary operation which performs
     * a bitwise blending operation {@code (a&~c)|(b&c)}
     * to each lane.
     *
     * This method is also equivalent to the expression
     * {@link #lanewise(VectorOperators.Ternary,Vector,Vector)
     *    lanewise}{@code (}{@link VectorOperators#BITWISE_BLEND
     *    BITWISE_BLEND}{@code , bits, mask)}.
     *
     * @param bits input bits to blend into the current vector
     * @param mask a bitwise mask to enable blending of the input bits
     * @return the bitwise blend of the given bits into the current vector,
     *         under control of the bitwise mask
     * @see #bitwiseBlend(Vector,Vector)
     * @see VectorOperators#BITWISE_BLEND
     * @see #lanewise(VectorOperators.Ternary,byte,byte,VectorMask)
     */
    @ForceInline
    public final
    ByteVector bitwiseBlend(byte bits, byte mask) {
        return lanewise(BITWISE_BLEND, bits, mask);
    }

    /**
     * Blends together the bits of a vector and a scalar under
     * the control of another vector, which supplies mask bits.
     *
     * This is a lane-wise ternary operation which performs
     * a bitwise blending operation {@code (a&~c)|(b&c)}
     * to each lane.
     *
     * This method is also equivalent to the expression
     * {@link #lanewise(VectorOperators.Ternary,Vector,Vector)
     *    lanewise}{@code (}{@link VectorOperators#BITWISE_BLEND
     *    BITWISE_BLEND}{@code , bits, mask)}.
     *
     * @param bits input bits to blend into the current vector
     * @param mask a bitwise mask to enable blending of the input bits
     * @return the bitwise blend of the given bits into the current vector,
     *         under control of the bitwise mask
     * @see #bitwiseBlend(Vector,Vector)
     * @see VectorOperators#BITWISE_BLEND
     * @see #lanewise(VectorOperators.Ternary,byte,Vector,VectorMask)
     */
    @ForceInline
    public final
    ByteVector bitwiseBlend(byte bits, Vector<Byte> mask) {
        return lanewise(BITWISE_BLEND, bits, mask);
    }

    /**
     * Blends together the bits of two vectors under
     * the control of a scalar, which supplies mask bits.
     *
     * This is a lane-wise ternary operation which performs
     * a bitwise blending operation {@code (a&~c)|(b&c)}
     * to each lane.
     *
     * This method is also equivalent to the expression
     * {@link #lanewise(VectorOperators.Ternary,Vector,Vector)
     *    lanewise}{@code (}{@link VectorOperators#BITWISE_BLEND
     *    BITWISE_BLEND}{@code , bits, mask)}.
     *
     * @param bits input bits to blend into the current vector
     * @param mask a bitwise mask to enable blending of the input bits
     * @return the bitwise blend of the given bits into the current vector,
     *         under control of the bitwise mask
     * @see #bitwiseBlend(Vector,Vector)
     * @see VectorOperators#BITWISE_BLEND
     * @see #lanewise(VectorOperators.Ternary,Vector,byte,VectorMask)
     */
    @ForceInline
    public final
    ByteVector bitwiseBlend(Vector<Byte> bits, byte mask) {
        return lanewise(BITWISE_BLEND, bits, mask);
    }


    // Type specific horizontal reductions

    /**
     * Returns a value accumulated from all the lanes of this vector.
     *
     * This is an associative cross-lane reduction operation which
     * applies the specified operation to all the lane elements.
     * <p>
     * A few reduction operations do not support arbitrary reordering
     * of their operands, yet are included here because of their
     * usefulness.
     * <ul>
     * <li>
     * In the case of {@code FIRST_NONZERO}, the reduction returns
     * the value from the lowest-numbered non-zero lane.
     * <li>
     * All other reduction operations are fully commutative and
     * associative.  The implementation can choose any order of
     * processing, yet it will always produce the same result.
     * </ul>
     *
     * @param op the operation used to combine lane values
     * @return the accumulated result
     * @throws UnsupportedOperationException if this vector does
     *         not support the requested operation
     * @see #reduceLanes(VectorOperators.Associative,VectorMask)
     * @see #add(Vector)
     * @see #mul(Vector)
     * @see #min(Vector)
     * @see #max(Vector)
     * @see #and(Vector)
     * @see #or(Vector)
     * @see VectorOperators#XOR
     * @see VectorOperators#FIRST_NONZERO
     */
    public abstract byte reduceLanes(VectorOperators.Associative op);

    /**
     * Returns a value accumulated from selected lanes of this vector,
     * controlled by a mask.
     *
     * This is an associative cross-lane reduction operation which
     * applies the specified operation to the selected lane elements.
     * <p>
     * If no elements are selected, an operation-specific identity
     * value is returned.
     * <ul>
     * <li>
     * If the operation is
     *  {@code ADD}, {@code XOR}, {@code OR},
     * or {@code FIRST_NONZERO},
     * then the identity value is zero, the default {@code byte} value.
     * <li>
     * If the operation is {@code MUL},
     * then the identity value is one.
     * <li>
     * If the operation is {@code AND},
     * then the identity value is minus one (all bits set).
     * <li>
     * If the operation is {@code MAX},
     * then the identity value is {@code Byte.MIN_VALUE}.
     * <li>
     * If the operation is {@code MIN},
     * then the identity value is {@code Byte.MAX_VALUE}.
     * </ul>
     * <p>
     * A few reduction operations do not support arbitrary reordering
     * of their operands, yet are included here because of their
     * usefulness.
     * <ul>
     * <li>
     * In the case of {@code FIRST_NONZERO}, the reduction returns
     * the value from the lowest-numbered non-zero lane.
     * <li>
     * All other reduction operations are fully commutative and
     * associative.  The implementation can choose any order of
     * processing, yet it will always produce the same result.
     * </ul>
     *
     * @param op the operation used to combine lane values
     * @param m the mask controlling lane selection
     * @return the reduced result accumulated from the selected lane values
     * @throws UnsupportedOperationException if this vector does
     *         not support the requested operation
     * @see #reduceLanes(VectorOperators.Associative)
     */
    public abstract byte reduceLanes(VectorOperators.Associative op,
                                       VectorMask<Byte> m);

    /*package-private*/
    @ForceInline
    final
    byte reduceLanesTemplate(VectorOperators.Associative op,
                               Class<? extends VectorMask<Byte>> maskClass,
                               VectorMask<Byte> m) {
        m.check(maskClass, this);
        if (op == FIRST_NONZERO) {
            // FIXME:  The JIT should handle this.
            ByteVector v = broadcast((byte) 0).blend(this, m);
            return v.reduceLanesTemplate(op);
        }
        int opc = opCode(op);
        return fromBits(VectorSupport.reductionCoerced(
            opc, getClass(), maskClass, byte.class, length(),
            this, m,
            REDUCE_IMPL.find(op, opc, ByteVector::reductionOperations)));
    }

    /*package-private*/
    @ForceInline
    final
    byte reduceLanesTemplate(VectorOperators.Associative op) {
        if (op == FIRST_NONZERO) {
            // FIXME:  The JIT should handle this.
            VectorMask<Byte> thisNZ
                = this.viewAsIntegralLanes().compare(NE, (byte) 0);
            int ft = thisNZ.firstTrue();
            return ft < length() ? this.lane(ft) : (byte) 0;
        }
        int opc = opCode(op);
        return fromBits(VectorSupport.reductionCoerced(
            opc, getClass(), null, byte.class, length(),
            this, null,
            REDUCE_IMPL.find(op, opc, ByteVector::reductionOperations)));
    }

    private static final
    ImplCache<Associative, ReductionOperation<ByteVector, VectorMask<Byte>>>
        REDUCE_IMPL = new ImplCache<>(Associative.class, ByteVector.class);

    private static ReductionOperation<ByteVector, VectorMask<Byte>> reductionOperations(int opc_) {
        switch (opc_) {
            case VECTOR_OP_ADD: return (v, m) ->
                    toBits(v.rOpMF((byte)0, m, (i, a, b) -> (byte)(a + b)));
            case VECTOR_OP_MUL: return (v, m) ->
                    toBits(v.rOpMF((byte)1, m, (i, a, b) -> (byte)(a * b)));
            case VECTOR_OP_MIN: return (v, m) ->
                    toBits(v.rOpMF(MAX_OR_INF, m, (i, a, b) -> (byte) Math.min(a, b)));
            case VECTOR_OP_MAX: return (v, m) ->
                    toBits(v.rOpMF(MIN_OR_INF, m, (i, a, b) -> (byte) Math.max(a, b)));
            case VECTOR_OP_UMIN: return (v, m) ->
                    toBits(v.rOpMF(MAX_OR_INF, m, (i, a, b) -> (byte) VectorMath.minUnsigned(a, b)));
            case VECTOR_OP_UMAX: return (v, m) ->
<<<<<<< HEAD
                    toBits(v.rOpMF(MIN_OR_INF, m, (i, a, b) -> (byte) VectorMath.maxUnsigned(a, b)));
=======
                    toBits(v.rOp(MIN_OR_INF, m, (i, a, b) -> (byte) VectorMath.maxUnsigned(a, b)));
            case VECTOR_OP_SUADD: return (v, m) ->
                    toBits(v.rOp((byte)0, m, (i, a, b) -> (byte) VectorMath.addSaturatingUnsigned(a, b)));
>>>>>>> cccb5014
            case VECTOR_OP_AND: return (v, m) ->
                    toBits(v.rOpMF((byte)-1, m, (i, a, b) -> (byte)(a & b)));
            case VECTOR_OP_OR: return (v, m) ->
                    toBits(v.rOpMF((byte)0, m, (i, a, b) -> (byte)(a | b)));
            case VECTOR_OP_XOR: return (v, m) ->
                    toBits(v.rOpMF((byte)0, m, (i, a, b) -> (byte)(a ^ b)));
            default: return null;
        }
    }

    private static final byte MIN_OR_INF = Byte.MIN_VALUE;
    private static final byte MAX_OR_INF = Byte.MAX_VALUE;

    public @Override abstract long reduceLanesToLong(VectorOperators.Associative op);
    public @Override abstract long reduceLanesToLong(VectorOperators.Associative op,
                                                     VectorMask<Byte> m);

    // Type specific accessors

    /**
     * Gets the lane element at lane index {@code i}
     *
     * @param i the lane index
     * @return the lane element at lane index {@code i}
     * @throws IllegalArgumentException if the index is out of range
     * ({@code < 0 || >= length()})
     */
    public abstract byte lane(int i);

    /**
     * Replaces the lane element of this vector at lane index {@code i} with
     * value {@code e}.
     *
     * This is a cross-lane operation and behaves as if it returns the result
     * of blending this vector with an input vector that is the result of
     * broadcasting {@code e} and a mask that has only one lane set at lane
     * index {@code i}.
     *
     * @param i the lane index of the lane element to be replaced
     * @param e the value to be placed
     * @return the result of replacing the lane element of this vector at lane
     * index {@code i} with value {@code e}.
     * @throws IllegalArgumentException if the index is out of range
     * ({@code < 0 || >= length()})
     */
    public abstract ByteVector withLane(int i, byte e);

    // Memory load operations

    /**
     * Returns an array of type {@code byte[]}
     * containing all the lane values.
     * The array length is the same as the vector length.
     * The array elements are stored in lane order.
     * <p>
     * This method behaves as if it stores
     * this vector into an allocated array
     * (using {@link #intoArray(byte[], int) intoArray})
     * and returns the array as follows:
     * <pre>{@code
     *   byte[] a = new byte[this.length()];
     *   this.intoArray(a, 0);
     *   return a;
     * }</pre>
     *
     * @return an array containing the lane values of this vector
     */
    @ForceInline
    @Override
    public final byte[] toArray() {
        byte[] a = new byte[vspecies().laneCount()];
        intoArray(a, 0);
        return a;
    }

    /** {@inheritDoc} <!--workaround-->
     * @implNote
     * When this method is used on vectors
     * of type {@code ByteVector},
     * there will be no loss of precision or range,
     * and so no {@code UnsupportedOperationException} will
     * be thrown.
     */
    @ForceInline
    @Override
    public final int[] toIntArray() {
        byte[] a = toArray();
        int[] res = new int[a.length];
        for (int i = 0; i < a.length; i++) {
            byte e = a[i];
            res[i] = (int) ByteSpecies.toIntegralChecked(e, true);
        }
        return res;
    }

    /** {@inheritDoc} <!--workaround-->
     * @implNote
     * When this method is used on vectors
     * of type {@code ByteVector},
     * there will be no loss of precision or range,
     * and so no {@code UnsupportedOperationException} will
     * be thrown.
     */
    @ForceInline
    @Override
    public final long[] toLongArray() {
        byte[] a = toArray();
        long[] res = new long[a.length];
        for (int i = 0; i < a.length; i++) {
            byte e = a[i];
            res[i] = ByteSpecies.toIntegralChecked(e, false);
        }
        return res;
    }

    /** {@inheritDoc} <!--workaround-->
     * @implNote
     * When this method is used on vectors
     * of type {@code ByteVector},
     * there will be no loss of precision.
     */
    @ForceInline
    @Override
    public final double[] toDoubleArray() {
        byte[] a = toArray();
        double[] res = new double[a.length];
        for (int i = 0; i < a.length; i++) {
            res[i] = (double) a[i];
        }
        return res;
    }

    /**
     * Loads a vector from an array of type {@code byte[]}
     * starting at an offset.
     * For each vector lane, where {@code N} is the vector lane index, the
     * array element at index {@code offset + N} is placed into the
     * resulting vector at lane index {@code N}.
     *
     * @param species species of desired vector
     * @param a the array
     * @param offset the offset into the array
     * @return the vector loaded from an array
     * @throws IndexOutOfBoundsException
     *         if {@code offset+N < 0} or {@code offset+N >= a.length}
     *         for any lane {@code N} in the vector
     */
    @ForceInline
    public static
    ByteVector fromArray(VectorSpecies<Byte> species,
                                   byte[] a, int offset) {
        offset = checkFromIndexSize(offset, species.length(), a.length);
        ByteSpecies vsp = (ByteSpecies) species;
        return vsp.dummyVectorMF().fromArray0(a, offset);
    }

    /**
     * Loads a vector from an array of type {@code byte[]}
     * starting at an offset and using a mask.
     * Lanes where the mask is unset are filled with the default
     * value of {@code byte} (zero).
     * For each vector lane, where {@code N} is the vector lane index,
     * if the mask lane at index {@code N} is set then the array element at
     * index {@code offset + N} is placed into the resulting vector at lane index
     * {@code N}, otherwise the default element value is placed into the
     * resulting vector at lane index {@code N}.
     *
     * @param species species of desired vector
     * @param a the array
     * @param offset the offset into the array
     * @param m the mask controlling lane selection
     * @return the vector loaded from an array
     * @throws IndexOutOfBoundsException
     *         if {@code offset+N < 0} or {@code offset+N >= a.length}
     *         for any lane {@code N} in the vector
     *         where the mask is set
     */
    @ForceInline
    public static
    ByteVector fromArray(VectorSpecies<Byte> species,
                                   byte[] a, int offset,
                                   VectorMask<Byte> m) {
        ByteSpecies vsp = (ByteSpecies) species;
        if (VectorIntrinsics.indexInRange(offset, vsp.length(), a.length)) {
            return vsp.dummyVectorMF().fromArray0(a, offset, m, OFFSET_IN_RANGE);
        }

        ((AbstractMask<Byte>)m)
            .checkIndexByLane(offset, a.length, vsp.iota(), 1);
        return vsp.dummyVectorMF().fromArray0(a, offset, m, OFFSET_OUT_OF_RANGE);
    }

    /**
     * Gathers a new vector composed of elements from an array of type
     * {@code byte[]},
     * using indexes obtained by adding a fixed {@code offset} to a
     * series of secondary offsets from an <em>index map</em>.
     * The index map is a contiguous sequence of {@code VLENGTH}
     * elements in a second array of {@code int}s, starting at a given
     * {@code mapOffset}.
     * <p>
     * For each vector lane, where {@code N} is the vector lane index,
     * the lane is loaded from the array
     * element {@code a[f(N)]}, where {@code f(N)} is the
     * index mapping expression
     * {@code offset + indexMap[mapOffset + N]]}.
     *
     * @param species species of desired vector
     * @param a the array
     * @param offset the offset into the array, may be negative if relative
     * indexes in the index map compensate to produce a value within the
     * array bounds
     * @param indexMap the index map
     * @param mapOffset the offset into the index map
     * @return the vector loaded from the indexed elements of the array
     * @throws IndexOutOfBoundsException
     *         if {@code mapOffset+N < 0}
     *         or if {@code mapOffset+N >= indexMap.length},
     *         or if {@code f(N)=offset+indexMap[mapOffset+N]}
     *         is an invalid index into {@code a},
     *         for any lane {@code N} in the vector
     * @see ByteVector#toIntArray()
     */
    @ForceInline
    public static
    ByteVector fromArray(VectorSpecies<Byte> species,
                                   byte[] a, int offset,
                                   int[] indexMap, int mapOffset) {
        ByteSpecies vsp = (ByteSpecies) species;
        IntVector.IntSpecies isp = IntVector.species(vsp.indexShape());
        Objects.requireNonNull(a);
        Objects.requireNonNull(indexMap);
        Class<? extends ByteVector> vectorType = vsp.vectorType();


        // Constant folding should sweep out following conditonal logic.
        VectorSpecies<Integer> lsp;
        if (isp.length() > IntVector.SPECIES_PREFERRED.length()) {
            lsp = IntVector.SPECIES_PREFERRED;
        } else {
            lsp = isp;
        }

        // Check indices are within array bounds.
        IntVector vix0 = IntVector.fromArray(lsp, indexMap, mapOffset).add(offset);
        VectorIntrinsics.checkIndex(vix0, a.length);

        int vlen = vsp.length();
        int idx_vlen = lsp.length();
        IntVector vix1 = null;
        if (vlen >= idx_vlen * 2) {
            vix1 = IntVector.fromArray(lsp, indexMap, mapOffset + idx_vlen).add(offset);
            VectorIntrinsics.checkIndex(vix1, a.length);
        }

        IntVector vix2 = null;
        IntVector vix3 = null;
        if (vlen == idx_vlen * 4) {
            vix2 = IntVector.fromArray(lsp, indexMap, mapOffset + idx_vlen * 2).add(offset);
            VectorIntrinsics.checkIndex(vix2, a.length);
            vix3 = IntVector.fromArray(lsp, indexMap, mapOffset + idx_vlen * 3).add(offset);
            VectorIntrinsics.checkIndex(vix3, a.length);
        }

        return VectorSupport.loadWithMap(
            vectorType, null, byte.class, vsp.laneCount(),
            lsp.vectorType(), lsp.length(),
            a, ARRAY_BASE, vix0, vix1, vix2, vix3, null,
            a, offset, indexMap, mapOffset, vsp,
            (c, idx, iMap, idy, s, vm) ->
            s.vOpMF(n -> c[idx + iMap[idy+n]]));
    }

    /**
     * Gathers a new vector composed of elements from an array of type
     * {@code byte[]},
     * under the control of a mask, and
     * using indexes obtained by adding a fixed {@code offset} to a
     * series of secondary offsets from an <em>index map</em>.
     * The index map is a contiguous sequence of {@code VLENGTH}
     * elements in a second array of {@code int}s, starting at a given
     * {@code mapOffset}.
     * <p>
     * For each vector lane, where {@code N} is the vector lane index,
     * if the lane is set in the mask,
     * the lane is loaded from the array
     * element {@code a[f(N)]}, where {@code f(N)} is the
     * index mapping expression
     * {@code offset + indexMap[mapOffset + N]]}.
     * Unset lanes in the resulting vector are set to zero.
     *
     * @param species species of desired vector
     * @param a the array
     * @param offset the offset into the array, may be negative if relative
     * indexes in the index map compensate to produce a value within the
     * array bounds
     * @param indexMap the index map
     * @param mapOffset the offset into the index map
     * @param m the mask controlling lane selection
     * @return the vector loaded from the indexed elements of the array
     * @throws IndexOutOfBoundsException
     *         if {@code mapOffset+N < 0}
     *         or if {@code mapOffset+N >= indexMap.length},
     *         or if {@code f(N)=offset+indexMap[mapOffset+N]}
     *         is an invalid index into {@code a},
     *         for any lane {@code N} in the vector
     *         where the mask is set
     * @see ByteVector#toIntArray()
     */
    @ForceInline
    public static
    ByteVector fromArray(VectorSpecies<Byte> species,
                                   byte[] a, int offset,
                                   int[] indexMap, int mapOffset,
                                   VectorMask<Byte> m) {
        if (m.allTrue()) {
            return fromArray(species, a, offset, indexMap, mapOffset);
        }
        else {
            ByteSpecies vsp = (ByteSpecies) species;
            return vsp.dummyVectorMF().fromArray0(a, offset, indexMap, mapOffset, m);
        }
    }


    /**
     * Loads a vector from an array of type {@code boolean[]}
     * starting at an offset.
     * For each vector lane, where {@code N} is the vector lane index, the
     * array element at index {@code offset + N}
     * is first converted to a {@code byte} value and then
     * placed into the resulting vector at lane index {@code N}.
     * <p>
     * A {@code boolean} value is converted to a {@code byte} value by applying the
     * expression {@code (byte) (b ? 1 : 0)}, where {@code b} is the {@code boolean} value.
     *
     * @param species species of desired vector
     * @param a the array
     * @param offset the offset into the array
     * @return the vector loaded from an array
     * @throws IndexOutOfBoundsException
     *         if {@code offset+N < 0} or {@code offset+N >= a.length}
     *         for any lane {@code N} in the vector
     */
    @ForceInline
    public static
    ByteVector fromBooleanArray(VectorSpecies<Byte> species,
                                          boolean[] a, int offset) {
        offset = checkFromIndexSize(offset, species.length(), a.length);
        ByteSpecies vsp = (ByteSpecies) species;
        return vsp.dummyVectorMF().fromBooleanArray0(a, offset);
    }

    /**
     * Loads a vector from an array of type {@code boolean[]}
     * starting at an offset and using a mask.
     * Lanes where the mask is unset are filled with the default
     * value of {@code byte} (zero).
     * For each vector lane, where {@code N} is the vector lane index,
     * if the mask lane at index {@code N} is set then the array element at
     * index {@code offset + N}
     * is first converted to a {@code byte} value and then
     * placed into the resulting vector at lane index
     * {@code N}, otherwise the default element value is placed into the
     * resulting vector at lane index {@code N}.
     * <p>
     * A {@code boolean} value is converted to a {@code byte} value by applying the
     * expression {@code (byte) (b ? 1 : 0)}, where {@code b} is the {@code boolean} value.
     *
     * @param species species of desired vector
     * @param a the array
     * @param offset the offset into the array
     * @param m the mask controlling lane selection
     * @return the vector loaded from an array
     * @throws IndexOutOfBoundsException
     *         if {@code offset+N < 0} or {@code offset+N >= a.length}
     *         for any lane {@code N} in the vector
     *         where the mask is set
     */
    @ForceInline
    public static
    ByteVector fromBooleanArray(VectorSpecies<Byte> species,
                                          boolean[] a, int offset,
                                          VectorMask<Byte> m) {
        ByteSpecies vsp = (ByteSpecies) species;
        if (VectorIntrinsics.indexInRange(offset, vsp.length(), a.length)) {
            ByteVector zero = vsp.zero();
            return vsp.dummyVectorMF().fromBooleanArray0(a, offset, m, OFFSET_IN_RANGE);
        }

        ((AbstractMask<Byte>)m)
            .checkIndexByLane(offset, a.length, vsp.iota(), 1);
        return vsp.dummyVectorMF().fromBooleanArray0(a, offset, m, OFFSET_OUT_OF_RANGE);
    }

    /**
     * Gathers a new vector composed of elements from an array of type
     * {@code boolean[]},
     * using indexes obtained by adding a fixed {@code offset} to a
     * series of secondary offsets from an <em>index map</em>.
     * The index map is a contiguous sequence of {@code VLENGTH}
     * elements in a second array of {@code int}s, starting at a given
     * {@code mapOffset}.
     * <p>
     * For each vector lane, where {@code N} is the vector lane index,
     * the lane is loaded from the expression
     * {@code (byte) (a[f(N)] ? 1 : 0)}, where {@code f(N)} is the
     * index mapping expression
     * {@code offset + indexMap[mapOffset + N]]}.
     *
     * @param species species of desired vector
     * @param a the array
     * @param offset the offset into the array, may be negative if relative
     * indexes in the index map compensate to produce a value within the
     * array bounds
     * @param indexMap the index map
     * @param mapOffset the offset into the index map
     * @return the vector loaded from the indexed elements of the array
     * @throws IndexOutOfBoundsException
     *         if {@code mapOffset+N < 0}
     *         or if {@code mapOffset+N >= indexMap.length},
     *         or if {@code f(N)=offset+indexMap[mapOffset+N]}
     *         is an invalid index into {@code a},
     *         for any lane {@code N} in the vector
     * @see ByteVector#toIntArray()
     */
    @ForceInline
    public static
    ByteVector fromBooleanArray(VectorSpecies<Byte> species,
                                          boolean[] a, int offset,
                                          int[] indexMap, int mapOffset) {
        // FIXME: optimize
        ByteSpecies vsp = (ByteSpecies) species;
        return vsp.vOpMF(n -> (byte) (a[offset + indexMap[mapOffset + n]] ? 1 : 0));
    }

    /**
     * Gathers a new vector composed of elements from an array of type
     * {@code boolean[]},
     * under the control of a mask, and
     * using indexes obtained by adding a fixed {@code offset} to a
     * series of secondary offsets from an <em>index map</em>.
     * The index map is a contiguous sequence of {@code VLENGTH}
     * elements in a second array of {@code int}s, starting at a given
     * {@code mapOffset}.
     * <p>
     * For each vector lane, where {@code N} is the vector lane index,
     * if the lane is set in the mask,
     * the lane is loaded from the expression
     * {@code (byte) (a[f(N)] ? 1 : 0)}, where {@code f(N)} is the
     * index mapping expression
     * {@code offset + indexMap[mapOffset + N]]}.
     * Unset lanes in the resulting vector are set to zero.
     *
     * @param species species of desired vector
     * @param a the array
     * @param offset the offset into the array, may be negative if relative
     * indexes in the index map compensate to produce a value within the
     * array bounds
     * @param indexMap the index map
     * @param mapOffset the offset into the index map
     * @param m the mask controlling lane selection
     * @return the vector loaded from the indexed elements of the array
     * @throws IndexOutOfBoundsException
     *         if {@code mapOffset+N < 0}
     *         or if {@code mapOffset+N >= indexMap.length},
     *         or if {@code f(N)=offset+indexMap[mapOffset+N]}
     *         is an invalid index into {@code a},
     *         for any lane {@code N} in the vector
     *         where the mask is set
     * @see ByteVector#toIntArray()
     */
    @ForceInline
    public static
    ByteVector fromBooleanArray(VectorSpecies<Byte> species,
                                          boolean[] a, int offset,
                                          int[] indexMap, int mapOffset,
                                          VectorMask<Byte> m) {
        // FIXME: optimize
        ByteSpecies vsp = (ByteSpecies) species;
        return vsp.vOpMF(m, n -> (byte) (a[offset + indexMap[mapOffset + n]] ? 1 : 0));
    }

    /**
     * Loads a vector from a {@linkplain MemorySegment memory segment}
     * starting at an offset into the memory segment.
     * Bytes are composed into primitive lane elements according
     * to the specified byte order.
     * The vector is arranged into lanes according to
     * <a href="Vector.html#lane-order">memory ordering</a>.
     * <p>
     * This method behaves as if it returns the result of calling
     * {@link #fromMemorySegment(VectorSpecies,MemorySegment,long,ByteOrder,VectorMask)
     * fromMemorySegment()} as follows:
     * <pre>{@code
     * var m = species.maskAll(true);
     * return fromMemorySegment(species, ms, offset, bo, m);
     * }</pre>
     *
     * @param species species of desired vector
     * @param ms the memory segment
     * @param offset the offset into the memory segment
     * @param bo the intended byte order
     * @return a vector loaded from the memory segment
     * @throws IndexOutOfBoundsException
     *         if {@code offset+N*1 < 0}
     *         or {@code offset+N*1 >= ms.byteSize()}
     *         for any lane {@code N} in the vector
     * @throws IllegalStateException if the memory segment's session is not alive,
     *         or if access occurs from a thread other than the thread owning the session.
     * @since 19
     */
    @ForceInline
    public static
    ByteVector fromMemorySegment(VectorSpecies<Byte> species,
                                           MemorySegment ms, long offset,
                                           ByteOrder bo) {
        offset = checkFromIndexSize(offset, species.vectorByteSize(), ms.byteSize());
        ByteSpecies vsp = (ByteSpecies) species;
        return vsp.dummyVectorMF().fromMemorySegment0(ms, offset).maybeSwap(bo);
    }

    /**
     * Loads a vector from a {@linkplain MemorySegment memory segment}
     * starting at an offset into the memory segment
     * and using a mask.
     * Lanes where the mask is unset are filled with the default
     * value of {@code byte} (zero).
     * Bytes are composed into primitive lane elements according
     * to the specified byte order.
     * The vector is arranged into lanes according to
     * <a href="Vector.html#lane-order">memory ordering</a>.
     * <p>
     * The following pseudocode illustrates the behavior:
     * <pre>{@code
     * var slice = ms.asSlice(offset);
     * byte[] ar = new byte[species.length()];
     * for (int n = 0; n < ar.length; n++) {
     *     if (m.laneIsSet(n)) {
     *         ar[n] = slice.getAtIndex(ValuaLayout.JAVA_BYTE.withByteAlignment(1), n);
     *     }
     * }
     * ByteVector r = ByteVector.fromArray(species, ar, 0);
     * }</pre>
     * @implNote
     * The byte order argument is ignored.
     *
     * @param species species of desired vector
     * @param ms the memory segment
     * @param offset the offset into the memory segment
     * @param bo the intended byte order
     * @param m the mask controlling lane selection
     * @return a vector loaded from the memory segment
     * @throws IndexOutOfBoundsException
     *         if {@code offset+N*1 < 0}
     *         or {@code offset+N*1 >= ms.byteSize()}
     *         for any lane {@code N} in the vector
     *         where the mask is set
     * @throws IllegalStateException if the memory segment's session is not alive,
     *         or if access occurs from a thread other than the thread owning the session.
     * @since 19
     */
    @ForceInline
    public static
    ByteVector fromMemorySegment(VectorSpecies<Byte> species,
                                           MemorySegment ms, long offset,
                                           ByteOrder bo,
                                           VectorMask<Byte> m) {
        ByteSpecies vsp = (ByteSpecies) species;
        if (VectorIntrinsics.indexInRange(offset, vsp.vectorByteSize(), ms.byteSize())) {
            return vsp.dummyVectorMF().fromMemorySegment0(ms, offset, m, OFFSET_IN_RANGE).maybeSwap(bo);
        }

        ((AbstractMask<Byte>)m)
            .checkIndexByLane(offset, ms.byteSize(), vsp.iota(), 1);
        return vsp.dummyVectorMF().fromMemorySegment0(ms, offset, m, OFFSET_OUT_OF_RANGE).maybeSwap(bo);
    }

    // Memory store operations

    /**
     * Stores this vector into an array of type {@code byte[]}
     * starting at an offset.
     * <p>
     * For each vector lane, where {@code N} is the vector lane index,
     * the lane element at index {@code N} is stored into the array
     * element {@code a[offset+N]}.
     *
     * @param a the array, of type {@code byte[]}
     * @param offset the offset into the array
     * @throws IndexOutOfBoundsException
     *         if {@code offset+N < 0} or {@code offset+N >= a.length}
     *         for any lane {@code N} in the vector
     */
    @ForceInline
    public final
    void intoArray(byte[] a, int offset) {
        offset = checkFromIndexSize(offset, length(), a.length);
        ByteSpecies vsp = vspecies();
        VectorSupport.store(
            vsp.vectorType(), vsp.elementType(), vsp.laneCount(),
            a, arrayAddress(a, offset), false,
            this,
            a, offset,
            (arr, off, v)
            -> v.stOpMF(arr, (int) off,
                      (arr_, off_, i, e) -> arr_[off_ + i] = e));

    }

    /**
     * Stores this vector into an array of type {@code byte[]}
     * starting at offset and using a mask.
     * <p>
     * For each vector lane, where {@code N} is the vector lane index,
     * the lane element at index {@code N} is stored into the array
     * element {@code a[offset+N]}.
     * If the mask lane at {@code N} is unset then the corresponding
     * array element {@code a[offset+N]} is left unchanged.
     * <p>
     * Array range checking is done for lanes where the mask is set.
     * Lanes where the mask is unset are not stored and do not need
     * to correspond to legitimate elements of {@code a}.
     * That is, unset lanes may correspond to array indexes less than
     * zero or beyond the end of the array.
     *
     * @param a the array, of type {@code byte[]}
     * @param offset the offset into the array
     * @param m the mask controlling lane storage
     * @throws IndexOutOfBoundsException
     *         if {@code offset+N < 0} or {@code offset+N >= a.length}
     *         for any lane {@code N} in the vector
     *         where the mask is set
     */
    @ForceInline
    public final
    void intoArray(byte[] a, int offset,
                   VectorMask<Byte> m) {
        if (m.allTrue()) {
            intoArray(a, offset);
        } else {
            ByteSpecies vsp = vspecies();
            if (!VectorIntrinsics.indexInRange(offset, vsp.length(), a.length)) {
                ((AbstractMask<Byte>)m)
                    .checkIndexByLane(offset, a.length, vsp.iota(), 1);
            }
            intoArray0(a, offset, m);
        }
    }

    /**
     * Scatters this vector into an array of type {@code byte[]}
     * using indexes obtained by adding a fixed {@code offset} to a
     * series of secondary offsets from an <em>index map</em>.
     * The index map is a contiguous sequence of {@code VLENGTH}
     * elements in a second array of {@code int}s, starting at a given
     * {@code mapOffset}.
     * <p>
     * For each vector lane, where {@code N} is the vector lane index,
     * the lane element at index {@code N} is stored into the array
     * element {@code a[f(N)]}, where {@code f(N)} is the
     * index mapping expression
     * {@code offset + indexMap[mapOffset + N]]}.
     *
     * @param a the array
     * @param offset an offset to combine with the index map offsets
     * @param indexMap the index map
     * @param mapOffset the offset into the index map
     * @throws IndexOutOfBoundsException
     *         if {@code mapOffset+N < 0}
     *         or if {@code mapOffset+N >= indexMap.length},
     *         or if {@code f(N)=offset+indexMap[mapOffset+N]}
     *         is an invalid index into {@code a},
     *         for any lane {@code N} in the vector
     * @see ByteVector#toIntArray()
     */
    @ForceInline
    public final
    void intoArray(byte[] a, int offset,
                   int[] indexMap, int mapOffset) {
        stOpMF(a, offset,
             (arr, off, i, e) -> {
                 int j = indexMap[mapOffset + i];
                 arr[off + j] = e;
             });
    }

    /**
     * Scatters this vector into an array of type {@code byte[]},
     * under the control of a mask, and
     * using indexes obtained by adding a fixed {@code offset} to a
     * series of secondary offsets from an <em>index map</em>.
     * The index map is a contiguous sequence of {@code VLENGTH}
     * elements in a second array of {@code int}s, starting at a given
     * {@code mapOffset}.
     * <p>
     * For each vector lane, where {@code N} is the vector lane index,
     * if the mask lane at index {@code N} is set then
     * the lane element at index {@code N} is stored into the array
     * element {@code a[f(N)]}, where {@code f(N)} is the
     * index mapping expression
     * {@code offset + indexMap[mapOffset + N]]}.
     *
     * @param a the array
     * @param offset an offset to combine with the index map offsets
     * @param indexMap the index map
     * @param mapOffset the offset into the index map
     * @param m the mask
     * @throws IndexOutOfBoundsException
     *         if {@code mapOffset+N < 0}
     *         or if {@code mapOffset+N >= indexMap.length},
     *         or if {@code f(N)=offset+indexMap[mapOffset+N]}
     *         is an invalid index into {@code a},
     *         for any lane {@code N} in the vector
     *         where the mask is set
     * @see ByteVector#toIntArray()
     */
    @ForceInline
    public final
    void intoArray(byte[] a, int offset,
                   int[] indexMap, int mapOffset,
                   VectorMask<Byte> m) {
        stOpMF(a, offset, m,
             (arr, off, i, e) -> {
                 int j = indexMap[mapOffset + i];
                 arr[off + j] = e;
             });
    }


    /**
     * Stores this vector into an array of type {@code boolean[]}
     * starting at an offset.
     * <p>
     * For each vector lane, where {@code N} is the vector lane index,
     * the lane element at index {@code N}
     * is first converted to a {@code boolean} value and then
     * stored into the array element {@code a[offset+N]}.
     * <p>
     * A {@code byte} value is converted to a {@code boolean} value by applying the
     * expression {@code (b & 1) != 0} where {@code b} is the byte value.
     *
     * @param a the array
     * @param offset the offset into the array
     * @throws IndexOutOfBoundsException
     *         if {@code offset+N < 0} or {@code offset+N >= a.length}
     *         for any lane {@code N} in the vector
     */
    @ForceInline
    public final
    void intoBooleanArray(boolean[] a, int offset) {
        offset = checkFromIndexSize(offset, length(), a.length);
        ByteSpecies vsp = vspecies();
        ByteVector normalized = this.and((byte) 1);
        VectorSupport.store(
            vsp.vectorType(), vsp.elementType(), vsp.laneCount(),
            a, booleanArrayAddress(a, offset), false,
            normalized,
            a, offset,
            (arr, off, v)
            -> v.stOpMF(arr, (int) off,
                      (arr_, off_, i, e) -> arr_[off_ + i] = (e & 1) != 0));
    }

    /**
     * Stores this vector into an array of type {@code boolean[]}
     * starting at offset and using a mask.
     * <p>
     * For each vector lane, where {@code N} is the vector lane index,
     * the lane element at index {@code N}
     * is first converted to a {@code boolean} value and then
     * stored into the array element {@code a[offset+N]}.
     * If the mask lane at {@code N} is unset then the corresponding
     * array element {@code a[offset+N]} is left unchanged.
     * <p>
     * A {@code byte} value is converted to a {@code boolean} value by applying the
     * expression {@code (b & 1) != 0} where {@code b} is the byte value.
     * <p>
     * Array range checking is done for lanes where the mask is set.
     * Lanes where the mask is unset are not stored and do not need
     * to correspond to legitimate elements of {@code a}.
     * That is, unset lanes may correspond to array indexes less than
     * zero or beyond the end of the array.
     *
     * @param a the array
     * @param offset the offset into the array
     * @param m the mask controlling lane storage
     * @throws IndexOutOfBoundsException
     *         if {@code offset+N < 0} or {@code offset+N >= a.length}
     *         for any lane {@code N} in the vector
     *         where the mask is set
     */
    @ForceInline
    public final
    void intoBooleanArray(boolean[] a, int offset,
                          VectorMask<Byte> m) {
        if (m.allTrue()) {
            intoBooleanArray(a, offset);
        } else {
            ByteSpecies vsp = vspecies();
            if (!VectorIntrinsics.indexInRange(offset, vsp.length(), a.length)) {
                ((AbstractMask<Byte>)m)
                    .checkIndexByLane(offset, a.length, vsp.iota(), 1);
            }
            intoBooleanArray0(a, offset, m);
        }
    }

    /**
     * Scatters this vector into an array of type {@code boolean[]}
     * using indexes obtained by adding a fixed {@code offset} to a
     * series of secondary offsets from an <em>index map</em>.
     * The index map is a contiguous sequence of {@code VLENGTH}
     * elements in a second array of {@code int}s, starting at a given
     * {@code mapOffset}.
     * <p>
     * For each vector lane, where {@code N} is the vector lane index,
     * the lane element at index {@code N}
     * is first converted to a {@code boolean} value and then
     * stored into the array
     * element {@code a[f(N)]}, where {@code f(N)} is the
     * index mapping expression
     * {@code offset + indexMap[mapOffset + N]]}.
     * <p>
     * A {@code byte} value is converted to a {@code boolean} value by applying the
     * expression {@code (b & 1) != 0} where {@code b} is the byte value.
     *
     * @param a the array
     * @param offset an offset to combine with the index map offsets
     * @param indexMap the index map
     * @param mapOffset the offset into the index map
     * @throws IndexOutOfBoundsException
     *         if {@code mapOffset+N < 0}
     *         or if {@code mapOffset+N >= indexMap.length},
     *         or if {@code f(N)=offset+indexMap[mapOffset+N]}
     *         is an invalid index into {@code a},
     *         for any lane {@code N} in the vector
     * @see ByteVector#toIntArray()
     */
    @ForceInline
    public final
    void intoBooleanArray(boolean[] a, int offset,
                          int[] indexMap, int mapOffset) {
        // FIXME: optimize
        stOpMF(a, offset,
             (arr, off, i, e) -> {
                 int j = indexMap[mapOffset + i];
                 arr[off + j] = (e & 1) != 0;
             });
    }

    /**
     * Scatters this vector into an array of type {@code boolean[]},
     * under the control of a mask, and
     * using indexes obtained by adding a fixed {@code offset} to a
     * series of secondary offsets from an <em>index map</em>.
     * The index map is a contiguous sequence of {@code VLENGTH}
     * elements in a second array of {@code int}s, starting at a given
     * {@code mapOffset}.
     * <p>
     * For each vector lane, where {@code N} is the vector lane index,
     * if the mask lane at index {@code N} is set then
     * the lane element at index {@code N}
     * is first converted to a {@code boolean} value and then
     * stored into the array
     * element {@code a[f(N)]}, where {@code f(N)} is the
     * index mapping expression
     * {@code offset + indexMap[mapOffset + N]]}.
     * <p>
     * A {@code byte} value is converted to a {@code boolean} value by applying the
     * expression {@code (b & 1) != 0} where {@code b} is the byte value.
     *
     * @param a the array
     * @param offset an offset to combine with the index map offsets
     * @param indexMap the index map
     * @param mapOffset the offset into the index map
     * @param m the mask
     * @throws IndexOutOfBoundsException
     *         if {@code mapOffset+N < 0}
     *         or if {@code mapOffset+N >= indexMap.length},
     *         or if {@code f(N)=offset+indexMap[mapOffset+N]}
     *         is an invalid index into {@code a},
     *         for any lane {@code N} in the vector
     *         where the mask is set
     * @see ByteVector#toIntArray()
     */
    @ForceInline
    public final
    void intoBooleanArray(boolean[] a, int offset,
                          int[] indexMap, int mapOffset,
                          VectorMask<Byte> m) {
        // FIXME: optimize
        stOpMF(a, offset, m,
             (arr, off, i, e) -> {
                 int j = indexMap[mapOffset + i];
                 arr[off + j] = (e & 1) != 0;
             });
    }

    /**
     * {@inheritDoc} <!--workaround-->
     * @since 19
     */
    @Override
    @ForceInline
    public final
    void intoMemorySegment(MemorySegment ms, long offset,
                           ByteOrder bo) {
        if (ms.isReadOnly()) {
            throw new UnsupportedOperationException("Attempt to write a read-only segment");
        }

        offset = checkFromIndexSize(offset, byteSize(), ms.byteSize());
        maybeSwap(bo).intoMemorySegment0(ms, offset);
    }

    /**
     * {@inheritDoc} <!--workaround-->
     * @since 19
     */
    @Override
    @ForceInline
    public final
    void intoMemorySegment(MemorySegment ms, long offset,
                           ByteOrder bo,
                           VectorMask<Byte> m) {
        if (m.allTrue()) {
            intoMemorySegment(ms, offset, bo);
        } else {
            if (ms.isReadOnly()) {
                throw new UnsupportedOperationException("Attempt to write a read-only segment");
            }
            ByteSpecies vsp = vspecies();
            if (!VectorIntrinsics.indexInRange(offset, vsp.vectorByteSize(), ms.byteSize())) {
                ((AbstractMask<Byte>)m)
                    .checkIndexByLane(offset, ms.byteSize(), vsp.iota(), 1);
            }
            maybeSwap(bo).intoMemorySegment0(ms, offset, m);
        }
    }

    // ================================================

    // Low-level memory operations.
    //
    // Note that all of these operations *must* inline into a context
    // where the exact species of the involved vector is a
    // compile-time constant.  Otherwise, the intrinsic generation
    // will fail and performance will suffer.
    //
    // In many cases this is achieved by re-deriving a version of the
    // method in each concrete subclass (per species).  The re-derived
    // method simply calls one of these generic methods, with exact
    // parameters for the controlling metadata, which is either a
    // typed vector or constant species instance.

    // Unchecked loading operations in native byte order.
    // Caller is responsible for applying index checks, masking, and
    // byte swapping.

    /*package-private*/
    abstract
    ByteVector fromArray0(byte[] a, int offset);
    @ForceInline
    final
    ByteVector fromArray0Template(byte[] a, int offset) {
        ByteSpecies vsp = vspecies();
        return VectorSupport.load(
            vsp.vectorType(), vsp.elementType(), vsp.laneCount(),
            a, arrayAddress(a, offset), false,
            a, offset, vsp,
            (arr, off, s) -> s.ldOpMF(arr, (int) off,
                                    (arr_, off_, i) -> arr_[off_ + i]));
    }

    /*package-private*/
    abstract
    ByteVector fromArray0(byte[] a, int offset, VectorMask<Byte> m, int offsetInRange);
    @ForceInline
    final
    <M extends VectorMask<Byte>>
    ByteVector fromArray0Template(Class<M> maskClass, byte[] a, int offset, M m, int offsetInRange) {
        m.check(species());
        ByteSpecies vsp = vspecies();
        return VectorSupport.loadMasked(
            vsp.vectorType(), maskClass, vsp.elementType(), vsp.laneCount(),
            a, arrayAddress(a, offset), false, m, offsetInRange,
            a, offset, vsp,
            (arr, off, s, vm) -> s.ldOpMF(arr, (int) off, vm,
                                        (arr_, off_, i) -> arr_[off_ + i]));
    }

    /*package-private*/
    abstract
    ByteVector fromArray0(byte[] a, int offset,
                                    int[] indexMap, int mapOffset,
                                    VectorMask<Byte> m);
    @ForceInline
    final
    <M extends VectorMask<Byte>>
    ByteVector fromArray0Template(Class<M> maskClass, byte[] a, int offset,
                                            int[] indexMap, int mapOffset, M m) {
        ByteSpecies vsp = vspecies();
        IntVector.IntSpecies isp = IntVector.species(vsp.indexShape());
        Objects.requireNonNull(a);
        Objects.requireNonNull(indexMap);
        m.check(vsp);
        Class<? extends ByteVector> vectorType = vsp.vectorType();


        // Constant folding should sweep out following conditonal logic.
        VectorSpecies<Integer> lsp;
        if (isp.length() > IntVector.SPECIES_PREFERRED.length()) {
            lsp = IntVector.SPECIES_PREFERRED;
        } else {
            lsp = isp;
        }

        // Check indices are within array bounds.
        // FIXME: Check index under mask controlling.
        IntVector vix0 = IntVector.fromArray(lsp, indexMap, mapOffset).add(offset);
        VectorIntrinsics.checkIndex(vix0, a.length);

        int vlen = vsp.length();
        int idx_vlen = lsp.length();
        IntVector vix1 = null;
        if (vlen >= idx_vlen * 2) {
            vix1 = IntVector.fromArray(lsp, indexMap, mapOffset + idx_vlen).add(offset);
            VectorIntrinsics.checkIndex(vix1, a.length);
        }

        IntVector vix2 = null;
        IntVector vix3 = null;
        if (vlen == idx_vlen * 4) {
            vix2 = IntVector.fromArray(lsp, indexMap, mapOffset + idx_vlen * 2).add(offset);
            VectorIntrinsics.checkIndex(vix2, a.length);
            vix3 = IntVector.fromArray(lsp, indexMap, mapOffset + idx_vlen * 3).add(offset);
            VectorIntrinsics.checkIndex(vix3, a.length);
        }

        return VectorSupport.loadWithMap(
            vectorType, maskClass, byte.class, vsp.laneCount(),
            lsp.vectorType(), lsp.length(),
            a, ARRAY_BASE, vix0, vix1, vix2, vix3, m,
            a, offset, indexMap, mapOffset, vsp,
            (c, idx, iMap, idy, s, vm) ->
            s.vOpMF(vm, n -> c[idx + iMap[idy+n]]));
    }


    /*package-private*/
    abstract
    ByteVector fromBooleanArray0(boolean[] a, int offset);
    @ForceInline
    final
    ByteVector fromBooleanArray0Template(boolean[] a, int offset) {
        ByteSpecies vsp = vspecies();
        return VectorSupport.load(
            vsp.vectorType(), vsp.elementType(), vsp.laneCount(),
            a, booleanArrayAddress(a, offset), false,
            a, offset, vsp,
            (arr, off, s) -> s.ldOpMF(arr, (int) off,
                                    (arr_, off_, i) -> (byte) (arr_[off_ + i] ? 1 : 0)));
    }

    /*package-private*/
    abstract
    ByteVector fromBooleanArray0(boolean[] a, int offset, VectorMask<Byte> m, int offsetInRange);
    @ForceInline
    final
    <M extends VectorMask<Byte>>
    ByteVector fromBooleanArray0Template(Class<M> maskClass, boolean[] a, int offset, M m, int offsetInRange) {
        m.check(species());
        ByteSpecies vsp = vspecies();
        return VectorSupport.loadMasked(
            vsp.vectorType(), maskClass, vsp.elementType(), vsp.laneCount(),
            a, booleanArrayAddress(a, offset), false, m, offsetInRange,
            a, offset, vsp,
            (arr, off, s, vm) -> s.ldOpMF(arr, (int) off, vm,
                                        (arr_, off_, i) -> (byte) (arr_[off_ + i] ? 1 : 0)));
    }

    abstract
    ByteVector fromMemorySegment0(MemorySegment bb, long offset);
    @ForceInline
    final
    ByteVector fromMemorySegment0Template(MemorySegment ms, long offset) {
        ByteSpecies vsp = vspecies();
        return ScopedMemoryAccess.loadFromMemorySegment(
                vsp.vectorType(), vsp.elementType(), vsp.laneCount(),
                (AbstractMemorySegmentImpl) ms, offset, vsp,
                (msp, off, s) -> {
                    return s.ldLongOpMF((MemorySegment) msp, off, ByteVector::memorySegmentGet);
                });
    }

    abstract
    ByteVector fromMemorySegment0(MemorySegment ms, long offset, VectorMask<Byte> m, int offsetInRange);
    @ForceInline
    final
    <M extends VectorMask<Byte>>
    ByteVector fromMemorySegment0Template(Class<M> maskClass, MemorySegment ms, long offset, M m, int offsetInRange) {
        ByteSpecies vsp = vspecies();
        m.check(vsp);
        return ScopedMemoryAccess.loadFromMemorySegmentMasked(
                vsp.vectorType(), maskClass, vsp.elementType(), vsp.laneCount(),
                (AbstractMemorySegmentImpl) ms, offset, m, vsp, offsetInRange,
                (msp, off, s, vm) -> {
                    return s.ldLongOpMF((MemorySegment) msp, off, vm, ByteVector::memorySegmentGet);
                });
    }

    // Unchecked storing operations in native byte order.
    // Caller is responsible for applying index checks, masking, and
    // byte swapping.

    abstract
    void intoArray0(byte[] a, int offset);
    @ForceInline
    final
    void intoArray0Template(byte[] a, int offset) {
        ByteSpecies vsp = vspecies();
        VectorSupport.store(
            vsp.vectorType(), vsp.elementType(), vsp.laneCount(),
            a, arrayAddress(a, offset), false,
            this, a, offset,
            (arr, off, v)
            -> v.stOpMF(arr, (int) off,
                      (arr_, off_, i, e) -> arr_[off_+i] = e));
    }

    abstract
    void intoArray0(byte[] a, int offset, VectorMask<Byte> m);
    @ForceInline
    final
    <M extends VectorMask<Byte>>
    void intoArray0Template(Class<M> maskClass, byte[] a, int offset, M m) {
        m.check(species());
        ByteSpecies vsp = vspecies();
        VectorSupport.storeMasked(
            vsp.vectorType(), maskClass, vsp.elementType(), vsp.laneCount(),
            a, arrayAddress(a, offset), false,
            this, m, a, offset,
            (arr, off, v, vm)
            -> v.stOpMF(arr, (int) off, vm,
                      (arr_, off_, i, e) -> arr_[off_ + i] = e));
    }


    abstract
    void intoBooleanArray0(boolean[] a, int offset, VectorMask<Byte> m);
    @ForceInline
    final
    <M extends VectorMask<Byte>>
    void intoBooleanArray0Template(Class<M> maskClass, boolean[] a, int offset, M m) {
        m.check(species());
        ByteSpecies vsp = vspecies();
        ByteVector normalized = this.and((byte) 1);
        VectorSupport.storeMasked(
            vsp.vectorType(), maskClass, vsp.elementType(), vsp.laneCount(),
            a, booleanArrayAddress(a, offset), false,
            normalized, m, a, offset,
            (arr, off, v, vm)
            -> v.stOpMF(arr, (int) off, vm,
                      (arr_, off_, i, e) -> arr_[off_ + i] = (e & 1) != 0));
    }

    @ForceInline
    final
    void intoMemorySegment0(MemorySegment ms, long offset) {
        ByteSpecies vsp = vspecies();
        ScopedMemoryAccess.storeIntoMemorySegment(
                vsp.vectorType(), vsp.elementType(), vsp.laneCount(),
                this,
                (AbstractMemorySegmentImpl) ms, offset,
                (msp, off, v) -> {
                    v.stLongOpMF((MemorySegment) msp, off, ByteVector::memorySegmentSet);
                });
    }

    abstract
    void intoMemorySegment0(MemorySegment bb, long offset, VectorMask<Byte> m);
    @ForceInline
    final
    <M extends VectorMask<Byte>>
    void intoMemorySegment0Template(Class<M> maskClass, MemorySegment ms, long offset, M m) {
        ByteSpecies vsp = vspecies();
        m.check(vsp);
        ScopedMemoryAccess.storeIntoMemorySegmentMasked(
                vsp.vectorType(), maskClass, vsp.elementType(), vsp.laneCount(),
                this, m,
                (AbstractMemorySegmentImpl) ms, offset,
                (msp, off, v, vm) -> {
                    v.stLongOpMF((MemorySegment) msp, off, vm, ByteVector::memorySegmentSet);
                });
    }


    // End of low-level memory operations.

    @ForceInline
    private void conditionalStoreNYI(int offset,
                                     ByteSpecies vsp,
                                     VectorMask<Byte> m,
                                     int scale,
                                     int limit) {
        if (offset < 0 || offset + vsp.laneCount() * scale > limit) {
            String msg =
                String.format("unimplemented: store @%d in [0..%d), %s in %s",
                              offset, limit, m, vsp);
            throw new AssertionError(msg);
        }
    }

    /*package-private*/
    @Override
    @ForceInline
    final
    ByteVector maybeSwap(ByteOrder bo) {
        return this;
    }

    static final int ARRAY_SHIFT =
        31 - Integer.numberOfLeadingZeros(Unsafe.ARRAY_BYTE_INDEX_SCALE);
    static final long ARRAY_BASE =
        Unsafe.ARRAY_BYTE_BASE_OFFSET;

    @ForceInline
    static long arrayAddress(byte[] a, int index) {
        return ARRAY_BASE + (((long)index) << ARRAY_SHIFT);
    }


    static final int ARRAY_BOOLEAN_SHIFT =
            31 - Integer.numberOfLeadingZeros(Unsafe.ARRAY_BOOLEAN_INDEX_SCALE);
    static final long ARRAY_BOOLEAN_BASE =
            Unsafe.ARRAY_BOOLEAN_BASE_OFFSET;

    @ForceInline
    static long booleanArrayAddress(boolean[] a, int index) {
        return ARRAY_BOOLEAN_BASE + (((long)index) << ARRAY_BOOLEAN_SHIFT);
    }

    @ForceInline
    static long byteArrayAddress(byte[] a, int index) {
        return Unsafe.ARRAY_BYTE_BASE_OFFSET + index;
    }

    // ================================================

    /// Reinterpreting view methods:
    //   lanewise reinterpret: viewAsXVector()
    //   keep shape, redraw lanes: reinterpretAsEs()

    /**
     * {@inheritDoc} <!--workaround-->
     */
    @ForceInline
    @Override
    public final ByteVector reinterpretAsBytes() {
        return this;
    }

    /**
     * {@inheritDoc} <!--workaround-->
     */
    @ForceInline
    @Override
    public final ByteVector viewAsIntegralLanes() {
        return this;
    }

    /**
     * {@inheritDoc} <!--workaround-->
     *
     * @implNote This method always throws
     * {@code UnsupportedOperationException}, because there is no floating
     * point type of the same size as {@code byte}.  The return type
     * of this method is arbitrarily designated as
     * {@code Vector<?>}.  Future versions of this API may change the return
     * type if additional floating point types become available.
     */
    @ForceInline
    @Override
    public final
    Vector<?>
    viewAsFloatingLanes() {
        LaneType flt = LaneType.BYTE.asFloating();
        // asFloating() will throw UnsupportedOperationException for the unsupported type byte
        throw new AssertionError("Cannot reach here");
    }

    // ================================================

    /// Object methods: toString, equals, hashCode
    //
    // Object methods are defined as if via Arrays.toString, etc.,
    // is applied to the array of elements.  Two equal vectors
    // are required to have equal species and equal lane values.

    /**
     * Returns a string representation of this vector, of the form
     * {@code "[0,1,2...]"}, reporting the lane values of this vector,
     * in lane order.
     *
     * The string is produced as if by a call to {@link
     * java.util.Arrays#toString(byte[]) Arrays.toString()},
     * as appropriate to the {@code byte} array returned by
     * {@link #toArray this.toArray()}.
     *
     * @return a string of the form {@code "[0,1,2...]"}
     * reporting the lane values of this vector
     */
    @Override
    @ForceInline
    public final
    String toString() {
        // now that toArray is strongly typed, we can define this
        return Arrays.toString(toArray());
    }

    /**
     * {@inheritDoc} <!--workaround-->
     */
    @Override
    @ForceInline
    public final
    boolean equals(Object obj) {
        if (obj instanceof Vector) {
            Vector<?> that = (Vector<?>) obj;
            if (this.species().equals(that.species())) {
                return this.eq(that.check(this.species())).allTrue();
            }
        }
        return false;
    }

    /**
     * {@inheritDoc} <!--workaround-->
     */
    @Override
    @ForceInline
    public final
    int hashCode() {
        // now that toArray is strongly typed, we can define this
        return Objects.hash(species(), Arrays.hashCode(toArray()));
    }

    // ================================================

    // Species

    /**
     * Class representing {@link ByteVector}'s of the same {@link VectorShape VectorShape}.
     */
    /*package-private*/
    static final class ByteSpecies extends AbstractSpecies<Byte> {
        private ByteSpecies(VectorShape shape,
                Class<? extends ByteVector> vectorType,
                Class<? extends AbstractMask<Byte>> maskType,
                Class<? extends AbstractShuffle<Byte>> shuffleType,
                Function<Object, ByteVector> vectorFactory) {
            super(shape, LaneType.of(byte.class),
                  vectorType, maskType, shuffleType,
                  vectorFactory);
            assert(this.elementSize() == Byte.SIZE);
        }

        // Specializing overrides:

        @Override
        @ForceInline
        public final Class<Byte> elementType() {
            return byte.class;
        }

        @Override
        @ForceInline
        final Class<Byte> genericElementType() {
            return Byte.class;
        }

        @SuppressWarnings("unchecked")
        @Override
        @ForceInline
        public final Class<? extends ByteVector> vectorType() {
            return (Class<? extends ByteVector>) vectorType;
        }

        @Override
        @ForceInline
        public final long checkValue(long e) {
            longToElementBits(e);  // only for exception
            return e;
        }

        /*package-private*/
        @Override
        @ForceInline
        final ByteVector broadcastBits(long bits) {
            return (ByteVector)
                VectorSupport.fromBitsCoerced(
                    vectorType, byte.class, laneCount,
                    bits, MODE_BROADCAST, this,
                    (bits_, s_) -> s_.rvOpMF(i -> bits_));
        }

        /*package-private*/
        @ForceInline
        final ByteVector broadcast(byte e) {
            return broadcastBits(toBits(e));
        }

        @Override
        @ForceInline
        public final ByteVector broadcast(long e) {
            return broadcastBits(longToElementBits(e));
        }

        /*package-private*/
        final @Override
        @ForceInline
        long longToElementBits(long value) {
            // Do the conversion, and then test it for failure.
            byte e = (byte) value;
            if ((long) e != value) {
                throw badElementBits(value, e);
            }
            return toBits(e);
        }

        /*package-private*/
        @ForceInline
        static long toIntegralChecked(byte e, boolean convertToInt) {
            long value = convertToInt ? (int) e : (long) e;
            if ((byte) value != e) {
                throw badArrayBits(e, convertToInt, value);
            }
            return value;
        }

        /* this non-public one is for internal conversions */
        @Override
        @ForceInline
        final ByteVector fromIntValues(int[] values) {
            VectorIntrinsics.requireLength(values.length, laneCount);
            byte[] va = new byte[laneCount()];
            for (int i = 0; i < va.length; i++) {
                int lv = values[i];
                byte v = (byte) lv;
                va[i] = v;
                if ((int)v != lv) {
                    throw badElementBits(lv, v);
                }
            }
            return dummyVectorMF().fromArray0(va, 0);
        }

        // Virtual constructors

        @ForceInline
        @Override final
        public ByteVector fromArray(Object a, int offset) {
            // User entry point
            // Defer only to the equivalent method on the vector class, using the same inputs
            return ByteVector
                .fromArray(this, (byte[]) a, offset);
        }

        @ForceInline
        @Override final
        ByteVector dummyVectorMF() {
            return (ByteVector) super.dummyVectorMF();
        }

        @ForceInline
        @Override final
        public ByteVector fromMemorySegment(MemorySegment ms, long offset, ByteOrder bo) {
            // User entry point
            // Defer only to the equivalent method on the vector class, using the same inputs
            return ByteVector
                .fromMemorySegment(this, ms, offset, bo);
        }

        /*package-private*/
        final @Override
        @ForceInline
        ByteVector rvOpMF(RVOp f) {
            byte[] res = new byte[laneCount()];
            for (int i = 0; i < res.length; i++) {
                byte bits = (byte) f.apply(i);
                res[i] = fromBits(bits);
            }
            VectorPayloadMF vec_mf = createVectorMF(res);
            return dummyVectorMF().vectorFactory(vec_mf);
        }

        ByteVector vOpMF(FVOp f) {
            byte[] res = new byte[laneCount()];
            for (int i = 0; i < res.length; i++) {
                res[i] = f.apply(i);
            }
            VectorPayloadMF vec_mf = createVectorMF(res);
            return dummyVectorMF().vectorFactory(vec_mf);
        }

        ByteVector vOpMF(VectorMask<Byte> m, FVOp f) {
            byte[] res = new byte[laneCount()];
            VectorPayloadMF mbits = ((AbstractMask<Byte>)m).getBits();
            long mOffset = mbits.multiFieldOffset();
            for (int i = 0; i < res.length; i++) {
                if (U.getBoolean(mbits, mOffset + i)) {
                    res[i] = f.apply(i);
                }
            }
            VectorPayloadMF vec_mf = createVectorMF(res);
            return dummyVectorMF().vectorFactory(vec_mf);
        }

        /*package-private*/
        @ForceInline
        <M> ByteVector ldOpMF(M memory, int offset,
                                      FLdOp<M> f) {
            return dummyVectorMF().ldOpMF(memory, offset, f);
        }

        /*package-private*/
        @ForceInline
        <M> ByteVector ldOpMF(M memory, int offset,
                                      VectorMask<Byte> m,
                                      FLdOp<M> f) {
            return dummyVectorMF().ldOpMF(memory, offset, m, f);
        }


        /*package-private*/
        @ForceInline
        ByteVector ldLongOpMF(MemorySegment memory, long offset,
                                      FLdLongOp f) {
            return dummyVectorMF().ldLongOpMF(memory, offset, f);
        }

        /*package-private*/
        @ForceInline
        ByteVector ldLongOpMF(MemorySegment memory, long offset,
                                      VectorMask<Byte> m,
                                      FLdLongOp f) {
            return dummyVectorMF().ldLongOpMF(memory, offset, m, f);
        }

        /*package-private*/
        @ForceInline
        <M> void stOpMF(M memory, int offset, FStOp<M> f) {
            dummyVectorMF().stOpMF(memory, offset, f);
        }

        /*package-private*/
        @ForceInline
        <M> void stOpMF(M memory, int offset,
                     AbstractMask<Byte> m,
                      FStOp<M> f) {
            dummyVectorMF().stOpMF(memory, offset, m, f);
        }


        /*package-private*/
        @ForceInline
        void stLongOpMF(MemorySegment memory, long offset, FStLongOp f) {
            dummyVectorMF().stLongOpMF(memory, offset, f);
        }

        /*package-private*/
        @ForceInline
        void stLongOpMF(MemorySegment memory, long offset,
                      AbstractMask<Byte> m,
                      FStLongOp f) {
            dummyVectorMF().stLongOpMF(memory, offset, m, f);
        }

        // N.B. Make sure these constant vectors and
        // masks load up correctly into registers.
        //
        // Also, see if we can avoid all that switching.
        // Could we cache both vectors and both masks in
        // this species object?

        // Zero and iota vector access
        @Override
        @ForceInline
        public final ByteVector zero() {
            if ((Class<?>) vectorType() == ByteMaxVector.class)
               return ByteMaxVector.ZERO;
            switch (vectorBitSize()) {
                case 64: return Byte64Vector.ZERO;
                case 128: return Byte128Vector.ZERO;
                case 256: return Byte256Vector.ZERO;
                case 512: return Byte512Vector.ZERO;
            }
            throw new AssertionError();
        }

        @Override
        @ForceInline
        public final ByteVector iota() {
            if ((Class<?>) vectorType() == ByteMaxVector.class)
                return ByteMaxVector.IOTA;
            switch (vectorBitSize()) {
                case 64: return Byte64Vector.IOTA;
                case 128: return Byte128Vector.IOTA;
                case 256: return Byte256Vector.IOTA;
                case 512: return Byte512Vector.IOTA;
            }
            throw new AssertionError();
        }

        // Mask access
        @Override
        @ForceInline
        public final VectorMask<Byte> maskAll(boolean bit) {
            if ((Class<?>) vectorType() == ByteMaxVector.class)
                return ByteMaxVector.ByteMaxMask.maskAll(bit);
            switch (vectorBitSize()) {
                case 64: return Byte64Vector.Byte64Mask.maskAll(bit);
                case 128: return Byte128Vector.Byte128Mask.maskAll(bit);
                case 256: return Byte256Vector.Byte256Mask.maskAll(bit);
                case 512: return Byte512Vector.Byte512Mask.maskAll(bit);
            }
            throw new AssertionError();
        }

        @Override
        Object iotaArray() {
            int laneCount = laneCount();
            byte [] init = new byte[laneCount];
            for (int i = 0; i < laneCount; i++) {
                init[i] = (byte)i;
            }
           return init;
        }
    }

    /**
     * Finds a species for an element type of {@code byte} and shape.
     *
     * @param s the shape
     * @return a species for an element type of {@code byte} and shape
     * @throws IllegalArgumentException if no such species exists for the shape
     */
    static ByteSpecies species(VectorShape s) {
        Objects.requireNonNull(s);
        switch (s.switchKey) {
            case VectorShape.SK_64_BIT: return (ByteSpecies) SPECIES_64;
            case VectorShape.SK_128_BIT: return (ByteSpecies) SPECIES_128;
            case VectorShape.SK_256_BIT: return (ByteSpecies) SPECIES_256;
            case VectorShape.SK_512_BIT: return (ByteSpecies) SPECIES_512;
            case VectorShape.SK_Max_BIT: return (ByteSpecies) SPECIES_MAX;
            default: throw new IllegalArgumentException("Bad shape: " + s);
        }
    }

    /** Species representing {@link ByteVector}s of {@link VectorShape#S_64_BIT VectorShape.S_64_BIT}. */
    public static final VectorSpecies<Byte> SPECIES_64
        = new ByteSpecies(VectorShape.S_64_BIT,
                            Byte64Vector.class,
                            Byte64Vector.Byte64Mask.class,
                            Byte64Vector.Byte64Shuffle.class,
                            Byte64Vector::new);

    /** Species representing {@link ByteVector}s of {@link VectorShape#S_128_BIT VectorShape.S_128_BIT}. */
    public static final VectorSpecies<Byte> SPECIES_128
        = new ByteSpecies(VectorShape.S_128_BIT,
                            Byte128Vector.class,
                            Byte128Vector.Byte128Mask.class,
                            Byte128Vector.Byte128Shuffle.class,
                            Byte128Vector::new);

    /** Species representing {@link ByteVector}s of {@link VectorShape#S_256_BIT VectorShape.S_256_BIT}. */
    public static final VectorSpecies<Byte> SPECIES_256
        = new ByteSpecies(VectorShape.S_256_BIT,
                            Byte256Vector.class,
                            Byte256Vector.Byte256Mask.class,
                            Byte256Vector.Byte256Shuffle.class,
                            Byte256Vector::new);

    /** Species representing {@link ByteVector}s of {@link VectorShape#S_512_BIT VectorShape.S_512_BIT}. */
    public static final VectorSpecies<Byte> SPECIES_512
        = new ByteSpecies(VectorShape.S_512_BIT,
                            Byte512Vector.class,
                            Byte512Vector.Byte512Mask.class,
                            Byte512Vector.Byte512Shuffle.class,
                            Byte512Vector::new);

    /** Species representing {@link ByteVector}s of {@link VectorShape#S_Max_BIT VectorShape.S_Max_BIT}. */
    public static final VectorSpecies<Byte> SPECIES_MAX
        = new ByteSpecies(VectorShape.S_Max_BIT,
                            ByteMaxVector.class,
                            ByteMaxVector.ByteMaxMask.class,
                            ByteMaxVector.ByteMaxShuffle.class,
                            ByteMaxVector::new);

    /**
     * Preferred species for {@link ByteVector}s.
     * A preferred species is a species of maximal bit-size for the platform.
     */
    public static final VectorSpecies<Byte> SPECIES_PREFERRED
        = (ByteSpecies) VectorSpecies.ofPreferred(byte.class);
}
<|MERGE_RESOLUTION|>--- conflicted
+++ resolved
@@ -2965,13 +2965,9 @@
             case VECTOR_OP_UMIN: return (v, m) ->
                     toBits(v.rOpMF(MAX_OR_INF, m, (i, a, b) -> (byte) VectorMath.minUnsigned(a, b)));
             case VECTOR_OP_UMAX: return (v, m) ->
-<<<<<<< HEAD
                     toBits(v.rOpMF(MIN_OR_INF, m, (i, a, b) -> (byte) VectorMath.maxUnsigned(a, b)));
-=======
-                    toBits(v.rOp(MIN_OR_INF, m, (i, a, b) -> (byte) VectorMath.maxUnsigned(a, b)));
             case VECTOR_OP_SUADD: return (v, m) ->
-                    toBits(v.rOp((byte)0, m, (i, a, b) -> (byte) VectorMath.addSaturatingUnsigned(a, b)));
->>>>>>> cccb5014
+                    toBits(v.rOpMF((byte)0, m, (i, a, b) -> (byte) VectorMath.addSaturatingUnsigned(a, b)));
             case VECTOR_OP_AND: return (v, m) ->
                     toBits(v.rOpMF((byte)-1, m, (i, a, b) -> (byte)(a & b)));
             case VECTOR_OP_OR: return (v, m) ->
