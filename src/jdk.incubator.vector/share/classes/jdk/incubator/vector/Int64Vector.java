--- conflicted
+++ resolved
@@ -32,6 +32,7 @@
 
 import jdk.internal.vm.annotation.ForceInline;
 import jdk.internal.vm.annotation.NullRestricted;
+import jdk.internal.vm.annotation.Strict;
 import jdk.internal.vm.vector.VectorSupport;
 
 import static jdk.internal.vm.vector.VectorSupport.*;
@@ -58,6 +59,7 @@
 
     static final long MFOFFSET = VectorPayloadMF.multiFieldOffset(VectorPayloadMF64I.class);
 
+    @Strict
     @NullRestricted
     private final VectorPayloadMF64I payload;
 
@@ -151,15 +153,7 @@
 
     @Override
     @ForceInline
-<<<<<<< HEAD
-    Int64Shuffle shuffleFromBytes(VectorPayloadMF indexes) { return new Int64Shuffle(indexes); }
-
-    @Override
-    @ForceInline
     Int64Shuffle shuffleFromArray(int[] indexes, int i) { return new Int64Shuffle(indexes, i); }
-=======
-    Int64Shuffle shuffleFromArray(int[] indices, int i) { return new Int64Shuffle(indices, i); }
->>>>>>> 0e899b25
 
     @Override
     @ForceInline
@@ -577,6 +571,7 @@
             this.payload = (VectorPayloadMF16Z) payload;
         }
 
+        @Strict
         @NullRestricted
         private final VectorPayloadMF16Z payload;
 
@@ -631,7 +626,7 @@
         @Override
         @ForceInline
         public Int64Mask compress() {
-            return (Int64Mask) VectorSupport.compressExpandOp(VectorSupport.VECTOR_OP_MASK_COMPRESS,
+            return (Int64Mask)VectorSupport.compressExpandOp(VectorSupport.VECTOR_OP_MASK_COMPRESS,
                 Int64Vector.class, Int64Mask.class, ETYPE, VLENGTH, null, this,
                 (v1, m1) -> VSPECIES.iota().compare(VectorOperators.LT, m1.trueCount()));
         }
@@ -748,51 +743,35 @@
         static final int VLENGTH = VSPECIES.laneCount();    // used by the JVM
         static final Class<Integer> ETYPE = int.class; // used by the JVM
 
-<<<<<<< HEAD
+        @Strict
         @NullRestricted
-        private final VectorPayloadMF16B payload;
+        private final VectorPayloadMF64I payload;
+
+        Int64Shuffle(int[] indices) {
+            this.payload = (VectorPayloadMF64I)(prepare(indices));
+            assert(VLENGTH == indices.length);
+            assert(indicesInRange(indices));
+        }
 
         Int64Shuffle(VectorPayloadMF payload) {
-            this.payload = (VectorPayloadMF16B) payload;
+            this.payload = (VectorPayloadMF64I) payload;
             assert(VLENGTH == payload.length());
             assert(indexesInRange(payload));
         }
 
         public Int64Shuffle(int[] indexes, int i) {
-            this.payload = (VectorPayloadMF16B)(prepare(indexes, i, VSPECIES));
+            this.payload = (VectorPayloadMF64I)(prepare(indexes, i));
         }
 
         public Int64Shuffle(IntUnaryOperator fn) {
-            this.payload = (VectorPayloadMF16B)(prepare(fn, VSPECIES));
-        }
-        public Int64Shuffle(int[] indexes) {
-            this.payload = (VectorPayloadMF16B)(prepare(indexes, 0, VSPECIES));
-        }
-
+            this.payload = (VectorPayloadMF64I)(prepare(fn));
+        }
 
 
         @ForceInline
         @Override
         protected final VectorPayloadMF indices() {
             return payload;
-=======
-        Int64Shuffle(int[] indices) {
-            super(indices);
-            assert(VLENGTH == indices.length);
-            assert(indicesInRange(indices));
-        }
-
-        Int64Shuffle(int[] indices, int i) {
-            this(prepare(indices, i));
-        }
-
-        Int64Shuffle(IntUnaryOperator fn) {
-            this(prepare(fn));
-        }
-
-        int[] indices() {
-            return (int[])getPayload();
->>>>>>> 0e899b25
         }
 
         @Override
@@ -823,7 +802,7 @@
 
         @Override
         Int64Vector toBitsVector0() {
-            return ((Int64Vector) vspecies().asIntegral().dummyVector()).vectorFactory(indices());
+            return ((Int64Vector) vspecies().asIntegral().dummyVectorMF()).vectorFactory(indices());
         }
 
         @Override
@@ -839,22 +818,6 @@
         }
 
         @Override
-<<<<<<< HEAD
-        public Int64Shuffle rearrange(VectorShuffle<Integer> shuffle) {
-            Int64Shuffle s = (Int64Shuffle) shuffle;
-            VectorPayloadMF indices1 = indices();
-            VectorPayloadMF indices2 = s.indices();
-            VectorPayloadMF r = VectorPayloadMF.newShuffleInstanceFactory(ETYPE, VLENGTH, false);
-            r = U.makePrivateBuffer(r);
-            long offset = r.multiFieldOffset();
-            for (int i = 0; i < VLENGTH; i++) {
-                int ssi = U.getByte(indices2, offset + i * Byte.BYTES);
-                int si = U.getByte(indices1, offset + ssi * Byte.BYTES);
-                U.putByte(r, offset + i * Byte.BYTES, (byte) si);
-            }
-            r = U.finishPrivateBuffer(r);
-            return new Int64Shuffle(r);
-=======
         @ForceInline
         public final Int64Mask laneIsValid() {
             return (Int64Mask) toBitsVector().compare(VectorOperators.GE, 0)
@@ -882,24 +845,46 @@
             return (Int64Shuffle) v.toShuffle(vspecies(), false);
         }
 
-        private static int[] prepare(int[] indices, int offset) {
-            int[] a = new int[VLENGTH];
+        @ForceInline
+        private static VectorPayloadMF prepare(int[] indices) {
+            VectorPayloadMF payload = VectorPayloadMF.newShuffleInstanceFactory(ETYPE, VLENGTH, false);
+            payload = U.makePrivateBuffer(payload);
+            long mf_offset = payload.multiFieldOffset();
+            for (int i = 0; i < VLENGTH; i++) {
+                int si = (int)indices[i];
+                si = partiallyWrapIndex(si, VLENGTH);
+                U.putInt(payload, mf_offset + i * Integer.BYTES, (int) si);
+            }
+            payload = U.finishPrivateBuffer(payload);
+            return payload;
+        }
+
+        @ForceInline
+        private static VectorPayloadMF prepare(int[] indices, int offset) {
+            VectorPayloadMF payload = VectorPayloadMF.newShuffleInstanceFactory(ETYPE, VLENGTH, false);
+            payload = U.makePrivateBuffer(payload);
+            long mf_offset = payload.multiFieldOffset();
             for (int i = 0; i < VLENGTH; i++) {
                 int si = indices[offset + i];
                 si = partiallyWrapIndex(si, VLENGTH);
-                a[i] = (int)si;
+                U.putInt(payload, mf_offset + i * Integer.BYTES, (int) si);
             }
-            return a;
-        }
-
-        private static int[] prepare(IntUnaryOperator f) {
-            int[] a = new int[VLENGTH];
+            payload = U.finishPrivateBuffer(payload);
+            return payload;
+        }
+    
+        @ForceInline
+        private static <F> VectorPayloadMF prepare(IntUnaryOperator f) {
+            VectorPayloadMF payload = VectorPayloadMF.newShuffleInstanceFactory(ETYPE, VLENGTH, false);
+            payload = U.makePrivateBuffer(payload);
+            long offset = payload.multiFieldOffset();
             for (int i = 0; i < VLENGTH; i++) {
                 int si = f.applyAsInt(i);
                 si = partiallyWrapIndex(si, VLENGTH);
-                a[i] = (int)si;
+                U.putInt(payload, offset + i * Integer.BYTES, (int) si);
             }
-            return a;
+            payload = U.finishPrivateBuffer(payload);
+            return payload;
         }
 
         private static boolean indicesInRange(int[] indices) {
@@ -912,7 +897,6 @@
                 }
             }
             return true;
->>>>>>> 0e899b25
         }
     }
 
