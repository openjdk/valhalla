--- conflicted
+++ resolved
@@ -32,6 +32,7 @@
 
 import jdk.internal.vm.annotation.ForceInline;
 import jdk.internal.vm.annotation.NullRestricted;
+import jdk.internal.vm.annotation.Strict;
 import jdk.internal.vm.vector.VectorSupport;
 
 import static jdk.internal.vm.vector.VectorSupport.*;
@@ -58,6 +59,7 @@
 
     static final long MFOFFSET = VectorPayloadMF.multiFieldOffset(VectorPayloadMF128B.class);
 
+    @Strict
     @NullRestricted
     private final VectorPayloadMF128B payload;
 
@@ -151,15 +153,7 @@
 
     @Override
     @ForceInline
-<<<<<<< HEAD
-    Byte128Shuffle shuffleFromBytes(VectorPayloadMF indexes) { return new Byte128Shuffle(indexes); }
-
-    @Override
-    @ForceInline
     Byte128Shuffle shuffleFromArray(int[] indexes, int i) { return new Byte128Shuffle(indexes, i); }
-=======
-    Byte128Shuffle shuffleFromArray(int[] indices, int i) { return new Byte128Shuffle(indices, i); }
->>>>>>> 0e899b25
 
     @Override
     @ForceInline
@@ -605,6 +599,7 @@
             this.payload = (VectorPayloadMF128Z) payload;
         }
 
+        @Strict
         @NullRestricted
         private final VectorPayloadMF128Z payload;
 
@@ -776,9 +771,15 @@
         static final int VLENGTH = VSPECIES.laneCount();    // used by the JVM
         static final Class<Byte> ETYPE = byte.class; // used by the JVM
 
-<<<<<<< HEAD
+        @Strict
         @NullRestricted
         private final VectorPayloadMF128B payload;
+
+        Byte128Shuffle(byte[] indices) {
+            this.payload = (VectorPayloadMF128B)(prepare(indices));
+            assert(VLENGTH == indices.length);
+            assert(indicesInRange(indices));
+        }
 
         Byte128Shuffle(VectorPayloadMF payload) {
             this.payload = (VectorPayloadMF128B) payload;
@@ -787,40 +788,18 @@
         }
 
         public Byte128Shuffle(int[] indexes, int i) {
-            this.payload = (VectorPayloadMF128B)(prepare(indexes, i, VSPECIES));
+            this.payload = (VectorPayloadMF128B)(prepare(indexes, i));
         }
 
         public Byte128Shuffle(IntUnaryOperator fn) {
-            this.payload = (VectorPayloadMF128B)(prepare(fn, VSPECIES));
-        }
-        public Byte128Shuffle(int[] indexes) {
-            this.payload = (VectorPayloadMF128B)(prepare(indexes, 0, VSPECIES));
-        }
-
+            this.payload = (VectorPayloadMF128B)(prepare(fn));
+        }
 
 
         @ForceInline
         @Override
         protected final VectorPayloadMF indices() {
             return payload;
-=======
-        Byte128Shuffle(byte[] indices) {
-            super(indices);
-            assert(VLENGTH == indices.length);
-            assert(indicesInRange(indices));
-        }
-
-        Byte128Shuffle(int[] indices, int i) {
-            this(prepare(indices, i));
-        }
-
-        Byte128Shuffle(IntUnaryOperator fn) {
-            this(prepare(fn));
-        }
-
-        byte[] indices() {
-            return (byte[])getPayload();
->>>>>>> 0e899b25
         }
 
         @Override
@@ -851,7 +830,7 @@
 
         @Override
         Byte128Vector toBitsVector0() {
-            return ((Byte128Vector) vspecies().asIntegral().dummyVector()).vectorFactory(indices());
+            return ((Byte128Vector) vspecies().asIntegral().dummyVectorMF()).vectorFactory(indices());
         }
 
         @Override
@@ -880,22 +859,6 @@
         }
 
         @Override
-<<<<<<< HEAD
-        public Byte128Shuffle rearrange(VectorShuffle<Byte> shuffle) {
-            Byte128Shuffle s = (Byte128Shuffle) shuffle;
-            VectorPayloadMF indices1 = indices();
-            VectorPayloadMF indices2 = s.indices();
-            VectorPayloadMF r = VectorPayloadMF.newShuffleInstanceFactory(ETYPE, VLENGTH, false);
-            r = U.makePrivateBuffer(r);
-            long offset = r.multiFieldOffset();
-            for (int i = 0; i < VLENGTH; i++) {
-                int ssi = U.getByte(indices2, offset + i * Byte.BYTES);
-                int si = U.getByte(indices1, offset + ssi * Byte.BYTES);
-                U.putByte(r, offset + i * Byte.BYTES, (byte) si);
-            }
-            r = U.finishPrivateBuffer(r);
-            return new Byte128Shuffle(r);
-=======
         @ForceInline
         public final Byte128Mask laneIsValid() {
             return (Byte128Mask) toBitsVector().compare(VectorOperators.GE, 0)
@@ -923,24 +886,46 @@
             return (Byte128Shuffle) v.toShuffle(vspecies(), false);
         }
 
-        private static byte[] prepare(int[] indices, int offset) {
-            byte[] a = new byte[VLENGTH];
+        @ForceInline
+        private static VectorPayloadMF prepare(byte[] indices) {
+            VectorPayloadMF payload = VectorPayloadMF.newShuffleInstanceFactory(ETYPE, VLENGTH, false);
+            payload = U.makePrivateBuffer(payload);
+            long mf_offset = payload.multiFieldOffset();
+            for (int i = 0; i < VLENGTH; i++) {
+                int si = (int)indices[i];
+                si = partiallyWrapIndex(si, VLENGTH);
+                U.putByte(payload, mf_offset + i * Byte.BYTES, (byte) si);
+            }
+            payload = U.finishPrivateBuffer(payload);
+            return payload;
+        }
+
+        @ForceInline
+        private static VectorPayloadMF prepare(int[] indices, int offset) {
+            VectorPayloadMF payload = VectorPayloadMF.newShuffleInstanceFactory(ETYPE, VLENGTH, false);
+            payload = U.makePrivateBuffer(payload);
+            long mf_offset = payload.multiFieldOffset();
             for (int i = 0; i < VLENGTH; i++) {
                 int si = indices[offset + i];
                 si = partiallyWrapIndex(si, VLENGTH);
-                a[i] = (byte)si;
+                U.putByte(payload, mf_offset + i * Byte.BYTES, (byte) si);
             }
-            return a;
-        }
-
-        private static byte[] prepare(IntUnaryOperator f) {
-            byte[] a = new byte[VLENGTH];
+            payload = U.finishPrivateBuffer(payload);
+            return payload;
+        }
+
+        @ForceInline
+        private static <F> VectorPayloadMF prepare(IntUnaryOperator f) {
+            VectorPayloadMF payload = VectorPayloadMF.newShuffleInstanceFactory(ETYPE, VLENGTH, false);
+            payload = U.makePrivateBuffer(payload);
+            long offset = payload.multiFieldOffset();
             for (int i = 0; i < VLENGTH; i++) {
                 int si = f.applyAsInt(i);
                 si = partiallyWrapIndex(si, VLENGTH);
-                a[i] = (byte)si;
+                U.putByte(payload, offset + i * Byte.BYTES, (byte) si);
             }
-            return a;
+            payload = U.finishPrivateBuffer(payload);
+            return payload;
         }
 
         private static boolean indicesInRange(byte[] indices) {
@@ -953,7 +938,6 @@
                 }
             }
             return true;
->>>>>>> 0e899b25
         }
     }
 
