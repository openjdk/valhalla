/*
 * Copyright (c) 1999, 2023, Oracle and/or its affiliates. All rights reserved.
 * DO NOT ALTER OR REMOVE COPYRIGHT NOTICES OR THIS FILE HEADER.
 *
 * This code is free software; you can redistribute it and/or modify it
 * under the terms of the GNU General Public License version 2 only, as
 * published by the Free Software Foundation.  Oracle designates this
 * particular file as subject to the "Classpath" exception as provided
 * by Oracle in the LICENSE file that accompanied this code.
 *
 * This code is distributed in the hope that it will be useful, but WITHOUT
 * ANY WARRANTY; without even the implied warranty of MERCHANTABILITY or
 * FITNESS FOR A PARTICULAR PURPOSE.  See the GNU General Public License
 * version 2 for more details (a copy is included in the LICENSE file that
 * accompanied this code).
 *
 * You should have received a copy of the GNU General Public License version
 * 2 along with this work; if not, write to the Free Software Foundation,
 * Inc., 51 Franklin St, Fifth Floor, Boston, MA 02110-1301 USA.
 *
 * Please contact Oracle, 500 Oracle Parkway, Redwood Shores, CA 94065 USA
 * or visit www.oracle.com if you need additional information or have any
 * questions.
 */

package com.sun.tools.javac.jvm;

import java.io.*;
import java.util.LinkedHashMap;
import java.util.Map;
import java.util.Set;
import java.util.LinkedHashSet;
import java.util.function.ToIntFunction;

import javax.tools.JavaFileManager;
import javax.tools.FileObject;
import javax.tools.JavaFileManager.Location;
import javax.tools.JavaFileObject;

import com.sun.tools.javac.code.*;
import com.sun.tools.javac.code.Attribute.RetentionPolicy;
import com.sun.tools.javac.code.Directive.*;
<<<<<<< HEAD
import com.sun.tools.javac.code.Scope.WriteableScope;
import com.sun.tools.javac.code.Source.Feature;
=======
>>>>>>> 2836c34b
import com.sun.tools.javac.code.Symbol.*;
import com.sun.tools.javac.code.Type.*;
import com.sun.tools.javac.code.Types.SignatureGenerator.InvalidSignatureException;
import com.sun.tools.javac.comp.Check;
import com.sun.tools.javac.file.PathFileObject;
import com.sun.tools.javac.jvm.PoolConstant.LoadableConstant;
import com.sun.tools.javac.jvm.PoolConstant.Dynamic.BsmKey;
import com.sun.tools.javac.resources.CompilerProperties.Errors;
import com.sun.tools.javac.resources.CompilerProperties.Fragments;
import com.sun.tools.javac.util.*;
import com.sun.tools.javac.util.List;

import static com.sun.tools.javac.code.Flags.*;
import static com.sun.tools.javac.code.Kinds.Kind.*;
import static com.sun.tools.javac.code.Scope.LookupKind.NON_RECURSIVE;
import static com.sun.tools.javac.code.TypeTag.*;
import static com.sun.tools.javac.main.Option.*;

import static javax.tools.StandardLocation.CLASS_OUTPUT;

/** This class provides operations to map an internal symbol table graph
 *  rooted in a ClassSymbol into a classfile.
 *
 *  <p><b>This is NOT part of any supported API.
 *  If you write code that depends on this, you do so at your own risk.
 *  This code and its internal interfaces are subject to change or
 *  deletion without notice.</b>
 */
public class ClassWriter extends ClassFile {
    protected static final Context.Key<ClassWriter> classWriterKey = new Context.Key<>();

    private final Options options;

    /** Switch: verbose output.
     */
    private boolean verbose;

    /** Switch: emit source file attribute.
     */
    private boolean emitSourceFile;

    /** Switch: generate CharacterRangeTable attribute.
     */
    private boolean genCrt;

    /** Switch: describe the generated stackmap.
     */
    private boolean debugstackmap;

    /** Preview language level.
     */
    private Preview preview;

    /**
     * Target class version.
     */
    private Target target;

    /**
     * Source language version.
     */
    private Source source;

    /** Type utilities. */
    private Types types;

    private Check check;

    private boolean allowPrimitiveClasses;

    /**
     * If true, class files will be written in module-specific subdirectories
     * of the CLASS_OUTPUT location.
     */
    public boolean multiModuleMode;

    private List<ToIntFunction<Symbol>> extraAttributeHooks = List.nil();

    /** The initial sizes of the data and constant pool buffers.
     *  Sizes are increased when buffers get full.
     */
    static final int DATA_BUF_SIZE = 0x0fff0;
    static final int CLASS_BUF_SIZE = 0x1fff0;

    /** An output buffer for member info.
     */
    public ByteBuffer databuf = new ByteBuffer(DATA_BUF_SIZE);

    /** An output buffer for the constant pool.
     */
    ByteBuffer poolbuf = new ByteBuffer(CLASS_BUF_SIZE);

    /** The constant pool writer.
     */
    final PoolWriter poolWriter;

    /** The log to use for verbose output.
     */
    private final Log log;

    /** The name table. */
    private final Names names;

    private final Symtab syms;

    /** Access to files. */
    private final JavaFileManager fileManager;

    /** The tags and constants used in compressed stackmap. */
    static final int SAME_FRAME_SIZE = 64;
    static final int SAME_LOCALS_1_STACK_ITEM_EXTENDED = 247;
    static final int SAME_FRAME_EXTENDED = 251;
    static final int FULL_FRAME = 255;
    static final int MAX_LOCAL_LENGTH_DIFF = 4;

    /** Get the ClassWriter instance for this context. */
    public static ClassWriter instance(Context context) {
        ClassWriter instance = context.get(classWriterKey);
        if (instance == null)
            instance = new ClassWriter(context);
        return instance;
    }

    /** Construct a class writer, given an options table.
     */
    @SuppressWarnings("this-escape")
    protected ClassWriter(Context context) {
        context.put(classWriterKey, this);

        log = Log.instance(context);
        names = Names.instance(context);
        options = Options.instance(context);
        preview = Preview.instance(context);
        target = Target.instance(context);
        source = Source.instance(context);
        types = Types.instance(context);
        check = Check.instance(context);
        fileManager = context.get(JavaFileManager.class);
        poolWriter = Gen.instance(context).poolWriter;
        syms = Symtab.instance(context);

        verbose        = options.isSet(VERBOSE);
        genCrt         = options.isSet(XJCOV);
        debugstackmap = options.isSet("debug.stackmap");

        emitSourceFile = options.isUnset(G_CUSTOM) ||
                            options.isSet(G_CUSTOM, "source");

        String modifierFlags = options.get("debug.dumpmodifiers");
        if (modifierFlags != null) {
            dumpClassModifiers = modifierFlags.indexOf('c') != -1;
            dumpFieldModifiers = modifierFlags.indexOf('f') != -1;
            dumpInnerClassModifiers = modifierFlags.indexOf('i') != -1;
            dumpMethodModifiers = modifierFlags.indexOf('m') != -1;
        }
        Source source = Source.instance(context);
        allowPrimitiveClasses = Feature.PRIMITIVE_CLASSES.allowedInSource(source) && options.isSet("enablePrimitiveClasses");
    }

    public void addExtraAttributes(ToIntFunction<Symbol> addExtraAttributes) {
        extraAttributeHooks = extraAttributeHooks.prepend(addExtraAttributes);
    }

/******************************************************************
 * Diagnostics: dump generated class names and modifiers
 ******************************************************************/

    /** Value of option 'dumpmodifiers' is a string
     *  indicating which modifiers should be dumped for debugging:
     *    'c' -- classes
     *    'f' -- fields
     *    'i' -- innerclass attributes
     *    'm' -- methods
     *  For example, to dump everything:
     *    javac -XDdumpmodifiers=cifm MyProg.java
     */
    private boolean dumpClassModifiers; // -XDdumpmodifiers=c
    private boolean dumpFieldModifiers; // -XDdumpmodifiers=f
    private boolean dumpInnerClassModifiers; // -XDdumpmodifiers=i
    private boolean dumpMethodModifiers; // -XDdumpmodifiers=m


    /** Return flags as a string, separated by " ".
     */
    public static String flagNames(long flags) {
        StringBuilder sbuf = new StringBuilder();
        int i = 0;
        long f = flags & StandardFlags;
        while (f != 0) {
            if ((f & 1) != 0) {
                sbuf.append(" ");
                sbuf.append(flagName[i]);
            }
            f = f >> 1;
            i++;
        }
        return sbuf.toString();
    }
    //where
        private static final String[] flagName = {
            "PUBLIC", "PRIVATE", "PROTECTED", "STATIC", "FINAL",
            "IDENTITY", "VOLATILE", "TRANSIENT", "NATIVE", "INTERFACE",
            "ABSTRACT", "STRICTFP"};

/******************************************************************
 * Output routines
 ******************************************************************/

    /** Write a character into given byte buffer;
     *  byte buffer will not be grown.
     */
    void putChar(ByteBuffer buf, int op, int x) {
        buf.elems[op  ] = (byte)((x >>  8) & 0xFF);
        buf.elems[op+1] = (byte)((x      ) & 0xFF);
    }

    /** Write an integer into given byte buffer;
     *  byte buffer will not be grown.
     */
    void putInt(ByteBuffer buf, int adr, int x) {
        buf.elems[adr  ] = (byte)((x >> 24) & 0xFF);
        buf.elems[adr+1] = (byte)((x >> 16) & 0xFF);
        buf.elems[adr+2] = (byte)((x >>  8) & 0xFF);
        buf.elems[adr+3] = (byte)((x      ) & 0xFF);
    }

/******************************************************************
 * Writing the Constant Pool
 ******************************************************************/

    /** Thrown when the constant pool is over full.
     */
    public static class PoolOverflow extends RuntimeException {
        private static final long serialVersionUID = 0;
        public PoolOverflow() {}
    }
    public static class StringOverflow extends RuntimeException {
        private static final long serialVersionUID = 0;
        public final String value;
        public StringOverflow(String s) {
            value = s;
        }
    }

/******************************************************************
 * Writing Attributes
 ******************************************************************/

    /** Write header for an attribute to data buffer and return
     *  position past attribute length index.
     */
    public int writeAttr(Name attrName) {
        int index = poolWriter.putName(attrName);
        databuf.appendChar(index);
        databuf.appendInt(0);
        return databuf.length;
    }

    /** Fill in attribute length.
     */
    public void endAttr(int index) {
        putInt(databuf, index - 4, databuf.length - index);
    }

    /** Leave space for attribute count and return index for
     *  number of attributes field.
     */
    int beginAttrs() {
        databuf.appendChar(0);
        return databuf.length;
    }

    /** Fill in number of attributes.
     */
    void endAttrs(int index, int count) {
        putChar(databuf, index - 2, count);
    }

    /** Write the EnclosingMethod attribute if needed.
     *  Returns the number of attributes written (0 or 1).
     */
    int writeEnclosingMethodAttribute(ClassSymbol c) {
        return writeEnclosingMethodAttribute(names.EnclosingMethod, c);
    }

    /** Write the EnclosingMethod attribute with a specified name.
     *  Returns the number of attributes written (0 or 1).
     */
    protected int writeEnclosingMethodAttribute(Name attributeName, ClassSymbol c) {
        if (c.owner.kind != MTH && // neither a local class
            c.name != names.empty) // nor anonymous
            return 0;

        int alenIdx = writeAttr(attributeName);
        ClassSymbol enclClass = c.owner.enclClass();
        MethodSymbol enclMethod =
            (c.owner.type == null // local to init block
             || c.owner.kind != MTH) // or member init
            ? null
            : ((MethodSymbol)c.owner).originalEnclosingMethod();
        databuf.appendChar(poolWriter.putClass(enclClass));
        databuf.appendChar(enclMethod == null ? 0 : poolWriter.putNameAndType(enclMethod));
        endAttr(alenIdx);
        return 1;
    }

    /** Write flag attributes; return number of attributes written.
     */
    int writeFlagAttrs(long flags) {
        int acount = 0;
        if ((flags & DEPRECATED) != 0) {
            int alenIdx = writeAttr(names.Deprecated);
            endAttr(alenIdx);
            acount++;
        }
        return acount;
    }

    /** Write member (field or method) attributes;
     *  return number of attributes written.
     */
    int writeMemberAttrs(Symbol sym, boolean isRecordComponent) {
        int acount = 0;
        if (!isRecordComponent) {
            acount = writeFlagAttrs(sym.flags());
        }
        long flags = sym.flags();
        if ((flags & (SYNTHETIC | BRIDGE)) != SYNTHETIC &&
            (flags & ANONCONSTR) == 0 &&
            (!types.isSameType(sym.type, sym.erasure(types)) ||
             poolWriter.signatureGen.hasTypeVar(sym.type.getThrownTypes()))) {
            // note that a local class with captured variables
            // will get a signature attribute
            int alenIdx = writeAttr(names.Signature);
            databuf.appendChar(poolWriter.putSignature(sym));
            endAttr(alenIdx);
            acount++;
        }
        acount += writeJavaAnnotations(sym.getRawAttributes());
        acount += writeTypeAnnotations(sym.getRawTypeAttributes(), false);
        return acount;
    }

    /**
     * Write method parameter names attribute.
     */
    int writeMethodParametersAttr(MethodSymbol m, boolean writeParamNames) {
        MethodType ty = m.externalType(types).asMethodType();
        final int allparams = ty.argtypes.size();
        if (m.params != null && allparams != 0) {
            final int attrIndex = writeAttr(names.MethodParameters);
            databuf.appendByte(allparams);
            // Write extra parameters first
            for (VarSymbol s : m.extraParams) {
                final int flags =
                    ((int) s.flags() & (FINAL | SYNTHETIC | MANDATED)) |
                    ((int) m.flags() & SYNTHETIC);
                if (writeParamNames)
                    databuf.appendChar(poolWriter.putName(s.name));
                else
                    databuf.appendChar(0);
                databuf.appendChar(flags);
            }
            // Now write the real parameters
            for (VarSymbol s : m.params) {
                final int flags =
                    ((int) s.flags() & (FINAL | SYNTHETIC | MANDATED)) |
                    ((int) m.flags() & SYNTHETIC);
                if (writeParamNames)
                    databuf.appendChar(poolWriter.putName(s.name));
                else
                    databuf.appendChar(0);
                databuf.appendChar(flags);
            }
            // Now write the captured locals
            for (VarSymbol s : m.capturedLocals) {
                final int flags =
                    ((int) s.flags() & (FINAL | SYNTHETIC | MANDATED)) |
                    ((int) m.flags() & SYNTHETIC);
                if (writeParamNames)
                    databuf.appendChar(poolWriter.putName(s.name));
                else
                    databuf.appendChar(0);
                databuf.appendChar(flags);
            }
            endAttr(attrIndex);
            return 1;
        } else
            return 0;
    }

    private void writeParamAnnotations(List<VarSymbol> params,
                                       RetentionPolicy retention) {
        databuf.appendByte(params.length());
        for (VarSymbol s : params) {
            ListBuffer<Attribute.Compound> buf = new ListBuffer<>();
            for (Attribute.Compound a : s.getRawAttributes())
                if (types.getRetention(a) == retention)
                    buf.append(a);
            databuf.appendChar(buf.length());
            for (Attribute.Compound a : buf)
                writeCompoundAttribute(a);
        }

    }

    private void writeParamAnnotations(MethodSymbol m,
                                       RetentionPolicy retention) {
        databuf.appendByte(m.params.length());
        writeParamAnnotations(m.params, retention);
    }

    /** Write method parameter annotations;
     *  return number of attributes written.
     */
    int writeParameterAttrs(List<VarSymbol> vars) {
        boolean hasVisible = false;
        boolean hasInvisible = false;
        if (vars != null) {
            for (VarSymbol s : vars) {
                for (Attribute.Compound a : s.getRawAttributes()) {
                    switch (types.getRetention(a)) {
                    case SOURCE: break;
                    case CLASS: hasInvisible = true; break;
                    case RUNTIME: hasVisible = true; break;
                    default: // /* fail soft */ throw new AssertionError(vis);
                    }
                }
            }
        }

        int attrCount = 0;
        if (hasVisible) {
            int attrIndex = writeAttr(names.RuntimeVisibleParameterAnnotations);
            writeParamAnnotations(vars, RetentionPolicy.RUNTIME);
            endAttr(attrIndex);
            attrCount++;
        }
        if (hasInvisible) {
            int attrIndex = writeAttr(names.RuntimeInvisibleParameterAnnotations);
            writeParamAnnotations(vars, RetentionPolicy.CLASS);
            endAttr(attrIndex);
            attrCount++;
        }
        return attrCount;
    }

/**********************************************************************
 * Writing Java-language annotations (aka metadata, attributes)
 **********************************************************************/

    /** Write Java-language annotations; return number of JVM
     *  attributes written (zero or one).
     */
    int writeJavaAnnotations(List<Attribute.Compound> attrs) {
        if (attrs.isEmpty()) return 0;
        ListBuffer<Attribute.Compound> visibles = new ListBuffer<>();
        ListBuffer<Attribute.Compound> invisibles = new ListBuffer<>();
        for (Attribute.Compound a : attrs) {
            switch (types.getRetention(a)) {
            case SOURCE: break;
            case CLASS: invisibles.append(a); break;
            case RUNTIME: visibles.append(a); break;
            default: // /* fail soft */ throw new AssertionError(vis);
            }
        }

        int attrCount = 0;
        if (visibles.length() != 0) {
            int attrIndex = writeAttr(names.RuntimeVisibleAnnotations);
            databuf.appendChar(visibles.length());
            for (Attribute.Compound a : visibles)
                writeCompoundAttribute(a);
            endAttr(attrIndex);
            attrCount++;
        }
        if (invisibles.length() != 0) {
            int attrIndex = writeAttr(names.RuntimeInvisibleAnnotations);
            databuf.appendChar(invisibles.length());
            for (Attribute.Compound a : invisibles)
                writeCompoundAttribute(a);
            endAttr(attrIndex);
            attrCount++;
        }
        return attrCount;
    }

    int writeTypeAnnotations(List<Attribute.TypeCompound> typeAnnos, boolean inCode) {
        if (typeAnnos.isEmpty()) return 0;

        ListBuffer<Attribute.TypeCompound> visibles = new ListBuffer<>();
        ListBuffer<Attribute.TypeCompound> invisibles = new ListBuffer<>();

        for (Attribute.TypeCompound tc : typeAnnos) {
            if (tc.hasUnknownPosition()) {
                boolean fixed = tc.tryFixPosition();

                // Could we fix it?
                if (!fixed) {
                    // This happens for nested types like @A Outer. @B Inner.
                    // For method parameters we get the annotation twice! Once with
                    // a valid position, once unknown.
                    // TODO: find a cleaner solution.
                    PrintWriter pw = log.getWriter(Log.WriterKind.ERROR);
                    pw.println("ClassWriter: Position UNKNOWN in type annotation: " + tc);
                    continue;
                }
            }

            if (tc.position.type.isLocal() != inCode)
                continue;
            if (!tc.position.emitToClassfile())
                continue;
            switch (types.getRetention(tc)) {
            case SOURCE: break;
            case CLASS: invisibles.append(tc); break;
            case RUNTIME: visibles.append(tc); break;
            default: // /* fail soft */ throw new AssertionError(vis);
            }
        }

        int attrCount = 0;
        if (visibles.length() != 0) {
            int attrIndex = writeAttr(names.RuntimeVisibleTypeAnnotations);
            databuf.appendChar(visibles.length());
            for (Attribute.TypeCompound p : visibles)
                writeTypeAnnotation(p);
            endAttr(attrIndex);
            attrCount++;
        }

        if (invisibles.length() != 0) {
            int attrIndex = writeAttr(names.RuntimeInvisibleTypeAnnotations);
            databuf.appendChar(invisibles.length());
            for (Attribute.TypeCompound p : invisibles)
                writeTypeAnnotation(p);
            endAttr(attrIndex);
            attrCount++;
        }

        return attrCount;
    }

    /** A visitor to write an attribute including its leading
     *  single-character marker.
     */
    class AttributeWriter implements Attribute.Visitor {
        public void visitConstant(Attribute.Constant _value) {
            if (_value.type.getTag() == CLASS) {
                Assert.check(_value.value instanceof String);
                String s = (String)_value.value;
                databuf.appendByte('s');
                databuf.appendChar(poolWriter.putName(names.fromString(s)));
            } else {
                switch (_value.type.getTag()) {
                    case BYTE:
                        databuf.appendByte('B');
                        break;
                    case CHAR:
                        databuf.appendByte('C');
                        break;
                    case SHORT:
                        databuf.appendByte('S');
                        break;
                    case INT:
                        databuf.appendByte('I');
                        break;
                    case LONG:
                        databuf.appendByte('J');
                        break;
                    case FLOAT:
                        databuf.appendByte('F');
                        break;
                    case DOUBLE:
                        databuf.appendByte('D');
                        break;
                    case BOOLEAN:
                        databuf.appendByte('Z');
                        break;
                    default:
                        throw new AssertionError(_value.type);
                }
                databuf.appendChar(poolWriter.putConstant(_value.value));
            }
        }
        public void visitEnum(Attribute.Enum e) {
            databuf.appendByte('e');
            databuf.appendChar(poolWriter.putDescriptor(e.value.type));
            databuf.appendChar(poolWriter.putName(e.value.name));
        }
        public void visitClass(Attribute.Class clazz) {
            databuf.appendByte('c');
            databuf.appendChar(poolWriter.putDescriptor(clazz.classType));
        }
        public void visitCompound(Attribute.Compound compound) {
            databuf.appendByte('@');
            writeCompoundAttribute(compound);
        }
        public void visitError(Attribute.Error x) {
            throw new AssertionError(x);
        }
        public void visitArray(Attribute.Array array) {
            databuf.appendByte('[');
            databuf.appendChar(array.values.length);
            for (Attribute a : array.values) {
                a.accept(this);
            }
        }
    }
    AttributeWriter awriter = new AttributeWriter();

    /** Write a compound attribute excluding the '@' marker. */
    void writeCompoundAttribute(Attribute.Compound c) {
        databuf.appendChar(poolWriter.putDescriptor(c.type));
        databuf.appendChar(c.values.length());
        for (Pair<Symbol.MethodSymbol,Attribute> p : c.values) {
            databuf.appendChar(poolWriter.putName(p.fst.name));
            p.snd.accept(awriter);
        }
    }

    void writeTypeAnnotation(Attribute.TypeCompound c) {
        writePosition(c.position);
        writeCompoundAttribute(c);
    }

    void writePosition(TypeAnnotationPosition p) {
        databuf.appendByte(p.type.targetTypeValue()); // TargetType tag is a byte
        switch (p.type) {
        // instanceof
        case INSTANCEOF:
        // new expression
        case NEW:
        // constructor/method reference receiver
        case CONSTRUCTOR_REFERENCE:
        case METHOD_REFERENCE:
            databuf.appendChar(p.offset);
            break;
        // local variable
        case LOCAL_VARIABLE:
        // resource variable
        case RESOURCE_VARIABLE:
            databuf.appendChar(p.lvarOffset.length);  // for table length
            for (int i = 0; i < p.lvarOffset.length; ++i) {
                databuf.appendChar(p.lvarOffset[i]);
                databuf.appendChar(p.lvarLength[i]);
                databuf.appendChar(p.lvarIndex[i]);
            }
            break;
        // exception parameter
        case EXCEPTION_PARAMETER:
            databuf.appendChar(p.getExceptionIndex());
            break;
        // method receiver
        case METHOD_RECEIVER:
            // Do nothing
            break;
        // type parameter
        case CLASS_TYPE_PARAMETER:
        case METHOD_TYPE_PARAMETER:
            databuf.appendByte(p.parameter_index);
            break;
        // type parameter bound
        case CLASS_TYPE_PARAMETER_BOUND:
        case METHOD_TYPE_PARAMETER_BOUND:
            databuf.appendByte(p.parameter_index);
            databuf.appendByte(p.bound_index);
            break;
        // class extends or implements clause
        case CLASS_EXTENDS:
            databuf.appendChar(p.type_index);
            break;
        // throws
        case THROWS:
            databuf.appendChar(p.type_index);
            break;
        // method parameter
        case METHOD_FORMAL_PARAMETER:
            databuf.appendByte(p.parameter_index);
            break;
        // type cast
        case CAST:
        // method/constructor/reference type argument
        case CONSTRUCTOR_INVOCATION_TYPE_ARGUMENT:
        case METHOD_INVOCATION_TYPE_ARGUMENT:
        case CONSTRUCTOR_REFERENCE_TYPE_ARGUMENT:
        case METHOD_REFERENCE_TYPE_ARGUMENT:
            databuf.appendChar(p.offset);
            databuf.appendByte(p.type_index);
            break;
        // We don't need to worry about these
        case METHOD_RETURN:
        case FIELD:
            break;
        case UNKNOWN:
            throw new AssertionError("jvm.ClassWriter: UNKNOWN target type should never occur!");
        default:
            throw new AssertionError("jvm.ClassWriter: Unknown target type for position: " + p);
        }

        { // Append location data for generics/arrays.
            databuf.appendByte(p.location.size());
            java.util.List<Integer> loc = TypeAnnotationPosition.getBinaryFromTypePath(p.location);
            for (int i : loc)
                databuf.appendByte((byte)i);
        }
    }

/**********************************************************************
 * Writing module attributes
 **********************************************************************/

    /** Write the Module attribute if needed.
     *  Returns the number of attributes written (0 or 1).
     */
    int writeModuleAttribute(ClassSymbol c) {
        ModuleSymbol m = (ModuleSymbol) c.owner;

        int alenIdx = writeAttr(names.Module);

        databuf.appendChar(poolWriter.putModule(m));
        databuf.appendChar(ModuleFlags.value(m.flags)); // module_flags
        databuf.appendChar(m.version != null ? poolWriter.putName(m.version) : 0);

        ListBuffer<RequiresDirective> requires = new ListBuffer<>();
        for (RequiresDirective r: m.requires) {
            if (!r.flags.contains(RequiresFlag.EXTRA))
                requires.add(r);
        }
        databuf.appendChar(requires.size());
        for (RequiresDirective r: requires) {
            databuf.appendChar(poolWriter.putModule(r.module));
            databuf.appendChar(RequiresFlag.value(r.flags));
            databuf.appendChar(r.module.version != null ? poolWriter.putName(r.module.version) : 0);
        }

        List<ExportsDirective> exports = m.exports;
        databuf.appendChar(exports.size());
        for (ExportsDirective e: exports) {
            databuf.appendChar(poolWriter.putPackage(e.packge));
            databuf.appendChar(ExportsFlag.value(e.flags));
            if (e.modules == null) {
                databuf.appendChar(0);
            } else {
                databuf.appendChar(e.modules.size());
                for (ModuleSymbol msym: e.modules) {
                    databuf.appendChar(poolWriter.putModule(msym));
                }
            }
        }

        List<OpensDirective> opens = m.opens;
        databuf.appendChar(opens.size());
        for (OpensDirective o: opens) {
            databuf.appendChar(poolWriter.putPackage(o.packge));
            databuf.appendChar(OpensFlag.value(o.flags));
            if (o.modules == null) {
                databuf.appendChar(0);
            } else {
                databuf.appendChar(o.modules.size());
                for (ModuleSymbol msym: o.modules) {
                    databuf.appendChar(poolWriter.putModule(msym));
                }
            }
        }

        List<UsesDirective> uses = m.uses;
        databuf.appendChar(uses.size());
        for (UsesDirective s: uses) {
            databuf.appendChar(poolWriter.putClass(s.service));
        }

        // temporary fix to merge repeated provides clause for same service;
        // eventually this should be disallowed when analyzing the module,
        // so that each service type only appears once.
        Map<ClassSymbol, Set<ClassSymbol>> mergedProvides = new LinkedHashMap<>();
        for (ProvidesDirective p : m.provides) {
            mergedProvides.computeIfAbsent(p.service, s -> new LinkedHashSet<>()).addAll(p.impls);
        }
        databuf.appendChar(mergedProvides.size());
        mergedProvides.forEach((srvc, impls) -> {
            databuf.appendChar(poolWriter.putClass(srvc));
            databuf.appendChar(impls.size());
            impls.forEach(impl -> databuf.appendChar(poolWriter.putClass(impl)));
        });

        endAttr(alenIdx);
        return 1;
    }

/**********************************************************************
 * Writing Objects
 **********************************************************************/

    /** Write "inner classes" attribute.
     */
    void writeInnerClasses() {
        int alenIdx = writeAttr(names.InnerClasses);
        databuf.appendChar(poolWriter.innerClasses.size());
        for (ClassSymbol inner : poolWriter.innerClasses) {
            inner.markAbstractIfNeeded(types);
            int flags = adjustFlags(inner.flags_field);
            if ((flags & INTERFACE) != 0) flags |= ABSTRACT; // Interfaces are always ABSTRACT
            if (dumpInnerClassModifiers) {
                PrintWriter pw = log.getWriter(Log.WriterKind.ERROR);
                pw.println("INNERCLASS  " + inner.name);
                pw.println("---" + flagNames(flags));
            }
            databuf.appendChar(poolWriter.putClass(inner));
            databuf.appendChar(
                inner.owner.kind == TYP && !inner.name.isEmpty() ? poolWriter.putClass((ClassSymbol)inner.owner) : 0);
            databuf.appendChar(
                !inner.name.isEmpty() ? poolWriter.putName(inner.name) : 0);
            databuf.appendChar(flags);
        }
        endAttr(alenIdx);
    }

     /** Write out "Preload" attribute by enumerating the value classes encountered in field/method descriptors during this compilation.
      */
     void writePreloadAttribute() {
        int alenIdx = writeAttr(names.Preload);
        databuf.appendChar(poolWriter.preloadClasses.size());
        for (ClassSymbol c : poolWriter.preloadClasses) {
            databuf.appendChar(poolWriter.putClass(c));
        }
        endAttr(alenIdx);
     }

    int writeRecordAttribute(ClassSymbol csym) {
        int alenIdx = writeAttr(names.Record);
        Scope s = csym.members();
        databuf.appendChar(csym.getRecordComponents().size());
        for (VarSymbol v: csym.getRecordComponents()) {
            //databuf.appendChar(poolWriter.putMember(v.accessor.head.snd));
            databuf.appendChar(poolWriter.putName(v.name));
            databuf.appendChar(poolWriter.putDescriptor(v));
            int acountIdx = beginAttrs();
            int acount = 0;
            acount += writeMemberAttrs(v, true);
            endAttrs(acountIdx, acount);
        }
        endAttr(alenIdx);
        return 1;
    }

    /**
     * Write NestMembers attribute (if needed)
     */
    int writeNestMembersIfNeeded(ClassSymbol csym) {
        ListBuffer<ClassSymbol> nested = new ListBuffer<>();
        listNested(csym, nested);
        Set<ClassSymbol> nestedUnique = new LinkedHashSet<>(nested);
        if (csym.owner.kind == PCK && !nestedUnique.isEmpty()) {
            int alenIdx = writeAttr(names.NestMembers);
            databuf.appendChar(nestedUnique.size());
            for (ClassSymbol s : nestedUnique) {
                databuf.appendChar(poolWriter.putClass(s));
            }
            endAttr(alenIdx);
            return 1;
        }
        return 0;
    }

    /**
     * Write NestHost attribute (if needed)
     */
    int writeNestHostIfNeeded(ClassSymbol csym) {
        if (csym.owner.kind != PCK) {
            int alenIdx = writeAttr(names.NestHost);
            databuf.appendChar(poolWriter.putClass(csym.outermostClass()));
            endAttr(alenIdx);
            return 1;
        }
        return 0;
    }

    private void listNested(Symbol sym, ListBuffer<ClassSymbol> seen) {
        if (sym.kind != TYP) return;
        ClassSymbol csym = (ClassSymbol)sym;
        if (csym.owner.kind != PCK) {
            seen.add(csym);
        }
        if (csym.members() != null) {
            for (Symbol s : sym.members().getSymbols()) {
                listNested(s, seen);
            }
        }
        if (csym.trans_local != null) {
            for (Symbol s : csym.trans_local) {
                listNested(s, seen);
            }
        }
    }

    /** Write "PermittedSubclasses" attribute.
     */
    int writePermittedSubclassesIfNeeded(ClassSymbol csym) {
        if (csym.permitted.nonEmpty()) {
            int alenIdx = writeAttr(names.PermittedSubclasses);
            databuf.appendChar(csym.permitted.size());
            for (Symbol c : csym.permitted) {
                databuf.appendChar(poolWriter.putClass((ClassSymbol) c));
            }
            endAttr(alenIdx);
            return 1;
        }
        return 0;
    }

    /** Write "bootstrapMethods" attribute.
     */
    void writeBootstrapMethods() {
        int alenIdx = writeAttr(names.BootstrapMethods);
        int lastBootstrapMethods;
        do {
            lastBootstrapMethods = poolWriter.bootstrapMethods.size();
            for (BsmKey bsmKey : java.util.List.copyOf(poolWriter.bootstrapMethods.keySet())) {
                for (LoadableConstant arg : bsmKey.staticArgs) {
                    poolWriter.putConstant(arg);
                }
            }
        } while (lastBootstrapMethods < poolWriter.bootstrapMethods.size());
        databuf.appendChar(poolWriter.bootstrapMethods.size());
        for (BsmKey bsmKey : poolWriter.bootstrapMethods.keySet()) {
            //write BSM handle
            databuf.appendChar(poolWriter.putConstant(bsmKey.bsm));
            LoadableConstant[] uniqueArgs = bsmKey.staticArgs;
            //write static args length
            databuf.appendChar(uniqueArgs.length);
            //write static args array
            for (LoadableConstant arg : uniqueArgs) {
                databuf.appendChar(poolWriter.putConstant(arg));
            }
        }
        endAttr(alenIdx);
    }

    /** Write field symbol, entering all references into constant pool.
     */
    void writeField(VarSymbol v) {
        int flags = adjustFlags(v.flags());
        databuf.appendChar(flags);
        if (dumpFieldModifiers) {
            PrintWriter pw = log.getWriter(Log.WriterKind.ERROR);
            pw.println("FIELD  " + v.name);
            pw.println("---" + flagNames(v.flags()));
        }
        databuf.appendChar(poolWriter.putName(v.name));
        databuf.appendChar(poolWriter.putDescriptor(v));
        Type fldType = v.erasure(types);
        if (fldType.requiresPreload(v.owner)) {
            poolWriter.enterPreloadClass((ClassSymbol) fldType.tsym);
        }
        int acountIdx = beginAttrs();
        int acount = 0;
        if (v.getConstValue() != null) {
            int alenIdx = writeAttr(names.ConstantValue);
            databuf.appendChar(poolWriter.putConstant(v.getConstValue()));
            endAttr(alenIdx);
            acount++;
        }
        acount += writeMemberAttrs(v, false);
        acount += writeExtraAttributes(v);
        endAttrs(acountIdx, acount);
    }

    /** Write method symbol, entering all references into constant pool.
     */
    void writeMethod(MethodSymbol m) {
        int flags = adjustFlags(m.flags());
        databuf.appendChar(flags);
        if (dumpMethodModifiers) {
            PrintWriter pw = log.getWriter(Log.WriterKind.ERROR);
            pw.println("METHOD  " + m.name);
            pw.println("---" + flagNames(m.flags()));
        }
        databuf.appendChar(poolWriter.putName(m.name));
        databuf.appendChar(poolWriter.putDescriptor(m));
        MethodType mtype = (MethodType) m.externalType(types);
        for (Type t : mtype.getParameterTypes()) {
            if (t.requiresPreload(m.owner)) {
                poolWriter.enterPreloadClass((ClassSymbol) t.tsym);
            }
        }
        Type returnType = mtype.getReturnType();
        if (returnType.requiresPreload(m.owner)) {
            poolWriter.enterPreloadClass((ClassSymbol) returnType.tsym);
        }
        int acountIdx = beginAttrs();
        int acount = 0;
        if (m.code != null) {
            int alenIdx = writeAttr(names.Code);
            writeCode(m.code);
            m.code = null; // to conserve space
            endAttr(alenIdx);
            acount++;
        }
        List<Type> thrown = m.erasure(types).getThrownTypes();
        if (thrown.nonEmpty()) {
            int alenIdx = writeAttr(names.Exceptions);
            databuf.appendChar(thrown.length());
            for (List<Type> l = thrown; l.nonEmpty(); l = l.tail)
                databuf.appendChar(poolWriter.putClass(l.head));
            endAttr(alenIdx);
            acount++;
        }
        if (m.defaultValue != null) {
            int alenIdx = writeAttr(names.AnnotationDefault);
            m.defaultValue.accept(awriter);
            endAttr(alenIdx);
            acount++;
        }
<<<<<<< HEAD
        if (target.hasMethodParameters() && (
                options.isSet(PARAMETERS)
                || ((m.flags_field & RECORD) != 0 && (m.isInitOrVNew() || m.isValueObjectFactory())))) {
            if (!m.isLambdaMethod()) // Per JDK-8138729, do not emit parameters table for lambda bodies.
                acount += writeMethodParametersAttr(m);
=======
        if (target.hasMethodParameters()) {
            if (!m.isLambdaMethod()) { // Per JDK-8138729, do not emit parameters table for lambda bodies.
                boolean requiresParamNames = requiresParamNames(m);
                if (requiresParamNames || requiresParamFlags(m))
                    acount += writeMethodParametersAttr(m, requiresParamNames);
            }
>>>>>>> 2836c34b
        }
        acount += writeMemberAttrs(m, false);
        if (!m.isLambdaMethod())
            acount += writeParameterAttrs(m.params);
        acount += writeExtraAttributes(m);
        endAttrs(acountIdx, acount);
    }

    private boolean requiresParamNames(MethodSymbol m) {
        if (options.isSet(PARAMETERS))
            return true;
        if (m.isConstructor() && (m.flags_field & RECORD) != 0)
            return true;
        return false;
    }

    private boolean requiresParamFlags(MethodSymbol m) {
        if (!m.extraParams.isEmpty()) {
            return m.extraParams.stream().anyMatch(p -> (p.flags_field & (SYNTHETIC | MANDATED)) != 0);
        }
        if (m.params != null) {
            // parameter is stored in params for Enum#valueOf(name)
            return m.params.stream().anyMatch(p -> (p.flags_field & (SYNTHETIC | MANDATED)) != 0);
        }
        return false;
    }

    /** Write code attribute of method.
     */
    void writeCode(Code code) {
        databuf.appendChar(code.max_stack);
        databuf.appendChar(code.max_locals);
        databuf.appendInt(code.cp);
        databuf.appendBytes(code.code, 0, code.cp);
        databuf.appendChar(code.catchInfo.length());
        for (List<char[]> l = code.catchInfo.toList();
             l.nonEmpty();
             l = l.tail) {
            for (int i = 0; i < l.head.length; i++)
                databuf.appendChar(l.head[i]);
        }
        int acountIdx = beginAttrs();
        int acount = 0;

        if (code.lineInfo.nonEmpty()) {
            int alenIdx = writeAttr(names.LineNumberTable);
            databuf.appendChar(code.lineInfo.length());
            for (List<char[]> l = code.lineInfo.reverse();
                 l.nonEmpty();
                 l = l.tail)
                for (int i = 0; i < l.head.length; i++)
                    databuf.appendChar(l.head[i]);
            endAttr(alenIdx);
            acount++;
        }

        if (genCrt && (code.crt != null)) {
            CRTable crt = code.crt;
            int alenIdx = writeAttr(names.CharacterRangeTable);
            int crtIdx = beginAttrs();
            int crtEntries = crt.writeCRT(databuf, code.lineMap, log);
            endAttrs(crtIdx, crtEntries);
            endAttr(alenIdx);
            acount++;
        }

        // counter for number of generic local variables
        if (code.varDebugInfo && code.varBufferSize > 0) {
            int nGenericVars = 0;
            int alenIdx = writeAttr(names.LocalVariableTable);
            databuf.appendChar(code.getLVTSize());
            for (int i=0; i<code.varBufferSize; i++) {
                Code.LocalVar var = code.varBuffer[i];

                for (Code.LocalVar.Range r: var.aliveRanges) {
                    // write variable info
                    Assert.check(r.start_pc >= 0
                            && r.start_pc <= code.cp);
                    databuf.appendChar(r.start_pc);
                    Assert.check(r.length > 0
                            && (r.start_pc + r.length) <= code.cp);
                    databuf.appendChar(r.length);
                    VarSymbol sym = var.sym;
                    databuf.appendChar(poolWriter.putName(sym.name));
                    databuf.appendChar(poolWriter.putDescriptor(sym));
                    databuf.appendChar(var.reg);
                    if (needsLocalVariableTypeEntry(var.sym.type)) {
                        nGenericVars++;
                    }
                }
            }
            endAttr(alenIdx);
            acount++;

            if (nGenericVars > 0) {
                alenIdx = writeAttr(names.LocalVariableTypeTable);
                databuf.appendChar(nGenericVars);
                int count = 0;

                for (int i=0; i<code.varBufferSize; i++) {
                    Code.LocalVar var = code.varBuffer[i];
                    VarSymbol sym = var.sym;
                    if (!needsLocalVariableTypeEntry(sym.type))
                        continue;
                    for (Code.LocalVar.Range r : var.aliveRanges) {
                        // write variable info
                        databuf.appendChar(r.start_pc);
                        databuf.appendChar(r.length);
                        databuf.appendChar(poolWriter.putName(sym.name));
                        databuf.appendChar(poolWriter.putSignature(sym));
                        databuf.appendChar(var.reg);
                        count++;
                    }
                }
                Assert.check(count == nGenericVars);
                endAttr(alenIdx);
                acount++;
            }
        }

        if (code.stackMapBufferSize > 0) {
            if (debugstackmap) System.out.println("Stack map for " + code.meth);
            int alenIdx = writeAttr(code.stackMap.getAttributeName(names));
            writeStackMap(code);
            endAttr(alenIdx);
            acount++;
        }

        acount += writeTypeAnnotations(code.meth.getRawTypeAttributes(), true);

        endAttrs(acountIdx, acount);
    }
    //where
    private boolean needsLocalVariableTypeEntry(Type t) {
        //a local variable needs a type-entry if its type T is generic
        //(i.e. |T| != T) and if it's not an non-denotable type (non-denotable
        // types are not supported in signature attribute grammar!)
        return !types.isSameType(t, types.erasure(t)) &&
                check.checkDenotable(t);
    }

    void writeStackMap(Code code) {
        int nframes = code.stackMapBufferSize;
        if (debugstackmap) System.out.println(" nframes = " + nframes);
        databuf.appendChar(nframes);

        switch (code.stackMap) {
        case CLDC:
            for (int i=0; i<nframes; i++) {
                if (debugstackmap) System.out.print("  " + i + ":");
                Code.StackMapFrame frame = code.stackMapBuffer[i];

                // output PC
                if (debugstackmap) System.out.print(" pc=" + frame.pc);
                databuf.appendChar(frame.pc);

                // output locals
                int localCount = 0;
                for (int j=0; j<frame.locals.length;
                     j += Code.width(frame.locals[j])) {
                    localCount++;
                }
                if (debugstackmap) System.out.print(" nlocals=" +
                                                    localCount);
                databuf.appendChar(localCount);
                for (int j=0; j<frame.locals.length;
                     j += Code.width(frame.locals[j])) {
                    if (debugstackmap) System.out.print(" local[" + j + "]=");
                    writeStackMapType(frame.locals[j]);
                }

                // output stack
                int stackCount = 0;
                for (int j=0; j<frame.stack.length;
                     j += Code.width(frame.stack[j])) {
                    stackCount++;
                }
                if (debugstackmap) System.out.print(" nstack=" +
                                                    stackCount);
                databuf.appendChar(stackCount);
                for (int j=0; j<frame.stack.length;
                     j += Code.width(frame.stack[j])) {
                    if (debugstackmap) System.out.print(" stack[" + j + "]=");
                    writeStackMapType(frame.stack[j]);
                }
                if (debugstackmap) System.out.println();
            }
            break;
        case JSR202: {
            Assert.checkNull(code.stackMapBuffer);
            for (int i=0; i<nframes; i++) {
                if (debugstackmap) System.out.print("  " + i + ":");
                StackMapTableFrame frame = code.stackMapTableBuffer[i];
                frame.write(this);
                if (debugstackmap) System.out.println();
            }
            break;
        }
        default:
            throw new AssertionError("Unexpected stackmap format value");
        }
    }

        //where
        void writeStackMapType(Type t) {
            if (t == null) {
                if (debugstackmap) System.out.print("empty");
                databuf.appendByte(0);
            }
            else switch(t.getTag()) {
            case BYTE:
            case CHAR:
            case SHORT:
            case INT:
            case BOOLEAN:
                if (debugstackmap) System.out.print("int");
                databuf.appendByte(1);
                break;
            case FLOAT:
                if (debugstackmap) System.out.print("float");
                databuf.appendByte(2);
                break;
            case DOUBLE:
                if (debugstackmap) System.out.print("double");
                databuf.appendByte(3);
                break;
            case LONG:
                if (debugstackmap) System.out.print("long");
                databuf.appendByte(4);
                break;
            case BOT: // null
                if (debugstackmap) System.out.print("null");
                databuf.appendByte(5);
                break;
            case CLASS:
            case ARRAY:
                if (debugstackmap) System.out.print("object(" + types.erasure(t).tsym + ")");
                databuf.appendByte(7);
                databuf.appendChar(allowPrimitiveClasses && t.isPrimitiveClass() ? poolWriter.putClass(new ConstantPoolQType(types.erasure(t), types)) : poolWriter.putClass(types.erasure(t)));
                break;
            case TYPEVAR:
                if (debugstackmap) System.out.print("object(" + types.erasure(t).tsym + ")");
                databuf.appendByte(7);
                databuf.appendChar(poolWriter.putClass(types.erasure(t)));
                break;
            case UNINITIALIZED_THIS:
                if (debugstackmap) System.out.print("uninit_this");
                databuf.appendByte(6);
                break;
            case UNINITIALIZED_OBJECT:
                { UninitializedType uninitType = (UninitializedType)t;
                databuf.appendByte(8);
                if (debugstackmap) System.out.print("uninit_object@" + uninitType.offset);
                databuf.appendChar(uninitType.offset);
                }
                break;
            default:
                throw new AssertionError();
            }
        }

    /** An entry in the JSR202 StackMapTable */
    abstract static class StackMapTableFrame {
        abstract int getFrameType();

        void write(ClassWriter writer) {
            int frameType = getFrameType();
            writer.databuf.appendByte(frameType);
            if (writer.debugstackmap) System.out.print(" frame_type=" + frameType);
        }

        static class SameFrame extends StackMapTableFrame {
            final int offsetDelta;
            SameFrame(int offsetDelta) {
                this.offsetDelta = offsetDelta;
            }
            int getFrameType() {
                return (offsetDelta < SAME_FRAME_SIZE) ? offsetDelta : SAME_FRAME_EXTENDED;
            }
            @Override
            void write(ClassWriter writer) {
                super.write(writer);
                if (getFrameType() == SAME_FRAME_EXTENDED) {
                    writer.databuf.appendChar(offsetDelta);
                    if (writer.debugstackmap){
                        System.out.print(" offset_delta=" + offsetDelta);
                    }
                }
            }
        }

        static class SameLocals1StackItemFrame extends StackMapTableFrame {
            final int offsetDelta;
            final Type stack;
            SameLocals1StackItemFrame(int offsetDelta, Type stack) {
                this.offsetDelta = offsetDelta;
                this.stack = stack;
            }
            int getFrameType() {
                return (offsetDelta < SAME_FRAME_SIZE) ?
                       (SAME_FRAME_SIZE + offsetDelta) :
                       SAME_LOCALS_1_STACK_ITEM_EXTENDED;
            }
            @Override
            void write(ClassWriter writer) {
                super.write(writer);
                if (getFrameType() == SAME_LOCALS_1_STACK_ITEM_EXTENDED) {
                    writer.databuf.appendChar(offsetDelta);
                    if (writer.debugstackmap) {
                        System.out.print(" offset_delta=" + offsetDelta);
                    }
                }
                if (writer.debugstackmap) {
                    System.out.print(" stack[" + 0 + "]=");
                }
                writer.writeStackMapType(stack);
            }
        }

        static class ChopFrame extends StackMapTableFrame {
            final int frameType;
            final int offsetDelta;
            ChopFrame(int frameType, int offsetDelta) {
                this.frameType = frameType;
                this.offsetDelta = offsetDelta;
            }
            int getFrameType() { return frameType; }
            @Override
            void write(ClassWriter writer) {
                super.write(writer);
                writer.databuf.appendChar(offsetDelta);
                if (writer.debugstackmap) {
                    System.out.print(" offset_delta=" + offsetDelta);
                }
            }
        }

        static class AppendFrame extends StackMapTableFrame {
            final int frameType;
            final int offsetDelta;
            final Type[] locals;
            AppendFrame(int frameType, int offsetDelta, Type[] locals) {
                this.frameType = frameType;
                this.offsetDelta = offsetDelta;
                this.locals = locals;
            }
            int getFrameType() { return frameType; }
            @Override
            void write(ClassWriter writer) {
                super.write(writer);
                writer.databuf.appendChar(offsetDelta);
                if (writer.debugstackmap) {
                    System.out.print(" offset_delta=" + offsetDelta);
                }
                for (int i=0; i<locals.length; i++) {
                     if (writer.debugstackmap) System.out.print(" locals[" + i + "]=");
                     writer.writeStackMapType(locals[i]);
                }
            }
        }

        static class FullFrame extends StackMapTableFrame {
            final int offsetDelta;
            final Type[] locals;
            final Type[] stack;
            FullFrame(int offsetDelta, Type[] locals, Type[] stack) {
                this.offsetDelta = offsetDelta;
                this.locals = locals;
                this.stack = stack;
            }
            int getFrameType() { return FULL_FRAME; }
            @Override
            void write(ClassWriter writer) {
                super.write(writer);
                writer.databuf.appendChar(offsetDelta);
                writer.databuf.appendChar(locals.length);
                if (writer.debugstackmap) {
                    System.out.print(" offset_delta=" + offsetDelta);
                    System.out.print(" nlocals=" + locals.length);
                }
                for (int i=0; i<locals.length; i++) {
                    if (writer.debugstackmap) System.out.print(" locals[" + i + "]=");
                    writer.writeStackMapType(locals[i]);
                }

                writer.databuf.appendChar(stack.length);
                if (writer.debugstackmap) { System.out.print(" nstack=" + stack.length); }
                for (int i=0; i<stack.length; i++) {
                    if (writer.debugstackmap) System.out.print(" stack[" + i + "]=");
                    writer.writeStackMapType(stack[i]);
                }
            }
        }

       /** Compare this frame with the previous frame and produce
        *  an entry of compressed stack map frame. */
        static StackMapTableFrame getInstance(Code.StackMapFrame this_frame,
                                              int prev_pc,
                                              Type[] prev_locals,
                                              Types types) {
            Type[] locals = this_frame.locals;
            Type[] stack = this_frame.stack;
            int offset_delta = this_frame.pc - prev_pc - 1;
            if (stack.length == 1) {
                if (locals.length == prev_locals.length
                    && compare(prev_locals, locals, types) == 0) {
                    return new SameLocals1StackItemFrame(offset_delta, stack[0]);
                }
            } else if (stack.length == 0) {
                int diff_length = compare(prev_locals, locals, types);
                if (diff_length == 0) {
                    return new SameFrame(offset_delta);
                } else if (-MAX_LOCAL_LENGTH_DIFF < diff_length && diff_length < 0) {
                    // APPEND
                    Type[] local_diff = new Type[-diff_length];
                    for (int i=prev_locals.length, j=0; i<locals.length; i++,j++) {
                        local_diff[j] = locals[i];
                    }
                    return new AppendFrame(SAME_FRAME_EXTENDED - diff_length,
                                           offset_delta,
                                           local_diff);
                } else if (0 < diff_length && diff_length < MAX_LOCAL_LENGTH_DIFF) {
                    // CHOP
                    return new ChopFrame(SAME_FRAME_EXTENDED - diff_length,
                                         offset_delta);
                }
            }
            // FULL_FRAME
            return new FullFrame(offset_delta, locals, stack);
        }

        static boolean isInt(Type t) {
            return (t.getTag().isStrictSubRangeOf(INT)  || t.hasTag(BOOLEAN));
        }

        static boolean isSameType(Type t1, Type t2, Types types) {
            if (t1 == null) { return t2 == null; }
            if (t2 == null) { return false; }

            if (isInt(t1) && isInt(t2)) { return true; }

            if (t1.hasTag(UNINITIALIZED_THIS)) {
                return t2.hasTag(UNINITIALIZED_THIS);
            } else if (t1.hasTag(UNINITIALIZED_OBJECT)) {
                if (t2.hasTag(UNINITIALIZED_OBJECT)) {
                    return ((UninitializedType)t1).offset == ((UninitializedType)t2).offset;
                } else {
                    return false;
                }
            } else if (t2.hasTag(UNINITIALIZED_THIS) || t2.hasTag(UNINITIALIZED_OBJECT)) {
                return false;
            }

            return types.isSameType(t1, t2);
        }

        static int compare(Type[] arr1, Type[] arr2, Types types) {
            int diff_length = arr1.length - arr2.length;
            if (diff_length > MAX_LOCAL_LENGTH_DIFF || diff_length < -MAX_LOCAL_LENGTH_DIFF) {
                return Integer.MAX_VALUE;
            }
            int len = (diff_length > 0) ? arr2.length : arr1.length;
            for (int i=0; i<len; i++) {
                if (!isSameType(arr1[i], arr2[i], types)) {
                    return Integer.MAX_VALUE;
                }
            }
            return diff_length;
        }
    }

    void writeFields(Scope s) {
        // process them in reverse sibling order;
        // i.e., process them in declaration order.
        List<VarSymbol> vars = List.nil();
        for (Symbol sym : s.getSymbols(NON_RECURSIVE)) {
            if (sym.kind == VAR) vars = vars.prepend((VarSymbol)sym);
        }
        while (vars.nonEmpty()) {
            writeField(vars.head);
            vars = vars.tail;
        }
    }

    void writeMethods(Scope s) {
        List<MethodSymbol> methods = List.nil();
        for (Symbol sym : s.getSymbols(NON_RECURSIVE)) {
            if (sym.kind == MTH && (sym.flags() & HYPOTHETICAL) == 0)
                methods = methods.prepend((MethodSymbol)sym);
        }
        while (methods.nonEmpty()) {
            writeMethod(methods.head);
            methods = methods.tail;
        }
    }

    /** Emit a class file for a given class.
     *  @param c      The class from which a class file is generated.
     */
    public JavaFileObject writeClass(ClassSymbol c)
        throws IOException, PoolOverflow, StringOverflow
    {
        String name = (c.owner.kind == MDL ? c.name : c.flatname).toString();
        Location outLocn;
        if (multiModuleMode) {
            ModuleSymbol msym = c.owner.kind == MDL ? (ModuleSymbol) c.owner : c.packge().modle;
            outLocn = fileManager.getLocationForModule(CLASS_OUTPUT, msym.name.toString());
        } else {
            outLocn = CLASS_OUTPUT;
        }
        JavaFileObject outFile
            = fileManager.getJavaFileForOutput(outLocn,
                                               name,
                                               JavaFileObject.Kind.CLASS,
                                               c.sourcefile);
        OutputStream out = outFile.openOutputStream();
        try {
            writeClassFile(out, c);
            if (verbose)
                log.printVerbose("wrote.file", outFile.getName());
            out.close();
            out = null;
        } catch (InvalidSignatureException ex) {
            log.error(Errors.CannotGenerateClass(c, Fragments.IllegalSignature(c, ex.type())));
        } finally {
            if (out != null) {
                // if we are propagating an exception, delete the file
                out.close();
                outFile.delete();
                outFile = null;
            }
        }
        return outFile; // may be null if write failed
    }

    /** Write class `c' to outstream `out'.
     */
    public void writeClassFile(OutputStream out, ClassSymbol c)
        throws IOException, PoolOverflow, StringOverflow {
        Assert.check((c.flags() & COMPOUND) == 0);
        databuf.reset();
        poolbuf.reset();

        Type supertype = types.supertype(c.type);
        List<Type> interfaces = types.interfaces(c.type);
        List<Type> typarams = c.type.getTypeArguments();

        int flags;
        if (c.owner.kind == MDL) {
            flags = ACC_MODULE;
        } else {
            flags = adjustFlags(c.flags() & ~(DEFAULT | STRICTFP));
            if ((flags & PROTECTED) != 0) flags |= PUBLIC;
            flags = flags & AdjustedClassFlags;
        }

        if (dumpClassModifiers) {
            PrintWriter pw = log.getWriter(Log.WriterKind.ERROR);
            pw.println();
            pw.println("CLASSFILE  " + c.getQualifiedName());
            pw.println("---" + flagNames(flags));
        }
        databuf.appendChar(flags);

        if (c.owner.kind == MDL) {
            PackageSymbol unnamed = ((ModuleSymbol) c.owner).unnamedPackage;
            databuf.appendChar(poolWriter.putClass(new ClassSymbol(0, names.module_info, unnamed)));
        } else {
            databuf.appendChar(poolWriter.putClass(c));
        }
        databuf.appendChar(supertype.hasTag(CLASS) ? poolWriter.putClass((ClassSymbol)supertype.tsym) : 0);
        databuf.appendChar(interfaces.length());
        for (List<Type> l = interfaces; l.nonEmpty(); l = l.tail)
            databuf.appendChar(poolWriter.putClass((ClassSymbol)l.head.tsym));
        int fieldsCount = 0;
        int methodsCount = 0;
        for (Symbol sym : c.members().getSymbols(NON_RECURSIVE)) {
            switch (sym.kind) {
            case VAR: fieldsCount++; break;
            case MTH: if ((sym.flags() & HYPOTHETICAL) == 0) methodsCount++;
                      break;
            case TYP: poolWriter.enterInnerClass((ClassSymbol)sym); break;
            default : Assert.error();
            }
        }

        if (c.trans_local != null) {
            for (ClassSymbol local : c.trans_local) {
                poolWriter.enterInnerClass(local);
            }
        }

        databuf.appendChar(fieldsCount);
        writeFields(c.members());
        databuf.appendChar(methodsCount);
        writeMethods(c.members());

        int acountIdx = beginAttrs();
        int acount = 0;

        boolean sigReq =
            typarams.length() != 0 || supertype.allparams().length() != 0;
        for (List<Type> l = interfaces; !sigReq && l.nonEmpty(); l = l.tail)
            sigReq = l.head.allparams().length() != 0;
        if (sigReq) {
            int alenIdx = writeAttr(names.Signature);
            databuf.appendChar(poolWriter.putSignature(c));
            endAttr(alenIdx);
            acount++;
        }

        if (c.sourcefile != null && emitSourceFile) {
            int alenIdx = writeAttr(names.SourceFile);
            // WHM 6/29/1999: Strip file path prefix.  We do it here at
            // the last possible moment because the sourcefile may be used
            // elsewhere in error diagnostics. Fixes 4241573.
            String simpleName = PathFileObject.getSimpleName(c.sourcefile);
            databuf.appendChar(poolWriter.putName(names.fromString(simpleName)));
            endAttr(alenIdx);
            acount++;
        }

        if (genCrt) {
            // Append SourceID attribute
            int alenIdx = writeAttr(names.SourceID);
            databuf.appendChar(poolWriter.putName(names.fromString(Long.toString(getLastModified(c.sourcefile)))));
            endAttr(alenIdx);
            acount++;
            // Append CompilationID attribute
            alenIdx = writeAttr(names.CompilationID);
            databuf.appendChar(poolWriter.putName(names.fromString(Long.toString(System.currentTimeMillis()))));
            endAttr(alenIdx);
            acount++;
        }

        acount += writeFlagAttrs(c.flags());
        acount += writeJavaAnnotations(c.getRawAttributes());
        acount += writeTypeAnnotations(c.getRawTypeAttributes(), false);
        acount += writeEnclosingMethodAttribute(c);
        if (c.owner.kind == MDL) {
            acount += writeModuleAttribute(c);
            acount += writeFlagAttrs(c.owner.flags() & ~DEPRECATED);
        }
        acount += writeExtraClassAttributes(c);
        acount += writeExtraAttributes(c);

        poolbuf.appendInt(JAVA_MAGIC);
        if (preview.isEnabled() && preview.usesPreview(c.sourcefile)) {
            poolbuf.appendChar(ClassFile.PREVIEW_MINOR_VERSION);
        } else {
            poolbuf.appendChar(target.minorVersion);
        }
        poolbuf.appendChar(target.majorVersion);

        if (c.owner.kind != MDL) {
            if (target.hasNestmateAccess()) {
                acount += writeNestMembersIfNeeded(c);
                acount += writeNestHostIfNeeded(c);
            }
        }

        if (c.isRecord()) {
            acount += writeRecordAttribute(c);
        }

        if (target.hasSealedClasses()) {
            acount += writePermittedSubclassesIfNeeded(c);
        }

        if (!poolWriter.bootstrapMethods.isEmpty()) {
            writeBootstrapMethods();
            acount++;
        }

        if (!poolWriter.innerClasses.isEmpty()) {
            writeInnerClasses();
            acount++;
        }

        if (!poolWriter.preloadClasses.isEmpty()) {
            writePreloadAttribute();
            acount++;
        }

        endAttrs(acountIdx, acount);

        out.write(poolbuf.elems, 0, poolbuf.length);

        poolWriter.writePool(out);
        poolWriter.reset(); // to save space

        out.write(databuf.elems, 0, databuf.length);
    }

     /**Allows subclasses to write additional class attributes
      *
      * @return the number of attributes written
      */
    protected int writeExtraClassAttributes(ClassSymbol c) {
        return 0;
    }

    /**Allows friends to write additional attributes
     *
     * @return the number of attributes written
     */
    protected int writeExtraAttributes(Symbol sym) {
        int i = 0;
        for (ToIntFunction<Symbol> hook : extraAttributeHooks) {
            i += hook.applyAsInt(sym);
        }
        return i;
    }

    int adjustFlags(final long flags) {
        int result = (int)flags;

        // Elide strictfp bit in class files
        if (target.obsoleteAccStrict())
            result &= ~STRICTFP;

        if ((flags & BRIDGE) != 0)
            result |= ACC_BRIDGE;
        if ((flags & VARARGS) != 0)
            result |= ACC_VARARGS;
        if ((flags & DEFAULT) != 0)
            result &= ~ABSTRACT;
        if ((flags & PRIMITIVE_CLASS) != 0)
            result |= ACC_PRIMITIVE;
        if ((flags & VALUE_CLASS) != 0)
            result |= ACC_VALUE;
        if ((flags & IDENTITY_TYPE) != 0)
            result |= ACC_IDENTITY;
        return result;
    }

    long getLastModified(FileObject filename) {
        long mod = 0;
        try {
            mod = filename.getLastModified();
        } catch (SecurityException e) {
            throw new AssertionError("CRT: couldn't get source file modification date: " + e.getMessage());
        }
        return mod;
    }
}<|MERGE_RESOLUTION|>--- conflicted
+++ resolved
@@ -40,11 +40,8 @@
 import com.sun.tools.javac.code.*;
 import com.sun.tools.javac.code.Attribute.RetentionPolicy;
 import com.sun.tools.javac.code.Directive.*;
-<<<<<<< HEAD
 import com.sun.tools.javac.code.Scope.WriteableScope;
 import com.sun.tools.javac.code.Source.Feature;
-=======
->>>>>>> 2836c34b
 import com.sun.tools.javac.code.Symbol.*;
 import com.sun.tools.javac.code.Type.*;
 import com.sun.tools.javac.code.Types.SignatureGenerator.InvalidSignatureException;
@@ -1059,20 +1056,12 @@
             endAttr(alenIdx);
             acount++;
         }
-<<<<<<< HEAD
-        if (target.hasMethodParameters() && (
-                options.isSet(PARAMETERS)
-                || ((m.flags_field & RECORD) != 0 && (m.isInitOrVNew() || m.isValueObjectFactory())))) {
-            if (!m.isLambdaMethod()) // Per JDK-8138729, do not emit parameters table for lambda bodies.
-                acount += writeMethodParametersAttr(m);
-=======
         if (target.hasMethodParameters()) {
             if (!m.isLambdaMethod()) { // Per JDK-8138729, do not emit parameters table for lambda bodies.
                 boolean requiresParamNames = requiresParamNames(m);
                 if (requiresParamNames || requiresParamFlags(m))
                     acount += writeMethodParametersAttr(m, requiresParamNames);
             }
->>>>>>> 2836c34b
         }
         acount += writeMemberAttrs(m, false);
         if (!m.isLambdaMethod())
@@ -1084,7 +1073,7 @@
     private boolean requiresParamNames(MethodSymbol m) {
         if (options.isSet(PARAMETERS))
             return true;
-        if (m.isConstructor() && (m.flags_field & RECORD) != 0)
+        if ((m.isInitOrVNew() || m.isValueObjectFactory()) && (m.flags_field & RECORD) != 0)
             return true;
         return false;
     }
