/*
 * Copyright (c) 1999, 2022, Oracle and/or its affiliates. All rights reserved.
 * DO NOT ALTER OR REMOVE COPYRIGHT NOTICES OR THIS FILE HEADER.
 *
 * This code is free software; you can redistribute it and/or modify it
 * under the terms of the GNU General Public License version 2 only, as
 * published by the Free Software Foundation.  Oracle designates this
 * particular file as subject to the "Classpath" exception as provided
 * by Oracle in the LICENSE file that accompanied this code.
 *
 * This code is distributed in the hope that it will be useful, but WITHOUT
 * ANY WARRANTY; without even the implied warranty of MERCHANTABILITY or
 * FITNESS FOR A PARTICULAR PURPOSE.  See the GNU General Public License
 * version 2 for more details (a copy is included in the LICENSE file that
 * accompanied this code).
 *
 * You should have received a copy of the GNU General Public License version
 * 2 along with this work; if not, write to the Free Software Foundation,
 * Inc., 51 Franklin St, Fifth Floor, Boston, MA 02110-1301 USA.
 *
 * Please contact Oracle, 500 Oracle Parkway, Redwood Shores, CA 94065 USA
 * or visit www.oracle.com if you need additional information or have any
 * questions.
 */

package com.sun.tools.javac.comp;

import com.sun.tools.javac.tree.JCTree;
import com.sun.tools.javac.util.*;
import com.sun.tools.javac.code.*;
import com.sun.tools.javac.code.Scope.WriteableScope;
import com.sun.tools.javac.comp.DeferredAttr.AttributionMode;

/** Contains information specific to the attribute and enter
 *  passes, to be used in place of the generic field in environments.
 *
 *  <p><b>This is NOT part of any supported API.
 *  If you write code that depends on this, you do so at your own risk.
 *  This code and its internal interfaces are subject to change or
 *  deletion without notice.</b>
 */
public class AttrContext {

    /** The scope of local symbols.
     */
    WriteableScope scope = null;

    /** The number of enclosing `static' modifiers.
     */
    int staticLevel = 0;

    /** Are we in the 'prologue' part of a constructor, prior to an explicit this()/super()?
     */
    boolean ctorPrologue = false;

    /** Are we evaluating the selector of a `super' or type name?
     */
    boolean selectSuper = false;

    /** Is the current target of lambda expression or method reference serializable or is this a
     *  serializable class?
     */
    boolean isSerializable = false;

    /** Is this a serializable lambda?
     */
    boolean isSerializableLambda = false;

    /** Is this a lambda environment?
     */
    boolean isLambda = false;

    /** Is this a speculative attribution environment?
     */
    AttributionMode attributionMode = AttributionMode.FULL;

    /**
     *  Is this an attribution environment for an anonymous class instantiated using <> ?
     */
    boolean isAnonymousDiamond = false;

    /**
     *  Is this an attribution environment for an instance creation expression?
     */
    boolean isNewClass = false;

    /** Indicate if the type being visited is a service implementation
     */
    boolean visitingServiceImplementation = false;

    /** Indicate protected access should be unconditionally allowed.
     */
    boolean allowProtectedAccess = false;

    /** Are we attributing a permits clause?
     */
    boolean isPermitsClause = false;

    /** Are arguments to current function applications boxed into an array for varargs?
     */
    Resolve.MethodResolutionPhase pendingResolutionPhase = null;

    /** A record of the lint/SuppressWarnings currently in effect
     */
    Lint lint;

    /** The variable whose initializer is being attributed
     * useful for detecting self-references in variable initializers
     */
    Symbol enclVar = null;

    /** ResultInfo to be used for attributing 'return' statement expressions
     * (set by Attr.visitMethod and Attr.visitLambda)
     */
    Attr.ResultInfo returnResult = null;

    /** ResultInfo to be used for attributing 'yield' statement expressions
     * (set by Attr.visitSwitchExpression)
     */
    Attr.ResultInfo yieldResult = null;

    /** Symbol corresponding to the site of a qualified default super call
     */
    Type defaultSuperCallSite = null;

    /** Tree that when non null, is to be preferentially used in diagnostics.
     *  Usually Env<AttrContext>.tree is the tree to be referred to in messages,
     *  but this may not be true during the window a method is looked up in enclosing
     *  contexts (JDK-8145466)
     */
    JCTree preferredTreeForDiagnostics;

    boolean instanceInitializerBlock = false;

    /** Duplicate this context, replacing scope field and copying all others.
     */
    AttrContext dup(WriteableScope scope) {
        AttrContext info = new AttrContext();
        info.scope = scope;
        info.staticLevel = staticLevel;
        info.ctorPrologue = ctorPrologue;
        info.selectSuper = selectSuper;
        info.pendingResolutionPhase = pendingResolutionPhase;
        info.lint = lint;
        info.enclVar = enclVar;
        info.returnResult = returnResult;
        info.yieldResult = yieldResult;
        info.defaultSuperCallSite = defaultSuperCallSite;
        info.isSerializable = isSerializable;
        info.isLambda = isLambda;
        info.isSerializableLambda = isSerializableLambda;
        info.attributionMode = attributionMode;
        info.isAnonymousDiamond = isAnonymousDiamond;
        info.isNewClass = isNewClass;
        info.preferredTreeForDiagnostics = preferredTreeForDiagnostics;
        info.visitingServiceImplementation = visitingServiceImplementation;
        info.allowProtectedAccess = allowProtectedAccess;
<<<<<<< HEAD
        info.instanceInitializerBlock = instanceInitializerBlock;
=======
        info.isPermitsClause = isPermitsClause;
>>>>>>> c0e6c3b9
        return info;
    }

    /** Duplicate this context, copying all fields.
     */
    AttrContext dup() {
        return dup(scope);
    }

    public Iterable<Symbol> getLocalElements() {
        if (scope == null)
            return List.nil();
        return scope.getSymbols();
    }

    boolean lastResolveVarargs() {
        return pendingResolutionPhase != null &&
                pendingResolutionPhase.isVarargsRequired();
    }

    @Override
    public String toString() {
        return "AttrContext[" + scope.toString() + "]";
    }
}<|MERGE_RESOLUTION|>--- conflicted
+++ resolved
@@ -155,11 +155,8 @@
         info.preferredTreeForDiagnostics = preferredTreeForDiagnostics;
         info.visitingServiceImplementation = visitingServiceImplementation;
         info.allowProtectedAccess = allowProtectedAccess;
-<<<<<<< HEAD
         info.instanceInitializerBlock = instanceInitializerBlock;
-=======
         info.isPermitsClause = isPermitsClause;
->>>>>>> c0e6c3b9
         return info;
     }
 
