--- conflicted
+++ resolved
@@ -465,11 +465,7 @@
         if (!alive) return;
         emit2(poolWriter.putMember(member));
         state.pop(argsize);
-<<<<<<< HEAD
-        if (member.isInit())
-=======
         if (member.isConstructor())
->>>>>>> 9c21d4c5
             state.markInitialized((UninitializedType)state.peek());
         state.pop(1);
         state.push(mtype.getReturnType());
@@ -1028,11 +1024,7 @@
             break;
         case new_: {
             Type t = (Type)data;
-<<<<<<< HEAD
-            state.push(uninitializedObject(t.tsym.erasure(types), cp - 3));
-=======
             state.push(uninitializedObject(t.tsym.erasure(types), cp-3));
->>>>>>> 9c21d4c5
             break;
         }
         case sipush:
@@ -1385,11 +1377,7 @@
         if (!meth.isStatic()) {
             Type thisType = meth.owner.type;
             frame.locals = new Type[len+1];
-<<<<<<< HEAD
-            if (meth.isInit() && thisType != syms.objectType) {
-=======
             if (meth.isConstructor() && thisType != syms.objectType) {
->>>>>>> 9c21d4c5
                 frame.locals[count++] = UninitializedType.uninitializedThis(thisType);
             } else {
                 frame.locals[count++] = types.erasure(thisType);
