--- conflicted
+++ resolved
@@ -3873,13 +3873,6 @@
                 if (sym != null) {
                     if (staticOnly)
                         sym = new StaticError(sym);
-<<<<<<< HEAD
-=======
-                    else if (env1.info.ctorPrologue &&
-                            !isReceiverParameter(env, tree) &&
-                            !isAllowedEarlyReference(pos, env1, (VarSymbol)sym))
-                        sym = new RefBeforeCtorCalledError(sym);
->>>>>>> e24379fa
                     return accessBase(sym, pos, env.enclClass.sym.type,
                             name, true);
                 }
@@ -3928,6 +3921,7 @@
         }
         return result.toList();
     }
+
     private boolean isReceiverParameter(Env<AttrContext> env, JCFieldAccess tree) {
         if (env.tree.getTag() != METHODDEF)
             return false;
