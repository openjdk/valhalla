/*
 * Copyright (c) 1999, 2024, Oracle and/or its affiliates. All rights reserved.
 * DO NOT ALTER OR REMOVE COPYRIGHT NOTICES OR THIS FILE HEADER.
 *
 * This code is free software; you can redistribute it and/or modify it
 * under the terms of the GNU General Public License version 2 only, as
 * published by the Free Software Foundation.  Oracle designates this
 * particular file as subject to the "Classpath" exception as provided
 * by Oracle in the LICENSE file that accompanied this code.
 *
 * This code is distributed in the hope that it will be useful, but WITHOUT
 * ANY WARRANTY; without even the implied warranty of MERCHANTABILITY or
 * FITNESS FOR A PARTICULAR PURPOSE.  See the GNU General Public License
 * version 2 for more details (a copy is included in the LICENSE file that
 * accompanied this code).
 *
 * You should have received a copy of the GNU General Public License version
 * 2 along with this work; if not, write to the Free Software Foundation,
 * Inc., 51 Franklin St, Fifth Floor, Boston, MA 02110-1301 USA.
 *
 * Please contact Oracle, 500 Oracle Parkway, Redwood Shores, CA 94065 USA
 * or visit www.oracle.com if you need additional information or have any
 * questions.
 */

package com.sun.tools.javac.comp;

import com.sun.tools.javac.api.Formattable.LocalizedString;
import com.sun.tools.javac.code.*;
import com.sun.tools.javac.code.Scope.WriteableScope;
import com.sun.tools.javac.code.Source.Feature;
import com.sun.tools.javac.code.Symbol.*;
import com.sun.tools.javac.code.Type.*;
import com.sun.tools.javac.comp.Attr.ResultInfo;
import com.sun.tools.javac.comp.Check.CheckContext;
import com.sun.tools.javac.comp.DeferredAttr.AttrMode;
import com.sun.tools.javac.comp.DeferredAttr.DeferredAttrContext;
import com.sun.tools.javac.comp.DeferredAttr.DeferredType;
import com.sun.tools.javac.comp.Resolve.MethodResolutionContext.Candidate;
import com.sun.tools.javac.comp.Resolve.MethodResolutionDiagHelper.Template;
import com.sun.tools.javac.comp.Resolve.ReferenceLookupResult.StaticKind;
import com.sun.tools.javac.jvm.*;
import com.sun.tools.javac.main.Option;
import com.sun.tools.javac.resources.CompilerProperties.Errors;
import com.sun.tools.javac.resources.CompilerProperties.Fragments;
import com.sun.tools.javac.resources.CompilerProperties.Warnings;
import com.sun.tools.javac.tree.*;
import com.sun.tools.javac.tree.JCTree.*;
import com.sun.tools.javac.tree.JCTree.JCMemberReference.ReferenceKind;
import com.sun.tools.javac.tree.JCTree.JCPolyExpression.*;
import com.sun.tools.javac.util.*;
import com.sun.tools.javac.util.DefinedBy.Api;
import com.sun.tools.javac.util.JCDiagnostic.DiagnosticFlag;
import com.sun.tools.javac.util.JCDiagnostic.DiagnosticPosition;
import com.sun.tools.javac.util.JCDiagnostic.DiagnosticType;

import java.util.Arrays;
import java.util.Collection;
import java.util.EnumSet;
import java.util.HashSet;
import java.util.Iterator;
import java.util.LinkedHashMap;
import java.util.Map;
import java.util.Set;
import java.util.function.BiFunction;
import java.util.function.BiPredicate;
import java.util.function.Function;
import java.util.function.Predicate;
import java.util.function.UnaryOperator;
import java.util.stream.Stream;
import java.util.stream.StreamSupport;

import javax.lang.model.element.ElementVisitor;

import static com.sun.tools.javac.code.Flags.*;
import static com.sun.tools.javac.code.Flags.BLOCK;
import static com.sun.tools.javac.code.Flags.STATIC;
import static com.sun.tools.javac.code.Kinds.*;
import static com.sun.tools.javac.code.Kinds.Kind.*;
import static com.sun.tools.javac.code.TypeTag.*;
import static com.sun.tools.javac.comp.Resolve.MethodResolutionPhase.*;
import static com.sun.tools.javac.main.Option.DOE;
import static com.sun.tools.javac.tree.JCTree.Tag.*;
import static com.sun.tools.javac.util.Iterators.createCompoundIterator;

/** Helper class for name resolution, used mostly by the attribution phase.
 *
 *  <p><b>This is NOT part of any supported API.
 *  If you write code that depends on this, you do so at your own risk.
 *  This code and its internal interfaces are subject to change or
 *  deletion without notice.</b>
 */
public class Resolve {
    protected static final Context.Key<Resolve> resolveKey = new Context.Key<>();

    Names names;
    Log log;
    Symtab syms;
    Attr attr;
    AttrRecover attrRecover;
    DeferredAttr deferredAttr;
    Check chk;
    Infer infer;
    Preview preview;
    ClassFinder finder;
    ModuleFinder moduleFinder;
    Types types;
    JCDiagnostic.Factory diags;
    public final boolean allowModules;
    public final boolean allowRecords;
    private final boolean compactMethodDiags;
    private final boolean allowLocalVariableTypeInference;
    private final boolean allowYieldStatement;
    private final boolean allowPrivateMembersInPermitsClause;
    final EnumSet<VerboseResolutionMode> verboseResolutionMode;
    final boolean dumpMethodReferenceSearchResults;
    final boolean dumpStacktraceOnError;

    WriteableScope polymorphicSignatureScope;

    @SuppressWarnings("this-escape")
    protected Resolve(Context context) {
        context.put(resolveKey, this);
        syms = Symtab.instance(context);

        varNotFound = new SymbolNotFoundError(ABSENT_VAR);
        methodNotFound = new SymbolNotFoundError(ABSENT_MTH);
        typeNotFound = new SymbolNotFoundError(ABSENT_TYP);
        referenceNotFound = ReferenceLookupResult.error(methodNotFound);

        names = Names.instance(context);
        log = Log.instance(context);
        attr = Attr.instance(context);
        attrRecover = AttrRecover.instance(context);
        deferredAttr = DeferredAttr.instance(context);
        chk = Check.instance(context);
        infer = Infer.instance(context);
        finder = ClassFinder.instance(context);
        moduleFinder = ModuleFinder.instance(context);
        types = Types.instance(context);
        diags = JCDiagnostic.Factory.instance(context);
        preview = Preview.instance(context);
        Source source = Source.instance(context);
        Options options = Options.instance(context);
        compactMethodDiags = options.isSet(Option.XDIAGS, "compact") ||
                options.isUnset(Option.XDIAGS) && options.isUnset("rawDiagnostics");
        verboseResolutionMode = VerboseResolutionMode.getVerboseResolutionMode(options);
        Target target = Target.instance(context);
        allowLocalVariableTypeInference = Feature.LOCAL_VARIABLE_TYPE_INFERENCE.allowedInSource(source);
        allowYieldStatement = Feature.SWITCH_EXPRESSION.allowedInSource(source);
        allowPrivateMembersInPermitsClause = Feature.PRIVATE_MEMBERS_IN_PERMITS_CLAUSE.allowedInSource(source);
        polymorphicSignatureScope = WriteableScope.create(syms.noSymbol);
        allowModules = Feature.MODULES.allowedInSource(source);
        allowRecords = Feature.RECORDS.allowedInSource(source);
        dumpMethodReferenceSearchResults = options.isSet("debug.dumpMethodReferenceSearchResults");
        dumpStacktraceOnError = options.isSet("dev") || options.isSet(DOE);
    }

    /** error symbols, which are returned when resolution fails
     */
    private final SymbolNotFoundError varNotFound;
    private final SymbolNotFoundError methodNotFound;
    private final SymbolNotFoundError typeNotFound;

    /** empty reference lookup result */
    private final ReferenceLookupResult referenceNotFound;

    public static Resolve instance(Context context) {
        Resolve instance = context.get(resolveKey);
        if (instance == null)
            instance = new Resolve(context);
        return instance;
    }

    private static Symbol bestOf(Symbol s1,
                                 Symbol s2) {
        return s1.kind.betterThan(s2.kind) ? s1 : s2;
    }

    // <editor-fold defaultstate="collapsed" desc="Verbose resolution diagnostics support">
    enum VerboseResolutionMode {
        SUCCESS("success"),
        FAILURE("failure"),
        APPLICABLE("applicable"),
        INAPPLICABLE("inapplicable"),
        DEFERRED_INST("deferred-inference"),
        PREDEF("predef"),
        OBJECT_INIT("object-init"),
        INTERNAL("internal");

        final String opt;

        private VerboseResolutionMode(String opt) {
            this.opt = opt;
        }

        static EnumSet<VerboseResolutionMode> getVerboseResolutionMode(Options opts) {
            String s = opts.get("debug.verboseResolution");
            EnumSet<VerboseResolutionMode> res = EnumSet.noneOf(VerboseResolutionMode.class);
            if (s == null) return res;
            if (s.contains("all")) {
                res = EnumSet.allOf(VerboseResolutionMode.class);
            }
            Collection<String> args = Arrays.asList(s.split(","));
            for (VerboseResolutionMode mode : values()) {
                if (args.contains(mode.opt)) {
                    res.add(mode);
                } else if (args.contains("-" + mode.opt)) {
                    res.remove(mode);
                }
            }
            return res;
        }
    }

    void reportVerboseResolutionDiagnostic(DiagnosticPosition dpos, Name name, Type site,
            List<Type> argtypes, List<Type> typeargtypes, Symbol bestSoFar) {
        boolean success = !bestSoFar.kind.isResolutionError();

        if (success && !verboseResolutionMode.contains(VerboseResolutionMode.SUCCESS)) {
            return;
        } else if (!success && !verboseResolutionMode.contains(VerboseResolutionMode.FAILURE)) {
            return;
        }

        if (bestSoFar.name == names.init &&
                bestSoFar.owner == syms.objectType.tsym &&
                !verboseResolutionMode.contains(VerboseResolutionMode.OBJECT_INIT)) {
            return; //skip diags for Object constructor resolution
        } else if (site == syms.predefClass.type &&
                !verboseResolutionMode.contains(VerboseResolutionMode.PREDEF)) {
            return; //skip spurious diags for predef symbols (i.e. operators)
        } else if (currentResolutionContext.internalResolution &&
                !verboseResolutionMode.contains(VerboseResolutionMode.INTERNAL)) {
            return;
        }

        int pos = 0;
        int mostSpecificPos = -1;
        ListBuffer<JCDiagnostic> subDiags = new ListBuffer<>();
        for (Candidate c : currentResolutionContext.candidates) {
            if (currentResolutionContext.step != c.step ||
                    (c.isApplicable() && !verboseResolutionMode.contains(VerboseResolutionMode.APPLICABLE)) ||
                    (!c.isApplicable() && !verboseResolutionMode.contains(VerboseResolutionMode.INAPPLICABLE))) {
                continue;
            } else {
                subDiags.append(c.isApplicable() ?
                        getVerboseApplicableCandidateDiag(pos, c.sym, c.mtype) :
                        getVerboseInapplicableCandidateDiag(pos, c.sym, c.details));
                if (c.sym == bestSoFar)
                    mostSpecificPos = pos;
                pos++;
            }
        }
        String key = success ? "verbose.resolve.multi" : "verbose.resolve.multi.1";
        List<Type> argtypes2 = argtypes.map(deferredAttr.new RecoveryDeferredTypeMap(AttrMode.SPECULATIVE, bestSoFar, currentResolutionContext.step));
        JCDiagnostic main = diags.note(log.currentSource(), dpos, key, name,
                site.tsym, mostSpecificPos, currentResolutionContext.step,
                methodArguments(argtypes2),
                methodArguments(typeargtypes));
        JCDiagnostic d = new JCDiagnostic.MultilineDiagnostic(main, subDiags.toList());
        log.report(d);
    }

    JCDiagnostic getVerboseApplicableCandidateDiag(int pos, Symbol sym, Type inst) {
        JCDiagnostic subDiag = null;
        if (sym.type.hasTag(FORALL)) {
            subDiag = diags.fragment(Fragments.PartialInstSig(inst));
        }

        String key = subDiag == null ?
                "applicable.method.found" :
                "applicable.method.found.1";

        return diags.fragment(key, pos, sym, subDiag);
    }

    JCDiagnostic getVerboseInapplicableCandidateDiag(int pos, Symbol sym, JCDiagnostic subDiag) {
        return diags.fragment(Fragments.NotApplicableMethodFound(pos, sym, subDiag));
    }
    // </editor-fold>

/* ************************************************************************
 * Identifier resolution
 *************************************************************************/

    /** An environment is "static" if its static level is greater than
     *  the one of its outer environment
     */
    protected static boolean isStatic(Env<AttrContext> env) {
        return env.outer != null && env.info.staticLevel > env.outer.info.staticLevel;
    }

    /** An environment is an "initializer" if it is a constructor or
     *  an instance initializer.
     */
    static boolean isInitializer(Env<AttrContext> env) {
        Symbol owner = env.info.scope.owner;
        return owner.isConstructor() ||
            owner.owner.kind == TYP &&
            (owner.kind == VAR ||
             owner.kind == MTH && (owner.flags() & BLOCK) != 0) &&
            (owner.flags() & STATIC) == 0;
    }

    /** Is class accessible in given environment?
     *  @param env    The current environment.
     *  @param c      The class whose accessibility is checked.
     */
    public boolean isAccessible(Env<AttrContext> env, TypeSymbol c) {
        return isAccessible(env, c, false);
    }

    public boolean isAccessible(Env<AttrContext> env, TypeSymbol c, boolean checkInner) {

        /* 15.9.5.1: Note that it is possible for the signature of the anonymous constructor
           to refer to an inaccessible type
        */
        if (env.enclMethod != null && (env.enclMethod.mods.flags & ANONCONSTR) != 0)
            return true;

        if (env.info.visitingServiceImplementation &&
            env.toplevel.modle == c.packge().modle) {
            return true;
        }

        boolean isAccessible = false;
        switch ((short)(c.flags() & AccessFlags)) {
            case PRIVATE:
                isAccessible =
                    env.enclClass.sym.outermostClass() ==
                    c.owner.outermostClass();
                break;
            case 0:
                isAccessible =
                    env.toplevel.packge == c.owner // fast special case
                    ||
                    env.toplevel.packge == c.packge();
                break;
            default: // error recovery
                isAccessible = true;
                break;
            case PUBLIC:
                if (allowModules) {
                    ModuleSymbol currModule = env.toplevel.modle;
                    currModule.complete();
                    PackageSymbol p = c.packge();
                    isAccessible =
                        currModule == p.modle ||
                        currModule.visiblePackages.get(p.fullname) == p ||
                        p == syms.rootPackage ||
                        (p.modle == syms.unnamedModule && currModule.readModules.contains(p.modle));
                } else {
                    isAccessible = true;
                }
                break;
            case PROTECTED:
                isAccessible =
                    env.toplevel.packge == c.owner // fast special case
                    ||
                    env.toplevel.packge == c.packge()
                    ||
                    isInnerSubClass(env.enclClass.sym, c.owner)
                    ||
                    env.info.allowProtectedAccess;
                break;
        }
        return (checkInner == false || c.type.getEnclosingType() == Type.noType) ?
            isAccessible :
            isAccessible && isAccessible(env, c.type.getEnclosingType(), checkInner);
    }
    //where
        /** Is given class a subclass of given base class, or an inner class
         *  of a subclass?
         *  Return null if no such class exists.
         *  @param c     The class which is the subclass or is contained in it.
         *  @param base  The base class
         */
        private boolean isInnerSubClass(ClassSymbol c, Symbol base) {
            while (c != null && !c.isSubClass(base, types)) {
                c = c.owner.enclClass();
            }
            return c != null;
        }

    boolean isAccessible(Env<AttrContext> env, Type t) {
        return isAccessible(env, t, false);
    }

    boolean isAccessible(Env<AttrContext> env, Type t, boolean checkInner) {
        if (t.hasTag(ARRAY)) {
            return isAccessible(env, types.cvarUpperBound(types.elemtype(t)));
        } else if (t.isUnion()) {
            return StreamSupport.stream(((UnionClassType) t).getAlternativeTypes().spliterator(), false)
                    .allMatch(alternative -> isAccessible(env, alternative.tsym, checkInner));
        } else {
            return isAccessible(env, t.tsym, checkInner);
        }
    }

    /** Is symbol accessible as a member of given type in given environment?
     *  @param env    The current environment.
     *  @param site   The type of which the tested symbol is regarded
     *                as a member.
     *  @param sym    The symbol.
     */
    public boolean isAccessible(Env<AttrContext> env, Type site, Symbol sym) {
        return isAccessible(env, site, sym, false);
    }
    public boolean isAccessible(Env<AttrContext> env, Type site, Symbol sym, boolean checkInner) {
        if (sym.name == names.init && sym.owner != site.tsym) return false;

        /* 15.9.5.1: Note that it is possible for the signature of the anonymous constructor
           to refer to an inaccessible type
        */
        if (env.enclMethod != null && (env.enclMethod.mods.flags & ANONCONSTR) != 0)
            return true;

        if (env.info.visitingServiceImplementation &&
            env.toplevel.modle == sym.packge().modle) {
            return true;
        }

<<<<<<< HEAD
        ClassSymbol enclosingCsym = env.enclClass.sym;
        try {
            switch ((short)(sym.flags() & AccessFlags)) {
                case PRIVATE:
                    return
                            (env.enclClass.sym == sym.owner // fast special case
                                    ||
                                    env.enclClass.sym.outermostClass() ==
                                            sym.owner.outermostClass())
                                    &&
                                    sym.isInheritedIn(site.tsym, types);
                case 0:
                    return
                            (env.toplevel.packge == sym.owner.owner // fast special case
                                    ||
                                    env.toplevel.packge == sym.packge())
                                    &&
                                    isAccessible(env, site, checkInner)
                                    &&
                                    sym.isInheritedIn(site.tsym, types)
                                    &&
                                    notOverriddenIn(site, sym);
                case PROTECTED:
                    return
                            (env.toplevel.packge == sym.owner.owner // fast special case
                                    ||
                                    env.toplevel.packge == sym.packge()
                                    ||
                                    isProtectedAccessible(sym, env.enclClass.sym, site)
                                    ||
                                    // OK to select instance method or field from 'super' or type name
                                    // (but type names should be disallowed elsewhere!)
                                    env.info.selectSuper && (sym.flags() & STATIC) == 0 && sym.kind != TYP)
                                    &&
                                    isAccessible(env, site, checkInner)
                                    &&
                                    notOverriddenIn(site, sym);
                default: // this case includes erroneous combinations as well
                    return isAccessible(env, site, checkInner) && notOverriddenIn(site, sym);
            }
        } finally {
            env.enclClass.sym = enclosingCsym;
=======
        switch ((short)(sym.flags() & AccessFlags)) {
        case PRIVATE:
            return
                (env.enclClass.sym == sym.owner // fast special case
                 ||
                 env.enclClass.sym.outermostClass() ==
                 sym.owner.outermostClass()
                 ||
                 privateMemberInPermitsClauseIfAllowed(env, sym))
                &&
                sym.isInheritedIn(site.tsym, types);
        case 0:
            return
                (env.toplevel.packge == sym.owner.owner // fast special case
                 ||
                 env.toplevel.packge == sym.packge())
                &&
                isAccessible(env, site, checkInner)
                &&
                sym.isInheritedIn(site.tsym, types)
                &&
                notOverriddenIn(site, sym);
        case PROTECTED:
            return
                (env.toplevel.packge == sym.owner.owner // fast special case
                 ||
                 env.toplevel.packge == sym.packge()
                 ||
                 isProtectedAccessible(sym, env.enclClass.sym, site)
                 ||
                 // OK to select instance method or field from 'super' or type name
                 // (but type names should be disallowed elsewhere!)
                 env.info.selectSuper && (sym.flags() & STATIC) == 0 && sym.kind != TYP)
                &&
                isAccessible(env, site, checkInner)
                &&
                notOverriddenIn(site, sym);
        default: // this case includes erroneous combinations as well
            return isAccessible(env, site, checkInner) && notOverriddenIn(site, sym);
>>>>>>> c0e6c3b9
        }
    }

    private boolean privateMemberInPermitsClauseIfAllowed(Env<AttrContext> env, Symbol sym) {
        return allowPrivateMembersInPermitsClause &&
            env.info.isPermitsClause &&
            ((JCClassDecl) env.tree).sym.outermostClass() == sym.owner.outermostClass();
    }

    //where
    /* `sym' is accessible only if not overridden by
     * another symbol which is a member of `site'
     * (because, if it is overridden, `sym' is not strictly
     * speaking a member of `site'). A polymorphic signature method
     * cannot be overridden (e.g. MH.invokeExact(Object[])).
     */
    private boolean notOverriddenIn(Type site, Symbol sym) {
        if (sym.kind != MTH || sym.isConstructor() || sym.isStatic())
            return true;
        else {
            Symbol s2 = ((MethodSymbol)sym).implementation(site.tsym, types, true);
            return (s2 == null || s2 == sym || sym.owner == s2.owner || (sym.owner.isInterface() && s2.owner == syms.objectType.tsym) ||
                    !types.isSubSignature(types.memberType(site, s2), types.memberType(site, sym)));
        }
    }
    //where
        /** Is given protected symbol accessible if it is selected from given site
         *  and the selection takes place in given class?
         *  @param sym     The symbol with protected access
         *  @param c       The class where the access takes place
         *  @param site    The type of the qualifier
         */
        private
        boolean isProtectedAccessible(Symbol sym, ClassSymbol c, Type site) {
            Type newSite = site.hasTag(TYPEVAR) ? site.getUpperBound() : site;
            while (c != null &&
                   !(c.isSubClass(sym.owner, types) &&
                     (c.flags() & INTERFACE) == 0 &&
                     // In JLS 2e 6.6.2.1, the subclass restriction applies
                     // only to instance fields and methods -- types are excluded
                     // regardless of whether they are declared 'static' or not.
                     ((sym.flags() & STATIC) != 0 || sym.kind == TYP || newSite.tsym.isSubClass(c, types))))
                c = c.owner.enclClass();
            return c != null;
        }

    /**
     * Performs a recursive scan of a type looking for accessibility problems
     * from current attribution environment
     */
    void checkAccessibleType(Env<AttrContext> env, Type t) {
        accessibilityChecker.visit(t, env);
    }

    /**
     * Accessibility type-visitor
     */
    Types.SimpleVisitor<Void, Env<AttrContext>> accessibilityChecker =
            new Types.SimpleVisitor<Void, Env<AttrContext>>() {

        void visit(List<Type> ts, Env<AttrContext> env) {
            for (Type t : ts) {
                visit(t, env);
            }
        }

        public Void visitType(Type t, Env<AttrContext> env) {
            return null;
        }

        @Override
        public Void visitArrayType(ArrayType t, Env<AttrContext> env) {
            visit(t.elemtype, env);
            return null;
        }

        @Override
        public Void visitClassType(ClassType t, Env<AttrContext> env) {
            visit(t.getTypeArguments(), env);
            if (!isAccessible(env, t, true)) {
                accessBase(new AccessError(env, null, t.tsym), env.tree.pos(), env.enclClass.sym, t, t.tsym.name, true);
            }
            return null;
        }

        @Override
        public Void visitWildcardType(WildcardType t, Env<AttrContext> env) {
            visit(t.type, env);
            return null;
        }

        @Override
        public Void visitMethodType(MethodType t, Env<AttrContext> env) {
            visit(t.getParameterTypes(), env);
            visit(t.getReturnType(), env);
            visit(t.getThrownTypes(), env);
            return null;
        }
    };

    /** Try to instantiate the type of a method so that it fits
     *  given type arguments and argument types. If successful, return
     *  the method's instantiated type, else return null.
     *  The instantiation will take into account an additional leading
     *  formal parameter if the method is an instance method seen as a member
     *  of an under determined site. In this case, we treat site as an additional
     *  parameter and the parameters of the class containing the method as
     *  additional type variables that get instantiated.
     *
     *  @param env         The current environment
     *  @param site        The type of which the method is a member.
     *  @param m           The method symbol.
     *  @param argtypes    The invocation's given value arguments.
     *  @param typeargtypes    The invocation's given type arguments.
     *  @param allowBoxing Allow boxing conversions of arguments.
     *  @param useVarargs Box trailing arguments into an array for varargs.
     */
    Type rawInstantiate(Env<AttrContext> env,
                        Type site,
                        Symbol m,
                        ResultInfo resultInfo,
                        List<Type> argtypes,
                        List<Type> typeargtypes,
                        boolean allowBoxing,
                        boolean useVarargs,
                        Warner warn) throws Infer.InferenceException {
        Type mt = types.memberType(site, m);
        // tvars is the list of formal type variables for which type arguments
        // need to inferred.
        List<Type> tvars = List.nil();
        if (typeargtypes == null) typeargtypes = List.nil();
        if (!mt.hasTag(FORALL) && typeargtypes.nonEmpty()) {
            // This is not a polymorphic method, but typeargs are supplied
            // which is fine, see JLS 15.12.2.1
        } else if (mt.hasTag(FORALL) && typeargtypes.nonEmpty()) {
            ForAll pmt = (ForAll) mt;
            if (typeargtypes.length() != pmt.tvars.length())
                 // not enough args
                throw new InapplicableMethodException(diags.fragment(Fragments.WrongNumberTypeArgs(Integer.toString(pmt.tvars.length()))), dumpStacktraceOnError);
            // Check type arguments are within bounds
            List<Type> formals = pmt.tvars;
            List<Type> actuals = typeargtypes;
            while (formals.nonEmpty() && actuals.nonEmpty()) {
                List<Type> bounds = types.subst(types.getBounds((TypeVar)formals.head),
                                                pmt.tvars, typeargtypes);
                for (; bounds.nonEmpty(); bounds = bounds.tail) {
                    if (!types.isSubtypeUnchecked(actuals.head, bounds.head, warn)) {
                        throw new InapplicableMethodException(diags.fragment(Fragments.ExplicitParamDoNotConformToBounds(actuals.head, bounds)), dumpStacktraceOnError);
                    }
                }
                formals = formals.tail;
                actuals = actuals.tail;
            }
            mt = types.subst(pmt.qtype, pmt.tvars, typeargtypes);
        } else if (mt.hasTag(FORALL)) {
            ForAll pmt = (ForAll) mt;
            List<Type> tvars1 = types.newInstances(pmt.tvars);
            tvars = tvars.appendList(tvars1);
            mt = types.subst(pmt.qtype, pmt.tvars, tvars1);
        }

        // find out whether we need to go the slow route via infer
        boolean instNeeded = tvars.tail != null; /*inlined: tvars.nonEmpty()*/
        for (List<Type> l = argtypes;
             l.tail != null/*inlined: l.nonEmpty()*/ && !instNeeded;
             l = l.tail) {
            if (l.head.hasTag(FORALL)) instNeeded = true;
        }

        if (instNeeded) {
            return infer.instantiateMethod(env,
                                    tvars,
                                    (MethodType)mt,
                                    resultInfo,
                                    (MethodSymbol)m,
                                    argtypes,
                                    allowBoxing,
                                    useVarargs,
                                    currentResolutionContext,
                                    warn);
        }

        DeferredAttr.DeferredAttrContext dc = currentResolutionContext.deferredAttrContext(m, infer.emptyContext, resultInfo, warn);
        currentResolutionContext.methodCheck.argumentsAcceptable(env, dc,
                                argtypes, mt.getParameterTypes(), warn);
        dc.complete();
        return mt;
    }

    Type checkMethod(Env<AttrContext> env,
                     Type site,
                     Symbol m,
                     ResultInfo resultInfo,
                     List<Type> argtypes,
                     List<Type> typeargtypes,
                     Warner warn) {
        MethodResolutionContext prevContext = currentResolutionContext;
        try {
            currentResolutionContext = new MethodResolutionContext();
            currentResolutionContext.attrMode = (resultInfo.pt == Infer.anyPoly) ?
                    AttrMode.SPECULATIVE : DeferredAttr.AttrMode.CHECK;
            if (env.tree.hasTag(JCTree.Tag.REFERENCE)) {
                //method/constructor references need special check class
                //to handle inference variables in 'argtypes' (might happen
                //during an unsticking round)
                currentResolutionContext.methodCheck =
                        new MethodReferenceCheck(resultInfo.checkContext.inferenceContext());
            }
            MethodResolutionPhase step = currentResolutionContext.step = env.info.pendingResolutionPhase;
            return rawInstantiate(env, site, m, resultInfo, argtypes, typeargtypes,
                    step.isBoxingRequired(), step.isVarargsRequired(), warn);
        }
        finally {
            currentResolutionContext = prevContext;
        }
    }

    /** Same but returns null instead throwing a NoInstanceException
     */
    Type instantiate(Env<AttrContext> env,
                     Type site,
                     Symbol m,
                     ResultInfo resultInfo,
                     List<Type> argtypes,
                     List<Type> typeargtypes,
                     boolean allowBoxing,
                     boolean useVarargs,
                     Warner warn) {
        try {
            return rawInstantiate(env, site, m, resultInfo, argtypes, typeargtypes,
                                  allowBoxing, useVarargs, warn);
        } catch (InapplicableMethodException ex) {
            return null;
        }
    }

    /**
     * This interface defines an entry point that should be used to perform a
     * method check. A method check usually consist in determining as to whether
     * a set of types (actuals) is compatible with another set of types (formals).
     * Since the notion of compatibility can vary depending on the circumstances,
     * this interfaces allows to easily add new pluggable method check routines.
     */
    interface MethodCheck {
        /**
         * Main method check routine. A method check usually consist in determining
         * as to whether a set of types (actuals) is compatible with another set of
         * types (formals). If an incompatibility is found, an unchecked exception
         * is assumed to be thrown.
         */
        void argumentsAcceptable(Env<AttrContext> env,
                                DeferredAttrContext deferredAttrContext,
                                List<Type> argtypes,
                                List<Type> formals,
                                Warner warn);

        /**
         * Retrieve the method check object that will be used during a
         * most specific check.
         */
        MethodCheck mostSpecificCheck(List<Type> actuals);
    }

    /**
     * Helper enum defining all method check diagnostics (used by resolveMethodCheck).
     */
    enum MethodCheckDiag {
        /**
         * Actuals and formals differs in length.
         */
        ARITY_MISMATCH("arg.length.mismatch", "infer.arg.length.mismatch"),
        /**
         * An actual is incompatible with a formal.
         */
        ARG_MISMATCH("no.conforming.assignment.exists", "infer.no.conforming.assignment.exists"),
        /**
         * An actual is incompatible with the varargs element type.
         */
        VARARG_MISMATCH("varargs.argument.mismatch", "infer.varargs.argument.mismatch"),
        /**
         * The varargs element type is inaccessible.
         */
        INACCESSIBLE_VARARGS("inaccessible.varargs.type", "inaccessible.varargs.type");

        final String basicKey;
        final String inferKey;

        MethodCheckDiag(String basicKey, String inferKey) {
            this.basicKey = basicKey;
            this.inferKey = inferKey;
        }

        String regex() {
            return String.format("([a-z]*\\.)*(%s|%s)", basicKey, inferKey);
        }
    }

    /**
     * Dummy method check object. All methods are deemed applicable, regardless
     * of their formal parameter types.
     */
    MethodCheck nilMethodCheck = new MethodCheck() {
        public void argumentsAcceptable(Env<AttrContext> env, DeferredAttrContext deferredAttrContext, List<Type> argtypes, List<Type> formals, Warner warn) {
            //do nothing - method always applicable regardless of actuals
        }

        public MethodCheck mostSpecificCheck(List<Type> actuals) {
            return this;
        }
    };

    /**
     * Base class for 'real' method checks. The class defines the logic for
     * iterating through formals and actuals and provides and entry point
     * that can be used by subclasses in order to define the actual check logic.
     */
    abstract class AbstractMethodCheck implements MethodCheck {
        @Override
        public void argumentsAcceptable(final Env<AttrContext> env,
                                    DeferredAttrContext deferredAttrContext,
                                    List<Type> argtypes,
                                    List<Type> formals,
                                    Warner warn) {
            //should we expand formals?
            boolean useVarargs = deferredAttrContext.phase.isVarargsRequired();
            JCTree callTree = treeForDiagnostics(env);
            List<JCExpression> trees = TreeInfo.args(callTree);

            //inference context used during this method check
            InferenceContext inferenceContext = deferredAttrContext.inferenceContext;

            Type varargsFormal = useVarargs ? formals.last() : null;

            if (varargsFormal == null &&
                    argtypes.size() != formals.size()) {
                reportMC(callTree, MethodCheckDiag.ARITY_MISMATCH, inferenceContext); // not enough args
            }

            while (argtypes.nonEmpty() && formals.head != varargsFormal) {
                DiagnosticPosition pos = trees != null ? trees.head : null;
                checkArg(pos, false, argtypes.head, formals.head, deferredAttrContext, warn);
                argtypes = argtypes.tail;
                formals = formals.tail;
                trees = trees != null ? trees.tail : trees;
            }

            if (formals.head != varargsFormal) {
                reportMC(callTree, MethodCheckDiag.ARITY_MISMATCH, inferenceContext); // not enough args
            }

            if (useVarargs) {
                //note: if applicability check is triggered by most specific test,
                //the last argument of a varargs is _not_ an array type (see JLS 15.12.2.5)
                final Type elt = types.elemtype(varargsFormal);
                while (argtypes.nonEmpty()) {
                    DiagnosticPosition pos = trees != null ? trees.head : null;
                    checkArg(pos, true, argtypes.head, elt, deferredAttrContext, warn);
                    argtypes = argtypes.tail;
                    trees = trees != null ? trees.tail : trees;
                }
            }
        }

            // where
            private JCTree treeForDiagnostics(Env<AttrContext> env) {
                return env.info.preferredTreeForDiagnostics != null ? env.info.preferredTreeForDiagnostics : env.tree;
            }

        /**
         * Does the actual argument conforms to the corresponding formal?
         */
        abstract void checkArg(DiagnosticPosition pos, boolean varargs, Type actual, Type formal, DeferredAttrContext deferredAttrContext, Warner warn);

        protected void reportMC(DiagnosticPosition pos, MethodCheckDiag diag, InferenceContext inferenceContext, Object... args) {
            boolean inferDiag = inferenceContext != infer.emptyContext;
            if (inferDiag && (!diag.inferKey.equals(diag.basicKey))) {
                Object[] args2 = new Object[args.length + 1];
                System.arraycopy(args, 0, args2, 1, args.length);
                args2[0] = inferenceContext.inferenceVars();
                args = args2;
            }
            String key = inferDiag ? diag.inferKey : diag.basicKey;
            throw inferDiag ?
                infer.error(diags.create(DiagnosticType.FRAGMENT, log.currentSource(), pos, key, args)) :
                getMethodCheckFailure().setMessage(diags.create(DiagnosticType.FRAGMENT, log.currentSource(), pos, key, args));
        }

        /**
         * To eliminate the overhead associated with allocating an exception object in such an
         * hot execution path, we use flyweight pattern - and share the same exception instance
         * across multiple method check failures.
         */
        class SharedInapplicableMethodException extends InapplicableMethodException {
            private static final long serialVersionUID = 0;

            SharedInapplicableMethodException() {
                super(null, Resolve.this.dumpStacktraceOnError);
            }

            SharedInapplicableMethodException setMessage(JCDiagnostic details) {
                this.diagnostic = details;
                return this;
            }
        }

        private SharedInapplicableMethodException methodCheckFailure;

        public MethodCheck mostSpecificCheck(List<Type> actuals) {
            return nilMethodCheck;
        }

        private SharedInapplicableMethodException getMethodCheckFailure() {
            return methodCheckFailure == null ? methodCheckFailure = new SharedInapplicableMethodException() : methodCheckFailure;
        }
    }

    /**
     * Arity-based method check. A method is applicable if the number of actuals
     * supplied conforms to the method signature.
     */
    MethodCheck arityMethodCheck = new AbstractMethodCheck() {
        @Override
        void checkArg(DiagnosticPosition pos, boolean varargs, Type actual, Type formal, DeferredAttrContext deferredAttrContext, Warner warn) {
            //do nothing - actual always compatible to formals
        }

        @Override
        public String toString() {
            return "arityMethodCheck";
        }
    };

    /**
     * Main method applicability routine. Given a list of actual types A,
     * a list of formal types F, determines whether the types in A are
     * compatible (by method invocation conversion) with the types in F.
     *
     * Since this routine is shared between overload resolution and method
     * type-inference, a (possibly empty) inference context is used to convert
     * formal types to the corresponding 'undet' form ahead of a compatibility
     * check so that constraints can be propagated and collected.
     *
     * Moreover, if one or more types in A is a deferred type, this routine uses
     * DeferredAttr in order to perform deferred attribution. If one or more actual
     * deferred types are stuck, they are placed in a queue and revisited later
     * after the remainder of the arguments have been seen. If this is not sufficient
     * to 'unstuck' the argument, a cyclic inference error is called out.
     *
     * A method check handler (see above) is used in order to report errors.
     */
    MethodCheck resolveMethodCheck = new AbstractMethodCheck() {

        @Override
        void checkArg(DiagnosticPosition pos, boolean varargs, Type actual, Type formal, DeferredAttrContext deferredAttrContext, Warner warn) {
            ResultInfo mresult = methodCheckResult(varargs, formal, deferredAttrContext, warn);
            mresult.check(pos, actual);
        }

        @Override
        public void argumentsAcceptable(final Env<AttrContext> env,
                                    DeferredAttrContext deferredAttrContext,
                                    List<Type> argtypes,
                                    List<Type> formals,
                                    Warner warn) {
            super.argumentsAcceptable(env, deferredAttrContext, argtypes, formals, warn);
            // should we check varargs element type accessibility?
            if (deferredAttrContext.phase.isVarargsRequired()) {
                if (deferredAttrContext.mode == AttrMode.CHECK) {
                    varargsAccessible(env, types.elemtype(formals.last()), deferredAttrContext.inferenceContext);
                }
            }
        }

        /**
         * Test that the runtime array element type corresponding to 't' is accessible.  't' should be the
         * varargs element type of either the method invocation type signature (after inference completes)
         * or the method declaration signature (before inference completes).
         */
        private void varargsAccessible(final Env<AttrContext> env, final Type t, final InferenceContext inferenceContext) {
            if (inferenceContext.free(t)) {
                inferenceContext.addFreeTypeListener(List.of(t),
                        solvedContext -> varargsAccessible(env, solvedContext.asInstType(t), solvedContext));
            } else {
                if (!isAccessible(env, types.erasure(t))) {
                    Symbol location = env.enclClass.sym;
                    reportMC(env.tree, MethodCheckDiag.INACCESSIBLE_VARARGS, inferenceContext, t, Kinds.kindName(location), location);
                }
            }
        }

        private ResultInfo methodCheckResult(final boolean varargsCheck, Type to,
                final DeferredAttr.DeferredAttrContext deferredAttrContext, Warner rsWarner) {
            CheckContext checkContext = new MethodCheckContext(!deferredAttrContext.phase.isBoxingRequired(), deferredAttrContext, rsWarner) {
                MethodCheckDiag methodDiag = varargsCheck ?
                                 MethodCheckDiag.VARARG_MISMATCH : MethodCheckDiag.ARG_MISMATCH;

                @Override
                public void report(DiagnosticPosition pos, JCDiagnostic details) {
                    reportMC(pos, methodDiag, deferredAttrContext.inferenceContext, details);
                }
            };
            return new MethodResultInfo(to, checkContext);
        }

        @Override
        public MethodCheck mostSpecificCheck(List<Type> actuals) {
            return new MostSpecificCheck(actuals);
        }

        @Override
        public String toString() {
            return "resolveMethodCheck";
        }
    };

    /**
     * This class handles method reference applicability checks; since during
     * these checks it's sometime possible to have inference variables on
     * the actual argument types list, the method applicability check must be
     * extended so that inference variables are 'opened' as needed.
     */
    class MethodReferenceCheck extends AbstractMethodCheck {

        InferenceContext pendingInferenceContext;

        MethodReferenceCheck(InferenceContext pendingInferenceContext) {
            this.pendingInferenceContext = pendingInferenceContext;
        }

        @Override
        void checkArg(DiagnosticPosition pos, boolean varargs, Type actual, Type formal, DeferredAttrContext deferredAttrContext, Warner warn) {
            ResultInfo mresult = methodCheckResult(varargs, formal, deferredAttrContext, warn);
            mresult.check(pos, actual);
        }

        private ResultInfo methodCheckResult(final boolean varargsCheck, Type to,
                final DeferredAttr.DeferredAttrContext deferredAttrContext, Warner rsWarner) {
            CheckContext checkContext = new MethodCheckContext(!deferredAttrContext.phase.isBoxingRequired(), deferredAttrContext, rsWarner) {
                MethodCheckDiag methodDiag = varargsCheck ?
                                 MethodCheckDiag.VARARG_MISMATCH : MethodCheckDiag.ARG_MISMATCH;

                @Override
                public boolean compatible(Type found, Type req, Warner warn) {
                    found = pendingInferenceContext.asUndetVar(found);
                    if (found.hasTag(UNDETVAR) && req.isPrimitive()) {
                        req = types.boxedClass(req).type;
                    }
                    return super.compatible(found, req, warn);
                }

                @Override
                public void report(DiagnosticPosition pos, JCDiagnostic details) {
                    reportMC(pos, methodDiag, deferredAttrContext.inferenceContext, details);
                }
            };
            return new MethodResultInfo(to, checkContext);
        }

        @Override
        public MethodCheck mostSpecificCheck(List<Type> actuals) {
            return new MostSpecificCheck(actuals);
        }

        @Override
        public String toString() {
            return "MethodReferenceCheck";
        }
    }

    /**
     * Check context to be used during method applicability checks. A method check
     * context might contain inference variables.
     */
    abstract class MethodCheckContext implements CheckContext {

        boolean strict;
        DeferredAttrContext deferredAttrContext;
        Warner rsWarner;

        public MethodCheckContext(boolean strict, DeferredAttrContext deferredAttrContext, Warner rsWarner) {
           this.strict = strict;
           this.deferredAttrContext = deferredAttrContext;
           this.rsWarner = rsWarner;
        }

        public boolean compatible(Type found, Type req, Warner warn) {
            InferenceContext inferenceContext = deferredAttrContext.inferenceContext;
            return strict ?
                    types.isSubtypeUnchecked(inferenceContext.asUndetVar(found), inferenceContext.asUndetVar(req), warn) :
                    types.isConvertible(inferenceContext.asUndetVar(found), inferenceContext.asUndetVar(req), warn);
        }

        public void report(DiagnosticPosition pos, JCDiagnostic details) {
            throw new InapplicableMethodException(details, Resolve.this.dumpStacktraceOnError);
        }

        public Warner checkWarner(DiagnosticPosition pos, Type found, Type req) {
            return rsWarner;
        }

        public InferenceContext inferenceContext() {
            return deferredAttrContext.inferenceContext;
        }

        public DeferredAttrContext deferredAttrContext() {
            return deferredAttrContext;
        }

        @Override
        public String toString() {
            return "MethodCheckContext";
        }
    }

    /**
     * ResultInfo class to be used during method applicability checks. Check
     * for deferred types goes through special path.
     */
    class MethodResultInfo extends ResultInfo {

        public MethodResultInfo(Type pt, CheckContext checkContext) {
            attr.super(KindSelector.VAL, pt, checkContext);
        }

        @Override
        protected Type check(DiagnosticPosition pos, Type found) {
            if (found.hasTag(DEFERRED)) {
                DeferredType dt = (DeferredType)found;
                return dt.check(this);
            } else {
                Type uResult = U(found);
                Type capturedType = pos == null || pos.getTree() == null ?
                        types.capture(uResult) :
                        checkContext.inferenceContext()
                            .cachedCapture(pos.getTree(), uResult, true);
                return super.check(pos, chk.checkNonVoid(pos, capturedType));
            }
        }

        /**
         * javac has a long-standing 'simplification' (see 6391995):
         * given an actual argument type, the method check is performed
         * on its upper bound. This leads to inconsistencies when an
         * argument type is checked against itself. For example, given
         * a type-variable T, it is not true that {@code U(T) <: T},
         * so we need to guard against that.
         */
        private Type U(Type found) {
            return found == pt ?
                    found : types.cvarUpperBound(found);
        }

        @Override
        protected MethodResultInfo dup(Type newPt) {
            return new MethodResultInfo(newPt, checkContext);
        }

        @Override
        protected ResultInfo dup(CheckContext newContext) {
            return new MethodResultInfo(pt, newContext);
        }

        @Override
        protected ResultInfo dup(Type newPt, CheckContext newContext) {
            return new MethodResultInfo(newPt, newContext);
        }
    }

    /**
     * Most specific method applicability routine. Given a list of actual types A,
     * a list of formal types F1, and a list of formal types F2, the routine determines
     * as to whether the types in F1 can be considered more specific than those in F2 w.r.t.
     * argument types A.
     */
    class MostSpecificCheck implements MethodCheck {

        List<Type> actuals;

        MostSpecificCheck(List<Type> actuals) {
            this.actuals = actuals;
        }

        @Override
        public void argumentsAcceptable(final Env<AttrContext> env,
                                    DeferredAttrContext deferredAttrContext,
                                    List<Type> formals1,
                                    List<Type> formals2,
                                    Warner warn) {
            formals2 = adjustArgs(formals2, deferredAttrContext.msym, formals1.length(), deferredAttrContext.phase.isVarargsRequired());
            while (formals2.nonEmpty()) {
                ResultInfo mresult = methodCheckResult(formals2.head, deferredAttrContext, warn, actuals.head);
                mresult.check(null, formals1.head);
                formals1 = formals1.tail;
                formals2 = formals2.tail;
                actuals = actuals.isEmpty() ? actuals : actuals.tail;
            }
        }

       /**
        * Create a method check context to be used during the most specific applicability check
        */
        ResultInfo methodCheckResult(Type to, DeferredAttr.DeferredAttrContext deferredAttrContext,
               Warner rsWarner, Type actual) {
            return attr.new ResultInfo(KindSelector.VAL, to,
                   new MostSpecificCheckContext(deferredAttrContext, rsWarner, actual));
        }

        /**
         * Subclass of method check context class that implements most specific
         * method conversion. If the actual type under analysis is a deferred type
         * a full blown structural analysis is carried out.
         */
        class MostSpecificCheckContext extends MethodCheckContext {

            Type actual;

            public MostSpecificCheckContext(DeferredAttrContext deferredAttrContext, Warner rsWarner, Type actual) {
                super(true, deferredAttrContext, rsWarner);
                this.actual = actual;
            }

            public boolean compatible(Type found, Type req, Warner warn) {
                if (unrelatedFunctionalInterfaces(found, req) &&
                    (actual != null && actual.getTag() == DEFERRED)) {
                    DeferredType dt = (DeferredType) actual;
                    JCTree speculativeTree = dt.speculativeTree(deferredAttrContext);
                    if (speculativeTree != deferredAttr.stuckTree) {
                        return functionalInterfaceMostSpecific(found, req, speculativeTree);
                    }
                }
                return compatibleBySubtyping(found, req);
            }

            private boolean compatibleBySubtyping(Type found, Type req) {
                if (!strict && found.isPrimitive() != req.isPrimitive()) {
                    found = found.isPrimitive() ? types.boxedClass(found).type : types.unboxedType(found);
                }
                return types.isSubtypeNoCapture(found, deferredAttrContext.inferenceContext.asUndetVar(req));
            }

            /** Whether {@code t} and {@code s} are unrelated functional interface types. */
            private boolean unrelatedFunctionalInterfaces(Type t, Type s) {
                return types.isFunctionalInterface(t.tsym) &&
                       types.isFunctionalInterface(s.tsym) &&
                       unrelatedInterfaces(t, s);
            }

            /** Whether {@code t} and {@code s} are unrelated interface types; recurs on intersections. **/
            private boolean unrelatedInterfaces(Type t, Type s) {
                if (t.isCompound()) {
                    for (Type ti : types.interfaces(t)) {
                        if (!unrelatedInterfaces(ti, s)) {
                            return false;
                        }
                    }
                    return true;
                } else if (s.isCompound()) {
                    for (Type si : types.interfaces(s)) {
                        if (!unrelatedInterfaces(t, si)) {
                            return false;
                        }
                    }
                    return true;
                } else {
                    return types.asSuper(t, s.tsym) == null && types.asSuper(s, t.tsym) == null;
                }
            }

            /** Parameters {@code t} and {@code s} are unrelated functional interface types. */
            private boolean functionalInterfaceMostSpecific(Type t, Type s, JCTree tree) {
                Type tDesc;
                Type tDescNoCapture;
                Type sDesc;
                try {
                    tDesc = types.findDescriptorType(types.capture(t));
                    tDescNoCapture = types.findDescriptorType(t);
                    sDesc = types.findDescriptorType(s);
                } catch (Types.FunctionDescriptorLookupError ex) {
                    // don't report, a more meaningful error should be reported upstream
                    return false;
                }
                final List<Type> tTypeParams = tDesc.getTypeArguments();
                final List<Type> tTypeParamsNoCapture = tDescNoCapture.getTypeArguments();
                final List<Type> sTypeParams = sDesc.getTypeArguments();

                // compare type parameters
                if (tDesc.hasTag(FORALL) && !types.hasSameBounds((ForAll) tDesc, (ForAll) tDescNoCapture)) {
                    return false;
                }
                // can't use Types.hasSameBounds on sDesc because bounds may have ivars
                List<Type> tIter = tTypeParams;
                List<Type> sIter = sTypeParams;
                while (tIter.nonEmpty() && sIter.nonEmpty()) {
                    Type tBound = tIter.head.getUpperBound();
                    Type sBound = types.subst(sIter.head.getUpperBound(), sTypeParams, tTypeParams);
                    if (tBound.containsAny(tTypeParams) && inferenceContext().free(sBound)) {
                        return false;
                    }
                    if (!types.isSameType(tBound, inferenceContext().asUndetVar(sBound))) {
                        return false;
                    }
                    tIter = tIter.tail;
                    sIter = sIter.tail;
                }
                if (!tIter.isEmpty() || !sIter.isEmpty()) {
                    return false;
                }

                // compare parameters
                List<Type> tParams = tDesc.getParameterTypes();
                List<Type> tParamsNoCapture = tDescNoCapture.getParameterTypes();
                List<Type> sParams = sDesc.getParameterTypes();
                while (tParams.nonEmpty() && tParamsNoCapture.nonEmpty() && sParams.nonEmpty()) {
                    Type tParam = tParams.head;
                    Type tParamNoCapture = types.subst(tParamsNoCapture.head, tTypeParamsNoCapture, tTypeParams);
                    Type sParam = types.subst(sParams.head, sTypeParams, tTypeParams);
                    if (tParam.containsAny(tTypeParams) && inferenceContext().free(sParam)) {
                        return false;
                    }
                    if (!types.isSubtype(inferenceContext().asUndetVar(sParam), tParam)) {
                        return false;
                    }
                    if (!types.isSameType(tParamNoCapture, inferenceContext().asUndetVar(sParam))) {
                        return false;
                    }
                    tParams = tParams.tail;
                    tParamsNoCapture = tParamsNoCapture.tail;
                    sParams = sParams.tail;
                }
                if (!tParams.isEmpty() || !tParamsNoCapture.isEmpty() || !sParams.isEmpty()) {
                    return false;
                }

                // compare returns
                Type tRet = tDesc.getReturnType();
                Type sRet = types.subst(sDesc.getReturnType(), sTypeParams, tTypeParams);
                if (tRet.containsAny(tTypeParams) && inferenceContext().free(sRet)) {
                    return false;
                }
                MostSpecificFunctionReturnChecker msc = new MostSpecificFunctionReturnChecker(tRet, sRet);
                msc.scan(tree);
                return msc.result;
            }

            /**
             * Tests whether one functional interface type can be considered more specific
             * than another unrelated functional interface type for the scanned expression.
             */
            class MostSpecificFunctionReturnChecker extends DeferredAttr.PolyScanner {

                final Type tRet;
                final Type sRet;
                boolean result;

                /** Parameters {@code t} and {@code s} are unrelated functional interface types. */
                MostSpecificFunctionReturnChecker(Type tRet, Type sRet) {
                    this.tRet = tRet;
                    this.sRet = sRet;
                    result = true;
                }

                @Override
                void skip(JCTree tree) {
                    result = false;
                }

                @Override
                public void visitConditional(JCConditional tree) {
                    scan(asExpr(tree.truepart));
                    scan(asExpr(tree.falsepart));
                }

                @Override
                public void visitReference(JCMemberReference tree) {
                    if (sRet.hasTag(VOID)) {
                        // do nothing
                    } else if (tRet.hasTag(VOID)) {
                        result = false;
                    } else if (tRet.isPrimitive() != sRet.isPrimitive()) {
                        boolean retValIsPrimitive =
                                tree.refPolyKind == PolyKind.STANDALONE &&
                                tree.sym.type.getReturnType().isPrimitive();
                        result &= (retValIsPrimitive == tRet.isPrimitive()) &&
                                  (retValIsPrimitive != sRet.isPrimitive());
                    } else {
                        result &= compatibleBySubtyping(tRet, sRet);
                    }
                }

                @Override
                public void visitParens(JCParens tree) {
                    scan(asExpr(tree.expr));
                }

                @Override
                public void visitLambda(JCLambda tree) {
                    if (sRet.hasTag(VOID)) {
                        // do nothing
                    } else if (tRet.hasTag(VOID)) {
                        result = false;
                    } else {
                        List<JCExpression> lambdaResults = lambdaResults(tree);
                        if (!lambdaResults.isEmpty() && unrelatedFunctionalInterfaces(tRet, sRet)) {
                            for (JCExpression expr : lambdaResults) {
                                result &= functionalInterfaceMostSpecific(tRet, sRet, expr);
                            }
                        } else if (!lambdaResults.isEmpty() && tRet.isPrimitive() != sRet.isPrimitive()) {
                            for (JCExpression expr : lambdaResults) {
                                boolean retValIsPrimitive = expr.isStandalone() && expr.type.isPrimitive();
                                result &= (retValIsPrimitive == tRet.isPrimitive()) &&
                                        (retValIsPrimitive != sRet.isPrimitive());
                            }
                        } else {
                            result &= compatibleBySubtyping(tRet, sRet);
                        }
                    }
                }
                //where

                private List<JCExpression> lambdaResults(JCLambda lambda) {
                    if (lambda.getBodyKind() == JCTree.JCLambda.BodyKind.EXPRESSION) {
                        return List.of(asExpr((JCExpression) lambda.body));
                    } else {
                        final ListBuffer<JCExpression> buffer = new ListBuffer<>();
                        DeferredAttr.LambdaReturnScanner lambdaScanner =
                                new DeferredAttr.LambdaReturnScanner() {
                                    @Override
                                    public void visitReturn(JCReturn tree) {
                                        if (tree.expr != null) {
                                            buffer.append(asExpr(tree.expr));
                                        }
                                    }
                                };
                        lambdaScanner.scan(lambda.body);
                        return buffer.toList();
                    }
                }

                private JCExpression asExpr(JCExpression expr) {
                    if (expr.type.hasTag(DEFERRED)) {
                        JCTree speculativeTree = ((DeferredType)expr.type).speculativeTree(deferredAttrContext);
                        if (speculativeTree != deferredAttr.stuckTree) {
                            expr = (JCExpression)speculativeTree;
                        }
                    }
                    return expr;
                }
            }

        }

        public MethodCheck mostSpecificCheck(List<Type> actuals) {
            Assert.error("Cannot get here!");
            return null;
        }
    }

    public static class InapplicableMethodException extends CompilerInternalException {
        private static final long serialVersionUID = 0;

        transient JCDiagnostic diagnostic;

        InapplicableMethodException(JCDiagnostic diag, boolean dumpStackTraceOnError) {
            super(dumpStackTraceOnError);
            this.diagnostic = diag;
        }

        public JCDiagnostic getDiagnostic() {
            return diagnostic;
        }
    }

/* ***************************************************************************
 *  Symbol lookup
 *  the following naming conventions for arguments are used
 *
 *       env      is the environment where the symbol was mentioned
 *       site     is the type of which the symbol is a member
 *       name     is the symbol's name
 *                if no arguments are given
 *       argtypes are the value arguments, if we search for a method
 *
 *  If no symbol was found, a ResolveError detailing the problem is returned.
 ****************************************************************************/

    /** Find field. Synthetic fields are always skipped.
     *  @param env     The current environment.
     *  @param site    The original type from where the selection takes place.
     *  @param name    The name of the field.
     *  @param c       The class to search for the field. This is always
     *                 a superclass or implemented interface of site's class.
     */
    Symbol findField(Env<AttrContext> env,
                     Type site,
                     Name name,
                     TypeSymbol c) {
        while (c.type.hasTag(TYPEVAR))
            c = c.type.getUpperBound().tsym;
        Symbol bestSoFar = varNotFound;
        Symbol sym;
        for (Symbol s : c.members().getSymbolsByName(name)) {
            if (s.kind == VAR && (s.flags_field & SYNTHETIC) == 0) {
                return isAccessible(env, site, s)
                    ? s : new AccessError(env, site, s);
            }
        }
        Type st = types.supertype(c.type);
        if (st != null && (st.hasTag(CLASS) || st.hasTag(TYPEVAR))) {
            sym = findField(env, site, name, st.tsym);
            bestSoFar = bestOf(bestSoFar, sym);
        }
        for (List<Type> l = types.interfaces(c.type);
             bestSoFar.kind != AMBIGUOUS && l.nonEmpty();
             l = l.tail) {
            sym = findField(env, site, name, l.head.tsym);
            if (bestSoFar.exists() && sym.exists() &&
                sym.owner != bestSoFar.owner)
                bestSoFar = new AmbiguityError(bestSoFar, sym);
            else
                bestSoFar = bestOf(bestSoFar, sym);
        }
        return bestSoFar;
    }

    /** Resolve a field identifier, throw a fatal error if not found.
     *  @param pos       The position to use for error reporting.
     *  @param env       The environment current at the method invocation.
     *  @param site      The type of the qualifying expression, in which
     *                   identifier is searched.
     *  @param name      The identifier's name.
     */
    public VarSymbol resolveInternalField(DiagnosticPosition pos, Env<AttrContext> env,
                                          Type site, Name name) {
        Symbol sym = findField(env, site, name, site.tsym);
        if (sym.kind == VAR) return (VarSymbol)sym;
        else throw new FatalError(
                 diags.fragment(Fragments.FatalErrCantLocateField(name)));
    }

    /** Find unqualified variable or field with given name.
     *  Synthetic fields always skipped.
     *  @param pos       The position to use for error reporting.
     *  @param env     The current environment.
     *  @param name    The name of the variable or field.
     */
    Symbol findVar(DiagnosticPosition pos, Env<AttrContext> env, Name name) {
        Symbol bestSoFar = varNotFound;
        Env<AttrContext> env1 = env;
        boolean staticOnly = false;
        while (env1.outer != null) {
            Symbol sym = null;
            for (Symbol s : env1.info.scope.getSymbolsByName(name)) {
                if (s.kind == VAR && (s.flags_field & SYNTHETIC) == 0) {
                    sym = s;
                    if (staticOnly) {
                        return new StaticError(sym);
                    }
                    break;
                }
            }
            if (isStatic(env1)) staticOnly = true;
            if (sym == null) {
                sym = findField(env1, env1.enclClass.sym.type, name, env1.enclClass.sym);
            }
            if (sym.exists()) {
                if (sym.kind == VAR &&
                        sym.owner.kind == TYP &&
                        (sym.flags() & STATIC) == 0) {
                    if (staticOnly)
                        return new StaticError(sym);
                    if (env1.info.ctorPrologue && !isAllowedEarlyReference(pos, env1, (VarSymbol)sym)) {
                        if (!env.tree.hasTag(ASSIGN) || !TreeInfo.isIdentOrThisDotIdent(((JCAssign)env.tree).lhs)) {
                            return new RefBeforeCtorCalledError(sym);
                        }
                    }
                }
                return sym;
            } else {
                bestSoFar = bestOf(bestSoFar, sym);
            }

            if ((env1.enclClass.sym.flags() & STATIC) != 0) staticOnly = true;
            env1 = env1.outer;
        }

        Symbol sym = findField(env, syms.predefClass.type, name, syms.predefClass);
        if (sym.exists())
            return sym;
        if (bestSoFar.exists())
            return bestSoFar;

        Symbol origin = null;
        for (Scope sc : new Scope[] { env.toplevel.namedImportScope, env.toplevel.starImportScope }) {
            for (Symbol currentSymbol : sc.getSymbolsByName(name)) {
                if (currentSymbol.kind != VAR)
                    continue;
                // invariant: sym.kind == Symbol.Kind.VAR
                if (!bestSoFar.kind.isResolutionError() &&
                    currentSymbol.owner != bestSoFar.owner)
                    return new AmbiguityError(bestSoFar, currentSymbol);
                else if (!bestSoFar.kind.betterThan(VAR)) {
                    origin = sc.getOrigin(currentSymbol).owner;
                    bestSoFar = isAccessible(env, origin.type, currentSymbol)
                        ? currentSymbol : new AccessError(env, origin.type, currentSymbol);
                }
            }
            if (bestSoFar.exists()) break;
        }
        if (bestSoFar.kind == VAR && bestSoFar.owner.type != origin.type)
            return bestSoFar.clone(origin);
        else
            return bestSoFar;
    }

    Warner noteWarner = new Warner();

    /** Select the best method for a call site among two choices.
     *  @param env              The current environment.
     *  @param site             The original type from where the
     *                          selection takes place.
     *  @param argtypes         The invocation's value arguments,
     *  @param typeargtypes     The invocation's type arguments,
     *  @param sym              Proposed new best match.
     *  @param bestSoFar        Previously found best match.
     *  @param allowBoxing Allow boxing conversions of arguments.
     *  @param useVarargs Box trailing arguments into an array for varargs.
     */
    @SuppressWarnings("fallthrough")
    Symbol selectBest(Env<AttrContext> env,
                      Type site,
                      List<Type> argtypes,
                      List<Type> typeargtypes,
                      Symbol sym,
                      Symbol bestSoFar,
                      boolean allowBoxing,
                      boolean useVarargs) {
        if (sym.kind == ERR ||
                (site.tsym != sym.owner && !sym.isInheritedIn(site.tsym, types)) ||
                !notOverriddenIn(site, sym)) {
            return bestSoFar;
        } else if (useVarargs && (sym.flags() & VARARGS) == 0) {
            return bestSoFar.kind.isResolutionError() ?
                    new BadVarargsMethod((ResolveError)bestSoFar.baseSymbol()) :
                    bestSoFar;
        }
        Assert.check(!sym.kind.isResolutionError());
        try {
            types.noWarnings.clear();
            Type mt = rawInstantiate(env, site, sym, null, argtypes, typeargtypes,
                               allowBoxing, useVarargs, types.noWarnings);
            currentResolutionContext.addApplicableCandidate(sym, mt);
        } catch (InapplicableMethodException ex) {
            currentResolutionContext.addInapplicableCandidate(sym, ex.getDiagnostic());
            // Currently, an InapplicableMethodException occurs.
            // If bestSoFar.kind was ABSENT_MTH, return an InapplicableSymbolError(kind is WRONG_MTH).
            // If bestSoFar.kind was HIDDEN(AccessError)/WRONG_MTH/WRONG_MTHS, return an InapplicableSymbolsError(kind is WRONG_MTHS).
            // See JDK-8255968 for more information.
            switch (bestSoFar.kind) {
                case ABSENT_MTH:
                    return new InapplicableSymbolError(currentResolutionContext);
                case HIDDEN:
                    if (bestSoFar instanceof AccessError accessError) {
                        // Add the JCDiagnostic of previous AccessError to the currentResolutionContext
                        // and construct InapplicableSymbolsError.
                        // Intentionally fallthrough.
                        currentResolutionContext.addInapplicableCandidate(accessError.sym,
                                accessError.getDiagnostic(JCDiagnostic.DiagnosticType.FRAGMENT, null, null, site, null, argtypes, typeargtypes));
                    } else {
                        return bestSoFar;
                    }
                case WRONG_MTH:
                    bestSoFar = new InapplicableSymbolsError(currentResolutionContext);
                default:
                    return bestSoFar;
            }
        }
        if (!isAccessible(env, site, sym)) {
            AccessError curAccessError = new AccessError(env, site, sym);
            JCDiagnostic curDiagnostic = curAccessError.getDiagnostic(JCDiagnostic.DiagnosticType.FRAGMENT, null, null, site, null, argtypes, typeargtypes);
            // Currently, an AccessError occurs.
            // If bestSoFar.kind was ABSENT_MTH, return an AccessError(kind is HIDDEN).
            // If bestSoFar.kind was HIDDEN(AccessError), WRONG_MTH, WRONG_MTHS, return an InapplicableSymbolsError(kind is WRONG_MTHS).
            // See JDK-8255968 for more information.
            if (bestSoFar.kind == ABSENT_MTH) {
                bestSoFar = curAccessError;
            } else if (bestSoFar.kind == WRONG_MTH) {
                // Add the JCDiagnostic of current AccessError to the currentResolutionContext
                // and construct InapplicableSymbolsError.
                currentResolutionContext.addInapplicableCandidate(sym, curDiagnostic);
                bestSoFar = new InapplicableSymbolsError(currentResolutionContext);
            } else if (bestSoFar.kind == WRONG_MTHS) {
                // Add the JCDiagnostic of current AccessError to the currentResolutionContext
                currentResolutionContext.addInapplicableCandidate(sym, curDiagnostic);
            } else if (bestSoFar.kind == HIDDEN && bestSoFar instanceof AccessError accessError) {
                // Add the JCDiagnostics of previous and current AccessError to the currentResolutionContext
                // and construct InapplicableSymbolsError.
                currentResolutionContext.addInapplicableCandidate(accessError.sym,
                        accessError.getDiagnostic(JCDiagnostic.DiagnosticType.FRAGMENT, null, null, site, null, argtypes, typeargtypes));
                currentResolutionContext.addInapplicableCandidate(sym, curDiagnostic);
                bestSoFar = new InapplicableSymbolsError(currentResolutionContext);
            }
            return bestSoFar;
        }
        return (bestSoFar.kind.isResolutionError() && bestSoFar.kind != AMBIGUOUS)
            ? sym
            : mostSpecific(argtypes, sym, bestSoFar, env, site, useVarargs);
    }

    /* Return the most specific of the two methods for a call,
     *  given that both are accessible and applicable.
     *  @param m1               A new candidate for most specific.
     *  @param m2               The previous most specific candidate.
     *  @param env              The current environment.
     *  @param site             The original type from where the selection
     *                          takes place.
     *  @param allowBoxing Allow boxing conversions of arguments.
     *  @param useVarargs Box trailing arguments into an array for varargs.
     */
    Symbol mostSpecific(List<Type> argtypes, Symbol m1,
                        Symbol m2,
                        Env<AttrContext> env,
                        final Type site,
                        boolean useVarargs) {
        switch (m2.kind) {
        case MTH:
            if (m1 == m2) return m1;
            boolean m1SignatureMoreSpecific =
                    signatureMoreSpecific(argtypes, env, site, m1, m2, useVarargs);
            boolean m2SignatureMoreSpecific =
                    signatureMoreSpecific(argtypes, env, site, m2, m1, useVarargs);
            if (m1SignatureMoreSpecific && m2SignatureMoreSpecific) {
                Type mt1 = types.memberType(site, m1);
                Type mt2 = types.memberType(site, m2);
                if (!types.overrideEquivalent(mt1, mt2))
                    return ambiguityError(m1, m2);

                // same signature; select (a) the non-bridge method, or
                // (b) the one that overrides the other, or (c) the concrete
                // one, or (d) merge both abstract signatures
                if ((m1.flags() & BRIDGE) != (m2.flags() & BRIDGE))
                    return ((m1.flags() & BRIDGE) != 0) ? m2 : m1;

                if (m1.baseSymbol() == m2.baseSymbol()) {
                    // this is the same imported symbol which has been cloned twice.
                    // Return the first one (either will do).
                    return m1;
                }

                // if one overrides or hides the other, use it
                TypeSymbol m1Owner = (TypeSymbol)m1.owner;
                TypeSymbol m2Owner = (TypeSymbol)m2.owner;
                // the two owners can never be the same if the target methods are compiled from source,
                // but we need to protect against cases where the methods are defined in some classfile
                // and make sure we issue an ambiguity error accordingly (by skipping the logic below).
                if (m1Owner != m2Owner) {
                    if (types.asSuper(m1Owner.type, m2Owner) != null &&
                        ((m1.owner.flags_field & INTERFACE) == 0 ||
                         (m2.owner.flags_field & INTERFACE) != 0) &&
                        m1.overrides(m2, m1Owner, types, false))
                        return m1;
                    if (types.asSuper(m2Owner.type, m1Owner) != null &&
                        ((m2.owner.flags_field & INTERFACE) == 0 ||
                         (m1.owner.flags_field & INTERFACE) != 0) &&
                        m2.overrides(m1, m2Owner, types, false))
                        return m2;
                }
                boolean m1Abstract = (m1.flags() & ABSTRACT) != 0;
                boolean m2Abstract = (m2.flags() & ABSTRACT) != 0;
                if (m1Abstract && !m2Abstract) return m2;
                if (m2Abstract && !m1Abstract) return m1;
                // both abstract or both concrete
                return ambiguityError(m1, m2);
            }
            if (m1SignatureMoreSpecific) return m1;
            if (m2SignatureMoreSpecific) return m2;
            return ambiguityError(m1, m2);
        case AMBIGUOUS:
            //compare m1 to ambiguous methods in m2
            AmbiguityError e = (AmbiguityError)m2.baseSymbol();
            boolean m1MoreSpecificThanAnyAmbiguous = true;
            boolean allAmbiguousMoreSpecificThanM1 = true;
            for (Symbol s : e.ambiguousSyms) {
                Symbol moreSpecific = mostSpecific(argtypes, m1, s, env, site, useVarargs);
                m1MoreSpecificThanAnyAmbiguous &= moreSpecific == m1;
                allAmbiguousMoreSpecificThanM1 &= moreSpecific == s;
            }
            if (m1MoreSpecificThanAnyAmbiguous)
                return m1;
            //if m1 is more specific than some ambiguous methods, but other ambiguous methods are
            //more specific than m1, add it as a new ambiguous method:
            if (!allAmbiguousMoreSpecificThanM1)
                e.addAmbiguousSymbol(m1);
            return e;
        default:
            throw new AssertionError();
        }
    }
    //where
    private boolean signatureMoreSpecific(List<Type> actuals, Env<AttrContext> env, Type site, Symbol m1, Symbol m2, boolean useVarargs) {
        noteWarner.clear();
        int maxLength = Math.max(
                            Math.max(m1.type.getParameterTypes().length(), actuals.length()),
                            m2.type.getParameterTypes().length());
        MethodResolutionContext prevResolutionContext = currentResolutionContext;
        try {
            currentResolutionContext = new MethodResolutionContext();
            currentResolutionContext.step = prevResolutionContext.step;
            currentResolutionContext.methodCheck =
                    prevResolutionContext.methodCheck.mostSpecificCheck(actuals);
            Type mst = instantiate(env, site, m2, null,
                    adjustArgs(types.cvarLowerBounds(types.memberType(site, m1).getParameterTypes()), m1, maxLength, useVarargs), null,
                    false, useVarargs, noteWarner);
            return mst != null &&
                    !noteWarner.hasLint(Lint.LintCategory.UNCHECKED);
        } finally {
            currentResolutionContext = prevResolutionContext;
        }
    }

    List<Type> adjustArgs(List<Type> args, Symbol msym, int length, boolean allowVarargs) {
        if ((msym.flags() & VARARGS) != 0 && allowVarargs) {
            Type varargsElem = types.elemtype(args.last());
            if (varargsElem == null) {
                Assert.error("Bad varargs = " + args.last() + " " + msym);
            }
            List<Type> newArgs = args.reverse().tail.prepend(varargsElem).reverse();
            while (newArgs.length() < length) {
                newArgs = newArgs.append(newArgs.last());
            }
            return newArgs;
        } else {
            return args;
        }
    }
    //where
    Symbol ambiguityError(Symbol m1, Symbol m2) {
        if (((m1.flags() | m2.flags()) & CLASH) != 0) {
            return (m1.flags() & CLASH) == 0 ? m1 : m2;
        } else {
            return new AmbiguityError(m1, m2);
        }
    }

    Symbol findMethodInScope(Env<AttrContext> env,
            Type site,
            Name name,
            List<Type> argtypes,
            List<Type> typeargtypes,
            Scope sc,
            Symbol bestSoFar,
            boolean allowBoxing,
            boolean useVarargs,
            boolean abstractok) {
        for (Symbol s : sc.getSymbolsByName(name, new LookupFilter(abstractok))) {
            bestSoFar = selectBest(env, site, argtypes, typeargtypes, s,
                    bestSoFar, allowBoxing, useVarargs);
        }
        return bestSoFar;
    }
    //where
        class LookupFilter implements Predicate<Symbol> {

            boolean abstractOk;

            LookupFilter(boolean abstractOk) {
                this.abstractOk = abstractOk;
            }

            @Override
            public boolean test(Symbol s) {
                long flags = s.flags();
                return s.kind == MTH &&
                        (flags & SYNTHETIC) == 0 &&
                        (abstractOk ||
                        (flags & DEFAULT) != 0 ||
                        (flags & ABSTRACT) == 0);
            }
        }

    /** Find best qualified method matching given name, type and value
     *  arguments.
     *  @param env       The current environment.
     *  @param site      The original type from where the selection
     *                   takes place.
     *  @param name      The method's name.
     *  @param argtypes  The method's value arguments.
     *  @param typeargtypes The method's type arguments
     *  @param allowBoxing Allow boxing conversions of arguments.
     *  @param useVarargs Box trailing arguments into an array for varargs.
     */
    Symbol findMethod(Env<AttrContext> env,
                      Type site,
                      Name name,
                      List<Type> argtypes,
                      List<Type> typeargtypes,
                      boolean allowBoxing,
                      boolean useVarargs) {
        Symbol bestSoFar = methodNotFound;
        bestSoFar = findMethod(env,
                          site,
                          name,
                          argtypes,
                          typeargtypes,
                          site.tsym.type,
                          bestSoFar,
                          allowBoxing,
                          useVarargs);
        if (bestSoFar.kind == AMBIGUOUS) {
            AmbiguityError a_err = (AmbiguityError)bestSoFar.baseSymbol();
            bestSoFar = a_err.mergeAbstracts(site);
        }
        return bestSoFar;
    }
    // where
    private Symbol findMethod(Env<AttrContext> env,
                              Type site,
                              Name name,
                              List<Type> argtypes,
                              List<Type> typeargtypes,
                              Type intype,
                              Symbol bestSoFar,
                              boolean allowBoxing,
                              boolean useVarargs) {
        @SuppressWarnings({"unchecked","rawtypes"})
        List<Type>[] itypes = (List<Type>[])new List[] { List.<Type>nil(), List.<Type>nil() };

        InterfaceLookupPhase iphase = InterfaceLookupPhase.ABSTRACT_OK;
        boolean isInterface = site.tsym.isInterface();
        for (TypeSymbol s : isInterface ? List.of(intype.tsym) : superclasses(intype)) {
            bestSoFar = findMethodInScope(env, site, name, argtypes, typeargtypes,
                    s.members(), bestSoFar, allowBoxing, useVarargs, true);
            if (name == names.init) return bestSoFar;
            iphase = (iphase == null) ? null : iphase.update(s, this);
            if (iphase != null) {
                for (Type itype : types.interfaces(s.type)) {
                    itypes[iphase.ordinal()] = types.union(types.closure(itype), itypes[iphase.ordinal()]);
                }
            }
        }

        Symbol concrete = bestSoFar.kind.isValid() &&
                (bestSoFar.flags() & ABSTRACT) == 0 ?
                bestSoFar : methodNotFound;

        for (InterfaceLookupPhase iphase2 : InterfaceLookupPhase.values()) {
            //keep searching for abstract methods
            for (Type itype : itypes[iphase2.ordinal()]) {
                if (!itype.isInterface()) continue; //skip j.l.Object (included by Types.closure())
                if (iphase2 == InterfaceLookupPhase.DEFAULT_OK &&
                        (itype.tsym.flags() & DEFAULT) == 0) continue;
                bestSoFar = findMethodInScope(env, site, name, argtypes, typeargtypes,
                        itype.tsym.members(), bestSoFar, allowBoxing, useVarargs, true);
                if (concrete != bestSoFar &&
                    concrete.kind.isValid() &&
                    bestSoFar.kind.isValid() &&
                        types.isSubSignature(concrete.type, bestSoFar.type)) {
                    //this is an hack - as javac does not do full membership checks
                    //most specific ends up comparing abstract methods that might have
                    //been implemented by some concrete method in a subclass and,
                    //because of raw override, it is possible for an abstract method
                    //to be more specific than the concrete method - so we need
                    //to explicitly call that out (see CR 6178365)
                    bestSoFar = concrete;
                }
            }
        }
        if (isInterface && bestSoFar.kind.isResolutionError()) {
            bestSoFar = findMethodInScope(env, site, name, argtypes, typeargtypes,
                    syms.objectType.tsym.members(), bestSoFar, allowBoxing, useVarargs, true);
            if (bestSoFar.kind.isValid()) {
                Symbol baseSymbol = bestSoFar;
                bestSoFar = new MethodSymbol(bestSoFar.flags_field, bestSoFar.name, bestSoFar.type, intype.tsym) {
                    @Override
                    public Symbol baseSymbol() {
                        return baseSymbol;
                    }
                };
            }
        }
        return bestSoFar;
    }

    enum InterfaceLookupPhase {
        ABSTRACT_OK() {
            @Override
            InterfaceLookupPhase update(Symbol s, Resolve rs) {
                //We should not look for abstract methods if receiver is a concrete class
                //(as concrete classes are expected to implement all abstracts coming
                //from superinterfaces)
                if ((s.flags() & (ABSTRACT | INTERFACE | ENUM)) != 0) {
                    return this;
                } else {
                    return DEFAULT_OK;
                }
            }
        },
        DEFAULT_OK() {
            @Override
            InterfaceLookupPhase update(Symbol s, Resolve rs) {
                return this;
            }
        };

        abstract InterfaceLookupPhase update(Symbol s, Resolve rs);
    }

    /**
     * Return an Iterable object to scan the superclasses of a given type.
     * It's crucial that the scan is done lazily, as we don't want to accidentally
     * access more supertypes than strictly needed (as this could trigger completion
     * errors if some of the not-needed supertypes are missing/ill-formed).
     */
    Iterable<TypeSymbol> superclasses(final Type intype) {
        return () -> new Iterator<TypeSymbol>() {

            List<TypeSymbol> seen = List.nil();
            TypeSymbol currentSym = symbolFor(intype);
            TypeSymbol prevSym = null;

            public boolean hasNext() {
                if (currentSym == syms.noSymbol) {
                    currentSym = symbolFor(types.supertype(prevSym.type));
                }
                return currentSym != null;
            }

            public TypeSymbol next() {
                prevSym = currentSym;
                currentSym = syms.noSymbol;
                Assert.check(prevSym != null || prevSym != syms.noSymbol);
                return prevSym;
            }

            public void remove() {
                throw new UnsupportedOperationException();
            }

            TypeSymbol symbolFor(Type t) {
                if (!t.hasTag(CLASS) &&
                        !t.hasTag(TYPEVAR)) {
                    return null;
                }
                t = types.skipTypeVars(t, false);
                if (seen.contains(t.tsym)) {
                    //degenerate case in which we have a circular
                    //class hierarchy - because of ill-formed classfiles
                    return null;
                }
                seen = seen.prepend(t.tsym);
                return t.tsym;
            }
        };
    }

    /** Find unqualified method matching given name, type and value arguments.
     *  @param env       The current environment.
     *  @param name      The method's name.
     *  @param argtypes  The method's value arguments.
     *  @param typeargtypes  The method's type arguments.
     *  @param allowBoxing Allow boxing conversions of arguments.
     *  @param useVarargs Box trailing arguments into an array for varargs.
     */
    Symbol findFun(Env<AttrContext> env, Name name,
                   List<Type> argtypes, List<Type> typeargtypes,
                   boolean allowBoxing, boolean useVarargs) {
        Symbol bestSoFar = methodNotFound;
        Env<AttrContext> env1 = env;
        boolean staticOnly = false;
        while (env1.outer != null) {
            if (isStatic(env1)) staticOnly = true;
            Assert.check(env1.info.preferredTreeForDiagnostics == null);
            env1.info.preferredTreeForDiagnostics = env.tree;
            try {
                Symbol sym = findMethod(
                    env1, env1.enclClass.sym.type, name, argtypes, typeargtypes,
                    allowBoxing, useVarargs);
                if (sym.exists()) {
                    if (sym.kind == MTH &&
                            sym.owner.kind == TYP &&
                            (sym.flags() & STATIC) == 0) {
                        if (staticOnly)
                            return new StaticError(sym);
                        if (env1.info.ctorPrologue && env1 == env)
                            return new RefBeforeCtorCalledError(sym);
                    }
                    return sym;
                } else {
                    bestSoFar = bestOf(bestSoFar, sym);
                }
            } finally {
                env1.info.preferredTreeForDiagnostics = null;
            }
            if ((env1.enclClass.sym.flags() & STATIC) != 0) staticOnly = true;
            env1 = env1.outer;
        }

        Symbol sym = findMethod(env, syms.predefClass.type, name, argtypes,
                                typeargtypes, allowBoxing, useVarargs);
        if (sym.exists())
            return sym;

        for (Symbol currentSym : env.toplevel.namedImportScope.getSymbolsByName(name)) {
            Symbol origin = env.toplevel.namedImportScope.getOrigin(currentSym).owner;
            if (currentSym.kind == MTH) {
                if (currentSym.owner.type != origin.type)
                    currentSym = currentSym.clone(origin);
                if (!isAccessible(env, origin.type, currentSym))
                    currentSym = new AccessError(env, origin.type, currentSym);
                bestSoFar = selectBest(env, origin.type,
                                       argtypes, typeargtypes,
                                       currentSym, bestSoFar,
                                       allowBoxing, useVarargs);
            }
        }
        if (bestSoFar.exists())
            return bestSoFar;

        for (Symbol currentSym : env.toplevel.starImportScope.getSymbolsByName(name)) {
            Symbol origin = env.toplevel.starImportScope.getOrigin(currentSym).owner;
            if (currentSym.kind == MTH) {
                if (currentSym.owner.type != origin.type)
                    currentSym = currentSym.clone(origin);
                if (!isAccessible(env, origin.type, currentSym))
                    currentSym = new AccessError(env, origin.type, currentSym);
                bestSoFar = selectBest(env, origin.type,
                                       argtypes, typeargtypes,
                                       currentSym, bestSoFar,
                                       allowBoxing, useVarargs);
            }
        }
        return bestSoFar;
    }

    /** Load toplevel or member class with given fully qualified name and
     *  verify that it is accessible.
     *  @param env       The current environment.
     *  @param name      The fully qualified name of the class to be loaded.
     */
    Symbol loadClass(Env<AttrContext> env, Name name, RecoveryLoadClass recoveryLoadClass) {
        try {
            ClassSymbol c = finder.loadClass(env.toplevel.modle, name);
            return isAccessible(env, c) ? c : new AccessError(env, null, c);
        } catch (ClassFinder.BadClassFile err) {
            return new BadClassFileError(err);
        } catch (CompletionFailure ex) {
            Symbol candidate = recoveryLoadClass.loadClass(env, name);

            if (candidate != null) {
                return candidate;
            }

            return typeNotFound;
        }
    }

    public interface RecoveryLoadClass {
        Symbol loadClass(Env<AttrContext> env, Name name);
    }

    private final RecoveryLoadClass noRecovery = (env, name) -> null;

    private final RecoveryLoadClass doRecoveryLoadClass = new RecoveryLoadClass() {
        @Override public Symbol loadClass(Env<AttrContext> env, Name name) {
            List<Name> candidates = Convert.classCandidates(name);
            return lookupInvisibleSymbol(env, name,
                                         n -> () -> createCompoundIterator(candidates,
                                                                           c -> syms.getClassesForName(c)
                                                                                    .iterator()),
                                         (ms, n) -> {
                for (Name candidate : candidates) {
                    try {
                        return finder.loadClass(ms, candidate);
                    } catch (CompletionFailure cf) {
                        //ignore
                    }
                }
                return null;
            }, sym -> sym.kind == Kind.TYP, typeNotFound);
        }
    };

    private final RecoveryLoadClass namedImportScopeRecovery = (env, name) -> {
        Scope importScope = env.toplevel.namedImportScope;
        Symbol existing = importScope.findFirst(Convert.shortName(name),
                                                sym -> sym.kind == TYP && sym.flatName() == name);

        if (existing != null) {
            return new InvisibleSymbolError(env, true, existing);
        }
        return null;
    };

    private final RecoveryLoadClass starImportScopeRecovery = (env, name) -> {
        Scope importScope = env.toplevel.starImportScope;
        Symbol existing = importScope.findFirst(Convert.shortName(name),
                                                sym -> sym.kind == TYP && sym.flatName() == name);

        if (existing != null) {
            try {
                existing = finder.loadClass(existing.packge().modle, name);

                return new InvisibleSymbolError(env, true, existing);
            } catch (CompletionFailure cf) {
                //ignore
            }
        }

        return null;
    };

    Symbol lookupPackage(Env<AttrContext> env, Name name) {
        PackageSymbol pack = syms.lookupPackage(env.toplevel.modle, name);

        if (allowModules && isImportOnDemand(env, name)) {
            if (pack.members().isEmpty()) {
                return lookupInvisibleSymbol(env, name, syms::getPackagesForName, syms::enterPackage, sym -> {
                    sym.complete();
                    return !sym.members().isEmpty();
                }, pack);
            }
        }

        return pack;
    }

    private boolean isImportOnDemand(Env<AttrContext> env, Name name) {
        if (!env.tree.hasTag(IMPORT))
            return false;

        JCTree qualid = ((JCImport) env.tree).qualid;

        if (!qualid.hasTag(SELECT))
            return false;

        if (TreeInfo.name(qualid) != names.asterisk)
            return false;

        return TreeInfo.fullName(((JCFieldAccess) qualid).selected) == name;
    }

    private <S extends Symbol> Symbol lookupInvisibleSymbol(Env<AttrContext> env,
                                                            Name name,
                                                            Function<Name, Iterable<S>> get,
                                                            BiFunction<ModuleSymbol, Name, S> load,
                                                            Predicate<S> validate,
                                                            Symbol defaultResult) {
        //even if a class/package cannot be found in the current module and among packages in modules
        //it depends on that are exported for any or this module, the class/package may exist internally
        //in some of these modules, or may exist in a module on which this module does not depend.
        //Provide better diagnostic in such cases by looking for the class in any module:
        Iterable<? extends S> candidates = get.apply(name);

        for (S sym : candidates) {
            if (validate.test(sym))
                return createInvisibleSymbolError(env, sym);
        }

        Set<ModuleSymbol> recoverableModules = new HashSet<>(syms.getAllModules());

        recoverableModules.add(syms.unnamedModule);
        recoverableModules.remove(env.toplevel.modle);

        for (ModuleSymbol ms : recoverableModules) {
            //avoid overly eager completing classes from source-based modules, as those
            //may not be completable with the current compiler settings:
            if (ms.sourceLocation == null) {
                if (ms.classLocation == null) {
                    ms = moduleFinder.findModule(ms);
                }

                if (ms.kind != ERR) {
                    S sym = load.apply(ms, name);

                    if (sym != null && validate.test(sym)) {
                        return createInvisibleSymbolError(env, sym);
                    }
                }
            }
        }

        return defaultResult;
    }

    private Symbol createInvisibleSymbolError(Env<AttrContext> env, Symbol sym) {
        if (symbolPackageVisible(env, sym)) {
            return new AccessError(env, null, sym);
        } else {
            return new InvisibleSymbolError(env, false, sym);
        }
    }

    private boolean symbolPackageVisible(Env<AttrContext> env, Symbol sym) {
        ModuleSymbol envMod = env.toplevel.modle;
        PackageSymbol symPack = sym.packge();
        return envMod == symPack.modle ||
               envMod.visiblePackages.containsKey(symPack.fullname);
    }

    /**
     * Find a type declared in a scope (not inherited).  Return null
     * if none is found.
     *  @param env       The current environment.
     *  @param site      The original type from where the selection takes
     *                   place.
     *  @param name      The type's name.
     *  @param c         The class to search for the member type. This is
     *                   always a superclass or implemented interface of
     *                   site's class.
     */
    Symbol findImmediateMemberType(Env<AttrContext> env,
                                   Type site,
                                   Name name,
                                   TypeSymbol c) {
        for (Symbol sym : c.members().getSymbolsByName(name)) {
            if (sym.kind == TYP) {
                return isAccessible(env, site, sym)
                    ? sym
                    : new AccessError(env, site, sym);
            }
        }
        return typeNotFound;
    }

    /** Find a member type inherited from a superclass or interface.
     *  @param env       The current environment.
     *  @param site      The original type from where the selection takes
     *                   place.
     *  @param name      The type's name.
     *  @param c         The class to search for the member type. This is
     *                   always a superclass or implemented interface of
     *                   site's class.
     */
    Symbol findInheritedMemberType(Env<AttrContext> env,
                                   Type site,
                                   Name name,
                                   TypeSymbol c) {
        Symbol bestSoFar = typeNotFound;
        Symbol sym;
        Type st = types.supertype(c.type);
        if (st != null && st.hasTag(CLASS)) {
            sym = findMemberType(env, site, name, st.tsym);
            bestSoFar = bestOf(bestSoFar, sym);
        }
        for (List<Type> l = types.interfaces(c.type);
             bestSoFar.kind != AMBIGUOUS && l.nonEmpty();
             l = l.tail) {
            sym = findMemberType(env, site, name, l.head.tsym);
            if (!bestSoFar.kind.isResolutionError() &&
                !sym.kind.isResolutionError() &&
                sym.owner != bestSoFar.owner)
                bestSoFar = new AmbiguityError(bestSoFar, sym);
            else
                bestSoFar = bestOf(bestSoFar, sym);
        }
        return bestSoFar;
    }

    /** Find qualified member type.
     *  @param env       The current environment.
     *  @param site      The original type from where the selection takes
     *                   place.
     *  @param name      The type's name.
     *  @param c         The class to search for the member type. This is
     *                   always a superclass or implemented interface of
     *                   site's class.
     */
    Symbol findMemberType(Env<AttrContext> env,
                          Type site,
                          Name name,
                          TypeSymbol c) {
        Symbol sym = findImmediateMemberType(env, site, name, c);

        if (sym != typeNotFound)
            return sym;

        return findInheritedMemberType(env, site, name, c);

    }

    /** Find a global type in given scope and load corresponding class.
     *  @param env       The current environment.
     *  @param scope     The scope in which to look for the type.
     *  @param name      The type's name.
     */
    Symbol findGlobalType(Env<AttrContext> env, Scope scope, Name name, RecoveryLoadClass recoveryLoadClass) {
        Symbol bestSoFar = typeNotFound;
        for (Symbol s : scope.getSymbolsByName(name)) {
            Symbol sym = loadClass(env, s.flatName(), recoveryLoadClass);
            if (bestSoFar.kind == TYP && sym.kind == TYP &&
                bestSoFar != sym)
                return new AmbiguityError(bestSoFar, sym);
            else
                bestSoFar = bestOf(bestSoFar, sym);
        }
        return bestSoFar;
    }

    Symbol findTypeVar(Env<AttrContext> env, Name name, boolean staticOnly) {
        for (Symbol sym : env.info.scope.getSymbolsByName(name)) {
            if (sym.kind == TYP) {
                if (sym.type.hasTag(TYPEVAR) &&
                        (staticOnly || (isStatic(env) && sym.owner.kind == TYP)))
                    // if staticOnly is set, it means that we have recursed through a static declaration,
                    // so type variable symbols should not be accessible. If staticOnly is unset, but
                    // we are in a static declaration (field or method), we should not allow type-variables
                    // defined in the enclosing class to "leak" into this context.
                    return new StaticError(sym);
                return sym;
            }
        }
        return typeNotFound;
    }

    /** Find an unqualified type symbol.
     *  @param env       The current environment.
     *  @param name      The type's name.
     */
    Symbol findType(Env<AttrContext> env, Name name) {
        if (name == names.empty)
            return typeNotFound; // do not allow inadvertent "lookup" of anonymous types
        Symbol bestSoFar = typeNotFound;
        Symbol sym;
        boolean staticOnly = false;
        for (Env<AttrContext> env1 = env; env1.outer != null; env1 = env1.outer) {
            // First, look for a type variable and the first member type
            final Symbol tyvar = findTypeVar(env1, name, staticOnly);
            if (isStatic(env1)) staticOnly = true;
            sym = findImmediateMemberType(env1, env1.enclClass.sym.type,
                                          name, env1.enclClass.sym);

            // Return the type variable if we have it, and have no
            // immediate member, OR the type variable is for a method.
            if (tyvar != typeNotFound) {
                if (env.baseClause || sym == typeNotFound ||
                    (tyvar.kind == TYP && tyvar.exists() &&
                     tyvar.owner.kind == MTH)) {
                    return tyvar;
                }
            }

            // If the environment is a class def, finish up,
            // otherwise, do the entire findMemberType
            if (sym == typeNotFound)
                sym = findInheritedMemberType(env1, env1.enclClass.sym.type,
                                              name, env1.enclClass.sym);

            if (staticOnly && sym.kind == TYP &&
                sym.type.hasTag(CLASS) &&
                sym.type.getEnclosingType().hasTag(CLASS) &&
                env1.enclClass.sym.type.isParameterized() &&
                sym.type.getEnclosingType().isParameterized())
                return new StaticError(sym);
            else if (sym.exists()) return sym;
            else bestSoFar = bestOf(bestSoFar, sym);

            JCClassDecl encl = env1.baseClause ? (JCClassDecl)env1.tree : env1.enclClass;
            if ((encl.sym.flags() & STATIC) != 0)
                staticOnly = true;
        }

        if (!env.tree.hasTag(IMPORT)) {
            sym = findGlobalType(env, env.toplevel.namedImportScope, name, namedImportScopeRecovery);
            if (sym.exists()) return sym;
            else bestSoFar = bestOf(bestSoFar, sym);

            sym = findGlobalType(env, env.toplevel.toplevelScope, name, noRecovery);
            if (sym.exists()) return sym;
            else bestSoFar = bestOf(bestSoFar, sym);

            sym = findGlobalType(env, env.toplevel.packge.members(), name, noRecovery);
            if (sym.exists()) return sym;
            else bestSoFar = bestOf(bestSoFar, sym);

            sym = findGlobalType(env, env.toplevel.starImportScope, name, starImportScopeRecovery);
            if (sym.exists()) return sym;
            else bestSoFar = bestOf(bestSoFar, sym);
        }

        return bestSoFar;
    }

    /** Find an unqualified identifier which matches a specified kind set.
     *  @param pos       position on which report warnings, if any;
     *                   null warnings should not be reported
     *  @param env       The current environment.
     *  @param name      The identifier's name.
     *  @param kind      Indicates the possible symbol kinds
     *                   (a subset of VAL, TYP, PCK).
     */
    Symbol findIdent(DiagnosticPosition pos, Env<AttrContext> env, Name name, KindSelector kind) {
        try {
            return checkNonExistentType(checkRestrictedType(pos, findIdentInternal(pos, env, name, kind), name));
        } catch (ClassFinder.BadClassFile err) {
            return new BadClassFileError(err);
        } catch (CompletionFailure cf) {
            chk.completionError(pos, cf);
            return typeNotFound;
        }
    }

    Symbol findIdentInternal(DiagnosticPosition pos, Env<AttrContext> env, Name name, KindSelector kind) {
        Symbol bestSoFar = typeNotFound;
        Symbol sym;

        if (kind.contains(KindSelector.VAL)) {
            sym = findVar(pos, env, name);
            if (sym.exists()) return sym;
            else bestSoFar = bestOf(bestSoFar, sym);
        }

        if (kind.contains(KindSelector.TYP)) {
            sym = findType(env, name);
            if (sym.exists()) return sym;
            else bestSoFar = bestOf(bestSoFar, sym);
        }

        if (kind.contains(KindSelector.PCK))
            return lookupPackage(env, name);
        else return bestSoFar;
    }

    /** Find an identifier in a package which matches a specified kind set.
     *  @param pos       position on which report warnings, if any;
     *                   null warnings should not be reported
     *  @param env       The current environment.
     *  @param name      The identifier's name.
     *  @param kind      Indicates the possible symbol kinds
     *                   (a nonempty subset of TYP, PCK).
     */
    Symbol findIdentInPackage(DiagnosticPosition pos,
                              Env<AttrContext> env, TypeSymbol pck,
                              Name name, KindSelector kind) {
        return checkNonExistentType(checkRestrictedType(pos, findIdentInPackageInternal(env, pck, name, kind), name));
    }

    Symbol findIdentInPackageInternal(Env<AttrContext> env, TypeSymbol pck,
                              Name name, KindSelector kind) {
        Name fullname = TypeSymbol.formFullName(name, pck);
        Symbol bestSoFar = typeNotFound;
        if (kind.contains(KindSelector.TYP)) {
            RecoveryLoadClass recoveryLoadClass =
                    allowModules && !kind.contains(KindSelector.PCK) &&
                    !pck.exists() && !env.info.attributionMode.isSpeculative ?
                        doRecoveryLoadClass : noRecovery;
            Symbol sym = loadClass(env, fullname, recoveryLoadClass);
            if (sym.exists()) {
                // don't allow programs to use flatnames
                if (name == sym.name) return sym;
            }
            else bestSoFar = bestOf(bestSoFar, sym);
        }
        if (kind.contains(KindSelector.PCK)) {
            return lookupPackage(env, fullname);
        }
        return bestSoFar;
    }

    /** Find an identifier among the members of a given type `site'.
     *  @param pos       position on which report warnings, if any;
     *                   null warnings should not be reported
     *  @param env       The current environment.
     *  @param site      The type containing the symbol to be found.
     *  @param name      The identifier's name.
     *  @param kind      Indicates the possible symbol kinds
     *                   (a subset of VAL, TYP).
     */
    Symbol findIdentInType(DiagnosticPosition pos,
                           Env<AttrContext> env, Type site,
                           Name name, KindSelector kind) {
        try {
            return checkNonExistentType(checkRestrictedType(pos, findIdentInTypeInternal(env, site, name, kind), name));
        } catch (ClassFinder.BadClassFile err) {
            return new BadClassFileError(err);
        } catch (CompletionFailure cf) {
            chk.completionError(pos, cf);
            return typeNotFound;
        }
    }

    private Symbol checkNonExistentType(Symbol symbol) {
        /*  Guard against returning a type is not on the class path of the current compilation,
         *  but *was* on the class path of a separate compilation that produced a class file
         *  that is on the class path of the current compilation. Such a type will fail completion
         *  but the completion failure may have been silently swallowed (e.g. missing annotation types)
         *  with an error stub symbol lingering in the symbol tables.
         */
        return symbol instanceof ClassSymbol c && c.type.isErroneous() && c.classfile == null ? typeNotFound : symbol;
    }

    Symbol findIdentInTypeInternal(Env<AttrContext> env, Type site,
                           Name name, KindSelector kind) {
        Symbol bestSoFar = typeNotFound;
        Symbol sym;
        if (kind.contains(KindSelector.VAL)) {
            sym = findField(env, site, name, site.tsym);
            if (sym.exists()) return sym;
            else bestSoFar = bestOf(bestSoFar, sym);
        }

        if (kind.contains(KindSelector.TYP)) {
            sym = findMemberType(env, site, name, site.tsym);
            if (sym.exists()) return sym;
            else bestSoFar = bestOf(bestSoFar, sym);
        }
        return bestSoFar;
    }

    private Symbol checkRestrictedType(DiagnosticPosition pos, Symbol bestSoFar, Name name) {
        if (bestSoFar.kind == TYP || bestSoFar.kind == ABSENT_TYP) {
            if (allowLocalVariableTypeInference && name.equals(names.var)) {
                bestSoFar = new BadRestrictedTypeError(names.var);
            } else if (name.equals(names.yield)) {
                if (allowYieldStatement) {
                    bestSoFar = new BadRestrictedTypeError(names.yield);
                } else if (pos != null) {
                    log.warning(pos, Warnings.IllegalRefToRestrictedType(names.yield));
                }
            }
        }
        return bestSoFar;
    }

/* ***************************************************************************
 *  Access checking
 *  The following methods convert ResolveErrors to ErrorSymbols, issuing
 *  an error message in the process
 ****************************************************************************/

    /** If `sym' is a bad symbol: report error and return errSymbol
     *  else pass through unchanged,
     *  additional arguments duplicate what has been used in trying to find the
     *  symbol {@literal (--> flyweight pattern)}. This improves performance since we
     *  expect misses to happen frequently.
     *
     *  @param sym       The symbol that was found, or a ResolveError.
     *  @param pos       The position to use for error reporting.
     *  @param location  The symbol the served as a context for this lookup
     *  @param site      The original type from where the selection took place.
     *  @param name      The symbol's name.
     *  @param qualified Did we get here through a qualified expression resolution?
     *  @param argtypes  The invocation's value arguments,
     *                   if we looked for a method.
     *  @param typeargtypes  The invocation's type arguments,
     *                   if we looked for a method.
     *  @param logResolveHelper helper class used to log resolve errors
     */
    Symbol accessInternal(Symbol sym,
                  DiagnosticPosition pos,
                  Symbol location,
                  Type site,
                  Name name,
                  boolean qualified,
                  List<Type> argtypes,
                  List<Type> typeargtypes,
                  LogResolveHelper logResolveHelper) {
        if (sym.kind.isResolutionError()) {
            ResolveError errSym = (ResolveError)sym.baseSymbol();
            sym = errSym.access(name, qualified ? site.tsym : syms.noSymbol);
            argtypes = logResolveHelper.getArgumentTypes(errSym, sym, name, argtypes);
            if (logResolveHelper.resolveDiagnosticNeeded(site, argtypes, typeargtypes)) {
                logResolveError(errSym, pos, location, site, name, argtypes, typeargtypes);
            }
        }
        return sym;
    }

    /**
     * Variant of the generalized access routine, to be used for generating method
     * resolution diagnostics
     */
    Symbol accessMethod(Symbol sym,
                  DiagnosticPosition pos,
                  Symbol location,
                  Type site,
                  Name name,
                  boolean qualified,
                  List<Type> argtypes,
                  List<Type> typeargtypes) {
        return accessInternal(sym, pos, location, site, name, qualified, argtypes, typeargtypes, methodLogResolveHelper);
    }

    /** Same as original accessMethod(), but without location.
     */
    Symbol accessMethod(Symbol sym,
                  DiagnosticPosition pos,
                  Type site,
                  Name name,
                  boolean qualified,
                  List<Type> argtypes,
                  List<Type> typeargtypes) {
        return accessMethod(sym, pos, site.tsym, site, name, qualified, argtypes, typeargtypes);
    }

    /**
     * Variant of the generalized access routine, to be used for generating variable,
     * type resolution diagnostics
     */
    Symbol accessBase(Symbol sym,
                  DiagnosticPosition pos,
                  Symbol location,
                  Type site,
                  Name name,
                  boolean qualified) {
        return accessInternal(sym, pos, location, site, name, qualified, List.nil(), null, basicLogResolveHelper);
    }

    /** Same as original accessBase(), but without location.
     */
    Symbol accessBase(Symbol sym,
                  DiagnosticPosition pos,
                  Type site,
                  Name name,
                  boolean qualified) {
        return accessBase(sym, pos, site.tsym, site, name, qualified);
    }

    interface LogResolveHelper {
        boolean resolveDiagnosticNeeded(Type site, List<Type> argtypes, List<Type> typeargtypes);
        List<Type> getArgumentTypes(ResolveError errSym, Symbol accessedSym, Name name, List<Type> argtypes);
    }

    LogResolveHelper basicLogResolveHelper = new LogResolveHelper() {
        public boolean resolveDiagnosticNeeded(Type site, List<Type> argtypes, List<Type> typeargtypes) {
            return !site.isErroneous();
        }
        public List<Type> getArgumentTypes(ResolveError errSym, Symbol accessedSym, Name name, List<Type> argtypes) {
            return argtypes;
        }
    };

    LogResolveHelper silentLogResolveHelper = new LogResolveHelper() {
        public boolean resolveDiagnosticNeeded(Type site, List<Type> argtypes, List<Type> typeargtypes) {
            return false;
        }
        public List<Type> getArgumentTypes(ResolveError errSym, Symbol accessedSym, Name name, List<Type> argtypes) {
            return argtypes;
        }
    };

    LogResolveHelper methodLogResolveHelper = new LogResolveHelper() {
        public boolean resolveDiagnosticNeeded(Type site, List<Type> argtypes, List<Type> typeargtypes) {
            return !site.isErroneous() &&
                        !Type.isErroneous(argtypes) &&
                        (typeargtypes == null || !Type.isErroneous(typeargtypes));
        }
        public List<Type> getArgumentTypes(ResolveError errSym, Symbol accessedSym, Name name, List<Type> argtypes) {
            return argtypes.map(new ResolveDeferredRecoveryMap(AttrMode.SPECULATIVE, accessedSym, currentResolutionContext.step));
        }
    };

    class ResolveDeferredRecoveryMap extends DeferredAttr.RecoveryDeferredTypeMap {

        public ResolveDeferredRecoveryMap(AttrMode mode, Symbol msym, MethodResolutionPhase step) {
            deferredAttr.super(mode, msym, step);
        }

        @Override
        protected Type typeOf(DeferredType dt, Type pt) {
            Type res = super.typeOf(dt, pt);
            if (!res.isErroneous()) {
                switch (TreeInfo.skipParens(dt.tree).getTag()) {
                    case LAMBDA:
                    case REFERENCE:
                        return dt;
                    case CONDEXPR:
                        return res == Type.recoveryType ?
                                dt : res;
                }
            }
            return res;
        }
    }

    /** Check that sym is not an abstract method.
     */
    void checkNonAbstract(DiagnosticPosition pos, Symbol sym) {
        if ((sym.flags() & ABSTRACT) != 0 && (sym.flags() & DEFAULT) == 0)
            log.error(pos,
                      Errors.AbstractCantBeAccessedDirectly(kindName(sym),sym, sym.location()));
    }

/* ***************************************************************************
 *  Name resolution
 *  Naming conventions are as for symbol lookup
 *  Unlike the find... methods these methods will report access errors
 ****************************************************************************/

    /** Resolve an unqualified (non-method) identifier.
     *  @param pos       The position to use for error reporting.
     *  @param env       The environment current at the identifier use.
     *  @param name      The identifier's name.
     *  @param kind      The set of admissible symbol kinds for the identifier.
     */
    Symbol resolveIdent(DiagnosticPosition pos, Env<AttrContext> env,
                        Name name, KindSelector kind) {
        return accessBase(
            findIdent(pos, env, name, kind),
            pos, env.enclClass.sym.type, name, false);
    }

    /** Resolve an unqualified method identifier.
     *  @param pos       The position to use for error reporting.
     *  @param env       The environment current at the method invocation.
     *  @param name      The identifier's name.
     *  @param argtypes  The types of the invocation's value arguments.
     *  @param typeargtypes  The types of the invocation's type arguments.
     */
    Symbol resolveMethod(DiagnosticPosition pos,
                         Env<AttrContext> env,
                         Name name,
                         List<Type> argtypes,
                         List<Type> typeargtypes) {
        return lookupMethod(env, pos, env.enclClass.sym, resolveMethodCheck,
                new BasicLookupHelper(name, env.enclClass.sym.type, argtypes, typeargtypes) {
                    @Override
                    Symbol lookup(Env<AttrContext> env, MethodResolutionPhase phase) {
                        return findFun(env, name, argtypes, typeargtypes,
                                phase.isBoxingRequired(),
                                phase.isVarargsRequired());
                    }});
    }

    /** Resolve a qualified method identifier
     *  @param pos       The position to use for error reporting.
     *  @param env       The environment current at the method invocation.
     *  @param site      The type of the qualifying expression, in which
     *                   identifier is searched.
     *  @param name      The identifier's name.
     *  @param argtypes  The types of the invocation's value arguments.
     *  @param typeargtypes  The types of the invocation's type arguments.
     */
    Symbol resolveQualifiedMethod(DiagnosticPosition pos, Env<AttrContext> env,
                                  Type site, Name name, List<Type> argtypes,
                                  List<Type> typeargtypes) {
        return resolveQualifiedMethod(pos, env, site.tsym, site, name, argtypes, typeargtypes);
    }
    Symbol resolveQualifiedMethod(DiagnosticPosition pos, Env<AttrContext> env,
                                  Symbol location, Type site, Name name, List<Type> argtypes,
                                  List<Type> typeargtypes) {
        return resolveQualifiedMethod(new MethodResolutionContext(), pos, env, location, site, name, argtypes, typeargtypes);
    }
    private Symbol resolveQualifiedMethod(MethodResolutionContext resolveContext,
                                  DiagnosticPosition pos, Env<AttrContext> env,
                                  Symbol location, Type site, Name name, List<Type> argtypes,
                                  List<Type> typeargtypes) {
        return lookupMethod(env, pos, location, resolveContext, new BasicLookupHelper(name, site, argtypes, typeargtypes) {
            @Override
            Symbol lookup(Env<AttrContext> env, MethodResolutionPhase phase) {
                return findMethod(env, site, name, argtypes, typeargtypes,
                        phase.isBoxingRequired(),
                        phase.isVarargsRequired());
            }
            @Override
            Symbol access(Env<AttrContext> env, DiagnosticPosition pos, Symbol location, Symbol sym) {
                if (sym.kind.isResolutionError()) {
                    sym = super.access(env, pos, location, sym);
                } else {
                    MethodSymbol msym = (MethodSymbol)sym;
                    if ((msym.flags() & SIGNATURE_POLYMORPHIC) != 0) {
                        env.info.pendingResolutionPhase = BASIC;
                        return findPolymorphicSignatureInstance(env, sym, argtypes);
                    }
                }
                return sym;
            }
        });
    }

    /** Find or create an implicit method of exactly the given type (after erasure).
     *  Searches in a side table, not the main scope of the site.
     *  This emulates the lookup process required by JSR 292 in JVM.
     *  @param env       Attribution environment
     *  @param spMethod  signature polymorphic method - i.e. MH.invokeExact
     *  @param argtypes  The required argument types
     */
    Symbol findPolymorphicSignatureInstance(Env<AttrContext> env,
                                            final Symbol spMethod,
                                            List<Type> argtypes) {
        Type mtype = infer.instantiatePolymorphicSignatureInstance(env,
                (MethodSymbol)spMethod, currentResolutionContext, argtypes);
        return findPolymorphicSignatureInstance(spMethod, mtype);
    }

    Symbol findPolymorphicSignatureInstance(final Symbol spMethod,
                                            Type mtype) {
        for (Symbol sym : polymorphicSignatureScope.getSymbolsByName(spMethod.name)) {
            // Check that there is already a method symbol for the method
            // type and owner
            if (types.isSameType(mtype, sym.type) &&
                spMethod.owner == sym.owner) {
                return sym;
            }
        }

        Type spReturnType = spMethod.asType().getReturnType();
        if (types.isSameType(spReturnType, syms.objectType)) {
            // Polymorphic return, pass through mtype
        } else if (!types.isSameType(spReturnType, mtype.getReturnType())) {
            // Retain the sig poly method's return type, which differs from that of mtype
            // Will result in an incompatible return type error
            mtype = new MethodType(mtype.getParameterTypes(),
                    spReturnType,
                    mtype.getThrownTypes(),
                    syms.methodClass);
        }

        // Create the desired method
        // Retain static modifier is to support invocations to
        // MethodHandle.linkTo* methods
        long flags = ABSTRACT | HYPOTHETICAL |
                     spMethod.flags() & (Flags.AccessFlags | Flags.STATIC);
        Symbol msym = new MethodSymbol(flags, spMethod.name, mtype, spMethod.owner) {
            @Override
            public Symbol baseSymbol() {
                return spMethod;
            }
        };
        if (!mtype.isErroneous()) { // Cache only if kosher.
            polymorphicSignatureScope.enter(msym);
        }
        return msym;
    }

    /** Resolve a qualified method identifier, throw a fatal error if not
     *  found.
     *  @param pos       The position to use for error reporting.
     *  @param env       The environment current at the method invocation.
     *  @param site      The type of the qualifying expression, in which
     *                   identifier is searched.
     *  @param name      The identifier's name.
     *  @param argtypes  The types of the invocation's value arguments.
     *  @param typeargtypes  The types of the invocation's type arguments.
     */
    public MethodSymbol resolveInternalMethod(DiagnosticPosition pos, Env<AttrContext> env,
                                        Type site, Name name,
                                        List<Type> argtypes,
                                        List<Type> typeargtypes) {
        MethodResolutionContext resolveContext = new MethodResolutionContext();
        resolveContext.internalResolution = true;
        Symbol sym = resolveQualifiedMethod(resolveContext, pos, env, site.tsym,
                site, name, argtypes, typeargtypes);
        if (sym.kind == MTH) return (MethodSymbol)sym;
        else throw new FatalError(
                 diags.fragment(Fragments.FatalErrCantLocateMeth(name)));
    }

    /** Resolve constructor.
     *  @param pos       The position to use for error reporting.
     *  @param env       The environment current at the constructor invocation.
     *  @param site      The type of class for which a constructor is searched.
     *  @param argtypes  The types of the constructor invocation's value
     *                   arguments.
     *  @param typeargtypes  The types of the constructor invocation's type
     *                   arguments.
     */
    Symbol resolveConstructor(DiagnosticPosition pos,
                              Env<AttrContext> env,
                              Type site,
                              List<Type> argtypes,
                              List<Type> typeargtypes) {
        return resolveConstructor(new MethodResolutionContext(), pos, env, site, argtypes, typeargtypes);
    }

    private Symbol resolveConstructor(MethodResolutionContext resolveContext,
                              final DiagnosticPosition pos,
                              Env<AttrContext> env,
                              Type site,
                              List<Type> argtypes,
                              List<Type> typeargtypes) {
        return lookupMethod(env, pos, site.tsym, resolveContext, new BasicLookupHelper(names.init, site, argtypes, typeargtypes) {
            @Override
            Symbol lookup(Env<AttrContext> env, MethodResolutionPhase phase) {
                return findConstructor(pos, env, site, argtypes, typeargtypes,
                        phase.isBoxingRequired(),
                        phase.isVarargsRequired());
            }
        });
    }

    /** Resolve a constructor, throw a fatal error if not found.
     *  @param pos       The position to use for error reporting.
     *  @param env       The environment current at the method invocation.
     *  @param site      The type to be constructed.
     *  @param argtypes  The types of the invocation's value arguments.
     *  @param typeargtypes  The types of the invocation's type arguments.
     */
    public MethodSymbol resolveInternalConstructor(DiagnosticPosition pos, Env<AttrContext> env,
                                        Type site,
                                        List<Type> argtypes,
                                        List<Type> typeargtypes) {
        MethodResolutionContext resolveContext = new MethodResolutionContext();
        resolveContext.internalResolution = true;
        Symbol sym = resolveConstructor(resolveContext, pos, env, site, argtypes, typeargtypes);
        if (sym.kind == MTH) return (MethodSymbol)sym;
        else throw new FatalError(
                 diags.fragment(Fragments.FatalErrCantLocateCtor(site)));
    }

    Symbol findConstructor(DiagnosticPosition pos, Env<AttrContext> env,
                              Type site, List<Type> argtypes,
                              List<Type> typeargtypes,
                              boolean allowBoxing,
                              boolean useVarargs) {
        Symbol sym = findMethod(env, site,
                                    names.init, argtypes,
                                    typeargtypes, allowBoxing,
                                    useVarargs);
        chk.checkDeprecated(pos, env.info.scope.owner, sym);
        chk.checkPreview(pos, env.info.scope.owner, sym);
        return sym;
    }

    /** Resolve constructor using diamond inference.
     *  @param pos       The position to use for error reporting.
     *  @param env       The environment current at the constructor invocation.
     *  @param site      The type of class for which a constructor is searched.
     *                   The scope of this class has been touched in attribution.
     *  @param argtypes  The types of the constructor invocation's value
     *                   arguments.
     *  @param typeargtypes  The types of the constructor invocation's type
     *                   arguments.
     */
    Symbol resolveDiamond(DiagnosticPosition pos,
                              Env<AttrContext> env,
                              Type site,
                              List<Type> argtypes,
                              List<Type> typeargtypes) {
        return lookupMethod(env, pos, site.tsym, resolveMethodCheck,
                new BasicLookupHelper(names.init, site, argtypes, typeargtypes) {
                    @Override
                    Symbol lookup(Env<AttrContext> env, MethodResolutionPhase phase) {
                        return findDiamond(pos, env, site, argtypes, typeargtypes,
                                phase.isBoxingRequired(),
                                phase.isVarargsRequired());
                    }
                    @Override
                    Symbol access(Env<AttrContext> env, DiagnosticPosition pos, Symbol location, Symbol sym) {
                        if (sym.kind.isResolutionError()) {
                            if (sym.kind != WRONG_MTH &&
                                sym.kind != WRONG_MTHS) {
                                sym = super.access(env, pos, location, sym);
                            } else {
                                sym = new DiamondError(sym, currentResolutionContext);
                                sym = accessMethod(sym, pos, site, names.init, true, argtypes, typeargtypes);
                                env.info.pendingResolutionPhase = currentResolutionContext.step;
                            }
                        }
                        return sym;
                    }});
    }

    /** Find the constructor using diamond inference and do some checks(deprecated and preview).
     *  @param pos          The position to use for error reporting.
     *  @param env          The environment current at the constructor invocation.
     *  @param site         The type of class for which a constructor is searched.
     *                      The scope of this class has been touched in attribution.
     *  @param argtypes     The types of the constructor invocation's value arguments.
     *  @param typeargtypes The types of the constructor invocation's type arguments.
     *  @param allowBoxing  Allow boxing conversions of arguments.
     *  @param useVarargs   Box trailing arguments into an array for varargs.
     */
    private Symbol findDiamond(DiagnosticPosition pos,
                               Env<AttrContext> env,
                               Type site,
                               List<Type> argtypes,
                               List<Type> typeargtypes,
                               boolean allowBoxing,
                               boolean useVarargs) {
        Symbol sym = findDiamond(env, site, argtypes, typeargtypes, allowBoxing, useVarargs);
        chk.checkDeprecated(pos, env.info.scope.owner, sym);
        chk.checkPreview(pos, env.info.scope.owner, sym);
        return sym;
    }

    /** This method scans all the constructor symbol in a given class scope -
     *  assuming that the original scope contains a constructor of the kind:
     *  {@code Foo(X x, Y y)}, where X,Y are class type-variables declared in Foo,
     *  a method check is executed against the modified constructor type:
     *  {@code <X,Y>Foo<X,Y>(X x, Y y)}. This is crucial in order to enable diamond
     *  inference. The inferred return type of the synthetic constructor IS
     *  the inferred type for the diamond operator.
     */
    private Symbol findDiamond(Env<AttrContext> env,
                              Type site,
                              List<Type> argtypes,
                              List<Type> typeargtypes,
                              boolean allowBoxing,
                              boolean useVarargs) {
        Symbol bestSoFar = methodNotFound;
        TypeSymbol tsym = site.tsym.isInterface() ? syms.objectType.tsym : site.tsym;
        for (final Symbol sym : tsym.members().getSymbolsByName(names.init)) {
            //- System.out.println(" e " + e.sym);
            if (sym.kind == MTH &&
                (sym.flags_field & SYNTHETIC) == 0) {
                    List<Type> oldParams = sym.type.hasTag(FORALL) ?
                            ((ForAll)sym.type).tvars :
                            List.nil();
                    Type constrType = new ForAll(site.tsym.type.getTypeArguments().appendList(oldParams),
                                                 types.createMethodTypeWithReturn(sym.type.asMethodType(), site));
                    MethodSymbol newConstr = new MethodSymbol(sym.flags(), names.init, constrType, site.tsym) {
                        @Override
                        public Symbol baseSymbol() {
                            return sym;
                        }
                    };
                    bestSoFar = selectBest(env, site, argtypes, typeargtypes,
                            newConstr,
                            bestSoFar,
                            allowBoxing,
                            useVarargs);
            }
        }
        return bestSoFar;
    }

    Symbol getMemberReference(DiagnosticPosition pos,
            Env<AttrContext> env,
            JCMemberReference referenceTree,
            Type site,
            Name name) {

        site = types.capture(site);

        ReferenceLookupHelper lookupHelper = makeReferenceLookupHelper(
                referenceTree, site, name, List.nil(), null, VARARITY);

        Env<AttrContext> newEnv = env.dup(env.tree, env.info.dup());
        Symbol sym = lookupMethod(newEnv, env.tree.pos(), site.tsym,
                nilMethodCheck, lookupHelper);

        env.info.pendingResolutionPhase = newEnv.info.pendingResolutionPhase;

        return sym;
    }

    ReferenceLookupHelper makeReferenceLookupHelper(JCMemberReference referenceTree,
                                  Type site,
                                  Name name,
                                  List<Type> argtypes,
                                  List<Type> typeargtypes,
                                  MethodResolutionPhase maxPhase) {
        if (!name.equals(names.init)) {
            //method reference
            return new MethodReferenceLookupHelper(referenceTree, name, site, argtypes, typeargtypes, maxPhase);
        } else if (site.hasTag(ARRAY)) {
            //array constructor reference
            return new ArrayConstructorReferenceLookupHelper(referenceTree, site, argtypes, typeargtypes, maxPhase);
        } else {
            //class constructor reference
            return new ConstructorReferenceLookupHelper(referenceTree, site, argtypes, typeargtypes, maxPhase);
        }
    }

    /**
     * Resolution of member references is typically done as a single
     * overload resolution step, where the argument types A are inferred from
     * the target functional descriptor.
     *
     * If the member reference is a method reference with a type qualifier,
     * a two-step lookup process is performed. The first step uses the
     * expected argument list A, while the second step discards the first
     * type from A (which is treated as a receiver type).
     *
     * There are two cases in which inference is performed: (i) if the member
     * reference is a constructor reference and the qualifier type is raw - in
     * which case diamond inference is used to infer a parameterization for the
     * type qualifier; (ii) if the member reference is an unbound reference
     * where the type qualifier is raw - in that case, during the unbound lookup
     * the receiver argument type is used to infer an instantiation for the raw
     * qualifier type.
     *
     * When a multi-step resolution process is exploited, the process of picking
     * the resulting symbol is delegated to an helper class {@link com.sun.tools.javac.comp.Resolve.ReferenceChooser}.
     *
     * This routine returns a pair (T,S), where S is the member reference symbol,
     * and T is the type of the class in which S is defined. This is necessary as
     * the type T might be dynamically inferred (i.e. if constructor reference
     * has a raw qualifier).
     */
    Pair<Symbol, ReferenceLookupHelper> resolveMemberReference(Env<AttrContext> env,
                                  JCMemberReference referenceTree,
                                  Type site,
                                  Name name,
                                  List<Type> argtypes,
                                  List<Type> typeargtypes,
                                  Type descriptor,
                                  MethodCheck methodCheck,
                                  InferenceContext inferenceContext,
                                  ReferenceChooser referenceChooser) {

        //step 1 - bound lookup
        ReferenceLookupHelper boundLookupHelper = makeReferenceLookupHelper(
                referenceTree, site, name, argtypes, typeargtypes, VARARITY);
        Env<AttrContext> boundEnv = env.dup(env.tree, env.info.dup());
        MethodResolutionContext boundSearchResolveContext = new MethodResolutionContext();
        boundSearchResolveContext.methodCheck = methodCheck;
        Symbol boundSym = lookupMethod(boundEnv, env.tree.pos(),
                site.tsym, boundSearchResolveContext, boundLookupHelper);
        boolean isStaticSelector = TreeInfo.isStaticSelector(referenceTree.expr, names);
        ReferenceLookupResult boundRes = new ReferenceLookupResult(boundSym, boundSearchResolveContext, isStaticSelector);
        if (dumpMethodReferenceSearchResults) {
            dumpMethodReferenceSearchResults(referenceTree, boundSearchResolveContext, boundSym, true);
        }

        //step 2 - unbound lookup
        Symbol unboundSym = methodNotFound;
        Env<AttrContext> unboundEnv = env.dup(env.tree, env.info.dup());
        ReferenceLookupHelper unboundLookupHelper = boundLookupHelper.unboundLookup(inferenceContext);
        ReferenceLookupResult unboundRes = referenceNotFound;
        if (unboundLookupHelper != null) {
            MethodResolutionContext unboundSearchResolveContext =
                    new MethodResolutionContext();
            unboundSearchResolveContext.methodCheck = methodCheck;
            unboundSym = lookupMethod(unboundEnv, env.tree.pos(),
                    site.tsym, unboundSearchResolveContext, unboundLookupHelper);
            unboundRes = new ReferenceLookupResult(unboundSym, unboundSearchResolveContext, isStaticSelector);
            if (dumpMethodReferenceSearchResults) {
                dumpMethodReferenceSearchResults(referenceTree, unboundSearchResolveContext, unboundSym, false);
            }
        }

        //merge results
        Pair<Symbol, ReferenceLookupHelper> res;
        ReferenceLookupResult bestRes = referenceChooser.result(boundRes, unboundRes);
        res = new Pair<>(bestRes.sym,
                bestRes == unboundRes ? unboundLookupHelper : boundLookupHelper);
        env.info.pendingResolutionPhase = bestRes == unboundRes ?
                unboundEnv.info.pendingResolutionPhase :
                boundEnv.info.pendingResolutionPhase;

        if (!res.fst.kind.isResolutionError()) {
            //handle sigpoly method references
            MethodSymbol msym = (MethodSymbol)res.fst;
            if ((msym.flags() & SIGNATURE_POLYMORPHIC) != 0) {
                env.info.pendingResolutionPhase = BASIC;
                res = new Pair<>(findPolymorphicSignatureInstance(msym, descriptor), res.snd);
            }
        }

        return res;
    }

    private void dumpMethodReferenceSearchResults(JCMemberReference referenceTree,
                                                  MethodResolutionContext resolutionContext,
                                                  Symbol bestSoFar,
                                                  boolean bound) {
        ListBuffer<JCDiagnostic> subDiags = new ListBuffer<>();
        int pos = 0;
        int mostSpecificPos = -1;
        for (Candidate c : resolutionContext.candidates) {
            if (resolutionContext.step != c.step || !c.isApplicable()) {
                continue;
            } else {
                JCDiagnostic subDiag = null;
                if (c.sym.type.hasTag(FORALL)) {
                    subDiag = diags.fragment(Fragments.PartialInstSig(c.mtype));
                }

                String key = subDiag == null ?
                        "applicable.method.found.2" :
                        "applicable.method.found.3";
                subDiags.append(diags.fragment(key, pos,
                        c.sym.isStatic() ? Fragments.Static : Fragments.NonStatic, c.sym, subDiag));
                if (c.sym == bestSoFar)
                    mostSpecificPos = pos;
                pos++;
            }
        }
        JCDiagnostic main = diags.note(
                log.currentSource(),
                referenceTree,
                "method.ref.search.results.multi",
                bound ? Fragments.Bound : Fragments.Unbound,
                referenceTree.toString(), mostSpecificPos);
        JCDiagnostic d = new JCDiagnostic.MultilineDiagnostic(main, subDiags.toList());
        log.report(d);
    }

    /**
     * This class is used to represent a method reference lookup result. It keeps track of two
     * things: (i) the symbol found during a method reference lookup and (ii) the static kind
     * of the lookup (see {@link com.sun.tools.javac.comp.Resolve.ReferenceLookupResult.StaticKind}).
     */
    static class ReferenceLookupResult {

        /**
         * Static kind associated with a method reference lookup. Erroneous lookups end up with
         * the UNDEFINED kind; successful lookups will end up with either STATIC, NON_STATIC,
         * depending on whether all applicable candidates are static or non-static methods,
         * respectively. If a successful lookup has both static and non-static applicable methods,
         * its kind is set to BOTH.
         */
        enum StaticKind {
            STATIC,
            NON_STATIC,
            BOTH,
            UNDEFINED;

            /**
             * Retrieve the static kind associated with a given (method) symbol.
             */
            static StaticKind from(Symbol s) {
                return s.isStatic() ?
                        STATIC : NON_STATIC;
            }

            /**
             * Merge two static kinds together.
             */
            static StaticKind reduce(StaticKind sk1, StaticKind sk2) {
                if (sk1 == UNDEFINED) {
                    return sk2;
                } else if (sk2 == UNDEFINED) {
                    return sk1;
                } else {
                    return sk1 == sk2 ? sk1 : BOTH;
                }
            }
        }

        /** The static kind. */
        StaticKind staticKind;

        /** The lookup result. */
        Symbol sym;

        ReferenceLookupResult(Symbol sym, MethodResolutionContext resolutionContext, boolean isStaticSelector) {
            this(sym, staticKind(sym, resolutionContext, isStaticSelector));
        }

        private ReferenceLookupResult(Symbol sym, StaticKind staticKind) {
            this.staticKind = staticKind;
            this.sym = sym;
        }

        private static StaticKind staticKind(Symbol sym, MethodResolutionContext resolutionContext, boolean isStaticSelector) {
            if (sym.kind == MTH && !isStaticSelector) {
                return StaticKind.from(sym);
            } else if (sym.kind == MTH || sym.kind == AMBIGUOUS) {
                return resolutionContext.candidates.stream()
                        .filter(c -> c.isApplicable() && c.step == resolutionContext.step)
                        .map(c -> StaticKind.from(c.sym))
                        .reduce(StaticKind::reduce)
                        .orElse(StaticKind.UNDEFINED);
            } else {
                return StaticKind.UNDEFINED;
            }
        }

        /**
         * Does this result corresponds to a successful lookup (i.e. one where a method has been found?)
         */
        boolean isSuccess() {
            return staticKind != StaticKind.UNDEFINED;
        }

        /**
         * Does this result have given static kind?
         */
        boolean hasKind(StaticKind sk) {
            return this.staticKind == sk;
        }

        /**
         * Error recovery helper: can this lookup result be ignored (for the purpose of returning
         * some 'better' result) ?
         */
        boolean canIgnore() {
            switch (sym.kind) {
                case ABSENT_MTH:
                    return true;
                case WRONG_MTH:
                    InapplicableSymbolError errSym =
                            (InapplicableSymbolError)sym.baseSymbol();
                    return new Template(MethodCheckDiag.ARITY_MISMATCH.regex())
                            .matches(errSym.errCandidate().snd);
                case WRONG_MTHS:
                    InapplicableSymbolsError errSyms =
                            (InapplicableSymbolsError)sym.baseSymbol();
                    return errSyms.filterCandidates(errSyms.mapCandidates()).isEmpty();
                default:
                    return false;
            }
        }

        static ReferenceLookupResult error(Symbol sym) {
            return new ReferenceLookupResult(sym, StaticKind.UNDEFINED);
        }
    }

    /**
     * This abstract class embodies the logic that converts one (bound lookup) or two (unbound lookup)
     * {@code ReferenceLookupResult} objects into a {@code Symbol}, which is then regarded as the
     * result of method reference resolution.
     */
    abstract class ReferenceChooser {
        /**
         * Generate a result from a pair of lookup result objects. This method delegates to the
         * appropriate result generation routine.
         */
        ReferenceLookupResult result(ReferenceLookupResult boundRes, ReferenceLookupResult unboundRes) {
            return unboundRes != referenceNotFound ?
                    unboundResult(boundRes, unboundRes) :
                    boundResult(boundRes);
        }

        /**
         * Generate a symbol from a given bound lookup result.
         */
        abstract ReferenceLookupResult boundResult(ReferenceLookupResult boundRes);

        /**
         * Generate a symbol from a pair of bound/unbound lookup results.
         */
        abstract ReferenceLookupResult unboundResult(ReferenceLookupResult boundRes, ReferenceLookupResult unboundRes);
    }

    /**
     * This chooser implements the selection strategy used during a full lookup; this logic
     * is described in JLS SE 8 (15.3.2).
     */
    ReferenceChooser basicReferenceChooser = new ReferenceChooser() {

        @Override
        ReferenceLookupResult boundResult(ReferenceLookupResult boundRes) {
            return !boundRes.isSuccess() || boundRes.hasKind(StaticKind.NON_STATIC) ?
                    boundRes : //the search produces a non-static method
                    ReferenceLookupResult.error(new BadMethodReferenceError(boundRes.sym, false));
        }

        @Override
        ReferenceLookupResult unboundResult(ReferenceLookupResult boundRes, ReferenceLookupResult unboundRes) {
            if (boundRes.isSuccess() && boundRes.sym.isStatic() &&
                    (!unboundRes.isSuccess() || unboundRes.hasKind(StaticKind.STATIC))) {
                //the first search produces a static method and no non-static method is applicable
                //during the second search
                return boundRes;
            } else if (unboundRes.isSuccess() && !unboundRes.sym.isStatic() &&
                    (!boundRes.isSuccess() || boundRes.hasKind(StaticKind.NON_STATIC))) {
                //the second search produces a non-static method and no static method is applicable
                //during the first search
                return unboundRes;
            } else if (boundRes.isSuccess() && unboundRes.isSuccess()) {
                //both searches produce some result; ambiguity (error recovery)
                return ReferenceLookupResult.error(ambiguityError(boundRes.sym, unboundRes.sym));
            } else if (boundRes.isSuccess() || unboundRes.isSuccess()) {
                //Both searches failed to produce a result with correct staticness (i.e. first search
                //produces an non-static method). Alternatively, a given search produced a result
                //with the right staticness, but the other search has applicable methods with wrong
                //staticness (error recovery)
                return ReferenceLookupResult.error(new BadMethodReferenceError(boundRes.isSuccess() ?
                        boundRes.sym : unboundRes.sym, true));
            } else {
                //both searches fail to produce a result - pick 'better' error using heuristics (error recovery)
                return (boundRes.canIgnore() && !unboundRes.canIgnore()) ?
                        unboundRes : boundRes;
            }
        }
    };

    /**
     * This chooser implements the selection strategy used during an arity-based lookup; this logic
     * is described in JLS SE 8 (15.12.2.1).
     */
    ReferenceChooser structuralReferenceChooser = new ReferenceChooser() {

        @Override
        ReferenceLookupResult boundResult(ReferenceLookupResult boundRes) {
            return (!boundRes.isSuccess() || !boundRes.hasKind(StaticKind.STATIC)) ?
                    boundRes : //the search has at least one applicable non-static method
                    ReferenceLookupResult.error(new BadMethodReferenceError(boundRes.sym, false));
        }

        @Override
        ReferenceLookupResult unboundResult(ReferenceLookupResult boundRes, ReferenceLookupResult unboundRes) {
            if (boundRes.isSuccess() && !boundRes.hasKind(StaticKind.NON_STATIC)) {
                //the first search has at least one applicable static method
                return boundRes;
            } else if (unboundRes.isSuccess() && !unboundRes.hasKind(StaticKind.STATIC)) {
                //the second search has at least one applicable non-static method
                return unboundRes;
            } else if (boundRes.isSuccess() || unboundRes.isSuccess()) {
                //either the first search produces a non-static method, or second search produces
                //a non-static method (error recovery)
                return ReferenceLookupResult.error(new BadMethodReferenceError(boundRes.isSuccess() ?
                        boundRes.sym : unboundRes.sym, true));
            } else {
                //both searches fail to produce a result - pick 'better' error using heuristics (error recovery)
                return (boundRes.canIgnore() && !unboundRes.canIgnore()) ?
                        unboundRes : boundRes;
            }
        }
    };

    /**
     * Helper for defining custom method-like lookup logic; a lookup helper
     * provides hooks for (i) the actual lookup logic and (ii) accessing the
     * lookup result (this step might result in compiler diagnostics to be generated)
     */
    abstract class LookupHelper {

        /** name of the symbol to lookup */
        Name name;

        /** location in which the lookup takes place */
        Type site;

        /** actual types used during the lookup */
        List<Type> argtypes;

        /** type arguments used during the lookup */
        List<Type> typeargtypes;

        /** Max overload resolution phase handled by this helper */
        MethodResolutionPhase maxPhase;

        LookupHelper(Name name, Type site, List<Type> argtypes, List<Type> typeargtypes, MethodResolutionPhase maxPhase) {
            this.name = name;
            this.site = site;
            this.argtypes = argtypes;
            this.typeargtypes = typeargtypes;
            this.maxPhase = maxPhase;
        }

        /**
         * Should lookup stop at given phase with given result
         */
        final boolean shouldStop(Symbol sym, MethodResolutionPhase phase) {
            return phase.ordinal() > maxPhase.ordinal() ||
                 !sym.kind.isResolutionError() || sym.kind == AMBIGUOUS || sym.kind == STATICERR;
        }

        /**
         * Search for a symbol under a given overload resolution phase - this method
         * is usually called several times, once per each overload resolution phase
         */
        abstract Symbol lookup(Env<AttrContext> env, MethodResolutionPhase phase);

        /**
         * Dump overload resolution info
         */
        void debug(DiagnosticPosition pos, Symbol sym) {
            //do nothing
        }

        /**
         * Validate the result of the lookup
         */
        abstract Symbol access(Env<AttrContext> env, DiagnosticPosition pos, Symbol location, Symbol sym);
    }

    abstract class BasicLookupHelper extends LookupHelper {

        BasicLookupHelper(Name name, Type site, List<Type> argtypes, List<Type> typeargtypes) {
            this(name, site, argtypes, typeargtypes, MethodResolutionPhase.VARARITY);
        }

        BasicLookupHelper(Name name, Type site, List<Type> argtypes, List<Type> typeargtypes, MethodResolutionPhase maxPhase) {
            super(name, site, argtypes, typeargtypes, maxPhase);
        }

        @Override
        Symbol access(Env<AttrContext> env, DiagnosticPosition pos, Symbol location, Symbol sym) {
            if (sym.kind.isResolutionError()) {
                //if nothing is found return the 'first' error
                sym = accessMethod(sym, pos, location, site, name, true, argtypes, typeargtypes);
            }
            return sym;
        }

        @Override
        void debug(DiagnosticPosition pos, Symbol sym) {
            reportVerboseResolutionDiagnostic(pos, name, site, argtypes, typeargtypes, sym);
        }
    }

    /**
     * Helper class for member reference lookup. A reference lookup helper
     * defines the basic logic for member reference lookup; a method gives
     * access to an 'unbound' helper used to perform an unbound member
     * reference lookup.
     */
    abstract class ReferenceLookupHelper extends LookupHelper {

        /** The member reference tree */
        JCMemberReference referenceTree;

        ReferenceLookupHelper(JCMemberReference referenceTree, Name name, Type site,
                List<Type> argtypes, List<Type> typeargtypes, MethodResolutionPhase maxPhase) {
            super(name, site, argtypes, typeargtypes, maxPhase);
            this.referenceTree = referenceTree;
        }

        /**
         * Returns an unbound version of this lookup helper. By default, this
         * method returns an dummy lookup helper.
         */
        ReferenceLookupHelper unboundLookup(InferenceContext inferenceContext) {
            return null;
        }

        /**
         * Get the kind of the member reference
         */
        abstract JCMemberReference.ReferenceKind referenceKind(Symbol sym);

        Symbol access(Env<AttrContext> env, DiagnosticPosition pos, Symbol location, Symbol sym) {
            //skip error reporting
            return sym;
        }
    }

    /**
     * Helper class for method reference lookup. The lookup logic is based
     * upon Resolve.findMethod; in certain cases, this helper class has a
     * corresponding unbound helper class (see UnboundMethodReferenceLookupHelper).
     * In such cases, non-static lookup results are thrown away.
     */
    class MethodReferenceLookupHelper extends ReferenceLookupHelper {

        /** The original method reference lookup site. */
        Type originalSite;

        MethodReferenceLookupHelper(JCMemberReference referenceTree, Name name, Type site,
                List<Type> argtypes, List<Type> typeargtypes, MethodResolutionPhase maxPhase) {
            super(referenceTree, name, types.skipTypeVars(site, true), argtypes, typeargtypes, maxPhase);
            this.originalSite = site;
        }

        @Override
        final Symbol lookup(Env<AttrContext> env, MethodResolutionPhase phase) {
            return findMethod(env, site, name, argtypes, typeargtypes,
                    phase.isBoxingRequired(), phase.isVarargsRequired());
        }

        @Override
        ReferenceLookupHelper unboundLookup(InferenceContext inferenceContext) {
            if (TreeInfo.isStaticSelector(referenceTree.expr, names)) {
                if (argtypes.nonEmpty() &&
                        (argtypes.head.hasTag(NONE) ||
                        types.isSubtypeUnchecked(inferenceContext.asUndetVar(argtypes.head), originalSite))) {
                    return new UnboundMethodReferenceLookupHelper(referenceTree, name,
                            originalSite, argtypes, typeargtypes, maxPhase);
                } else {
                    return new ReferenceLookupHelper(referenceTree, name, site, argtypes, typeargtypes, maxPhase) {
                        @Override
                        ReferenceLookupHelper unboundLookup(InferenceContext inferenceContext) {
                            return this;
                        }

                        @Override
                        Symbol lookup(Env<AttrContext> env, MethodResolutionPhase phase) {
                            return methodNotFound;
                        }

                        @Override
                        ReferenceKind referenceKind(Symbol sym) {
                            Assert.error();
                            return null;
                        }
                    };
                }
            } else {
                return super.unboundLookup(inferenceContext);
            }
        }

        @Override
        ReferenceKind referenceKind(Symbol sym) {
            if (sym.isStatic()) {
                return ReferenceKind.STATIC;
            } else {
                Name selName = TreeInfo.name(referenceTree.getQualifierExpression());
                return selName != null && selName == names._super ?
                        ReferenceKind.SUPER :
                        ReferenceKind.BOUND;
            }
        }

        @Override
        Symbol access(Env<AttrContext> env, DiagnosticPosition pos, Symbol location, Symbol sym) {
            if (originalSite.hasTag(TYPEVAR) && sym.kind == MTH) {
                sym = (sym.flags() & Flags.PRIVATE) != 0 ?
                        new AccessError(env, site, sym) :
                        sym;
                return accessBase(sym, pos, location, originalSite, name, true);
            } else {
                return super.access(env, pos, location, sym);
            }
        }
    }

    /**
     * Helper class for unbound method reference lookup. Essentially the same
     * as the basic method reference lookup helper; main difference is that static
     * lookup results are thrown away. If qualifier type is raw, an attempt to
     * infer a parameterized type is made using the first actual argument (that
     * would otherwise be ignored during the lookup).
     */
    class UnboundMethodReferenceLookupHelper extends MethodReferenceLookupHelper {

        UnboundMethodReferenceLookupHelper(JCMemberReference referenceTree, Name name, Type site,
                List<Type> argtypes, List<Type> typeargtypes, MethodResolutionPhase maxPhase) {
            super(referenceTree, name, site, argtypes.tail, typeargtypes, maxPhase);
            if (site.isRaw() && !argtypes.head.hasTag(NONE)) {
                Type asSuperSite = types.asSuper(argtypes.head, site.tsym);
                this.site = types.skipTypeVars(asSuperSite, true);
            }
        }

        @Override
        ReferenceLookupHelper unboundLookup(InferenceContext inferenceContext) {
            return this;
        }

        @Override
        ReferenceKind referenceKind(Symbol sym) {
            return ReferenceKind.UNBOUND;
        }
    }

    /**
     * Helper class for array constructor lookup; an array constructor lookup
     * is simulated by looking up a method that returns the array type specified
     * as qualifier, and that accepts a single int parameter (size of the array).
     */
    class ArrayConstructorReferenceLookupHelper extends ReferenceLookupHelper {

        ArrayConstructorReferenceLookupHelper(JCMemberReference referenceTree, Type site, List<Type> argtypes,
                List<Type> typeargtypes, MethodResolutionPhase maxPhase) {
            super(referenceTree, names.init, site, argtypes, typeargtypes, maxPhase);
        }

        @Override
        protected Symbol lookup(Env<AttrContext> env, MethodResolutionPhase phase) {
            WriteableScope sc = WriteableScope.create(syms.arrayClass);
            MethodSymbol arrayConstr = new MethodSymbol(PUBLIC, name, null, site.tsym);
            arrayConstr.type = new MethodType(List.of(syms.intType), site, List.nil(), syms.methodClass);
            sc.enter(arrayConstr);
            return findMethodInScope(env, site, name, argtypes, typeargtypes, sc, methodNotFound, phase.isBoxingRequired(), phase.isVarargsRequired(), false);
        }

        @Override
        ReferenceKind referenceKind(Symbol sym) {
            return ReferenceKind.ARRAY_CTOR;
        }
    }

    /**
     * Helper class for constructor reference lookup. The lookup logic is based
     * upon either Resolve.findMethod or Resolve.findDiamond - depending on
     * whether the constructor reference needs diamond inference (this is the case
     * if the qualifier type is raw). A special erroneous symbol is returned
     * if the lookup returns the constructor of an inner class and there's no
     * enclosing instance in scope.
     */
    class ConstructorReferenceLookupHelper extends ReferenceLookupHelper {

        boolean needsInference;

        ConstructorReferenceLookupHelper(JCMemberReference referenceTree, Type site, List<Type> argtypes,
                List<Type> typeargtypes, MethodResolutionPhase maxPhase) {
            super(referenceTree, names.init, site, argtypes, typeargtypes, maxPhase);
            if (site.isRaw()) {
                this.site = new ClassType(site.getEnclosingType(),
                        !(site.tsym.isInner() && site.getEnclosingType().isRaw()) ?
                                site.tsym.type.getTypeArguments() : List.nil(), site.tsym, site.getMetadata());
                needsInference = true;
            }
        }

        @Override
        protected Symbol lookup(Env<AttrContext> env, MethodResolutionPhase phase) {
            Symbol sym = needsInference ?
                findDiamond(env, site, argtypes, typeargtypes, phase.isBoxingRequired(), phase.isVarargsRequired()) :
                findMethod(env, site, name, argtypes, typeargtypes,
                        phase.isBoxingRequired(), phase.isVarargsRequired());
            return enclosingInstanceMissing(env, site) ? new BadConstructorReferenceError(sym) : sym;
        }

        @Override
        ReferenceKind referenceKind(Symbol sym) {
            return site.getEnclosingType().hasTag(NONE) ?
                    ReferenceKind.TOPLEVEL : ReferenceKind.IMPLICIT_INNER;
        }
    }

    /**
     * Main overload resolution routine. On each overload resolution step, a
     * lookup helper class is used to perform the method/constructor lookup;
     * at the end of the lookup, the helper is used to validate the results
     * (this last step might trigger overload resolution diagnostics).
     */
    Symbol lookupMethod(Env<AttrContext> env, DiagnosticPosition pos, Symbol location, MethodCheck methodCheck, LookupHelper lookupHelper) {
        MethodResolutionContext resolveContext = new MethodResolutionContext();
        resolveContext.methodCheck = methodCheck;
        return lookupMethod(env, pos, location, resolveContext, lookupHelper);
    }

    Symbol lookupMethod(Env<AttrContext> env, DiagnosticPosition pos, Symbol location,
            MethodResolutionContext resolveContext, LookupHelper lookupHelper) {
        MethodResolutionContext prevResolutionContext = currentResolutionContext;
        try {
            Symbol bestSoFar = methodNotFound;
            currentResolutionContext = resolveContext;
            for (MethodResolutionPhase phase : methodResolutionSteps) {
                if (lookupHelper.shouldStop(bestSoFar, phase))
                    break;
                MethodResolutionPhase prevPhase = currentResolutionContext.step;
                Symbol prevBest = bestSoFar;
                currentResolutionContext.step = phase;
                Symbol sym = lookupHelper.lookup(env, phase);
                lookupHelper.debug(pos, sym);
                bestSoFar = phase.mergeResults(bestSoFar, sym);
                env.info.pendingResolutionPhase = (prevBest == bestSoFar) ? prevPhase : phase;
            }
            return lookupHelper.access(env, pos, location, bestSoFar);
        } finally {
            currentResolutionContext = prevResolutionContext;
        }
    }

    /**
     * Resolve `c.name' where name == this or name == super.
     * @param pos           The position to use for error reporting.
     * @param env           The environment current at the expression.
     * @param c             The qualifier.
     * @param name          The identifier's name.
     */
    Symbol resolveSelf(DiagnosticPosition pos,
                       Env<AttrContext> env,
                       TypeSymbol c,
                       Name name) {
        Assert.check(name == names._this || name == names._super);
        Env<AttrContext> env1 = env;
        boolean staticOnly = false;
        while (env1.outer != null) {
            if (isStatic(env1)) staticOnly = true;
            if (env1.enclClass.sym == c) {
                Symbol sym = env1.info.scope.findFirst(name);
                if (sym != null) {
                    if (staticOnly)
                        sym = new StaticError(sym);
                    else if (env1.info.ctorPrologue && !isAllowedEarlyReference(pos, env1, (VarSymbol)sym))
                        sym = new RefBeforeCtorCalledError(sym);
                    return accessBase(sym, pos, env.enclClass.sym.type,
                                  name, true);
                }
            }
            if ((env1.enclClass.sym.flags() & STATIC) != 0) staticOnly = true;
            env1 = env1.outer;
        }
        if (c.isInterface() &&
            name == names._super && !isStatic(env) &&
            types.isDirectSuperInterface(c, env.enclClass.sym)) {
            //this might be a default super call if one of the superinterfaces is 'c'
            for (Type t : pruneInterfaces(env.enclClass.type)) {
                if (t.tsym == c) {
                    if (env.info.ctorPrologue)
                        log.error(pos, Errors.CantRefBeforeCtorCalled(name));
                    env.info.defaultSuperCallSite = t;
                    return new VarSymbol(0, names._super,
                            types.asSuper(env.enclClass.type, c), env.enclClass.sym);
                }
            }
            //find a direct supertype that is a subtype of 'c'
            for (Type i : types.directSupertypes(env.enclClass.type)) {
                if (i.tsym.isSubClass(c, types) && i.tsym != c) {
                    log.error(pos,
                              Errors.IllegalDefaultSuperCall(c,
                                                             Fragments.RedundantSupertype(c, i)));
                    return syms.errSymbol;
                }
            }
            Assert.error();
        }
        log.error(pos, Errors.NotEnclClass(c));
        return syms.errSymbol;
    }
    //where
    private List<Type> pruneInterfaces(Type t) {
        ListBuffer<Type> result = new ListBuffer<>();
        for (Type t1 : types.interfaces(t)) {
            boolean shouldAdd = true;
            for (Type t2 : types.directSupertypes(t)) {
                if (t1 != t2 && !t2.hasTag(ERROR) && types.isSubtypeNoCapture(t2, t1)) {
                    shouldAdd = false;
                }
            }
            if (shouldAdd) {
                result.append(t1);
            }
        }
        return result.toList();
    }

    /**
     * Determine if an early instance field reference may appear in a constructor prologue.
     *
     * <p>
     * This is only allowed when:
     *  - The field is being assigned a value (i.e., written but not read)
     *  - The field is not inherited from a superclass
     *  - The assignment is not within a lambda, because that would require
     *    capturing 'this' which is not allowed prior to super().
     *
     * <p>
     * Note, this method doesn't catch all such scenarios, because this method
     * is invoked for symbol "x" only for "x = 42" but not for "this.x = 42".
     * We also don't verify that the field has no initializer, which is required.
     * To catch those cases, we rely on similar logic in Attr.checkAssignable().
     */
    private boolean isAllowedEarlyReference(DiagnosticPosition pos, Env<AttrContext> env, VarSymbol v) {

        // Check assumptions
        Assert.check(env.info.ctorPrologue);
        Assert.check((v.flags_field & STATIC) == 0);

        // The symbol must appear in the LHS of an assignment statement
        if (!(env.tree instanceof JCAssign assign))
            return false;

        // The assignment statement must not be within a lambda
        if (env.info.isLambda)
            return false;

        // Get the symbol's qualifier, if any
        JCExpression lhs = TreeInfo.skipParens(assign.lhs);
        JCExpression base;
        switch (lhs.getTag()) {
        case IDENT:
            base = null;
            break;
        case SELECT:
            JCFieldAccess select = (JCFieldAccess)lhs;
            base = select.selected;
            if (!TreeInfo.isExplicitThisReference(types, (ClassType)env.enclClass.type, base))
                return false;
            break;
        default:
            return false;
        }

        // If an early reference, the field must not be declared in a superclass
        if (isEarlyReference(env, base, v) && v.owner != env.enclClass.sym)
            return false;

        // The flexible constructors feature must be enabled
        preview.checkSourceLevel(pos, Feature.FLEXIBLE_CONSTRUCTORS);

        // OK
        return true;
    }

    /**
     * Determine if the variable appearance constitutes an early reference to the current class.
     *
     * <p>
     * This means the variable is an instance field of the current class and it appears
     * in an early initialization context of it (i.e., one of its constructor prologues).
     *
     * <p>
     * Such a reference is only allowed for assignments to non-initialized fields that are
     * not inherited from a superclass, though that is not enforced by this method.
     *
     * @param env    The current environment
     * @param base   Variable qualifier, if any, otherwise null
     * @param v      The variable
     */
    public boolean isEarlyReference(Env<AttrContext> env, JCTree base, VarSymbol v) {
        return env.info.ctorPrologue &&
            (v.flags() & STATIC) == 0 &&
            v.owner.kind == TYP &&
            types.isSubtype(env.enclClass.type, v.owner.type) &&
            (base == null || TreeInfo.isExplicitThisReference(types, (ClassType)env.enclClass.type, base));
    }

    /**
     * Resolve `c.this' for an enclosing class c that contains the
     * named member.
     * @param pos           The position to use for error reporting.
     * @param env           The environment current at the expression.
     * @param member        The member that must be contained in the result.
     */
    Symbol resolveSelfContaining(DiagnosticPosition pos,
                                 Env<AttrContext> env,
                                 Symbol member,
                                 boolean isSuperCall) {
        Symbol sym = resolveSelfContainingInternal(env, member, isSuperCall);
        if (sym == null) {
            log.error(pos, Errors.EnclClassRequired(member));
            return syms.errSymbol;
        } else {
            return accessBase(sym, pos, env.enclClass.sym.type, sym.name, true);
        }
    }

    boolean enclosingInstanceMissing(Env<AttrContext> env, Type type) {
        if (type.hasTag(CLASS) && type.getEnclosingType().hasTag(CLASS)) {
            Symbol encl = resolveSelfContainingInternal(env, type.tsym, false);
            return encl == null || encl.kind.isResolutionError();
        }
        return false;
    }

    private Symbol resolveSelfContainingInternal(Env<AttrContext> env,
                                 Symbol member,
                                 boolean isSuperCall) {
        Name name = names._this;
        Env<AttrContext> env1 = isSuperCall ? env.outer : env;
        boolean staticOnly = false;
        if (env1 != null) {
            while (env1 != null && env1.outer != null) {
                if (isStatic(env1)) staticOnly = true;
                if (env1.enclClass.sym.isSubClass(member.owner.enclClass(), types)) {
                    Symbol sym = env1.info.scope.findFirst(name);
                    if (sym != null) {
                        if (staticOnly) sym = new StaticError(sym);
                        return sym;
                    }
                }
                if ((env1.enclClass.sym.flags() & STATIC) != 0)
                    staticOnly = true;
                env1 = env1.outer;
            }
        }
        return null;
    }

    /**
     * Resolve an appropriate implicit this instance for t's container.
     * JLS 8.8.5.1 and 15.9.2
     */
    Type resolveImplicitThis(DiagnosticPosition pos, Env<AttrContext> env, Type t) {
        return resolveImplicitThis(pos, env, t, false);
    }

    Type resolveImplicitThis(DiagnosticPosition pos, Env<AttrContext> env, Type t, boolean isSuperCall) {
        Type thisType = (t.tsym.owner.kind.matches(KindSelector.VAL_MTH)
                         ? resolveSelf(pos, env, t.getEnclosingType().tsym, names._this)
                         : resolveSelfContaining(pos, env, t.tsym, isSuperCall)).type;
        if (env.info.ctorPrologue && thisType.tsym == env.enclClass.sym) {
            log.error(pos, Errors.CantRefBeforeCtorCalled(names._this));
        }
        return thisType;
    }

/* ***************************************************************************
 *  ResolveError classes, indicating error situations when accessing symbols
 ****************************************************************************/

    //used by TransTypes when checking target type of synthetic cast
    public void logAccessErrorInternal(Env<AttrContext> env, JCTree tree, Type type) {
        AccessError error = new AccessError(env, env.enclClass.type, type.tsym);
        logResolveError(error, tree.pos(), env.enclClass.sym, env.enclClass.type, null, null, null);
    }
    //where
    private void logResolveError(ResolveError error,
            DiagnosticPosition pos,
            Symbol location,
            Type site,
            Name name,
            List<Type> argtypes,
            List<Type> typeargtypes) {
        JCDiagnostic d = error.getDiagnostic(JCDiagnostic.DiagnosticType.ERROR,
                pos, location, site, name, argtypes, typeargtypes);
        if (d != null) {
            d.setFlag(DiagnosticFlag.RESOLVE_ERROR);
            log.report(d);
        }
    }

    private final LocalizedString noArgs = new LocalizedString("compiler.misc.no.args");

    public Object methodArguments(List<Type> argtypes) {
        if (argtypes == null || argtypes.isEmpty()) {
            return noArgs;
        } else {
            ListBuffer<Object> diagArgs = new ListBuffer<>();
            for (Type t : argtypes) {
                if (t.hasTag(DEFERRED)) {
                    diagArgs.append(((DeferredAttr.DeferredType)t).tree);
                } else {
                    diagArgs.append(t);
                }
            }
            return diagArgs;
        }
    }

    /** check if a type is a subtype of Serializable, if that is available.*/
    boolean isSerializable(Type t) {
        try {
            syms.serializableType.complete();
        }
        catch (CompletionFailure e) {
            return false;
        }
        return types.isSubtype(t, syms.serializableType);
    }

    /**
     * Root class for resolution errors. Subclass of ResolveError
     * represent a different kinds of resolution error - as such they must
     * specify how they map into concrete compiler diagnostics.
     */
    abstract class ResolveError extends Symbol {

        /** The name of the kind of error, for debugging only. */
        final String debugName;

        ResolveError(Kind kind, String debugName) {
            super(kind, 0, null, null, null);
            this.debugName = debugName;
        }

        @Override @DefinedBy(Api.LANGUAGE_MODEL)
        public <R, P> R accept(ElementVisitor<R, P> v, P p) {
            throw new AssertionError();
        }

        @Override
        public String toString() {
            return debugName;
        }

        @Override
        public boolean exists() {
            return false;
        }

        @Override
        public boolean isStatic() {
            return false;
        }

        /**
         * Create an external representation for this erroneous symbol to be
         * used during attribution - by default this returns the symbol of a
         * brand new error type which stores the original type found
         * during resolution.
         *
         * @param name     the name used during resolution
         * @param location the location from which the symbol is accessed
         */
        protected Symbol access(Name name, TypeSymbol location) {
            return types.createErrorType(name, location, syms.errSymbol.type).tsym;
        }

        /**
         * Create a diagnostic representing this resolution error.
         *
         * @param dkind     The kind of the diagnostic to be created (e.g error).
         * @param pos       The position to be used for error reporting.
         * @param site      The original type from where the selection took place.
         * @param name      The name of the symbol to be resolved.
         * @param argtypes  The invocation's value arguments,
         *                  if we looked for a method.
         * @param typeargtypes  The invocation's type arguments,
         *                      if we looked for a method.
         */
        abstract JCDiagnostic getDiagnostic(JCDiagnostic.DiagnosticType dkind,
                DiagnosticPosition pos,
                Symbol location,
                Type site,
                Name name,
                List<Type> argtypes,
                List<Type> typeargtypes);
    }

    /**
     * This class is the root class of all resolution errors caused by
     * an invalid symbol being found during resolution.
     */
    abstract class InvalidSymbolError extends ResolveError {

        /** The invalid symbol found during resolution */
        Symbol sym;

        InvalidSymbolError(Kind kind, Symbol sym, String debugName) {
            super(kind, debugName);
            this.sym = sym;
        }

        @Override
        public boolean exists() {
            return true;
        }

        @Override
        public String toString() {
             return super.toString() + " wrongSym=" + sym;
        }

        @Override
        public Symbol access(Name name, TypeSymbol location) {
            if (!sym.kind.isResolutionError() && sym.kind.matches(KindSelector.TYP))
                return types.createErrorType(name, location, sym.type).tsym;
            else
                return sym;
        }
    }

    class BadRestrictedTypeError extends ResolveError {
        private final Name typeName;
        BadRestrictedTypeError(Name typeName) {
            super(Kind.BAD_RESTRICTED_TYPE, "bad var use");
            this.typeName = typeName;
        }

        @Override
        JCDiagnostic getDiagnostic(DiagnosticType dkind, DiagnosticPosition pos, Symbol location, Type site, Name name, List<Type> argtypes, List<Type> typeargtypes) {
            return diags.create(dkind, log.currentSource(), pos, "illegal.ref.to.restricted.type", typeName);
        }
    }

    /**
     * InvalidSymbolError error class indicating that a symbol matching a
     * given name does not exists in a given site.
     */
    class SymbolNotFoundError extends ResolveError {

        SymbolNotFoundError(Kind kind) {
            this(kind, "symbol not found error");
        }

        SymbolNotFoundError(Kind kind, String debugName) {
            super(kind, debugName);
        }

        @Override
        JCDiagnostic getDiagnostic(JCDiagnostic.DiagnosticType dkind,
                DiagnosticPosition pos,
                Symbol location,
                Type site,
                Name name,
                List<Type> argtypes,
                List<Type> typeargtypes) {
            argtypes = argtypes == null ? List.nil() : argtypes;
            typeargtypes = typeargtypes == null ? List.nil() : typeargtypes;
            if (name == names.error)
                return null;

            boolean hasLocation = false;
            if (location == null) {
                location = site.tsym;
            }
            if (!location.name.isEmpty()) {
                if (location.kind == PCK && !site.tsym.exists() && location.name != names.java) {
                    return diags.create(dkind, log.currentSource(), pos,
                        "doesnt.exist", location);
                }
                hasLocation = !location.name.equals(names._this) &&
                        !location.name.equals(names._super);
            }
            boolean isConstructor = name == names.init;
            KindName kindname = isConstructor ? KindName.CONSTRUCTOR : kind.absentKind();
            Name idname = isConstructor ? site.tsym.name : name;
            String errKey = getErrorKey(kindname, typeargtypes.nonEmpty(), hasLocation);
            if (hasLocation) {
                return diags.create(dkind, log.currentSource(), pos,
                        errKey, kindname, idname, //symbol kindname, name
                        typeargtypes, args(argtypes), //type parameters and arguments (if any)
                        getLocationDiag(location, site)); //location kindname, type
            }
            else {
                return diags.create(dkind, log.currentSource(), pos,
                        errKey, kindname, idname, //symbol kindname, name
                        typeargtypes, args(argtypes)); //type parameters and arguments (if any)
            }
        }
        //where
        private Object args(List<Type> args) {
            return args.isEmpty() ? args : methodArguments(args);
        }

        private String getErrorKey(KindName kindname, boolean hasTypeArgs, boolean hasLocation) {
            String key = "cant.resolve";
            String suffix = hasLocation ? ".location" : "";
            switch (kindname) {
                case METHOD:
                case CONSTRUCTOR: {
                    suffix += ".args";
                    suffix += hasTypeArgs ? ".params" : "";
                }
            }
            return key + suffix;
        }
        private JCDiagnostic getLocationDiag(Symbol location, Type site) {
            if (location.kind == VAR) {
                return diags.fragment(Fragments.Location1(kindName(location),
                                                          location,
                                                          location.type));
            } else {
                return diags.fragment(Fragments.Location(typeKindName(site),
                                      site,
                                      null));
            }
        }
    }

    /**
     * InvalidSymbolError error class indicating that a given symbol
     * (either a method, a constructor or an operand) is not applicable
     * given an actual arguments/type argument list.
     */
    class InapplicableSymbolError extends ResolveError {

        protected MethodResolutionContext resolveContext;

        InapplicableSymbolError(MethodResolutionContext context) {
            this(WRONG_MTH, "inapplicable symbol error", context);
        }

        protected InapplicableSymbolError(Kind kind, String debugName, MethodResolutionContext context) {
            super(kind, debugName);
            this.resolveContext = context;
        }

        @Override
        public String toString() {
            return super.toString();
        }

        @Override
        public boolean exists() {
            return true;
        }

        @Override
        JCDiagnostic getDiagnostic(JCDiagnostic.DiagnosticType dkind,
                DiagnosticPosition pos,
                Symbol location,
                Type site,
                Name name,
                List<Type> argtypes,
                List<Type> typeargtypes) {
            if (name == names.error)
                return null;

            Pair<Symbol, JCDiagnostic> c = errCandidate();
            Symbol ws = c.fst.asMemberOf(site, types);
            UnaryOperator<JCDiagnostic> rewriter = compactMethodDiags ?
              d -> MethodResolutionDiagHelper.rewrite(diags, pos, log.currentSource(), dkind, c.snd) : null;

            // If the problem is due to type arguments, then the method parameters aren't relevant,
            // so use the error message that omits them to avoid confusion.
            switch (c.snd.getCode()) {
                case "compiler.misc.wrong.number.type.args":
                case "compiler.misc.explicit.param.do.not.conform.to.bounds":
                    return diags.create(dkind, log.currentSource(), pos,
                              "cant.apply.symbol.noargs",
                              rewriter,
                              kindName(ws),
                              ws.name == names.init ? ws.owner.name : ws.name,
                              ws.owner.type,
                              c.snd);
                default:
                    // Avoid saying "constructor Array in class Array"
                    if (ws.owner == syms.arrayClass && ws.name == names.init) {
                        return diags.create(dkind, log.currentSource(), pos,
                                  "cant.apply.array.ctor",
                                  rewriter,
                                  methodArguments(ws.type.getParameterTypes()),
                                  methodArguments(argtypes),
                                  c.snd);
                    }
                    return diags.create(dkind, log.currentSource(), pos,
                              "cant.apply.symbol",
                              rewriter,
                              kindName(ws),
                              ws.name == names.init ? ws.owner.name : ws.name,
                              methodArguments(ws.type.getParameterTypes()),
                              methodArguments(argtypes),
                              kindName(ws.owner),
                              ws.owner.type,
                              c.snd);
            }
        }

        @Override
        public Symbol access(Name name, TypeSymbol location) {
            Pair<Symbol, JCDiagnostic> cand = errCandidate();
            TypeSymbol errSymbol = types.createErrorType(name, location, cand != null ? cand.fst.type : syms.errSymbol.type).tsym;
            if (cand != null) {
                attrRecover.wrongMethodSymbolCandidate(errSymbol, cand.fst, cand.snd);
            }
            return errSymbol;
        }

        protected Pair<Symbol, JCDiagnostic> errCandidate() {
            Candidate bestSoFar = null;
            for (Candidate c : resolveContext.candidates) {
                if (c.isApplicable()) continue;
                bestSoFar = c;
            }
            Assert.checkNonNull(bestSoFar);
            return new Pair<>(bestSoFar.sym, bestSoFar.details);
        }
    }

    /**
     * ResolveError error class indicating that a symbol (either methods, constructors or operand)
     * is not applicable given an actual arguments/type argument list.
     */
    class InapplicableSymbolsError extends InapplicableSymbolError {

        InapplicableSymbolsError(MethodResolutionContext context) {
            super(WRONG_MTHS, "inapplicable symbols", context);
        }

        @Override
        JCDiagnostic getDiagnostic(JCDiagnostic.DiagnosticType dkind,
                DiagnosticPosition pos,
                Symbol location,
                Type site,
                Name name,
                List<Type> argtypes,
                List<Type> typeargtypes) {
            Map<Symbol, JCDiagnostic> candidatesMap = mapCandidates();
            Map<Symbol, JCDiagnostic> filteredCandidates = compactMethodDiags ?
                    filterCandidates(candidatesMap) :
                    mapCandidates();
            if (filteredCandidates.isEmpty()) {
                filteredCandidates = candidatesMap;
            }
            boolean truncatedDiag = candidatesMap.size() != filteredCandidates.size();
            if (filteredCandidates.size() > 1) {
                JCDiagnostic err = diags.create(dkind,
                        null,
                        truncatedDiag ?
                                EnumSet.of(DiagnosticFlag.COMPRESSED) :
                                EnumSet.noneOf(DiagnosticFlag.class),
                        log.currentSource(),
                        pos,
                        "cant.apply.symbols",
                        name == names.init ? KindName.CONSTRUCTOR : kind.absentKind(),
                        name == names.init ? site.tsym.name : name,
                        methodArguments(argtypes));
                return new JCDiagnostic.MultilineDiagnostic(err, candidateDetails(filteredCandidates, site));
            } else if (filteredCandidates.size() == 1) {
                Map.Entry<Symbol, JCDiagnostic> _e =
                                filteredCandidates.entrySet().iterator().next();
                final Pair<Symbol, JCDiagnostic> p = new Pair<>(_e.getKey(), _e.getValue());
                JCDiagnostic d = new InapplicableSymbolError(resolveContext) {
                    @Override
                    protected Pair<Symbol, JCDiagnostic> errCandidate() {
                        return p;
                    }
                }.getDiagnostic(dkind, pos,
                    location, site, name, argtypes, typeargtypes);
                if (truncatedDiag) {
                    d.setFlag(DiagnosticFlag.COMPRESSED);
                }
                return d;
            } else {
                return new SymbolNotFoundError(ABSENT_MTH).getDiagnostic(dkind, pos,
                    location, site, name, argtypes, typeargtypes);
            }
        }
        //where
            private Map<Symbol, JCDiagnostic> mapCandidates() {
                MostSpecificMap candidates = new MostSpecificMap();
                for (Candidate c : resolveContext.candidates) {
                    if (c.isApplicable()) continue;
                    candidates.put(c);
                }
                return candidates;
            }

            @SuppressWarnings("serial")
            private class MostSpecificMap extends LinkedHashMap<Symbol, JCDiagnostic> {
                private void put(Candidate c) {
                    ListBuffer<Symbol> overridden = new ListBuffer<>();
                    for (Symbol s : keySet()) {
                        if (s == c.sym) {
                            continue;
                        }
                        if (c.sym.overrides(s, (TypeSymbol)s.owner, types, false)) {
                            overridden.add(s);
                        } else if (s.overrides(c.sym, (TypeSymbol)c.sym.owner, types, false)) {
                            return;
                        }
                    }
                    for (Symbol s : overridden) {
                        remove(s);
                    }
                    put(c.sym, c.details);
                }
            }

            Map<Symbol, JCDiagnostic> filterCandidates(Map<Symbol, JCDiagnostic> candidatesMap) {
                Map<Symbol, JCDiagnostic> candidates = new LinkedHashMap<>();
                for (Map.Entry<Symbol, JCDiagnostic> _entry : candidatesMap.entrySet()) {
                    JCDiagnostic d = _entry.getValue();
                    if (!new Template(MethodCheckDiag.ARITY_MISMATCH.regex()).matches(d)) {
                        candidates.put(_entry.getKey(), d);
                    }
                }
                return candidates;
            }

            private List<JCDiagnostic> candidateDetails(Map<Symbol, JCDiagnostic> candidatesMap, Type site) {
                List<JCDiagnostic> details = List.nil();
                for (Map.Entry<Symbol, JCDiagnostic> _entry : candidatesMap.entrySet()) {
                    Symbol sym = _entry.getKey();
                    JCDiagnostic detailDiag =
                            diags.fragment(Fragments.InapplicableMethod(Kinds.kindName(sym),
                                                                        sym.location(site, types),
                                                                        sym.asMemberOf(site, types),
                                                                        _entry.getValue()));
                    details = details.prepend(detailDiag);
                }
                //typically members are visited in reverse order (see Scope)
                //so we need to reverse the candidate list so that candidates
                //conform to source order
                return details;
            }

        @Override
        protected Pair<Symbol, JCDiagnostic> errCandidate() {
            Map<Symbol, JCDiagnostic> candidatesMap = mapCandidates();
            Map<Symbol, JCDiagnostic> filteredCandidates = filterCandidates(candidatesMap);
            if (filteredCandidates.size() == 1) {
                return Pair.of(filteredCandidates.keySet().iterator().next(),
                               filteredCandidates.values().iterator().next());
            }
            return null;
        }
    }

    /**
     * DiamondError error class indicating that a constructor symbol is not applicable
     * given an actual arguments/type argument list using diamond inference.
     */
    class DiamondError extends InapplicableSymbolError {

        Symbol sym;

        public DiamondError(Symbol sym, MethodResolutionContext context) {
            super(sym.kind, "diamondError", context);
            this.sym = sym;
        }

        JCDiagnostic getDetails() {
            return (sym.kind == WRONG_MTH) ?
                    ((InapplicableSymbolError)sym.baseSymbol()).errCandidate().snd :
                    null;
        }

        @Override
        JCDiagnostic getDiagnostic(DiagnosticType dkind, DiagnosticPosition pos,
                Symbol location, Type site, Name name, List<Type> argtypes, List<Type> typeargtypes) {
            JCDiagnostic details = getDetails();
            if (details != null && compactMethodDiags) {
                JCDiagnostic simpleDiag =
                        MethodResolutionDiagHelper.rewrite(diags, pos, log.currentSource(), dkind, details);
                if (simpleDiag != null) {
                    return simpleDiag;
                }
            }
            String key = details == null ?
                "cant.apply.diamond" :
                "cant.apply.diamond.1";
            return diags.create(dkind, log.currentSource(), pos, key,
                    Fragments.Diamond(site.tsym), details);
        }
    }

    /**
     * An InvalidSymbolError error class indicating that a symbol is not
     * accessible from a given site
     */
    class AccessError extends InvalidSymbolError {

        private Env<AttrContext> env;
        private Type site;

        AccessError(Env<AttrContext> env, Type site, Symbol sym) {
            super(HIDDEN, sym, "access error");
            this.env = env;
            this.site = site;
        }

        @Override
        public boolean exists() {
            return false;
        }

        @Override
        JCDiagnostic getDiagnostic(JCDiagnostic.DiagnosticType dkind,
                DiagnosticPosition pos,
                Symbol location,
                Type site,
                Name name,
                List<Type> argtypes,
                List<Type> typeargtypes) {
            if (sym.name == names.init && sym.owner != site.tsym) {
                return new SymbolNotFoundError(ABSENT_MTH).getDiagnostic(dkind,
                        pos, location, site, name, argtypes, typeargtypes);
            }
            else if ((sym.flags() & PUBLIC) != 0
                || (env != null && this.site != null
                    && !isAccessible(env, this.site))) {
                if (sym.owner.kind == PCK) {
                    return diags.create(dkind, log.currentSource(),
                            pos, "not.def.access.package.cant.access",
                        sym, sym.location(), inaccessiblePackageReason(env, sym.packge()));
                } else if (   sym.packge() != syms.rootPackage
                           && !symbolPackageVisible(env, sym)) {
                    return diags.create(dkind, log.currentSource(),
                            pos, "not.def.access.class.intf.cant.access.reason",
                            sym, sym.location(), sym.location().packge(),
                            inaccessiblePackageReason(env, sym.packge()));
                } else {
                    return diags.create(dkind, log.currentSource(),
                            pos, "not.def.access.class.intf.cant.access",
                        sym, sym.location());
                }
            }
            else if ((sym.flags() & (PRIVATE | PROTECTED)) != 0) {
                return diags.create(dkind, log.currentSource(),
                        pos, "report.access", sym,
                        asFlagSet(sym.flags() & (PRIVATE | PROTECTED)),
                        sym.location());
            }
            else {
                return diags.create(dkind, log.currentSource(),
                        pos, "not.def.public.cant.access", sym, sym.location());
            }
        }

        private String toString(Type type) {
            StringBuilder sb = new StringBuilder();
            sb.append(type);
            if (type != null) {
                sb.append("[tsym:").append(type.tsym);
                if (type.tsym != null)
                    sb.append("packge:").append(type.tsym.packge());
                sb.append("]");
            }
            return sb.toString();
        }
    }

    class InvisibleSymbolError extends InvalidSymbolError {

        private final Env<AttrContext> env;
        private final boolean suppressError;

        InvisibleSymbolError(Env<AttrContext> env, boolean suppressError, Symbol sym) {
            super(HIDDEN, sym, "invisible class error");
            this.env = env;
            this.suppressError = suppressError;
            this.name = sym.name;
        }

        @Override
        JCDiagnostic getDiagnostic(JCDiagnostic.DiagnosticType dkind,
                DiagnosticPosition pos,
                Symbol location,
                Type site,
                Name name,
                List<Type> argtypes,
                List<Type> typeargtypes) {
            if (suppressError)
                return null;

            if (sym.kind == PCK) {
                JCDiagnostic details = inaccessiblePackageReason(env, sym.packge());
                return diags.create(dkind, log.currentSource(),
                        pos, "package.not.visible", sym, details);
            }

            JCDiagnostic details = inaccessiblePackageReason(env, sym.packge());

            if (pos.getTree() != null) {
                Symbol o = sym;
                JCTree tree = pos.getTree();

                while (o.kind != PCK && tree.hasTag(SELECT)) {
                    o = o.owner;
                    tree = ((JCFieldAccess) tree).selected;
                }

                if (o.kind == PCK) {
                    pos = tree.pos();

                    return diags.create(dkind, log.currentSource(),
                            pos, "package.not.visible", o, details);
                }
            }

            return diags.create(dkind, log.currentSource(),
                    pos, "not.def.access.package.cant.access", sym, sym.packge(), details);
        }
    }

    JCDiagnostic inaccessiblePackageReason(Env<AttrContext> env, PackageSymbol sym) {
        //no dependency:
        if (!env.toplevel.modle.readModules.contains(sym.modle)) {
            //does not read:
            if (sym.modle != syms.unnamedModule) {
                if (env.toplevel.modle != syms.unnamedModule) {
                    return diags.fragment(Fragments.NotDefAccessDoesNotRead(env.toplevel.modle,
                                                                            sym,
                                                                            sym.modle));
                } else {
                    return diags.fragment(Fragments.NotDefAccessDoesNotReadFromUnnamed(sym,
                                                                                       sym.modle));
                }
            } else {
                return diags.fragment(Fragments.NotDefAccessDoesNotReadUnnamed(sym,
                                                                               env.toplevel.modle));
            }
        } else {
            if (sym.packge().modle.exports.stream().anyMatch(e -> e.packge == sym)) {
                //not exported to this module:
                if (env.toplevel.modle != syms.unnamedModule) {
                    return diags.fragment(Fragments.NotDefAccessNotExportedToModule(sym,
                                                                                    sym.modle,
                                                                                    env.toplevel.modle));
                } else {
                    return diags.fragment(Fragments.NotDefAccessNotExportedToModuleFromUnnamed(sym,
                                                                                               sym.modle));
                }
            } else {
                //not exported:
                if (env.toplevel.modle != syms.unnamedModule) {
                    return diags.fragment(Fragments.NotDefAccessNotExported(sym,
                                                                            sym.modle));
                } else {
                    return diags.fragment(Fragments.NotDefAccessNotExportedFromUnnamed(sym,
                                                                                       sym.modle));
                }
            }
        }
    }

    /**
     * InvalidSymbolError error class indicating that an instance member
     * has erroneously been accessed from a static context.
     */
    class StaticError extends InvalidSymbolError {

        StaticError(Symbol sym) {
            this(sym, "static error");
        }

        StaticError(Symbol sym, String debugName) {
            super(STATICERR, sym, debugName);
        }

        @Override
        JCDiagnostic getDiagnostic(JCDiagnostic.DiagnosticType dkind,
                DiagnosticPosition pos,
                Symbol location,
                Type site,
                Name name,
                List<Type> argtypes,
                List<Type> typeargtypes) {
            Symbol errSym = ((sym.kind == TYP && sym.type.hasTag(CLASS))
                ? types.erasure(sym.type).tsym
                : sym);
            return diags.create(dkind, log.currentSource(), pos,
                    "non-static.cant.be.ref", kindName(sym), errSym);
        }
    }

    /**
     * Specialization of {@link InvalidSymbolError} for illegal
     * early accesses within a constructor prologue.
     */
    class RefBeforeCtorCalledError extends StaticError {

        RefBeforeCtorCalledError(Symbol sym) {
            super(sym, "prologue error");
        }

        @Override
        JCDiagnostic getDiagnostic(JCDiagnostic.DiagnosticType dkind,
                DiagnosticPosition pos,
                Symbol location,
                Type site,
                Name name,
                List<Type> argtypes,
                List<Type> typeargtypes) {
            Symbol errSym = ((sym.kind == TYP && sym.type.hasTag(CLASS))
                ? types.erasure(sym.type).tsym
                : sym);
            return diags.create(dkind, log.currentSource(), pos,
                    "cant.ref.before.ctor.called", errSym);
        }
    }

    /**
     * InvalidSymbolError error class indicating that a pair of symbols
     * (either methods, constructors or operands) are ambiguous
     * given an actual arguments/type argument list.
     */
    class AmbiguityError extends ResolveError {

        /** The other maximally specific symbol */
        List<Symbol> ambiguousSyms = List.nil();

        @Override
        public boolean exists() {
            return true;
        }

        AmbiguityError(Symbol sym1, Symbol sym2) {
            super(AMBIGUOUS, "ambiguity error");
            ambiguousSyms = flatten(sym2).appendList(flatten(sym1));
        }

        private List<Symbol> flatten(Symbol sym) {
            if (sym.kind == AMBIGUOUS) {
                return ((AmbiguityError)sym.baseSymbol()).ambiguousSyms;
            } else {
                return List.of(sym);
            }
        }

        AmbiguityError addAmbiguousSymbol(Symbol s) {
            ambiguousSyms = ambiguousSyms.prepend(s);
            return this;
        }

        @Override
        JCDiagnostic getDiagnostic(JCDiagnostic.DiagnosticType dkind,
                DiagnosticPosition pos,
                Symbol location,
                Type site,
                Name name,
                List<Type> argtypes,
                List<Type> typeargtypes) {
            List<Symbol> diagSyms = ambiguousSyms.reverse();
            Symbol s1 = diagSyms.head;
            Symbol s2 = diagSyms.tail.head;
            Name sname = s1.name;
            if (sname == names.init) sname = s1.owner.name;
            return diags.create(dkind, log.currentSource(),
                    pos, "ref.ambiguous", sname,
                    kindName(s1),
                    s1,
                    s1.location(site, types),
                    kindName(s2),
                    s2,
                    s2.location(site, types));
        }

        /**
         * If multiple applicable methods are found during overload and none of them
         * is more specific than the others, attempt to merge their signatures.
         */
        Symbol mergeAbstracts(Type site) {
            List<Symbol> ambiguousInOrder = ambiguousSyms.reverse();
            return types.mergeAbstracts(ambiguousInOrder, site, true).orElse(this);
        }

        @Override
        protected Symbol access(Name name, TypeSymbol location) {
            Symbol firstAmbiguity = ambiguousSyms.last();
            return firstAmbiguity.kind == TYP ?
                    types.createErrorType(name, location, firstAmbiguity.type).tsym :
                    firstAmbiguity;
        }
    }

    class BadVarargsMethod extends ResolveError {

        ResolveError delegatedError;

        BadVarargsMethod(ResolveError delegatedError) {
            super(delegatedError.kind, "badVarargs");
            this.delegatedError = delegatedError;
        }

        @Override
        public Symbol baseSymbol() {
            return delegatedError.baseSymbol();
        }

        @Override
        protected Symbol access(Name name, TypeSymbol location) {
            return delegatedError.access(name, location);
        }

        @Override
        public boolean exists() {
            return true;
        }

        @Override
        JCDiagnostic getDiagnostic(DiagnosticType dkind, DiagnosticPosition pos, Symbol location, Type site, Name name, List<Type> argtypes, List<Type> typeargtypes) {
            return delegatedError.getDiagnostic(dkind, pos, location, site, name, argtypes, typeargtypes);
        }
    }

    /**
     * BadMethodReferenceError error class indicating that a method reference symbol has been found,
     * but with the wrong staticness.
     */
    class BadMethodReferenceError extends StaticError {

        boolean unboundLookup;

        public BadMethodReferenceError(Symbol sym, boolean unboundLookup) {
            super(sym, "bad method ref error");
            this.unboundLookup = unboundLookup;
        }

        @Override
        JCDiagnostic getDiagnostic(DiagnosticType dkind, DiagnosticPosition pos, Symbol location, Type site, Name name, List<Type> argtypes, List<Type> typeargtypes) {
            final String key;
            if (!unboundLookup) {
                key = "bad.static.method.in.bound.lookup";
            } else if (sym.isStatic()) {
                key = "bad.static.method.in.unbound.lookup";
            } else {
                key = "bad.instance.method.in.unbound.lookup";
            }
            return sym.kind.isResolutionError() ?
                    ((ResolveError)sym).getDiagnostic(dkind, pos, location, site, name, argtypes, typeargtypes) :
                    diags.create(dkind, log.currentSource(), pos, key, Kinds.kindName(sym), sym);
        }
    }

    /**
     * BadConstructorReferenceError error class indicating that a constructor reference symbol has been found,
     * but pointing to a class for which an enclosing instance is not available.
     */
    class BadConstructorReferenceError extends InvalidSymbolError {

        public BadConstructorReferenceError(Symbol sym) {
            super(MISSING_ENCL, sym, "BadConstructorReferenceError");
        }

        @Override
        JCDiagnostic getDiagnostic(DiagnosticType dkind, DiagnosticPosition pos, Symbol location, Type site, Name name, List<Type> argtypes, List<Type> typeargtypes) {
           return diags.create(dkind, log.currentSource(), pos,
                "cant.access.inner.cls.constr", site.tsym.name, argtypes, site.getEnclosingType());
        }
    }

    class BadClassFileError extends InvalidSymbolError {

        private final CompletionFailure ex;

        public BadClassFileError(CompletionFailure ex) {
            super(HIDDEN, ex.sym, "BadClassFileError");
            this.name = sym.name;
            this.ex = ex;
        }

        @Override
        JCDiagnostic getDiagnostic(DiagnosticType dkind, DiagnosticPosition pos, Symbol location, Type site, Name name, List<Type> argtypes, List<Type> typeargtypes) {
            JCDiagnostic d = diags.create(dkind, log.currentSource(), pos,
                "cant.access", ex.sym, ex.getDetailValue());

            d.setFlag(DiagnosticFlag.NON_DEFERRABLE);
            return d;
        }

    }

    /**
     * Helper class for method resolution diagnostic simplification.
     * Certain resolution diagnostic are rewritten as simpler diagnostic
     * where the enclosing resolution diagnostic (i.e. 'inapplicable method')
     * is stripped away, as it doesn't carry additional info. The logic
     * for matching a given diagnostic is given in terms of a template
     * hierarchy: a diagnostic template can be specified programmatically,
     * so that only certain diagnostics are matched. Each templete is then
     * associated with a rewriter object that carries out the task of rewtiting
     * the diagnostic to a simpler one.
     */
    static class MethodResolutionDiagHelper {

        /**
         * A diagnostic rewriter transforms a method resolution diagnostic
         * into a simpler one
         */
        interface DiagnosticRewriter {
            JCDiagnostic rewriteDiagnostic(JCDiagnostic.Factory diags,
                    DiagnosticPosition preferredPos, DiagnosticSource preferredSource,
                    DiagnosticType preferredKind, JCDiagnostic d);
        }

        /**
         * A diagnostic template is made up of two ingredients: (i) a regular
         * expression for matching a diagnostic key and (ii) a list of sub-templates
         * for matching diagnostic arguments.
         */
        static class Template {

            /** regex used to match diag key */
            String regex;

            /** templates used to match diagnostic args */
            Template[] subTemplates;

            Template(String key, Template... subTemplates) {
                this.regex = key;
                this.subTemplates = subTemplates;
            }

            /**
             * Returns true if the regex matches the diagnostic key and if
             * all diagnostic arguments are matches by corresponding sub-templates.
             */
            boolean matches(Object o) {
                JCDiagnostic d = (JCDiagnostic)o;
                Object[] args = d.getArgs();
                if (!d.getCode().matches(regex) ||
                        subTemplates.length != d.getArgs().length) {
                    return false;
                }
                for (int i = 0; i < args.length ; i++) {
                    if (!subTemplates[i].matches(args[i])) {
                        return false;
                    }
                }
                return true;
            }
        }

        /**
         * Common rewriter for all argument mismatch simplifications.
         */
        static class ArgMismatchRewriter implements DiagnosticRewriter {

            /** the index of the subdiagnostic to be used as primary. */
            int causeIndex;

            public ArgMismatchRewriter(int causeIndex) {
                this.causeIndex = causeIndex;
            }

            @Override
            public JCDiagnostic rewriteDiagnostic(JCDiagnostic.Factory diags,
                    DiagnosticPosition preferredPos, DiagnosticSource preferredSource,
                    DiagnosticType preferredKind, JCDiagnostic d) {
                JCDiagnostic cause = (JCDiagnostic)d.getArgs()[causeIndex];
                DiagnosticPosition pos = d.getDiagnosticPosition();
                if (pos == null) {
                    pos = preferredPos;
                }
                return diags.create(preferredKind, preferredSource, pos,
                        "prob.found.req", cause);
            }
        }

        /** a dummy template that match any diagnostic argument */
        static final Template skip = new Template("") {
            @Override
            boolean matches(Object d) {
                return true;
            }
        };

        /** template for matching inference-free arguments mismatch failures */
        static final Template argMismatchTemplate = new Template(MethodCheckDiag.ARG_MISMATCH.regex(), skip);

        /** template for matching inference related arguments mismatch failures */
        static final Template inferArgMismatchTemplate = new Template(MethodCheckDiag.ARG_MISMATCH.regex(), skip, skip) {
            @Override
            boolean matches(Object o) {
                if (!super.matches(o)) {
                    return false;
                }
                JCDiagnostic d = (JCDiagnostic)o;
                @SuppressWarnings("unchecked")
                List<Type> tvars = (List<Type>)d.getArgs()[0];
                return !containsAny(d, tvars);
            }

            BiPredicate<Object, List<Type>> containsPredicate = (o, ts) -> {
                if (o instanceof Type type) {
                    return type.containsAny(ts);
                } else if (o instanceof JCDiagnostic diagnostic) {
                    return containsAny(diagnostic, ts);
                } else {
                    return false;
                }
            };

            boolean containsAny(JCDiagnostic d, List<Type> ts) {
                return Stream.of(d.getArgs())
                        .anyMatch(o -> containsPredicate.test(o, ts));
            }
        };

        /** rewriter map used for method resolution simplification */
        static final Map<Template, DiagnosticRewriter> rewriters = new LinkedHashMap<>();

        static {
            rewriters.put(argMismatchTemplate, new ArgMismatchRewriter(0));
            rewriters.put(inferArgMismatchTemplate, new ArgMismatchRewriter(1));
        }

        /**
         * Main entry point for diagnostic rewriting - given a diagnostic, see if any templates matches it,
         * and rewrite it accordingly.
         */
        static JCDiagnostic rewrite(JCDiagnostic.Factory diags, DiagnosticPosition pos, DiagnosticSource source,
                                    DiagnosticType dkind, JCDiagnostic d) {
            for (Map.Entry<Template, DiagnosticRewriter> _entry : rewriters.entrySet()) {
                if (_entry.getKey().matches(d)) {
                    JCDiagnostic simpleDiag =
                            _entry.getValue().rewriteDiagnostic(diags, pos, source, dkind, d);
                    simpleDiag.setFlag(DiagnosticFlag.COMPRESSED);
                    return simpleDiag;
                }
            }
            return null;
        }
    }

    enum MethodResolutionPhase {
        BASIC(false, false),
        BOX(true, false),
        VARARITY(true, true) {
            @Override
            public Symbol mergeResults(Symbol bestSoFar, Symbol sym) {
                //Check invariants (see {@code LookupHelper.shouldStop})
                Assert.check(bestSoFar.kind.isResolutionError() && bestSoFar.kind != AMBIGUOUS);
                if (!sym.kind.isResolutionError()) {
                    //varargs resolution successful
                    return sym;
                } else {
                    //pick best error
                    switch (bestSoFar.kind) {
                        case WRONG_MTH:
                        case WRONG_MTHS:
                            //Override previous errors if they were caused by argument mismatch.
                            //This generally means preferring current symbols - but we need to pay
                            //attention to the fact that the varargs lookup returns 'less' candidates
                            //than the previous rounds, and adjust that accordingly.
                            switch (sym.kind) {
                                case WRONG_MTH:
                                    //if the previous round matched more than one method, return that
                                    //result instead
                                    return bestSoFar.kind == WRONG_MTHS ?
                                            bestSoFar : sym;
                                case ABSENT_MTH:
                                    //do not override erroneous symbol if the arity lookup did not
                                    //match any method
                                    return bestSoFar;
                                case WRONG_MTHS:
                                default:
                                    //safe to override
                                    return sym;
                            }
                        default:
                            //otherwise, return first error
                            return bestSoFar;
                    }
                }
            }
        };

        final boolean isBoxingRequired;
        final boolean isVarargsRequired;

        MethodResolutionPhase(boolean isBoxingRequired, boolean isVarargsRequired) {
           this.isBoxingRequired = isBoxingRequired;
           this.isVarargsRequired = isVarargsRequired;
        }

        public boolean isBoxingRequired() {
            return isBoxingRequired;
        }

        public boolean isVarargsRequired() {
            return isVarargsRequired;
        }

        public Symbol mergeResults(Symbol prev, Symbol sym) {
            return sym;
        }
    }

    final List<MethodResolutionPhase> methodResolutionSteps = List.of(BASIC, BOX, VARARITY);

    /**
     * A resolution context is used to keep track of intermediate results of
     * overload resolution, such as list of method that are not applicable
     * (used to generate more precise diagnostics) and so on. Resolution contexts
     * can be nested - this means that when each overload resolution routine should
     * work within the resolution context it created.
     */
    class MethodResolutionContext {

        private List<Candidate> candidates = List.nil();

        MethodResolutionPhase step = null;

        MethodCheck methodCheck = resolveMethodCheck;

        private boolean internalResolution = false;
        private DeferredAttr.AttrMode attrMode = DeferredAttr.AttrMode.SPECULATIVE;

        void addInapplicableCandidate(Symbol sym, JCDiagnostic details) {
            Candidate c = new Candidate(currentResolutionContext.step, sym, details, null);
            candidates = candidates.append(c);
        }

        void addApplicableCandidate(Symbol sym, Type mtype) {
            Candidate c = new Candidate(currentResolutionContext.step, sym, null, mtype);
            candidates = candidates.append(c);
        }

        DeferredAttrContext deferredAttrContext(Symbol sym, InferenceContext inferenceContext, ResultInfo pendingResult, Warner warn) {
            DeferredAttrContext parent = (pendingResult == null)
                ? deferredAttr.emptyDeferredAttrContext
                : pendingResult.checkContext.deferredAttrContext();
            return deferredAttr.new DeferredAttrContext(attrMode, sym, step,
                    inferenceContext, parent, warn);
        }

        /**
         * This class represents an overload resolution candidate. There are two
         * kinds of candidates: applicable methods and inapplicable methods;
         * applicable methods have a pointer to the instantiated method type,
         * while inapplicable candidates contain further details about the
         * reason why the method has been considered inapplicable.
         */
        @SuppressWarnings("overrides")
        class Candidate {

            final MethodResolutionPhase step;
            final Symbol sym;
            final JCDiagnostic details;
            final Type mtype;

            private Candidate(MethodResolutionPhase step, Symbol sym, JCDiagnostic details, Type mtype) {
                this.step = step;
                this.sym = sym;
                this.details = details;
                this.mtype = mtype;
            }

            boolean isApplicable() {
                return mtype != null;
            }
        }

        DeferredAttr.AttrMode attrMode() {
            return attrMode;
        }
    }

    MethodResolutionContext currentResolutionContext = null;
}<|MERGE_RESOLUTION|>--- conflicted
+++ resolved
@@ -421,7 +421,6 @@
             return true;
         }
 
-<<<<<<< HEAD
         ClassSymbol enclosingCsym = env.enclClass.sym;
         try {
             switch ((short)(sym.flags() & AccessFlags)) {
@@ -430,8 +429,10 @@
                             (env.enclClass.sym == sym.owner // fast special case
                                     ||
                                     env.enclClass.sym.outermostClass() ==
-                                            sym.owner.outermostClass())
-                                    &&
+                                    sym.owner.outermostClass()
+                                    ||
+                                    privateMemberInPermitsClauseIfAllowed(env, sym))
+                                &&
                                     sym.isInheritedIn(site.tsym, types);
                 case 0:
                     return
@@ -464,47 +465,6 @@
             }
         } finally {
             env.enclClass.sym = enclosingCsym;
-=======
-        switch ((short)(sym.flags() & AccessFlags)) {
-        case PRIVATE:
-            return
-                (env.enclClass.sym == sym.owner // fast special case
-                 ||
-                 env.enclClass.sym.outermostClass() ==
-                 sym.owner.outermostClass()
-                 ||
-                 privateMemberInPermitsClauseIfAllowed(env, sym))
-                &&
-                sym.isInheritedIn(site.tsym, types);
-        case 0:
-            return
-                (env.toplevel.packge == sym.owner.owner // fast special case
-                 ||
-                 env.toplevel.packge == sym.packge())
-                &&
-                isAccessible(env, site, checkInner)
-                &&
-                sym.isInheritedIn(site.tsym, types)
-                &&
-                notOverriddenIn(site, sym);
-        case PROTECTED:
-            return
-                (env.toplevel.packge == sym.owner.owner // fast special case
-                 ||
-                 env.toplevel.packge == sym.packge()
-                 ||
-                 isProtectedAccessible(sym, env.enclClass.sym, site)
-                 ||
-                 // OK to select instance method or field from 'super' or type name
-                 // (but type names should be disallowed elsewhere!)
-                 env.info.selectSuper && (sym.flags() & STATIC) == 0 && sym.kind != TYP)
-                &&
-                isAccessible(env, site, checkInner)
-                &&
-                notOverriddenIn(site, sym);
-        default: // this case includes erroneous combinations as well
-            return isAccessible(env, site, checkInner) && notOverriddenIn(site, sym);
->>>>>>> c0e6c3b9
         }
     }
 
