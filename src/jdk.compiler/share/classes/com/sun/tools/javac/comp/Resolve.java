--- conflicted
+++ resolved
@@ -142,17 +142,15 @@
         compactMethodDiags = options.isSet(Option.XDIAGS, "compact") ||
                 options.isUnset(Option.XDIAGS) && options.isUnset("rawDiagnostics");
         verboseResolutionMode = VerboseResolutionMode.getVerboseResolutionMode(options);
+        Target target = Target.instance(context);
         allowLocalVariableTypeInference = Feature.LOCAL_VARIABLE_TYPE_INFERENCE.allowedInSource(source);
         allowYieldStatement = Feature.SWITCH_EXPRESSION.allowedInSource(source);
         polymorphicSignatureScope = WriteableScope.create(syms.noSymbol);
         allowModules = Feature.MODULES.allowedInSource(source);
         allowRecords = Feature.RECORDS.allowedInSource(source);
         dumpMethodReferenceSearchResults = options.isSet("debug.dumpMethodReferenceSearchResults");
-<<<<<<< HEAD
+        allowValueClasses = Feature.VALUE_CLASSES.allowedInSource(source);
         allowPrimitiveClasses = Feature.PRIMITIVE_CLASSES.allowedInSource(source) && options.isSet("enablePrimitiveClasses");
-=======
-        allowValueClasses = Feature.VALUE_CLASSES.allowedInSource(source);
->>>>>>> 4e59de18
     }
 
     /** error symbols, which are returned when resolution fails
