--- conflicted
+++ resolved
@@ -1622,15 +1622,6 @@
 
             compileStates.put(env, CompileState.TRANSPATTERNS);
 
-<<<<<<< HEAD
-            if (scanner.hasLambdas) {
-                if (shouldStop(CompileState.UNLAMBDA))
-                    return;
-
-                env.tree = LambdaToMethod.instance(context).translateTopLevelClass(env, env.tree, localMake);
-                compileStates.put(env, CompileState.UNLAMBDA);
-            }
-
             if (shouldStop(CompileState.VALUEINITIALIZERS))
                 return;
 //            if (scanner.hasValueClasses) {
@@ -1638,8 +1629,6 @@
 //            }
             compileStates.put(env, CompileState.VALUEINITIALIZERS);
 
-=======
->>>>>>> 90055bb6
             if (shouldStop(CompileState.LOWER))
                 return;
 
