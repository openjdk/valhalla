/*
 * Copyright (c) 2013, 2025, Oracle and/or its affiliates. All rights reserved.
 * DO NOT ALTER OR REMOVE COPYRIGHT NOTICES OR THIS FILE HEADER.
 *
 * This code is free software; you can redistribute it and/or modify it
 * under the terms of the GNU General Public License version 2 only, as
 * published by the Free Software Foundation.  Oracle designates this
 * particular file as subject to the "Classpath" exception as provided
 * by Oracle in the LICENSE file that accompanied this code.
 *
 * This code is distributed in the hope that it will be useful, but WITHOUT
 * ANY WARRANTY; without even the implied warranty of MERCHANTABILITY or
 * FITNESS FOR A PARTICULAR PURPOSE.  See the GNU General Public License
 * version 2 for more details (a copy is included in the LICENSE file that
 * accompanied this code).
 *
 * You should have received a copy of the GNU General Public License version
 * 2 along with this work; if not, write to the Free Software Foundation,
 * Inc., 51 Franklin St, Fifth Floor, Boston, MA 02110-1301 USA.
 *
 * Please contact Oracle, 500 Oracle Parkway, Redwood Shores, CA 94065 USA
 * or visit www.oracle.com if you need additional information or have any
 * questions.
 */

package com.sun.tools.javac.comp;

import java.util.HashMap;

import com.sun.tools.javac.util.Context;

/** Partial map to record which compiler phases have been executed
 *  for each compilation unit. Used for ATTR and FLOW phases.
 *
 *  <p><b>This is NOT part of any supported API.
 *  If you write code that depends on this, you do so at your own risk.
 *  This code and its internal interfaces are subject to change or
 *  deletion without notice.</b>
 */
public class CompileStates extends HashMap<Env<AttrContext>, CompileStates.CompileState> {
    /** The context key for the compile states. */
    protected static final Context.Key<CompileStates> compileStatesKey = new Context.Key<>();

    /** Get the CompileStates instance for this context. */
    public static CompileStates instance(Context context) {
        CompileStates instance = context.get(compileStatesKey);
        if (instance == null) {
            instance = new CompileStates(context);
        }
        return instance;
    }

    /** Ordered list of compiler phases for each compilation unit. */
    public enum CompileState {
        INIT(0),
        PARSE(1),
        ENTER(2),
        PROCESS(3),
        ATTR(4),
        FLOW(5),
<<<<<<< HEAD
        TRANSTYPES(6),
        TRANSPATTERNS(7),
        LOWER(8),
        UNLAMBDA(9),
        VALUEINITIALIZERS(10),
=======
        WARN(6),
        TRANSTYPES(7),
        TRANSPATTERNS(8),
        LOWER(9),
        UNLAMBDA(10),
>>>>>>> 6488ace9
        GENERATE(11);

        CompileState(int value) {
            this.value = value;
        }
        public boolean isAfter(CompileState other) {
            return value > other.value;
        }
        public static CompileState max(CompileState a, CompileState b) {
            return a.value > b.value ? a : b;
        }
        private final int value;
    }

    private static final long serialVersionUID = 1812267524140424433L;

    protected transient Context context;

    @SuppressWarnings("this-escape")
    public CompileStates(Context context) {
        this.context = context;
        context.put(compileStatesKey, this);
    }

    public boolean isDone(Env<AttrContext> env, CompileState cs) {
        CompileState ecs = get(env);
        return (ecs != null) && !cs.isAfter(ecs);
    }
}<|MERGE_RESOLUTION|>--- conflicted
+++ resolved
@@ -58,20 +58,13 @@
         PROCESS(3),
         ATTR(4),
         FLOW(5),
-<<<<<<< HEAD
-        TRANSTYPES(6),
-        TRANSPATTERNS(7),
-        LOWER(8),
-        UNLAMBDA(9),
-        VALUEINITIALIZERS(10),
-=======
         WARN(6),
         TRANSTYPES(7),
         TRANSPATTERNS(8),
         LOWER(9),
         UNLAMBDA(10),
->>>>>>> 6488ace9
-        GENERATE(11);
+        VALUEINITIALIZERS(11),
+        GENERATE(12);
 
         CompileState(int value) {
             this.value = value;
