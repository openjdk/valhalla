/*
 * Copyright (c) 2013, 2019, Oracle and/or its affiliates. All rights reserved.
 * DO NOT ALTER OR REMOVE COPYRIGHT NOTICES OR THIS FILE HEADER.
 *
 * This code is free software; you can redistribute it and/or modify it
 * under the terms of the GNU General Public License version 2 only, as
 * published by the Free Software Foundation.  Oracle designates this
 * particular file as subject to the "Classpath" exception as provided
 * by Oracle in the LICENSE file that accompanied this code.
 *
 * This code is distributed in the hope that it will be useful, but WITHOUT
 * ANY WARRANTY; without even the implied warranty of MERCHANTABILITY or
 * FITNESS FOR A PARTICULAR PURPOSE.  See the GNU General Public License
 * version 2 for more details (a copy is included in the LICENSE file that
 * accompanied this code).
 *
 * You should have received a copy of the GNU General Public License version
 * 2 along with this work; if not, write to the Free Software Foundation,
 * Inc., 51 Franklin St, Fifth Floor, Boston, MA 02110-1301 USA.
 *
 * Please contact Oracle, 500 Oracle Parkway, Redwood Shores, CA 94065 USA
 * or visit www.oracle.com if you need additional information or have any
 * questions.
 */

package com.sun.tools.javac.comp;

import java.util.HashMap;

import com.sun.tools.javac.util.Context;

/** Partial map to record which compiler phases have been executed
 *  for each compilation unit. Used for ATTR and FLOW phases.
 *
 *  <p><b>This is NOT part of any supported API.
 *  If you write code that depends on this, you do so at your own risk.
 *  This code and its internal interfaces are subject to change or
 *  deletion without notice.</b>
 */
public class CompileStates extends HashMap<Env<AttrContext>, CompileStates.CompileState> {
    /** The context key for the compile states. */
    protected static final Context.Key<CompileStates> compileStatesKey = new Context.Key<>();

    /** Get the CompileStates instance for this context. */
    public static CompileStates instance(Context context) {
        CompileStates instance = context.get(compileStatesKey);
        if (instance == null) {
            instance = new CompileStates(context);
        }
        return instance;
    }

    /** Ordered list of compiler phases for each compilation unit. */
    public enum CompileState {
        INIT(0),
        PARSE(1),
        ENTER(2),
        PROCESS(3),
        ATTR(4),
        FLOW(5),
        TRANSTYPES(6),
        TRANSPATTERNS(7),
        LOWER(8),
        UNLAMBDA(9),
<<<<<<< HEAD
        VALUEINITIALIZERS(10),
        LOWER(11),
        GENERATE(12);
=======
        GENERATE(10);
>>>>>>> 90055bb6

        CompileState(int value) {
            this.value = value;
        }
        public boolean isAfter(CompileState other) {
            return value > other.value;
        }
        public static CompileState max(CompileState a, CompileState b) {
            return a.value > b.value ? a : b;
        }
        private final int value;
    }

    private static final long serialVersionUID = 1812267524140424433L;

    protected transient Context context;

    @SuppressWarnings("this-escape")
    public CompileStates(Context context) {
        this.context = context;
        context.put(compileStatesKey, this);
    }

    public boolean isDone(Env<AttrContext> env, CompileState cs) {
        CompileState ecs = get(env);
        return (ecs != null) && !cs.isAfter(ecs);
    }
}<|MERGE_RESOLUTION|>--- conflicted
+++ resolved
@@ -60,15 +60,10 @@
         FLOW(5),
         TRANSTYPES(6),
         TRANSPATTERNS(7),
-        LOWER(8),
-        UNLAMBDA(9),
-<<<<<<< HEAD
-        VALUEINITIALIZERS(10),
-        LOWER(11),
-        GENERATE(12);
-=======
-        GENERATE(10);
->>>>>>> 90055bb6
+        VALUEINITIALIZERS(8),
+        LOWER(9),
+        UNLAMBDA(10),
+        GENERATE(11);
 
         CompileState(int value) {
             this.value = value;
