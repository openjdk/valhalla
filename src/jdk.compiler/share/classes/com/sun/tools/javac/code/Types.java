--- conflicted
+++ resolved
@@ -2553,7 +2553,6 @@
 
             @Override
             public Type visitClassType(ClassType t, Boolean recurse) {
-<<<<<<< HEAD
                 // erasure(projection(primitive)) = projection(erasure(primitive))
                 Type erased = eraseClassType(t, recurse);
                 if (erased.hasTag(CLASS) && t.flavor != erased.getFlavor()) {
@@ -2568,20 +2567,11 @@
                     Type erased = t.tsym.erasure(Types.this);
                     if (recurse) {
                         erased = new ErasedClassType(erased.getEnclosingType(), erased.tsym,
-                                t.getMetadata().without(Kind.ANNOTATIONS));
+                                                     t.dropMetadata(Annotations.class).getMetadata());
                         return erased;
                     } else {
                         return combineMetadata(erased, t);
                     }
-=======
-                Type erased = t.tsym.erasure(Types.this);
-                if (recurse) {
-                    erased = new ErasedClassType(erased.getEnclosingType(),erased.tsym,
-                            t.dropMetadata(Annotations.class).getMetadata());
-                    return erased;
-                } else {
-                    return combineMetadata(erased, t);
->>>>>>> 2b81faeb
                 }
 
             @Override
@@ -4023,7 +4013,7 @@
             // There is no spec detailing how type annotations are to
             // be inherited.  So set it to noAnnotations for now
             return new ClassType(class1.getEnclosingType(), merged.toList(),
-                                 class1.tsym, TypeMetadata.EMPTY, class1.getFlavor());
+                                 class1.tsym, List.nil(), class1.getFlavor());
         }
 
     /**
