--- conflicted
+++ resolved
@@ -1735,29 +1735,18 @@
         return result;
     }
     // where
-<<<<<<< HEAD
-        private boolean areDisjoint(ClassSymbol ts, ClassSymbol ss) {
-            if (isSubtype(erasure(ts.type.referenceProjectionOrSelf()), erasure(ss.type))) {
-                return false;
-            }
-            // if both are classes or both are interfaces, shortcut
-            if (ts.isInterface() == ss.isInterface() && isSubtype(erasure(ss.type), erasure(ts.type))) {
-                return false;
-            }
-            if (ts.isInterface() && !ss.isInterface()) {
-                /* so ts is interface but ss is a class
-                 * an interface is disjoint from a class if the class is disjoint form the interface
-=======
         class DisjointChecker {
             Set<Pair<ClassSymbol, ClassSymbol>> pairsSeen = new HashSet<>();
             private boolean areDisjoint(ClassSymbol ts, ClassSymbol ss) {
                 Pair<ClassSymbol, ClassSymbol> newPair = new Pair<>(ts, ss);
                 /* if we are seeing the same pair again then there is an issue with the sealed hierarchy
                  * bail out, a detailed error will be reported downstream
->>>>>>> e47cf611
                  */
                 if (!pairsSeen.add(newPair))
                     return false;
+                if (isSubtype(erasure(ts.type.referenceProjectionOrSelf()), erasure(ss.type))) {
+                    return false;
+                }
                 if (isSubtype(erasure(ts.type), erasure(ss.type))) {
                     return false;
                 }
