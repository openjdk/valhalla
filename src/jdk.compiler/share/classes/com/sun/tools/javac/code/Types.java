/*
 * Copyright (c) 2003, 2023, Oracle and/or its affiliates. All rights reserved.
 * DO NOT ALTER OR REMOVE COPYRIGHT NOTICES OR THIS FILE HEADER.
 *
 * This code is free software; you can redistribute it and/or modify it
 * under the terms of the GNU General Public License version 2 only, as
 * published by the Free Software Foundation.  Oracle designates this
 * particular file as subject to the "Classpath" exception as provided
 * by Oracle in the LICENSE file that accompanied this code.
 *
 * This code is distributed in the hope that it will be useful, but WITHOUT
 * ANY WARRANTY; without even the implied warranty of MERCHANTABILITY or
 * FITNESS FOR A PARTICULAR PURPOSE.  See the GNU General Public License
 * version 2 for more details (a copy is included in the LICENSE file that
 * accompanied this code).
 *
 * You should have received a copy of the GNU General Public License version
 * 2 along with this work; if not, write to the Free Software Foundation,
 * Inc., 51 Franklin St, Fifth Floor, Boston, MA 02110-1301 USA.
 *
 * Please contact Oracle, 500 Oracle Parkway, Redwood Shores, CA 94065 USA
 * or visit www.oracle.com if you need additional information or have any
 * questions.
 */

package com.sun.tools.javac.code;

import java.lang.ref.SoftReference;
import java.util.HashSet;
import java.util.HashMap;
import java.util.Locale;
import java.util.Map;
import java.util.Optional;
import java.util.Set;
import java.util.WeakHashMap;
import java.util.function.BiPredicate;
import java.util.function.Function;
import java.util.function.Predicate;
import java.util.stream.Collector;

import javax.tools.JavaFileObject;

import com.sun.tools.javac.code.Attribute.RetentionPolicy;
import com.sun.tools.javac.code.Lint.LintCategory;
import com.sun.tools.javac.code.Source.Feature;
import com.sun.tools.javac.code.Type.UndetVar.InferenceBound;
import com.sun.tools.javac.code.TypeMetadata.Annotations;
import com.sun.tools.javac.comp.AttrContext;
import com.sun.tools.javac.comp.Check;
import com.sun.tools.javac.comp.Enter;
import com.sun.tools.javac.comp.Env;
import com.sun.tools.javac.jvm.ClassFile;
import com.sun.tools.javac.util.*;

import static com.sun.tools.javac.code.BoundKind.*;
import static com.sun.tools.javac.code.Flags.*;
import static com.sun.tools.javac.code.Kinds.Kind.*;
import static com.sun.tools.javac.code.Scope.*;
import static com.sun.tools.javac.code.Scope.LookupKind.NON_RECURSIVE;
import static com.sun.tools.javac.code.Symbol.*;
import static com.sun.tools.javac.code.Type.*;
import static com.sun.tools.javac.code.TypeTag.*;
import static com.sun.tools.javac.jvm.ClassFile.externalize;
import com.sun.tools.javac.resources.CompilerProperties.Fragments;

/**
 * Utility class containing various operations on types.
 *
 * <p>Unless other names are more illustrative, the following naming
 * conventions should be observed in this file:
 *
 * <dl>
 * <dt>t</dt>
 * <dd>If the first argument to an operation is a type, it should be named t.</dd>
 * <dt>s</dt>
 * <dd>Similarly, if the second argument to an operation is a type, it should be named s.</dd>
 * <dt>ts</dt>
 * <dd>If an operations takes a list of types, the first should be named ts.</dd>
 * <dt>ss</dt>
 * <dd>A second list of types should be named ss.</dd>
 * </dl>
 *
 * <p><b>This is NOT part of any supported API.
 * If you write code that depends on this, you do so at your own risk.
 * This code and its internal interfaces are subject to change or
 * deletion without notice.</b>
 */
public class Types {
    protected static final Context.Key<Types> typesKey = new Context.Key<>();

    final Symtab syms;
    final JavacMessages messages;
    final Names names;
    final boolean allowPrimitiveClasses;
    final Check chk;
    final Enter enter;
    JCDiagnostic.Factory diags;
    List<Warner> warnStack = List.nil();
    final Name capturedName;

    public final Warner noWarnings;

    // <editor-fold defaultstate="collapsed" desc="Instantiating">
    public static Types instance(Context context) {
        Types instance = context.get(typesKey);
        if (instance == null)
            instance = new Types(context);
        return instance;
    }

    protected Types(Context context) {
        context.put(typesKey, this);
        syms = Symtab.instance(context);
        names = Names.instance(context);
        Source source = Source.instance(context);
        chk = Check.instance(context);
        enter = Enter.instance(context);
        capturedName = names.fromString("<captured wildcard>");
        messages = JavacMessages.instance(context);
        diags = JCDiagnostic.Factory.instance(context);
        noWarnings = new Warner(null);
        Options options = Options.instance(context);
        allowPrimitiveClasses = Feature.PRIMITIVE_CLASSES.allowedInSource(source) && options.isSet("enablePrimitiveClasses");
    }
    // </editor-fold>

    // <editor-fold defaultstate="collapsed" desc="bounds">
    /**
     * Get a wildcard's upper bound, returning non-wildcards unchanged.
     * @param t a type argument, either a wildcard or a type
     */
    public Type wildUpperBound(Type t) {
        if (t.hasTag(WILDCARD)) {
            WildcardType w = (WildcardType) t;
            if (w.isSuperBound())
                return w.bound == null ? syms.objectType : w.bound.getUpperBound();
            else
                return wildUpperBound(w.type);
        }
        else return t;
    }

    /**
     * Get a capture variable's upper bound, returning other types unchanged.
     * @param t a type
     */
    public Type cvarUpperBound(Type t) {
        if (t.hasTag(TYPEVAR)) {
            TypeVar v = (TypeVar) t;
            return v.isCaptured() ? cvarUpperBound(v.getUpperBound()) : v;
        }
        else return t;
    }

    /**
     * Get a wildcard's lower bound, returning non-wildcards unchanged.
     * @param t a type argument, either a wildcard or a type
     */
    public Type wildLowerBound(Type t) {
        if (t.hasTag(WILDCARD)) {
            WildcardType w = (WildcardType) t;
            return w.isExtendsBound() ? syms.botType : wildLowerBound(w.type);
        }
        else return t;
    }

    /**
     * Get a capture variable's lower bound, returning other types unchanged.
     * @param t a type
     */
    public Type cvarLowerBound(Type t) {
        if (t.hasTag(TYPEVAR) && ((TypeVar) t).isCaptured()) {
            return cvarLowerBound(t.getLowerBound());
        }
        else return t;
    }

    /**
     * Recursively skip type-variables until a class/array type is found; capture conversion is then
     * (optionally) applied to the resulting type. This is useful for i.e. computing a site that is
     * suitable for a method lookup.
     */
    public Type skipTypeVars(Type site, boolean capture) {
        while (site.hasTag(TYPEVAR)) {
            site = site.getUpperBound();
        }
        return capture ? capture(site) : site;
    }
    // </editor-fold>

    // <editor-fold defaultstate="collapsed" desc="projections">

    /**
     * A projection kind. See {@link TypeProjection}
     */
    enum ProjectionKind {
        UPWARDS() {
            @Override
            ProjectionKind complement() {
                return DOWNWARDS;
            }
        },
        DOWNWARDS() {
            @Override
            ProjectionKind complement() {
                return UPWARDS;
            }
        };

        abstract ProjectionKind complement();
    }

    /**
     * This visitor performs upwards and downwards projections on types.
     *
     * A projection is defined as a function that takes a type T, a set of type variables V and that
     * produces another type S.
     *
     * An upwards projection maps a type T into a type S such that (i) T has no variables in V,
     * and (ii) S is an upper bound of T.
     *
     * A downwards projection maps a type T into a type S such that (i) T has no variables in V,
     * and (ii) S is a lower bound of T.
     *
     * Note that projections are only allowed to touch variables in V. Therefore, it is possible for
     * a projection to leave its input type unchanged if it does not contain any variables in V.
     *
     * Moreover, note that while an upwards projection is always defined (every type as an upper bound),
     * a downwards projection is not always defined.
     *
     * Examples:
     *
     * {@code upwards(List<#CAP1>, [#CAP1]) = List<? extends String>, where #CAP1 <: String }
     * {@code downwards(List<#CAP2>, [#CAP2]) = List<? super String>, where #CAP2 :> String }
     * {@code upwards(List<#CAP1>, [#CAP2]) = List<#CAP1> }
     * {@code downwards(List<#CAP1>, [#CAP1]) = not defined }
     */
    class TypeProjection extends TypeMapping<ProjectionKind> {

        List<Type> vars;
        Set<Type> seen = new HashSet<>();

        public TypeProjection(List<Type> vars) {
            this.vars = vars;
        }

        @Override
        public Type visitClassType(ClassType t, ProjectionKind pkind) {
            if (t.isCompound()) {
                List<Type> components = directSupertypes(t);
                List<Type> components1 = components.map(c -> c.map(this, pkind));
                if (components == components1) return t;
                else return makeIntersectionType(components1);
            } else {
                Type outer = t.getEnclosingType();
                Type outer1 = visit(outer, pkind);
                List<Type> typarams = t.getTypeArguments();
                List<Type> formals = t.tsym.type.getTypeArguments();
                ListBuffer<Type> typarams1 = new ListBuffer<>();
                boolean changed = false;
                for (Type actual : typarams) {
                    Type t2 = mapTypeArgument(t, formals.head.getUpperBound(), actual, pkind);
                    if (t2.hasTag(BOT)) {
                        //not defined
                        return syms.botType;
                    }
                    typarams1.add(t2);
                    changed |= actual != t2;
                    formals = formals.tail;
                }
                if (outer1 == outer && !changed) return t;
                else return new ClassType(outer1, typarams1.toList(), t.tsym, t.getMetadata(), t.getFlavor()) {
                    @Override
                    protected boolean needsStripping() {
                        return true;
                    }
                };
            }
        }

        @Override
        public Type visitArrayType(ArrayType t, ProjectionKind s) {
            Type elemtype = t.elemtype;
            Type elemtype1 = visit(elemtype, s);
            if (elemtype1 == elemtype) {
                return t;
            } else if (elemtype1.hasTag(BOT)) {
                //undefined
                return syms.botType;
            } else {
                return new ArrayType(elemtype1, t.tsym, t.metadata) {
                    @Override
                    protected boolean needsStripping() {
                        return true;
                    }
                };
            }
        }

        @Override
        public Type visitTypeVar(TypeVar t, ProjectionKind pkind) {
            if (vars.contains(t)) {
                if (seen.add(t)) {
                    try {
                        final Type bound;
                        switch (pkind) {
                            case UPWARDS:
                                bound = t.getUpperBound();
                                break;
                            case DOWNWARDS:
                                bound = (t.getLowerBound() == null) ?
                                        syms.botType :
                                        t.getLowerBound();
                                break;
                            default:
                                Assert.error();
                                return null;
                        }
                        return bound.map(this, pkind);
                    } finally {
                        seen.remove(t);
                    }
                } else {
                    //cycle
                    return pkind == ProjectionKind.UPWARDS ?
                            syms.objectType : syms.botType;
                }
            } else {
                return t;
            }
        }

        private Type mapTypeArgument(Type site, Type declaredBound, Type t, ProjectionKind pkind) {
            return t.containsAny(vars) ?
                    t.map(new TypeArgumentProjection(site, declaredBound), pkind) :
                    t;
        }

        class TypeArgumentProjection extends TypeMapping<ProjectionKind> {

            Type site;
            Type declaredBound;

            TypeArgumentProjection(Type site, Type declaredBound) {
                this.site = site;
                this.declaredBound = declaredBound;
            }

            @Override
            public Type visitType(Type t, ProjectionKind pkind) {
                //type argument is some type containing restricted vars
                if (pkind == ProjectionKind.DOWNWARDS) {
                    //not defined
                    return syms.botType;
                }
                Type upper = t.map(TypeProjection.this, ProjectionKind.UPWARDS);
                Type lower = t.map(TypeProjection.this, ProjectionKind.DOWNWARDS);
                List<Type> formals = site.tsym.type.getTypeArguments();
                BoundKind bk;
                Type bound;
                if (!isSameType(upper, syms.objectType) &&
                        (declaredBound.containsAny(formals) ||
                         !isSubtype(declaredBound, upper))) {
                    bound = upper;
                    bk = EXTENDS;
                } else if (!lower.hasTag(BOT)) {
                    bound = lower;
                    bk = SUPER;
                } else {
                    bound = syms.objectType;
                    bk = UNBOUND;
                }
                return makeWildcard(bound, bk);
            }

            @Override
            public Type visitWildcardType(WildcardType wt, ProjectionKind pkind) {
                //type argument is some wildcard whose bound contains restricted vars
                Type bound = syms.botType;
                BoundKind bk = wt.kind;
                switch (wt.kind) {
                    case EXTENDS:
                        bound = wt.type.map(TypeProjection.this, pkind);
                        if (bound.hasTag(BOT)) {
                            return syms.botType;
                        }
                        break;
                    case SUPER:
                        bound = wt.type.map(TypeProjection.this, pkind.complement());
                        if (bound.hasTag(BOT)) {
                            bound = syms.objectType;
                            bk = UNBOUND;
                        }
                        break;
                }
                return makeWildcard(bound, bk);
            }

            private Type makeWildcard(Type bound, BoundKind bk) {
                return new WildcardType(bound, bk, syms.boundClass) {
                    @Override
                    protected boolean needsStripping() {
                        return true;
                    }
                };
            }
        }
    }

    /**
     * Computes an upward projection of given type, and vars. See {@link TypeProjection}.
     *
     * @param t the type to be projected
     * @param vars the set of type variables to be mapped
     * @return the type obtained as result of the projection
     */
    public Type upward(Type t, List<Type> vars) {
        return t.map(new TypeProjection(vars), ProjectionKind.UPWARDS);
    }

    /**
     * Computes the set of captured variables mentioned in a given type. See {@link CaptureScanner}.
     * This routine is typically used to computed the input set of variables to be used during
     * an upwards projection (see {@link Types#upward(Type, List)}).
     *
     * @param t the type where occurrences of captured variables have to be found
     * @return the set of captured variables found in t
     */
    public List<Type> captures(Type t) {
        CaptureScanner cs = new CaptureScanner();
        Set<Type> captures = new HashSet<>();
        cs.visit(t, captures);
        return List.from(captures);
    }

    /**
     * This visitor scans a type recursively looking for occurrences of captured type variables.
     */
    class CaptureScanner extends SimpleVisitor<Void, Set<Type>> {

        @Override
        public Void visitType(Type t, Set<Type> types) {
            return null;
        }

        @Override
        public Void visitClassType(ClassType t, Set<Type> seen) {
            if (t.isCompound()) {
                directSupertypes(t).forEach(s -> visit(s, seen));
            } else {
                t.allparams().forEach(ta -> visit(ta, seen));
            }
            return null;
        }

        @Override
        public Void visitArrayType(ArrayType t, Set<Type> seen) {
            return visit(t.elemtype, seen);
        }

        @Override
        public Void visitWildcardType(WildcardType t, Set<Type> seen) {
            visit(t.type, seen);
            return null;
        }

        @Override
        public Void visitTypeVar(TypeVar t, Set<Type> seen) {
            if ((t.tsym.flags() & Flags.SYNTHETIC) != 0 && seen.add(t)) {
                visit(t.getUpperBound(), seen);
            }
            return null;
        }

        @Override
        public Void visitCapturedType(CapturedType t, Set<Type> seen) {
            if (seen.add(t)) {
                visit(t.getUpperBound(), seen);
                visit(t.getLowerBound(), seen);
            }
            return null;
        }
    }

    // </editor-fold>

    // <editor-fold defaultstate="collapsed" desc="isUnbounded">
    /**
     * Checks that all the arguments to a class are unbounded
     * wildcards or something else that doesn't make any restrictions
     * on the arguments. If a class isUnbounded, a raw super- or
     * subclass can be cast to it without a warning.
     * @param t a type
     * @return true iff the given type is unbounded or raw
     */
    public boolean isUnbounded(Type t) {
        return isUnbounded.visit(t);
    }
    // where
        private final UnaryVisitor<Boolean> isUnbounded = new UnaryVisitor<Boolean>() {

            public Boolean visitType(Type t, Void ignored) {
                return true;
            }

            @Override
            public Boolean visitClassType(ClassType t, Void ignored) {
                List<Type> parms = t.tsym.type.allparams();
                List<Type> args = t.allparams();
                while (parms.nonEmpty()) {
                    WildcardType unb = new WildcardType(syms.objectType,
                                                        BoundKind.UNBOUND,
                                                        syms.boundClass,
                                                        (TypeVar)parms.head);
                    if (!containsType(args.head, unb))
                        return false;
                    parms = parms.tail;
                    args = args.tail;
                }
                return true;
            }
        };
    // </editor-fold>

    // <editor-fold defaultstate="collapsed" desc="asSub">
    /**
     * Return the least specific subtype of t that starts with symbol
     * sym.  If none exists, return null.  The least specific subtype
     * is determined as follows:
     *
     * <p>If there is exactly one parameterized instance of sym that is a
     * subtype of t, that parameterized instance is returned.<br>
     * Otherwise, if the plain type or raw type `sym' is a subtype of
     * type t, the type `sym' itself is returned.  Otherwise, null is
     * returned.
     */
    public Type asSub(Type t, Symbol sym) {
        return asSub.visit(t, sym);
    }
    // where
        private final SimpleVisitor<Type,Symbol> asSub = new SimpleVisitor<Type,Symbol>() {

            public Type visitType(Type t, Symbol sym) {
                return null;
            }

            @Override
            public Type visitClassType(ClassType t, Symbol sym) {
                if (t.tsym == sym)
                    return t;
                Type base = asSuper(sym.type, t.tsym);
                if (base == null)
                    return null;
                ListBuffer<Type> from = new ListBuffer<>();
                ListBuffer<Type> to = new ListBuffer<>();
                try {
                    adapt(base, t, from, to);
                } catch (AdaptFailure ex) {
                    return null;
                }
                Type res = subst(sym.type, from.toList(), to.toList());
                if (!isSubtype(res, t))
                    return null;
                ListBuffer<Type> openVars = new ListBuffer<>();
                for (List<Type> l = sym.type.allparams();
                     l.nonEmpty(); l = l.tail)
                    if (res.contains(l.head) && !t.contains(l.head))
                        openVars.append(l.head);
                if (openVars.nonEmpty()) {
                    if (t.isRaw()) {
                        // The subtype of a raw type is raw
                        res = erasure(res);
                    } else {
                        // Unbound type arguments default to ?
                        List<Type> opens = openVars.toList();
                        ListBuffer<Type> qs = new ListBuffer<>();
                        for (List<Type> iter = opens; iter.nonEmpty(); iter = iter.tail) {
                            qs.append(new WildcardType(syms.objectType, BoundKind.UNBOUND,
                                                       syms.boundClass, (TypeVar) iter.head));
                        }
                        res = subst(res, opens, qs.toList());
                    }
                }
                return res;
            }

            @Override
            public Type visitErrorType(ErrorType t, Symbol sym) {
                return t;
            }
        };
    // </editor-fold>

    // <editor-fold defaultstate="collapsed" desc="isConvertible">
    /**
     * Is t a subtype of or convertible via boxing/unboxing
     * conversion to s?
     */
    public boolean isConvertible(Type t, Type s, Warner warn) {
        if (t.hasTag(ERROR)) {
            return true;
        }

        if (allowPrimitiveClasses) {
            boolean tValue = t.isPrimitiveClass();
            boolean sValue = s.isPrimitiveClass();
            if (tValue != sValue) {
                return tValue ?
                        isSubtype(t.referenceProjection(), s) :
                        !t.hasTag(BOT) && isSubtype(t, s.referenceProjection());
            }
        }

        boolean tPrimitive = t.isPrimitive();
        boolean sPrimitive = s.isPrimitive();
        if (tPrimitive == sPrimitive) {
            return isSubtypeUnchecked(t, s, warn);
        }
        boolean tUndet = t.hasTag(UNDETVAR);
        boolean sUndet = s.hasTag(UNDETVAR);

        if (tUndet || sUndet) {
            return tUndet ?
                    isSubtype(t, boxedTypeOrType(s)) :
                    isSubtype(boxedTypeOrType(t), s);
        }

        return tPrimitive
            ? isSubtype(boxedClass(t).type, s)
            : isSubtype(unboxedType(t), s);
    }

    /**
     * Is t a subtype of or convertible via boxing/unboxing
     * conversions to s?
     */
    public boolean isConvertible(Type t, Type s) {
        return isConvertible(t, s, noWarnings);
    }
    // </editor-fold>

    // <editor-fold defaultstate="collapsed" desc="findSam">

    /**
     * Exception used to report a function descriptor lookup failure. The exception
     * wraps a diagnostic that can be used to generate more details error
     * messages.
     */
    public static class FunctionDescriptorLookupError extends RuntimeException {
        private static final long serialVersionUID = 0;

        transient JCDiagnostic diagnostic;

        FunctionDescriptorLookupError() {
            this.diagnostic = null;
        }

        FunctionDescriptorLookupError setMessage(JCDiagnostic diag) {
            this.diagnostic = diag;
            return this;
        }

        public JCDiagnostic getDiagnostic() {
            return diagnostic;
        }

        @Override
        public Throwable fillInStackTrace() {
            // This is an internal exception; the stack trace is irrelevant.
            return this;
        }
    }

    /**
     * A cache that keeps track of function descriptors associated with given
     * functional interfaces.
     */
    class DescriptorCache {

        private WeakHashMap<TypeSymbol, Entry> _map = new WeakHashMap<>();

        class FunctionDescriptor {
            Symbol descSym;

            FunctionDescriptor(Symbol descSym) {
                this.descSym = descSym;
            }

            public Symbol getSymbol() {
                return descSym;
            }

            public Type getType(Type site) {
                site = removeWildcards(site);
                if (site.isIntersection()) {
                    IntersectionClassType ict = (IntersectionClassType)site;
                    for (Type component : ict.getExplicitComponents()) {
                        if (!chk.checkValidGenericType(component)) {
                            //if the inferred functional interface type is not well-formed,
                            //or if it's not a subtype of the original target, issue an error
                            throw failure(diags.fragment(Fragments.NoSuitableFunctionalIntfInst(site)));
                        }
                    }
                } else {
                    if (!chk.checkValidGenericType(site)) {
                        //if the inferred functional interface type is not well-formed,
                        //or if it's not a subtype of the original target, issue an error
                        throw failure(diags.fragment(Fragments.NoSuitableFunctionalIntfInst(site)));
                    }
                }
                return memberType(site, descSym);
            }
        }

        class Entry {
            final FunctionDescriptor cachedDescRes;
            final int prevMark;

            public Entry(FunctionDescriptor cachedDescRes,
                    int prevMark) {
                this.cachedDescRes = cachedDescRes;
                this.prevMark = prevMark;
            }

            boolean matches(int mark) {
                return  this.prevMark == mark;
            }
        }

        FunctionDescriptor get(TypeSymbol origin) throws FunctionDescriptorLookupError {
            Entry e = _map.get(origin);
            CompoundScope members = membersClosure(origin.type, false);
            if (e == null ||
                    !e.matches(members.getMark())) {
                FunctionDescriptor descRes = findDescriptorInternal(origin, members);
                _map.put(origin, new Entry(descRes, members.getMark()));
                return descRes;
            }
            else {
                return e.cachedDescRes;
            }
        }

        /**
         * Compute the function descriptor associated with a given functional interface
         */
        public FunctionDescriptor findDescriptorInternal(TypeSymbol origin,
                CompoundScope membersCache) throws FunctionDescriptorLookupError {
            if (!origin.isInterface() || (origin.flags() & ANNOTATION) != 0 || origin.isSealed()) {
                //t must be an interface
                throw failure("not.a.functional.intf", origin);
            }

            final ListBuffer<Symbol> abstracts = new ListBuffer<>();
            for (Symbol sym : membersCache.getSymbols(new DescriptorFilter(origin))) {
                Type mtype = memberType(origin.type, sym);
                if (abstracts.isEmpty()) {
                    abstracts.append(sym);
                } else if ((sym.name == abstracts.first().name &&
                        overrideEquivalent(mtype, memberType(origin.type, abstracts.first())))) {
                    if (!abstracts.stream().filter(msym -> msym.owner.isSubClass(sym.enclClass(), Types.this))
                            .map(msym -> memberType(origin.type, msym))
                            .anyMatch(abstractMType -> isSubSignature(abstractMType, mtype))) {
                        abstracts.append(sym);
                    }
                } else {
                    //the target method(s) should be the only abstract members of t
                    throw failure("not.a.functional.intf.1",  origin,
                            diags.fragment(Fragments.IncompatibleAbstracts(Kinds.kindName(origin), origin)));
                }
            }
            if (abstracts.isEmpty()) {
                //t must define a suitable non-generic method
                throw failure("not.a.functional.intf.1", origin,
                            diags.fragment(Fragments.NoAbstracts(Kinds.kindName(origin), origin)));
            }
            FunctionDescriptor descRes;
            if (abstracts.size() == 1) {
                descRes = new FunctionDescriptor(abstracts.first());
            } else { // size > 1
                descRes = mergeDescriptors(origin, abstracts.toList());
                if (descRes == null) {
                    //we can get here if the functional interface is ill-formed
                    ListBuffer<JCDiagnostic> descriptors = new ListBuffer<>();
                    for (Symbol desc : abstracts) {
                        String key = desc.type.getThrownTypes().nonEmpty() ?
                                "descriptor.throws" : "descriptor";
                        descriptors.append(diags.fragment(key, desc.name,
                                desc.type.getParameterTypes(),
                                desc.type.getReturnType(),
                                desc.type.getThrownTypes()));
                    }
                    JCDiagnostic msg =
                            diags.fragment(Fragments.IncompatibleDescsInFunctionalIntf(Kinds.kindName(origin),
                                                                                       origin));
                    JCDiagnostic.MultilineDiagnostic incompatibleDescriptors =
                            new JCDiagnostic.MultilineDiagnostic(msg, descriptors.toList());
                    throw failure(incompatibleDescriptors);
                }
            }
            // an interface must be neither an identity interface nor a value interface to be functional.
            List<Type> allInterfaces = closure(origin.type);
            for (Type iface : allInterfaces) {
                if (iface.isValueInterface()) {
                    throw failure("not.a.functional.intf.1", origin, diags.fragment(Fragments.ValueInterfaceNonfunctional));
                }
                if (iface.isIdentityInterface()) {
                    throw failure("not.a.functional.intf.1", origin, diags.fragment(Fragments.IdentityInterfaceNonfunctional));
                }
            }
            return descRes;
        }

        /**
         * Compute a synthetic type for the target descriptor given a list
         * of override-equivalent methods in the functional interface type.
         * The resulting method type is a method type that is override-equivalent
         * and return-type substitutable with each method in the original list.
         */
        private FunctionDescriptor mergeDescriptors(TypeSymbol origin, List<Symbol> methodSyms) {
            return mergeAbstracts(methodSyms, origin.type, false)
                    .map(bestSoFar -> new FunctionDescriptor(bestSoFar.baseSymbol()) {
                        @Override
                        public Type getType(Type origin) {
                            Type mt = memberType(origin, getSymbol());
                            return createMethodTypeWithThrown(mt, bestSoFar.type.getThrownTypes());
                        }
                    }).orElse(null);
        }

        FunctionDescriptorLookupError failure(String msg, Object... args) {
            return failure(diags.fragment(msg, args));
        }

        FunctionDescriptorLookupError failure(JCDiagnostic diag) {
            return new FunctionDescriptorLookupError().setMessage(diag);
        }
    }

    private DescriptorCache descCache = new DescriptorCache();

    /**
     * Find the method descriptor associated to this class symbol - if the
     * symbol 'origin' is not a functional interface, an exception is thrown.
     */
    public Symbol findDescriptorSymbol(TypeSymbol origin) throws FunctionDescriptorLookupError {
        return descCache.get(origin).getSymbol();
    }

    /**
     * Find the type of the method descriptor associated to this class symbol -
     * if the symbol 'origin' is not a functional interface, an exception is thrown.
     */
    public Type findDescriptorType(Type origin) throws FunctionDescriptorLookupError {
        return descCache.get(origin.tsym).getType(origin);
    }

    /**
     * Is given type a functional interface?
     */
    public boolean isFunctionalInterface(TypeSymbol tsym) {
        try {
            findDescriptorSymbol(tsym);
            return true;
        } catch (FunctionDescriptorLookupError ex) {
            return false;
        }
    }

    public boolean isFunctionalInterface(Type site) {
        try {
            findDescriptorType(site);
            return true;
        } catch (FunctionDescriptorLookupError ex) {
            return false;
        }
    }

    public Type removeWildcards(Type site) {
        if (site.getTypeArguments().stream().anyMatch(t -> t.hasTag(WILDCARD))) {
            //compute non-wildcard parameterization - JLS 9.9
            List<Type> actuals = site.getTypeArguments();
            List<Type> formals = site.tsym.type.getTypeArguments();
            ListBuffer<Type> targs = new ListBuffer<>();
            for (Type formal : formals) {
                Type actual = actuals.head;
                Type bound = formal.getUpperBound();
                if (actuals.head.hasTag(WILDCARD)) {
                    WildcardType wt = (WildcardType)actual;
                    //check that bound does not contain other formals
                    if (bound.containsAny(formals)) {
                        targs.add(wt.type);
                    } else {
                        //compute new type-argument based on declared bound and wildcard bound
                        switch (wt.kind) {
                            case UNBOUND:
                                targs.add(bound);
                                break;
                            case EXTENDS:
                                targs.add(glb(bound, wt.type));
                                break;
                            case SUPER:
                                targs.add(wt.type);
                                break;
                            default:
                                Assert.error("Cannot get here!");
                        }
                    }
                } else {
                    //not a wildcard - the new type argument remains unchanged
                    targs.add(actual);
                }
                actuals = actuals.tail;
            }
            return subst(site.tsym.type, formals, targs.toList());
        } else {
            return site;
        }
    }

    /**
     * Create a symbol for a class that implements a given functional interface
     * and overrides its functional descriptor. This routine is used for two
     * main purposes: (i) checking well-formedness of a functional interface;
     * (ii) perform functional interface bridge calculation.
     */
    public ClassSymbol makeFunctionalInterfaceClass(Env<AttrContext> env, Name name, Type target, long cflags) {
        if (target == null || target == syms.unknownType) {
            return null;
        }
        Symbol descSym = findDescriptorSymbol(target.tsym);
        Type descType = findDescriptorType(target);
        ClassSymbol csym = new ClassSymbol(cflags, name, env.enclClass.sym.outermostClass());
        csym.completer = Completer.NULL_COMPLETER;
        csym.members_field = WriteableScope.create(csym);
        MethodSymbol instDescSym = new MethodSymbol(descSym.flags(), descSym.name, descType, csym);
        csym.members_field.enter(instDescSym);
        Type.ClassType ctype = new Type.ClassType(Type.noType, List.nil(), csym);
        ctype.supertype_field = syms.objectType;
        ctype.interfaces_field = target.isIntersection() ?
                directSupertypes(target) :
                List.of(target);
        csym.type = ctype;
        csym.sourcefile = ((ClassSymbol)csym.owner).sourcefile;
        return csym;
    }

    /**
     * Find the minimal set of methods that are overridden by the functional
     * descriptor in 'origin'. All returned methods are assumed to have different
     * erased signatures.
     */
    public List<Symbol> functionalInterfaceBridges(TypeSymbol origin) {
        Assert.check(isFunctionalInterface(origin));
        Symbol descSym = findDescriptorSymbol(origin);
        CompoundScope members = membersClosure(origin.type, false);
        ListBuffer<Symbol> overridden = new ListBuffer<>();
        outer: for (Symbol m2 : members.getSymbolsByName(descSym.name, bridgeFilter)) {
            if (m2 == descSym) continue;
            else if (descSym.overrides(m2, origin, Types.this, false)) {
                for (Symbol m3 : overridden) {
                    if (isSameType(m3.erasure(Types.this), m2.erasure(Types.this)) ||
                            (m3.overrides(m2, origin, Types.this, false) &&
                            (pendingBridges((ClassSymbol)origin, m3.enclClass()) ||
                            (((MethodSymbol)m2).binaryImplementation((ClassSymbol)m3.owner, Types.this) != null)))) {
                        continue outer;
                    }
                }
                overridden.add(m2);
            }
        }
        return overridden.toList();
    }
    //where
        // Use anonymous class instead of lambda expression intentionally,
        // because the variable `names` has modifier: final.
        private Predicate<Symbol> bridgeFilter = new Predicate<Symbol>() {
            public boolean test(Symbol t) {
                return t.kind == MTH &&
                        !names.isInitOrVNew(t.name) &&
                        t.name != names.clinit &&
                        (t.flags() & SYNTHETIC) == 0;
            }
        };

        private boolean pendingBridges(ClassSymbol origin, TypeSymbol s) {
            //a symbol will be completed from a classfile if (a) symbol has
            //an associated file object with CLASS kind and (b) the symbol has
            //not been entered
            if (origin.classfile != null &&
                    origin.classfile.getKind() == JavaFileObject.Kind.CLASS &&
                    enter.getEnv(origin) == null) {
                return false;
            }
            if (origin == s) {
                return true;
            }
            for (Type t : interfaces(origin.type)) {
                if (pendingBridges((ClassSymbol)t.tsym, s)) {
                    return true;
                }
            }
            return false;
        }
    // </editor-fold>

   /**
    * Scope filter used to skip methods that should be ignored (such as methods
    * overridden by j.l.Object) during function interface conversion interface check
    */
    class DescriptorFilter implements Predicate<Symbol> {

       TypeSymbol origin;

       DescriptorFilter(TypeSymbol origin) {
           this.origin = origin;
       }

       @Override
       public boolean test(Symbol sym) {
           return sym.kind == MTH &&
                   (sym.flags() & (ABSTRACT | DEFAULT)) == ABSTRACT &&
                   !overridesObjectMethod(origin, sym) &&
                   (interfaceCandidates(origin.type, (MethodSymbol)sym).head.flags() & DEFAULT) == 0;
       }
    }

    // <editor-fold defaultstate="collapsed" desc="isSubtype">
    /**
     * Is t an unchecked subtype of s?
     */
    public boolean isSubtypeUnchecked(Type t, Type s) {
        return isSubtypeUnchecked(t, s, noWarnings);
    }
    /**
     * Is t an unchecked subtype of s?
     */
    public boolean isSubtypeUnchecked(Type t, Type s, Warner warn) {
        boolean result = isSubtypeUncheckedInternal(t, s, true, warn);
        if (result) {
            checkUnsafeVarargsConversion(t, s, warn);
        }
        return result;
    }
    //where
        private boolean isSubtypeUncheckedInternal(Type t, Type s, boolean capture, Warner warn) {
            if (t.hasTag(ARRAY) && s.hasTag(ARRAY)) {
                if (((ArrayType)t).elemtype.isPrimitive()) {
                    return isSameType(elemtype(t), elemtype(s));
                } else {
                    // if T.ref <: S, then T[] <: S[]
                    Type es = elemtype(s);
                    Type et = elemtype(t);
                    if (allowPrimitiveClasses) {
                        if (et.isPrimitiveClass()) {
                            et = et.referenceProjection();
                            if (es.isPrimitiveClass())
                                es = es.referenceProjection();  // V <: V, surely
                        }
                    }
                    if (!isSubtypeUncheckedInternal(et, es, false, warn))
                        return false;
                    return true;
                }
            } else if (isSubtype(t, s, capture)) {
                return true;
            } else if (t.hasTag(TYPEVAR)) {
                return isSubtypeUncheckedInternal(t.getUpperBound(), s, false, warn);
            } else if (!s.isRaw()) {
                Type t2 = asSuper(t, s.tsym);
                if (t2 != null && t2.isRaw()) {
                    if (isReifiable(s)) {
                        warn.silentWarn(LintCategory.UNCHECKED);
                    } else {
                        warn.warn(LintCategory.UNCHECKED);
                    }
                    return true;
                }
            }
            return false;
        }

        private void checkUnsafeVarargsConversion(Type t, Type s, Warner warn) {
            if (!t.hasTag(ARRAY) || isReifiable(t)) {
                return;
            }
            ArrayType from = (ArrayType)t;
            boolean shouldWarn = false;
            switch (s.getTag()) {
                case ARRAY:
                    ArrayType to = (ArrayType)s;
                    shouldWarn = from.isVarargs() &&
                            !to.isVarargs() &&
                            !isReifiable(from);
                    break;
                case CLASS:
                    shouldWarn = from.isVarargs();
                    break;
            }
            if (shouldWarn) {
                warn.warn(LintCategory.VARARGS);
            }
        }

    /**
     * Is t a subtype of s?<br>
     * (not defined for Method and ForAll types)
     */
    public final boolean isSubtype(Type t, Type s) {
        return isSubtype(t, s, true);
    }
    public final boolean isSubtypeNoCapture(Type t, Type s) {
        return isSubtype(t, s, false);
    }
    public boolean isSubtype(Type t, Type s, boolean capture) {
        if (t.equalsIgnoreMetadata(s))
            return true;
        if (s.isPartial())
            return isSuperType(s, t);

        if (s.isCompound()) {
            for (Type s2 : interfaces(s).prepend(supertype(s))) {
                if (!isSubtype(t, s2, capture))
                    return false;
            }
            return true;
        }

        // Generally, if 's' is a lower-bounded type variable, recur on lower bound; but
        // for inference variables and intersections, we need to keep 's'
        // (see JLS 4.10.2 for intersections and 18.2.3 for inference vars)
        if (!t.hasTag(UNDETVAR) && !t.isCompound()) {
            // TODO: JDK-8039198, bounds checking sometimes passes in a wildcard as s
            Type lower = cvarLowerBound(wildLowerBound(s));
            if (s != lower && !lower.hasTag(BOT))
                return isSubtype(capture ? capture(t) : t, lower, false);
        }

        return isSubtype.visit(capture ? capture(t) : t, s);
    }
    // where
        private TypeRelation isSubtype = new TypeRelation()
        {
            @Override
            public Boolean visitType(Type t, Type s) {
                switch (t.getTag()) {
                 case BYTE:
                     return (!s.hasTag(CHAR) && t.getTag().isSubRangeOf(s.getTag()));
                 case CHAR:
                     return (!s.hasTag(SHORT) && t.getTag().isSubRangeOf(s.getTag()));
                 case SHORT: case INT: case LONG:
                 case FLOAT: case DOUBLE:
                     return t.getTag().isSubRangeOf(s.getTag());
                 case BOOLEAN: case VOID:
                     return t.hasTag(s.getTag());
                 case TYPEVAR:
                     return isSubtypeNoCapture(t.getUpperBound(), s);
                 case BOT:
                     return
                         s.hasTag(BOT) || (s.hasTag(CLASS) && (!allowPrimitiveClasses || !s.isPrimitiveClass())) ||
                         s.hasTag(ARRAY) || s.hasTag(TYPEVAR);
                 case WILDCARD: //we shouldn't be here - avoids crash (see 7034495)
                 case NONE:
                     return false;
                 default:
                     throw new AssertionError("isSubtype " + t.getTag());
                 }
            }

            private Set<TypePair> cache = new HashSet<>();

            private boolean containsTypeRecursive(Type t, Type s) {
                TypePair pair = new TypePair(t, s);
                if (cache.add(pair)) {
                    try {
                        return containsType(t.getTypeArguments(),
                                            s.getTypeArguments());
                    } finally {
                        cache.remove(pair);
                    }
                } else {
                    return containsType(t.getTypeArguments(),
                                        rewriteSupers(s).getTypeArguments());
                }
            }

            private Type rewriteSupers(Type t) {
                if (!t.isParameterized())
                    return t;
                ListBuffer<Type> from = new ListBuffer<>();
                ListBuffer<Type> to = new ListBuffer<>();
                adaptSelf(t, from, to);
                if (from.isEmpty())
                    return t;
                ListBuffer<Type> rewrite = new ListBuffer<>();
                boolean changed = false;
                for (Type orig : to.toList()) {
                    Type s = rewriteSupers(orig);
                    if (s.isSuperBound() && !s.isExtendsBound()) {
                        s = new WildcardType(syms.objectType,
                                             BoundKind.UNBOUND,
                                             syms.boundClass,
                                             s.getMetadata());
                        changed = true;
                    } else if (s != orig) {
                        s = new WildcardType(wildUpperBound(s),
                                             BoundKind.EXTENDS,
                                             syms.boundClass,
                                             s.getMetadata());
                        changed = true;
                    }
                    rewrite.append(s);
                }
                if (changed)
                    return subst(t.tsym.type, from.toList(), rewrite.toList());
                else
                    return t;
            }

            @Override
            public Boolean visitClassType(ClassType t, Type s) {
                Type sup = asSuper(t, s.tsym);
                if (sup == null) return false;
                // If t is an intersection, sup might not be a class type
                if (!sup.hasTag(CLASS)) return isSubtypeNoCapture(sup, s);
                return sup.tsym == s.tsym
                    && (t.tsym != s.tsym || t.isReferenceProjection() == s.isReferenceProjection())
                     // Check type variable containment
                    && (!s.isParameterized() || containsTypeRecursive(s, sup))
                    && isSubtypeNoCapture(sup.getEnclosingType(),
                                          s.getEnclosingType());
            }

            @Override
            public Boolean visitArrayType(ArrayType t, Type s) {
                if (s.hasTag(ARRAY)) {
                    if (t.elemtype.isPrimitive())
                        return isSameType(t.elemtype, elemtype(s));
                    else {
                        // if T.ref <: S, then T[] <: S[]
                        Type es = elemtype(s);
                        Type et = elemtype(t);
                        if (allowPrimitiveClasses && et.isPrimitiveClass()) {
                            et = et.referenceProjection();
                            if (es.isPrimitiveClass())
                                es = es.referenceProjection();  // V <: V, surely
                        }
                        return isSubtypeNoCapture(et, es);
                    }
                }

                if (s.hasTag(CLASS)) {
                    Name sname = s.tsym.getQualifiedName();
                    return sname == names.java_lang_Object
                        || sname == names.java_lang_Cloneable
                        || sname == names.java_io_Serializable;
                }

                return false;
            }

            @Override
            public Boolean visitUndetVar(UndetVar t, Type s) {
                //todo: test against origin needed? or replace with substitution?
                if (t == s || t.qtype == s || s.hasTag(ERROR) || s.hasTag(UNKNOWN)) {
                    return true;
                } else if (s.hasTag(BOT)) {
                    //if 's' is 'null' there's no instantiated type U for which
                    //U <: s (but 'null' itself, which is not a valid type)
                    return false;
                }

                t.addBound(InferenceBound.UPPER, s, Types.this);
                return true;
            }

            @Override
            public Boolean visitErrorType(ErrorType t, Type s) {
                return true;
            }
        };

    /**
     * Is t a subtype of every type in given list `ts'?<br>
     * (not defined for Method and ForAll types)<br>
     * Allows unchecked conversions.
     */
    public boolean isSubtypeUnchecked(Type t, List<Type> ts, Warner warn) {
        for (List<Type> l = ts; l.nonEmpty(); l = l.tail)
            if (!isSubtypeUnchecked(t, l.head, warn))
                return false;
        return true;
    }

    /**
     * Are corresponding elements of ts subtypes of ss?  If lists are
     * of different length, return false.
     */
    public boolean isSubtypes(List<Type> ts, List<Type> ss) {
        while (ts.tail != null && ss.tail != null
               /*inlined: ts.nonEmpty() && ss.nonEmpty()*/ &&
               isSubtype(ts.head, ss.head)) {
            ts = ts.tail;
            ss = ss.tail;
        }
        return ts.tail == null && ss.tail == null;
        /*inlined: ts.isEmpty() && ss.isEmpty();*/
    }

    /**
     * Are corresponding elements of ts subtypes of ss, allowing
     * unchecked conversions?  If lists are of different length,
     * return false.
     **/
    public boolean isSubtypesUnchecked(List<Type> ts, List<Type> ss, Warner warn) {
        while (ts.tail != null && ss.tail != null
               /*inlined: ts.nonEmpty() && ss.nonEmpty()*/ &&
               isSubtypeUnchecked(ts.head, ss.head, warn)) {
            ts = ts.tail;
            ss = ss.tail;
        }
        return ts.tail == null && ss.tail == null;
        /*inlined: ts.isEmpty() && ss.isEmpty();*/
    }
    // </editor-fold>

    // <editor-fold defaultstate="collapsed" desc="isSuperType">
    /**
     * Is t a supertype of s?
     */
    public boolean isSuperType(Type t, Type s) {
        switch (t.getTag()) {
        case ERROR:
            return true;
        case UNDETVAR: {
            UndetVar undet = (UndetVar)t;
            if (t == s ||
                undet.qtype == s ||
                s.hasTag(ERROR) ||
                s.hasTag(BOT)) {
                return true;
            }
            undet.addBound(InferenceBound.LOWER, s, this);
            return true;
        }
        default:
            return isSubtype(s, t);
        }
    }
    // </editor-fold>

    // <editor-fold defaultstate="collapsed" desc="isSameType">
    /**
     * Are corresponding elements of the lists the same type?  If
     * lists are of different length, return false.
     */
    public boolean isSameTypes(List<Type> ts, List<Type> ss) {
        while (ts.tail != null && ss.tail != null
               /*inlined: ts.nonEmpty() && ss.nonEmpty()*/ &&
               isSameType(ts.head, ss.head)) {
            ts = ts.tail;
            ss = ss.tail;
        }
        return ts.tail == null && ss.tail == null;
        /*inlined: ts.isEmpty() && ss.isEmpty();*/
    }

    /**
     * A polymorphic signature method (JLS 15.12.3) is a method that
     *   (i) is declared in the java.lang.invoke.MethodHandle/VarHandle classes;
     *  (ii) takes a single variable arity parameter;
     * (iii) whose declared type is Object[];
     *  (iv) has any return type, Object signifying a polymorphic return type; and
     *   (v) is native.
    */
   public boolean isSignaturePolymorphic(MethodSymbol msym) {
       List<Type> argtypes = msym.type.getParameterTypes();
       return (msym.flags_field & NATIVE) != 0 &&
              (msym.owner == syms.methodHandleType.tsym || msym.owner == syms.varHandleType.tsym) &&
               argtypes.length() == 1 &&
               argtypes.head.hasTag(TypeTag.ARRAY) &&
               ((ArrayType)argtypes.head).elemtype.tsym == syms.objectType.tsym;
   }

    /**
     * Is t the same type as s?
     */
    public boolean isSameType(Type t, Type s) {
        return isSameTypeVisitor.visit(t, s);
    }
    // where

        /**
         * Type-equality relation - type variables are considered
         * equals if they share the same object identity.
         */
        TypeRelation isSameTypeVisitor = new TypeRelation() {

            public Boolean visitType(Type t, Type s) {
                if (t.equalsIgnoreMetadata(s))
                    return true;

                if (s.isPartial())
                    return visit(s, t);

                switch (t.getTag()) {
                case BYTE: case CHAR: case SHORT: case INT: case LONG: case FLOAT:
                case DOUBLE: case BOOLEAN: case VOID: case BOT: case NONE:
                    return t.hasTag(s.getTag());
                case TYPEVAR: {
                    if (s.hasTag(TYPEVAR)) {
                        //type-substitution does not preserve type-var types
                        //check that type var symbols and bounds are indeed the same
                        return t == s;
                    }
                    else {
                        //special case for s == ? super X, where upper(s) = u
                        //check that u == t, where u has been set by Type.withTypeVar
                        return s.isSuperBound() &&
                                !s.isExtendsBound() &&
                                visit(t, wildUpperBound(s));
                    }
                }
                default:
                    throw new AssertionError("isSameType " + t.getTag());
                }
            }

            @Override
            public Boolean visitWildcardType(WildcardType t, Type s) {
                if (!s.hasTag(WILDCARD)) {
                    return false;
                } else {
                    WildcardType t2 = (WildcardType)s;
                    return (t.kind == t2.kind || (t.isExtendsBound() && s.isExtendsBound())) &&
                            isSameType(t.type, t2.type);
                }
            }

            @Override
            public Boolean visitClassType(ClassType t, Type s) {
                if (t == s)
                    return true;

                if (s.isPartial())
                    return visit(s, t);

                if (s.isSuperBound() && !s.isExtendsBound())
                    return visit(t, wildUpperBound(s)) && visit(t, wildLowerBound(s));

                if (t.isCompound() && s.isCompound()) {
                    if (!visit(supertype(t), supertype(s)))
                        return false;

                    Map<Symbol,Type> tMap = new HashMap<>();
                    for (Type ti : interfaces(t)) {
                        tMap.put(ti.tsym, ti);
                    }
                    for (Type si : interfaces(s)) {
                        if (!tMap.containsKey(si.tsym))
                            return false;
                        Type ti = tMap.remove(si.tsym);
                        if (!visit(ti, si))
                            return false;
                    }
                    return tMap.isEmpty();
                }
                return t.tsym == s.tsym
                    && t.isReferenceProjection() == s.isReferenceProjection()
                    && visit(getEnclosingType(t), getEnclosingType(s))
                    && containsTypeEquivalent(t.getTypeArguments(), s.getTypeArguments());
            }
                // where
                private Type getEnclosingType(Type t) {
                    Type et = t.getEnclosingType();
                    if (et.isReferenceProjection()) {
                        et = et.valueProjection();
                    }
                    return et;
                }

            @Override
            public Boolean visitArrayType(ArrayType t, Type s) {
                if (t == s)
                    return true;

                if (s.isPartial())
                    return visit(s, t);

                return s.hasTag(ARRAY)
                    && containsTypeEquivalent(t.elemtype, elemtype(s));
            }

            @Override
            public Boolean visitMethodType(MethodType t, Type s) {
                // isSameType for methods does not take thrown
                // exceptions into account!
                return hasSameArgs(t, s) && visit(t.getReturnType(), s.getReturnType());
            }

            @Override
            public Boolean visitPackageType(PackageType t, Type s) {
                return t == s;
            }

            @Override
            public Boolean visitForAll(ForAll t, Type s) {
                if (!s.hasTag(FORALL)) {
                    return false;
                }

                ForAll forAll = (ForAll)s;
                return hasSameBounds(t, forAll)
                    && visit(t.qtype, subst(forAll.qtype, forAll.tvars, t.tvars));
            }

            @Override
            public Boolean visitUndetVar(UndetVar t, Type s) {
                if (s.hasTag(WILDCARD)) {
                    // FIXME, this might be leftovers from before capture conversion
                    return false;
                }

                if (t == s || t.qtype == s || s.hasTag(ERROR) || s.hasTag(UNKNOWN)) {
                    return true;
                }

                t.addBound(InferenceBound.EQ, s, Types.this);

                return true;
            }

            @Override
            public Boolean visitErrorType(ErrorType t, Type s) {
                return true;
            }
        };

    // </editor-fold>

    // <editor-fold defaultstate="collapsed" desc="Contains Type">
    public boolean containedBy(Type t, Type s) {
        switch (t.getTag()) {
        case UNDETVAR:
            if (s.hasTag(WILDCARD)) {
                UndetVar undetvar = (UndetVar)t;
                WildcardType wt = (WildcardType)s;
                switch(wt.kind) {
                    case UNBOUND:
                        break;
                    case EXTENDS: {
                        Type bound = wildUpperBound(s);
                        undetvar.addBound(InferenceBound.UPPER, bound, this);
                        break;
                    }
                    case SUPER: {
                        Type bound = wildLowerBound(s);
                        undetvar.addBound(InferenceBound.LOWER, bound, this);
                        break;
                    }
                }
                return true;
            } else {
                return isSameType(t, s);
            }
        case ERROR:
            return true;
        default:
            return containsType(s, t);
        }
    }

    boolean containsType(List<Type> ts, List<Type> ss) {
        while (ts.nonEmpty() && ss.nonEmpty()
               && containsType(ts.head, ss.head)) {
            ts = ts.tail;
            ss = ss.tail;
        }
        return ts.isEmpty() && ss.isEmpty();
    }

    /**
     * Check if t contains s.
     *
     * <p>T contains S if:
     *
     * <p>{@code L(T) <: L(S) && U(S) <: U(T)}
     *
     * <p>This relation is only used by ClassType.isSubtype(), that
     * is,
     *
     * <p>{@code C<S> <: C<T> if T contains S.}
     *
     * <p>Because of F-bounds, this relation can lead to infinite
     * recursion.  Thus we must somehow break that recursion.  Notice
     * that containsType() is only called from ClassType.isSubtype().
     * Since the arguments have already been checked against their
     * bounds, we know:
     *
     * <p>{@code U(S) <: U(T) if T is "super" bound (U(T) *is* the bound)}
     *
     * <p>{@code L(T) <: L(S) if T is "extends" bound (L(T) is bottom)}
     *
     * @param t a type
     * @param s a type
     */
    public boolean containsType(Type t, Type s) {
        return containsType.visit(t, s);
    }
    // where
        private TypeRelation containsType = new TypeRelation() {

            public Boolean visitType(Type t, Type s) {
                if (s.isPartial())
                    return containedBy(s, t);
                else
                    return isSameType(t, s);
            }

//            void debugContainsType(WildcardType t, Type s) {
//                System.err.println();
//                System.err.format(" does %s contain %s?%n", t, s);
//                System.err.format(" %s U(%s) <: U(%s) %s = %s%n",
//                                  wildUpperBound(s), s, t, wildUpperBound(t),
//                                  t.isSuperBound()
//                                  || isSubtypeNoCapture(wildUpperBound(s), wildUpperBound(t)));
//                System.err.format(" %s L(%s) <: L(%s) %s = %s%n",
//                                  wildLowerBound(t), t, s, wildLowerBound(s),
//                                  t.isExtendsBound()
//                                  || isSubtypeNoCapture(wildLowerBound(t), wildLowerBound(s)));
//                System.err.println();
//            }

            @Override
            public Boolean visitWildcardType(WildcardType t, Type s) {
                if (s.isPartial())
                    return containedBy(s, t);
                else {
//                    debugContainsType(t, s);

                    // -----------------------------------  Unspecified behavior ----------------

                    /* If a primitive class V implements an interface I, then does "? extends I" contain V?
                       It seems widening must be applied here to answer yes to compile some common code
                       patterns.
                    */

                    // ---------------------------------------------------------------------------
                    return isSameWildcard(t, s)
                        || isCaptureOf(s, t)
                        || ((t.isExtendsBound() || isSubtypeNoCapture(wildLowerBound(t), wildLowerBound(s))) &&
                            (t.isSuperBound() || isSubtypeNoCapture(wildUpperBound(s), wildUpperBound(t))));
                }
            }

            @Override
            public Boolean visitUndetVar(UndetVar t, Type s) {
                if (!s.hasTag(WILDCARD)) {
                    return isSameType(t, s);
                } else {
                    return false;
                }
            }

            @Override
            public Boolean visitErrorType(ErrorType t, Type s) {
                return true;
            }
        };

    public boolean isCaptureOf(Type s, WildcardType t) {
        if (!s.hasTag(TYPEVAR) || !((TypeVar)s).isCaptured())
            return false;
        return isSameWildcard(t, ((CapturedType)s).wildcard);
    }

    public boolean isSameWildcard(WildcardType t, Type s) {
        if (!s.hasTag(WILDCARD))
            return false;
        WildcardType w = (WildcardType)s;
        return w.kind == t.kind && w.type == t.type;
    }

    public boolean containsTypeEquivalent(List<Type> ts, List<Type> ss) {
        while (ts.nonEmpty() && ss.nonEmpty()
               && containsTypeEquivalent(ts.head, ss.head)) {
            ts = ts.tail;
            ss = ss.tail;
        }
        return ts.isEmpty() && ss.isEmpty();
    }
    // </editor-fold>

    // <editor-fold defaultstate="collapsed" desc="isCastable">
    public boolean isCastable(Type t, Type s) {
        return isCastable(t, s, noWarnings);
    }

    /**
     * Is t castable to s?<br>
     * s is assumed to be an erased type.<br>
     * (not defined for Method and ForAll types).
     */
    public boolean isCastable(Type t, Type s, Warner warn) {
        // if same type
        if (t == s)
            return true;
        // if one of the types is primitive
        if (t.isPrimitive() != s.isPrimitive()) {
            t = skipTypeVars(t, false);
            return (isConvertible(t, s, warn)
                    || (s.isPrimitive() &&
                        isSubtype(boxedClass(s).type, t)));
        }
        boolean result;
        if (warn != warnStack.head) {
            try {
                warnStack = warnStack.prepend(warn);
                checkUnsafeVarargsConversion(t, s, warn);
                result = isCastable.visit(t,s);
            } finally {
                warnStack = warnStack.tail;
            }
        } else {
            result = isCastable.visit(t,s);
        }
        if (result && t.hasTag(CLASS) && t.tsym.kind.matches(Kinds.KindSelector.TYP)
                && s.hasTag(CLASS) && s.tsym.kind.matches(Kinds.KindSelector.TYP)
                && (t.tsym.isSealed() || s.tsym.isSealed())) {
            return (t.isCompound() || s.isCompound()) ?
                    true :
                    !areDisjoint((ClassSymbol)t.tsym, (ClassSymbol)s.tsym);
        }
        return result;
    }
    // where
        private boolean areDisjoint(ClassSymbol ts, ClassSymbol ss) {
            if (isSubtype(erasure(ts.type.referenceProjectionOrSelf()), erasure(ss.type))) {
                return false;
            }
            // if both are classes or both are interfaces, shortcut
            if (ts.isInterface() == ss.isInterface() && isSubtype(erasure(ss.type), erasure(ts.type))) {
                return false;
            }
            if (ts.isInterface() && !ss.isInterface()) {
                /* so ts is interface but ss is a class
                 * an interface is disjoint from a class if the class is disjoint form the interface
                 */
                return areDisjoint(ss, ts);
            }
            // a final class that is not subtype of ss is disjoint
            if (!ts.isInterface() && ts.isFinal()) {
                return true;
            }
            // if at least one is sealed
            if (ts.isSealed() || ss.isSealed()) {
                // permitted subtypes have to be disjoint with the other symbol
                ClassSymbol sealedOne = ts.isSealed() ? ts : ss;
                ClassSymbol other = sealedOne == ts ? ss : ts;
                return sealedOne.permitted.stream().allMatch(sym -> areDisjoint((ClassSymbol)sym, other));
            }
            return false;
        }

        private TypeRelation isCastable = new TypeRelation() {

            public Boolean visitType(Type t, Type s) {
                if (s.hasTag(ERROR) || t.hasTag(NONE))
                    return true;

                switch (t.getTag()) {
                case BYTE: case CHAR: case SHORT: case INT: case LONG: case FLOAT:
                case DOUBLE:
                    return s.isNumeric();
                case BOOLEAN:
                    return s.hasTag(BOOLEAN);
                case VOID:
                    return false;
                case BOT:
                    return isSubtype(t, s);
                default:
                    throw new AssertionError();
                }
            }

            @Override
            public Boolean visitWildcardType(WildcardType t, Type s) {
                return isCastable(wildUpperBound(t), s, warnStack.head);
            }

            @Override
            public Boolean visitClassType(ClassType t, Type s) {
                if (s.hasTag(ERROR) || (s.hasTag(BOT) && (!allowPrimitiveClasses || !t.isPrimitiveClass())))
                    return true;

                if (s.hasTag(TYPEVAR)) {
                    if (isCastable(t, s.getUpperBound(), noWarnings)) {
                        warnStack.head.warn(LintCategory.UNCHECKED);
                        return true;
                    } else {
                        return false;
                    }
                }

                if (t.isCompound() || s.isCompound()) {
                    return !t.isCompound() ?
                            visitCompoundType((ClassType)s, t, true) :
                            visitCompoundType(t, s, false);
                }

                if (s.hasTag(CLASS) || s.hasTag(ARRAY)) {
                    if (allowPrimitiveClasses) {
                        if (t.isPrimitiveClass()) {
                            // (s) Value ? == (s) Value.ref
                            t = t.referenceProjection();
                        }
                        if (s.isPrimitiveClass()) {
                            // (Value) t ? == (Value.ref) t
                            s = s.referenceProjection();
                        }
                    }
                    boolean upcast;
                    if ((upcast = isSubtype(erasure(t), erasure(s)))
                        || isSubtype(erasure(s), erasure(t))) {
                        if (!upcast && s.hasTag(ARRAY)) {
                            if (!isReifiable(s))
                                warnStack.head.warn(LintCategory.UNCHECKED);
                            return true;
                        } else if (s.isRaw()) {
                            return true;
                        } else if (t.isRaw()) {
                            if (!isUnbounded(s))
                                warnStack.head.warn(LintCategory.UNCHECKED);
                            return true;
                        }
                        // Assume |a| <: |b|
                        final Type a = upcast ? t : s;
                        final Type b = upcast ? s : t;
                        final boolean HIGH = true;
                        final boolean LOW = false;
                        final boolean DONT_REWRITE_TYPEVARS = false;
                        Type aHigh = rewriteQuantifiers(a, HIGH, DONT_REWRITE_TYPEVARS);
                        Type aLow  = rewriteQuantifiers(a, LOW,  DONT_REWRITE_TYPEVARS);
                        Type bHigh = rewriteQuantifiers(b, HIGH, DONT_REWRITE_TYPEVARS);
                        Type bLow  = rewriteQuantifiers(b, LOW,  DONT_REWRITE_TYPEVARS);
                        Type lowSub = asSub(bLow, aLow.tsym);
                        Type highSub = (lowSub == null) ? null : asSub(bHigh, aHigh.tsym);
                        if (highSub == null) {
                            final boolean REWRITE_TYPEVARS = true;
                            aHigh = rewriteQuantifiers(a, HIGH, REWRITE_TYPEVARS);
                            aLow  = rewriteQuantifiers(a, LOW,  REWRITE_TYPEVARS);
                            bHigh = rewriteQuantifiers(b, HIGH, REWRITE_TYPEVARS);
                            bLow  = rewriteQuantifiers(b, LOW,  REWRITE_TYPEVARS);
                            lowSub = asSub(bLow, aLow.tsym);
                            highSub = (lowSub == null) ? null : asSub(bHigh, aHigh.tsym);
                        }
                        if (highSub != null) {
                            if (!(a.tsym == highSub.tsym && a.tsym == lowSub.tsym)) {
                                Assert.error(a.tsym + " != " + highSub.tsym + " != " + lowSub.tsym);
                            }
                            if (!disjointTypes(aHigh.allparams(), highSub.allparams())
                                && !disjointTypes(aHigh.allparams(), lowSub.allparams())
                                && !disjointTypes(aLow.allparams(), highSub.allparams())
                                && !disjointTypes(aLow.allparams(), lowSub.allparams())) {
                                if (upcast ? giveWarning(a, b) :
                                    giveWarning(b, a))
                                    warnStack.head.warn(LintCategory.UNCHECKED);
                                return true;
                            }
                        }
                        if (isReifiable(s))
                            return isSubtypeUnchecked(a, b);
                        else
                            return isSubtypeUnchecked(a, b, warnStack.head);
                    }

                    // Sidecast
                    if (s.hasTag(CLASS)) {
                        if ((s.tsym.flags() & INTERFACE) != 0) {
                            return ((t.tsym.flags() & FINAL) == 0)
                                ? sideCast(t, s, warnStack.head)
                                : sideCastFinal(t, s, warnStack.head);
                        } else if ((t.tsym.flags() & INTERFACE) != 0) {
                            return ((s.tsym.flags() & FINAL) == 0)
                                ? sideCast(t, s, warnStack.head)
                                : sideCastFinal(t, s, warnStack.head);
                        } else {
                            // unrelated class types
                            return false;
                        }
                    }
                }
                return false;
            }

            boolean visitCompoundType(ClassType ct, Type s, boolean reverse) {
                Warner warn = noWarnings;
                for (Type c : directSupertypes(ct)) {
                    warn.clear();
                    if (reverse ? !isCastable(s, c, warn) : !isCastable(c, s, warn))
                        return false;
                }
                if (warn.hasLint(LintCategory.UNCHECKED))
                    warnStack.head.warn(LintCategory.UNCHECKED);
                return true;
            }

            @Override
            public Boolean visitArrayType(ArrayType t, Type s) {
                switch (s.getTag()) {
                case ERROR:
                case BOT:
                    return true;
                case TYPEVAR:
                    if (isCastable(s, t, noWarnings)) {
                        warnStack.head.warn(LintCategory.UNCHECKED);
                        return true;
                    } else {
                        return false;
                    }
                case CLASS:
                    return isSubtype(t, s);
                case ARRAY:
                    if (elemtype(t).isPrimitive() || elemtype(s).isPrimitive()) {
                        return elemtype(t).hasTag(elemtype(s).getTag());
                    } else {
                        return isCastable(elemtype(t), elemtype(s), warnStack.head);
                    }
                default:
                    return false;
                }
            }

            @Override
            public Boolean visitTypeVar(TypeVar t, Type s) {
                switch (s.getTag()) {
                case ERROR:
                case BOT:
                    return true;
                case TYPEVAR:
                    if (isSubtype(t, s)) {
                        return true;
                    } else if (isCastable(t.getUpperBound(), s, noWarnings)) {
                        warnStack.head.warn(LintCategory.UNCHECKED);
                        return true;
                    } else {
                        return false;
                    }
                default:
                    return isCastable(t.getUpperBound(), s, warnStack.head);
                }
            }

            @Override
            public Boolean visitErrorType(ErrorType t, Type s) {
                return true;
            }
        };
    // </editor-fold>

    // <editor-fold defaultstate="collapsed" desc="disjointTypes">
    public boolean disjointTypes(List<Type> ts, List<Type> ss) {
        while (ts.tail != null && ss.tail != null) {
            if (disjointType(ts.head, ss.head)) return true;
            ts = ts.tail;
            ss = ss.tail;
        }
        return false;
    }

    /**
     * Two types or wildcards are considered disjoint if it can be
     * proven that no type can be contained in both. It is
     * conservative in that it is allowed to say that two types are
     * not disjoint, even though they actually are.
     *
     * The type {@code C<X>} is castable to {@code C<Y>} exactly if
     * {@code X} and {@code Y} are not disjoint.
     */
    public boolean disjointType(Type t, Type s) {
        return disjointType.visit(t, s);
    }
    // where
        private TypeRelation disjointType = new TypeRelation() {

            private Set<TypePair> cache = new HashSet<>();

            @Override
            public Boolean visitType(Type t, Type s) {
                if (s.hasTag(WILDCARD))
                    return visit(s, t);
                else
                    return notSoftSubtypeRecursive(t, s) || notSoftSubtypeRecursive(s, t);
            }

            private boolean isCastableRecursive(Type t, Type s) {
                TypePair pair = new TypePair(t, s);
                if (cache.add(pair)) {
                    try {
                        return Types.this.isCastable(t, s);
                    } finally {
                        cache.remove(pair);
                    }
                } else {
                    return true;
                }
            }

            private boolean notSoftSubtypeRecursive(Type t, Type s) {
                TypePair pair = new TypePair(t, s);
                if (cache.add(pair)) {
                    try {
                        return Types.this.notSoftSubtype(t, s);
                    } finally {
                        cache.remove(pair);
                    }
                } else {
                    return false;
                }
            }

            @Override
            public Boolean visitWildcardType(WildcardType t, Type s) {
                if (t.isUnbound())
                    return false;

                if (!s.hasTag(WILDCARD)) {
                    if (t.isExtendsBound())
                        return notSoftSubtypeRecursive(s, t.type);
                    else
                        return notSoftSubtypeRecursive(t.type, s);
                }

                if (s.isUnbound())
                    return false;

                if (t.isExtendsBound()) {
                    if (s.isExtendsBound())
                        return !isCastableRecursive(t.type, wildUpperBound(s));
                    else if (s.isSuperBound())
                        return notSoftSubtypeRecursive(wildLowerBound(s), t.type);
                } else if (t.isSuperBound()) {
                    if (s.isExtendsBound())
                        return notSoftSubtypeRecursive(t.type, wildUpperBound(s));
                }
                return false;
            }
        };
    // </editor-fold>

    // <editor-fold defaultstate="collapsed" desc="cvarLowerBounds">
    public List<Type> cvarLowerBounds(List<Type> ts) {
        return ts.map(cvarLowerBoundMapping);
    }
        private final TypeMapping<Void> cvarLowerBoundMapping = new TypeMapping<Void>() {
            @Override
            public Type visitCapturedType(CapturedType t, Void _unused) {
                return cvarLowerBound(t);
            }
        };
    // </editor-fold>

    // <editor-fold defaultstate="collapsed" desc="notSoftSubtype">
    /**
     * This relation answers the question: is impossible that
     * something of type `t' can be a subtype of `s'? This is
     * different from the question "is `t' not a subtype of `s'?"
     * when type variables are involved: Integer is not a subtype of T
     * where {@code <T extends Number>} but it is not true that Integer cannot
     * possibly be a subtype of T.
     */
    public boolean notSoftSubtype(Type t, Type s) {
        if (t == s) return false;
        if (t.hasTag(TYPEVAR)) {
            TypeVar tv = (TypeVar) t;
            return !isCastable(tv.getUpperBound(),
                               relaxBound(s),
                               noWarnings);
        }
        if (!s.hasTag(WILDCARD))
            s = cvarUpperBound(s);

        return !isSubtype(t, relaxBound(s));
    }

    private Type relaxBound(Type t) {
        return (t.hasTag(TYPEVAR)) ?
                rewriteQuantifiers(skipTypeVars(t, false), true, true) :
                t;
    }
    // </editor-fold>

    // <editor-fold defaultstate="collapsed" desc="isReifiable">
    public boolean isReifiable(Type t) {
        return isReifiable.visit(t);
    }
    // where
        private UnaryVisitor<Boolean> isReifiable = new UnaryVisitor<Boolean>() {

            public Boolean visitType(Type t, Void ignored) {
                return true;
            }

            @Override
            public Boolean visitClassType(ClassType t, Void ignored) {
                if (t.isCompound())
                    return false;
                else {
                    if (!t.isParameterized())
                        return true;

                    for (Type param : t.allparams()) {
                        if (!param.isUnbound())
                            return false;
                    }
                    return true;
                }
            }

            @Override
            public Boolean visitArrayType(ArrayType t, Void ignored) {
                return visit(t.elemtype);
            }

            @Override
            public Boolean visitTypeVar(TypeVar t, Void ignored) {
                return false;
            }
        };
    // </editor-fold>

    // <editor-fold defaultstate="collapsed" desc="Array Utils">
    public boolean isArray(Type t) {
        while (t.hasTag(WILDCARD))
            t = wildUpperBound(t);
        return t.hasTag(ARRAY);
    }

    /**
     * The element type of an array.
     */
    public Type elemtype(Type t) {
        switch (t.getTag()) {
        case WILDCARD:
            return elemtype(wildUpperBound(t));
        case ARRAY:
            return ((ArrayType)t).elemtype;
        case FORALL:
            return elemtype(((ForAll)t).qtype);
        case ERROR:
            return t;
        default:
            return null;
        }
    }

    public Type elemtypeOrType(Type t) {
        Type elemtype = elemtype(t);
        return elemtype != null ?
            elemtype :
            t;
    }

    /**
     * Mapping to take element type of an arraytype
     */
    private TypeMapping<Void> elemTypeFun = new TypeMapping<Void>() {
        @Override
        public Type visitArrayType(ArrayType t, Void _unused) {
            return t.elemtype;
        }

        @Override
        public Type visitTypeVar(TypeVar t, Void _unused) {
            return visit(skipTypeVars(t, false));
        }
    };

    /**
     * The number of dimensions of an array type.
     */
    public int dimensions(Type t) {
        int result = 0;
        while (t.hasTag(ARRAY)) {
            result++;
            t = elemtype(t);
        }
        return result;
    }

    /**
     * Returns an ArrayType with the component type t
     *
     * @param t The component type of the ArrayType
     * @return the ArrayType for the given component
     */
    public ArrayType makeArrayType(Type t) {
        if (t.hasTag(VOID) || t.hasTag(PACKAGE)) {
            Assert.error("Type t must not be a VOID or PACKAGE type, " + t.toString());
        }
        return new ArrayType(t, syms.arrayClass);
    }
    // </editor-fold>

    // <editor-fold defaultstate="collapsed" desc="asSuper">
    /**
     * Return the (most specific) base type of t that starts with the
     * given symbol.  If none exists, return null.
     *
     * Caveat Emptor: Since javac represents the class of all arrays with a singleton
     * symbol Symtab.arrayClass, which by being a singleton cannot hold any discriminant,
     * this method could yield surprising answers when invoked on arrays. For example when
     * invoked with t being byte [] and sym being t.sym itself, asSuper would answer null.
     *
     * Further caveats in Valhalla: There are two "hazards" we need to watch out for when using
     * this method.
     *
     * 1. Since Foo.ref and Foo.val share the same symbol, that of Foo.class, a call to
     *    asSuper(Foo.ref.type, Foo.val.type.tsym) would return non-null. This MAY NOT BE correct
     *    depending on the call site. Foo.val is NOT a super type of Foo.ref either in the language
     *    model or in the VM's world view. An example of such an hazardous call used to exist in
     *    Gen.visitTypeCast. When we emit code for  (Foo) Foo.ref.instance a check for whether we
     *    really need the cast cannot/shouldn't be gated on
     *
     *        asSuper(tree.expr.type, tree.clazz.type.tsym) == null)
     *
     *    but use !types.isSubtype(tree.expr.type, tree.clazz.type) which operates in terms of
     *    types. When we operate in terms of symbols, there is a loss of type information leading
     *    to a hazard. Whether a call to asSuper should be transformed into a isSubtype call is
     *    tricky. isSubtype returns just a boolean while asSuper returns richer information which
     *    may be required at the call site. Also where the concerned symbol corresponds to a
     *    generic class, an asSuper call cannot be conveniently rewritten as an isSubtype call
     *    (see that asSuper(ArrayList<String>.type, List<T>.tsym) != null while
     *    isSubType(ArrayList<String>.type, List<T>.type) is false;) So care needs to be exercised.
     *
     * 2. Given a primitive class Foo, a call to asSuper(Foo.type, SuperclassOfFoo.tsym) and/or
     *    a call to asSuper(Foo.type, SuperinterfaceOfFoo.tsym) would answer null. In many places
     *    that is NOT what we want. An example of such a hazardous call used to occur in
     *    Attr.visitForeachLoop when checking to make sure the for loop's control variable of a type
     *    that implements Iterable: viz: types.asSuper(exprType, syms.iterableType.tsym);
     *    These hazardous calls should be rewritten as
     *    types.asSuper(exprType.referenceProjectionOrSelf(), syms.iterableType.tsym); instead.
     *
     * @param t a type
     * @param sym a symbol
     */
    public Type asSuper(Type t, Symbol sym) {
        /* Some examples:
         *
         * (Enum<E>, Comparable) => Comparable<E>
         * (c.s.s.d.AttributeTree.ValueKind, Enum) => Enum<c.s.s.d.AttributeTree.ValueKind>
         * (c.s.s.t.ExpressionTree, c.s.s.t.Tree) => c.s.s.t.Tree
         * (j.u.List<capture#160 of ? extends c.s.s.d.DocTree>, Iterable) =>
         *     Iterable<capture#160 of ? extends c.s.s.d.DocTree>
         */

        if (allowPrimitiveClasses && t.isPrimitiveClass()) {
            // No man may be an island, but the bell tolls for a value.
            return t.tsym == sym ? t : null;
        }

        if (sym.type == syms.objectType) { //optimization
            return syms.objectType;
        }
        return asSuper.visit(t, sym);
    }
    // where
        private SimpleVisitor<Type,Symbol> asSuper = new SimpleVisitor<Type,Symbol>() {

            private Set<Symbol> seenTypes = new HashSet<>();

            public Type visitType(Type t, Symbol sym) {
                return null;
            }

            @Override
            public Type visitClassType(ClassType t, Symbol sym) {
                if (t.tsym == sym)
                    return t;

                Symbol c = t.tsym;
                if (!seenTypes.add(c)) {
                    return null;
                }
                try {
                    Type st = supertype(t);
                    if (st.hasTag(CLASS) || st.hasTag(TYPEVAR)) {
                        Type x = asSuper(st, sym);
                        if (x != null)
                            return x;
                    }
                    if ((sym.flags() & INTERFACE) != 0) {
                        for (List<Type> l = interfaces(t); l.nonEmpty(); l = l.tail) {
                            if (!l.head.hasTag(ERROR)) {
                                Type x = asSuper(l.head, sym);
                                if (x != null)
                                    return x;
                            }
                        }
                    }
                    return null;
                } finally {
                    seenTypes.remove(c);
                }
            }

            @Override
            public Type visitArrayType(ArrayType t, Symbol sym) {
                return isSubtype(t, sym.type) ? sym.type : null;
            }

            @Override
            public Type visitTypeVar(TypeVar t, Symbol sym) {
                if (t.tsym == sym)
                    return t;
                else
                    return asSuper(t.getUpperBound(), sym);
            }

            @Override
            public Type visitErrorType(ErrorType t, Symbol sym) {
                return t;
            }
        };

    /**
     * Return the base type of t or any of its outer types that starts
     * with the given symbol.  If none exists, return null.
     *
     * @param t a type
     * @param sym a symbol
     */
    public Type asOuterSuper(Type t, Symbol sym) {
        switch (t.getTag()) {
        case CLASS:
            do {
                Type s = asSuper(t, sym);
                if (s != null) return s;
                t = t.getEnclosingType();
            } while (t.hasTag(CLASS));
            return null;
        case ARRAY:
            return isSubtype(t, sym.type) ? sym.type : null;
        case TYPEVAR:
            return asSuper(t, sym);
        case ERROR:
            return t;
        default:
            return null;
        }
    }

    /**
     * Return the base type of t or any of its enclosing types that
     * starts with the given symbol.  If none exists, return null.
     *
     * @param t a type
     * @param sym a symbol
     */
    public Type asEnclosingSuper(Type t, Symbol sym) {
        switch (t.getTag()) {
        case CLASS:
            do {
                Type s = asSuper(t, sym);
                if (s != null) return s;
                Type outer = t.getEnclosingType();
                t = (outer.hasTag(CLASS)) ? outer :
                    (t.tsym.owner.enclClass() != null) ? t.tsym.owner.enclClass().type :
                    Type.noType;
            } while (t.hasTag(CLASS));
            return null;
        case ARRAY:
            return isSubtype(t, sym.type) ? sym.type : null;
        case TYPEVAR:
            return asSuper(t, sym);
        case ERROR:
            return t;
        default:
            return null;
        }
    }
    // </editor-fold>

    // <editor-fold defaultstate="collapsed" desc="memberType">
    /**
     * The type of given symbol, seen as a member of t.
     *
     * @param t a type
     * @param sym a symbol
     */
    public Type memberType(Type t, Symbol sym) {

        if ((sym.flags() & STATIC) != 0)
            return sym.type;

        /* If any primitive class types are involved, switch over to the reference universe,
           where the hierarchy is navigable. V and V.ref have identical membership
           with no bridging needs.
        */
        if (allowPrimitiveClasses && t.isPrimitiveClass())
            t = t.referenceProjection();

        return memberType.visit(t, sym);
        }
    // where
        private SimpleVisitor<Type,Symbol> memberType = new SimpleVisitor<Type,Symbol>() {

            public Type visitType(Type t, Symbol sym) {
                return sym.type;
            }

            @Override
            public Type visitWildcardType(WildcardType t, Symbol sym) {
                return memberType(wildUpperBound(t), sym);
            }

            @Override
            public Type visitClassType(ClassType t, Symbol sym) {
                Symbol owner = sym.owner;
                long flags = sym.flags();
                if (((flags & STATIC) == 0) && owner.type.isParameterized()) {
                    Type base = asOuterSuper(t, owner);
                    //if t is an intersection type T = CT & I1 & I2 ... & In
                    //its supertypes CT, I1, ... In might contain wildcards
                    //so we need to go through capture conversion
                    base = t.isCompound() ? capture(base) : base;
                    if (base != null) {
                        List<Type> ownerParams = owner.type.allparams();
                        List<Type> baseParams = base.allparams();
                        if (ownerParams.nonEmpty()) {
                            if (baseParams.isEmpty()) {
                                // then base is a raw type
                                return erasure(sym.type);
                            } else {
                                return subst(sym.type, ownerParams, baseParams);
                            }
                        }
                    }
                }
                return sym.type;
            }

            @Override
            public Type visitTypeVar(TypeVar t, Symbol sym) {
                return memberType(t.getUpperBound(), sym);
            }

            @Override
            public Type visitErrorType(ErrorType t, Symbol sym) {
                return t;
            }
        };
    // </editor-fold>

    // <editor-fold defaultstate="collapsed" desc="isAssignable">
    public boolean isAssignable(Type t, Type s) {
        return isAssignable(t, s, noWarnings);
    }

    /**
     * Is t assignable to s?<br>
     * Equivalent to subtype except for constant values and raw
     * types.<br>
     * (not defined for Method and ForAll types)
     */
    public boolean isAssignable(Type t, Type s, Warner warn) {
        if (t.hasTag(ERROR))
            return true;
        if (t.getTag().isSubRangeOf(INT) && t.constValue() != null) {
            int value = ((Number)t.constValue()).intValue();
            switch (s.getTag()) {
            case BYTE:
            case CHAR:
            case SHORT:
            case INT:
                if (s.getTag().checkRange(value))
                    return true;
                break;
            case CLASS:
                switch (unboxedType(s).getTag()) {
                case BYTE:
                case CHAR:
                case SHORT:
                    return isAssignable(t, unboxedType(s), warn);
                }
                break;
            }
        }
        return isConvertible(t, s, warn);
    }
    // </editor-fold>

    // <editor-fold defaultstate="collapsed" desc="erasure">
    /**
     * The erasure of t {@code |t|} -- the type that results when all
     * type parameters in t are deleted.
     */
    public Type erasure(Type t) {
        return eraseNotNeeded(t) ? t : erasure(t, false);
    }
    //where
    private boolean eraseNotNeeded(Type t) {
        // We don't want to erase primitive types and String type as that
        // operation is idempotent. Also, erasing these could result in loss
        // of information such as constant values attached to such types.
        return (t.isPrimitive()) || (syms.stringType.tsym == t.tsym);
    }

    private Type erasure(Type t, boolean recurse) {
        if (t.isPrimitive()) {
            return t; /* fast special case */
        } else {
            Type out = erasure.visit(t, recurse);
            return out;
        }
    }
    // where
        private TypeMapping<Boolean> erasure = new StructuralTypeMapping<Boolean>() {
            private Type combineMetadata(final Type s,
                                         final Type t) {
                if (t.getMetadata().nonEmpty()) {
                    switch (s.getKind()) {
                        case OTHER:
                        case UNION:
                        case INTERSECTION:
                        case PACKAGE:
                        case EXECUTABLE:
                        case NONE:
                        case VOID:
                        case ERROR:
                            return s;
                        default: return s.dropMetadata(Annotations.class);
                    }
                } else {
                    return s;
                }
            }

            public Type visitType(Type t, Boolean recurse) {
                if (t.isPrimitive())
                    return t; /*fast special case*/
                else {
                    //other cases already handled
                    return combineMetadata(t, t);
                }
            }

            @Override
            public Type visitWildcardType(WildcardType t, Boolean recurse) {
                Type erased = erasure(wildUpperBound(t), recurse);
                return combineMetadata(erased, t);
            }

            @Override
            public Type visitClassType(ClassType t, Boolean recurse) {
                // erasure(projection(primitive)) = projection(erasure(primitive))
                Type erased = eraseClassType(t, recurse);
                if (erased.hasTag(CLASS) && t.flavor != erased.getFlavor()) {
                    erased = new ClassType(erased.getEnclosingType(),
                            List.nil(), erased.tsym,
                            erased.getMetadata(), t.flavor);
                }
                return erased;
            }
                // where
                private Type eraseClassType(ClassType t, Boolean recurse) {
                    Type erased = t.tsym.erasure(Types.this);
                    if (recurse) {
                        erased = new ErasedClassType(erased.getEnclosingType(), erased.tsym,
                                                     t.dropMetadata(Annotations.class).getMetadata());
                        return erased;
                    } else {
                        return combineMetadata(erased, t);
                    }
                }

            @Override
            public Type visitTypeVar(TypeVar t, Boolean recurse) {
                Type erased = erasure(t.getUpperBound(), recurse);
                return combineMetadata(erased, t);
            }
        };

    public List<Type> erasure(List<Type> ts) {
        return erasure.visit(ts, false);
    }

    public Type erasureRecursive(Type t) {
        return erasure(t, true);
    }

    public List<Type> erasureRecursive(List<Type> ts) {
        return erasure.visit(ts, true);
    }
    // </editor-fold>

    // <editor-fold defaultstate="collapsed" desc="makeIntersectionType">
    /**
     * Make an intersection type from non-empty list of types.  The list should be ordered according to
     * {@link TypeSymbol#precedes(TypeSymbol, Types)}. Note that this might cause a symbol completion.
     * Hence, this version of makeIntersectionType may not be called during a classfile read.
     *
     * @param bounds    the types from which the intersection type is formed
     */
    public IntersectionClassType makeIntersectionType(List<Type> bounds) {
        return makeIntersectionType(bounds, bounds.head.tsym.isInterface());
    }

    /**
     * Make an intersection type from non-empty list of types.  The list should be ordered according to
     * {@link TypeSymbol#precedes(TypeSymbol, Types)}. This does not cause symbol completion as
     * an extra parameter indicates as to whether all bounds are interfaces - in which case the
     * supertype is implicitly assumed to be 'Object'.
     *
     * @param bounds        the types from which the intersection type is formed
     * @param allInterfaces are all bounds interface types?
     */
    public IntersectionClassType makeIntersectionType(List<Type> bounds, boolean allInterfaces) {
        Assert.check(bounds.nonEmpty());
        Type firstExplicitBound = bounds.head;
        if (allInterfaces) {
            bounds = bounds.prepend(syms.objectType);
        }
        ClassSymbol bc =
            new ClassSymbol(ABSTRACT|PUBLIC|SYNTHETIC|COMPOUND|ACYCLIC,
                            Type.moreInfo
                                ? names.fromString(bounds.toString())
                                : names.empty,
                            null,
                            syms.noSymbol);
        IntersectionClassType intersectionType = new IntersectionClassType(bounds, bc, allInterfaces);
        bc.type = intersectionType;
        bc.erasure_field = (bounds.head.hasTag(TYPEVAR)) ?
                syms.objectType : // error condition, recover
                erasure(firstExplicitBound);
        bc.members_field = WriteableScope.create(bc);
        return intersectionType;
    }
    // </editor-fold>

    // <editor-fold defaultstate="collapsed" desc="supertype">
    public Type supertype(Type t) {
        return supertype.visit(t);
    }
    // where
        private UnaryVisitor<Type> supertype = new UnaryVisitor<Type>() {

            public Type visitType(Type t, Void ignored) {
                // A note on wildcards: there is no good way to
                // determine a supertype for a lower-bounded wildcard.
                return Type.noType;
            }

            @Override
            public Type visitClassType(ClassType t, Void ignored) {
                if (t.supertype_field == null) {
                    Type supertype = ((ClassSymbol)t.tsym).getSuperclass();
                    // An interface has no superclass; its supertype is Object.
                    if (t.isInterface())
                        supertype = ((ClassType)t.tsym.type).supertype_field;
                    if (t.supertype_field == null) {
                        List<Type> actuals = classBound(t).allparams();
                        List<Type> formals = t.tsym.type.allparams();
                        if (t.hasErasedSupertypes()) {
                            t.supertype_field = erasureRecursive(supertype);
                        } else if (formals.nonEmpty()) {
                            t.supertype_field = subst(supertype, formals, actuals);
                        }
                        else {
                            t.supertype_field = supertype;
                        }
                    }
                }
                return t.supertype_field;
            }

            /**
             * The supertype is always a class type. If the type
             * variable's bounds start with a class type, this is also
             * the supertype.  Otherwise, the supertype is
             * java.lang.Object.
             */
            @Override
            public Type visitTypeVar(TypeVar t, Void ignored) {
                if (t.getUpperBound().hasTag(TYPEVAR) ||
                    (!t.getUpperBound().isCompound() && !t.getUpperBound().isInterface())) {
                    return t.getUpperBound();
                } else {
                    return supertype(t.getUpperBound());
                }
            }

            @Override
            public Type visitArrayType(ArrayType t, Void ignored) {
                if (t.elemtype.isPrimitive() || isSameType(t.elemtype, syms.objectType))
                    return arraySuperType();
                else
                    return new ArrayType(supertype(t.elemtype), t.tsym);
            }

            @Override
            public Type visitErrorType(ErrorType t, Void ignored) {
                return Type.noType;
            }
        };
    // </editor-fold>

    // <editor-fold defaultstate="collapsed" desc="interfaces">
    /**
     * Return the interfaces implemented by this class.
     */
    public List<Type> interfaces(Type t) {
        return interfaces.visit(t);
    }
    // where
        private UnaryVisitor<List<Type>> interfaces = new UnaryVisitor<List<Type>>() {

            public List<Type> visitType(Type t, Void ignored) {
                return List.nil();
            }

            @Override
            public List<Type> visitClassType(ClassType t, Void ignored) {
                if (t.interfaces_field == null) {
                    List<Type> interfaces = ((ClassSymbol)t.tsym).getInterfaces();
                    if (t.interfaces_field == null) {
                        // If t.interfaces_field is null, then t must
                        // be a parameterized type (not to be confused
                        // with a generic type declaration).
                        // Terminology:
                        //    Parameterized type: List<String>
                        //    Generic type declaration: class List<E> { ... }
                        // So t corresponds to List<String> and
                        // t.tsym.type corresponds to List<E>.
                        // The reason t must be parameterized type is
                        // that completion will happen as a side
                        // effect of calling
                        // ClassSymbol.getInterfaces.  Since
                        // t.interfaces_field is null after
                        // completion, we can assume that t is not the
                        // type of a class/interface declaration.
                        Assert.check(t != t.tsym.type, t);
                        List<Type> actuals = t.allparams();
                        List<Type> formals = t.tsym.type.allparams();
                        if (t.hasErasedSupertypes()) {
                            t.interfaces_field = erasureRecursive(interfaces);
                        } else if (formals.nonEmpty()) {
                            t.interfaces_field = subst(interfaces, formals, actuals);
                        }
                        else {
                            t.interfaces_field = interfaces;
                        }
                    }
                }
                return t.interfaces_field;
            }

            @Override
            public List<Type> visitTypeVar(TypeVar t, Void ignored) {
                if (t.getUpperBound().isCompound())
                    return interfaces(t.getUpperBound());

                if (t.getUpperBound().isInterface())
                    return List.of(t.getUpperBound());

                return List.nil();
            }
        };

    public List<Type> directSupertypes(Type t) {
        return directSupertypes.visit(t);
    }
    // where
        private final UnaryVisitor<List<Type>> directSupertypes = new UnaryVisitor<List<Type>>() {

            public List<Type> visitType(final Type type, final Void ignored) {
                if (!type.isIntersection()) {
                    final Type sup = supertype(type);
                    return (sup == Type.noType || sup == type || sup == null)
                        ? interfaces(type)
                        : interfaces(type).prepend(sup);
                } else {
                    return ((IntersectionClassType)type).getExplicitComponents();
                }
            }
        };

    public boolean isDirectSuperInterface(TypeSymbol isym, TypeSymbol origin) {
        for (Type i2 : interfaces(origin.type)) {
            if (isym == i2.tsym) return true;
        }
        return false;
    }
    // </editor-fold>

    // <editor-fold defaultstate="collapsed" desc="isDerivedRaw">
    Map<Type,Boolean> isDerivedRawCache = new HashMap<>();

    public boolean isDerivedRaw(Type t) {
        Boolean result = isDerivedRawCache.get(t);
        if (result == null) {
            result = isDerivedRawInternal(t);
            isDerivedRawCache.put(t, result);
        }
        return result;
    }

    public boolean isDerivedRawInternal(Type t) {
        if (t.isErroneous())
            return false;
        return
            t.isRaw() ||
            supertype(t) != Type.noType && isDerivedRaw(supertype(t)) ||
            isDerivedRaw(interfaces(t));
    }

    public boolean isDerivedRaw(List<Type> ts) {
        List<Type> l = ts;
        while (l.nonEmpty() && !isDerivedRaw(l.head)) l = l.tail;
        return l.nonEmpty();
    }
    // </editor-fold>

    // <editor-fold defaultstate="collapsed" desc="setBounds">
    /**
     * Same as {@link Types#setBounds(TypeVar, List, boolean)}, except that third parameter is computed directly,
     * as follows: if all all bounds are interface types, the computed supertype is Object,otherwise
     * the supertype is simply left null (in this case, the supertype is assumed to be the head of
     * the bound list passed as second argument). Note that this check might cause a symbol completion.
     * Hence, this version of setBounds may not be called during a classfile read.
     *
     * @param t         a type variable
     * @param bounds    the bounds, must be nonempty
     */
    public void setBounds(TypeVar t, List<Type> bounds) {
        setBounds(t, bounds, bounds.head.tsym.isInterface());
    }

    /**
     * Set the bounds field of the given type variable to reflect a (possibly multiple) list of bounds.
     * This does not cause symbol completion as an extra parameter indicates as to whether all bounds
     * are interfaces - in which case the supertype is implicitly assumed to be 'Object'.
     *
     * @param t             a type variable
     * @param bounds        the bounds, must be nonempty
     * @param allInterfaces are all bounds interface types?
     */
    public void setBounds(TypeVar t, List<Type> bounds, boolean allInterfaces) {
        t.setUpperBound( bounds.tail.isEmpty() ?
                bounds.head :
                makeIntersectionType(bounds, allInterfaces) );
        t.rank_field = -1;
    }
    // </editor-fold>

    // <editor-fold defaultstate="collapsed" desc="getBounds">
    /**
     * Return list of bounds of the given type variable.
     */
    public List<Type> getBounds(TypeVar t) {
        if (t.getUpperBound().hasTag(NONE))
            return List.nil();
        else if (t.getUpperBound().isErroneous() || !t.getUpperBound().isCompound())
            return List.of(t.getUpperBound());
        else if ((erasure(t).tsym.flags() & INTERFACE) == 0)
            return interfaces(t).prepend(supertype(t));
        else
            // No superclass was given in bounds.
            // In this case, supertype is Object, erasure is first interface.
            return interfaces(t);
    }
    // </editor-fold>

    // <editor-fold defaultstate="collapsed" desc="classBound">
    /**
     * If the given type is a (possibly selected) type variable,
     * return the bounding class of this type, otherwise return the
     * type itself.
     */
    public Type classBound(Type t) {
        return classBound.visit(t);
    }
    // where
        private UnaryVisitor<Type> classBound = new UnaryVisitor<Type>() {

            public Type visitType(Type t, Void ignored) {
                return t;
            }

            @Override
            public Type visitClassType(ClassType t, Void ignored) {
                Type outer1 = classBound(t.getEnclosingType());
                if (outer1 != t.getEnclosingType())
                    return new ClassType(outer1, t.getTypeArguments(), t.tsym,
                                         t.getMetadata(), t.getFlavor());
                else
                    return t;
            }

            @Override
            public Type visitTypeVar(TypeVar t, Void ignored) {
                return classBound(supertype(t));
            }

            @Override
            public Type visitErrorType(ErrorType t, Void ignored) {
                return t;
            }
        };
    // </editor-fold>

    // <editor-fold defaultstate="collapsed" desc="subsignature / override equivalence">
    /**
     * Returns true iff the first signature is a <em>subsignature</em>
     * of the other.  This is <b>not</b> an equivalence
     * relation.
     *
     * @jls 8.4.2 Method Signature
     * @see #overrideEquivalent(Type t, Type s)
     * @param t first signature (possibly raw).
     * @param s second signature (could be subjected to erasure).
     * @return true if t is a subsignature of s.
     */
    public boolean isSubSignature(Type t, Type s) {
        return hasSameArgs(t, s, true) || hasSameArgs(t, erasure(s), true);
    }

    /**
     * Returns true iff these signatures are related by <em>override
     * equivalence</em>.  This is the natural extension of
     * isSubSignature to an equivalence relation.
     *
     * @jls 8.4.2 Method Signature
     * @see #isSubSignature(Type t, Type s)
     * @param t a signature (possible raw, could be subjected to
     * erasure).
     * @param s a signature (possible raw, could be subjected to
     * erasure).
     * @return true if either argument is a subsignature of the other.
     */
    public boolean overrideEquivalent(Type t, Type s) {
        return hasSameArgs(t, s) ||
            hasSameArgs(t, erasure(s)) || hasSameArgs(erasure(t), s);
    }

    public boolean overridesObjectMethod(TypeSymbol origin, Symbol msym) {
        for (Symbol sym : syms.objectType.tsym.members().getSymbolsByName(msym.name)) {
            if (msym.overrides(sym, origin, Types.this, true)) {
                return true;
            }
        }
        return false;
    }

    /**
     * This enum defines the strategy for implementing most specific return type check
     * during the most specific and functional interface checks.
     */
    public enum MostSpecificReturnCheck {
        /**
         * Return r1 is more specific than r2 if {@code r1 <: r2}. Extra care required for (i) handling
         * method type variables (if either method is generic) and (ii) subtyping should be replaced
         * by type-equivalence for primitives. This is essentially an inlined version of
         * {@link Types#resultSubtype(Type, Type, Warner)}, where the assignability check has been
         * replaced with a strict subtyping check.
         */
        BASIC() {
            @Override
            public boolean test(Type mt1, Type mt2, Types types) {
                List<Type> tvars = mt1.getTypeArguments();
                List<Type> svars = mt2.getTypeArguments();
                Type t = mt1.getReturnType();
                Type s = types.subst(mt2.getReturnType(), svars, tvars);
                return types.isSameType(t, s) ||
                    !t.isPrimitive() &&
                    !s.isPrimitive() &&
                    types.isSubtype(t, s);
            }
        },
        /**
         * Return r1 is more specific than r2 if r1 is return-type-substitutable for r2.
         */
        RTS() {
            @Override
            public boolean test(Type mt1, Type mt2, Types types) {
                return types.returnTypeSubstitutable(mt1, mt2);
            }
        };

        public abstract boolean test(Type mt1, Type mt2, Types types);
    }

    /**
     * Merge multiple abstract methods. The preferred method is a method that is a subsignature
     * of all the other signatures and whose return type is more specific {@link MostSpecificReturnCheck}.
<<<<<<< HEAD
     * The resulting preferred method has a thrown clause that is the intersection of the merged
=======
     * The resulting preferred method has a throws clause that is the intersection of the merged
>>>>>>> c346b43b
     * methods' clauses.
     */
    public Optional<Symbol> mergeAbstracts(List<Symbol> ambiguousInOrder, Type site, boolean sigCheck) {
        //first check for preconditions
        boolean shouldErase = false;
        List<Type> erasedParams = ambiguousInOrder.head.erasure(this).getParameterTypes();
        for (Symbol s : ambiguousInOrder) {
            if ((s.flags() & ABSTRACT) == 0 ||
                    (sigCheck && !isSameTypes(erasedParams, s.erasure(this).getParameterTypes()))) {
                return Optional.empty();
            } else if (s.type.hasTag(FORALL)) {
                shouldErase = true;
            }
        }
        //then merge abstracts
        for (MostSpecificReturnCheck mostSpecificReturnCheck : MostSpecificReturnCheck.values()) {
            outer: for (Symbol s : ambiguousInOrder) {
                Type mt = memberType(site, s);
                List<Type> allThrown = mt.getThrownTypes();
                for (Symbol s2 : ambiguousInOrder) {
                    if (s != s2) {
                        Type mt2 = memberType(site, s2);
                        if (!isSubSignature(mt, mt2) ||
                                !mostSpecificReturnCheck.test(mt, mt2, this)) {
                            //ambiguity cannot be resolved
                            continue outer;
                        } else {
                            List<Type> thrownTypes2 = mt2.getThrownTypes();
                            if (!mt.hasTag(FORALL) && shouldErase) {
                                thrownTypes2 = erasure(thrownTypes2);
                            } else if (mt.hasTag(FORALL)) {
                                //subsignature implies that if most specific is generic, then all other
                                //methods are too
                                Assert.check(mt2.hasTag(FORALL));
                                // if both are generic methods, adjust thrown types ahead of intersection computation
                                thrownTypes2 = subst(thrownTypes2, mt2.getTypeArguments(), mt.getTypeArguments());
                            }
                            allThrown = chk.intersect(allThrown, thrownTypes2);
                        }
                    }
                }
                return (allThrown == mt.getThrownTypes()) ?
                        Optional.of(s) :
                        Optional.of(new MethodSymbol(
                                s.flags(),
                                s.name,
                                createMethodTypeWithThrown(s.type, allThrown),
                                s.owner) {
                            @Override
                            public Symbol baseSymbol() {
                                return s;
                            }
                        });
            }
        }
        return Optional.empty();
    }

    // <editor-fold defaultstate="collapsed" desc="Determining method implementation in given site">
    class ImplementationCache {

        private WeakHashMap<MethodSymbol, SoftReference<Map<TypeSymbol, Entry>>> _map = new WeakHashMap<>();

        class Entry {
            final MethodSymbol cachedImpl;
            final Predicate<Symbol> implFilter;
            final boolean checkResult;
            final int prevMark;

            public Entry(MethodSymbol cachedImpl,
                    Predicate<Symbol> scopeFilter,
                    boolean checkResult,
                    int prevMark) {
                this.cachedImpl = cachedImpl;
                this.implFilter = scopeFilter;
                this.checkResult = checkResult;
                this.prevMark = prevMark;
            }

            boolean matches(Predicate<Symbol> scopeFilter, boolean checkResult, int mark) {
                return this.implFilter == scopeFilter &&
                        this.checkResult == checkResult &&
                        this.prevMark == mark;
            }
        }

        MethodSymbol get(MethodSymbol ms, TypeSymbol origin, boolean checkResult, Predicate<Symbol> implFilter) {
            SoftReference<Map<TypeSymbol, Entry>> ref_cache = _map.get(ms);
            Map<TypeSymbol, Entry> cache = ref_cache != null ? ref_cache.get() : null;
            if (cache == null) {
                cache = new HashMap<>();
                _map.put(ms, new SoftReference<>(cache));
            }
            Entry e = cache.get(origin);
            CompoundScope members = membersClosure(origin.type, true);
            if (e == null ||
                    !e.matches(implFilter, checkResult, members.getMark())) {
                MethodSymbol impl = implementationInternal(ms, origin, checkResult, implFilter);
                cache.put(origin, new Entry(impl, implFilter, checkResult, members.getMark()));
                return impl;
            }
            else {
                return e.cachedImpl;
            }
        }

        private MethodSymbol implementationInternal(MethodSymbol ms, TypeSymbol origin, boolean checkResult, Predicate<Symbol> implFilter) {
            for (Type t = origin.type; t.hasTag(CLASS) || t.hasTag(TYPEVAR); t = supertype(t)) {
                t = skipTypeVars(t, false);
                TypeSymbol c = t.tsym;
                Symbol bestSoFar = null;
                for (Symbol sym : c.members().getSymbolsByName(ms.name, implFilter)) {
                    if (sym != null && sym.overrides(ms, origin, Types.this, checkResult)) {
                        bestSoFar = sym;
                        if ((sym.flags() & ABSTRACT) == 0) {
                            //if concrete impl is found, exit immediately
                            break;
                        }
                    }
                }
                if (bestSoFar != null) {
                    //return either the (only) concrete implementation or the first abstract one
                    return (MethodSymbol)bestSoFar;
                }
            }
            return null;
        }
    }

    private ImplementationCache implCache = new ImplementationCache();

    public MethodSymbol implementation(MethodSymbol ms, TypeSymbol origin, boolean checkResult, Predicate<Symbol> implFilter) {
        return implCache.get(ms, origin, checkResult, implFilter);
    }
    // </editor-fold>

    // <editor-fold defaultstate="collapsed" desc="compute transitive closure of all members in given site">
    class MembersClosureCache extends SimpleVisitor<Scope.CompoundScope, Void> {

        private Map<TypeSymbol, CompoundScope> _map = new HashMap<>();

        Set<TypeSymbol> seenTypes = new HashSet<>();

        class MembersScope extends CompoundScope {

            CompoundScope scope;

            public MembersScope(CompoundScope scope) {
                super(scope.owner);
                this.scope = scope;
            }

            Predicate<Symbol> combine(Predicate<Symbol> sf) {
                return s -> !s.owner.isInterface() && (sf == null || sf.test(s));
            }

            @Override
            public Iterable<Symbol> getSymbols(Predicate<Symbol> sf, LookupKind lookupKind) {
                return scope.getSymbols(combine(sf), lookupKind);
            }

            @Override
            public Iterable<Symbol> getSymbolsByName(Name name, Predicate<Symbol> sf, LookupKind lookupKind) {
                return scope.getSymbolsByName(name, combine(sf), lookupKind);
            }

            @Override
            public int getMark() {
                return scope.getMark();
            }
        }

        CompoundScope nilScope;

        /** members closure visitor methods **/

        public CompoundScope visitType(Type t, Void _unused) {
            if (nilScope == null) {
                nilScope = new CompoundScope(syms.noSymbol);
            }
            return nilScope;
        }

        @Override
        public CompoundScope visitClassType(ClassType t, Void _unused) {
            if (!seenTypes.add(t.tsym)) {
                //this is possible when an interface is implemented in multiple
                //superclasses, or when a class hierarchy is circular - in such
                //cases we don't need to recurse (empty scope is returned)
                return new CompoundScope(t.tsym);
            }
            try {
                seenTypes.add(t.tsym);
                ClassSymbol csym = (ClassSymbol)t.tsym;
                CompoundScope membersClosure = _map.get(csym);
                if (membersClosure == null) {
                    membersClosure = new CompoundScope(csym);
                    for (Type i : interfaces(t)) {
                        membersClosure.prependSubScope(visit(i, null));
                    }
                    membersClosure.prependSubScope(visit(supertype(t), null));
                    membersClosure.prependSubScope(csym.members());
                    _map.put(csym, membersClosure);
                }
                return membersClosure;
            }
            finally {
                seenTypes.remove(t.tsym);
            }
        }

        @Override
        public CompoundScope visitTypeVar(TypeVar t, Void _unused) {
            return visit(t.getUpperBound(), null);
        }
    }

    private MembersClosureCache membersCache = new MembersClosureCache();

    public CompoundScope membersClosure(Type site, boolean skipInterface) {
        CompoundScope cs = membersCache.visit(site, null);
        Assert.checkNonNull(cs, () -> "type " + site);
        return skipInterface ? membersCache.new MembersScope(cs) : cs;
    }
    // </editor-fold>


    /** Return first abstract member of class `sym'.
     */
    public MethodSymbol firstUnimplementedAbstract(ClassSymbol sym) {
        try {
            return firstUnimplementedAbstractImpl(sym, sym);
        } catch (CompletionFailure ex) {
            chk.completionError(enter.getEnv(sym).tree.pos(), ex);
            return null;
        }
    }
        //where:
        private MethodSymbol firstUnimplementedAbstractImpl(ClassSymbol impl, ClassSymbol c) {
            MethodSymbol undef = null;
            // Do not bother to search in classes that are not abstract,
            // since they cannot have abstract members.
            if (c == impl || (c.flags() & (ABSTRACT | INTERFACE)) != 0) {
                Scope s = c.members();
                for (Symbol sym : s.getSymbols(NON_RECURSIVE)) {
                    if (sym.kind == MTH &&
                        (sym.flags() & (ABSTRACT|DEFAULT|PRIVATE)) == ABSTRACT) {
                        MethodSymbol absmeth = (MethodSymbol)sym;
                        MethodSymbol implmeth = absmeth.implementation(impl, this, true);
                        if (implmeth == null || implmeth == absmeth) {
                            //look for default implementations
                            MethodSymbol prov = interfaceCandidates(impl.type, absmeth).head;
                            if (prov != null && prov.overrides(absmeth, impl, this, true)) {
                                implmeth = prov;
                            }
                        }
                        if (implmeth == null || implmeth == absmeth) {
                            undef = absmeth;
                            break;
                        }
                    }
                }
                if (undef == null) {
                    Type st = supertype(c.type);
                    if (st.hasTag(CLASS))
                        undef = firstUnimplementedAbstractImpl(impl, (ClassSymbol)st.tsym);
                }
                for (List<Type> l = interfaces(c.type);
                     undef == null && l.nonEmpty();
                     l = l.tail) {
                    undef = firstUnimplementedAbstractImpl(impl, (ClassSymbol)l.head.tsym);
                }
            }
            return undef;
        }

    public class CandidatesCache {
        public Map<Entry, List<MethodSymbol>> cache = new WeakHashMap<>();

        class Entry {
            Type site;
            MethodSymbol msym;

            Entry(Type site, MethodSymbol msym) {
                this.site = site;
                this.msym = msym;
            }

            @Override
            public boolean equals(Object obj) {
                return (obj instanceof Entry entry)
                        && entry.msym == msym
                        && isSameType(site, entry.site);
            }

            @Override
            public int hashCode() {
                return Types.this.hashCode(site) & ~msym.hashCode();
            }
        }

        public List<MethodSymbol> get(Entry e) {
            return cache.get(e);
        }

        public void put(Entry e, List<MethodSymbol> msymbols) {
            cache.put(e, msymbols);
        }
    }

    public CandidatesCache candidatesCache = new CandidatesCache();

    //where
    public List<MethodSymbol> interfaceCandidates(Type site, MethodSymbol ms) {
        CandidatesCache.Entry e = candidatesCache.new Entry(site, ms);
        List<MethodSymbol> candidates = candidatesCache.get(e);
        if (candidates == null) {
            Predicate<Symbol> filter = new MethodFilter(ms, site);
            List<MethodSymbol> candidates2 = List.nil();
            for (Symbol s : membersClosure(site, false).getSymbols(filter)) {
                if (!site.tsym.isInterface() && !s.owner.isInterface()) {
                    return List.of((MethodSymbol)s);
                } else if (!candidates2.contains(s)) {
                    candidates2 = candidates2.prepend((MethodSymbol)s);
                }
            }
            candidates = prune(candidates2);
            candidatesCache.put(e, candidates);
        }
        return candidates;
    }

    public List<MethodSymbol> prune(List<MethodSymbol> methods) {
        ListBuffer<MethodSymbol> methodsMin = new ListBuffer<>();
        for (MethodSymbol m1 : methods) {
            boolean isMin_m1 = true;
            for (MethodSymbol m2 : methods) {
                if (m1 == m2) continue;
                if (m2.owner != m1.owner &&
                        asSuper(m2.owner.type, m1.owner) != null) {
                    isMin_m1 = false;
                    break;
                }
            }
            if (isMin_m1)
                methodsMin.append(m1);
        }
        return methodsMin.toList();
    }
    // where
            private class MethodFilter implements Predicate<Symbol> {

                Symbol msym;
                Type site;

                MethodFilter(Symbol msym, Type site) {
                    this.msym = msym;
                    this.site = site;
                }

                @Override
                public boolean test(Symbol s) {
                    return s.kind == MTH &&
                            s.name == msym.name &&
                            (s.flags() & SYNTHETIC) == 0 &&
                            s.isInheritedIn(site.tsym, Types.this) &&
                            overrideEquivalent(memberType(site, s), memberType(site, msym));
                }
            }
    // </editor-fold>

    /**
     * Does t have the same arguments as s?  It is assumed that both
     * types are (possibly polymorphic) method types.  Monomorphic
     * method types "have the same arguments", if their argument lists
     * are equal.  Polymorphic method types "have the same arguments",
     * if they have the same arguments after renaming all type
     * variables of one to corresponding type variables in the other,
     * where correspondence is by position in the type parameter list.
     */
    public boolean hasSameArgs(Type t, Type s) {
        return hasSameArgs(t, s, true);
    }

    public boolean hasSameArgs(Type t, Type s, boolean strict) {
        return hasSameArgs(t, s, strict ? hasSameArgs_strict : hasSameArgs_nonstrict);
    }

    private boolean hasSameArgs(Type t, Type s, TypeRelation hasSameArgs) {
        return hasSameArgs.visit(t, s);
    }
    // where
        private class HasSameArgs extends TypeRelation {

            boolean strict;

            public HasSameArgs(boolean strict) {
                this.strict = strict;
            }

            public Boolean visitType(Type t, Type s) {
                throw new AssertionError();
            }

            @Override
            public Boolean visitMethodType(MethodType t, Type s) {
                return s.hasTag(METHOD)
                    && containsTypeEquivalent(t.argtypes, s.getParameterTypes());
            }

            @Override
            public Boolean visitForAll(ForAll t, Type s) {
                if (!s.hasTag(FORALL))
                    return strict ? false : visitMethodType(t.asMethodType(), s);

                ForAll forAll = (ForAll)s;
                return hasSameBounds(t, forAll)
                    && visit(t.qtype, subst(forAll.qtype, forAll.tvars, t.tvars));
            }

            @Override
            public Boolean visitErrorType(ErrorType t, Type s) {
                return false;
            }
        }

    TypeRelation hasSameArgs_strict = new HasSameArgs(true);
        TypeRelation hasSameArgs_nonstrict = new HasSameArgs(false);

    // </editor-fold>

    // <editor-fold defaultstate="collapsed" desc="subst">
    public List<Type> subst(List<Type> ts,
                            List<Type> from,
                            List<Type> to) {
        return ts.map(new Subst(from, to));
    }

    /**
     * Substitute all occurrences of a type in `from' with the
     * corresponding type in `to' in 't'. Match lists `from' and `to'
     * from the right: If lists have different length, discard leading
     * elements of the longer list.
     */
    public Type subst(Type t, List<Type> from, List<Type> to) {
        return t.map(new Subst(from, to));
    }

    private class Subst extends StructuralTypeMapping<Void> {
        List<Type> from;
        List<Type> to;

        public Subst(List<Type> from, List<Type> to) {
            int fromLength = from.length();
            int toLength = to.length();
            while (fromLength > toLength) {
                fromLength--;
                from = from.tail;
            }
            while (fromLength < toLength) {
                toLength--;
                to = to.tail;
            }
            this.from = from;
            this.to = to;
        }

        @Override
        public Type visitTypeVar(TypeVar t, Void ignored) {
            for (List<Type> from = this.from, to = this.to;
                 from.nonEmpty();
                 from = from.tail, to = to.tail) {
                if (t.equalsIgnoreMetadata(from.head)) {
                    return to.head.withTypeVar(t);
                }
            }
            return t;
        }

        @Override
        public Type visitClassType(ClassType t, Void ignored) {
            if (!t.isCompound()) {
                return super.visitClassType(t, ignored);
            } else {
                Type st = visit(supertype(t));
                List<Type> is = visit(interfaces(t), ignored);
                if (st == supertype(t) && is == interfaces(t))
                    return t;
                else
                    return makeIntersectionType(is.prepend(st));
            }
        }

        @Override
        public Type visitWildcardType(WildcardType t, Void ignored) {
            WildcardType t2 = (WildcardType)super.visitWildcardType(t, ignored);
            if (t2 != t && t.isExtendsBound() && t2.type.isExtendsBound()) {
                t2.type = wildUpperBound(t2.type);
            }
            return t2;
        }

        @Override
        public Type visitForAll(ForAll t, Void ignored) {
            if (Type.containsAny(to, t.tvars)) {
                //perform alpha-renaming of free-variables in 't'
                //if 'to' types contain variables that are free in 't'
                List<Type> freevars = newInstances(t.tvars);
                t = new ForAll(freevars,
                               Types.this.subst(t.qtype, t.tvars, freevars));
            }
            List<Type> tvars1 = substBounds(t.tvars, from, to);
            Type qtype1 = visit(t.qtype);
            if (tvars1 == t.tvars && qtype1 == t.qtype) {
                return t;
            } else if (tvars1 == t.tvars) {
                return new ForAll(tvars1, qtype1) {
                    @Override
                    public boolean needsStripping() {
                        return true;
                    }
                };
            } else {
                return new ForAll(tvars1, Types.this.subst(qtype1, t.tvars, tvars1)) {
                    @Override
                    public boolean needsStripping() {
                        return true;
                    }
                };
            }
        }
    }

    public List<Type> substBounds(List<Type> tvars,
                                  List<Type> from,
                                  List<Type> to) {
        if (tvars.isEmpty())
            return tvars;
        ListBuffer<Type> newBoundsBuf = new ListBuffer<>();
        boolean changed = false;
        // calculate new bounds
        for (Type t : tvars) {
            TypeVar tv = (TypeVar) t;
            Type bound = subst(tv.getUpperBound(), from, to);
            if (bound != tv.getUpperBound())
                changed = true;
            newBoundsBuf.append(bound);
        }
        if (!changed)
            return tvars;
        ListBuffer<Type> newTvars = new ListBuffer<>();
        // create new type variables without bounds
        for (Type t : tvars) {
            newTvars.append(new TypeVar(t.tsym, null, syms.botType,
                                        t.getMetadata()));
        }
        // the new bounds should use the new type variables in place
        // of the old
        List<Type> newBounds = newBoundsBuf.toList();
        from = tvars;
        to = newTvars.toList();
        for (; !newBounds.isEmpty(); newBounds = newBounds.tail) {
            newBounds.head = subst(newBounds.head, from, to);
        }
        newBounds = newBoundsBuf.toList();
        // set the bounds of new type variables to the new bounds
        for (Type t : newTvars.toList()) {
            TypeVar tv = (TypeVar) t;
            tv.setUpperBound( newBounds.head );
            newBounds = newBounds.tail;
        }
        return newTvars.toList();
    }

    public TypeVar substBound(TypeVar t, List<Type> from, List<Type> to) {
        Type bound1 = subst(t.getUpperBound(), from, to);
        if (bound1 == t.getUpperBound())
            return t;
        else {
            // create new type variable without bounds
            TypeVar tv = new TypeVar(t.tsym, null, syms.botType,
                                     t.getMetadata());
            // the new bound should use the new type variable in place
            // of the old
            tv.setUpperBound( subst(bound1, List.of(t), List.of(tv)) );
            return tv;
        }
    }
    // </editor-fold>

    // <editor-fold defaultstate="collapsed" desc="hasSameBounds">
    /**
     * Does t have the same bounds for quantified variables as s?
     */
    public boolean hasSameBounds(ForAll t, ForAll s) {
        List<Type> l1 = t.tvars;
        List<Type> l2 = s.tvars;
        while (l1.nonEmpty() && l2.nonEmpty() &&
               isSameType(l1.head.getUpperBound(),
                          subst(l2.head.getUpperBound(),
                                s.tvars,
                                t.tvars))) {
            l1 = l1.tail;
            l2 = l2.tail;
        }
        return l1.isEmpty() && l2.isEmpty();
    }
    // </editor-fold>

    // <editor-fold defaultstate="collapsed" desc="newInstances">
    /** Create new vector of type variables from list of variables
     *  changing all recursive bounds from old to new list.
     */
    public List<Type> newInstances(List<Type> tvars) {
        List<Type> tvars1 = tvars.map(newInstanceFun);
        for (List<Type> l = tvars1; l.nonEmpty(); l = l.tail) {
            TypeVar tv = (TypeVar) l.head;
            tv.setUpperBound( subst(tv.getUpperBound(), tvars, tvars1) );
        }
        return tvars1;
    }
        private static final TypeMapping<Void> newInstanceFun = new TypeMapping<Void>() {
            @Override
            public TypeVar visitTypeVar(TypeVar t, Void _unused) {
                return new TypeVar(t.tsym, t.getUpperBound(), t.getLowerBound(), t.getMetadata());
            }
        };
    // </editor-fold>

    public Type createMethodTypeWithParameters(Type original, List<Type> newParams) {
        return original.accept(methodWithParameters, newParams);
    }
    // where
        private final MapVisitor<List<Type>> methodWithParameters = new MapVisitor<List<Type>>() {
            public Type visitType(Type t, List<Type> newParams) {
                throw new IllegalArgumentException("Not a method type: " + t);
            }
            public Type visitMethodType(MethodType t, List<Type> newParams) {
                return new MethodType(newParams, t.restype, t.thrown, t.tsym);
            }
            public Type visitForAll(ForAll t, List<Type> newParams) {
                return new ForAll(t.tvars, t.qtype.accept(this, newParams));
            }
        };

    public Type createMethodTypeWithThrown(Type original, List<Type> newThrown) {
        return original.accept(methodWithThrown, newThrown);
    }
    // where
        private final MapVisitor<List<Type>> methodWithThrown = new MapVisitor<List<Type>>() {
            public Type visitType(Type t, List<Type> newThrown) {
                throw new IllegalArgumentException("Not a method type: " + t);
            }
            public Type visitMethodType(MethodType t, List<Type> newThrown) {
                return new MethodType(t.argtypes, t.restype, newThrown, t.tsym);
            }
            public Type visitForAll(ForAll t, List<Type> newThrown) {
                return new ForAll(t.tvars, t.qtype.accept(this, newThrown));
            }
        };

    public Type createMethodTypeWithReturn(Type original, Type newReturn) {
        return original.accept(methodWithReturn, newReturn);
    }
    // where
        private final MapVisitor<Type> methodWithReturn = new MapVisitor<Type>() {
            public Type visitType(Type t, Type newReturn) {
                throw new IllegalArgumentException("Not a method type: " + t);
            }
            public Type visitMethodType(MethodType t, Type newReturn) {
                return new MethodType(t.argtypes, newReturn, t.thrown, t.tsym) {
                    @Override
                    public Type baseType() {
                        return t;
                    }
                };
            }
            public Type visitForAll(ForAll t, Type newReturn) {
                return new ForAll(t.tvars, t.qtype.accept(this, newReturn)) {
                    @Override
                    public Type baseType() {
                        return t;
                    }
                };
            }
        };

    // <editor-fold defaultstate="collapsed" desc="createErrorType">
    public Type createErrorType(Type originalType) {
        return new ErrorType(originalType, syms.errSymbol);
    }

    public Type createErrorType(ClassSymbol c, Type originalType) {
        return new ErrorType(c, originalType);
    }

    public Type createErrorType(Name name, TypeSymbol container, Type originalType) {
        return new ErrorType(name, container, originalType);
    }
    // </editor-fold>

    // <editor-fold defaultstate="collapsed" desc="rank">
    /**
     * The rank of a class is the length of the longest path between
     * the class and java.lang.Object in the class inheritance
     * graph. Undefined for all but reference types.
     */
    public int rank(Type t) {
        switch(t.getTag()) {
        case CLASS: {
            ClassType cls = (ClassType)t;
            if (cls.rank_field < 0) {
                Name fullname = cls.tsym.getQualifiedName();
                if (fullname == names.java_lang_Object)
                    cls.rank_field = 0;
                else {
                    int r = rank(supertype(cls));
                    for (List<Type> l = interfaces(cls);
                         l.nonEmpty();
                         l = l.tail) {
                        if (rank(l.head) > r)
                            r = rank(l.head);
                    }
                    cls.rank_field = r + 1;
                }
            }
            return cls.rank_field;
        }
        case TYPEVAR: {
            TypeVar tvar = (TypeVar)t;
            if (tvar.rank_field < 0) {
                int r = rank(supertype(tvar));
                for (List<Type> l = interfaces(tvar);
                     l.nonEmpty();
                     l = l.tail) {
                    if (rank(l.head) > r) r = rank(l.head);
                }
                tvar.rank_field = r + 1;
            }
            return tvar.rank_field;
        }
        case ERROR:
        case NONE:
            return 0;
        default:
            throw new AssertionError();
        }
    }
    // </editor-fold>

    /**
     * Helper method for generating a string representation of a given type
     * accordingly to a given locale
     */
    public String toString(Type t, Locale locale) {
        return Printer.createStandardPrinter(messages).visit(t, locale);
    }

    /**
     * Helper method for generating a string representation of a given type
     * accordingly to a given locale
     */
    public String toString(Symbol t, Locale locale) {
        return Printer.createStandardPrinter(messages).visit(t, locale);
    }

    // <editor-fold defaultstate="collapsed" desc="toString">
    /**
     * This toString is slightly more descriptive than the one on Type.
     *
     * @deprecated Types.toString(Type t, Locale l) provides better support
     * for localization
     */
    @Deprecated
    public String toString(Type t) {
        if (t.hasTag(FORALL)) {
            ForAll forAll = (ForAll)t;
            return typaramsString(forAll.tvars) + forAll.qtype;
        }
        return "" + t;
    }
    // where
        private String typaramsString(List<Type> tvars) {
            StringBuilder s = new StringBuilder();
            s.append('<');
            boolean first = true;
            for (Type t : tvars) {
                if (!first) s.append(", ");
                first = false;
                appendTyparamString(((TypeVar)t), s);
            }
            s.append('>');
            return s.toString();
        }
        private void appendTyparamString(TypeVar t, StringBuilder buf) {
            buf.append(t);
            if (t.getUpperBound() == null ||
                t.getUpperBound().tsym.getQualifiedName() == names.java_lang_Object)
                return;
            buf.append(" extends "); // Java syntax; no need for i18n
            Type bound = t.getUpperBound();
            if (!bound.isCompound()) {
                buf.append(bound);
            } else if ((erasure(t).tsym.flags() & INTERFACE) == 0) {
                buf.append(supertype(t));
                for (Type intf : interfaces(t)) {
                    buf.append('&');
                    buf.append(intf);
                }
            } else {
                // No superclass was given in bounds.
                // In this case, supertype is Object, erasure is first interface.
                boolean first = true;
                for (Type intf : interfaces(t)) {
                    if (!first) buf.append('&');
                    first = false;
                    buf.append(intf);
                }
            }
        }
    // </editor-fold>

    // <editor-fold defaultstate="collapsed" desc="Determining least upper bounds of types">
    /**
     * A cache for closures.
     *
     * <p>A closure is a list of all the supertypes and interfaces of
     * a class or interface type, ordered by ClassSymbol.precedes
     * (that is, subclasses come first, arbitrarily but fixed
     * otherwise).
     */
    private Map<Type,List<Type>> closureCache = new HashMap<>();

    /**
     * Returns the closure of a class or interface type.
     */
    public List<Type> closure(Type t) {
        List<Type> cl = closureCache.get(t);
        if (cl == null) {
            Type st = supertype(t);
            if (!t.isCompound()) {
                if (st.hasTag(CLASS)) {
                    cl = insert(closure(st), t);
                } else if (st.hasTag(TYPEVAR)) {
                    cl = closure(st).prepend(t);
                } else {
                    cl = List.of(t);
                }
            } else {
                cl = closure(supertype(t));
            }
            for (List<Type> l = interfaces(t); l.nonEmpty(); l = l.tail)
                cl = union(cl, closure(l.head));
            closureCache.put(t, cl);
        }
        return cl;
    }

    /**
     * Collect types into a new closure (using a {@code ClosureHolder})
     */
    public Collector<Type, ClosureHolder, List<Type>> closureCollector(boolean minClosure, BiPredicate<Type, Type> shouldSkip) {
        return Collector.of(() -> new ClosureHolder(minClosure, shouldSkip),
                ClosureHolder::add,
                ClosureHolder::merge,
                ClosureHolder::closure);
    }
    //where
        class ClosureHolder {
            List<Type> closure;
            final boolean minClosure;
            final BiPredicate<Type, Type> shouldSkip;

            ClosureHolder(boolean minClosure, BiPredicate<Type, Type> shouldSkip) {
                this.closure = List.nil();
                this.minClosure = minClosure;
                this.shouldSkip = shouldSkip;
            }

            void add(Type type) {
                closure = insert(closure, type, shouldSkip);
            }

            ClosureHolder merge(ClosureHolder other) {
                closure = union(closure, other.closure, shouldSkip);
                return this;
            }

            List<Type> closure() {
                return minClosure ? closureMin(closure) : closure;
            }
        }

    BiPredicate<Type, Type> basicClosureSkip = (t1, t2) -> t1.tsym == t2.tsym;

    /**
     * Insert a type in a closure
     */
    public List<Type> insert(List<Type> cl, Type t, BiPredicate<Type, Type> shouldSkip) {
        if (cl.isEmpty()) {
            return cl.prepend(t);
        } else if (shouldSkip.test(t, cl.head)) {
            return cl;
        } else if (t.tsym.precedes(cl.head.tsym, this)) {
            return cl.prepend(t);
        } else {
            // t comes after head, or the two are unrelated
            return insert(cl.tail, t, shouldSkip).prepend(cl.head);
        }
    }

    public List<Type> insert(List<Type> cl, Type t) {
        return insert(cl, t, basicClosureSkip);
    }

    /**
     * Form the union of two closures
     */
    public List<Type> union(List<Type> cl1, List<Type> cl2, BiPredicate<Type, Type> shouldSkip) {
        if (cl1.isEmpty()) {
            return cl2;
        } else if (cl2.isEmpty()) {
            return cl1;
        } else if (shouldSkip.test(cl1.head, cl2.head)) {
            return union(cl1.tail, cl2.tail, shouldSkip).prepend(cl1.head);
        } else if (cl2.head.tsym.precedes(cl1.head.tsym, this)) {
            return union(cl1, cl2.tail, shouldSkip).prepend(cl2.head);
        } else {
            return union(cl1.tail, cl2, shouldSkip).prepend(cl1.head);
        }
    }

    public List<Type> union(List<Type> cl1, List<Type> cl2) {
        return union(cl1, cl2, basicClosureSkip);
    }

    /**
     * Intersect two closures
     */
    public List<Type> intersect(List<Type> cl1, List<Type> cl2) {
        if (cl1 == cl2)
            return cl1;
        if (cl1.isEmpty() || cl2.isEmpty())
            return List.nil();
        if (cl1.head.tsym.precedes(cl2.head.tsym, this))
            return intersect(cl1.tail, cl2);
        if (cl2.head.tsym.precedes(cl1.head.tsym, this))
            return intersect(cl1, cl2.tail);
        if (isSameType(cl1.head, cl2.head))
            return intersect(cl1.tail, cl2.tail).prepend(cl1.head);
        if (cl1.head.tsym == cl2.head.tsym &&
            cl1.head.hasTag(CLASS) && cl2.head.hasTag(CLASS)) {
            if (cl1.head.isParameterized() && cl2.head.isParameterized()) {
                Type merge = merge(cl1.head,cl2.head);
                return intersect(cl1.tail, cl2.tail).prepend(merge);
            }
            if (cl1.head.isRaw() || cl2.head.isRaw())
                return intersect(cl1.tail, cl2.tail).prepend(erasure(cl1.head));
        }
        return intersect(cl1.tail, cl2.tail);
    }
    // where
        class TypePair {
            final Type t1;
            final Type t2;;

            TypePair(Type t1, Type t2) {
                this.t1 = t1;
                this.t2 = t2;
            }
            @Override
            public int hashCode() {
                return 127 * Types.this.hashCode(t1) + Types.this.hashCode(t2);
            }
            @Override
            public boolean equals(Object obj) {
                return (obj instanceof TypePair typePair)
                        && isSameType(t1, typePair.t1)
                        && isSameType(t2, typePair.t2);
            }
        }
        Set<TypePair> mergeCache = new HashSet<>();
        private Type merge(Type c1, Type c2) {
            ClassType class1 = (ClassType) c1;
            List<Type> act1 = class1.getTypeArguments();
            ClassType class2 = (ClassType) c2;
            List<Type> act2 = class2.getTypeArguments();
            ListBuffer<Type> merged = new ListBuffer<>();
            List<Type> typarams = class1.tsym.type.getTypeArguments();

            while (act1.nonEmpty() && act2.nonEmpty() && typarams.nonEmpty()) {
                if (containsType(act1.head, act2.head)) {
                    merged.append(act1.head);
                } else if (containsType(act2.head, act1.head)) {
                    merged.append(act2.head);
                } else {
                    TypePair pair = new TypePair(c1, c2);
                    Type m;
                    if (mergeCache.add(pair)) {
                        m = new WildcardType(lub(wildUpperBound(act1.head),
                                                 wildUpperBound(act2.head)),
                                             BoundKind.EXTENDS,
                                             syms.boundClass);
                        mergeCache.remove(pair);
                    } else {
                        m = new WildcardType(syms.objectType,
                                             BoundKind.UNBOUND,
                                             syms.boundClass);
                    }
                    merged.append(m.withTypeVar(typarams.head));
                }
                act1 = act1.tail;
                act2 = act2.tail;
                typarams = typarams.tail;
            }
            Assert.check(act1.isEmpty() && act2.isEmpty() && typarams.isEmpty());
            // There is no spec detailing how type annotations are to
            // be inherited.  So set it to noAnnotations for now
            return new ClassType(class1.getEnclosingType(), merged.toList(),
                                 class1.tsym, List.nil(), class1.getFlavor());
        }

    /**
     * Return the minimum type of a closure, a compound type if no
     * unique minimum exists.
     */
    private Type compoundMin(List<Type> cl) {
        if (cl.isEmpty()) return syms.objectType;
        List<Type> compound = closureMin(cl);
        if (compound.isEmpty())
            return null;
        else if (compound.tail.isEmpty())
            return compound.head;
        else
            return makeIntersectionType(compound);
    }

    /**
     * Return the minimum types of a closure, suitable for computing
     * compoundMin or glb.
     */
    private List<Type> closureMin(List<Type> cl) {
        ListBuffer<Type> classes = new ListBuffer<>();
        ListBuffer<Type> interfaces = new ListBuffer<>();
        Set<Type> toSkip = new HashSet<>();
        while (!cl.isEmpty()) {
            Type current = cl.head;
            boolean keep = !toSkip.contains(current);
            if (keep && current.hasTag(TYPEVAR)) {
                // skip lower-bounded variables with a subtype in cl.tail
                for (Type t : cl.tail) {
                    if (isSubtypeNoCapture(t, current)) {
                        keep = false;
                        break;
                    }
                }
            }
            if (keep) {
                if (current.isInterface())
                    interfaces.append(current);
                else
                    classes.append(current);
                for (Type t : cl.tail) {
                    // skip supertypes of 'current' in cl.tail
                    if (isSubtypeNoCapture(current, t))
                        toSkip.add(t);
                }
            }
            cl = cl.tail;
        }
        return classes.appendList(interfaces).toList();
    }

    /**
     * Return the least upper bound of list of types.  if the lub does
     * not exist return null.
     */
    public Type lub(List<Type> ts) {
        return lub(ts.toArray(new Type[ts.length()]));
    }

    /**
     * Return the least upper bound (lub) of set of types.  If the lub
     * does not exist return the type of null (bottom).
     */
    public Type lub(Type... ts) {
        final int UNKNOWN_BOUND = 0;
        final int ARRAY_BOUND = 1;
        final int CLASS_BOUND = 2;

        int[] kinds = new int[ts.length];

        int boundkind = UNKNOWN_BOUND;
        for (int i = 0 ; i < ts.length ; i++) {
            Type t = ts[i];
            switch (t.getTag()) {
            case CLASS:
                boundkind |= kinds[i] = CLASS_BOUND;
                break;
            case ARRAY:
                boundkind |= kinds[i] = ARRAY_BOUND;
                break;
            case  TYPEVAR:
                do {
                    t = t.getUpperBound();
                } while (t.hasTag(TYPEVAR));
                if (t.hasTag(ARRAY)) {
                    boundkind |= kinds[i] = ARRAY_BOUND;
                } else {
                    boundkind |= kinds[i] = CLASS_BOUND;
                }
                break;
            default:
                kinds[i] = UNKNOWN_BOUND;
                if (t.isPrimitive())
                    return syms.errType;
            }
        }
        switch (boundkind) {
        case 0:
            return syms.botType;

        case ARRAY_BOUND:
            // calculate lub(A[], B[])
            Type[] elements = new Type[ts.length];
            for (int i = 0 ; i < ts.length ; i++) {
                Type elem = elements[i] = elemTypeFun.apply(ts[i]);
                if (elem.isPrimitive()) {
                    // if a primitive type is found, then return
                    // arraySuperType unless all the types are the
                    // same
                    Type first = ts[0];
                    for (int j = 1 ; j < ts.length ; j++) {
                        if (!isSameType(first, ts[j])) {
                             // lub(int[], B[]) is Cloneable & Serializable
                            return arraySuperType();
                        }
                    }
                    // all the array types are the same, return one
                    // lub(int[], int[]) is int[]
                    return first;
                }
            }
            // lub(A[], B[]) is lub(A, B)[]
            return new ArrayType(lub(elements), syms.arrayClass);

        case CLASS_BOUND:
            // calculate lub(A, B)
            int startIdx = 0;
            for (int i = 0; i < ts.length ; i++) {
                Type t = ts[i];
                if (t.hasTag(CLASS) || t.hasTag(TYPEVAR)) {
                    break;
                } else {
                    startIdx++;
                }
            }
            Assert.check(startIdx < ts.length);
            //step 1 - compute erased candidate set (EC)
            List<Type> cl = erasedSupertypes(ts[startIdx]);
            for (int i = startIdx + 1 ; i < ts.length ; i++) {
                Type t = ts[i];
                if (t.hasTag(CLASS) || t.hasTag(TYPEVAR))
                    cl = intersect(cl, erasedSupertypes(t));
            }
            //step 2 - compute minimal erased candidate set (MEC)
            List<Type> mec = closureMin(cl);
            //step 3 - for each element G in MEC, compute lci(Inv(G))
            List<Type> candidates = List.nil();
            for (Type erasedSupertype : mec) {
                List<Type> lci = List.of(asSuper(ts[startIdx], erasedSupertype.tsym));
                for (int i = startIdx + 1 ; i < ts.length ; i++) {
                    Type superType = asSuper(ts[i], erasedSupertype.tsym);
                    lci = intersect(lci, superType != null ? List.of(superType) : List.nil());
                }
                candidates = candidates.appendList(lci);
            }
            //step 4 - let MEC be { G1, G2 ... Gn }, then we have that
            //lub = lci(Inv(G1)) & lci(Inv(G2)) & ... & lci(Inv(Gn))
            return compoundMin(candidates);

        default:
            // calculate lub(A, B[])
            List<Type> classes = List.of(arraySuperType());
            for (int i = 0 ; i < ts.length ; i++) {
                if (kinds[i] != ARRAY_BOUND) // Filter out any arrays
                    classes = classes.prepend(ts[i]);
            }
            // lub(A, B[]) is lub(A, arraySuperType)
            return lub(classes);
        }
    }
    // where
        List<Type> erasedSupertypes(Type t) {
            ListBuffer<Type> buf = new ListBuffer<>();
            for (Type sup : closure(t)) {
                if (sup.hasTag(TYPEVAR)) {
                    buf.append(sup);
                } else {
                    buf.append(erasure(sup));
                }
            }
            return buf.toList();
        }

        private Type arraySuperType;
        private Type arraySuperType() {
            // initialized lazily to avoid problems during compiler startup
            if (arraySuperType == null) {
                // JLS 10.8: all arrays implement Cloneable and Serializable.
                arraySuperType = makeIntersectionType(List.of(syms.serializableType,
                        syms.cloneableType), true);
            }
            return arraySuperType;
        }
    // </editor-fold>

    // <editor-fold defaultstate="collapsed" desc="Greatest lower bound">
    public Type glb(List<Type> ts) {
        Type t1 = ts.head;
        for (Type t2 : ts.tail) {
            if (t1.isErroneous())
                return t1;
            t1 = glb(t1, t2);
        }
        return t1;
    }
    //where
    public Type glb(Type t, Type s) {
        if (s == null)
            return t;
        else if (t.isPrimitive() || s.isPrimitive())
            return syms.errType;
        else if (isSubtypeNoCapture(t, s))
            return t;
        else if (isSubtypeNoCapture(s, t))
            return s;

        List<Type> closure = union(closure(t), closure(s));
        return glbFlattened(closure, t);
    }
    //where
    /**
     * Perform glb for a list of non-primitive, non-error, non-compound types;
     * redundant elements are removed.  Bounds should be ordered according to
     * {@link Symbol#precedes(TypeSymbol,Types)}.
     *
     * @param flatBounds List of type to glb
     * @param errT Original type to use if the result is an error type
     */
    private Type glbFlattened(List<Type> flatBounds, Type errT) {
        List<Type> bounds = closureMin(flatBounds);

        if (bounds.isEmpty()) {             // length == 0
            return syms.objectType;
        } else if (bounds.tail.isEmpty()) { // length == 1
            return bounds.head;
        } else {                            // length > 1
            int classCount = 0;
            List<Type> cvars = List.nil();
            List<Type> lowers = List.nil();
            for (Type bound : bounds) {
                if (!bound.isInterface()) {
                    classCount++;
                    Type lower = cvarLowerBound(bound);
                    if (bound != lower && !lower.hasTag(BOT)) {
                        cvars = cvars.append(bound);
                        lowers = lowers.append(lower);
                    }
                }
            }
            if (classCount > 1) {
                if (lowers.isEmpty()) {
                    return createErrorType(errT);
                } else {
                    // try again with lower bounds included instead of capture variables
                    List<Type> newBounds = bounds.diff(cvars).appendList(lowers);
                    return glb(newBounds);
                }
            }
        }
        return makeIntersectionType(bounds);
    }
    // </editor-fold>

    // <editor-fold defaultstate="collapsed" desc="hashCode">
    /**
     * Compute a hash code on a type.
     */
    public int hashCode(Type t) {
        return hashCode(t, false);
    }

    public int hashCode(Type t, boolean strict) {
        return strict ?
                hashCodeStrictVisitor.visit(t) :
                hashCodeVisitor.visit(t);
    }
    // where
        private static final HashCodeVisitor hashCodeVisitor = new HashCodeVisitor();
        private static final HashCodeVisitor hashCodeStrictVisitor = new HashCodeVisitor() {
            @Override
            public Integer visitTypeVar(TypeVar t, Void ignored) {
                return System.identityHashCode(t);
            }
        };

        private static class HashCodeVisitor extends UnaryVisitor<Integer> {
            public Integer visitType(Type t, Void ignored) {
                return t.getTag().ordinal();
            }

            @Override
            public Integer visitClassType(ClassType t, Void ignored) {
                int result = visit(t.getEnclosingType());
                result *= 127;
                result += t.tsym.flatName().hashCode();
                for (Type s : t.getTypeArguments()) {
                    result *= 127;
                    result += visit(s);
                }
                return result;
            }

            @Override
            public Integer visitMethodType(MethodType t, Void ignored) {
                int h = METHOD.ordinal();
                for (List<Type> thisargs = t.argtypes;
                     thisargs.tail != null;
                     thisargs = thisargs.tail)
                    h = (h << 5) + visit(thisargs.head);
                return (h << 5) + visit(t.restype);
            }

            @Override
            public Integer visitWildcardType(WildcardType t, Void ignored) {
                int result = t.kind.hashCode();
                if (t.type != null) {
                    result *= 127;
                    result += visit(t.type);
                }
                return result;
            }

            @Override
            public Integer visitArrayType(ArrayType t, Void ignored) {
                return visit(t.elemtype) + 12;
            }

            @Override
            public Integer visitTypeVar(TypeVar t, Void ignored) {
                return System.identityHashCode(t);
            }

            @Override
            public Integer visitUndetVar(UndetVar t, Void ignored) {
                return System.identityHashCode(t);
            }

            @Override
            public Integer visitErrorType(ErrorType t, Void ignored) {
                return 0;
            }
        }
    // </editor-fold>

    // <editor-fold defaultstate="collapsed" desc="Return-Type-Substitutable">
    /**
     * Does t have a result that is a subtype of the result type of s,
     * suitable for covariant returns?  It is assumed that both types
     * are (possibly polymorphic) method types.  Monomorphic method
     * types are handled in the obvious way.  Polymorphic method types
     * require renaming all type variables of one to corresponding
     * type variables in the other, where correspondence is by
     * position in the type parameter list. */
    public boolean resultSubtype(Type t, Type s, Warner warner) {
        List<Type> tvars = t.getTypeArguments();
        List<Type> svars = s.getTypeArguments();
        Type tres = t.getReturnType();
        Type sres = subst(s.getReturnType(), svars, tvars);
        return covariantReturnType(tres, sres, warner);
    }

    /**
     * Return-Type-Substitutable.
     * @jls 8.4.5 Method Result
     */
    public boolean returnTypeSubstitutable(Type r1, Type r2) {
        if (hasSameArgs(r1, r2))
            return resultSubtype(r1, r2, noWarnings);
        else
            return covariantReturnType(r1.getReturnType(),
                                       erasure(r2.getReturnType()),
                                       noWarnings);
    }

    public boolean returnTypeSubstitutable(Type r1,
                                           Type r2, Type r2res,
                                           Warner warner) {
        if (isSameType(r1.getReturnType(), r2res))
            return true;
        if (r1.getReturnType().isPrimitive() || r2res.isPrimitive())
            return false;

        if (hasSameArgs(r1, r2))
            return covariantReturnType(r1.getReturnType(), r2res, warner);
        if (isSubtypeUnchecked(r1.getReturnType(), r2res, warner))
            return true;
        if (!isSubtype(r1.getReturnType(), erasure(r2res)))
            return false;
        warner.warn(LintCategory.UNCHECKED);
        return true;
    }

    /**
     * Is t an appropriate return type in an overrider for a
     * method that returns s?
     */
    public boolean covariantReturnType(Type t, Type s, Warner warner) {
        return
            isSameType(t, s) ||
            !t.isPrimitive() &&
            !s.isPrimitive() &&
            isAssignable(t, s, warner);
    }
    // </editor-fold>

    // <editor-fold defaultstate="collapsed" desc="Box/unbox support">
    /**
     * Return the class that boxes the given primitive.
     */
    public ClassSymbol boxedClass(Type t) {
        return syms.enterClass(syms.java_base, syms.boxedName[t.getTag().ordinal()]);
    }

    /**
     * Return the boxed type if 't' is primitive, otherwise return 't' itself.
     */
    public Type boxedTypeOrType(Type t) {
        return t.isPrimitive() ?
            boxedClass(t).type :
            t;
    }

    /**
     * Return the primitive type corresponding to a boxed type.
     */
    public Type unboxedType(Type t) {
        if (t.hasTag(ERROR))
            return Type.noType;
        for (int i=0; i<syms.boxedName.length; i++) {
            Name box = syms.boxedName[i];
            if (box != null &&
                asSuper(t, syms.enterClass(syms.java_base, box)) != null)
                return syms.typeOfTag[i];
        }
        return Type.noType;
    }

    /**
     * Return the unboxed type if 't' is a boxed class, otherwise return 't' itself.
     */
    public Type unboxedTypeOrType(Type t) {
        Type unboxedType = unboxedType(t);
        return unboxedType.hasTag(NONE) ? t : unboxedType;
    }
    // </editor-fold>

    // <editor-fold defaultstate="collapsed" desc="Capture conversion">
    /*
     * JLS 5.1.10 Capture Conversion:
     *
     * Let G name a generic type declaration with n formal type
     * parameters A1 ... An with corresponding bounds U1 ... Un. There
     * exists a capture conversion from G<T1 ... Tn> to G<S1 ... Sn>,
     * where, for 1 <= i <= n:
     *
     * + If Ti is a wildcard type argument (4.5.1) of the form ? then
     *   Si is a fresh type variable whose upper bound is
     *   Ui[A1 := S1, ..., An := Sn] and whose lower bound is the null
     *   type.
     *
     * + If Ti is a wildcard type argument of the form ? extends Bi,
     *   then Si is a fresh type variable whose upper bound is
     *   glb(Bi, Ui[A1 := S1, ..., An := Sn]) and whose lower bound is
     *   the null type, where glb(V1,... ,Vm) is V1 & ... & Vm. It is
     *   a compile-time error if for any two classes (not interfaces)
     *   Vi and Vj,Vi is not a subclass of Vj or vice versa.
     *
     * + If Ti is a wildcard type argument of the form ? super Bi,
     *   then Si is a fresh type variable whose upper bound is
     *   Ui[A1 := S1, ..., An := Sn] and whose lower bound is Bi.
     *
     * + Otherwise, Si = Ti.
     *
     * Capture conversion on any type other than a parameterized type
     * (4.5) acts as an identity conversion (5.1.1). Capture
     * conversions never require a special action at run time and
     * therefore never throw an exception at run time.
     *
     * Capture conversion is not applied recursively.
     */
    /**
     * Capture conversion as specified by the JLS.
     */

    public List<Type> capture(List<Type> ts) {
        List<Type> buf = List.nil();
        for (Type t : ts) {
            buf = buf.prepend(capture(t));
        }
        return buf.reverse();
    }

    public Type capture(Type t) {
        if (!t.hasTag(CLASS)) {
            return t;
        }
        if (t.getEnclosingType() != Type.noType) {
            Type capturedEncl = capture(t.getEnclosingType());
            if (capturedEncl != t.getEnclosingType()) {
                Type type1 = memberType(capturedEncl, t.tsym);
                t = subst(type1, t.tsym.type.getTypeArguments(), t.getTypeArguments());
            }
        }
        ClassType cls = (ClassType)t;
        if (cls.isRaw() || !cls.isParameterized())
            return cls;

        ClassType G = (ClassType)cls.asElement().asType();
        List<Type> A = G.getTypeArguments();
        List<Type> T = cls.getTypeArguments();
        List<Type> S = freshTypeVariables(T);

        List<Type> currentA = A;
        List<Type> currentT = T;
        List<Type> currentS = S;
        boolean captured = false;
        while (!currentA.isEmpty() &&
               !currentT.isEmpty() &&
               !currentS.isEmpty()) {
            if (currentS.head != currentT.head) {
                captured = true;
                WildcardType Ti = (WildcardType)currentT.head;
                Type Ui = currentA.head.getUpperBound();
                CapturedType Si = (CapturedType)currentS.head;
                if (Ui == null)
                    Ui = syms.objectType;
                switch (Ti.kind) {
                case UNBOUND:
                    Si.setUpperBound( subst(Ui, A, S) );
                    Si.lower = syms.botType;
                    break;
                case EXTENDS:
                    Si.setUpperBound( glb(Ti.getExtendsBound(), subst(Ui, A, S)) );
                    Si.lower = syms.botType;
                    break;
                case SUPER:
                    Si.setUpperBound( subst(Ui, A, S) );
                    Si.lower = Ti.getSuperBound();
                    break;
                }
                Type tmpBound = Si.getUpperBound().hasTag(UNDETVAR) ? ((UndetVar)Si.getUpperBound()).qtype : Si.getUpperBound();
                Type tmpLower = Si.lower.hasTag(UNDETVAR) ? ((UndetVar)Si.lower).qtype : Si.lower;
                if (!Si.getUpperBound().hasTag(ERROR) &&
                    !Si.lower.hasTag(ERROR) &&
                    isSameType(tmpBound, tmpLower)) {
                    currentS.head = Si.getUpperBound();
                }
            }
            currentA = currentA.tail;
            currentT = currentT.tail;
            currentS = currentS.tail;
        }
        if (!currentA.isEmpty() || !currentT.isEmpty() || !currentS.isEmpty())
            return erasure(t); // some "rare" type involved

        if (captured)
            return new ClassType(cls.getEnclosingType(), S, cls.tsym,
                                 cls.getMetadata(), cls.getFlavor());
        else
            return t;
    }
    // where
        public List<Type> freshTypeVariables(List<Type> types) {
            ListBuffer<Type> result = new ListBuffer<>();
            for (Type t : types) {
                if (t.hasTag(WILDCARD)) {
                    Type bound = ((WildcardType)t).getExtendsBound();
                    if (bound == null)
                        bound = syms.objectType;
                    result.append(new CapturedType(capturedName,
                                                   syms.noSymbol,
                                                   bound,
                                                   syms.botType,
                                                   (WildcardType)t));
                } else {
                    result.append(t);
                }
            }
            return result.toList();
        }
    // </editor-fold>

    // <editor-fold defaultstate="collapsed" desc="Internal utility methods">
    private boolean sideCast(Type from, Type to, Warner warn) {
        // We are casting from type $from$ to type $to$, which are
        // non-final unrelated types.  This method
        // tries to reject a cast by transferring type parameters
        // from $to$ to $from$ by common superinterfaces.
        boolean reverse = false;
        Type target = to;
        if ((to.tsym.flags() & INTERFACE) == 0) {
            Assert.check((from.tsym.flags() & INTERFACE) != 0);
            reverse = true;
            to = from;
            from = target;
        }
        List<Type> commonSupers = superClosure(to, erasure(from));
        boolean giveWarning = commonSupers.isEmpty();
        // The arguments to the supers could be unified here to
        // get a more accurate analysis
        while (commonSupers.nonEmpty()) {
            Type t1 = asSuper(from, commonSupers.head.tsym);
            Type t2 = commonSupers.head; // same as asSuper(to, commonSupers.head.tsym);
            if (disjointTypes(t1.getTypeArguments(), t2.getTypeArguments()))
                return false;
            giveWarning = giveWarning || (reverse ? giveWarning(t2, t1) : giveWarning(t1, t2));
            commonSupers = commonSupers.tail;
        }
        if (giveWarning && !isReifiable(reverse ? from : to))
            warn.warn(LintCategory.UNCHECKED);
        return true;
    }

    private boolean sideCastFinal(Type from, Type to, Warner warn) {
        // We are casting from type $from$ to type $to$, which are
        // unrelated types one of which is final and the other of
        // which is an interface.  This method
        // tries to reject a cast by transferring type parameters
        // from the final class to the interface.
        boolean reverse = false;
        Type target = to;
        if ((to.tsym.flags() & INTERFACE) == 0) {
            Assert.check((from.tsym.flags() & INTERFACE) != 0);
            reverse = true;
            to = from;
            from = target;
        }
        Assert.check((from.tsym.flags() & FINAL) != 0);
        Type t1 = asSuper(from, to.tsym);
        if (t1 == null) return false;
        Type t2 = to;
        if (disjointTypes(t1.getTypeArguments(), t2.getTypeArguments()))
            return false;
        if (!isReifiable(target) &&
            (reverse ? giveWarning(t2, t1) : giveWarning(t1, t2)))
            warn.warn(LintCategory.UNCHECKED);
        return true;
    }

    private boolean giveWarning(Type from, Type to) {
        List<Type> bounds = to.isCompound() ?
                directSupertypes(to) : List.of(to);
        for (Type b : bounds) {
            Type subFrom = asSub(from, b.tsym);
            if (b.isParameterized() &&
                    (!(isUnbounded(b) ||
                    isSubtype(from, b) ||
                    ((subFrom != null) && containsType(b.allparams(), subFrom.allparams()))))) {
                return true;
            }
        }
        return false;
    }

    private List<Type> superClosure(Type t, Type s) {
        List<Type> cl = List.nil();
        for (List<Type> l = interfaces(t); l.nonEmpty(); l = l.tail) {
            if (isSubtype(s, erasure(l.head))) {
                cl = insert(cl, l.head);
            } else {
                cl = union(cl, superClosure(l.head, s));
            }
        }
        return cl;
    }

    private boolean containsTypeEquivalent(Type t, Type s) {
        return isSameType(t, s) || // shortcut
            containsType(t, s) && containsType(s, t);
    }

    // <editor-fold defaultstate="collapsed" desc="adapt">
    /**
     * Adapt a type by computing a substitution which maps a source
     * type to a target type.
     *
     * @param source    the source type
     * @param target    the target type
     * @param from      the type variables of the computed substitution
     * @param to        the types of the computed substitution.
     */
    public void adapt(Type source,
                       Type target,
                       ListBuffer<Type> from,
                       ListBuffer<Type> to) throws AdaptFailure {
        new Adapter(from, to).adapt(source, target);
    }

    class Adapter extends SimpleVisitor<Void, Type> {

        ListBuffer<Type> from;
        ListBuffer<Type> to;
        Map<Symbol,Type> mapping;

        Adapter(ListBuffer<Type> from, ListBuffer<Type> to) {
            this.from = from;
            this.to = to;
            mapping = new HashMap<>();
        }

        public void adapt(Type source, Type target) throws AdaptFailure {
            visit(source, target);
            List<Type> fromList = from.toList();
            List<Type> toList = to.toList();
            while (!fromList.isEmpty()) {
                Type val = mapping.get(fromList.head.tsym);
                if (toList.head != val)
                    toList.head = val;
                fromList = fromList.tail;
                toList = toList.tail;
            }
        }

        @Override
        public Void visitClassType(ClassType source, Type target) throws AdaptFailure {
            if (target.hasTag(CLASS))
                adaptRecursive(source.allparams(), target.allparams());
            return null;
        }

        @Override
        public Void visitArrayType(ArrayType source, Type target) throws AdaptFailure {
            if (target.hasTag(ARRAY))
                adaptRecursive(elemtype(source), elemtype(target));
            return null;
        }

        @Override
        public Void visitWildcardType(WildcardType source, Type target) throws AdaptFailure {
            if (source.isExtendsBound())
                adaptRecursive(wildUpperBound(source), wildUpperBound(target));
            else if (source.isSuperBound())
                adaptRecursive(wildLowerBound(source), wildLowerBound(target));
            return null;
        }

        @Override
        public Void visitTypeVar(TypeVar source, Type target) throws AdaptFailure {
            // Check to see if there is
            // already a mapping for $source$, in which case
            // the old mapping will be merged with the new
            Type val = mapping.get(source.tsym);
            if (val != null) {
                if (val.isSuperBound() && target.isSuperBound()) {
                    val = isSubtype(wildLowerBound(val), wildLowerBound(target))
                        ? target : val;
                } else if (val.isExtendsBound() && target.isExtendsBound()) {
                    val = isSubtype(wildUpperBound(val), wildUpperBound(target))
                        ? val : target;
                } else if (!isSameType(val, target)) {
                    throw new AdaptFailure();
                }
            } else {
                val = target;
                from.append(source);
                to.append(target);
            }
            mapping.put(source.tsym, val);
            return null;
        }

        @Override
        public Void visitType(Type source, Type target) {
            return null;
        }

        private Set<TypePair> cache = new HashSet<>();

        private void adaptRecursive(Type source, Type target) {
            TypePair pair = new TypePair(source, target);
            if (cache.add(pair)) {
                try {
                    visit(source, target);
                } finally {
                    cache.remove(pair);
                }
            }
        }

        private void adaptRecursive(List<Type> source, List<Type> target) {
            if (source.length() == target.length()) {
                while (source.nonEmpty()) {
                    adaptRecursive(source.head, target.head);
                    source = source.tail;
                    target = target.tail;
                }
            }
        }
    }

    public static class AdaptFailure extends RuntimeException {
        static final long serialVersionUID = -7490231548272701566L;
    }

    private void adaptSelf(Type t,
                           ListBuffer<Type> from,
                           ListBuffer<Type> to) {
        try {
            //if (t.tsym.type != t)
                adapt(t.tsym.type, t, from, to);
        } catch (AdaptFailure ex) {
            // Adapt should never fail calculating a mapping from
            // t.tsym.type to t as there can be no merge problem.
            throw new AssertionError(ex);
        }
    }
    // </editor-fold>

    /**
     * Rewrite all type variables (universal quantifiers) in the given
     * type to wildcards (existential quantifiers).  This is used to
     * determine if a cast is allowed.  For example, if high is true
     * and {@code T <: Number}, then {@code List<T>} is rewritten to
     * {@code List<?  extends Number>}.  Since {@code List<Integer> <:
     * List<? extends Number>} a {@code List<T>} can be cast to {@code
     * List<Integer>} with a warning.
     * @param t a type
     * @param high if true return an upper bound; otherwise a lower
     * bound
     * @param rewriteTypeVars only rewrite captured wildcards if false;
     * otherwise rewrite all type variables
     * @return the type rewritten with wildcards (existential
     * quantifiers) only
     */
    private Type rewriteQuantifiers(Type t, boolean high, boolean rewriteTypeVars) {
        return new Rewriter(high, rewriteTypeVars).visit(t);
    }

    class Rewriter extends UnaryVisitor<Type> {

        boolean high;
        boolean rewriteTypeVars;

        Rewriter(boolean high, boolean rewriteTypeVars) {
            this.high = high;
            this.rewriteTypeVars = rewriteTypeVars;
        }

        @Override
        public Type visitClassType(ClassType t, Void s) {
            ListBuffer<Type> rewritten = new ListBuffer<>();
            boolean changed = false;
            for (Type arg : t.allparams()) {
                Type bound = visit(arg);
                if (arg != bound) {
                    changed = true;
                }
                rewritten.append(bound);
            }
            if (changed)
                return subst(t.tsym.type,
                        t.tsym.type.allparams(),
                        rewritten.toList());
            else
                return t;
        }

        public Type visitType(Type t, Void s) {
            return t;
        }

        @Override
        public Type visitCapturedType(CapturedType t, Void s) {
            Type w_bound = t.wildcard.type;
            Type bound = w_bound.contains(t) ?
                        erasure(w_bound) :
                        visit(w_bound);
            return rewriteAsWildcardType(visit(bound), t.wildcard.bound, t.wildcard.kind);
        }

        @Override
        public Type visitTypeVar(TypeVar t, Void s) {
            if (rewriteTypeVars) {
                Type bound = t.getUpperBound().contains(t) ?
                        erasure(t.getUpperBound()) :
                        visit(t.getUpperBound());
                return rewriteAsWildcardType(bound, t, EXTENDS);
            } else {
                return t;
            }
        }

        @Override
        public Type visitWildcardType(WildcardType t, Void s) {
            Type bound2 = visit(t.type);
            return t.type == bound2 ? t : rewriteAsWildcardType(bound2, t.bound, t.kind);
        }

        private Type rewriteAsWildcardType(Type bound, TypeVar formal, BoundKind bk) {
            switch (bk) {
               case EXTENDS: return high ?
                       makeExtendsWildcard(B(bound), formal) :
                       makeExtendsWildcard(syms.objectType, formal);
               case SUPER: return high ?
                       makeSuperWildcard(syms.botType, formal) :
                       makeSuperWildcard(B(bound), formal);
               case UNBOUND: return makeExtendsWildcard(syms.objectType, formal);
               default:
                   Assert.error("Invalid bound kind " + bk);
                   return null;
            }
        }

        Type B(Type t) {
            while (t.hasTag(WILDCARD)) {
                WildcardType w = (WildcardType)t;
                t = high ?
                    w.getExtendsBound() :
                    w.getSuperBound();
                if (t == null) {
                    t = high ? syms.objectType : syms.botType;
                }
            }
            return t;
        }
    }


    /**
     * Create a wildcard with the given upper (extends) bound; create
     * an unbounded wildcard if bound is Object.
     *
     * @param bound the upper bound
     * @param formal the formal type parameter that will be
     * substituted by the wildcard
     */
    private WildcardType makeExtendsWildcard(Type bound, TypeVar formal) {
        if (bound == syms.objectType) {
            return new WildcardType(syms.objectType,
                                    BoundKind.UNBOUND,
                                    syms.boundClass,
                                    formal);
        } else {
            return new WildcardType(bound,
                                    BoundKind.EXTENDS,
                                    syms.boundClass,
                                    formal);
        }
    }

    /**
     * Create a wildcard with the given lower (super) bound; create an
     * unbounded wildcard if bound is bottom (type of {@code null}).
     *
     * @param bound the lower bound
     * @param formal the formal type parameter that will be
     * substituted by the wildcard
     */
    private WildcardType makeSuperWildcard(Type bound, TypeVar formal) {
        if (bound.hasTag(BOT)) {
            return new WildcardType(syms.objectType,
                                    BoundKind.UNBOUND,
                                    syms.boundClass,
                                    formal);
        } else {
            return new WildcardType(bound,
                                    BoundKind.SUPER,
                                    syms.boundClass,
                                    formal);
        }
    }

    /**
     * A wrapper for a type that allows use in sets.
     */
    public static class UniqueType {
        public final Type type;
        final Types types;
        private boolean encodeTypeSig;

        public UniqueType(Type type, Types types, boolean encodeTypeSig) {
            this.type = type;
            this.types = types;
            this.encodeTypeSig = encodeTypeSig;
        }

        public UniqueType(Type type, Types types) {
            this(type, types, true);
        }

        public int hashCode() {
            return types.hashCode(type);
        }

        public boolean equals(Object obj) {
            return (obj instanceof UniqueType uniqueType) &&
                    types.isSameType(type, uniqueType.type);
        }

        public boolean encodeTypeSig() {
            return encodeTypeSig;
        }

        public String toString() {
            return type.toString();
        }

    }
    // </editor-fold>

    // <editor-fold defaultstate="collapsed" desc="Visitors">
    /**
     * A default visitor for types.  All visitor methods except
     * visitType are implemented by delegating to visitType.  Concrete
     * subclasses must provide an implementation of visitType and can
     * override other methods as needed.
     *
     * @param <R> the return type of the operation implemented by this
     * visitor; use Void if no return type is needed.
     * @param <S> the type of the second argument (the first being the
     * type itself) of the operation implemented by this visitor; use
     * Void if a second argument is not needed.
     */
    public abstract static class DefaultTypeVisitor<R,S> implements Type.Visitor<R,S> {
        public final R visit(Type t, S s)               { return t.accept(this, s); }
        public R visitClassType(ClassType t, S s)       { return visitType(t, s); }
        public R visitWildcardType(WildcardType t, S s) { return visitType(t, s); }
        public R visitArrayType(ArrayType t, S s)       { return visitType(t, s); }
        public R visitMethodType(MethodType t, S s)     { return visitType(t, s); }
        public R visitPackageType(PackageType t, S s)   { return visitType(t, s); }
        public R visitModuleType(ModuleType t, S s)     { return visitType(t, s); }
        public R visitTypeVar(TypeVar t, S s)           { return visitType(t, s); }
        public R visitCapturedType(CapturedType t, S s) { return visitType(t, s); }
        public R visitForAll(ForAll t, S s)             { return visitType(t, s); }
        public R visitUndetVar(UndetVar t, S s)         { return visitType(t, s); }
        public R visitErrorType(ErrorType t, S s)       { return visitType(t, s); }
    }

    /**
     * A default visitor for symbols.  All visitor methods except
     * visitSymbol are implemented by delegating to visitSymbol.  Concrete
     * subclasses must provide an implementation of visitSymbol and can
     * override other methods as needed.
     *
     * @param <R> the return type of the operation implemented by this
     * visitor; use Void if no return type is needed.
     * @param <S> the type of the second argument (the first being the
     * symbol itself) of the operation implemented by this visitor; use
     * Void if a second argument is not needed.
     */
    public abstract static class DefaultSymbolVisitor<R,S> implements Symbol.Visitor<R,S> {
        public final R visit(Symbol s, S arg)                   { return s.accept(this, arg); }
        public R visitClassSymbol(ClassSymbol s, S arg)         { return visitSymbol(s, arg); }
        public R visitMethodSymbol(MethodSymbol s, S arg)       { return visitSymbol(s, arg); }
        public R visitOperatorSymbol(OperatorSymbol s, S arg)   { return visitSymbol(s, arg); }
        public R visitPackageSymbol(PackageSymbol s, S arg)     { return visitSymbol(s, arg); }
        public R visitTypeSymbol(TypeSymbol s, S arg)           { return visitSymbol(s, arg); }
        public R visitVarSymbol(VarSymbol s, S arg)             { return visitSymbol(s, arg); }
    }

    /**
     * A <em>simple</em> visitor for types.  This visitor is simple as
     * captured wildcards, for-all types (generic methods), and
     * undetermined type variables (part of inference) are hidden.
     * Captured wildcards are hidden by treating them as type
     * variables and the rest are hidden by visiting their qtypes.
     *
     * @param <R> the return type of the operation implemented by this
     * visitor; use Void if no return type is needed.
     * @param <S> the type of the second argument (the first being the
     * type itself) of the operation implemented by this visitor; use
     * Void if a second argument is not needed.
     */
    public abstract static class SimpleVisitor<R,S> extends DefaultTypeVisitor<R,S> {
        @Override
        public R visitCapturedType(CapturedType t, S s) {
            return visitTypeVar(t, s);
        }
        @Override
        public R visitForAll(ForAll t, S s) {
            return visit(t.qtype, s);
        }
        @Override
        public R visitUndetVar(UndetVar t, S s) {
            return visit(t.qtype, s);
        }
    }

    /**
     * A plain relation on types.  That is a 2-ary function on the
     * form Type&nbsp;&times;&nbsp;Type&nbsp;&rarr;&nbsp;Boolean.
     * <!-- In plain text: Type x Type -> Boolean -->
     */
    public abstract static class TypeRelation extends SimpleVisitor<Boolean,Type> {}

    /**
     * A convenience visitor for implementing operations that only
     * require one argument (the type itself), that is, unary
     * operations.
     *
     * @param <R> the return type of the operation implemented by this
     * visitor; use Void if no return type is needed.
     */
    public abstract static class UnaryVisitor<R> extends SimpleVisitor<R,Void> {
        public final R visit(Type t) { return t.accept(this, null); }
    }

    /**
     * A visitor for implementing a mapping from types to types.  The
     * default behavior of this class is to implement the identity
     * mapping (mapping a type to itself).  This can be overridden in
     * subclasses.
     *
     * @param <S> the type of the second argument (the first being the
     * type itself) of this mapping; use Void if a second argument is
     * not needed.
     */
    public static class MapVisitor<S> extends DefaultTypeVisitor<Type,S> {
        public final Type visit(Type t) { return t.accept(this, null); }
        public Type visitType(Type t, S s) { return t; }
    }

    /**
     * An abstract class for mappings from types to types (see {@link Type#map(TypeMapping)}.
     * This class implements the functional interface {@code Function}, that allows it to be used
     * fluently in stream-like processing.
     */
    public static class TypeMapping<S> extends MapVisitor<S> implements Function<Type, Type> {
        @Override
        public Type apply(Type type) { return visit(type); }

        List<Type> visit(List<Type> ts, S s) {
            return ts.map(t -> visit(t, s));
        }

        @Override
        public Type visitCapturedType(CapturedType t, S s) {
            return visitTypeVar(t, s);
        }
    }
    // </editor-fold>


    // <editor-fold defaultstate="collapsed" desc="Annotation support">

    public RetentionPolicy getRetention(Attribute.Compound a) {
        return getRetention(a.type.tsym);
    }

    public RetentionPolicy getRetention(TypeSymbol sym) {
        RetentionPolicy vis = RetentionPolicy.CLASS; // the default
        Attribute.Compound c = sym.attribute(syms.retentionType.tsym);
        if (c != null) {
            Attribute value = c.member(names.value);
            if (value != null && value instanceof Attribute.Enum attributeEnum) {
                Name levelName = attributeEnum.value.name;
                if (levelName == names.SOURCE) vis = RetentionPolicy.SOURCE;
                else if (levelName == names.CLASS) vis = RetentionPolicy.CLASS;
                else if (levelName == names.RUNTIME) vis = RetentionPolicy.RUNTIME;
                else ;// /* fail soft */ throw new AssertionError(levelName);
            }
        }
        return vis;
    }
    // </editor-fold>

    // <editor-fold defaultstate="collapsed" desc="Signature Generation">

    public abstract static class SignatureGenerator {

        public static class InvalidSignatureException extends RuntimeException {
            private static final long serialVersionUID = 0;

            private final transient Type type;

            InvalidSignatureException(Type type) {
                this.type = type;
            }

            public Type type() {
                return type;
            }

            @Override
            public Throwable fillInStackTrace() {
                // This is an internal exception; the stack trace is irrelevant.
                return this;
            }
        }

        private final Types types;

        protected abstract void append(char ch);
        protected abstract void append(byte[] ba);
        protected abstract void append(Name name);
        protected void classReference(ClassSymbol c) { /* by default: no-op */ }

        protected SignatureGenerator(Types types) {
            this.types = types;
        }

        protected void reportIllegalSignature(Type t) {
            throw new InvalidSignatureException(t);
        }

        /**
         * Assemble signature of given type in string buffer.
         */
        public void assembleSig(Type type) {
            switch (type.getTag()) {
                case BYTE:
                    append('B');
                    break;
                case SHORT:
                    append('S');
                    break;
                case CHAR:
                    append('C');
                    break;
                case INT:
                    append('I');
                    break;
                case LONG:
                    append('J');
                    break;
                case FLOAT:
                    append('F');
                    break;
                case DOUBLE:
                    append('D');
                    break;
                case BOOLEAN:
                    append('Z');
                    break;
                case VOID:
                    append('V');
                    break;
                case CLASS:
                    if (type.isCompound()) {
                        reportIllegalSignature(type);
                    }
                    if (types.allowPrimitiveClasses && type.isPrimitiveClass())
                        append('Q');
                    else
                        append('L');
                    assembleClassSig(type);
                    append(';');
                    break;
                case ARRAY:
                    ArrayType at = (ArrayType) type;
                    append('[');
                    assembleSig(at.elemtype);
                    break;
                case METHOD:
                    MethodType mt = (MethodType) type;
                    append('(');
                    assembleSig(mt.argtypes);
                    append(')');
                    assembleSig(mt.restype);
                    if (hasTypeVar(mt.thrown)) {
                        for (List<Type> l = mt.thrown; l.nonEmpty(); l = l.tail) {
                            append('^');
                            assembleSig(l.head);
                        }
                    }
                    break;
                case WILDCARD: {
                    Type.WildcardType ta = (Type.WildcardType) type;
                    switch (ta.kind) {
                        case SUPER:
                            append('-');
                            assembleSig(ta.type);
                            break;
                        case EXTENDS:
                            append('+');
                            assembleSig(ta.type);
                            break;
                        case UNBOUND:
                            append('*');
                            break;
                        default:
                            throw new AssertionError(ta.kind);
                    }
                    break;
                }
                case TYPEVAR:
                    if (((TypeVar)type).isCaptured()) {
                        reportIllegalSignature(type);
                    }
                    append('T');
                    append(type.tsym.name);
                    append(';');
                    break;
                case FORALL:
                    Type.ForAll ft = (Type.ForAll) type;
                    assembleParamsSig(ft.tvars);
                    assembleSig(ft.qtype);
                    break;
                default:
                    throw new AssertionError("typeSig " + type.getTag());
            }
        }

        public boolean hasTypeVar(List<Type> l) {
            while (l.nonEmpty()) {
                if (l.head.hasTag(TypeTag.TYPEVAR)) {
                    return true;
                }
                l = l.tail;
            }
            return false;
        }

        public void assembleClassSig(Type type) {
            ClassType ct = (ClassType) type;
            ClassSymbol c = (ClassSymbol) ct.tsym;
            classReference(c);
            Type outer = ct.getEnclosingType();
            if (outer.allparams().nonEmpty()) {
                boolean rawOuter =
                        c.owner.kind == MTH || // either a local class
                        c.name == types.names.empty; // or anonymous
                assembleClassSig(rawOuter
                        ? types.erasure(outer)
                        : outer);
                append(rawOuter ? '$' : '.');
                Assert.check(c.flatname.startsWith(c.owner.enclClass().flatname));
                append(rawOuter
                        ? c.flatname.subName(c.owner.enclClass().flatname.getByteLength() + 1, c.flatname.getByteLength())
                        : c.name);
            } else {
                append(externalize(c.flatname));
            }
            if (ct.getTypeArguments().nonEmpty()) {
                append('<');
                assembleSig(ct.getTypeArguments());
                append('>');
            }
        }

        public void assembleParamsSig(List<Type> typarams) {
            append('<');
            for (List<Type> ts = typarams; ts.nonEmpty(); ts = ts.tail) {
                Type.TypeVar tvar = (Type.TypeVar) ts.head;
                append(tvar.tsym.name);
                List<Type> bounds = types.getBounds(tvar);
                if ((bounds.head.tsym.flags() & INTERFACE) != 0) {
                    append(':');
                }
                for (List<Type> l = bounds; l.nonEmpty(); l = l.tail) {
                    append(':');
                    assembleSig(l.head);
                }
            }
            append('>');
        }

        public void assembleSig(List<Type> types) {
            for (List<Type> ts = types; ts.nonEmpty(); ts = ts.tail) {
                assembleSig(ts.head);
            }
        }
    }

    public Type constantType(LoadableConstant c) {
        switch (c.poolTag()) {
            case ClassFile.CONSTANT_Class:
                return syms.classType;
            case ClassFile.CONSTANT_String:
                return syms.stringType;
            case ClassFile.CONSTANT_Integer:
                return syms.intType;
            case ClassFile.CONSTANT_Float:
                return syms.floatType;
            case ClassFile.CONSTANT_Long:
                return syms.longType;
            case ClassFile.CONSTANT_Double:
                return syms.doubleType;
            case ClassFile.CONSTANT_MethodHandle:
                return syms.methodHandleType;
            case ClassFile.CONSTANT_MethodType:
                return syms.methodTypeType;
            case ClassFile.CONSTANT_Dynamic:
                return ((DynamicVarSymbol)c).type;
            default:
                throw new AssertionError("Not a loadable constant: " + c.poolTag());
        }
    }
    // </editor-fold>

    public void newRound() {
        descCache._map.clear();
        isDerivedRawCache.clear();
        implCache._map.clear();
        membersCache._map.clear();
        closureCache.clear();
    }
}<|MERGE_RESOLUTION|>--- conflicted
+++ resolved
@@ -2993,11 +2993,7 @@
     /**
      * Merge multiple abstract methods. The preferred method is a method that is a subsignature
      * of all the other signatures and whose return type is more specific {@link MostSpecificReturnCheck}.
-<<<<<<< HEAD
-     * The resulting preferred method has a thrown clause that is the intersection of the merged
-=======
      * The resulting preferred method has a throws clause that is the intersection of the merged
->>>>>>> c346b43b
      * methods' clauses.
      */
     public Optional<Symbol> mergeAbstracts(List<Symbol> ambiguousInOrder, Type site, boolean sigCheck) {
