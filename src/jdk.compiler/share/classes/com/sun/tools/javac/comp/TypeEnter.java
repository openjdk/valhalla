/*
 * Copyright (c) 2003, 2022, Oracle and/or its affiliates. All rights reserved.
 * DO NOT ALTER OR REMOVE COPYRIGHT NOTICES OR THIS FILE HEADER.
 *
 * This code is free software; you can redistribute it and/or modify it
 * under the terms of the GNU General Public License version 2 only, as
 * published by the Free Software Foundation.  Oracle designates this
 * particular file as subject to the "Classpath" exception as provided
 * by Oracle in the LICENSE file that accompanied this code.
 *
 * This code is distributed in the hope that it will be useful, but WITHOUT
 * ANY WARRANTY; without even the implied warranty of MERCHANTABILITY or
 * FITNESS FOR A PARTICULAR PURPOSE.  See the GNU General Public License
 * version 2 for more details (a copy is included in the LICENSE file that
 * accompanied this code).
 *
 * You should have received a copy of the GNU General Public License version
 * 2 along with this work; if not, write to the Free Software Foundation,
 * Inc., 51 Franklin St, Fifth Floor, Boston, MA 02110-1301 USA.
 *
 * Please contact Oracle, 500 Oracle Parkway, Redwood Shores, CA 94065 USA
 * or visit www.oracle.com if you need additional information or have any
 * questions.
 */

package com.sun.tools.javac.comp;

import java.util.ArrayList;
import java.util.HashSet;
import java.util.Set;
import java.util.function.BiConsumer;
import java.util.stream.Collectors;

import javax.tools.JavaFileObject;

import com.sun.tools.javac.code.*;
import com.sun.tools.javac.code.Lint.LintCategory;
import com.sun.tools.javac.code.Scope.ImportFilter;
import com.sun.tools.javac.code.Scope.NamedImportScope;
import com.sun.tools.javac.code.Scope.StarImportScope;
import com.sun.tools.javac.code.Scope.WriteableScope;
import com.sun.tools.javac.code.Source.Feature;
import com.sun.tools.javac.comp.Annotate.AnnotationTypeMetadata;
import com.sun.tools.javac.jvm.Target;
import com.sun.tools.javac.tree.*;
import com.sun.tools.javac.util.*;
import com.sun.tools.javac.util.DefinedBy.Api;

import com.sun.tools.javac.code.Symbol.*;
import com.sun.tools.javac.code.Type.*;
import com.sun.tools.javac.resources.CompilerProperties.Errors;
import com.sun.tools.javac.tree.JCTree.*;

import static com.sun.tools.javac.code.Flags.*;
import static com.sun.tools.javac.code.Flags.ANNOTATION;
import static com.sun.tools.javac.code.Flags.SYNCHRONIZED;
import static com.sun.tools.javac.code.Scope.LookupKind.NON_RECURSIVE;
import static com.sun.tools.javac.code.Kinds.Kind.*;
import static com.sun.tools.javac.code.TypeTag.CLASS;
import static com.sun.tools.javac.code.TypeTag.ERROR;
import com.sun.tools.javac.resources.CompilerProperties.Fragments;

import static com.sun.tools.javac.code.TypeTag.*;
import static com.sun.tools.javac.tree.JCTree.Tag.*;

import com.sun.tools.javac.util.Dependencies.CompletionCause;
import com.sun.tools.javac.util.JCDiagnostic.DiagnosticFlag;
import com.sun.tools.javac.util.JCDiagnostic.DiagnosticPosition;

/** This is the second phase of Enter, in which classes are completed
 *  by resolving their headers and entering their members in the into
 *  the class scope. See Enter for an overall overview.
 *
 *  This class uses internal phases to process the classes. When a phase
 *  processes classes, the lower phases are not invoked until all classes
 *  pass through the current phase. Note that it is possible that upper phases
 *  are run due to recursive completion. The internal phases are:
 *  - ImportPhase: shallow pass through imports, adds information about imports
 *                 the NamedImportScope and StarImportScope, but avoids queries
 *                 about class hierarchy.
 *  - HierarchyPhase: resolves the supertypes of the given class. Does not handle
 *                    type parameters of the class or type argument of the supertypes.
 *  - HeaderPhase: finishes analysis of the header of the given class by resolving
 *                 type parameters, attributing supertypes including type arguments
 *                 and scheduling full annotation attribution. This phase also adds
 *                 a synthetic default constructor if needed and synthetic "this" field.
 *  - MembersPhase: resolves headers for fields, methods and constructors in the given class.
 *                  Also generates synthetic enum members.
 *
 *  <p><b>This is NOT part of any supported API.
 *  If you write code that depends on this, you do so at your own risk.
 *  This code and its internal interfaces are subject to change or
 *  deletion without notice.</b>
 */
public class TypeEnter implements Completer {
    protected static final Context.Key<TypeEnter> typeEnterKey = new Context.Key<>();

    /** A switch to determine whether we check for package/class conflicts
     */
    static final boolean checkClash = true;

    private final Names names;
    private final Enter enter;
    private final MemberEnter memberEnter;
    private final Log log;
    private final Check chk;
    private final Attr attr;
    private final Symtab syms;
    private final TreeMaker make;
    private final Todo todo;
    private final Annotate annotate;
    private final TypeAnnotations typeAnnotations;
    private final Types types;
    private final DeferredLintHandler deferredLintHandler;
    private final Lint lint;
    private final TypeEnvs typeEnvs;
    private final Dependencies dependencies;
    private final Preview preview;

    public static TypeEnter instance(Context context) {
        TypeEnter instance = context.get(typeEnterKey);
        if (instance == null)
            instance = new TypeEnter(context);
        return instance;
    }

    protected TypeEnter(Context context) {
        context.put(typeEnterKey, this);
        names = Names.instance(context);
        enter = Enter.instance(context);
        memberEnter = MemberEnter.instance(context);
        log = Log.instance(context);
        chk = Check.instance(context);
        attr = Attr.instance(context);
        syms = Symtab.instance(context);
        make = TreeMaker.instance(context);
        todo = Todo.instance(context);
        annotate = Annotate.instance(context);
        typeAnnotations = TypeAnnotations.instance(context);
        types = Types.instance(context);
        deferredLintHandler = DeferredLintHandler.instance(context);
        lint = Lint.instance(context);
        typeEnvs = TypeEnvs.instance(context);
        dependencies = Dependencies.instance(context);
        preview = Preview.instance(context);
        Source source = Source.instance(context);
        allowDeprecationOnImport = Feature.DEPRECATION_ON_IMPORT.allowedInSource(source);
    }

    /**
     * Switch: should deprecation warnings be issued on import
     */
    boolean allowDeprecationOnImport;

    /** A flag to disable completion from time to time during member
     *  enter, as we only need to look up types.  This avoids
     *  unnecessarily deep recursion.
     */
    boolean completionEnabled = true;

    /* Verify Imports:
     */
    protected void ensureImportsChecked(List<JCCompilationUnit> trees) {
        // if there remain any unimported toplevels (these must have
        // no classes at all), process their import statements as well.
        for (JCCompilationUnit tree : trees) {
            if (!tree.starImportScope.isFilled()) {
                Env<AttrContext> topEnv = enter.topLevelEnv(tree);
                finishImports(tree, () -> { completeClass.resolveImports(tree, topEnv); });
            }
        }
    }

/* ********************************************************************
 * Source completer
 *********************************************************************/

    /** Complete entering a class.
     *  @param sym         The symbol of the class to be completed.
     */
    @Override
    public void complete(Symbol sym) throws CompletionFailure {
        // Suppress some (recursive) MemberEnter invocations
        if (!completionEnabled) {
            // Re-install same completer for next time around and return.
            Assert.check((sym.flags() & Flags.COMPOUND) == 0);
            sym.completer = this;
            return;
        }

        try {
            annotate.blockAnnotations();
            sym.flags_field |= UNATTRIBUTED;

            List<Env<AttrContext>> queue;

            dependencies.push((ClassSymbol) sym, CompletionCause.MEMBER_ENTER);
            try {
                queue = completeClass.completeEnvs(List.of(typeEnvs.get((ClassSymbol) sym)));
            } finally {
                dependencies.pop();
            }

            if (!queue.isEmpty()) {
                Set<JCCompilationUnit> seen = new HashSet<>();

                for (Env<AttrContext> env : queue) {
                    if (env.toplevel.defs.contains(env.enclClass) && seen.add(env.toplevel)) {
                        finishImports(env.toplevel, () -> {});
                    }
                }
            }
        } finally {
            annotate.unblockAnnotations();
        }
    }

    void finishImports(JCCompilationUnit toplevel, Runnable resolve) {
        JavaFileObject prev = log.useSource(toplevel.sourcefile);
        try {
            resolve.run();
            chk.checkImportsUnique(toplevel);
            chk.checkImportsResolvable(toplevel);
            chk.checkImportedPackagesObservable(toplevel);
            toplevel.namedImportScope.finalizeScope();
            toplevel.starImportScope.finalizeScope();
        } catch (CompletionFailure cf) {
            chk.completionError(toplevel.pos(), cf);
        } finally {
            log.useSource(prev);
        }
    }

    abstract class Phase {
        private final ListBuffer<Env<AttrContext>> queue = new ListBuffer<>();
        private final Phase next;
        private final CompletionCause phaseName;

        Phase(CompletionCause phaseName, Phase next) {
            this.phaseName = phaseName;
            this.next = next;
        }

        public final List<Env<AttrContext>> completeEnvs(List<Env<AttrContext>> envs) {
            boolean firstToComplete = queue.isEmpty();

            Phase prevTopLevelPhase = topLevelPhase;
            boolean success = false;

            try {
                topLevelPhase = this;
                doCompleteEnvs(envs);
                success = true;
            } finally {
                topLevelPhase = prevTopLevelPhase;
                if (!success && firstToComplete) {
                    //an exception was thrown, e.g. BreakAttr:
                    //the queue would become stale, clear it:
                    queue.clear();
                }
            }

            if (firstToComplete) {
                List<Env<AttrContext>> out = queue.toList();

                queue.clear();
                return next != null ? next.completeEnvs(out) : out;
            } else {
                return List.nil();
            }
        }

        protected void doCompleteEnvs(List<Env<AttrContext>> envs) {
            for (Env<AttrContext> env : envs) {
                JCClassDecl tree = (JCClassDecl)env.tree;

                queue.add(env);

                JavaFileObject prev = log.useSource(env.toplevel.sourcefile);
                DiagnosticPosition prevLintPos = deferredLintHandler.setPos(tree.pos());
                try {
                    dependencies.push(env.enclClass.sym, phaseName);
                    runPhase(env);
                } catch (CompletionFailure ex) {
                    chk.completionError(tree.pos(), ex);
                } finally {
                    dependencies.pop();
                    deferredLintHandler.setPos(prevLintPos);
                    log.useSource(prev);
                }
            }
        }

        protected abstract void runPhase(Env<AttrContext> env);
    }

    private final ImportsPhase completeClass = new ImportsPhase();
    private Phase topLevelPhase;

    /**Analyze import clauses.
     */
    private final class ImportsPhase extends Phase {

        public ImportsPhase() {
            super(CompletionCause.IMPORTS_PHASE, new HierarchyPhase());
        }

        Env<AttrContext> env;
        ImportFilter staticImportFilter;
        ImportFilter typeImportFilter;
        BiConsumer<JCImport, CompletionFailure> cfHandler =
                (imp, cf) -> chk.completionError(imp.pos(), cf);

        @Override
        protected void runPhase(Env<AttrContext> env) {
            JCClassDecl tree = env.enclClass;
            ClassSymbol sym = tree.sym;

            // If sym is a toplevel-class, make sure any import
            // clauses in its source file have been seen.
            if (sym.owner.kind == PCK) {
                resolveImports(env.toplevel, env.enclosing(TOPLEVEL));
                todo.append(env);
            }

            if (sym.owner.kind == TYP)
                sym.owner.complete();
        }

        private void resolveImports(JCCompilationUnit tree, Env<AttrContext> env) {
            if (tree.starImportScope.isFilled()) {
                // we must have already processed this toplevel
                return;
            }

            ImportFilter prevStaticImportFilter = staticImportFilter;
            ImportFilter prevTypeImportFilter = typeImportFilter;
            DiagnosticPosition prevLintPos = deferredLintHandler.immediate();
            Lint prevLint = chk.setLint(lint);
            Env<AttrContext> prevEnv = this.env;
            try {
                this.env = env;
                final PackageSymbol packge = env.toplevel.packge;
                this.staticImportFilter =
                        (origin, sym) -> sym.isStatic() &&
                                         chk.importAccessible(sym, packge) &&
                                         sym.isMemberOf((TypeSymbol) origin.owner, types);
                this.typeImportFilter =
                        (origin, sym) -> sym.kind == TYP &&
                                         chk.importAccessible(sym, packge);

                // Import-on-demand java.lang.
                PackageSymbol javaLang = syms.enterPackage(syms.java_base, names.java_lang);
                if (javaLang.members().isEmpty() && !javaLang.exists()) {
                    log.error(Errors.NoJavaLang);
                    throw new Abort();
                }
                importAll(make.at(tree.pos()).Import(make.QualIdent(javaLang), false), javaLang, env);

                JCModuleDecl decl = tree.getModuleDecl();

                // Process the package def and all import clauses.
                if (tree.getPackage() != null && decl == null)
                    checkClassPackageClash(tree.getPackage());

                for (JCImport imp : tree.getImports()) {
                    doImport(imp);
                }

                if (decl != null) {
                    DiagnosticPosition prevCheckDeprecatedLintPos = deferredLintHandler.setPos(decl.pos());
                    try {
                        //check @Deprecated:
                        markDeprecated(decl.sym, decl.mods.annotations, env);
                    } finally {
                        deferredLintHandler.setPos(prevCheckDeprecatedLintPos);
                    }
                    // process module annotations
                    annotate.annotateLater(decl.mods.annotations, env, env.toplevel.modle, decl.pos());
                }
            } finally {
                this.env = prevEnv;
                chk.setLint(prevLint);
                deferredLintHandler.setPos(prevLintPos);
                this.staticImportFilter = prevStaticImportFilter;
                this.typeImportFilter = prevTypeImportFilter;
            }
        }

        private void checkClassPackageClash(JCPackageDecl tree) {
            // check that no class exists with same fully qualified name as
            // toplevel package
            if (checkClash && tree.pid != null) {
                Symbol p = env.toplevel.packge;
                while (p.owner != syms.rootPackage) {
                    p.owner.complete(); // enter all class members of p
                    //need to lookup the owning module/package:
                    PackageSymbol pack = syms.lookupPackage(env.toplevel.modle, p.owner.getQualifiedName());
                    if (syms.getClass(pack.modle, p.getQualifiedName()) != null) {
                        log.error(tree.pos,
                                  Errors.PkgClashesWithClassOfSameName(p));
                    }
                    p = p.owner;
                }
            }
            // process package annotations
            annotate.annotateLater(tree.annotations, env, env.toplevel.packge, tree.pos());
        }

        private void doImport(JCImport tree) {
            JCFieldAccess imp = (JCFieldAccess)tree.qualid;
            Name name = TreeInfo.name(imp);

            // Create a local environment pointing to this tree to disable
            // effects of other imports in Resolve.findGlobalType
            Env<AttrContext> localEnv = env.dup(tree);

            TypeSymbol p = attr.attribImportQualifier(tree, localEnv).tsym;
            if (name == names.asterisk) {
                // Import on demand.
                chk.checkCanonical(imp.selected);
                if (tree.staticImport)
                    importStaticAll(tree, p, env);
                else
                    importAll(tree, p, env);
            } else {
                // Named type import.
                if (tree.staticImport) {
                    importNamedStatic(tree, p, name, localEnv);
                    chk.checkCanonical(imp.selected);
                } else {
                    Type importedType = attribImportType(imp, localEnv);
                    Type originalType = importedType.getOriginalType();
                    TypeSymbol c = originalType.hasTag(CLASS) ? originalType.tsym : importedType.tsym;
                    chk.checkCanonical(imp);
                    importNamed(tree.pos(), c, env, tree);
                }
            }
        }

        Type attribImportType(JCTree tree, Env<AttrContext> env) {
            Assert.check(completionEnabled);
            Lint prevLint = chk.setLint(allowDeprecationOnImport ?
                    lint : lint.suppress(LintCategory.DEPRECATION, LintCategory.REMOVAL, LintCategory.PREVIEW));
            try {
                // To prevent deep recursion, suppress completion of some
                // types.
                completionEnabled = false;
                return attr.attribType(tree, env);
            } finally {
                completionEnabled = true;
                chk.setLint(prevLint);
            }
        }

        /** Import all classes of a class or package on demand.
         *  @param imp           The import that is being handled.
         *  @param tsym          The class or package the members of which are imported.
         *  @param env           The env in which the imported classes will be entered.
         */
        private void importAll(JCImport imp,
                               final TypeSymbol tsym,
                               Env<AttrContext> env) {
            env.toplevel.starImportScope.importAll(types, tsym.members(), typeImportFilter, imp, cfHandler);
        }

        /** Import all static members of a class or package on demand.
         *  @param imp           The import that is being handled.
         *  @param tsym          The class or package the members of which are imported.
         *  @param env           The env in which the imported classes will be entered.
         */
        private void importStaticAll(JCImport imp,
                                     final TypeSymbol tsym,
                                     Env<AttrContext> env) {
            final StarImportScope toScope = env.toplevel.starImportScope;
            final TypeSymbol origin = tsym;

            toScope.importAll(types, origin.members(), staticImportFilter, imp, cfHandler);
        }

        /** Import statics types of a given name.  Non-types are handled in Attr.
         *  @param imp           The import that is being handled.
         *  @param tsym          The class from which the name is imported.
         *  @param name          The (simple) name being imported.
         *  @param env           The environment containing the named import
         *                  scope to add to.
         */
        private void importNamedStatic(final JCImport imp,
                                       final TypeSymbol tsym,
                                       final Name name,
                                       final Env<AttrContext> env) {
            if (tsym.kind != TYP) {
                log.error(DiagnosticFlag.RECOVERABLE, imp.pos(), Errors.StaticImpOnlyClassesAndInterfaces);
                return;
            }

            final NamedImportScope toScope = env.toplevel.namedImportScope;
            final Scope originMembers = tsym.members();

            imp.importScope = toScope.importByName(types, originMembers, name, staticImportFilter, imp, cfHandler);
        }

        /** Import given class.
         *  @param pos           Position to be used for error reporting.
         *  @param tsym          The class to be imported.
         *  @param env           The environment containing the named import
         *                  scope to add to.
         */
        private void importNamed(DiagnosticPosition pos, final Symbol tsym, Env<AttrContext> env, JCImport imp) {
            if (tsym.kind == TYP)
                imp.importScope = env.toplevel.namedImportScope.importType(tsym.owner.members(), tsym.owner.members(), tsym);
        }

    }

    /**Defines common utility methods used by the HierarchyPhase and HeaderPhase.
     */
    private abstract class AbstractHeaderPhase extends Phase {

        public AbstractHeaderPhase(CompletionCause phaseName, Phase next) {
            super(phaseName, next);
        }

        protected Env<AttrContext> baseEnv(JCClassDecl tree, Env<AttrContext> env) {
            WriteableScope baseScope = WriteableScope.create(tree.sym);
            //import already entered local classes into base scope
            for (Symbol sym : env.outer.info.scope.getSymbols(NON_RECURSIVE)) {
                if (sym.isDirectlyOrIndirectlyLocal()) {
                    baseScope.enter(sym);
                }
            }
            //import current type-parameters into base scope
            if (tree.typarams != null)
                for (List<JCTypeParameter> typarams = tree.typarams;
                     typarams.nonEmpty();
                     typarams = typarams.tail)
                    baseScope.enter(typarams.head.type.tsym);
            Env<AttrContext> outer = env.outer; // the base clause can't see members of this class
            Env<AttrContext> localEnv = outer.dup(tree, outer.info.dup(baseScope));
            localEnv.baseClause = true;
            localEnv.outer = outer;
            localEnv.info.isSelfCall = false;
            return localEnv;
        }

        /** Generate a base clause for an enum type.
         *  @param pos              The position for trees and diagnostics, if any
         *  @param c                The class symbol of the enum
         */
        protected  JCExpression enumBase(int pos, ClassSymbol c) {
            JCExpression result = make.at(pos).
                TypeApply(make.QualIdent(syms.enumSym),
                          List.of(make.Type(c.type)));
            return result;
        }

        /** Generate a base clause for a record type.
         *  @param pos              The position for trees and diagnostics, if any
         *  @param c                The class symbol of the record
         */
        protected  JCExpression recordBase(int pos, ClassSymbol c) {
            JCExpression result = make.at(pos).
                QualIdent(syms.recordType.tsym);
            return result;
        }

        protected Type modelMissingTypes(Env<AttrContext> env, Type t, final JCExpression tree, final boolean interfaceExpected) {
            if (!t.hasTag(ERROR))
                return t;

            return new ErrorType(t.getOriginalType(), t.tsym) {
                private Type modelType;

                @Override
                public Type getModelType() {
                    if (modelType == null)
                        modelType = new Synthesizer(env.toplevel.modle, getOriginalType(), interfaceExpected).visit(tree);
                    return modelType;
                }
            };
        }
            // where:
            private class Synthesizer extends JCTree.Visitor {
                ModuleSymbol msym;
                Type originalType;
                boolean interfaceExpected;
                List<ClassSymbol> synthesizedSymbols = List.nil();
                Type result;

                Synthesizer(ModuleSymbol msym, Type originalType, boolean interfaceExpected) {
                    this.msym = msym;
                    this.originalType = originalType;
                    this.interfaceExpected = interfaceExpected;
                }

                Type visit(JCTree tree) {
                    tree.accept(this);
                    return result;
                }

                List<Type> visit(List<? extends JCTree> trees) {
                    ListBuffer<Type> lb = new ListBuffer<>();
                    for (JCTree t: trees)
                        lb.append(visit(t));
                    return lb.toList();
                }

                @Override
                public void visitTree(JCTree tree) {
                    result = syms.errType;
                }

                @Override
                public void visitIdent(JCIdent tree) {
                    if (!tree.type.hasTag(ERROR)) {
                        result = tree.type;
                    } else {
                        result = synthesizeClass(tree.name, msym.unnamedPackage).type;
                    }
                }

                @Override
                public void visitSelect(JCFieldAccess tree) {
                    if (!tree.type.hasTag(ERROR)) {
                        result = tree.type;
                    } else {
                        Type selectedType;
                        boolean prev = interfaceExpected;
                        try {
                            interfaceExpected = false;
                            selectedType = visit(tree.selected);
                        } finally {
                            interfaceExpected = prev;
                        }
                        ClassSymbol c = synthesizeClass(tree.name, selectedType.tsym);
                        result = c.type;
                    }
                }

                @Override
                public void visitTypeApply(JCTypeApply tree) {
                    if (!tree.type.hasTag(ERROR)) {
                        result = tree.type;
                    } else {
                        ClassType clazzType = (ClassType) visit(tree.clazz);
                        if (synthesizedSymbols.contains(clazzType.tsym))
                            synthesizeTyparams((ClassSymbol) clazzType.tsym, tree.arguments.size());
                        final List<Type> actuals = visit(tree.arguments);
                        result = new ErrorType(tree.type, clazzType.tsym) {
                            @Override @DefinedBy(Api.LANGUAGE_MODEL)
                            public List<Type> getTypeArguments() {
                                return actuals;
                            }
                        };
                    }
                }

                ClassSymbol synthesizeClass(Name name, Symbol owner) {
                    int flags = interfaceExpected ? INTERFACE : 0;
                    ClassSymbol c = new ClassSymbol(flags, name, owner);
                    c.members_field = new Scope.ErrorScope(c);
                    c.type = new ErrorType(originalType, c) {
                        @Override @DefinedBy(Api.LANGUAGE_MODEL)
                        public List<Type> getTypeArguments() {
                            return typarams_field;
                        }
                    };
                    synthesizedSymbols = synthesizedSymbols.prepend(c);
                    return c;
                }

                void synthesizeTyparams(ClassSymbol sym, int n) {
                    ClassType ct = (ClassType) sym.type;
                    Assert.check(ct.typarams_field.isEmpty());
                    if (n == 1) {
                        TypeVar v = new TypeVar(names.fromString("T"), sym, syms.botType);
                        ct.typarams_field = ct.typarams_field.prepend(v);
                    } else {
                        for (int i = n; i > 0; i--) {
                            TypeVar v = new TypeVar(names.fromString("T" + i), sym,
                                                    syms.botType);
                            ct.typarams_field = ct.typarams_field.prepend(v);
                        }
                    }
                }
            }

        protected void attribSuperTypes(Env<AttrContext> env, Env<AttrContext> baseEnv) {
            JCClassDecl tree = env.enclClass;
            ClassSymbol sym = tree.sym;
            ClassType ct = (ClassType)sym.type;
            // Determine supertype.
            Type supertype;
            JCExpression extending;

            if (tree.extending != null) {
                extending = clearTypeParams(tree.extending);
                supertype = attr.attribBase(extending, baseEnv, true, false, true);
                if (supertype == syms.recordType) {
                    log.error(tree, Errors.InvalidSupertypeRecord(supertype.tsym));
                }
            } else {
                extending = null;
                supertype = ((tree.mods.flags & Flags.ENUM) != 0)
                ? attr.attribBase(extending = enumBase(tree.pos, sym), baseEnv,
                                  true, false, false)
                : (sym.fullname == names.java_lang_Object)
                ? Type.noType
                : sym.isRecord()
                ? attr.attribBase(extending = recordBase(tree.pos, sym), baseEnv,
                                  true, false, false)
                : syms.objectType;
            }
            ct.supertype_field = modelMissingTypes(baseEnv, supertype, extending, false);

            // Determine interfaces.
            ListBuffer<Type> interfaces = new ListBuffer<>();
            ListBuffer<Type> all_interfaces = null; // lazy init
            List<JCExpression> interfaceTrees = tree.implementing;
            for (JCExpression iface : interfaceTrees) {
                iface = clearTypeParams(iface);
                Type it = attr.attribBase(iface, baseEnv, false, true, true);
                if (it.hasTag(CLASS)) {
                    interfaces.append(it);
                    if (all_interfaces != null) all_interfaces.append(it);
                } else {
                    if (all_interfaces == null)
                        all_interfaces = new ListBuffer<Type>().appendList(interfaces);
                    all_interfaces.append(modelMissingTypes(baseEnv, it, iface, true));
                }
            }

            if ((sym.flags_field & ANNOTATION) != 0) {
                ct.interfaces_field = List.of(syms.annotationType);
                ct.all_interfaces_field = ct.interfaces_field;
            }  else {
                ct.interfaces_field = interfaces.toList();
                ct.all_interfaces_field = (all_interfaces == null)
                        ? ct.interfaces_field : all_interfaces.toList();
            }
<<<<<<< HEAD
            /* it could be that there are already some symbols in the permitted list, for the case
             * where there are subtypes in the same compilation unit but the permits list is empty
             * so don't overwrite the permitted list if it is not empty
             */
            if (!permittedSubtypeSymbols.isEmpty()) {
                sym.permitted = permittedSubtypeSymbols.toList();
            }
            sym.isPermittedExplicit = !permittedSubtypeSymbols.isEmpty();
=======
>>>>>>> 95c7c556
        }
            //where:
            protected JCExpression clearTypeParams(JCExpression superType) {
                return superType;
            }
    }

    private final class HierarchyPhase extends AbstractHeaderPhase implements Completer {

        public HierarchyPhase() {
            super(CompletionCause.HIERARCHY_PHASE, new HeaderPhase());
        }

        @Override
        protected void doCompleteEnvs(List<Env<AttrContext>> envs) {
            //The ClassSymbols in the envs list may not be in the dependency order.
            //To get proper results, for every class or interface C, the supertypes of
            //C must be processed by the HierarchyPhase phase before C.
            //To achieve that, the HierarchyPhase is registered as the Completer for
            //all the classes first, and then all the classes are completed.
            for (Env<AttrContext> env : envs) {
                env.enclClass.sym.completer = this;
            }
            for (Env<AttrContext> env : envs) {
                env.enclClass.sym.complete();
            }
        }

        @Override
        protected void runPhase(Env<AttrContext> env) {
            JCClassDecl tree = env.enclClass;
            ClassSymbol sym = tree.sym;
            ClassType ct = (ClassType)sym.type;

            Env<AttrContext> baseEnv = baseEnv(tree, env);

            attribSuperTypes(env, baseEnv);

            if (sym.fullname == names.java_lang_Object) {
                if (tree.extending != null) {
                    chk.checkNonCyclic(tree.extending.pos(),
                                       ct.supertype_field);
                    ct.supertype_field = Type.noType;
                }
                else if (tree.implementing.nonEmpty()) {
                    chk.checkNonCyclic(tree.implementing.head.pos(),
                                       ct.interfaces_field.head);
                    ct.interfaces_field = List.nil();
                }
            }

            markDeprecated(sym, tree.mods.annotations, baseEnv);

            chk.checkNonCyclicDecl(tree);
        }
            //where:
            @Override
            protected JCExpression clearTypeParams(JCExpression superType) {
                switch (superType.getTag()) {
                    case TYPEAPPLY:
                        return ((JCTypeApply) superType).clazz;
                }

                return superType;
            }

        @Override
        public void complete(Symbol sym) throws CompletionFailure {
            Assert.check((topLevelPhase instanceof ImportsPhase) ||
                         (topLevelPhase == this));

            if (topLevelPhase != this) {
                //only do the processing based on dependencies in the HierarchyPhase:
                sym.completer = this;
                return ;
            }

            Env<AttrContext> env = typeEnvs.get((ClassSymbol) sym);

            super.doCompleteEnvs(List.of(env));
        }

    }

    private final class HeaderPhase extends AbstractHeaderPhase {

        public HeaderPhase() {
            super(CompletionCause.HEADER_PHASE, new RecordPhase());
        }

        @Override
        protected void runPhase(Env<AttrContext> env) {
            JCClassDecl tree = env.enclClass;
            ClassSymbol sym = tree.sym;
            ClassType ct = (ClassType)sym.type;

            // create an environment for evaluating the base clauses
            Env<AttrContext> baseEnv = baseEnv(tree, env);

            if (tree.extending != null)
                annotate.queueScanTreeAndTypeAnnotate(tree.extending, baseEnv, sym, tree.pos());
            for (JCExpression impl : tree.implementing)
                annotate.queueScanTreeAndTypeAnnotate(impl, baseEnv, sym, tree.pos());
            annotate.flush();

            attribSuperTypes(env, baseEnv);

            fillPermits(tree, baseEnv);

            Set<Type> interfaceSet = new HashSet<>();

            for (JCExpression iface : tree.implementing) {
                Type it = iface.type;
                if (it.hasTag(CLASS))
                    chk.checkNotRepeated(iface.pos(), types.erasure(it), interfaceSet);
            }

            annotate.annotateLater(tree.mods.annotations, baseEnv,
                        sym, tree.pos());
            attr.attribTypeVariables(tree.typarams, baseEnv, false);

            for (JCTypeParameter tp : tree.typarams)
                annotate.queueScanTreeAndTypeAnnotate(tp, baseEnv, sym, tree.pos());

            // check that no package exists with same fully qualified name,
            // but admit classes in the unnamed package which have the same
            // name as a top-level package.
            if (checkClash &&
                sym.owner.kind == PCK && sym.owner != env.toplevel.modle.unnamedPackage &&
                syms.packageExists(env.toplevel.modle, sym.fullname)) {
                log.error(tree.pos, Errors.ClashWithPkgOfSameName(Kinds.kindName(sym),sym));
            }
            if (sym.owner.kind == PCK && (sym.flags_field & PUBLIC) == 0 &&
                !env.toplevel.sourcefile.isNameCompatible(sym.name.toString(),JavaFileObject.Kind.SOURCE)) {
                sym.flags_field |= AUXILIARY;
            }
        }

        private void fillPermits(JCClassDecl tree, Env<AttrContext> baseEnv) {
            ClassSymbol sym = tree.sym;

            //fill in implicit permits in supertypes:
            if (!sym.isAnonymous() || sym.isEnum()) {
                for (Type supertype : types.directSupertypes(sym.type)) {
                    if (supertype.tsym.kind == TYP) {
                        ClassSymbol supClass = (ClassSymbol) supertype.tsym;
                        Env<AttrContext> supClassEnv = enter.getEnv(supClass);
                        if (supClass.isSealed() &&
                            !supClass.isPermittedExplicit &&
                            supClassEnv != null &&
                            supClassEnv.toplevel == baseEnv.toplevel) {
                            supClass.permitted = supClass.permitted.append(sym);
                        }
                    }
                }
            }
            // attribute (explicit) permits of the current class:
            if (sym.isPermittedExplicit) {
                ListBuffer<Symbol> permittedSubtypeSymbols = new ListBuffer<>();
                List<JCExpression> permittedTrees = tree.permitting;
                for (JCExpression permitted : permittedTrees) {
                    Type pt = attr.attribBase(permitted, baseEnv, false, false, false);
                    permittedSubtypeSymbols.append(pt.tsym);
                }
                sym.permitted = permittedSubtypeSymbols.toList();
            }
        }
    }

    private abstract class AbstractMembersPhase extends Phase {

        public AbstractMembersPhase(CompletionCause completionCause, Phase next) {
            super(completionCause, next);
        }

        private boolean completing;
        private List<Env<AttrContext>> todo = List.nil();

        @Override
        protected void doCompleteEnvs(List<Env<AttrContext>> envs) {
            todo = todo.prependList(envs);
            if (completing) {
                return ; //the top-level invocation will handle all envs
            }
            boolean prevCompleting = completing;
            completing = true;
            try {
                while (todo.nonEmpty()) {
                    Env<AttrContext> head = todo.head;
                    todo = todo.tail;
                    super.doCompleteEnvs(List.of(head));
                }
            } finally {
                completing = prevCompleting;
            }
        }

        void enterThisAndSuper(ClassSymbol sym, Env<AttrContext> env) {
            ClassType ct = (ClassType)sym.type;
            // enter symbols for 'this' into current scope.
            VarSymbol thisSym =
                    new VarSymbol(FINAL | HASINIT, names._this, sym.type, sym);
            thisSym.pos = Position.FIRSTPOS;
            env.info.scope.enter(thisSym);
            // if this is a class, enter symbol for 'super' into current scope.
            if ((sym.flags_field & INTERFACE) == 0 &&
                    ct.supertype_field.hasTag(CLASS)) {
                VarSymbol superSym =
                        new VarSymbol(FINAL | HASINIT, names._super,
                                ct.supertype_field, sym);
                superSym.pos = Position.FIRSTPOS;
                env.info.scope.enter(superSym);
            }
        }
    }

    private final class RecordPhase extends AbstractMembersPhase {

        public RecordPhase() {
            super(CompletionCause.RECORD_PHASE, new MembersPhase());
        }

        @Override
        protected void runPhase(Env<AttrContext> env) {
            JCClassDecl tree = env.enclClass;
            ClassSymbol sym = tree.sym;
            if ((sym.flags_field & RECORD) != 0) {
                List<JCVariableDecl> fields = TreeInfo.recordFields(tree);

                for (JCVariableDecl field : fields) {
                    /** Some notes regarding the code below. Annotations applied to elements of a record header are propagated
                     *  to other elements which, when applicable, not explicitly declared by the user: the canonical constructor,
                     *  accessors, fields and record components. Of all these the only ones that can't be explicitly declared are
                     *  the fields and the record components.
                     *
                     *  Now given that annotations are propagated to all possible targets  regardless of applicability,
                     *  annotations not applicable to a given element should be removed. See Check::validateAnnotation. Once
                     *  annotations are removed we could lose the whole picture, that's why original annotations are stored in
                     *  the record component, see RecordComponent::originalAnnos, but there is no real AST representing a record
                     *  component so if there is an annotation processing round it could be that we need to reenter a record for
                     *  which we need to re-attribute its annotations. This is why one of the things the code below is doing is
                     *  copying the original annotations from the record component to the corresponding field, again this applies
                     *  only if APs are present.
                     *
                     *  First, we find the record component by comparing its name and position with current field,
                     *  if any, and we mark it. Then we copy the annotations to the field so that annotations applicable only to the record component
                     *  can be attributed, as if declared in the field, and then stored in the metadata associated to the record
                     *  component. The invariance we need to keep here is that record components must be scheduled for
                     *  annotation only once during this process.
                     */
                    RecordComponent rc = sym.findRecordComponentToRemove(field);

                    if (rc != null && (rc.getOriginalAnnos().length() != field.mods.annotations.length())) {
                        TreeCopier<JCTree> tc = new TreeCopier<>(make.at(field.pos));
                        List<JCAnnotation> originalAnnos = tc.copy(rc.getOriginalAnnos());
                        field.mods.annotations = originalAnnos;
                    }

                    memberEnter.memberEnter(field, env);

                    sym.createRecordComponent(rc, field,
                            field.mods.annotations.isEmpty() ?
                                    List.nil() :
                                    new TreeCopier<JCTree>(make.at(field.pos)).copy(field.mods.annotations));
                }

                enterThisAndSuper(sym, env);

                // lets enter all constructors
                for (JCTree def : tree.defs) {
                    if (TreeInfo.isConstructor(def)) {
                        memberEnter.memberEnter(def, env);
                    }
                }
            }
        }
    }

    /** Enter member fields and methods of a class
     */
    private final class MembersPhase extends AbstractMembersPhase {

        public MembersPhase() {
            super(CompletionCause.MEMBERS_PHASE, null);
        }

        @Override
        protected void runPhase(Env<AttrContext> env) {
            JCClassDecl tree = env.enclClass;
            ClassSymbol sym = tree.sym;
            ClassType ct = (ClassType)sym.type;

            JCTree defaultConstructor = null;

            // Add default constructor if needed.
            DefaultConstructorHelper helper = getDefaultConstructorHelper(env);
            if (helper != null) {
                chk.checkDefaultConstructor(sym, tree.pos());
                defaultConstructor = defaultConstructor(make.at(tree.pos), helper);
                tree.defs = tree.defs.prepend(defaultConstructor);
            }
            if (!sym.isRecord()) {
                enterThisAndSuper(sym, env);
            }

            if (!tree.typarams.isEmpty()) {
                for (JCTypeParameter tvar : tree.typarams) {
                    chk.checkNonCyclic(tvar, (TypeVar)tvar.type);
                }
            }

            finishClass(tree, defaultConstructor, env);

            typeAnnotations.organizeTypeAnnotationsSignatures(env, (JCClassDecl)env.tree);
            typeAnnotations.validateTypeAnnotationsSignatures(env, (JCClassDecl)env.tree);
        }

        DefaultConstructorHelper getDefaultConstructorHelper(Env<AttrContext> env) {
            JCClassDecl tree = env.enclClass;
            ClassSymbol sym = tree.sym;
            DefaultConstructorHelper helper = null;
            boolean isClassWithoutInit = (sym.flags() & INTERFACE) == 0 && !TreeInfo.hasConstructors(tree.defs);
            boolean isRecord = sym.isRecord();
            if (isClassWithoutInit && !isRecord) {
                helper = new BasicConstructorHelper(sym);
                if (sym.name.isEmpty()) {
                    JCNewClass nc = (JCNewClass)env.next.tree;
                    if (nc.constructor != null) {
                        if (nc.constructor.kind != ERR) {
                            helper = new AnonClassConstructorHelper(sym, (MethodSymbol)nc.constructor, nc.encl);
                        } else {
                            helper = null;
                        }
                    }
                }
            }
            if (isRecord) {
                JCMethodDecl canonicalInit = null;
                if (isClassWithoutInit || (canonicalInit = getCanonicalConstructorDecl(env.enclClass)) == null) {
                    helper = new RecordConstructorHelper(sym, TreeInfo.recordFields(tree));
                }
                if (canonicalInit != null) {
                    canonicalInit.sym.flags_field |= Flags.RECORD;
                }
            }
            return helper;
        }

        /** Enter members for a class.
         */
        void finishClass(JCClassDecl tree, JCTree defaultConstructor, Env<AttrContext> env) {
            if ((tree.mods.flags & Flags.ENUM) != 0 &&
                !tree.sym.type.hasTag(ERROR) &&
                (types.supertype(tree.sym.type).tsym.flags() & Flags.ENUM) == 0) {
                addEnumMembers(tree, env);
            }
            boolean isRecord = (tree.sym.flags_field & RECORD) != 0;
            List<JCTree> alreadyEntered = null;
            if (isRecord) {
                alreadyEntered = List.convert(JCTree.class, TreeInfo.recordFields(tree));
                alreadyEntered = alreadyEntered.prependList(tree.defs.stream()
                        .filter(t -> TreeInfo.isConstructor(t) && t != defaultConstructor).collect(List.collector()));
            }
            List<JCTree> defsToEnter = isRecord ?
                    tree.defs.diff(alreadyEntered) : tree.defs;
            memberEnter.memberEnter(defsToEnter, env);
            if (isRecord) {
                addRecordMembersIfNeeded(tree, env);
            }
            if (tree.sym.isAnnotationType()) {
                Assert.check(tree.sym.isCompleted());
                tree.sym.setAnnotationTypeMetadata(new AnnotationTypeMetadata(tree.sym, annotate.annotationTypeSourceCompleter()));
            }

            if (tree.sym != syms.objectType.tsym && tree.sym != syms.recordType.tsym) {
                if ((tree.sym.flags() & (ABSTRACT | INTERFACE | VALUE_CLASS)) == 0) {
                    tree.sym.flags_field |= IDENTITY_TYPE;
                }
                if ((tree.sym.flags() & (ABSTRACT | IDENTITY_TYPE | INTERFACE)) == ABSTRACT) {
                    if (abstractClassHasImplicitIdentity(tree)) {
                        tree.sym.flags_field |= IDENTITY_TYPE;
                    }
                }
            }
        }

            // where
            private boolean abstractClassHasImplicitIdentity(JCClassDecl tree) {

                Type t = tree.sym.type;

                if (t == null || t.tsym == null || t.tsym.kind == ERR)
                    return false;

                if ((t.tsym.flags() & HASINITBLOCK) != 0) {
                    return true;
                }

                // No instance fields and no arged constructors both mean inner classes cannot be value class supers.
                Type encl = t.getEnclosingType();
                if (encl != null && encl.hasTag(CLASS)) {
                    return true;
                }
                for (Symbol s : t.tsym.members().getSymbols(NON_RECURSIVE)) {
                    switch (s.kind) {
                        case VAR:
                            if ((s.flags() & STATIC) == 0) {
                                return true;
                            }
                            break;
                        case MTH:
                            if ((s.flags() & (SYNCHRONIZED | STATIC)) == SYNCHRONIZED) {
                                return true;
                            } else if (s.isConstructor()) {
                                MethodSymbol m = (MethodSymbol)s;
                                if (m.getParameters().size() > 0
                                        || m.getTypeParameters().size() > 0
                                        || m.type.getThrownTypes().nonEmpty()
                                        || (m.flags() & EMPTYNOARGCONSTR) == 0
                                        || (Check.protection(m.flags()) > Check.protection(m.owner.flags()))) {
                                    return true;
                                }
                            }
                            break;
                    }
                }
                return false;
            }


        private void addAccessor(JCVariableDecl tree, Env<AttrContext> env) {
            MethodSymbol implSym = lookupMethod(env.enclClass.sym, tree.sym.name, List.nil());
            RecordComponent rec = ((ClassSymbol) tree.sym.owner).getRecordComponent(tree.sym);
            if (implSym == null || (implSym.flags_field & GENERATED_MEMBER) != 0) {
                /* here we are pushing the annotations present in the corresponding field down to the accessor
                 * it could be that some of those annotations are not applicable to the accessor, they will be striped
                 * away later at Check::validateAnnotation
                 */
                TreeCopier<JCTree> tc = new TreeCopier<JCTree>(make.at(tree.pos));
                List<JCAnnotation> originalAnnos = rec.getOriginalAnnos().isEmpty() ?
                        rec.getOriginalAnnos() :
                        tc.copy(rec.getOriginalAnnos());
                JCVariableDecl recordField = TreeInfo.recordFields((JCClassDecl) env.tree).stream().filter(rf -> rf.name == tree.name).findAny().get();
                JCMethodDecl getter = make.at(tree.pos).
                        MethodDef(
                                make.Modifiers(PUBLIC | Flags.GENERATED_MEMBER, originalAnnos),
                          tree.sym.name,
                          /* we need to special case for the case when the user declared the type as an ident
                           * if we don't do that then we can have issues if type annotations are applied to the
                           * return type: javac issues an error if a type annotation is applied to java.lang.String
                           * but applying a type annotation to String is kosher
                           */
                          tc.copy(recordField.vartype),
                          List.nil(),
                          List.nil(),
                          List.nil(), // thrown
                          null,
                          null);
                memberEnter.memberEnter(getter, env);
                rec.accessor = getter.sym;
                rec.accessorMeth = getter;
            } else if (implSym != null) {
                rec.accessor = implSym;
            }
        }

        /** Add the implicit members for an enum type
         *  to the symbol table.
         */
        private void addEnumMembers(JCClassDecl tree, Env<AttrContext> env) {
            JCExpression valuesType = make.Type(new ArrayType(tree.sym.type, syms.arrayClass));

            JCMethodDecl values = make.
                MethodDef(make.Modifiers(Flags.PUBLIC|Flags.STATIC),
                          names.values,
                          valuesType,
                          List.nil(),
                          List.nil(),
                          List.nil(),
                          null,
                          null);
            memberEnter.memberEnter(values, env);

            JCMethodDecl valueOf = make.
                MethodDef(make.Modifiers(Flags.PUBLIC|Flags.STATIC),
                          names.valueOf,
                          make.Type(tree.sym.type),
                          List.nil(),
                          List.of(make.VarDef(make.Modifiers(Flags.PARAMETER |
                                                             Flags.MANDATED),
                                                names.fromString("name"),
                                                make.Type(syms.stringType), null)),
                          List.nil(),
                          null,
                          null);
            memberEnter.memberEnter(valueOf, env);
        }

        JCMethodDecl getCanonicalConstructorDecl(JCClassDecl tree) {
            // let's check if there is a constructor with exactly the same arguments as the record components
            List<Type> recordComponentErasedTypes = types.erasure(TreeInfo.recordFields(tree).map(vd -> vd.sym.type));
            JCMethodDecl canonicalDecl = null;
            for (JCTree def : tree.defs) {
                if (TreeInfo.isConstructor(def)) {
                    JCMethodDecl mdecl = (JCMethodDecl)def;
                    if (types.isSameTypes(types.erasure(mdecl.params.stream().map(v -> v.sym.type).collect(List.collector())), recordComponentErasedTypes)) {
                        canonicalDecl = mdecl;
                        break;
                    }
                }
            }
            return canonicalDecl;
        }

        /** Add the implicit members for a record
         *  to the symbol table.
         */
        private void addRecordMembersIfNeeded(JCClassDecl tree, Env<AttrContext> env) {
            if (lookupMethod(tree.sym, names.toString, List.nil()) == null) {
                JCMethodDecl toString = make.
                    MethodDef(make.Modifiers(Flags.PUBLIC | Flags.RECORD | Flags.FINAL | Flags.GENERATED_MEMBER),
                              names.toString,
                              make.Type(syms.stringType),
                              List.nil(),
                              List.nil(),
                              List.nil(),
                              null,
                              null);
                memberEnter.memberEnter(toString, env);
            }

            if (lookupMethod(tree.sym, names.hashCode, List.nil()) == null) {
                JCMethodDecl hashCode = make.
                    MethodDef(make.Modifiers(Flags.PUBLIC | Flags.RECORD | Flags.FINAL | Flags.GENERATED_MEMBER),
                              names.hashCode,
                              make.Type(syms.intType),
                              List.nil(),
                              List.nil(),
                              List.nil(),
                              null,
                              null);
                memberEnter.memberEnter(hashCode, env);
            }

            if (lookupMethod(tree.sym, names.equals, List.of(syms.objectType)) == null) {
                JCMethodDecl equals = make.
                    MethodDef(make.Modifiers(Flags.PUBLIC | Flags.RECORD | Flags.FINAL | Flags.GENERATED_MEMBER),
                              names.equals,
                              make.Type(syms.booleanType),
                              List.nil(),
                              List.of(make.VarDef(make.Modifiers(Flags.PARAMETER),
                                                names.fromString("o"),
                                                make.Type(syms.objectType), null)),
                              List.nil(),
                              null,
                              null);
                memberEnter.memberEnter(equals, env);
            }

            // fields can't be varargs, lets remove the flag
            List<JCVariableDecl> recordFields = TreeInfo.recordFields(tree);
            for (JCVariableDecl field: recordFields) {
                field.mods.flags &= ~Flags.VARARGS;
                field.sym.flags_field &= ~Flags.VARARGS;
            }
            // now lets add the accessors
            recordFields.stream()
                    .filter(vd -> (lookupMethod(syms.objectType.tsym, vd.name, List.nil()) == null))
                    .forEach(vd -> addAccessor(vd, env));
        }
    }

    private MethodSymbol lookupMethod(TypeSymbol tsym, Name name, List<Type> argtypes) {
        for (Symbol s : tsym.members().getSymbolsByName(name, s -> s.kind == MTH)) {
            if (types.isSameTypes(s.type.getParameterTypes(), argtypes)) {
                return (MethodSymbol) s;
            }
        }
        return null;
    }

/* ***************************************************************************
 * tree building
 ****************************************************************************/

    interface DefaultConstructorHelper {
       Type constructorType();
       MethodSymbol constructorSymbol();
       Type enclosingType();
       TypeSymbol owner();
       List<Name> superArgs();
       default JCMethodDecl finalAdjustment(JCMethodDecl md) { return md; }
    }

    class BasicConstructorHelper implements DefaultConstructorHelper {

        TypeSymbol owner;
        Type constructorType;
        MethodSymbol constructorSymbol;

        BasicConstructorHelper(TypeSymbol owner) {
            this.owner = owner;
        }

        @Override
        public Type constructorType() {
            if (constructorType == null) {
                constructorType = new MethodType(List.nil(), syms.voidType, List.nil(), syms.methodClass);
            }
            return constructorType;
        }

        @Override
        public MethodSymbol constructorSymbol() {
            if (constructorSymbol == null) {
                long flags;
                if ((owner().flags() & ENUM) != 0 &&
                    (types.supertype(owner().type).tsym == syms.enumSym)) {
                    // constructors of true enums are private
                    flags = PRIVATE | GENERATEDCONSTR;
                } else {
                    flags = (owner().flags() & AccessFlags) | GENERATEDCONSTR;
                }
                constructorSymbol = new MethodSymbol(flags, names.init,
                    constructorType(), owner());
            }
            return constructorSymbol;
        }

        @Override
        public Type enclosingType() {
            return Type.noType;
    }

        @Override
        public TypeSymbol owner() {
            return owner;
        }

        @Override
        public List<Name> superArgs() {
            return List.nil();
            }
    }

    class AnonClassConstructorHelper extends BasicConstructorHelper {

        MethodSymbol constr;
        Type encl;
        boolean based = false;

        AnonClassConstructorHelper(TypeSymbol owner, MethodSymbol constr, JCExpression encl) {
            super(owner);
            this.constr = constr;
            this.encl = encl != null ? encl.type : Type.noType;
        }

        @Override
        public Type constructorType() {
            if (constructorType == null) {
                Type ctype = types.memberType(owner.type, constr);
                if (!enclosingType().hasTag(NONE)) {
                    ctype = types.createMethodTypeWithParameters(ctype, ctype.getParameterTypes().prepend(enclosingType()));
                    based = true;
                }
                constructorType = ctype;
            }
            return constructorType;
        }

        @Override
        public MethodSymbol constructorSymbol() {
            MethodSymbol csym = super.constructorSymbol();
            csym.flags_field |= ANONCONSTR | (constr.flags() & VARARGS);
            csym.flags_field |= based ? ANONCONSTR_BASED : 0;
            ListBuffer<VarSymbol> params = new ListBuffer<>();
            List<Type> argtypes = constructorType().getParameterTypes();
            if (!enclosingType().hasTag(NONE)) {
                argtypes = argtypes.tail;
                params = params.prepend(new VarSymbol(PARAMETER, make.paramName(0), enclosingType(), csym));
            }
            if (constr.params != null) {
                for (VarSymbol p : constr.params) {
                    params.add(new VarSymbol(PARAMETER | p.flags(), p.name, argtypes.head, csym));
                    argtypes = argtypes.tail;
                }
            }
            csym.params = params.toList();
            return csym;
        }

        @Override
        public Type enclosingType() {
            return encl;
        }

        @Override
        public List<Name> superArgs() {
            List<JCVariableDecl> params = make.Params(constructorType().getParameterTypes(), constructorSymbol());
            if (!enclosingType().hasTag(NONE)) {
                params = params.tail;
            }
            return params.map(vd -> vd.name);
        }
    }

    class RecordConstructorHelper extends BasicConstructorHelper {
        boolean lastIsVarargs;
        List<JCVariableDecl> recordFieldDecls;

        RecordConstructorHelper(ClassSymbol owner, List<JCVariableDecl> recordFieldDecls) {
            super(owner);
            this.recordFieldDecls = recordFieldDecls;
            this.lastIsVarargs = owner.getRecordComponents().stream().anyMatch(rc -> rc.isVarargs());
        }

        @Override
        public Type constructorType() {
            if (constructorType == null) {
                ListBuffer<Type> argtypes = new ListBuffer<>();
                JCVariableDecl lastField = recordFieldDecls.last();
                for (JCVariableDecl field : recordFieldDecls) {
                    argtypes.add(field == lastField && lastIsVarargs ? types.elemtype(field.sym.type) : field.sym.type);
                }

                constructorType = new MethodType(argtypes.toList(), syms.voidType, List.nil(), syms.methodClass);
            }
            return constructorType;
        }

        @Override
        public MethodSymbol constructorSymbol() {
            MethodSymbol csym = super.constructorSymbol();
            /* if we have to generate a default constructor for records we will treat it as the compact one
             * to trigger field initialization later on
             */
            csym.flags_field |= Flags.COMPACT_RECORD_CONSTRUCTOR | GENERATEDCONSTR;
            ListBuffer<VarSymbol> params = new ListBuffer<>();
            JCVariableDecl lastField = recordFieldDecls.last();
            for (JCVariableDecl field : recordFieldDecls) {
                params.add(new VarSymbol(
                        GENERATED_MEMBER | PARAMETER | RECORD | (field == lastField && lastIsVarargs ? Flags.VARARGS : 0),
                        field.name, field.sym.type, csym));
            }
            csym.params = params.toList();
            csym.flags_field |= RECORD;
            return csym;
        }

        @Override
        public JCMethodDecl finalAdjustment(JCMethodDecl md) {
            List<JCVariableDecl> tmpRecordFieldDecls = recordFieldDecls;
            for (JCVariableDecl arg : md.params) {
                /* at this point we are passing all the annotations in the field to the corresponding
                 * parameter in the constructor.
                 */
                RecordComponent rc = ((ClassSymbol) owner).getRecordComponent(arg.sym);
                TreeCopier<JCTree> tc = new TreeCopier<JCTree>(make.at(arg.pos));
                arg.mods.annotations = rc.getOriginalAnnos().isEmpty() ?
                        List.nil() :
                        tc.copy(rc.getOriginalAnnos());
                arg.vartype = tc.copy(tmpRecordFieldDecls.head.vartype);
                tmpRecordFieldDecls = tmpRecordFieldDecls.tail;
            }
            return md;
        }
    }

    JCTree defaultConstructor(TreeMaker make, DefaultConstructorHelper helper) {
        Type initType = helper.constructorType();
        MethodSymbol initSym = helper.constructorSymbol();
        ListBuffer<JCStatement> stats = new ListBuffer<>();
        if (helper.owner().type != syms.objectType) {
            JCExpression meth;
            if (!helper.enclosingType().hasTag(NONE)) {
                meth = make.Select(make.Ident(initSym.params.head), names._super);
            } else {
                meth = make.Ident(names._super);
            }
            List<JCExpression> typeargs = initType.getTypeArguments().nonEmpty() ?
                    make.Types(initType.getTypeArguments()) : null;
            JCStatement superCall = make.Exec(make.Apply(typeargs, meth, helper.superArgs().map(make::Ident)));
            stats.add(superCall);
        }
        JCMethodDecl result = make.MethodDef(initSym, make.Block(0, stats.toList()));
        return helper.finalAdjustment(result);
    }

    /**
     * Mark sym deprecated if annotations contain @Deprecated annotation.
     */
    public void markDeprecated(Symbol sym, List<JCAnnotation> annotations, Env<AttrContext> env) {
        // In general, we cannot fully process annotations yet,  but we
        // can attribute the annotation types and then check to see if the
        // @Deprecated annotation is present.
        attr.attribAnnotationTypes(annotations, env);
        handleDeprecatedAnnotations(annotations, sym);
    }

    /**
     * If a list of annotations contains a reference to java.lang.Deprecated,
     * set the DEPRECATED flag.
     * If the annotation is marked forRemoval=true, also set DEPRECATED_REMOVAL.
     **/
    private void handleDeprecatedAnnotations(List<JCAnnotation> annotations, Symbol sym) {
        for (List<JCAnnotation> al = annotations; !al.isEmpty(); al = al.tail) {
            JCAnnotation a = al.head;
            if (a.annotationType.type == syms.deprecatedType) {
                sym.flags_field |= (Flags.DEPRECATED | Flags.DEPRECATED_ANNOTATION);
                setFlagIfAttributeTrue(a, sym, names.forRemoval, DEPRECATED_REMOVAL);
            } else if (a.annotationType.type == syms.previewFeatureType) {
                sym.flags_field |= Flags.PREVIEW_API;
                setFlagIfAttributeTrue(a, sym, names.reflective, Flags.PREVIEW_REFLECTIVE);
            }
        }
    }
    //where:
        private void setFlagIfAttributeTrue(JCAnnotation a, Symbol sym, Name attribute, long flag) {
            a.args.stream()
                    .filter(e -> e.hasTag(ASSIGN))
                    .map(e -> (JCAssign) e)
                    .filter(assign -> TreeInfo.name(assign.lhs) == attribute)
                    .findFirst()
                    .ifPresent(assign -> {
                        JCExpression rhs = TreeInfo.skipParens(assign.rhs);
                        if (rhs.hasTag(LITERAL)
                                && Boolean.TRUE.equals(((JCLiteral) rhs).getValue())) {
                            sym.flags_field |= flag;
                        }
                    });
        }
}<|MERGE_RESOLUTION|>--- conflicted
+++ resolved
@@ -738,17 +738,6 @@
                 ct.all_interfaces_field = (all_interfaces == null)
                         ? ct.interfaces_field : all_interfaces.toList();
             }
-<<<<<<< HEAD
-            /* it could be that there are already some symbols in the permitted list, for the case
-             * where there are subtypes in the same compilation unit but the permits list is empty
-             * so don't overwrite the permitted list if it is not empty
-             */
-            if (!permittedSubtypeSymbols.isEmpty()) {
-                sym.permitted = permittedSubtypeSymbols.toList();
-            }
-            sym.isPermittedExplicit = !permittedSubtypeSymbols.isEmpty();
-=======
->>>>>>> 95c7c556
         }
             //where:
             protected JCExpression clearTypeParams(JCExpression superType) {
