--- conflicted
+++ resolved
@@ -236,25 +236,6 @@
             m.defaultValue = annotate.unfinishedDefaultValue(); // set it to temporary sentinel for now
             annotate.annotateDefaultValueLater(tree.defaultValue, localEnv, m, tree.pos());
         }
-<<<<<<< HEAD
-
-        if (m.isInit() && m.type.getParameterTypes().size() == 0) {
-            // implicit constructors are empty bodied
-            int statsSize = (tree.body == null) && ((tree.mods.flags & IMPLICIT) != 0) ? 0 : tree.body.stats.size();
-            if (statsSize == 0) {
-                m.flags_field |= EMPTYNOARGCONSTR;
-            } else if (statsSize == 1 && TreeInfo.isSuperCall(tree.body.stats.head)) {
-                JCExpressionStatement exec = (JCExpressionStatement) tree.body.stats.head;
-                JCMethodInvocation meth = (JCMethodInvocation)exec.expr;
-                if (meth.args.size() == 0) {
-                    // Deem a constructor "empty" even if it contains a 'super' call,
-                    // as long as it has no argument expressions (to respect common coding style).
-                    m.flags_field |= EMPTYNOARGCONSTR;
-                }
-            }
-        }
-=======
->>>>>>> 9c21d4c5
     }
 
     /** Create a fresh environment for method bodies.
@@ -350,11 +331,7 @@
     void checkReceiver(JCVariableDecl tree, Env<AttrContext> localEnv) {
         attr.attribExpr(tree.nameexpr, localEnv);
         MethodSymbol m = localEnv.enclMethod.sym;
-<<<<<<< HEAD
-        if (m.isInit()) {
-=======
         if (m.isConstructor()) {
->>>>>>> 9c21d4c5
             Type outertype = m.owner.owner.type;
             if (outertype.hasTag(TypeTag.METHOD)) {
                 // we have a local inner class
