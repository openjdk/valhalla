/*
 * Copyright (c) 2009, 2019, Oracle and/or its affiliates. All rights reserved.
 * DO NOT ALTER OR REMOVE COPYRIGHT NOTICES OR THIS FILE HEADER.
 *
 * This code is free software; you can redistribute it and/or modify it
 * under the terms of the GNU General Public License version 2 only, as
 * published by the Free Software Foundation.  Oracle designates this
 * particular file as subject to the "Classpath" exception as provided
 * by Oracle in the LICENSE file that accompanied this code.
 *
 * This code is distributed in the hope that it will be useful, but WITHOUT
 * ANY WARRANTY; without even the implied warranty of MERCHANTABILITY or
 * FITNESS FOR A PARTICULAR PURPOSE.  See the GNU General Public License
 * version 2 for more details (a copy is included in the LICENSE file that
 * accompanied this code).
 *
 * You should have received a copy of the GNU General Public License version
 * 2 along with this work; if not, write to the Free Software Foundation,
 * Inc., 51 Franklin St, Fifth Floor, Boston, MA 02110-1301 USA.
 *
 * Please contact Oracle, 500 Oracle Parkway, Redwood Shores, CA 94065 USA
 * or visit www.oracle.com if you need additional information or have any
 * questions.
 */

package com.sun.tools.javac.code;

import java.util.Locale;

import com.sun.tools.javac.api.Messages;
import com.sun.tools.javac.code.Type.ArrayType;
import com.sun.tools.javac.code.Symbol.*;
import com.sun.tools.javac.code.Type.*;
import com.sun.tools.javac.util.List;
import com.sun.tools.javac.util.ListBuffer;

import static com.sun.tools.javac.code.BoundKind.*;
import static com.sun.tools.javac.code.Flags.*;
import static com.sun.tools.javac.code.Kinds.Kind.*;
import static com.sun.tools.javac.code.TypeTag.CLASS;
import static com.sun.tools.javac.code.TypeTag.FORALL;

/**
 * A combined type/symbol visitor for generating non-trivial localized string
 * representation of types and symbols.
 *
 * <p><b>This is NOT part of any supported API.
 * If you write code that depends on this, you do so at your own risk.
 * This code and its internal interfaces are subject to change or
 * deletion without notice.</b>
 */
public abstract class Printer implements Type.Visitor<String, Locale>, Symbol.Visitor<String, Locale> {

    List<Type> seenCaptured = List.nil();
    static final int PRIME = 997;  // largest prime less than 1000

    protected Printer() { }

    /**
     * This method should be overridden in order to provide proper i18n support.
     *
     * @param locale the locale in which the string is to be rendered
     * @param key the key corresponding to the message to be displayed
     * @param args a list of optional arguments
     * @return localized string representation
     */
    protected abstract String localize(Locale locale, String key, Object... args);

    /**
     * Maps a captured type into an unique identifier.
     *
     * @param t the captured type for which an id is to be retrieved
     * @param locale locale settings
     * @return unique id representing this captured type
     */
    protected abstract String capturedVarId(CapturedType t, Locale locale);

    /**
     * Create a printer with default i18n support provided by Messages. By default,
     * captured types ids are generated using hashcode.
     *
     * @param messages Messages class to be used for i18n
     * @return printer visitor instance
     */
    public static Printer createStandardPrinter(final Messages messages) {
        return new Printer() {
            @Override
            protected String localize(Locale locale, String key, Object... args) {
                return messages.getLocalizedString(locale, key, args);
            }

            @Override
            protected String capturedVarId(CapturedType t, Locale locale) {
                return (t.hashCode() & 0xFFFFFFFFL) % PRIME + "";
        }};
    }

    /**
     * Get a localized string representation for all the types in the input list.
     *
     * @param ts types to be displayed
     * @param locale the locale in which the string is to be rendered
     * @return localized string representation
     */
    public String visitTypes(List<Type> ts, Locale locale) {
        ListBuffer<String> sbuf = new ListBuffer<>();
        for (Type t : ts) {
            sbuf.append(visit(t, locale));
        }
        return sbuf.toList().toString();
    }

    /**
     * * Get a localized string representation for all the symbols in the input list.
     *
     * @param ts symbols to be displayed
     * @param locale the locale in which the string is to be rendered
     * @return localized string representation
     */
    public String visitSymbols(List<Symbol> ts, Locale locale) {
        ListBuffer<String> sbuf = new ListBuffer<>();
        for (Symbol t : ts) {
            sbuf.append(visit(t, locale));
        }
        return sbuf.toList().toString();
    }

    /**
     * Get a localized string representation for a given type.
     *
     * @param t type to be displayed
     * @param locale the locale in which the string is to be rendered
     * @return localized string representation
     */
    public String visit(Type t, Locale locale) {
        return t.accept(this, locale);
    }

    /**
     * Get a localized string representation for a given symbol.
     *
     * @param s symbol to be displayed
     * @param locale the locale in which the string is to be rendered
     * @return localized string representation
     */
    public String visit(Symbol s, Locale locale) {
        return s.accept(this, locale);
    }

    @Override
    public String visitCapturedType(CapturedType t, Locale locale) {
        if (seenCaptured.contains(t))
            return printAnnotations(t) +
                localize(locale, "compiler.misc.type.captureof.1",
                capturedVarId(t, locale));
        else {
            try {
                seenCaptured = seenCaptured.prepend(t);
                return printAnnotations(t) +
                    localize(locale, "compiler.misc.type.captureof",
                    capturedVarId(t, locale),
                    visit(t.wildcard, locale));
            }
            finally {
                seenCaptured = seenCaptured.tail;
            }
        }
    }

    @Override
    public String visitForAll(ForAll t, Locale locale) {
        return printAnnotations(t) + "<" + visitTypes(t.tvars, locale) +
            ">" + visit(t.qtype, locale);
    }

    @Override
    public String visitUndetVar(UndetVar t, Locale locale) {
        if (t.getInst() != null) {
            return printAnnotations(t) + visit(t.getInst(), locale);
        } else {
            return printAnnotations(t) + visit(t.qtype, locale) + "?";
        }
    }

    @Override
    public String visitArrayType(ArrayType t, Locale locale) {
        StringBuilder res = new StringBuilder();
        printBaseElementType(t, res, locale);
        printBrackets(t, res, locale);
        return res.toString();
    }

    private String printAnnotations(Type t) {
        return printAnnotations(t, false);
    }

    private String printAnnotations(Type t, boolean prefix) {
        StringBuilder sb = new StringBuilder();
        List<Attribute.TypeCompound> annos = t.getAnnotationMirrors();
        if (!annos.isEmpty()) {
            if (prefix) sb.append(' ');
            sb.append(annos);
            sb.append(' ');
        }
        return sb.toString();
    }

    private void printBaseElementType(Type t, StringBuilder sb, Locale locale) {
        Type arrel = t;
        while (arrel.hasTag(TypeTag.ARRAY)) {
            arrel = ((ArrayType) arrel).elemtype;
        }
        sb.append(visit(arrel, locale));
    }

    private void printBrackets(Type t, StringBuilder sb, Locale locale) {
        Type arrel = t;
        while (arrel.hasTag(TypeTag.ARRAY)) {
            sb.append(printAnnotations(arrel, true));
            sb.append("[]");
            arrel = ((ArrayType) arrel).elemtype;
        }
    }

    @Override
    public String visitClassType(ClassType t, Locale locale) {
        StringBuilder buf = new StringBuilder();
        if (t.getEnclosingType().hasTag(CLASS) && t.tsym.owner.kind == TYP) {
            buf.append(visit(t.getEnclosingType(), locale));
            buf.append('.');
            buf.append(printAnnotations(t));
            buf.append(className(t, false, locale));
        } else {
            buf.append(printAnnotations(t));
            buf.append(className(t, true, locale));
        }
        if (t.getTypeArguments().nonEmpty()) {
            buf.append('<');
            buf.append(visitTypes(t.getTypeArguments(), locale));
            buf.append('>');
        }
        return buf.toString();
    }

    @Override
    public String visitMethodType(MethodType t, Locale locale) {
        return "(" + printMethodArgs(t.argtypes, false, locale) + ")" +
            visit(t.restype, locale);
    }

    @Override
    public String visitPackageType(PackageType t, Locale locale) {
        return t.tsym.getQualifiedName().toString();
    }

    @Override
    public String visitWildcardType(WildcardType t, Locale locale) {
        StringBuilder s = new StringBuilder();
        s.append(t.kind);
        if (t.kind != UNBOUND) {
            s.append(printAnnotations(t));
            s.append(visit(t.type, locale));
        }
        return s.toString();
    }

    @Override
    public String visitErrorType(ErrorType t, Locale locale) {
        return visitType(t, locale);
    }

    @Override
    public String visitTypeVar(TypeVar t, Locale locale) {
        return visitType(t, locale);
    }

    @Override
    public String visitModuleType(ModuleType t, Locale locale) {
        return visitType(t, locale);
    }

    public String visitType(Type t, Locale locale) {
        String s = (t.tsym == null || t.tsym.name == null)
                ? localize(locale, "compiler.misc.type.none")
                : t.tsym.name.toString();
        return s;
    }

    /**
     * Converts a class name into a (possibly localized) string. Anonymous
     * inner classes get converted into a localized string.
     *
     * @param t the type of the class whose name is to be rendered
     * @param longform if set, the class' fullname is displayed - if unset the
     * short name is chosen (w/o package)
     * @param locale the locale in which the string is to be rendered
     * @return localized string representation
     */
    protected String className(ClassType t, boolean longform, Locale locale) {
        Symbol sym = t.tsym;
        if (sym.name.length() == 0 && (sym.flags() & COMPOUND) != 0) {
            StringBuilder s = new StringBuilder(visit(t.supertype_field, locale));
            for (List<Type> is = t.interfaces_field; is.nonEmpty(); is = is.tail) {
                s.append('&');
                s.append(visit(is.head, locale));
            }
            return s.toString();
        } else if (sym.name.length() == 0) {
            String s;
            ClassType norm = (ClassType) t.tsym.type;
            if (norm == null) {
                s = localize(locale, "compiler.misc.anonymous.class", (Object) null);
            } else if (norm.interfaces_field != null && norm.interfaces_field.nonEmpty()) {
                s = localize(locale, "compiler.misc.anonymous.class",
                        visit(norm.interfaces_field.head, locale));
            } else {
                s = localize(locale, "compiler.misc.anonymous.class",
                        visit(norm.supertype_field, locale));
            }
            return s;
        } else if (longform) {
            return sym.getQualifiedName().toString();
        } else {
            return sym.name.toString();
        }
    }

    /**
     * Converts a set of method argument types into their corresponding
     * localized string representation.
     *
     * @param args arguments to be rendered
     * @param varArgs if true, the last method argument is regarded as a vararg
     * @param locale the locale in which the string is to be rendered
     * @return localized string representation
     */
    protected String printMethodArgs(List<Type> args, boolean varArgs, Locale locale) {
        if (!varArgs) {
            return visitTypes(args, locale);
        } else {
            StringBuilder buf = new StringBuilder();
            while (args.tail.nonEmpty()) {
                buf.append(visit(args.head, locale));
                args = args.tail;
                buf.append(',');
            }
            if (args.head.hasTag(TypeTag.ARRAY)) {
                buf.append(visit(((ArrayType) args.head).elemtype, locale));
                if (args.head.getAnnotationMirrors().nonEmpty()) {
                    buf.append(' ');
                    buf.append(args.head.getAnnotationMirrors());
                    buf.append(' ');
                }
                buf.append("...");
            } else {
                buf.append(visit(args.head, locale));
            }
            return buf.toString();
        }
    }

    @Override
    public String visitClassSymbol(ClassSymbol sym, Locale locale) {
        return sym.name.isEmpty()
                ? localize(locale, "compiler.misc.anonymous.class", sym.flatname)
                : sym.fullname.toString();
    }

    @Override
    public String visitMethodSymbol(MethodSymbol s, Locale locale) {
        if (s.isStaticOrInstanceInit()) {
            return s.owner.name.toString();
        } else {
<<<<<<< HEAD
            String ms = s.isInit() ? s.owner.name.toString() : s.name.toString();
=======
            String ms = (s.name == s.name.table.names.init)
                    ? s.owner.name.toString()
                    : s.name.toString();
>>>>>>> 9c21d4c5
            if (s.type != null) {
                if (s.type.hasTag(FORALL)) {
                    ms = "<" + visitTypes(s.type.getTypeArguments(), locale) + ">" + ms;
                }
                ms += "(" + printMethodArgs(
                        s.type.getParameterTypes(),
                        (s.flags() & VARARGS) != 0,
                        locale) + ")";
            }
            return ms;
        }
    }

    @Override
    public String visitOperatorSymbol(OperatorSymbol s, Locale locale) {
        return visitMethodSymbol(s, locale);
    }

    @Override
    public String visitPackageSymbol(PackageSymbol s, Locale locale) {
        return s.isUnnamed()
                ? localize(locale, "compiler.misc.unnamed.package")
                : s.fullname.toString();
    }

    @Override
    public String visitTypeSymbol(TypeSymbol s, Locale locale) {
        return visitSymbol(s, locale);
    }

    @Override
    public String visitVarSymbol(VarSymbol s, Locale locale) {
        return visitSymbol(s, locale);
    }

    @Override
    public String visitSymbol(Symbol s, Locale locale) {
        return s.name.toString();
    }
}<|MERGE_RESOLUTION|>--- conflicted
+++ resolved
@@ -371,13 +371,9 @@
         if (s.isStaticOrInstanceInit()) {
             return s.owner.name.toString();
         } else {
-<<<<<<< HEAD
-            String ms = s.isInit() ? s.owner.name.toString() : s.name.toString();
-=======
             String ms = (s.name == s.name.table.names.init)
                     ? s.owner.name.toString()
                     : s.name.toString();
->>>>>>> 9c21d4c5
             if (s.type != null) {
                 if (s.type.hasTag(FORALL)) {
                     ms = "<" + visitTypes(s.type.getTypeArguments(), locale) + ">" + ms;
