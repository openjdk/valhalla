--- conflicted
+++ resolved
@@ -582,15 +582,9 @@
     /** Convert class signature to type, where signature is implicit.
      */
     Type classSigToType() {
-<<<<<<< HEAD
         byte prefix = signature[sigp];
         if (prefix != 'L' && (!allowPrimitiveClasses || prefix != 'Q'))
-            throw badClassFile("bad.class.signature",
-                               Convert.utf2string(signature, sigp, 10));
-=======
-        if (signature[sigp] != 'L')
             throw badClassFile("bad.class.signature", quoteBadSignature());
->>>>>>> 69152c3b
         sigp++;
         Type outer = Type.noType;
         Name name;
