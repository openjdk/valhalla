--- conflicted
+++ resolved
@@ -1361,17 +1361,12 @@
                     if (sym.type.isPrimitive() || sym.type.hasTag(TypeTag.ARRAY)) {
                         throw badClassFile("attribute.not.applicable.to.field.type", names.NullRestricted, sym.type);
                     }
-<<<<<<< HEAD
-                    /*if (!sym.type.isNonNullable()) {
-                        //throw badClassFile("attribute.must.be.unique", names.NullRestricted);
-                        sym.type = sym.type.asNullMarked(NullMarker.NOT_NULL);
-                    }*/
-=======
+                    /*
                     if (types.isNonNullable(sym.type)) {
                         throw badClassFile("attribute.must.be.unique", names.NullRestricted);
                     }
-                    sym.type = sym.type.asNullMarked(JCTree.JCNullableTypeExpression.NullMarker.NOT_NULL);
->>>>>>> 7b6967a2
+                    sym.type = sym.type.asNullMarked(NullMarker.NOT_NULL);
+                    */
                 }
             },
         };
