/*
 * Copyright (c) 1999, 2025, Oracle and/or its affiliates. All rights reserved.
 * DO NOT ALTER OR REMOVE COPYRIGHT NOTICES OR THIS FILE HEADER.
 *
 * This code is free software; you can redistribute it and/or modify it
 * under the terms of the GNU General Public License version 2 only, as
 * published by the Free Software Foundation.  Oracle designates this
 * particular file as subject to the "Classpath" exception as provided
 * by Oracle in the LICENSE file that accompanied this code.
 *
 * This code is distributed in the hope that it will be useful, but WITHOUT
 * ANY WARRANTY; without even the implied warranty of MERCHANTABILITY or
 * FITNESS FOR A PARTICULAR PURPOSE.  See the GNU General Public License
 * version 2 for more details (a copy is included in the LICENSE file that
 * accompanied this code).
 *
 * You should have received a copy of the GNU General Public License version
 * 2 along with this work; if not, write to the Free Software Foundation,
 * Inc., 51 Franklin St, Fifth Floor, Boston, MA 02110-1301 USA.
 *
 * Please contact Oracle, 500 Oracle Parkway, Redwood Shores, CA 94065 USA
 * or visit www.oracle.com if you need additional information or have any
 * questions.
 */

package com.sun.tools.javac.jvm;

import java.io.*;
import java.net.URI;
import java.net.URISyntaxException;
import java.nio.CharBuffer;
import java.nio.file.ClosedFileSystemException;
import java.util.Arrays;
import java.util.EnumSet;
import java.util.HashMap;
import java.util.HashSet;
import java.util.Map;
import java.util.Set;
import java.util.function.BiFunction;
import java.util.function.IntFunction;
import java.util.function.Predicate;
import java.util.stream.IntStream;

import javax.lang.model.element.Modifier;
import javax.lang.model.element.NestingKind;
import javax.tools.JavaFileManager;
import javax.tools.JavaFileObject;

import com.sun.tools.javac.code.Source;
import com.sun.tools.javac.code.Source.Feature;
import com.sun.tools.javac.comp.Annotate;
import com.sun.tools.javac.comp.Annotate.AnnotationTypeCompleter;
import com.sun.tools.javac.code.*;
import com.sun.tools.javac.code.Directive.*;
import com.sun.tools.javac.code.Scope.WriteableScope;
import com.sun.tools.javac.code.Symbol.*;
import com.sun.tools.javac.code.Symtab;
import com.sun.tools.javac.code.Type.*;
import com.sun.tools.javac.comp.Annotate.AnnotationTypeMetadata;
import com.sun.tools.javac.file.BaseFileManager;
import com.sun.tools.javac.file.PathFileObject;
import com.sun.tools.javac.jvm.ClassFile.Version;
import com.sun.tools.javac.jvm.PoolConstant.NameAndType;
import com.sun.tools.javac.main.Option;
import com.sun.tools.javac.resources.CompilerProperties;
import com.sun.tools.javac.resources.CompilerProperties.Errors;
import com.sun.tools.javac.resources.CompilerProperties.Fragments;
import com.sun.tools.javac.resources.CompilerProperties.LintWarnings;
import com.sun.tools.javac.resources.CompilerProperties.Warnings;
import com.sun.tools.javac.tree.JCTree;
import com.sun.tools.javac.tree.JCTree.JCNullableTypeExpression.NullMarker;
import com.sun.tools.javac.util.*;
import com.sun.tools.javac.util.ByteBuffer.UnderflowException;
import com.sun.tools.javac.util.DefinedBy.Api;
import com.sun.tools.javac.util.JCDiagnostic.Fragment;

import static com.sun.tools.javac.code.Flags.*;
import static com.sun.tools.javac.code.Kinds.Kind.*;

import com.sun.tools.javac.code.Scope.LookupKind;

import static com.sun.tools.javac.code.Scope.LookupKind.NON_RECURSIVE;
import static com.sun.tools.javac.code.TypeTag.ARRAY;
import static com.sun.tools.javac.code.TypeTag.CLASS;
import static com.sun.tools.javac.code.TypeTag.TYPEVAR;
import static com.sun.tools.javac.jvm.ClassFile.*;
import static com.sun.tools.javac.jvm.ClassFile.Version.*;

import static com.sun.tools.javac.main.Option.PARAMETERS;

/** This class provides operations to read a classfile into an internal
 *  representation. The internal representation is anchored in a
 *  ClassSymbol which contains in its scope symbol representations
 *  for all other definitions in the classfile. Top-level Classes themselves
 *  appear as members of the scopes of PackageSymbols.
 *
 *  <p><b>This is NOT part of any supported API.
 *  If you write code that depends on this, you do so at your own risk.
 *  This code and its internal interfaces are subject to change or
 *  deletion without notice.</b>
 */
public class ClassReader {
    /** The context key for the class reader. */
    protected static final Context.Key<ClassReader> classReaderKey = new Context.Key<>();

    public static final int INITIAL_BUFFER_SIZE = 0x0fff0;

    private final Annotate annotate;

    /** Switch: verbose output.
     */
    boolean verbose;

    /** Switch: allow modules.
     */
    boolean allowModules;

    /** Switch: allow value classes.
     */
    boolean allowValueClasses;

    /** Switch: allow sealed
     */
    boolean allowSealedTypes;

    /** Switch: allow records
     */
    boolean allowRecords;

    /** Switch: warn (instead of error) on illegal UTF-8
     */
    boolean warnOnIllegalUtf8;

    /** Switch: preserve parameter names from the variable table.
     */
    public boolean saveParameterNames;

    /**
     * The currently selected profile.
     */
    public final Profile profile;

    /** The log to use for verbose output
     */
    final Log log;

    /** The symbol table. */
    Symtab syms;

    Types types;

    /** The name table. */
    final Names names;

    /** Access to files
     */
    private final JavaFileManager fileManager;

    /** Factory for diagnostics
     */
    JCDiagnostic.Factory diagFactory;

    DeferredCompletionFailureHandler dcfh;

    /**
     * Support for preview language features.
     */
    Preview preview;

    /** The current scope where type variables are entered.
     */
    protected WriteableScope typevars;

    private List<InterimUsesDirective> interimUses = List.nil();
    private List<InterimProvidesDirective> interimProvides = List.nil();

    /** The path name of the class file currently being read.
     */
    protected JavaFileObject currentClassFile = null;

    /** The class or method currently being read.
     */
    protected Symbol currentOwner = null;

    /** The module containing the class currently being read.
     */
    protected ModuleSymbol currentModule = null;

    /** The buffer containing the currently read class file.
     */
    ByteBuffer buf = new ByteBuffer(INITIAL_BUFFER_SIZE);

    /** The current input pointer.
     */
    protected int bp;

    /** The pool reader.
     */
    PoolReader poolReader;

    /** The major version number of the class file being read. */
    int majorVersion;
    /** The minor version number of the class file being read. */
    int minorVersion;

    /** true if the class file being read is a preview class file. */
    boolean previewClassFile;

    /** UTF-8 validation level */
    Convert.Validation utf8validation;

    /** A table to hold the constant pool indices for method parameter
     * names, as given in LocalVariableTable attributes.
     */
    int[] parameterNameIndicesLvt;

    /**
     * A table to hold the constant pool indices for method parameter
     * names, as given in the MethodParameters attribute.
     */
    int[] parameterNameIndicesMp;

    /**
     * A table to hold the access flags of the method parameters.
     */
    int[] parameterAccessFlags;

    /**
     * A table to hold the access flags of the method parameters,
     * for all parameters including synthetic and mandated ones.
     */
    int[] allParameterAccessFlags;

    /**
     * A table to hold annotations for method parameters.
     */
    ParameterAnnotations[] parameterAnnotations;

    /**
     * A holder for parameter annotations.
     */
    static class ParameterAnnotations {
        List<CompoundAnnotationProxy> proxies;

        void add(List<CompoundAnnotationProxy> newAnnotations) {
            if (proxies == null) {
                proxies = newAnnotations;
            } else {
                proxies = proxies.prependList(newAnnotations);
            }
        }
    }

    /**
     * The set of attribute names for which warnings have been generated for the current class
     */
    Set<Name> warnedAttrs = new HashSet<>();

    /**
     * The prototype @Target Attribute.Compound if this class is an annotation annotated with
     * {@code @Target}
     */
    CompoundAnnotationProxy target;

    /**
     * The prototype @Repeatable Attribute.Compound if this class is an annotation annotated with
     * {@code @Repeatable}
     */
    CompoundAnnotationProxy repeatable;

    /** Get the ClassReader instance for this invocation. */
    public static ClassReader instance(Context context) {
        ClassReader instance = context.get(classReaderKey);
        if (instance == null)
            instance = new ClassReader(context);
        return instance;
    }

    /** Construct a new class reader. */
    @SuppressWarnings("this-escape")
    protected ClassReader(Context context) {
        context.put(classReaderKey, this);
        annotate = Annotate.instance(context);
        names = Names.instance(context);
        syms = Symtab.instance(context);
        types = Types.instance(context);
        fileManager = context.get(JavaFileManager.class);
        if (fileManager == null)
            throw new AssertionError("FileManager initialization error");
        diagFactory = JCDiagnostic.Factory.instance(context);
        dcfh = DeferredCompletionFailureHandler.instance(context);

        log = Log.instance(context);

        Options options = Options.instance(context);
        verbose         = options.isSet(Option.VERBOSE);

        Source source = Source.instance(context);
        preview = Preview.instance(context);
        allowModules     = Feature.MODULES.allowedInSource(source);
        allowValueClasses = (!preview.isPreview(Feature.VALUE_CLASSES) || preview.isEnabled()) &&
                Feature.VALUE_CLASSES.allowedInSource(source);
        allowRecords = Feature.RECORDS.allowedInSource(source);
        allowSealedTypes = Feature.SEALED_CLASSES.allowedInSource(source);
        warnOnIllegalUtf8 = Feature.WARN_ON_ILLEGAL_UTF8.allowedInSource(source);

        saveParameterNames = options.isSet(PARAMETERS);

        profile = Profile.instance(context);

        typevars = WriteableScope.create(syms.noSymbol);

        initAttributeReaders();
    }

    /** Add member to class unless it is synthetic.
     */
    private void enterMember(ClassSymbol c, Symbol sym) {
        // Synthetic members are not entered -- reason lost to history (optimization?).
        // Lambda methods must be entered because they may have inner classes (which reference them)
        if ((sym.flags_field & (SYNTHETIC|BRIDGE)) != SYNTHETIC || sym.name.startsWith(names.lambda))
            c.members_field.enter(sym);
    }

/* **********************************************************************
 * Error Diagnoses
 ***********************************************************************/

    public ClassFinder.BadClassFile badClassFile(String key, Object... args) {
        return badClassFile(diagFactory.fragment(key, args));
    }

    public ClassFinder.BadClassFile badClassFile(Fragment fragment) {
        return badClassFile(diagFactory.fragment(fragment));
    }

    public ClassFinder.BadClassFile badClassFile(JCDiagnostic diagnostic) {
        return new ClassFinder.BadClassFile (
            currentOwner.enclClass(),
            currentClassFile,
            diagnostic,
            diagFactory,
            dcfh);
    }

    public ClassFinder.BadEnclosingMethodAttr badEnclosingMethod(Symbol sym) {
        return new ClassFinder.BadEnclosingMethodAttr (
            currentOwner.enclClass(),
            currentClassFile,
            diagFactory.fragment(Fragments.BadEnclosingMethod(sym)),
            diagFactory,
            dcfh);
    }

/* **********************************************************************
 * Buffer Access
 ***********************************************************************/

    /** Read a character.
     */
    char nextChar() {
        char res;
        try {
            res = buf.getChar(bp);
        } catch (UnderflowException e) {
            throw badClassFile(Fragments.BadClassTruncatedAtOffset(e.getLength()));
        }
        bp += 2;
        return res;
    }

    /** Read a byte.
     */
    int nextByte() {
        try {
            return buf.getByte(bp++) & 0xFF;
        } catch (UnderflowException e) {
            throw badClassFile(Fragments.BadClassTruncatedAtOffset(e.getLength()));
        }
    }

    /** Read an integer.
     */
    int nextInt() {
        int res;
        try {
            res = buf.getInt(bp);
        } catch (UnderflowException e) {
            throw badClassFile(Fragments.BadClassTruncatedAtOffset(e.getLength()));
        }
        bp += 4;
        return res;
    }

/* **********************************************************************
 * Constant Pool Access
 ***********************************************************************/

    /** Read module_flags.
     */
    Set<ModuleFlags> readModuleFlags(int flags) {
        Set<ModuleFlags> set = EnumSet.noneOf(ModuleFlags.class);
        for (ModuleFlags f : ModuleFlags.values()) {
            if ((flags & f.value) != 0)
                set.add(f);
        }
        return set;
    }

    /** Read resolution_flags.
     */
    Set<ModuleResolutionFlags> readModuleResolutionFlags(int flags) {
        Set<ModuleResolutionFlags> set = EnumSet.noneOf(ModuleResolutionFlags.class);
        for (ModuleResolutionFlags f : ModuleResolutionFlags.values()) {
            if ((flags & f.value) != 0)
                set.add(f);
        }
        return set;
    }

    /** Read exports_flags.
     */
    Set<ExportsFlag> readExportsFlags(int flags) {
        Set<ExportsFlag> set = EnumSet.noneOf(ExportsFlag.class);
        for (ExportsFlag f: ExportsFlag.values()) {
            if ((flags & f.value) != 0)
                set.add(f);
        }
        return set;
    }

    /** Read opens_flags.
     */
    Set<OpensFlag> readOpensFlags(int flags) {
        Set<OpensFlag> set = EnumSet.noneOf(OpensFlag.class);
        for (OpensFlag f: OpensFlag.values()) {
            if ((flags & f.value) != 0)
                set.add(f);
        }
        return set;
    }

    /** Read requires_flags.
     */
    Set<RequiresFlag> readRequiresFlags(int flags) {
        Set<RequiresFlag> set = EnumSet.noneOf(RequiresFlag.class);
        for (RequiresFlag f: RequiresFlag.values()) {
            if ((flags & f.value) != 0)
                set.add(f);
        }
        return set;
    }

/* **********************************************************************
 * Reading Types
 ***********************************************************************/

    /** The unread portion of the currently read type is
     *  signature[sigp..siglimit-1].
     */
    byte[] signature;
    int sigp;
    int siglimit;
    boolean sigEnterPhase = false;

    /** Convert signature to type, where signature is a byte array segment.
     */
    Type sigToType(byte[] sig, int offset, int len) {
        signature = sig;
        sigp = offset;
        siglimit = offset + len;
        return sigToType();
    }

    /** Convert signature to type, where signature is implicit.
     */
    Type sigToType() {
        switch ((char) signature[sigp]) {
        case 'T':
            sigp++;
            int start = sigp;
            while (signature[sigp] != ';') sigp++;
            sigp++;
            return sigEnterPhase
                ? Type.noType
                : findTypeVar(readName(signature, start, sigp - 1 - start));
        case '+': {
            sigp++;
            Type t = sigToType();
            return new WildcardType(t, BoundKind.EXTENDS, syms.boundClass);
        }
        case '*':
            sigp++;
            return new WildcardType(syms.objectType, BoundKind.UNBOUND,
                                    syms.boundClass);
        case '-': {
            sigp++;
            Type t = sigToType();
            return new WildcardType(t, BoundKind.SUPER, syms.boundClass);
        }
        case 'B':
            sigp++;
            return syms.byteType;
        case 'C':
            sigp++;
            return syms.charType;
        case 'D':
            sigp++;
            return syms.doubleType;
        case 'F':
            sigp++;
            return syms.floatType;
        case 'I':
            sigp++;
            return syms.intType;
        case 'J':
            sigp++;
            return syms.longType;
        case 'L':
            {
                // int oldsigp = sigp;
                Type t = classSigToType();
                if (sigp < siglimit && signature[sigp] == '.')
                    throw badClassFile("deprecated inner class signature syntax " +
                                       "(please recompile from source)");
                /*
                System.err.println(" decoded " +
                                   new String(signature, oldsigp, sigp-oldsigp) +
                                   " => " + t + " outer " + t.outer());
                */
                return t;
            }
        case 'S':
            sigp++;
            return syms.shortType;
        case 'V':
            sigp++;
            return syms.voidType;
        case 'Z':
            sigp++;
            return syms.booleanType;
        case '[':
            sigp++;
            return new ArrayType(sigToType(), syms.arrayClass);
        case '(':
            sigp++;
            List<Type> argtypes = sigToTypes(')');
            Type restype = sigToType();
            List<Type> thrown = List.nil();
            while (sigp < siglimit && signature[sigp] == '^') {
                sigp++;
                thrown = thrown.prepend(sigToType());
            }
            // if there is a typevar in the throws clause we should state it.
            for (List<Type> l = thrown; l.nonEmpty(); l = l.tail) {
                if (l.head.hasTag(TYPEVAR)) {
                    l.head.tsym.flags_field |= THROWS;
                }
            }
            return new MethodType(argtypes,
                                  restype,
                                  thrown.reverse(),
                                  syms.methodClass);
        case '<':
            typevars = typevars.dup(currentOwner);
            Type poly = new ForAll(sigToTypeParams(), sigToType());
            typevars = typevars.leave();
            return poly;
        default:
            throw badClassFile("bad.signature", quoteBadSignature());
        }
    }

    byte[] signatureBuffer = new byte[0];
    int sbp = 0;
    /** Convert class signature to type, where signature is implicit.
     */
    Type classSigToType() {
        if (signature[sigp] != 'L')
            throw badClassFile("bad.class.signature", quoteBadSignature());
        sigp++;
        Type outer = Type.noType;
        int startSbp = sbp;
        NullMarker nm = NullMarker.UNSPECIFIED;

        while (true) {
            final byte c = signature[sigp++];
            switch (c) {
            case ';': {         // end
                ClassSymbol t = enterClass(readName(signatureBuffer,
                                                         startSbp,
                                                         sbp - startSbp));

                Type result;
                try {
                    if (outer == Type.noType) {
                        ClassType et = (ClassType) t.erasure(types);
                        result = new ClassType(et.getEnclosingType(), List.nil(), et.tsym, et.getMetadata());
                    } else {
                        result = new ClassType(outer, List.nil(), t, List.nil());
                    }
                    if (nm != NullMarker.UNSPECIFIED) {
                        result = result.asNullMarked(nm);
                        nm = NullMarker.UNSPECIFIED;
                    }
                    return result;
                } finally {
                    sbp = startSbp;
                }
            }
            case '?': case '!' : case '=': {
                char nmChar = (char) c;
                nm = (nmChar == '=' ? NullMarker.PARAMETRIC : NullMarker.of(String.valueOf(nmChar)));
                continue;
            }
            case '<':           // generic arguments
                ClassSymbol t = enterClass(readName(signatureBuffer,
                                                         startSbp,
                                                         sbp - startSbp));
                List<Type> actuals = sigToTypes('>');
                List<Type> formals = ((ClassType)t.type.tsym.type).typarams_field;
                if (formals != null) {
                    if (actuals.isEmpty())
                        actuals = formals;
                }
                /* actualsCp is final as it will be captured by the inner class below. We could avoid defining
                 * this additional local variable and depend on field ClassType::typarams_field which `actuals` is
                 * assigned to but then we would have a dependendy on the internal representation of ClassType which
                 * could change in the future
                 */
                final List<Type> actualsCp = actuals;
                outer = new ClassType(outer, actuals, t, List.nil()) {
                        boolean completed = false;
                        boolean typeArgsSet = false;
                        @Override @DefinedBy(Api.LANGUAGE_MODEL)
                        public Type getEnclosingType() {
                            if (!completed) {
                                completed = true;
                                tsym.apiComplete();
                                Type enclosingType = tsym.type.getEnclosingType();
                                if (enclosingType != Type.noType) {
                                    List<Type> typeArgs =
                                        super.getEnclosingType().allparams();
                                    List<Type> typeParams =
                                        enclosingType.allparams();
                                    if (typeParams.length() != typeArgs.length()) {
                                        // no "rare" types
                                        super.setEnclosingType(types.erasure(enclosingType));
                                    } else {
                                        super.setEnclosingType(types.subst(enclosingType,
                                                                           typeParams,
                                                                           typeArgs));
                                    }
                                } else {
                                    super.setEnclosingType(Type.noType);
                                }
                            }
                            return super.getEnclosingType();
                        }
                        @Override
                        public void setEnclosingType(Type outer) {
                            throw new UnsupportedOperationException();
                        }

                        @Override
                        public List<Type> getTypeArguments() {
                            if (!typeArgsSet) {
                                typeArgsSet = true;
                                List<Type> formalsCp = ((ClassType)t.type.tsym.type).typarams_field;
                                if (formalsCp != null && !formalsCp.isEmpty()) {
                                    if (actualsCp.length() == formalsCp.length()) {
                                        List<Type> a = actualsCp;
                                        List<Type> f = formalsCp;
                                        while (a.nonEmpty()) {
                                            a.head = a.head.withTypeVar(f.head);
                                            a = a.tail;
                                            f = f.tail;
                                        }
                                    }
                                }
                            }
                            return super.getTypeArguments();
                        }
                };
                char currentCh = (char)signature[sigp];
                if (currentCh == '?' || currentCh == '!' || currentCh == '=' ) {
                    nm = (currentCh == '=' ? NullMarker.PARAMETRIC : NullMarker.of(String.valueOf(currentCh)));
                    outer = outer.asNullMarked(nm);
                    sigp++;
                }
                switch (signature[sigp++]) {
                case ';':
                    if (sigp < siglimit && signature[sigp] == '.') {
                        // support old-style GJC signatures
                        // The signature produced was
                        // Lfoo/Outer<Lfoo/X;>;.Lfoo/Outer$Inner<Lfoo/Y;>;
                        // rather than say
                        // Lfoo/Outer<Lfoo/X;>.Inner<Lfoo/Y;>;
                        // so we skip past ".Lfoo/Outer$"
                        sigp += (sbp - startSbp) + // "foo/Outer"
                            3;  // ".L" and "$"
                        signatureBuffer[sbp++] = (byte)'$';
                        break;
                    } else {
                        sbp = startSbp;
                        return outer;
                    }
                case '.':
                    signatureBuffer[sbp++] = (byte)'$';
                    break;
                default:
                    throw new AssertionError((char)signature[sigp-1]);
                }
                continue;

            case '.':
                //we have seen an enclosing non-generic class
                if (outer != Type.noType) {
                    t = enterClass(readName(signatureBuffer,
                                                 startSbp,
                                                 sbp - startSbp));
                    outer = new ClassType(outer, List.nil(), t, List.nil());
                }
                signatureBuffer[sbp++] = (byte)'$';
                continue;
            case '/':
                signatureBuffer[sbp++] = (byte)'.';
                continue;
            default:
                signatureBuffer[sbp++] = c;
                continue;
            }
        }
    }

    /** Quote a bogus signature for display inside an error message.
     */
    String quoteBadSignature() {
        String sigString;
        try {
            sigString = Convert.utf2string(signature, sigp, siglimit - sigp, Convert.Validation.NONE);
        } catch (InvalidUtfException e) {
            throw new AssertionError(e);
        }
        if (sigString.length() > 32)
            sigString = sigString.substring(0, 32) + "...";
        return "\"" + sigString + "\"";
    }

    /** Convert (implicit) signature to list of types
     *  until `terminator' is encountered.
     */
    List<Type> sigToTypes(char terminator) {
        List<Type> head = List.of(null);
        List<Type> tail = head;
        while (signature[sigp] != terminator)
            tail = tail.setTail(List.of(sigToType()));
        sigp++;
        return head.tail;
    }

    /** Convert signature to type parameters, where signature is a byte
     *  array segment.
     */
    List<Type> sigToTypeParams(byte[] sig, int offset, int len) {
        signature = sig;
        sigp = offset;
        siglimit = offset + len;
        return sigToTypeParams();
    }

    /** Convert signature to type parameters, where signature is implicit.
     */
    List<Type> sigToTypeParams() {
        List<Type> tvars = List.nil();
        if (signature[sigp] == '<') {
            sigp++;
            int start = sigp;
            sigEnterPhase = true;
            while (signature[sigp] != '>')
                tvars = tvars.prepend(sigToTypeParam());
            sigEnterPhase = false;
            sigp = start;
            while (signature[sigp] != '>')
                sigToTypeParam();
            sigp++;
        }
        return tvars.reverse();
    }

    /** Convert (implicit) signature to type parameter.
     */
    Type sigToTypeParam() {
        int start = sigp;
        while (signature[sigp] != ':') sigp++;
        Name name = readName(signature, start, sigp - start);
        TypeVar tvar;
        if (sigEnterPhase) {
            tvar = new TypeVar(name, currentOwner, syms.botType);
            typevars.enter(tvar.tsym);
        } else {
            tvar = (TypeVar)findTypeVar(name);
        }
        List<Type> bounds = List.nil();
        boolean allInterfaces = false;
        if (signature[sigp] == ':' && signature[sigp+1] == ':') {
            sigp++;
            allInterfaces = true;
        }
        while (signature[sigp] == ':') {
            sigp++;
            bounds = bounds.prepend(sigToType());
        }
        if (!sigEnterPhase) {
            types.setBounds(tvar, bounds.reverse(), allInterfaces);
        }
        return tvar;
    }

    /** Find type variable with given name in `typevars' scope.
     */
    Type findTypeVar(Name name) {
        Symbol s = typevars.findFirst(name);
        if (s != null) {
            return s.type;
        } else {
            if (readingClassAttr) {
                // While reading the class attribute, the supertypes
                // might refer to a type variable from an enclosing element
                // (method or class).
                // If the type variable is defined in the enclosing class,
                // we can actually find it in
                // currentOwner.owner.type.getTypeArguments()
                // However, until we have read the enclosing method attribute
                // we don't know for sure if this owner is correct.  It could
                // be a method and there is no way to tell before reading the
                // enclosing method attribute.
                TypeVar t = new TypeVar(name, currentOwner, syms.botType);
                missingTypeVariables = missingTypeVariables.prepend(t);
                // System.err.println("Missing type var " + name);
                return t;
            }
            throw badClassFile("undecl.type.var", name);
        }
    }

    private Name readName(byte[] buf, int off, int len) {
        try {
            return names.fromUtf(buf, off, len, utf8validation);
        } catch (InvalidUtfException e) {
            if (warnOnIllegalUtf8) {
                log.warning(Warnings.InvalidUtf8InClassfile(currentClassFile,
                    Fragments.BadUtf8ByteSequenceAt(sigp)));
                return names.fromUtfLax(buf, off, len);
            }
            throw badClassFile(Fragments.BadUtf8ByteSequenceAt(sigp));
        }
    }

/* **********************************************************************
 * Reading Attributes
 ***********************************************************************/

    protected enum AttributeKind { CLASS, MEMBER }

    protected abstract class AttributeReader {
        protected AttributeReader(Name name, ClassFile.Version version, Set<AttributeKind> kinds) {
            this.name = name;
            this.version = version;
            this.kinds = kinds;
        }

        protected boolean accepts(AttributeKind kind) {
            if (kinds.contains(kind)) {
                if (majorVersion > version.major || (majorVersion == version.major && minorVersion >= version.minor))
                    return true;

                if (!warnedAttrs.contains(name)) {
                    JavaFileObject prev = log.useSource(currentClassFile);
                    try {
                        log.warning(LintWarnings.FutureAttr(name, version.major, version.minor, majorVersion, minorVersion));
                    } finally {
                        log.useSource(prev);
                    }
                    warnedAttrs.add(name);
                }
            }
            return false;
        }

        protected abstract void read(Symbol sym, int attrLen);

        protected final Name name;
        protected final ClassFile.Version version;
        protected final Set<AttributeKind> kinds;
    }

    protected Set<AttributeKind> CLASS_ATTRIBUTE =
            EnumSet.of(AttributeKind.CLASS);
    protected Set<AttributeKind> MEMBER_ATTRIBUTE =
            EnumSet.of(AttributeKind.MEMBER);
    protected Set<AttributeKind> CLASS_OR_MEMBER_ATTRIBUTE =
            EnumSet.of(AttributeKind.CLASS, AttributeKind.MEMBER);

    protected Map<Name, AttributeReader> attributeReaders = new HashMap<>();

    private void initAttributeReaders() {
        AttributeReader[] readers = {
            // v45.3 attributes

            new AttributeReader(names.Code, V45_3, MEMBER_ATTRIBUTE) {
                protected void read(Symbol sym, int attrLen) {
                    if (saveParameterNames)
                        ((MethodSymbol)sym).code = readCode(sym);
                    else
                        bp = bp + attrLen;
                }
            },

            new AttributeReader(names.ConstantValue, V45_3, MEMBER_ATTRIBUTE) {
                protected void read(Symbol sym, int attrLen) {
                    Object v = poolReader.getConstant(nextChar());
                    // Ignore ConstantValue attribute if field not final.
                    if ((sym.flags() & FINAL) == 0) {
                        return;
                    }
                    VarSymbol var = (VarSymbol) sym;
                    switch (var.type.getTag()) {
                       case BOOLEAN:
                       case BYTE:
                       case CHAR:
                       case SHORT:
                       case INT:
                           checkType(var, Integer.class, v);
                           break;
                       case LONG:
                           checkType(var, Long.class, v);
                           break;
                       case FLOAT:
                           checkType(var, Float.class, v);
                           break;
                       case DOUBLE:
                           checkType(var, Double.class, v);
                           break;
                       case CLASS:
                           if (var.type.tsym == syms.stringType.tsym) {
                               checkType(var, String.class, v);
                           } else {
                               throw badClassFile("bad.constant.value.type", var.type);
                           }
                           break;
                       default:
                           // ignore ConstantValue attribute if type is not primitive or String
                           return;
                    }
                    if (v instanceof Integer intVal && !var.type.getTag().checkRange(intVal)) {
                        throw badClassFile("bad.constant.range", v, var, var.type);
                    }
                    var.setData(v);
                }

                void checkType(Symbol var, Class<?> clazz, Object value) {
                    if (!clazz.isInstance(value)) {
                        throw badClassFile("bad.constant.value", value, var, clazz.getSimpleName());
                    }
                }
            },

            new AttributeReader(names.Deprecated, V45_3, CLASS_OR_MEMBER_ATTRIBUTE) {
                protected void read(Symbol sym, int attrLen) {
                    Symbol s = sym.owner.kind == MDL ? sym.owner : sym;

                    s.flags_field |= DEPRECATED;
                }
            },

            new AttributeReader(names.Exceptions, V45_3, CLASS_OR_MEMBER_ATTRIBUTE) {
                protected void read(Symbol sym, int attrLen) {
                    int nexceptions = nextChar();
                    List<Type> thrown = List.nil();
                    for (int j = 0; j < nexceptions; j++)
                        thrown = thrown.prepend(poolReader.getClass(nextChar()).type);
                    if (sym.type.getThrownTypes().isEmpty())
                        sym.type.asMethodType().thrown = thrown.reverse();
                }
            },

            new AttributeReader(names.InnerClasses, V45_3, CLASS_ATTRIBUTE) {
                protected void read(Symbol sym, int attrLen) {
                    ClassSymbol c = (ClassSymbol) sym;
                    if (currentModule.module_info == c) {
                        //prevent entering the classes too soon:
                        skipInnerClasses();
                    } else {
                        readInnerClasses(c);
                    }
                }
            },

            new AttributeReader(names.LocalVariableTable, V45_3, CLASS_OR_MEMBER_ATTRIBUTE) {
                protected void read(Symbol sym, int attrLen) {
                    int newbp = bp + attrLen;
                    if (saveParameterNames) {
                        // Pick up parameter names from the variable table.
                        // Parameter names are not explicitly identified as such,
                        // but all parameter name entries in the LocalVariableTable
                        // have a start_pc of 0.  Therefore, we record the name
                        // indices of all slots with a start_pc of zero in the
                        // parameterNameIndices array.
                        // Note that this implicitly honors the JVMS spec that
                        // there may be more than one LocalVariableTable, and that
                        // there is no specified ordering for the entries.
                        int numEntries = nextChar();
                        for (int i = 0; i < numEntries; i++) {
                            int start_pc = nextChar();
                            int length = nextChar();
                            int nameIndex = nextChar();
                            int sigIndex = nextChar();
                            int register = nextChar();
                            if (start_pc == 0) {
                                // ensure array large enough
                                if (register >= parameterNameIndicesLvt.length) {
                                    int newSize =
                                            Math.max(register + 1, parameterNameIndicesLvt.length + 8);
                                    parameterNameIndicesLvt =
                                            Arrays.copyOf(parameterNameIndicesLvt, newSize);
                                }
                                parameterNameIndicesLvt[register] = nameIndex;
                            }
                        }
                    }
                    bp = newbp;
                }
            },

            new AttributeReader(names.SourceFile, V45_3, CLASS_ATTRIBUTE) {
                protected void read(Symbol sym, int attrLen) {
                    ClassSymbol c = (ClassSymbol) sym;
                    Name n = poolReader.getName(nextChar());
                    c.sourcefile = new SourceFileObject(n);
                    // If the class is a toplevel class, originating from a Java source file,
                    // but the class name does not match the file name, then it is
                    // an auxiliary class.
                    String sn = n.toString();
                    if (c.owner.kind == PCK &&
                        sn.endsWith(".java") &&
                        !sn.equals(c.name.toString()+".java")) {
                        c.flags_field |= AUXILIARY;
                    }
                }
            },

            new AttributeReader(names.Synthetic, V45_3, CLASS_OR_MEMBER_ATTRIBUTE) {
                protected void read(Symbol sym, int attrLen) {
                    sym.flags_field |= SYNTHETIC;
                }
            },

            // standard v49 attributes

            new AttributeReader(names.EnclosingMethod, V49, CLASS_ATTRIBUTE) {
                protected void read(Symbol sym, int attrLen) {
                    int newbp = bp + attrLen;
                    readEnclosingMethodAttr(sym);
                    bp = newbp;
                }
            },

            new AttributeReader(names.Signature, V49, CLASS_OR_MEMBER_ATTRIBUTE) {
                protected void read(Symbol sym, int attrLen) {
                    if (sym.kind == TYP) {
                        ClassSymbol c = (ClassSymbol) sym;
                        readingClassAttr = true;
                        try {
                            ClassType ct1 = (ClassType)c.type;
                            Assert.check(c == currentOwner);
                            ct1.typarams_field = poolReader.getName(nextChar())
                                    .map(ClassReader.this::sigToTypeParams);
                            ct1.supertype_field = sigToType();
                            ListBuffer<Type> is = new ListBuffer<>();
                            while (sigp != siglimit) is.append(sigToType());
                            ct1.interfaces_field = is.toList();
                        } finally {
                            readingClassAttr = false;
                        }
                    } else {
                        List<Type> thrown = sym.type.getThrownTypes();
                        sym.type = poolReader.getType(nextChar());
                        //- System.err.println(" # " + sym.type);
                        if (sym.kind == MTH && sym.type.getThrownTypes().isEmpty())
                            sym.type.asMethodType().thrown = thrown;
                    }
                }
            },

            // v49 annotation attributes

            new AttributeReader(names.AnnotationDefault, V49, CLASS_OR_MEMBER_ATTRIBUTE) {
                protected void read(Symbol sym, int attrLen) {
                    attachAnnotationDefault(sym);
                }
            },

            new AttributeReader(names.RuntimeInvisibleAnnotations, V49, CLASS_OR_MEMBER_ATTRIBUTE) {
                protected void read(Symbol sym, int attrLen) {
                    attachAnnotations(sym);
                }
            },

            new AttributeReader(names.RuntimeInvisibleParameterAnnotations, V49, CLASS_OR_MEMBER_ATTRIBUTE) {
                protected void read(Symbol sym, int attrLen) {
                    readParameterAnnotations(sym);
                }
            },

            new AttributeReader(names.RuntimeVisibleAnnotations, V49, CLASS_OR_MEMBER_ATTRIBUTE) {
                protected void read(Symbol sym, int attrLen) {
                    attachAnnotations(sym);
                }
            },

            new AttributeReader(names.RuntimeVisibleParameterAnnotations, V49, CLASS_OR_MEMBER_ATTRIBUTE) {
                protected void read(Symbol sym, int attrLen) {
                    readParameterAnnotations(sym);
                }
            },

            // additional "legacy" v49 attributes, superseded by flags

            new AttributeReader(names.Annotation, V49, CLASS_OR_MEMBER_ATTRIBUTE) {
                protected void read(Symbol sym, int attrLen) {
                    sym.flags_field |= ANNOTATION;
                }
            },

            new AttributeReader(names.Bridge, V49, MEMBER_ATTRIBUTE) {
                protected void read(Symbol sym, int attrLen) {
                    sym.flags_field |= BRIDGE;
                }
            },

            new AttributeReader(names.Enum, V49, CLASS_OR_MEMBER_ATTRIBUTE) {
                protected void read(Symbol sym, int attrLen) {
                    sym.flags_field |= ENUM;
                }
            },

            new AttributeReader(names.Varargs, V49, CLASS_OR_MEMBER_ATTRIBUTE) {
                protected void read(Symbol sym, int attrLen) {
                    sym.flags_field |= VARARGS;
                }
            },

            new AttributeReader(names.RuntimeVisibleTypeAnnotations, V52, CLASS_OR_MEMBER_ATTRIBUTE) {
                protected void read(Symbol sym, int attrLen) {
                    attachTypeAnnotations(sym);
                }
            },

            new AttributeReader(names.RuntimeInvisibleTypeAnnotations, V52, CLASS_OR_MEMBER_ATTRIBUTE) {
                protected void read(Symbol sym, int attrLen) {
                    attachTypeAnnotations(sym);
                }
            },

            // The following attributes for a Code attribute are not currently handled
            // StackMapTable
            // SourceDebugExtension
            // LineNumberTable
            // LocalVariableTypeTable

            // standard v52 attributes

            new AttributeReader(names.MethodParameters, V52, MEMBER_ATTRIBUTE) {
                protected void read(Symbol sym, int attrlen) {
                    int newbp = bp + attrlen;
                    if (saveParameterNames) {
                        int numEntries = nextByte();
                        allParameterAccessFlags = new int[numEntries];
                        parameterNameIndicesMp = new int[numEntries];
                        parameterAccessFlags = new int[numEntries];
                        int allParamIndex = 0;
                        int index = 0;
                        for (int i = 0; i < numEntries; i++) {
                            int nameIndex = nextChar();
                            int flags = nextChar();
                            allParameterAccessFlags[allParamIndex++] = flags;
                            if ((flags & (Flags.MANDATED | Flags.SYNTHETIC)) != 0) {
                                continue;
                            }
                            parameterNameIndicesMp[index] = nameIndex;
                            parameterAccessFlags[index] = flags;
                            index++;
                        }
                    }
                    bp = newbp;
                }
            },

            // standard v53 attributes

            new AttributeReader(names.Module, V53, CLASS_ATTRIBUTE) {
                @Override
                protected boolean accepts(AttributeKind kind) {
                    return super.accepts(kind) && allowModules;
                }
                protected void read(Symbol sym, int attrLen) {
                    if (sym.kind == TYP && sym.owner.kind == MDL) {
                        ModuleSymbol msym = (ModuleSymbol) sym.owner;
                        ListBuffer<Directive> directives = new ListBuffer<>();

                        Name moduleName = poolReader.peekModuleName(nextChar(), ClassReader.this::readName);
                        if (currentModule.name != moduleName) {
                            throw badClassFile("module.name.mismatch", moduleName, currentModule.name);
                        }

                        Set<ModuleFlags> moduleFlags = readModuleFlags(nextChar());
                        msym.flags.addAll(moduleFlags);
                        msym.version = optPoolEntry(nextChar(), poolReader::getName, null);

                        ListBuffer<RequiresDirective> requires = new ListBuffer<>();
                        int nrequires = nextChar();
                        for (int i = 0; i < nrequires; i++) {
                            ModuleSymbol rsym = poolReader.getModule(nextChar());
                            Set<RequiresFlag> flags = readRequiresFlags(nextChar());
                            if (rsym == syms.java_base && majorVersion >= V54.major) {
                                if (flags.contains(RequiresFlag.STATIC_PHASE)) {
                                    throw badClassFile("bad.requires.flag", RequiresFlag.STATIC_PHASE);
                                }
                            }
                            nextChar(); // skip compiled version
                            requires.add(new RequiresDirective(rsym, flags));
                        }
                        msym.requires = requires.toList();
                        directives.addAll(msym.requires);

                        ListBuffer<ExportsDirective> exports = new ListBuffer<>();
                        int nexports = nextChar();
                        for (int i = 0; i < nexports; i++) {
                            PackageSymbol p = poolReader.getPackage(nextChar());
                            Set<ExportsFlag> flags = readExportsFlags(nextChar());
                            int nto = nextChar();
                            List<ModuleSymbol> to;
                            if (nto == 0) {
                                to = null;
                            } else {
                                ListBuffer<ModuleSymbol> lb = new ListBuffer<>();
                                for (int t = 0; t < nto; t++)
                                    lb.append(poolReader.getModule(nextChar()));
                                to = lb.toList();
                            }
                            exports.add(new ExportsDirective(p, to, flags));
                        }
                        msym.exports = exports.toList();
                        directives.addAll(msym.exports);
                        ListBuffer<OpensDirective> opens = new ListBuffer<>();
                        int nopens = nextChar();
                        if (nopens != 0 && msym.flags.contains(ModuleFlags.OPEN)) {
                            throw badClassFile("module.non.zero.opens", currentModule.name);
                        }
                        for (int i = 0; i < nopens; i++) {
                            PackageSymbol p = poolReader.getPackage(nextChar());
                            Set<OpensFlag> flags = readOpensFlags(nextChar());
                            int nto = nextChar();
                            List<ModuleSymbol> to;
                            if (nto == 0) {
                                to = null;
                            } else {
                                ListBuffer<ModuleSymbol> lb = new ListBuffer<>();
                                for (int t = 0; t < nto; t++)
                                    lb.append(poolReader.getModule(nextChar()));
                                to = lb.toList();
                            }
                            opens.add(new OpensDirective(p, to, flags));
                        }
                        msym.opens = opens.toList();
                        directives.addAll(msym.opens);

                        msym.directives = directives.toList();

                        ListBuffer<InterimUsesDirective> uses = new ListBuffer<>();
                        int nuses = nextChar();
                        for (int i = 0; i < nuses; i++) {
                            Name srvc = poolReader.peekClassName(nextChar(), this::classNameMapper);
                            uses.add(new InterimUsesDirective(srvc));
                        }
                        interimUses = uses.toList();

                        ListBuffer<InterimProvidesDirective> provides = new ListBuffer<>();
                        int nprovides = nextChar();
                        for (int p = 0; p < nprovides; p++) {
                            Name srvc = poolReader.peekClassName(nextChar(), this::classNameMapper);
                            int nimpls = nextChar();
                            ListBuffer<Name> impls = new ListBuffer<>();
                            for (int i = 0; i < nimpls; i++) {
                                impls.append(poolReader.peekClassName(nextChar(), this::classNameMapper));
                            provides.add(new InterimProvidesDirective(srvc, impls.toList()));
                            }
                        }
                        interimProvides = provides.toList();
                    }
                }

                private Name classNameMapper(byte[] arr, int offset, int length) throws InvalidUtfException {
                    byte[] buf = ClassFile.internalize(arr, offset, length);
                    try {
                        return names.fromUtf(buf, 0, buf.length, utf8validation);
                    } catch (InvalidUtfException e) {
                        if (warnOnIllegalUtf8) {
                            log.warning(Warnings.InvalidUtf8InClassfile(currentClassFile,
                                Fragments.BadUtf8ByteSequenceAt(e.getOffset())));
                            return names.fromUtfLax(buf, 0, buf.length);
                        }
                        throw e;
                    }
                }
            },

            new AttributeReader(names.ModuleResolution, V53, CLASS_ATTRIBUTE) {
                @Override
                protected boolean accepts(AttributeKind kind) {
                    return super.accepts(kind) && allowModules;
                }
                protected void read(Symbol sym, int attrLen) {
                    if (sym.kind == TYP && sym.owner.kind == MDL) {
                        ModuleSymbol msym = (ModuleSymbol) sym.owner;
                        msym.resolutionFlags.addAll(readModuleResolutionFlags(nextChar()));
                    }
                }
            },

            new AttributeReader(names.Record, V58, CLASS_ATTRIBUTE) {
                @Override
                protected boolean accepts(AttributeKind kind) {
                    return super.accepts(kind) && allowRecords;
                }
                protected void read(Symbol sym, int attrLen) {
                    if (sym.kind == TYP) {
                        sym.flags_field |= RECORD;
                    }
                    int componentCount = nextChar();
                    ListBuffer<RecordComponent> components = new ListBuffer<>();
                    for (int i = 0; i < componentCount; i++) {
                        Name name = poolReader.getName(nextChar());
                        Type type = poolReader.getType(nextChar());
                        RecordComponent c = new RecordComponent(name, type, sym);
                        readAttrs(c, AttributeKind.MEMBER);
                        components.add(c);
                    }
                    ((ClassSymbol) sym).setRecordComponents(components.toList());
                }
            },
            new AttributeReader(names.PermittedSubclasses, V59, CLASS_ATTRIBUTE) {
                @Override
                protected boolean accepts(AttributeKind kind) {
                    return super.accepts(kind) && allowSealedTypes;
                }
                protected void read(Symbol sym, int attrLen) {
                    if (sym.kind == TYP) {
                        ListBuffer<Symbol> subtypes = new ListBuffer<>();
                        int numberOfPermittedSubtypes = nextChar();
                        for (int i = 0; i < numberOfPermittedSubtypes; i++) {
                            subtypes.add(poolReader.getClass(nextChar()));
                        }
                        ((ClassSymbol)sym).setPermittedSubclasses(subtypes.toList());
                    }
                }
            },
            new AttributeReader(names.ImplicitCreation, V66, CLASS_ATTRIBUTE) {
                @Override
                protected boolean accepts(AttributeKind kind) {
                    return super.accepts(kind) && allowValueClasses;
                }
                protected void read(Symbol sym, int attrLen) {
                    if (((ClassSymbol)sym).hasImplicitConstructor()) { // there can only be one per class
                        throw badClassFile("attribute.must.be.unique", names.ImplicitCreation);
                    }
                    if (sym.kind == TYP) {
                        nextChar();
                        ((ClassSymbol)sym).implicitConstructorFound();
                    }
                }
            },
            new AttributeReader(names.NullRestricted, V66, MEMBER_ATTRIBUTE) {
                @Override
                protected boolean accepts(AttributeKind kind) {
                    return super.accepts(kind) && allowValueClasses;
                }
                protected void read(Symbol sym, int attrLen) {
                    if (sym.kind != VAR) {
                        throw badClassFile("attribute.only.applicable.to.fields", names.NullRestricted);
                    }
                    if (sym.type.isPrimitive() || sym.type.hasTag(TypeTag.ARRAY)) {
                        throw badClassFile("attribute.not.applicable.to.field.type", names.NullRestricted, sym.type);
                    }
                    // there is no point on setting the nullness or not has it will be set while parsing the signature
                }
            },
        };

        for (AttributeReader r: readers)
            attributeReaders.put(r.name, r);
    }

    protected void readEnclosingMethodAttr(Symbol sym) {
        // sym is a nested class with an "Enclosing Method" attribute
        // remove sym from it's current owners scope and place it in
        // the scope specified by the attribute
        sym.owner.members().remove(sym);
        ClassSymbol self = (ClassSymbol)sym;
        ClassSymbol c = poolReader.getClass(nextChar());
        NameAndType nt = optPoolEntry(nextChar(), poolReader::getNameAndType, null);

        if (c.members_field == null || c.kind != TYP)
            throw badClassFile("bad.enclosing.class", self, c);

        MethodSymbol m = findMethod(nt, c.members_field, self.flags());
        if (nt != null && m == null)
            throw badEnclosingMethod(self);

        self.name = simpleBinaryName(self.flatname, c.flatname) ;
        self.owner = m != null ? m : c;
        if (self.name.isEmpty())
            self.fullname = names.empty;
        else
            self.fullname = ClassSymbol.formFullName(self.name, self.owner);

        if (m != null) {
            ((ClassType)sym.type).setEnclosingType(m.type);
        } else if ((self.flags_field & STATIC) == 0) {
            ((ClassType)sym.type).setEnclosingType(c.type);
        } else {
            ((ClassType)sym.type).setEnclosingType(Type.noType);
        }
        enterTypevars(self, self.type);
        if (!missingTypeVariables.isEmpty()) {
            ListBuffer<Type> typeVars =  new ListBuffer<>();
            for (Type typevar : missingTypeVariables) {
                typeVars.append(findTypeVar(typevar.tsym.name));
            }
            foundTypeVariables = typeVars.toList();
        } else {
            foundTypeVariables = List.nil();
        }
    }

    // See java.lang.Class
    private Name simpleBinaryName(Name self, Name enclosing) {
        if (!self.startsWith(enclosing)) {
            throw badClassFile("bad.enclosing.method", self);
        }

        String simpleBinaryName = self.toString().substring(enclosing.toString().length());
        if (simpleBinaryName.length() < 1 || simpleBinaryName.charAt(0) != '$')
            throw badClassFile("bad.enclosing.method", self);
        int index = 1;
        while (index < simpleBinaryName.length() &&
               isAsciiDigit(simpleBinaryName.charAt(index)))
            index++;
        return names.fromString(simpleBinaryName.substring(index));
    }

    private MethodSymbol findMethod(NameAndType nt, Scope scope, long flags) {
        if (nt == null)
            return null;

        MethodType type = nt.type.asMethodType();

        for (Symbol sym : scope.getSymbolsByName(nt.name)) {
            if (sym.kind == MTH && isSameBinaryType(sym.type.asMethodType(), type))
                return (MethodSymbol)sym;
        }

        if (nt.name != names.init)
            // not a constructor
            return null;
        if ((flags & INTERFACE) != 0)
            // no enclosing instance
            return null;
        if (nt.type.getParameterTypes().isEmpty())
            // no parameters
            return null;

        // A constructor of an inner class.
        // Remove the first argument (the enclosing instance)
        nt = new NameAndType(nt.name, new MethodType(nt.type.getParameterTypes().tail,
                                 nt.type.getReturnType(),
                                 nt.type.getThrownTypes(),
                                 syms.methodClass));
        // Try searching again
        return findMethod(nt, scope, flags);
    }

    /** Similar to Types.isSameType but avoids completion */
    private boolean isSameBinaryType(MethodType mt1, MethodType mt2) {
        List<Type> types1 = types.erasure(mt1.getParameterTypes())
            .prepend(types.erasure(mt1.getReturnType()));
        List<Type> types2 = mt2.getParameterTypes().prepend(mt2.getReturnType());
        while (!types1.isEmpty() && !types2.isEmpty()) {
            if (types1.head.tsym != types2.head.tsym)
                return false;
            types1 = types1.tail;
            types2 = types2.tail;
        }
        return types1.isEmpty() && types2.isEmpty();
    }

    /**
     * Character.isDigit answers <tt>true</tt> to some non-ascii
     * digits.  This one does not.  <b>copied from java.lang.Class</b>
     */
    private static boolean isAsciiDigit(char c) {
        return '0' <= c && c <= '9';
    }

    /** Read member attributes.
     */
    void readMemberAttrs(Symbol sym) {
        readAttrs(sym, AttributeKind.MEMBER);
    }

    void readAttrs(Symbol sym, AttributeKind kind) {
        char ac = nextChar();
        for (int i = 0; i < ac; i++) {
            Name attrName = poolReader.getName(nextChar());
            int attrLen = nextInt();
            AttributeReader r = attributeReaders.get(attrName);
            if (r != null && r.accepts(kind))
                r.read(sym, attrLen);
            else  {
                bp = bp + attrLen;
            }
        }
    }

    private boolean readingClassAttr = false;
    private List<Type> missingTypeVariables = List.nil();
    private List<Type> foundTypeVariables = List.nil();

    /** Read class attributes.
     */
    void readClassAttrs(ClassSymbol c) {
        readAttrs(c, AttributeKind.CLASS);
    }

    /** Read code block.
     */
    Code readCode(Symbol owner) {
        nextChar(); // max_stack
        nextChar(); // max_locals
        final int  code_length = nextInt();
        bp += code_length;
        final char exception_table_length = nextChar();
        bp += exception_table_length * 8;
        readMemberAttrs(owner);
        return null;
    }

/* **********************************************************************
 * Reading Java-language annotations
 ***********************************************************************/

    /**
     * Save annotations.
     */
    List<CompoundAnnotationProxy> readAnnotations() {
        int numAttributes = nextChar();
        ListBuffer<CompoundAnnotationProxy> annotations = new ListBuffer<>();
        for (int i = 0; i < numAttributes; i++) {
            annotations.append(readCompoundAnnotation());
        }
        return annotations.toList();
    }

    /** Attach annotations.
     */
    void attachAnnotations(final Symbol sym) {
        attachAnnotations(sym, readAnnotations());
    }

    /**
     * Attach annotations.
     */
    void attachAnnotations(final Symbol sym, List<CompoundAnnotationProxy> annotations) {
        if (annotations.isEmpty()) {
            return;
        }
        ListBuffer<CompoundAnnotationProxy> proxies = new ListBuffer<>();
        for (CompoundAnnotationProxy proxy : annotations) {
            if (proxy.type.tsym.flatName() == syms.proprietaryType.tsym.flatName())
                sym.flags_field |= PROPRIETARY;
            else if (proxy.type.tsym.flatName() == syms.profileType.tsym.flatName()) {
                if (profile != Profile.DEFAULT) {
                    for (Pair<Name, Attribute> v : proxy.values) {
                        if (v.fst == names.value && v.snd instanceof Attribute.Constant constant) {
                            if (constant.type == syms.intType && ((Integer) constant.value) > profile.value) {
                                sym.flags_field |= NOT_IN_PROFILE;
                            }
                        }
                    }
                }
            } else if (proxy.type.tsym.flatName() == syms.previewFeatureInternalType.tsym.flatName()) {
                sym.flags_field |= PREVIEW_API;
                setFlagIfAttributeTrue(proxy, sym, names.reflective, PREVIEW_REFLECTIVE);
            } else if (proxy.type.tsym.flatName() == syms.valueBasedInternalType.tsym.flatName()) {
                Assert.check(sym.kind == TYP);
                sym.flags_field |= VALUE_BASED;
            } else if (!DISABLE_PREVIEW_PATCHING
                    && proxy.type.tsym.flatName() == syms.migratedValueClassInternalType.tsym.flatName()) {
                // This is a temporary workaround until preview patching is removed and preview
                // versions of classes are loaded directly from the JRT file system.
                // Migrated value classes are marked with @jdk.internal.MigratedValueClass (or a
                // corresponding javac-internal annotation). This code marks such classes as
                // value-based, even if the original classfile is not the preview classfile.
                Assert.check(sym.kind == TYP);
                sym.flags_field |= MIGRATED_VALUE_CLASS;
                if (needsValueFlag(sym, sym.flags_field)) {
                    sym.flags_field |= VALUE_CLASS;
                    sym.flags_field &= ~IDENTITY_TYPE;
                }
            } else if (proxy.type.tsym.flatName() == syms.restrictedInternalType.tsym.flatName()) {
                Assert.check(sym.kind == MTH);
                sym.flags_field |= RESTRICTED;
            } else if (proxy.type.tsym.flatName() == syms.requiresIdentityInternalType.tsym.flatName()) {
                Assert.check(sym.kind == VAR);
                sym.flags_field |= REQUIRES_IDENTITY;
            } else {
                if (proxy.type.tsym == syms.annotationTargetType.tsym) {
                    target = proxy;
                } else if (proxy.type.tsym == syms.repeatableType.tsym) {
                    repeatable = proxy;
                } else if (proxy.type.tsym == syms.deprecatedType.tsym) {
                    sym.flags_field |= (DEPRECATED | DEPRECATED_ANNOTATION);
                    setFlagIfAttributeTrue(proxy, sym, names.forRemoval, DEPRECATED_REMOVAL);
                }  else if (proxy.type.tsym == syms.previewFeatureType.tsym) {
                    sym.flags_field |= PREVIEW_API;
                    setFlagIfAttributeTrue(proxy, sym, names.reflective, PREVIEW_REFLECTIVE);
                }  else if (proxy.type.tsym == syms.valueBasedType.tsym && sym.kind == TYP) {
                    sym.flags_field |= VALUE_BASED;
                }  else if (!DISABLE_PREVIEW_PATCHING
                        && proxy.type.tsym == syms.migratedValueClassType.tsym && sym.kind == TYP) {
                    sym.flags_field |= MIGRATED_VALUE_CLASS;
                    if (needsValueFlag(sym, sym.flags_field)) {
                        sym.flags_field |= VALUE_CLASS;
                        sym.flags_field &= ~IDENTITY_TYPE;
                    }
                }  else if (proxy.type.tsym == syms.restrictedType.tsym) {
                    Assert.check(sym.kind == MTH);
                    sym.flags_field |= RESTRICTED;
                }  else if (proxy.type.tsym == syms.requiresIdentityType.tsym) {
                    Assert.check(sym.kind == VAR);
                    sym.flags_field |= REQUIRES_IDENTITY;
                }
                proxies.append(proxy);
            }
        }
        annotate.normal(new AnnotationCompleter(sym, proxies.toList()));
    }
    //where:
        private void setFlagIfAttributeTrue(CompoundAnnotationProxy proxy, Symbol sym, Name attribute, long flag) {
            for (Pair<Name, Attribute> v : proxy.values) {
                if (v.fst == attribute && v.snd instanceof Attribute.Constant constant) {
                    if (constant.type == syms.booleanType && ((Integer) constant.value) != 0) {
                        sym.flags_field |= flag;
                    }
                }
            }
        }

    /** Read parameter annotations.
     */
    void readParameterAnnotations(Symbol meth) {
        int numParameters;
        try {
            numParameters = buf.getByte(bp++) & 0xFF;
        } catch (UnderflowException e) {
            throw badClassFile(Fragments.BadClassTruncatedAtOffset(e.getLength()));
        }
        if (parameterAnnotations == null) {
            parameterAnnotations = new ParameterAnnotations[numParameters];
        } else if (parameterAnnotations.length != numParameters) {
            //the RuntimeVisibleParameterAnnotations and RuntimeInvisibleParameterAnnotations
            //provide annotations for a different number of parameters, ignore:
            log.warning(LintWarnings.RuntimeVisibleInvisibleParamAnnotationsMismatch(currentClassFile));
            for (int pnum = 0; pnum < numParameters; pnum++) {
                readAnnotations();
            }
            parameterAnnotations = null;
            return ;
        }
        for (int pnum = 0; pnum < numParameters; pnum++) {
            if (parameterAnnotations[pnum] == null) {
                parameterAnnotations[pnum] = new ParameterAnnotations();
            }
            parameterAnnotations[pnum].add(readAnnotations());
        }
    }

    void attachTypeAnnotations(final Symbol sym) {
        int numAttributes = nextChar();
        if (numAttributes != 0) {
            ListBuffer<TypeAnnotationProxy> proxies = new ListBuffer<>();
            for (int i = 0; i < numAttributes; i++)
                proxies.append(readTypeAnnotation());
            annotate.normal(new TypeAnnotationCompleter(sym, proxies.toList()));
        }
    }

    /** Attach the default value for an annotation element.
     */
    void attachAnnotationDefault(final Symbol sym) {
        final MethodSymbol meth = (MethodSymbol)sym; // only on methods
        final Attribute value = readAttributeValue();

        // The default value is set later during annotation. It might
        // be the case that the Symbol sym is annotated _after_ the
        // repeating instances that depend on this default value,
        // because of this we set an interim value that tells us this
        // element (most likely) has a default.
        //
        // Set interim value for now, reset just before we do this
        // properly at annotate time.
        meth.defaultValue = value;
        annotate.normal(new AnnotationDefaultCompleter(meth, value));
    }

    Type readTypeOrClassSymbol(int i) {
        return readTypeToProxy(i);
    }
    Type readTypeToProxy(int i) {
        if (currentModule.module_info == currentOwner) {
            return new ProxyType(i);
        } else {
            return poolReader.getType(i);
        }
    }

    CompoundAnnotationProxy readCompoundAnnotation() {
        Type t;
        if (currentModule.module_info == currentOwner) {
            int cpIndex = nextChar();
            t = new ProxyType(cpIndex);
        } else {
            t = readTypeOrClassSymbol(nextChar());
        }
        int numFields = nextChar();
        ListBuffer<Pair<Name,Attribute>> pairs = new ListBuffer<>();
        for (int i=0; i<numFields; i++) {
            Name name = poolReader.getName(nextChar());
            Attribute value = readAttributeValue();
            pairs.append(new Pair<>(name, value));
        }
        return new CompoundAnnotationProxy(t, pairs.toList());
    }

    TypeAnnotationProxy readTypeAnnotation() {
        TypeAnnotationPosition position = readPosition();
        CompoundAnnotationProxy proxy = readCompoundAnnotation();

        return new TypeAnnotationProxy(proxy, position);
    }

    TypeAnnotationPosition readPosition() {
        int tag = nextByte(); // TargetType tag is a byte

        if (!TargetType.isValidTargetTypeValue(tag))
            throw badClassFile("bad.type.annotation.value", String.format("0x%02X", tag));

        TargetType type = TargetType.fromTargetTypeValue(tag);

        switch (type) {
        // instanceof
        case INSTANCEOF: {
            final int offset = nextChar();
            final TypeAnnotationPosition position =
                TypeAnnotationPosition.instanceOf(readTypePath());
            position.offset = offset;
            return position;
        }
        // new expression
        case NEW: {
            final int offset = nextChar();
            final TypeAnnotationPosition position =
                TypeAnnotationPosition.newObj(readTypePath());
            position.offset = offset;
            return position;
        }
        // constructor/method reference receiver
        case CONSTRUCTOR_REFERENCE: {
            final int offset = nextChar();
            final TypeAnnotationPosition position =
                TypeAnnotationPosition.constructorRef(readTypePath());
            position.offset = offset;
            return position;
        }
        case METHOD_REFERENCE: {
            final int offset = nextChar();
            final TypeAnnotationPosition position =
                TypeAnnotationPosition.methodRef(readTypePath());
            position.offset = offset;
            return position;
        }
        // local variable
        case LOCAL_VARIABLE: {
            final int table_length = nextChar();
            final int[] newLvarOffset = new int[table_length];
            final int[] newLvarLength = new int[table_length];
            final int[] newLvarIndex = new int[table_length];

            for (int i = 0; i < table_length; ++i) {
                newLvarOffset[i] = nextChar();
                newLvarLength[i] = nextChar();
                newLvarIndex[i] = nextChar();
            }

            final TypeAnnotationPosition position =
                    TypeAnnotationPosition.localVariable(readTypePath());
            position.lvarOffset = newLvarOffset;
            position.lvarLength = newLvarLength;
            position.lvarIndex = newLvarIndex;
            return position;
        }
        // resource variable
        case RESOURCE_VARIABLE: {
            final int table_length = nextChar();
            final int[] newLvarOffset = new int[table_length];
            final int[] newLvarLength = new int[table_length];
            final int[] newLvarIndex = new int[table_length];

            for (int i = 0; i < table_length; ++i) {
                newLvarOffset[i] = nextChar();
                newLvarLength[i] = nextChar();
                newLvarIndex[i] = nextChar();
            }

            final TypeAnnotationPosition position =
                    TypeAnnotationPosition.resourceVariable(readTypePath());
            position.lvarOffset = newLvarOffset;
            position.lvarLength = newLvarLength;
            position.lvarIndex = newLvarIndex;
            return position;
        }
        // exception parameter
        case EXCEPTION_PARAMETER: {
            final int exception_index = nextChar();
            final TypeAnnotationPosition position =
                TypeAnnotationPosition.exceptionParameter(readTypePath());
            position.setExceptionIndex(exception_index);
            return position;
        }
        // method receiver
        case METHOD_RECEIVER:
            return TypeAnnotationPosition.methodReceiver(readTypePath());
        // type parameter
        case CLASS_TYPE_PARAMETER: {
            final int parameter_index = nextByte();
            return TypeAnnotationPosition
                .typeParameter(readTypePath(), parameter_index);
        }
        case METHOD_TYPE_PARAMETER: {
            final int parameter_index = nextByte();
            return TypeAnnotationPosition
                .methodTypeParameter(readTypePath(), parameter_index);
        }
        // type parameter bound
        case CLASS_TYPE_PARAMETER_BOUND: {
            final int parameter_index = nextByte();
            final int bound_index = nextByte();
            return TypeAnnotationPosition
                .typeParameterBound(readTypePath(), parameter_index,
                                    bound_index);
        }
        case METHOD_TYPE_PARAMETER_BOUND: {
            final int parameter_index = nextByte();
            final int bound_index = nextByte();
            return TypeAnnotationPosition
                .methodTypeParameterBound(readTypePath(), parameter_index,
                                          bound_index);
        }
        // class extends or implements clause
        case CLASS_EXTENDS: {
            final int type_index = nextChar();
            return TypeAnnotationPosition.classExtends(readTypePath(),
                                                       type_index);
        }
        // throws
        case THROWS: {
            final int type_index = nextChar();
            return TypeAnnotationPosition.methodThrows(readTypePath(),
                                                       type_index);
        }
        // method parameter
        case METHOD_FORMAL_PARAMETER: {
            final int parameter_index = nextByte();
            return TypeAnnotationPosition.methodParameter(readTypePath(),
                                                          parameter_index);
        }
        // type cast
        case CAST: {
            final int offset = nextChar();
            final int type_index = nextByte();
            final TypeAnnotationPosition position =
                TypeAnnotationPosition.typeCast(readTypePath(), type_index);
            position.offset = offset;
            return position;
        }
        // method/constructor/reference type argument
        case CONSTRUCTOR_INVOCATION_TYPE_ARGUMENT: {
            final int offset = nextChar();
            final int type_index = nextByte();
            final TypeAnnotationPosition position = TypeAnnotationPosition
                .constructorInvocationTypeArg(readTypePath(), type_index);
            position.offset = offset;
            return position;
        }
        case METHOD_INVOCATION_TYPE_ARGUMENT: {
            final int offset = nextChar();
            final int type_index = nextByte();
            final TypeAnnotationPosition position = TypeAnnotationPosition
                .methodInvocationTypeArg(readTypePath(), type_index);
            position.offset = offset;
            return position;
        }
        case CONSTRUCTOR_REFERENCE_TYPE_ARGUMENT: {
            final int offset = nextChar();
            final int type_index = nextByte();
            final TypeAnnotationPosition position = TypeAnnotationPosition
                .constructorRefTypeArg(readTypePath(), type_index);
            position.offset = offset;
            return position;
        }
        case METHOD_REFERENCE_TYPE_ARGUMENT: {
            final int offset = nextChar();
            final int type_index = nextByte();
            final TypeAnnotationPosition position = TypeAnnotationPosition
                .methodRefTypeArg(readTypePath(), type_index);
            position.offset = offset;
            return position;
        }
        // We don't need to worry about these
        case METHOD_RETURN:
            return TypeAnnotationPosition.methodReturn(readTypePath());
        case FIELD:
            return TypeAnnotationPosition.field(readTypePath());
        case UNKNOWN:
            throw new AssertionError("jvm.ClassReader: UNKNOWN target type should never occur!");
        default:
            throw new AssertionError("jvm.ClassReader: Unknown target type for position: " + type);
        }
    }

    List<TypeAnnotationPosition.TypePathEntry> readTypePath() {
        int len = nextByte();
        ListBuffer<Integer> loc = new ListBuffer<>();
        for (int i = 0; i < len * TypeAnnotationPosition.TypePathEntry.bytesPerEntry; ++i)
            loc = loc.append(nextByte());

        return TypeAnnotationPosition.getTypePathFromBinary(loc.toList());

    }

    /**
     * Helper function to read an optional pool entry (with given function); this is used while parsing
     * InnerClasses and EnclosingMethod attributes, as well as when parsing supertype descriptor,
     * as per JVMS.
     */
    <Z> Z optPoolEntry(int index, IntFunction<Z> poolFunc, Z defaultValue) {
        return (index == 0) ?
                defaultValue :
                poolFunc.apply(index);
    }

    Attribute readAttributeValue() {
        char c;
        try {
            c = (char)buf.getByte(bp++);
        } catch (UnderflowException e) {
            throw badClassFile(Fragments.BadClassTruncatedAtOffset(e.getLength()));
        }
        switch (c) {
        case 'B':
            return new Attribute.Constant(syms.byteType, poolReader.getConstant(nextChar()));
        case 'C':
            return new Attribute.Constant(syms.charType, poolReader.getConstant(nextChar()));
        case 'D':
            return new Attribute.Constant(syms.doubleType, poolReader.getConstant(nextChar()));
        case 'F':
            return new Attribute.Constant(syms.floatType, poolReader.getConstant(nextChar()));
        case 'I':
            return new Attribute.Constant(syms.intType, poolReader.getConstant(nextChar()));
        case 'J':
            return new Attribute.Constant(syms.longType, poolReader.getConstant(nextChar()));
        case 'S':
            return new Attribute.Constant(syms.shortType, poolReader.getConstant(nextChar()));
        case 'Z':
            return new Attribute.Constant(syms.booleanType, poolReader.getConstant(nextChar()));
        case 's':
            return new Attribute.Constant(syms.stringType, poolReader.getName(nextChar()).toString());
        case 'e':
            return new EnumAttributeProxy(readTypeToProxy(nextChar()), poolReader.getName(nextChar()));
        case 'c':
            return new ClassAttributeProxy(readTypeOrClassSymbol(nextChar()));
        case '[': {
            int n = nextChar();
            ListBuffer<Attribute> l = new ListBuffer<>();
            for (int i=0; i<n; i++)
                l.append(readAttributeValue());
            return new ArrayAttributeProxy(l.toList());
        }
        case '@':
            return readCompoundAnnotation();
        default:
            throw new AssertionError("unknown annotation tag '" + c + "'");
        }
    }

    interface ProxyVisitor extends Attribute.Visitor {
        void visitEnumAttributeProxy(EnumAttributeProxy proxy);
        void visitClassAttributeProxy(ClassAttributeProxy proxy);
        void visitArrayAttributeProxy(ArrayAttributeProxy proxy);
        void visitCompoundAnnotationProxy(CompoundAnnotationProxy proxy);
    }

    static class EnumAttributeProxy extends Attribute {
        Type enumType;
        Name enumerator;
        public EnumAttributeProxy(Type enumType, Name enumerator) {
            super(null);
            this.enumType = enumType;
            this.enumerator = enumerator;
        }
        public void accept(Visitor v) { ((ProxyVisitor)v).visitEnumAttributeProxy(this); }
        @Override @DefinedBy(Api.LANGUAGE_MODEL)
        public String toString() {
            return "/*proxy enum*/" + enumType + "." + enumerator;
        }
    }

    static class ClassAttributeProxy extends Attribute {
        Type classType;
        public ClassAttributeProxy(Type classType) {
            super(null);
            this.classType = classType;
        }
        public void accept(Visitor v) { ((ProxyVisitor)v).visitClassAttributeProxy(this); }
        @Override @DefinedBy(Api.LANGUAGE_MODEL)
        public String toString() {
            return "/*proxy class*/" + classType + ".class";
        }
    }

    static class ArrayAttributeProxy extends Attribute {
        List<Attribute> values;
        ArrayAttributeProxy(List<Attribute> values) {
            super(null);
            this.values = values;
        }
        public void accept(Visitor v) { ((ProxyVisitor)v).visitArrayAttributeProxy(this); }
        @Override @DefinedBy(Api.LANGUAGE_MODEL)
        public String toString() {
            return "{" + values + "}";
        }
    }

    /** A temporary proxy representing a compound attribute.
     */
    static class CompoundAnnotationProxy extends Attribute {
        final List<Pair<Name,Attribute>> values;
        public CompoundAnnotationProxy(Type type,
                                      List<Pair<Name,Attribute>> values) {
            super(type);
            this.values = values;
        }
        public void accept(Visitor v) { ((ProxyVisitor)v).visitCompoundAnnotationProxy(this); }
        @Override @DefinedBy(Api.LANGUAGE_MODEL)
        public String toString() {
            StringBuilder buf = new StringBuilder();
            buf.append("@");
            buf.append(type.tsym.getQualifiedName());
            buf.append("/*proxy*/{");
            boolean first = true;
            for (List<Pair<Name,Attribute>> v = values;
                 v.nonEmpty(); v = v.tail) {
                Pair<Name,Attribute> value = v.head;
                if (!first) buf.append(",");
                first = false;
                buf.append(value.fst);
                buf.append("=");
                buf.append(value.snd);
            }
            buf.append("}");
            return buf.toString();
        }
    }

    /** A temporary proxy representing a type annotation.
     */
    static class TypeAnnotationProxy {
        final CompoundAnnotationProxy compound;
        final TypeAnnotationPosition position;
        public TypeAnnotationProxy(CompoundAnnotationProxy compound,
                TypeAnnotationPosition position) {
            this.compound = compound;
            this.position = position;
        }
    }

    class AnnotationDeproxy implements ProxyVisitor {
        private ClassSymbol requestingOwner;

        AnnotationDeproxy(ClassSymbol owner) {
            this.requestingOwner = owner;
        }

        List<Attribute.Compound> deproxyCompoundList(List<CompoundAnnotationProxy> pl) {
            // also must fill in types!!!!
            ListBuffer<Attribute.Compound> buf = new ListBuffer<>();
            for (List<CompoundAnnotationProxy> l = pl; l.nonEmpty(); l=l.tail) {
                buf.append(deproxyCompound(l.head));
            }
            return buf.toList();
        }

        Attribute.Compound deproxyCompound(CompoundAnnotationProxy a) {
            Type annotationType = resolvePossibleProxyType(a.type);
            ListBuffer<Pair<Symbol.MethodSymbol,Attribute>> buf = new ListBuffer<>();
            for (List<Pair<Name,Attribute>> l = a.values;
                 l.nonEmpty();
                 l = l.tail) {
                MethodSymbol meth = findAccessMethod(annotationType, l.head.fst);
                buf.append(new Pair<>(meth, deproxy(meth.type.getReturnType(), l.head.snd)));
            }
            return new Attribute.Compound(annotationType, buf.toList());
        }

        MethodSymbol findAccessMethod(Type container, Name name) {
            CompletionFailure failure = null;
            try {
                for (Symbol sym : container.tsym.members().getSymbolsByName(name)) {
                    if (sym.kind == MTH && sym.type.getParameterTypes().length() == 0)
                        return (MethodSymbol) sym;
                }
            } catch (CompletionFailure ex) {
                failure = ex;
            }
            // The method wasn't found: emit a warning and recover
            JavaFileObject prevSource = log.useSource(requestingOwner.classfile);
            try {
                if (failure == null) {
                    log.warning(LintWarnings.AnnotationMethodNotFound(container, name));
                } else {
                    log.warning(LintWarnings.AnnotationMethodNotFoundReason(container,
                                                                            name,
                                                                            failure.getDetailValue()));//diagnostic, if present
                }
            } finally {
                log.useSource(prevSource);
            }
            // Construct a new method type and symbol.  Use bottom
            // type (typeof null) as return type because this type is
            // a subtype of all reference types and can be converted
            // to primitive types by unboxing.
            MethodType mt = new MethodType(List.nil(),
                                           syms.botType,
                                           List.nil(),
                                           syms.methodClass);
            return new MethodSymbol(PUBLIC | ABSTRACT, name, mt, container.tsym);
        }

        Attribute result;
        Type type;
        Attribute deproxy(Type t, Attribute a) {
            Type oldType = type;
            try {
                type = t;
                a.accept(this);
                return result;
            } finally {
                type = oldType;
            }
        }

        // implement Attribute.Visitor below

        public void visitConstant(Attribute.Constant value) {
            // assert value.type == type;
            result = value;
        }

        public void visitClass(Attribute.Class clazz) {
            result = clazz;
        }

        public void visitEnum(Attribute.Enum e) {
            throw new AssertionError(); // shouldn't happen
        }

        public void visitCompound(Attribute.Compound compound) {
            throw new AssertionError(); // shouldn't happen
        }

        public void visitArray(Attribute.Array array) {
            throw new AssertionError(); // shouldn't happen
        }

        public void visitError(Attribute.Error e) {
            throw new AssertionError(); // shouldn't happen
        }

        public void visitEnumAttributeProxy(EnumAttributeProxy proxy) {
            // type.tsym.flatName() should == proxy.enumFlatName
            Type enumType = resolvePossibleProxyType(proxy.enumType);
            TypeSymbol enumTypeSym = enumType.tsym;
            VarSymbol enumerator = null;
            CompletionFailure failure = null;
            try {
                for (Symbol sym : enumTypeSym.members().getSymbolsByName(proxy.enumerator)) {
                    if (sym.kind == VAR) {
                        enumerator = (VarSymbol)sym;
                        break;
                    }
                }
            }
            catch (CompletionFailure ex) {
                failure = ex;
            }
            if (enumerator == null) {
                if (failure != null) {
                    log.warning(Warnings.UnknownEnumConstantReason(currentClassFile,
                                                                   enumTypeSym,
                                                                   proxy.enumerator,
                                                                   failure.getDiagnostic()));
                } else {
                    log.warning(Warnings.UnknownEnumConstant(currentClassFile,
                                                             enumTypeSym,
                                                             proxy.enumerator));
                }
                result = new Attribute.Enum(enumTypeSym.type,
                        new VarSymbol(0, proxy.enumerator, syms.botType, enumTypeSym));
            } else {
                result = new Attribute.Enum(enumTypeSym.type, enumerator);
            }
        }

        @Override
        public void visitClassAttributeProxy(ClassAttributeProxy proxy) {
            Type classType = resolvePossibleProxyType(proxy.classType);
            result = new Attribute.Class(types, classType);
        }

        public void visitArrayAttributeProxy(ArrayAttributeProxy proxy) {
            int length = proxy.values.length();
            Attribute[] ats = new Attribute[length];
            Type elemtype = types.elemtype(type);
            int i = 0;
            for (List<Attribute> p = proxy.values; p.nonEmpty(); p = p.tail) {
                ats[i++] = deproxy(elemtype, p.head);
            }
            result = new Attribute.Array(type, ats);
        }

        public void visitCompoundAnnotationProxy(CompoundAnnotationProxy proxy) {
            result = deproxyCompound(proxy);
        }

        Type resolvePossibleProxyType(Type t) {
            if (t instanceof ProxyType proxyType) {
                Assert.check(requestingOwner.owner instanceof ModuleSymbol);
                ModuleSymbol prevCurrentModule = currentModule;
                currentModule = (ModuleSymbol) requestingOwner.owner;
                try {
                    return proxyType.resolve();
                } finally {
                    currentModule = prevCurrentModule;
                }
            } else {
                return t;
            }
        }
    }

    class AnnotationDefaultCompleter extends AnnotationDeproxy implements Runnable {
        final MethodSymbol sym;
        final Attribute value;
        final JavaFileObject classFile = currentClassFile;

        AnnotationDefaultCompleter(MethodSymbol sym, Attribute value) {
            super(currentOwner.kind == MTH
                    ? currentOwner.enclClass() : (ClassSymbol)currentOwner);
            this.sym = sym;
            this.value = value;
        }

        @Override
        public void run() {
            JavaFileObject previousClassFile = currentClassFile;
            try {
                // Reset the interim value set earlier in
                // attachAnnotationDefault().
                sym.defaultValue = null;
                currentClassFile = classFile;
                sym.defaultValue = deproxy(sym.type.getReturnType(), value);
            } finally {
                currentClassFile = previousClassFile;
            }
        }

        @Override
        public String toString() {
            return " ClassReader store default for " + sym.owner + "." + sym + " is " + value;
        }
    }

    class AnnotationCompleter extends AnnotationDeproxy implements Runnable {
        final Symbol sym;
        final List<CompoundAnnotationProxy> l;
        final JavaFileObject classFile;

        AnnotationCompleter(Symbol sym, List<CompoundAnnotationProxy> l) {
            super(currentOwner.kind == MTH
                    ? currentOwner.enclClass() : (ClassSymbol)currentOwner);
            if (sym.kind == TYP && sym.owner.kind == MDL) {
                this.sym = sym.owner;
            } else {
                this.sym = sym;
            }
            this.l = l;
            this.classFile = currentClassFile;
        }

        @Override
        public void run() {
            JavaFileObject previousClassFile = currentClassFile;
            try {
                currentClassFile = classFile;
                List<Attribute.Compound> newList = deproxyCompoundList(l);
                for (Attribute.Compound attr : newList) {
                    if (attr.type.tsym == syms.deprecatedType.tsym) {
                        sym.flags_field |= (DEPRECATED | DEPRECATED_ANNOTATION);
                        Attribute forRemoval = attr.member(names.forRemoval);
                        if (forRemoval instanceof Attribute.Constant constant) {
                            if (constant.type == syms.booleanType && ((Integer) constant.value) != 0) {
                                sym.flags_field |= DEPRECATED_REMOVAL;
                            }
                        }
                    }
                }
                if (sym.annotationsPendingCompletion()) {
                    sym.setDeclarationAttributes(newList);
                } else {
                    sym.appendAttributes(newList);
                }
            } finally {
                currentClassFile = previousClassFile;
            }
        }

        @Override
        public String toString() {
            return " ClassReader annotate " + sym.owner + "." + sym + " with " + l;
        }
    }

    class TypeAnnotationCompleter extends AnnotationCompleter {

        List<TypeAnnotationProxy> proxies;

        TypeAnnotationCompleter(Symbol sym,
                List<TypeAnnotationProxy> proxies) {
            super(sym, List.nil());
            this.proxies = proxies;
        }

        List<Attribute.TypeCompound> deproxyTypeCompoundList(List<TypeAnnotationProxy> proxies) {
            ListBuffer<Attribute.TypeCompound> buf = new ListBuffer<>();
            for (TypeAnnotationProxy proxy: proxies) {
                Attribute.Compound compound = deproxyCompound(proxy.compound);
                Attribute.TypeCompound typeCompound = new Attribute.TypeCompound(compound, proxy.position);
                buf.add(typeCompound);
            }
            return buf.toList();
        }

        @Override
        public void run() {
            JavaFileObject previousClassFile = currentClassFile;
            try {
                currentClassFile = classFile;
                List<Attribute.TypeCompound> newList = deproxyTypeCompoundList(proxies);
                sym.setTypeAttributes(newList.prependList(sym.getRawTypeAttributes()));
                addTypeAnnotationsToSymbol(sym, newList);
            } finally {
                currentClassFile = previousClassFile;
            }
        }
    }

    /**
     * Rewrites types in the given symbol to include type annotations.
     *
     * <p>The list of type annotations includes annotations for all types in the signature of the
     * symbol. Associating the annotations with the correct type requires interpreting the JVMS
     * 4.7.20-A target_type to locate the correct type to rewrite, and then interpreting the JVMS
     * 4.7.20.2 type_path to associate the annotation with the correct contained type.
     */
    private void addTypeAnnotationsToSymbol(Symbol s, List<Attribute.TypeCompound> attributes) {
        try {
            new TypeAnnotationSymbolVisitor(attributes).visit(s, null);
        } catch (CompletionFailure ex) {
            JavaFileObject prev = log.useSource(currentClassFile);
            try {
                log.error(Errors.CantAttachTypeAnnotations(attributes, s.owner, s.name, ex.getDetailValue()));
            } finally {
                log.useSource(prev);
            }
        }
    }

    private static class TypeAnnotationSymbolVisitor
            extends Types.DefaultSymbolVisitor<Void, Void> {

        private final List<Attribute.TypeCompound> attributes;

        private TypeAnnotationSymbolVisitor(List<Attribute.TypeCompound> attributes) {
            this.attributes = attributes;
        }

        /**
         * A supertype_index value of 65535 specifies that the annotation appears on the superclass
         * in an extends clause of a class declaration, see JVMS 4.7.20.1
         */
        public static final int SUPERCLASS_INDEX = 65535;

        @Override
        public Void visitClassSymbol(Symbol.ClassSymbol s, Void unused) {
            ClassType t = (ClassType) s.type;
            int i = 0;
            ListBuffer<Type> interfaces = new ListBuffer<>();
            for (Type itf : t.interfaces_field) {
                interfaces.add(addTypeAnnotations(itf, classExtends(i++)));
            }
            t.interfaces_field = interfaces.toList();
            t.supertype_field = addTypeAnnotations(t.supertype_field, classExtends(SUPERCLASS_INDEX));
            if (t.typarams_field != null) {
                t.typarams_field =
                        rewriteTypeParameters(
                                t.typarams_field, TargetType.CLASS_TYPE_PARAMETER_BOUND);
            }
            return null;
        }

        @Override
        public Void visitMethodSymbol(Symbol.MethodSymbol s, Void unused) {
            Type t = s.type;
            if (t.hasTag(TypeTag.FORALL)) {
                Type.ForAll fa = (Type.ForAll) t;
                fa.tvars = rewriteTypeParameters(fa.tvars, TargetType.METHOD_TYPE_PARAMETER_BOUND);
                t = fa.qtype;
            }
            MethodType mt = (MethodType) t;
            ListBuffer<Type> argtypes = new ListBuffer<>();
            int i = 0;
            for (Symbol.VarSymbol param : s.params) {
                param.type = addTypeAnnotations(param.type, methodFormalParameter(i++));
                argtypes.add(param.type);
            }
            mt.argtypes = argtypes.toList();
            ListBuffer<Type> thrown = new ListBuffer<>();
            i = 0;
            for (Type thrownType : mt.thrown) {
                thrown.add(addTypeAnnotations(thrownType, thrownType(i++)));
            }
            mt.thrown = thrown.toList();
            /* possible information loss if the type of the method is void then we can't add type
             * annotations to it
             */
            if (!mt.restype.hasTag(TypeTag.VOID)) {
                mt.restype = addTypeAnnotations(mt.restype, TargetType.METHOD_RETURN);
            }

            Type recvtype = mt.recvtype != null ? mt.recvtype : s.implicitReceiverType();
            if (recvtype != null) {
                Type annotated = addTypeAnnotations(recvtype, TargetType.METHOD_RECEIVER);
                if (annotated != recvtype) {
                    mt.recvtype = annotated;
                }
            }
            return null;
        }

        @Override
        public Void visitVarSymbol(Symbol.VarSymbol s, Void unused) {
            s.type = addTypeAnnotations(s.type, TargetType.FIELD);
            return null;
        }

        @Override
        public Void visitSymbol(Symbol s, Void unused) {
            return null;
        }

        private List<Type> rewriteTypeParameters(List<Type> tvars, TargetType boundType) {
            ListBuffer<Type> tvarbuf = new ListBuffer<>();
            int typeVariableIndex = 0;
            for (Type tvar : tvars) {
                Type bound = tvar.getUpperBound();
                if (bound.isCompound()) {
                    ClassType ct = (ClassType) bound;
                    int boundIndex = 0;
                    if (ct.supertype_field != null) {
                        ct.supertype_field =
                                addTypeAnnotations(
                                        ct.supertype_field,
                                        typeParameterBound(
                                                boundType, typeVariableIndex, boundIndex++));
                    }
                    ListBuffer<Type> itfbuf = new ListBuffer<>();
                    for (Type itf : ct.interfaces_field) {
                        itfbuf.add(
                                addTypeAnnotations(
                                        itf,
                                        typeParameterBound(
                                                boundType, typeVariableIndex, boundIndex++)));
                    }
                    ct.interfaces_field = itfbuf.toList();
                } else {
                    bound =
                            addTypeAnnotations(
                                    bound,
                                    typeParameterBound(
                                            boundType,
                                            typeVariableIndex,
                                            bound.isInterface() ? 1 : 0));
                }
                ((TypeVar) tvar).setUpperBound(bound);
                tvarbuf.add(tvar);
                typeVariableIndex++;
            }
            return tvarbuf.toList();
        }

        private Type addTypeAnnotations(Type type, TargetType targetType) {
            return addTypeAnnotations(type, pos -> pos.type == targetType);
        }

        private Type addTypeAnnotations(Type type, Predicate<TypeAnnotationPosition> filter) {
            Assert.checkNonNull(type);

            // Find type annotations that match the given target type
            ListBuffer<Attribute.TypeCompound> filtered = new ListBuffer<>();
            for (Attribute.TypeCompound attribute : this.attributes) {
                if (filter.test(attribute.position)) {
                    filtered.add(attribute);
                }
            }
            if (filtered.isEmpty()) {
                return type;
            }

            // Group the matching annotations by their type path. Each group of annotations will be
            // added to a type at that location.
            Map<List<TypeAnnotationPosition.TypePathEntry>, ListBuffer<Attribute.TypeCompound>>
                    attributesByPath = new HashMap<>();
            for (Attribute.TypeCompound attribute : filtered.toList()) {
                attributesByPath
                        .computeIfAbsent(attribute.position.location, k -> new ListBuffer<>())
                        .add(attribute);
            }

            // Rewrite the type and add the annotations
            type = new TypeAnnotationStructuralTypeMapping(attributesByPath).visit(type, List.nil());

            return type;
        }

        private static Predicate<TypeAnnotationPosition> typeParameterBound(
                TargetType targetType, int parameterIndex, int boundIndex) {
            return pos ->
                    pos.type == targetType
                            && pos.parameter_index == parameterIndex
                            && pos.bound_index == boundIndex;
        }

        private static Predicate<TypeAnnotationPosition> methodFormalParameter(int index) {
            return pos ->
                    pos.type == TargetType.METHOD_FORMAL_PARAMETER && pos.parameter_index == index;
        }

        private static Predicate<TypeAnnotationPosition> thrownType(int index) {
            return pos -> pos.type == TargetType.THROWS && pos.type_index == index;
        }

        private static Predicate<TypeAnnotationPosition> classExtends(int index) {
            return pos -> pos.type == TargetType.CLASS_EXTENDS && pos.type_index == index;
        }
    }

    /**
     * A type mapping that rewrites the type to include type annotations.
     *
     * <p>This logic is similar to {@link Type.StructuralTypeMapping}, but also tracks the path to
     * the contained types being rewritten, and so cannot easily share the existing logic.
     */
    private static final class TypeAnnotationStructuralTypeMapping
            extends Types.TypeMapping<List<TypeAnnotationPosition.TypePathEntry>> {

        private final Map<List<TypeAnnotationPosition.TypePathEntry>,
                ListBuffer<Attribute.TypeCompound>> attributesByPath;

        private TypeAnnotationStructuralTypeMapping(
                Map<List<TypeAnnotationPosition.TypePathEntry>, ListBuffer<Attribute.TypeCompound>>
                    attributesByPath) {
            this.attributesByPath = attributesByPath;
        }

        @Override
        public Type visitClassType(ClassType t, List<TypeAnnotationPosition.TypePathEntry> path) {
            // As described in JVMS 4.7.20.2, type annotations on nested types are located with
            // 'left-to-right' steps starting on 'the outermost part of the type for which a type
            // annotation is admissible'. So the current path represents the outermost containing
            // type of the type being visited, and we add type path steps for every contained nested
            // type.
            Type outer = t.getEnclosingType();
            Type outer1 = outer != Type.noType ? visit(outer, path) : outer;
            for (Type curr = t.getEnclosingType();
                    curr != Type.noType;
                    curr = curr.getEnclosingType()) {
                path = path.append(TypeAnnotationPosition.TypePathEntry.INNER_TYPE);
            }
            List<Type> typarams = t.getTypeArguments();
            List<Type> typarams1 = rewriteTypeParams(path, typarams);
            if (outer1 != outer || typarams != typarams1) {
                t = new ClassType(outer1, typarams1, t.tsym, t.getMetadata());
            }
            return reannotate(t, path);
        }

        private List<Type> rewriteTypeParams(
                List<TypeAnnotationPosition.TypePathEntry> path, List<Type> typarams) {
            var i = IntStream.iterate(0, x -> x + 1).iterator();
            return typarams.map(typaram -> visit(typaram,
                    path.append(new TypeAnnotationPosition.TypePathEntry(
                            TypeAnnotationPosition.TypePathEntryKind.TYPE_ARGUMENT, i.nextInt()))));
        }

        @Override
        public Type visitWildcardType(
                WildcardType wt, List<TypeAnnotationPosition.TypePathEntry> path) {
            Type t = wt.type;
            if (t != null) {
                t = visit(t, path.append(TypeAnnotationPosition.TypePathEntry.WILDCARD));
            }
            if (t != wt.type) {
                wt = new WildcardType(t, wt.kind, wt.tsym, wt.bound, wt.getMetadata());
            }
            return reannotate(wt, path);
        }

        @Override
        public Type visitArrayType(ArrayType t, List<TypeAnnotationPosition.TypePathEntry> path) {
            Type elemtype = t.elemtype;
            Type elemtype1 =
                    visit(elemtype, path.append(TypeAnnotationPosition.TypePathEntry.ARRAY));
            if (elemtype1 != elemtype)  {
                t = new ArrayType(elemtype1, t.tsym, t.getMetadata());
            }
            return reannotate(t, path);
        }

        @Override
        public Type visitType(Type t, List<TypeAnnotationPosition.TypePathEntry> path) {
            return reannotate(t, path);
        }

        Type reannotate(Type type, List<TypeAnnotationPosition.TypePathEntry> path) {
            List<Attribute.TypeCompound> attributes = attributesForPath(path);
            if (attributes.isEmpty()) {
                return type;
            }
            // Runtime-visible and -invisible annotations are completed separately, so if the same
            // type has annotations from both it will get annotated twice.
            TypeMetadata.Annotations existing = type.getMetadata(TypeMetadata.Annotations.class);
            if (existing != null) {
                existing.annotationBuffer().addAll(attributes);
                return type;
            }
            return type.annotatedType(attributes);
        }

        List<Attribute.TypeCompound> attributesForPath(
                List<TypeAnnotationPosition.TypePathEntry> path) {
            ListBuffer<Attribute.TypeCompound> attributes = attributesByPath.remove(path);
            return attributes != null ? attributes.toList() : List.nil();
        }
    }

/* **********************************************************************
 * Reading Symbols
 ***********************************************************************/

    /** Read a field.
     */
    VarSymbol readField() {
        char rawFlags = nextChar();
        long flags = adjustFieldFlags(rawFlags);
        Name name = poolReader.getName(nextChar());
        Type type = poolReader.getType(nextChar());
        VarSymbol v = new VarSymbol(flags, name, type, currentOwner);
        readMemberAttrs(v);
        if (Integer.bitCount(rawFlags & (PUBLIC | PRIVATE | PROTECTED)) > 1 ||
            Integer.bitCount(rawFlags & (FINAL | VOLATILE)) > 1)
            throw badClassFile("illegal.flag.combo", Flags.toString((long)rawFlags), "field", v);
        return v;
    }

    /** Read a method.
     */
    MethodSymbol readMethod() {
        char rawFlags = nextChar();
        long flags = adjustMethodFlags(rawFlags);
        Name name = poolReader.getName(nextChar());
        Type descriptorType = poolReader.getType(nextChar());
        Type type = descriptorType;
        if (currentOwner.isInterface() &&
                (flags & ABSTRACT) == 0 && !name.equals(names.clinit)) {
            if (majorVersion > Version.V52.major ||
                    (majorVersion == Version.V52.major && minorVersion >= Version.V52.minor)) {
                if ((flags & (STATIC | PRIVATE)) == 0) {
                    currentOwner.flags_field |= DEFAULT;
                    flags |= DEFAULT | ABSTRACT;
                }
            } else {
                //protect against ill-formed classfiles
                throw badClassFile((flags & STATIC) == 0 ? "invalid.default.interface" : "invalid.static.interface",
                                   Integer.toString(majorVersion),
                                   Integer.toString(minorVersion));
            }
        }
        if (names.isInit(name) && ((flags & STATIC) != 0)) {
            flags &= ~STATIC;
            type = new MethodType(type.getParameterTypes(),
                    syms.voidType,
                    type.getThrownTypes(),
                    syms.methodClass);
            if (((ClassSymbol)currentOwner).hasImplicitConstructor() && type.getParameterTypes().size() == 0) {
                // this has to be the implicit constructor
                flags |= IMPLICIT;
            }
        }
        validateMethodType(name, type);
        boolean forceLocal = false;
        if (name == names.init && currentOwner.hasOuterInstance()) {
            // Sometimes anonymous classes don't have an outer
            // instance, however, there is no reliable way to tell so
            // we never strip this$n
            // ditto for local classes. Local classes that have an enclosing method set
            // won't pass the "hasOuterInstance" check above, but those that don't have an
            // enclosing method (i.e. from initializers) will pass that check.
            boolean local = forceLocal =
                    !currentOwner.owner.members().includes(currentOwner, LookupKind.NON_RECURSIVE);
            if (!currentOwner.name.isEmpty() && !local)
                type = new MethodType(adjustMethodParams(flags, type.getParameterTypes()),
                                      type.getReturnType(),
                                      type.getThrownTypes(),
                                      syms.methodClass);
        }
        MethodSymbol m = new MethodSymbol(flags, name, type, currentOwner);
        if (types.isSignaturePolymorphic(m)) {
            m.flags_field |= SIGNATURE_POLYMORPHIC;
        }
        if (saveParameterNames)
            initParameterNames(m);
        Symbol prevOwner = currentOwner;
        currentOwner = m;
        try {
            readMemberAttrs(m);
        } finally {
            currentOwner = prevOwner;
        }
        validateMethodType(name, m.type);
        adjustParameterAnnotations(m, descriptorType, forceLocal);
        setParameters(m, type);

        if (Integer.bitCount(rawFlags & (PUBLIC | PRIVATE | PROTECTED)) > 1)
            throw badClassFile("illegal.flag.combo", Flags.toString((long)rawFlags), "method", m);
        if ((flags & VARARGS) != 0) {
            final Type last = type.getParameterTypes().last();
            if (last == null || !last.hasTag(ARRAY)) {
                m.flags_field &= ~VARARGS;
                throw badClassFile("malformed.vararg.method", m);
            }
        }

        return m;
    }

    void validateMethodType(Name name, Type t) {
        if ((!t.hasTag(TypeTag.METHOD) && !t.hasTag(TypeTag.FORALL)) ||
            (name == names.init && !t.getReturnType().hasTag(TypeTag.VOID))) {
            throw badClassFile("method.descriptor.invalid", name);
        }
    }

    private List<Type> adjustMethodParams(long flags, List<Type> args) {
        if (args.isEmpty()) {
            return args;
        }
        boolean isVarargs = (flags & VARARGS) != 0;
        if (isVarargs) {
            Type varargsElem = args.last();
            ListBuffer<Type> adjustedArgs = new ListBuffer<>();
            for (Type t : args) {
                adjustedArgs.append(t != varargsElem ?
                    t :
                    ((ArrayType)t).makeVarargs());
            }
            args = adjustedArgs.toList();
        }
        return args.tail;
    }

    /**
     * Init the parameter names array.
     * Parameter names are currently inferred from the names in the
     * LocalVariableTable attributes of a Code attribute.
     * (Note: this means parameter names are currently not available for
     * methods without a Code attribute.)
     * This method initializes an array in which to store the name indexes
     * of parameter names found in LocalVariableTable attributes. It is
     * slightly supersized to allow for additional slots with a start_pc of 0.
     */
    void initParameterNames(MethodSymbol sym) {
        // make allowance for synthetic parameters.
        final int excessSlots = 4;
        int expectedParameterSlots =
                Code.width(sym.type.getParameterTypes()) + excessSlots;
        if (parameterNameIndicesLvt == null
                || parameterNameIndicesLvt.length < expectedParameterSlots) {
            parameterNameIndicesLvt = new int[expectedParameterSlots];
        } else
            Arrays.fill(parameterNameIndicesLvt, 0);
    }

    /**
     * Set the parameters for a method symbol, including any names and
     * annotations that were read.
     *
     * <p>The type of the symbol may have changed while reading the
     * method attributes (see the Signature attribute). This may be
     * because of generic information or because anonymous synthetic
     * parameters were added.   The original type (as read from the
     * method descriptor) is used to help guess the existence of
     * anonymous synthetic parameters.
     */
    void setParameters(MethodSymbol sym, Type jvmType) {
        int firstParamLvt = ((sym.flags() & STATIC) == 0) ? 1 : 0;
        // the code in readMethod may have skipped the first
        // parameter when setting up the MethodType. If so, we
        // make a corresponding allowance here for the position of
        // the first parameter.  Note that this assumes the
        // skipped parameter has a width of 1 -- i.e. it is not
        // a double width type (long or double.)
        if (sym.name == names.init && currentOwner.hasOuterInstance()) {
            // Sometimes anonymous classes don't have an outer
            // instance, however, there is no reliable way to tell so
            // we never strip this$n
            if (!currentOwner.name.isEmpty())
                firstParamLvt += 1;
        }

        if (sym.type != jvmType) {
            // reading the method attributes has caused the
            // symbol's type to be changed. (i.e. the Signature
            // attribute.)  This may happen if there are hidden
            // (synthetic) parameters in the descriptor, but not
            // in the Signature.  The position of these hidden
            // parameters is unspecified; for now, assume they are
            // at the beginning, and so skip over them. The
            // primary case for this is two hidden parameters
            // passed into Enum constructors.
            int skip = Code.width(jvmType.getParameterTypes())
                    - Code.width(sym.type.getParameterTypes());
            firstParamLvt += skip;
        }
        Set<Name> paramNames = new HashSet<>();
        ListBuffer<VarSymbol> params = new ListBuffer<>();
        // we maintain two index pointers, one for the LocalVariableTable attribute
        // and the other for the MethodParameters attribute.
        // This is needed as the MethodParameters attribute may contain
        // name_index = 0 in which case we want to fall back to the LocalVariableTable.
        // In such case, we still want to read the flags from the MethodParameters with that index.
        int nameIndexLvt = firstParamLvt;
        int nameIndexMp = 0;
        int annotationIndex = 0;
        for (Type t: sym.type.getParameterTypes()) {
            VarSymbol param = parameter(nameIndexMp, nameIndexLvt, t, sym, paramNames);
            params.append(param);
            if (parameterAnnotations != null) {
                ParameterAnnotations annotations = parameterAnnotations[annotationIndex];
                if (annotations != null && annotations.proxies != null) {
                    attachAnnotations(param, annotations.proxies);
                }
            }
            nameIndexLvt += Code.width(t);
            nameIndexMp++;
            annotationIndex++;
        }
        Assert.check(parameterAnnotations == null ||
                     parameterAnnotations.length == annotationIndex);
        Assert.checkNull(sym.params);
        sym.params = params.toList();
        parameterAnnotations = null;
        parameterNameIndicesLvt = null;
        parameterNameIndicesMp = null;
        allParameterAccessFlags = null;
        parameterAccessFlags = null;
    }

    void adjustParameterAnnotations(MethodSymbol sym, Type methodDescriptor,
                                    boolean forceLocal) {
        if (parameterAnnotations == null) {
            return ;
        }

        //the specification for Runtime(In)VisibleParameterAnnotations does not
        //enforce any mapping between the method parameters and the recorded
        //parameter annotation. Attempt a number of heuristics to adjust the
        //adjust parameterAnnotations to the percieved number of parameters:

        int methodParameterCount = sym.type.getParameterTypes().size();

        if (methodParameterCount == parameterAnnotations.length) {
            //we've got exactly as many parameter annotations as are parameters
            //of the method (after considering a possible Signature attribute),
            //no need to do anything. the parameter creation code will use
            //the 1-1 mapping to restore the annotations:
            return ;
        }

        if (allParameterAccessFlags != null) {
            //MethodParameters attribute present, use it:

            //count the number of non-synthetic and non-mandatory parameters:
            int realParameters = 0;

            for (int i = 0; i < allParameterAccessFlags.length; i++) {
                if ((allParameterAccessFlags[i] & (SYNTHETIC | MANDATED)) == 0) {
                    realParameters++;
                }
            }

            int methodDescriptorParameterCount = methodDescriptor.getParameterTypes().size();

            if (realParameters == parameterAnnotations.length &&
                allParameterAccessFlags.length == methodDescriptorParameterCount) {
                //if we have parameter annotations for each non-synthetic/mandatory parameter,
                //and if Signature was not present, expand the parameterAnnotations to cover
                //all the method descriptor's parameters:
                if (sym.type == methodDescriptor) {
                    ParameterAnnotations[] newParameterAnnotations =
                            new ParameterAnnotations[methodParameterCount];
                    int srcIndex = 0;

                    for (int i = 0; i < methodParameterCount; i++) {
                        if ((allParameterAccessFlags[i] & (SYNTHETIC | MANDATED)) == 0) {
                            newParameterAnnotations[i] = parameterAnnotations[srcIndex++];
                        }
                    }

                    parameterAnnotations = newParameterAnnotations;
                } else {
                    dropParameterAnnotations();
                }
            } else if (realParameters == methodParameterCount &&
                       methodDescriptorParameterCount == parameterAnnotations.length &&
                       allParameterAccessFlags.length == methodDescriptorParameterCount) {
                //if there are as many parameter annotations as parameters in
                //the method descriptor, and as many real parameters as parameters
                //in the method's type (after accounting for Signature), shrink
                //the parameterAnnotations to only cover the parameters from
                //the method's type:
                ParameterAnnotations[] newParameterAnnotations =
                        new ParameterAnnotations[methodParameterCount];
                int targetIndex = 0;

                for (int i = 0; i < parameterAnnotations.length; i++) {
                    if ((allParameterAccessFlags[i] & (SYNTHETIC | MANDATED)) == 0) {
                        newParameterAnnotations[targetIndex++] = parameterAnnotations[i];
                    }
                }

                parameterAnnotations = newParameterAnnotations;
            } else {
                dropParameterAnnotations();
            }
            return ;
        }

        if (!sym.isConstructor()) {
            //if the number of parameter annotations and the number of parameters
            //don't match, we don't have any heuristics to map one to the other
            //unless the method is a constructor:
            dropParameterAnnotations();
            return ;
        }

        if (sym.owner.isEnum()) {
            if (methodParameterCount == parameterAnnotations.length + 2 &&
                sym.type == methodDescriptor) {
                //handle constructors of enum types without the Signature attribute -
                //there are the two synthetic parameters (name and ordinal) in the
                //constructor, but there may be only parameter annotations for the
                //real non-synthetic parameters:
                ParameterAnnotations[] newParameterAnnotations = new ParameterAnnotations[parameterAnnotations.length + 2];
                System.arraycopy(parameterAnnotations, 0, newParameterAnnotations, 2, parameterAnnotations.length);
                parameterAnnotations = newParameterAnnotations;
                return ;
            }
        } else if (sym.owner.isDirectlyOrIndirectlyLocal() || forceLocal) {
            //local class may capture the enclosing instance (as the first parameter),
            //and local variables (as trailing parameters)
            //if there are less parameter annotations than parameters, put the existing
            //ones starting with offset:
            if (methodParameterCount > parameterAnnotations.length &&
                sym.type == methodDescriptor) {
                ParameterAnnotations[] newParameterAnnotations = new ParameterAnnotations[methodParameterCount];
                System.arraycopy(parameterAnnotations, 0, newParameterAnnotations, 1, parameterAnnotations.length);
                parameterAnnotations = newParameterAnnotations;
                return ;
            }
        }

        //no heuristics worked, drop the annotations:
        dropParameterAnnotations();
    }

    private void dropParameterAnnotations() {
        parameterAnnotations = null;
        log.warning(LintWarnings.RuntimeInvisibleParameterAnnotations(currentClassFile));
    }
    /**
     * Creates the parameter at the position {@code mpIndex} in the parameter list of the owning method.
     * Flags are optionally read from the MethodParameters attribute.
     * Names are optionally read from the MethodParameters attribute. If the constant pool index
     * of the name is 0, then the name is optionally read from the LocalVariableTable attribute.
     * @param mpIndex the index of the parameter in the MethodParameters attribute
     * @param lvtIndex the index of the parameter in the LocalVariableTable attribute
     */
    private VarSymbol parameter(int mpIndex, int lvtIndex, Type t, MethodSymbol owner, Set<Name> exclude) {
        long flags = PARAMETER;
        Name argName;
        if (parameterAccessFlags != null && mpIndex < parameterAccessFlags.length
                && parameterAccessFlags[mpIndex] != 0) {
            flags |= parameterAccessFlags[mpIndex];
        }
        if (parameterNameIndicesMp != null && mpIndex < parameterNameIndicesMp.length
                // if name_index is 0, then we might still get a name from the LocalVariableTable
                && parameterNameIndicesMp[mpIndex] != 0) {
            argName = optPoolEntry(parameterNameIndicesMp[mpIndex], poolReader::getName, names.empty);
            flags |= NAME_FILLED;
        } else if (parameterNameIndicesLvt != null && lvtIndex < parameterNameIndicesLvt.length
                && parameterNameIndicesLvt[lvtIndex] != 0) {
            argName = optPoolEntry(parameterNameIndicesLvt[lvtIndex], poolReader::getName, names.empty);
            flags |= NAME_FILLED;
        } else {
            String prefix = "arg";
            while (true) {
                argName = names.fromString(prefix + exclude.size());
                if (!exclude.contains(argName))
                    break;
                prefix += "$";
            }
        }
        exclude.add(argName);
        return new ParamSymbol(flags, argName, t, owner);
    }

    /**
     * skip n bytes
     */
    void skipBytes(int n) {
        bp = bp + n;
    }

    /** Skip a field or method
     */
    void skipMember() {
        bp = bp + 6;
        char ac = nextChar();
        for (int i = 0; i < ac; i++) {
            bp = bp + 2;
            int attrLen = nextInt();
            bp = bp + attrLen;
        }
    }

    void skipInnerClasses() {
        int n = nextChar();
        for (int i = 0; i < n; i++) {
            nextChar();
            nextChar();
            nextChar();
            nextChar();
        }
    }

    /** Enter type variables of this classtype and all enclosing ones in
     *  `typevars'.
     */
    protected void enterTypevars(Symbol sym, Type t) {
        if (t.getEnclosingType() != null) {
            if (!t.getEnclosingType().hasTag(TypeTag.NONE)) {
                enterTypevars(sym.owner, t.getEnclosingType());
            }
        } else if (sym.kind == MTH && !sym.isStatic()) {
            enterTypevars(sym.owner, sym.owner.type);
        }
        for (List<Type> xs = t.getTypeArguments(); xs.nonEmpty(); xs = xs.tail) {
            typevars.enter(xs.head.tsym);
        }
    }

    protected ClassSymbol enterClass(Name name) {
        return syms.enterClass(currentModule, name);
    }

    protected ClassSymbol enterClass(Name name, TypeSymbol owner) {
        return syms.enterClass(currentModule, name, owner);
    }

    /** Read contents of a given class symbol `c'. Both external and internal
     *  versions of an inner class are read.
     */
    void readClass(ClassSymbol c) {
        ClassType ct = (ClassType)c.type;

        // allocate scope for members
        c.members_field = WriteableScope.create(c);

        // prepare type variable table
        typevars = typevars.dup(currentOwner);
        if (ct.getEnclosingType().hasTag(CLASS))
            enterTypevars(c.owner, ct.getEnclosingType());

        // read flags, or skip if this is an inner class
        long f = nextChar();
        long flags = adjustClassFlags(c, f);
        if ((flags & MODULE) == 0) {
            if (c.owner.kind == PCK || c.owner.kind == ERR) c.flags_field = flags;
            // read own class name and check that it matches
            currentModule = c.packge().modle;
            ClassSymbol self = poolReader.getClass(nextChar());
            if (c != self) {
                throw badClassFile("class.file.wrong.class",
                                   self.flatname);
            }
        } else {
            if (majorVersion < Version.V53.major) {
                throw badClassFile("anachronistic.module.info",
                        Integer.toString(majorVersion),
                        Integer.toString(minorVersion));
            }
            c.flags_field = flags;
            if (c.owner.kind != MDL) {
                throw badClassFile("module.info.definition.expected");
            }
            currentModule = (ModuleSymbol) c.owner;
            int this_class = nextChar();
            // temp, no check on this_class
        }

        // class attributes must be read before class
        // skip ahead to read class attributes
        int startbp = bp;
        nextChar();
        char interfaceCount = nextChar();
        bp += interfaceCount * 2;
        char fieldCount = nextChar();
        for (int i = 0; i < fieldCount; i++) skipMember();
        char methodCount = nextChar();
        for (int i = 0; i < methodCount; i++) skipMember();
        readClassAttrs(c);

        if (!c.getPermittedSubclasses().isEmpty()) {
            c.flags_field |= SEALED;
        }

        // reset and read rest of classinfo
        bp = startbp;
        int n = nextChar();
        if ((flags & MODULE) != 0 && n > 0) {
            throw badClassFile("module.info.invalid.super.class");
        }
        if (ct.supertype_field == null)
            ct.supertype_field =
                    optPoolEntry(n, idx -> poolReader.getClass(idx).erasure(types), Type.noType);
        n = nextChar();
        List<Type> is = List.nil();
        for (int i = 0; i < n; i++) {
            Type _inter = poolReader.getClass(nextChar()).erasure(types);
            is = is.prepend(_inter);
        }
        if (ct.interfaces_field == null)
            ct.interfaces_field = is.reverse();

        Assert.check(fieldCount == nextChar());
        for (int i = 0; i < fieldCount; i++) enterMember(c, readField());
        Assert.check(methodCount == nextChar());
        for (int i = 0; i < methodCount; i++) enterMember(c, readMethod());
        if (c.isRecord()) {
            for (RecordComponent rc: c.getRecordComponents()) {
                rc.accessor = lookupMethod(c, rc.name, List.nil());
            }
        }
        typevars = typevars.leave();
    }

    private MethodSymbol lookupMethod(TypeSymbol tsym, Name name, List<Type> argtypes) {
        for (Symbol s : tsym.members().getSymbolsByName(name, s -> s.kind == MTH)) {
            if (types.isSameTypes(s.type.getParameterTypes(), argtypes)) {
                return (MethodSymbol) s;
            }
        }
        return null;
    }

    /** Read inner class info. For each inner/outer pair allocate a
     *  member class.
     */
    void readInnerClasses(ClassSymbol c) {
        int n = nextChar();
        for (int i = 0; i < n; i++) {
            nextChar(); // skip inner class symbol
            int outerIdx = nextChar();
            int nameIdx = nextChar();
            ClassSymbol outer = optPoolEntry(outerIdx, poolReader::getClass, null);
            Name name = optPoolEntry(nameIdx, poolReader::getName, names.empty);
            if (name == null) name = names.empty;
            long flags = adjustClassFlags(c, nextChar());
            if (outer != null) { // we have a member class
                if (name == names.empty)
                    name = names.one;
                ClassSymbol member = enterClass(name, outer);
                if ((member.flags_field & FROM_SOURCE) == 0) {
                    if ((flags & STATIC) == 0) {
                        ((ClassType)member.type).setEnclosingType(outer.type);
                        if (member.erasure_field != null)
                            ((ClassType)member.erasure_field).setEnclosingType(types.erasure(outer.type));
                    }
                    if (c == outer && member.owner == c) {
                        member.flags_field = flags;
                        enterMember(c, member);
                    }
                } else if ((flags & STATIC) != (member.flags_field & STATIC)) {
                    log.warning(LintWarnings.InconsistentInnerClasses(member, currentClassFile));
                }
            }
        }
    }

    /** Read a class definition from the bytes in buf.
     */
    private void readClassBuffer(ClassSymbol c) throws IOException {
        int magic = nextInt();
        if (magic != JAVA_MAGIC)
            throw badClassFile("illegal.start.of.class.file");

        minorVersion = nextChar();
        majorVersion = nextChar();
        int maxMajor = Version.MAX().major;
        int maxMinor = Version.MAX().minor;
        previewClassFile =
                minorVersion == ClassFile.PREVIEW_MINOR_VERSION;
        if (majorVersion > maxMajor ||
            majorVersion * 1000 + minorVersion <
            Version.MIN().major * 1000 + Version.MIN().minor) {
            if (majorVersion == (maxMajor + 1) && !previewClassFile)
                log.warning(Warnings.BigMajorVersion(currentClassFile,
                                                     majorVersion,
                                                     maxMajor));
            else
                throw badClassFile("wrong.version",
                                   Integer.toString(majorVersion),
                                   Integer.toString(minorVersion),
                                   Integer.toString(maxMajor),
                                   Integer.toString(maxMinor));
        }
        utf8validation = majorVersion < V48.major ? Convert.Validation.PREJDK14 : Convert.Validation.STRICT;

        if (previewClassFile) {
            if (!preview.isEnabled()) {
                log.error(preview.disabledError(currentClassFile, majorVersion));
            } else {
                preview.warnPreview(c.classfile, majorVersion);
            }
        }

        poolReader = new PoolReader(this, names, syms);
        bp = poolReader.readPool(buf, bp);
        if (signatureBuffer.length < bp) {
            int ns = Integer.highestOneBit(bp) << 1;
            signatureBuffer = new byte[ns];
        }
        readClass(c);
    }

    public void readClassFile(ClassSymbol c) {
        currentOwner = c;
        currentClassFile = c.classfile;
        warnedAttrs.clear();
        filling = true;
        target = null;
        repeatable = null;
        try {
            bp = 0;
            buf.reset();
            try (InputStream input = c.classfile.openInputStream()) {
                buf.appendStream(input);
            }
            readClassBuffer(c);
            if (!missingTypeVariables.isEmpty() && !foundTypeVariables.isEmpty()) {
                List<Type> missing = missingTypeVariables;
                List<Type> found = foundTypeVariables;
                missingTypeVariables = List.nil();
                foundTypeVariables = List.nil();
                interimUses = List.nil();
                interimProvides = List.nil();
                filling = false;
                ClassType ct = (ClassType)currentOwner.type;
                ct.supertype_field =
                    types.subst(ct.supertype_field, missing, found);
                ct.interfaces_field =
                    types.subst(ct.interfaces_field, missing, found);
                ct.typarams_field =
                    types.substBounds(ct.typarams_field, missing, found);
                for (List<Type> types = ct.typarams_field; types.nonEmpty(); types = types.tail) {
                    types.head.tsym.type = types.head;
                }
            } else if (missingTypeVariables.isEmpty() !=
                       foundTypeVariables.isEmpty()) {
                Name name = missingTypeVariables.head.tsym.name;
                throw badClassFile("undecl.type.var", name);
            }

            if ((c.flags_field & Flags.ANNOTATION) != 0) {
                c.setAnnotationTypeMetadata(new AnnotationTypeMetadata(c, new CompleterDeproxy(c, target, repeatable)));
            } else {
                c.setAnnotationTypeMetadata(AnnotationTypeMetadata.notAnAnnotationType());
            }

            if (c == currentModule.module_info) {
                if (interimUses.nonEmpty() || interimProvides.nonEmpty()) {
                    Assert.check(currentModule.isCompleted());
                    currentModule.usesProvidesCompleter =
                            new UsesProvidesCompleter(currentModule, interimUses, interimProvides);
                } else {
                    currentModule.uses = List.nil();
                    currentModule.provides = List.nil();
                }
            }
        } catch (IOException | ClosedFileSystemException ex) {
            throw badClassFile("unable.to.access.file", ex.toString());
        } catch (ArrayIndexOutOfBoundsException ex) {
            throw badClassFile("bad.class.file", c.flatname);
        } finally {
            interimUses = List.nil();
            interimProvides = List.nil();
            missingTypeVariables = List.nil();
            foundTypeVariables = List.nil();
            filling = false;
        }
        // we need to do some checks now that the class has been loaded
        checkNonCyclicMembership(c);
    }

    /** We can only read a single class file at a time; this
     *  flag keeps track of when we are currently reading a class
     *  file.
     */
    public boolean filling = false;

/* **********************************************************************
 * Adjusting flags
 ***********************************************************************/

    long adjustFieldFlags(long flags) {
        boolean previewClassFile = minorVersion == ClassFile.PREVIEW_MINOR_VERSION;
        if (allowValueClasses && previewClassFile && (flags & ACC_STRICT) != 0) {
            flags &= ~ACC_STRICT;
            flags |= STRICT;
        }
        return flags;
    }

    long adjustMethodFlags(long flags) {
        if ((flags & ACC_BRIDGE) != 0) {
            flags &= ~ACC_BRIDGE;
            flags |= BRIDGE;
        }
        if ((flags & ACC_VARARGS) != 0) {
            flags &= ~ACC_VARARGS;
            flags |= VARARGS;
        }
        return flags;
    }

    long adjustClassFlags(ClassSymbol c, long flags) {
        if ((flags & ACC_MODULE) != 0) {
            flags &= ~ACC_MODULE;
            flags |= MODULE;
        }
        if (((flags & ACC_IDENTITY) != 0 && !isMigratedValueClass(flags))
                || (majorVersion <= Version.MAX().major && minorVersion != PREVIEW_MINOR_VERSION && (flags & INTERFACE) == 0)) {
            flags |= IDENTITY_TYPE;
        } else if (needsValueFlag(c, flags)) {
            flags |= VALUE_CLASS;
            flags &= ~IDENTITY_TYPE;
        }
        flags &= ~ACC_IDENTITY; // ACC_IDENTITY and SYNCHRONIZED bits overloaded
        return flags;
    }

    private boolean needsValueFlag(Symbol c, long flags) {
        boolean previewClassFile = minorVersion == ClassFile.PREVIEW_MINOR_VERSION;
        if (allowValueClasses) {
            if (previewClassFile && majorVersion >= V67.major && (flags & INTERFACE) == 0 ||
                    majorVersion >= V67.major && isMigratedValueClass(flags)) {
                return true;
            }
        }
        return false;
    }

    private boolean isMigratedValueClass(long flags) {
        return allowValueClasses && ((flags & MIGRATED_VALUE_CLASS) != 0);
    }

    /**
     * A subclass of JavaFileObject for the sourcefile attribute found in a classfile.
     * The attribute is only the last component of the original filename, so is unlikely
     * to be valid as is, so operations other than those to access the name throw
     * UnsupportedOperationException
     */
    private static class SourceFileObject implements JavaFileObject {

        /** The file's name.
         */
        private final Name name;

        public SourceFileObject(Name name) {
            this.name = name;
        }

        @Override @DefinedBy(Api.COMPILER)
        public URI toUri() {
            try {
                return new URI(null, name.toString(), null);
            } catch (URISyntaxException e) {
                throw new PathFileObject.CannotCreateUriError(name.toString(), e);
            }
        }

        @Override @DefinedBy(Api.COMPILER)
        public String getName() {
            return name.toString();
        }

        @Override @DefinedBy(Api.COMPILER)
        public JavaFileObject.Kind getKind() {
            return BaseFileManager.getKind(getName());
        }

        @Override @DefinedBy(Api.COMPILER)
        public InputStream openInputStream() {
            throw new UnsupportedOperationException();
        }

        @Override @DefinedBy(Api.COMPILER)
        public OutputStream openOutputStream() {
            throw new UnsupportedOperationException();
        }

        @Override @DefinedBy(Api.COMPILER)
        public CharBuffer getCharContent(boolean ignoreEncodingErrors) {
            throw new UnsupportedOperationException();
        }

        @Override @DefinedBy(Api.COMPILER)
        public Reader openReader(boolean ignoreEncodingErrors) {
            throw new UnsupportedOperationException();
        }

        @Override @DefinedBy(Api.COMPILER)
        public Writer openWriter() {
            throw new UnsupportedOperationException();
        }

        @Override @DefinedBy(Api.COMPILER)
        public long getLastModified() {
            throw new UnsupportedOperationException();
        }

        @Override @DefinedBy(Api.COMPILER)
        public boolean delete() {
            throw new UnsupportedOperationException();
        }

        @Override @DefinedBy(Api.COMPILER)
        public boolean isNameCompatible(String simpleName, JavaFileObject.Kind kind) {
            return true; // fail-safe mode
        }

        @Override @DefinedBy(Api.COMPILER)
        public NestingKind getNestingKind() {
            return null;
        }

        @Override @DefinedBy(Api.COMPILER)
        public Modifier getAccessLevel() {
            return null;
        }

        /**
         * Check if two file objects are equal.
         * SourceFileObjects are just placeholder objects for the value of a
         * SourceFile attribute, and do not directly represent specific files.
         * Two SourceFileObjects are equal if their names are equal.
         */
        @Override
        public boolean equals(Object other) {
            if (this == other)
                return true;
            return (other instanceof SourceFileObject sourceFileObject)
                    && name.equals(sourceFileObject.name);
        }

        @Override
        public int hashCode() {
            return name.hashCode();
        }
    }

    private class CompleterDeproxy implements AnnotationTypeCompleter {
        ClassSymbol proxyOn;
        CompoundAnnotationProxy target;
        CompoundAnnotationProxy repeatable;

        public CompleterDeproxy(ClassSymbol c, CompoundAnnotationProxy target,
                CompoundAnnotationProxy repeatable)
        {
            this.proxyOn = c;
            this.target = target;
            this.repeatable = repeatable;
        }

        @Override
        public void complete(ClassSymbol sym) {
            Assert.check(proxyOn == sym);
            Attribute.Compound theTarget = null, theRepeatable = null;
            AnnotationDeproxy deproxy;

            try {
                if (target != null) {
                    deproxy = new AnnotationDeproxy(proxyOn);
                    theTarget = deproxy.deproxyCompound(target);
                }

                if (repeatable != null) {
                    deproxy = new AnnotationDeproxy(proxyOn);
                    theRepeatable = deproxy.deproxyCompound(repeatable);
                }
            } catch (Exception e) {
                throw new CompletionFailure(sym,
                                            () -> ClassReader.this.diagFactory.fragment(Fragments.ExceptionMessage(e.getMessage())),
                                            dcfh);
            }

            sym.getAnnotationTypeMetadata().setTarget(theTarget);
            sym.getAnnotationTypeMetadata().setRepeatable(theRepeatable);
        }
    }

    private class ProxyType extends Type {

        private final Name name;

        public ProxyType(int index) {
            super(syms.noSymbol, List.nil());
            this.name = poolReader.getName(index);
        }

        @Override
        public TypeTag getTag() {
            return TypeTag.NONE;
        }

        public Type resolve() {
            return name.map(ClassReader.this::sigToType);
        }

        @Override @DefinedBy(Api.LANGUAGE_MODEL)
        public String toString() {
            return "<ProxyType>";
        }

    }

    private static final class InterimUsesDirective {
        public final Name service;

        public InterimUsesDirective(Name service) {
            this.service = service;
        }

    }

    private static final class InterimProvidesDirective {
        public final Name service;
        public final List<Name> impls;

        public InterimProvidesDirective(Name service, List<Name> impls) {
            this.service = service;
            this.impls = impls;
        }

    }

    private final class UsesProvidesCompleter implements Completer {
        private final ModuleSymbol currentModule;
        private final List<InterimUsesDirective> interimUsesCopy;
        private final List<InterimProvidesDirective> interimProvidesCopy;

        public UsesProvidesCompleter(ModuleSymbol currentModule, List<InterimUsesDirective> interimUsesCopy, List<InterimProvidesDirective> interimProvidesCopy) {
            this.currentModule = currentModule;
            this.interimUsesCopy = interimUsesCopy;
            this.interimProvidesCopy = interimProvidesCopy;
        }

        @Override
        public void complete(Symbol sym) throws CompletionFailure {
            ListBuffer<Directive> directives = new ListBuffer<>();
            directives.addAll(currentModule.directives);
            ListBuffer<UsesDirective> uses = new ListBuffer<>();
            for (InterimUsesDirective interim : interimUsesCopy) {
                UsesDirective d = new UsesDirective(syms.enterClass(currentModule, interim.service));
                uses.add(d);
                directives.add(d);
            }
            currentModule.uses = uses.toList();
            ListBuffer<ProvidesDirective> provides = new ListBuffer<>();
            for (InterimProvidesDirective interim : interimProvidesCopy) {
                ListBuffer<ClassSymbol> impls = new ListBuffer<>();
                for (Name impl : interim.impls) {
                    impls.append(syms.enterClass(currentModule, impl));
                }
                ProvidesDirective d = new ProvidesDirective(syms.enterClass(currentModule, interim.service),
                                                            impls.toList());
                provides.add(d);
                directives.add(d);
            }
            currentModule.provides = provides.toList();
            currentModule.directives = directives.toList();
        }
    }

<<<<<<< HEAD
    // A value class cannot contain a non-nullable instance field of its own type either directly or indirectly.
    void checkNonCyclicMembership(ClassSymbol csym) {
        if (!allowValueClasses || !csym.type.hasImplicitConstructor()) {
            // nothing to see here
            return;
        }
        Assert.check((csym.flags_field & LOCKED) == 0);
        try {
            ListBuffer<Symbol> fields = new ListBuffer<>();
            // invoking c::members can provoke symbol completion and thus the LOCKED flag can be set before expected
            for (Symbol field : csym.members().getSymbols(s -> s.kind == VAR && cyclePossible((VarSymbol) s), NON_RECURSIVE)) {
                fields.add(field);
            }
            csym.flags_field |= LOCKED;
            for (Symbol field : fields) {
                checkNonCyclicMembershipHelper((ClassSymbol) field.type.tsym);
            }
        } finally {
            csym.flags_field &= ~LOCKED;
        }
    }
    // where
    private void checkNonCyclicMembershipHelper(ClassSymbol c) {
        /*if ((c.flags_field & LOCKED) != 0) {
            JavaFileObject prevSource = log.useSource(currentClassFile);
            try {
                log.error(CompilerProperties.Errors.CyclicPrimitiveClassMembership(c));
                return;
            } finally {
                log.useSource(prevSource);
            }
        }
        try {
            ListBuffer<Symbol> fields = new ListBuffer<>();
            // invoking c::members can provoke symbol completion and thus the LOCKED flag can be set before expected
            for (Symbol fld : c.members().getSymbols(s -> s.kind == VAR && cyclePossible((VarSymbol) s), NON_RECURSIVE)) {
                fields.add(fld);
            }
            c.flags_field |= LOCKED;
            for (Symbol field : fields) {
                checkNonCyclicMembershipHelper((ClassSymbol) field.type.tsym);
            }
        } finally {
            c.flags_field &= ~LOCKED;
        }*/
    }
    // where
    private boolean cyclePossible(VarSymbol symbol) {
        return (symbol.flags() & STATIC) == 0 && symbol.type.isValueClass() && symbol.type.hasImplicitConstructor() && types.isNonNullable(symbol.type);
    }
=======
    // Temporary system property to disable preview patching and enable the new preview mode
    // feature for testing/development. Once the preview mode feature is finished, the value
    // will be always 'true' and this code, and all related dead-code can be removed.
    // See also:
    // * src/hotspot/share/runtime/arguments.cpp
    // * src/java.base/share/classes/jdk/internal/jimage/PreviewMode.java
    private static final boolean DISABLE_PREVIEW_PATCHING_DEFAULT = true;
    private static final boolean DISABLE_PREVIEW_PATCHING = Boolean.parseBoolean(
            System.getProperty(
                    "DISABLE_PREVIEW_PATCHING",
                    Boolean.toString(DISABLE_PREVIEW_PATCHING_DEFAULT)));
>>>>>>> 619ef43b
}<|MERGE_RESOLUTION|>--- conflicted
+++ resolved
@@ -586,6 +586,7 @@
         while (true) {
             final byte c = signature[sigp++];
             switch (c) {
+
             case ';': {         // end
                 ClassSymbol t = enterClass(readName(signatureBuffer,
                                                          startSbp,
@@ -1089,6 +1090,7 @@
                         //- System.err.println(" # " + sym.type);
                         if (sym.kind == MTH && sym.type.getThrownTypes().isEmpty())
                             sym.type.asMethodType().thrown = thrown;
+
                     }
                 }
             },
@@ -2613,6 +2615,7 @@
             this.attributesByPath = attributesByPath;
         }
 
+
         @Override
         public Type visitClassType(ClassType t, List<TypeAnnotationPosition.TypePathEntry> path) {
             // As described in JVMS 4.7.20.2, type annotations on nested types are located with
@@ -3663,7 +3666,6 @@
         }
     }
 
-<<<<<<< HEAD
     // A value class cannot contain a non-nullable instance field of its own type either directly or indirectly.
     void checkNonCyclicMembership(ClassSymbol csym) {
         if (!allowValueClasses || !csym.type.hasImplicitConstructor()) {
@@ -3714,7 +3716,7 @@
     private boolean cyclePossible(VarSymbol symbol) {
         return (symbol.flags() & STATIC) == 0 && symbol.type.isValueClass() && symbol.type.hasImplicitConstructor() && types.isNonNullable(symbol.type);
     }
-=======
+
     // Temporary system property to disable preview patching and enable the new preview mode
     // feature for testing/development. Once the preview mode feature is finished, the value
     // will be always 'true' and this code, and all related dead-code can be removed.
@@ -3726,5 +3728,4 @@
             System.getProperty(
                     "DISABLE_PREVIEW_PATCHING",
                     Boolean.toString(DISABLE_PREVIEW_PATCHING_DEFAULT)));
->>>>>>> 619ef43b
 }