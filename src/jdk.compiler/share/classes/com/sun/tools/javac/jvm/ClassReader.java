/*
 * Copyright (c) 1999, 2023, Oracle and/or its affiliates. All rights reserved.
 * DO NOT ALTER OR REMOVE COPYRIGHT NOTICES OR THIS FILE HEADER.
 *
 * This code is free software; you can redistribute it and/or modify it
 * under the terms of the GNU General Public License version 2 only, as
 * published by the Free Software Foundation.  Oracle designates this
 * particular file as subject to the "Classpath" exception as provided
 * by Oracle in the LICENSE file that accompanied this code.
 *
 * This code is distributed in the hope that it will be useful, but WITHOUT
 * ANY WARRANTY; without even the implied warranty of MERCHANTABILITY or
 * FITNESS FOR A PARTICULAR PURPOSE.  See the GNU General Public License
 * version 2 for more details (a copy is included in the LICENSE file that
 * accompanied this code).
 *
 * You should have received a copy of the GNU General Public License version
 * 2 along with this work; if not, write to the Free Software Foundation,
 * Inc., 51 Franklin St, Fifth Floor, Boston, MA 02110-1301 USA.
 *
 * Please contact Oracle, 500 Oracle Parkway, Redwood Shores, CA 94065 USA
 * or visit www.oracle.com if you need additional information or have any
 * questions.
 */

package com.sun.tools.javac.jvm;

import java.io.*;
import java.net.URI;
import java.net.URISyntaxException;
import java.nio.CharBuffer;
import java.nio.file.ClosedFileSystemException;
import java.util.Arrays;
import java.util.EnumSet;
import java.util.HashMap;
import java.util.HashSet;
import java.util.Map;
import java.util.Set;
import java.util.function.BiFunction;
import java.util.function.IntFunction;
import java.util.function.Predicate;

import javax.lang.model.element.Modifier;
import javax.lang.model.element.NestingKind;
import javax.tools.JavaFileManager;
import javax.tools.JavaFileObject;

import com.sun.tools.javac.code.Source;
import com.sun.tools.javac.code.Source.Feature;
import com.sun.tools.javac.comp.Annotate;
import com.sun.tools.javac.comp.Annotate.AnnotationTypeCompleter;
import com.sun.tools.javac.code.*;
import com.sun.tools.javac.code.Directive.*;
import com.sun.tools.javac.code.Lint.LintCategory;
import com.sun.tools.javac.code.Scope.WriteableScope;
import com.sun.tools.javac.code.Symbol.*;
import com.sun.tools.javac.code.Symtab;
import com.sun.tools.javac.code.Type.*;
import com.sun.tools.javac.comp.Annotate.AnnotationTypeMetadata;
import com.sun.tools.javac.file.BaseFileManager;
import com.sun.tools.javac.file.PathFileObject;
import com.sun.tools.javac.jvm.ClassFile.Version;
import com.sun.tools.javac.jvm.PoolConstant.NameAndType;
import com.sun.tools.javac.main.Option;
import com.sun.tools.javac.resources.CompilerProperties;
import com.sun.tools.javac.resources.CompilerProperties.Fragments;
import com.sun.tools.javac.resources.CompilerProperties.Warnings;
import com.sun.tools.javac.tree.JCTree;
import com.sun.tools.javac.util.*;
import com.sun.tools.javac.util.ByteBuffer.UnderflowException;
import com.sun.tools.javac.util.DefinedBy.Api;
import com.sun.tools.javac.util.JCDiagnostic.DiagnosticPosition;
import com.sun.tools.javac.util.JCDiagnostic.Fragment;

import static com.sun.tools.javac.code.Flags.*;
import static com.sun.tools.javac.code.Kinds.Kind.*;

import com.sun.tools.javac.code.Scope.LookupKind;

import static com.sun.tools.javac.code.Scope.LookupKind.NON_RECURSIVE;
import static com.sun.tools.javac.code.TypeTag.ARRAY;
import static com.sun.tools.javac.code.TypeTag.CLASS;
import static com.sun.tools.javac.code.TypeTag.TYPEVAR;
import static com.sun.tools.javac.jvm.ClassFile.*;
import static com.sun.tools.javac.jvm.ClassFile.Version.*;

import static com.sun.tools.javac.main.Option.PARAMETERS;

/** This class provides operations to read a classfile into an internal
 *  representation. The internal representation is anchored in a
 *  ClassSymbol which contains in its scope symbol representations
 *  for all other definitions in the classfile. Top-level Classes themselves
 *  appear as members of the scopes of PackageSymbols.
 *
 *  <p><b>This is NOT part of any supported API.
 *  If you write code that depends on this, you do so at your own risk.
 *  This code and its internal interfaces are subject to change or
 *  deletion without notice.</b>
 */
public class ClassReader {
    /** The context key for the class reader. */
    protected static final Context.Key<ClassReader> classReaderKey = new Context.Key<>();

    public static final int INITIAL_BUFFER_SIZE = 0x0fff0;

    private final Annotate annotate;

    /** Switch: verbose output.
     */
    boolean verbose;

    /** Switch: allow modules.
     */
    boolean allowModules;

    /** Switch: allow value classes.
     */
    boolean allowValueClasses;

    /** Switch: allow sealed
     */
    boolean allowSealedTypes;

    /** Switch: allow records
     */
    boolean allowRecords;

   /** Lint option: warn about classfile issues
     */
    boolean lintClassfile;

    /** Switch: warn (instead of error) on illegal UTF-8
     */
    boolean warnOnIllegalUtf8;

    /** Switch: preserve parameter names from the variable table.
     */
    public boolean saveParameterNames;

    /** Switch: emit Q descriptors
     */
    private boolean emitQDesc;

    /**
     * The currently selected profile.
     */
    public final Profile profile;

    /** The log to use for verbose output
     */
    final Log log;

    /** The symbol table. */
    Symtab syms;

    Types types;

    /** The name table. */
    final Names names;

    /** Access to files
     */
    private final JavaFileManager fileManager;

    /** Factory for diagnostics
     */
    JCDiagnostic.Factory diagFactory;

    DeferredCompletionFailureHandler dcfh;

    /**
     * Support for preview language features.
     */
    Preview preview;

    /** The current scope where type variables are entered.
     */
    protected WriteableScope typevars;

    private List<InterimUsesDirective> interimUses = List.nil();
    private List<InterimProvidesDirective> interimProvides = List.nil();

    /** The path name of the class file currently being read.
     */
    protected JavaFileObject currentClassFile = null;

    /** The class or method currently being read.
     */
    protected Symbol currentOwner = null;

    /** The module containing the class currently being read.
     */
    protected ModuleSymbol currentModule = null;

    /** The buffer containing the currently read class file.
     */
    ByteBuffer buf = new ByteBuffer(INITIAL_BUFFER_SIZE);

    /** The current input pointer.
     */
    protected int bp;

    /** The pool reader.
     */
    PoolReader poolReader;

    /** The major version number of the class file being read. */
    int majorVersion;
    /** The minor version number of the class file being read. */
    int minorVersion;

    /** UTF-8 validation level */
    Convert.Validation utf8validation;

    /** A table to hold the constant pool indices for method parameter
     * names, as given in LocalVariableTable attributes.
     */
    int[] parameterNameIndicesLvt;

    /**
     * A table to hold the constant pool indices for method parameter
     * names, as given in the MethodParameters attribute.
     */
    int[] parameterNameIndicesMp;

    /**
     * A table to hold the access flags of the method parameters.
     */
    int[] parameterAccessFlags;

    /**
     * A table to hold annotations for method parameters.
     */
    ParameterAnnotations[] parameterAnnotations;

    /**
     * A holder for parameter annotations.
     */
    static class ParameterAnnotations {
        List<CompoundAnnotationProxy> proxies;

        void add(List<CompoundAnnotationProxy> newAnnotations) {
            if (proxies == null) {
                proxies = newAnnotations;
            } else {
                proxies = proxies.prependList(newAnnotations);
            }
        }
    }

    /**
     * The set of attribute names for which warnings have been generated for the current class
     */
    Set<Name> warnedAttrs = new HashSet<>();

    /**
     * The prototype @Target Attribute.Compound if this class is an annotation annotated with
     * {@code @Target}
     */
    CompoundAnnotationProxy target;

    /**
     * The prototype @Repeatable Attribute.Compound if this class is an annotation annotated with
     * {@code @Repeatable}
     */
    CompoundAnnotationProxy repeatable;

    /** Get the ClassReader instance for this invocation. */
    public static ClassReader instance(Context context) {
        ClassReader instance = context.get(classReaderKey);
        if (instance == null)
            instance = new ClassReader(context);
        return instance;
    }

    /** Construct a new class reader. */
    @SuppressWarnings("this-escape")
    protected ClassReader(Context context) {
        context.put(classReaderKey, this);
        annotate = Annotate.instance(context);
        names = Names.instance(context);
        syms = Symtab.instance(context);
        types = Types.instance(context);
        fileManager = context.get(JavaFileManager.class);
        if (fileManager == null)
            throw new AssertionError("FileManager initialization error");
        diagFactory = JCDiagnostic.Factory.instance(context);
        dcfh = DeferredCompletionFailureHandler.instance(context);

        log = Log.instance(context);

        Options options = Options.instance(context);
        verbose         = options.isSet(Option.VERBOSE);

        Source source = Source.instance(context);
        preview = Preview.instance(context);
        allowModules     = Feature.MODULES.allowedInSource(source);
<<<<<<< HEAD
        allowValueClasses = Feature.VALUE_CLASSES.allowedInSource(source);
=======
        allowValueClasses = (!preview.isPreview(Feature.VALUE_CLASSES) || preview.isEnabled()) &&
                Feature.VALUE_CLASSES.allowedInSource(source);
>>>>>>> 9c21d4c5
        allowRecords = Feature.RECORDS.allowedInSource(source);
        allowSealedTypes = Feature.SEALED_CLASSES.allowedInSource(source);
        warnOnIllegalUtf8 = Feature.WARN_ON_ILLEGAL_UTF8.allowedInSource(source);

        saveParameterNames = options.isSet(PARAMETERS);

        profile = Profile.instance(context);

        typevars = WriteableScope.create(syms.noSymbol);

        lintClassfile = Lint.instance(context).isEnabled(LintCategory.CLASSFILE);

        emitQDesc = options.isSet("emitQDesc") || options.isSet("enablePrimitiveClasses");

        initAttributeReaders();
    }

    /** Add member to class unless it is synthetic.
     */
    private void enterMember(ClassSymbol c, Symbol sym) {
        // Synthetic members are not entered -- reason lost to history (optimization?).
        // Lambda methods must be entered because they may have inner classes (which reference them)
        if ((sym.flags_field & (SYNTHETIC|BRIDGE)) != SYNTHETIC || sym.name.startsWith(names.lambda))
            c.members_field.enter(sym);
    }

/************************************************************************
 * Error Diagnoses
 ***********************************************************************/

    public ClassFinder.BadClassFile badClassFile(String key, Object... args) {
        return badClassFile(diagFactory.fragment(key, args));
    }

    public ClassFinder.BadClassFile badClassFile(Fragment fragment) {
        return badClassFile(diagFactory.fragment(fragment));
    }

    public ClassFinder.BadClassFile badClassFile(JCDiagnostic diagnostic) {
        return new ClassFinder.BadClassFile (
            currentOwner.enclClass(),
            currentClassFile,
            diagnostic,
            diagFactory,
            dcfh);
    }

    public ClassFinder.BadEnclosingMethodAttr badEnclosingMethod(Symbol sym) {
        return new ClassFinder.BadEnclosingMethodAttr (
            currentOwner.enclClass(),
            currentClassFile,
            diagFactory.fragment(Fragments.BadEnclosingMethod(sym)),
            diagFactory,
            dcfh);
    }

/************************************************************************
 * Buffer Access
 ***********************************************************************/

    /** Read a character.
     */
    char nextChar() {
        char res;
        try {
            res = buf.getChar(bp);
        } catch (UnderflowException e) {
            throw badClassFile(Fragments.BadClassTruncatedAtOffset(e.getLength()));
        }
        bp += 2;
        return res;
    }

    /** Read a byte.
     */
    int nextByte() {
        try {
            return buf.getByte(bp++) & 0xFF;
        } catch (UnderflowException e) {
            throw badClassFile(Fragments.BadClassTruncatedAtOffset(e.getLength()));
        }
    }

    /** Read an integer.
     */
    int nextInt() {
        int res;
        try {
            res = buf.getInt(bp);
        } catch (UnderflowException e) {
            throw badClassFile(Fragments.BadClassTruncatedAtOffset(e.getLength()));
        }
        bp += 4;
        return res;
    }

/************************************************************************
 * Constant Pool Access
 ***********************************************************************/

    /** Read module_flags.
     */
    Set<ModuleFlags> readModuleFlags(int flags) {
        Set<ModuleFlags> set = EnumSet.noneOf(ModuleFlags.class);
        for (ModuleFlags f : ModuleFlags.values()) {
            if ((flags & f.value) != 0)
                set.add(f);
        }
        return set;
    }

    /** Read resolution_flags.
     */
    Set<ModuleResolutionFlags> readModuleResolutionFlags(int flags) {
        Set<ModuleResolutionFlags> set = EnumSet.noneOf(ModuleResolutionFlags.class);
        for (ModuleResolutionFlags f : ModuleResolutionFlags.values()) {
            if ((flags & f.value) != 0)
                set.add(f);
        }
        return set;
    }

    /** Read exports_flags.
     */
    Set<ExportsFlag> readExportsFlags(int flags) {
        Set<ExportsFlag> set = EnumSet.noneOf(ExportsFlag.class);
        for (ExportsFlag f: ExportsFlag.values()) {
            if ((flags & f.value) != 0)
                set.add(f);
        }
        return set;
    }

    /** Read opens_flags.
     */
    Set<OpensFlag> readOpensFlags(int flags) {
        Set<OpensFlag> set = EnumSet.noneOf(OpensFlag.class);
        for (OpensFlag f: OpensFlag.values()) {
            if ((flags & f.value) != 0)
                set.add(f);
        }
        return set;
    }

    /** Read requires_flags.
     */
    Set<RequiresFlag> readRequiresFlags(int flags) {
        Set<RequiresFlag> set = EnumSet.noneOf(RequiresFlag.class);
        for (RequiresFlag f: RequiresFlag.values()) {
            if ((flags & f.value) != 0)
                set.add(f);
        }
        return set;
    }

/************************************************************************
 * Reading Types
 ***********************************************************************/

    /** The unread portion of the currently read type is
     *  signature[sigp..siglimit-1].
     */
    byte[] signature;
    int sigp;
    int siglimit;
    boolean sigEnterPhase = false;

    /** Convert signature to type, where signature is a byte array segment.
     */
    Type sigToType(byte[] sig, int offset, int len) {
        signature = sig;
        sigp = offset;
        siglimit = offset + len;
        return sigToType();
    }

    /** Convert signature to type, where signature is implicit.
     */
    Type sigToType() {
        switch ((char) signature[sigp]) {
        case 'T':
            sigp++;
            int start = sigp;
            while (signature[sigp] != ';') sigp++;
            sigp++;
            return sigEnterPhase
                ? Type.noType
                : findTypeVar(readName(signature, start, sigp - 1 - start));
        case '+': {
            sigp++;
            Type t = sigToType();
            return new WildcardType(t, BoundKind.EXTENDS, syms.boundClass);
        }
        case '*':
            sigp++;
            return new WildcardType(syms.objectType, BoundKind.UNBOUND,
                                    syms.boundClass);
        case '-': {
            sigp++;
            Type t = sigToType();
            return new WildcardType(t, BoundKind.SUPER, syms.boundClass);
        }
        case 'B':
            sigp++;
            return syms.byteType;
        case 'C':
            sigp++;
            return syms.charType;
        case 'D':
            sigp++;
            return syms.doubleType;
        case 'F':
            sigp++;
            return syms.floatType;
        case 'I':
            sigp++;
            return syms.intType;
        case 'J':
            sigp++;
            return syms.longType;
        case 'L':
            {
                // int oldsigp = sigp;
<<<<<<< HEAD
                if ((char) signature[sigp] == 'Q' && !emitQDesc) {
                    throw badClassFile("bad.class.signature",
                                       quoteBadSignature());
                }
=======
>>>>>>> 9c21d4c5
                Type t = classSigToType();
                if (sigp < siglimit && signature[sigp] == '.')
                    throw badClassFile("deprecated inner class signature syntax " +
                                       "(please recompile from source)");
                /*
                System.err.println(" decoded " +
                                   new String(signature, oldsigp, sigp-oldsigp) +
                                   " => " + t + " outer " + t.outer());
                */
                return t;
            }
        case 'S':
            sigp++;
            return syms.shortType;
        case 'V':
            sigp++;
            return syms.voidType;
        case 'Z':
            sigp++;
            return syms.booleanType;
        case '[':
            sigp++;
            return new ArrayType(sigToType(), syms.arrayClass);
        case '(':
            sigp++;
            List<Type> argtypes = sigToTypes(')');
            Type restype = sigToType();
            List<Type> thrown = List.nil();
            while (sigp < siglimit && signature[sigp] == '^') {
                sigp++;
                thrown = thrown.prepend(sigToType());
            }
            // if there is a typevar in the throws clause we should state it.
            for (List<Type> l = thrown; l.nonEmpty(); l = l.tail) {
                if (l.head.hasTag(TYPEVAR)) {
                    l.head.tsym.flags_field |= THROWS;
                }
            }
            return new MethodType(argtypes,
                                  restype,
                                  thrown.reverse(),
                                  syms.methodClass);
        case '<':
            typevars = typevars.dup(currentOwner);
            Type poly = new ForAll(sigToTypeParams(), sigToType());
            typevars = typevars.leave();
            return poly;
        default:
            throw badClassFile("bad.signature", quoteBadSignature());
        }
    }

    byte[] signatureBuffer = new byte[0];
    int sbp = 0;
    /** Convert class signature to type, where signature is implicit.
     */
    Type classSigToType() {
<<<<<<< HEAD
        byte prefix = signature[sigp];
        if (prefix != 'L' && (!emitQDesc || prefix != 'Q'))
=======
        if (signature[sigp] != 'L')
>>>>>>> 9c21d4c5
            throw badClassFile("bad.class.signature", quoteBadSignature());
        sigp++;
        Type outer = Type.noType;
        Name name;
        int startSbp = sbp;

        while (true) {
            final byte c = signature[sigp++];
            switch (c) {

            case ';': {         // end
                ClassSymbol t = enterClass(readName(signatureBuffer,
                                                         startSbp,
                                                         sbp - startSbp));

<<<<<<< HEAD
                // We are seeing QFoo; or LFoo; The name itself does not shine any light on default val-refness
=======
>>>>>>> 9c21d4c5
                try {
                    if (outer == Type.noType) {
                        ClassType et = (ClassType) t.erasure(types);
                        return new ClassType(et.getEnclosingType(), List.nil(), et.tsym, et.getMetadata());
                    }
                    return new ClassType(outer, List.nil(), t, List.nil());
                } finally {
                    sbp = startSbp;
                }
            }

            case '<':           // generic arguments
                ClassSymbol t = enterClass(readName(signatureBuffer,
                                                         startSbp,
                                                         sbp - startSbp));
<<<<<<< HEAD
                // We are seeing QFoo; or LFoo; The name itself does not shine any light on default val-refness
=======
>>>>>>> 9c21d4c5
                outer = new ClassType(outer, sigToTypes('>'), t, List.nil()) {
                        boolean completed = false;
                        @Override @DefinedBy(Api.LANGUAGE_MODEL)
                        public Type getEnclosingType() {
                            if (!completed) {
                                completed = true;
                                tsym.apiComplete();
                                Type enclosingType = tsym.type.getEnclosingType();
                                if (enclosingType != Type.noType) {
                                    List<Type> typeArgs =
                                        super.getEnclosingType().allparams();
                                    List<Type> typeParams =
                                        enclosingType.allparams();
                                    if (typeParams.length() != typeArgs.length()) {
                                        // no "rare" types
                                        super.setEnclosingType(types.erasure(enclosingType));
                                    } else {
                                        super.setEnclosingType(types.subst(enclosingType,
                                                                           typeParams,
                                                                           typeArgs));
                                    }
                                } else {
                                    super.setEnclosingType(Type.noType);
                                }
                            }
                            return super.getEnclosingType();
                        }
                        @Override
                        public void setEnclosingType(Type outer) {
                            throw new UnsupportedOperationException();
                        }
                    };
                switch (signature[sigp++]) {
                case ';':
                    if (sigp < siglimit && signature[sigp] == '.') {
                        // support old-style GJC signatures
                        // The signature produced was
                        // Lfoo/Outer<Lfoo/X;>;.Lfoo/Outer$Inner<Lfoo/Y;>;
                        // rather than say
                        // Lfoo/Outer<Lfoo/X;>.Inner<Lfoo/Y;>;
                        // so we skip past ".Lfoo/Outer$"
                        sigp += (sbp - startSbp) + // "foo/Outer"
                            3;  // ".L" and "$"
                        signatureBuffer[sbp++] = (byte)'$';
                        break;
                    } else {
                        sbp = startSbp;
                        return outer;
                    }
                case '.':
                    signatureBuffer[sbp++] = (byte)'$';
                    break;
                default:
                    throw new AssertionError(signature[sigp-1]);
                }
                continue;

            case '.':
                //we have seen an enclosing non-generic class
                if (outer != Type.noType) {
                    t = enterClass(readName(signatureBuffer,
                                                 startSbp,
                                                 sbp - startSbp));
<<<<<<< HEAD
                    // We are seeing QFoo; or LFoo; The name itself does not shine any light on default val-refness
=======
>>>>>>> 9c21d4c5
                    outer = new ClassType(outer, List.nil(), t, List.nil());
                }
                signatureBuffer[sbp++] = (byte)'$';
                continue;
            case '/':
                signatureBuffer[sbp++] = (byte)'.';
                continue;
            default:
                signatureBuffer[sbp++] = c;
                continue;
            }
        }
    }

    /** Quote a bogus signature for display inside an error message.
     */
    String quoteBadSignature() {
        String sigString;
        try {
            sigString = Convert.utf2string(signature, sigp, siglimit - sigp, Convert.Validation.NONE);
        } catch (InvalidUtfException e) {
            throw new AssertionError(e);
        }
        if (sigString.length() > 32)
            sigString = sigString.substring(0, 32) + "...";
        return "\"" + sigString + "\"";
    }

    /** Convert (implicit) signature to list of types
     *  until `terminator' is encountered.
     */
    List<Type> sigToTypes(char terminator) {
        List<Type> head = List.of(null);
        List<Type> tail = head;
        while (signature[sigp] != terminator)
            tail = tail.setTail(List.of(sigToType()));
        sigp++;
        return head.tail;
    }

    /** Convert signature to type parameters, where signature is a byte
     *  array segment.
     */
    List<Type> sigToTypeParams(byte[] sig, int offset, int len) {
        signature = sig;
        sigp = offset;
        siglimit = offset + len;
        return sigToTypeParams();
    }

    /** Convert signature to type parameters, where signature is implicit.
     */
    List<Type> sigToTypeParams() {
        List<Type> tvars = List.nil();
        if (signature[sigp] == '<') {
            sigp++;
            int start = sigp;
            sigEnterPhase = true;
            while (signature[sigp] != '>')
                tvars = tvars.prepend(sigToTypeParam());
            sigEnterPhase = false;
            sigp = start;
            while (signature[sigp] != '>')
                sigToTypeParam();
            sigp++;
        }
        return tvars.reverse();
    }

    /** Convert (implicit) signature to type parameter.
     */
    Type sigToTypeParam() {
        int start = sigp;
        while (signature[sigp] != ':') sigp++;
        Name name = readName(signature, start, sigp - start);
        TypeVar tvar;
        if (sigEnterPhase) {
            tvar = new TypeVar(name, currentOwner, syms.botType);
            typevars.enter(tvar.tsym);
        } else {
            tvar = (TypeVar)findTypeVar(name);
        }
        List<Type> bounds = List.nil();
        boolean allInterfaces = false;
        if (signature[sigp] == ':' && signature[sigp+1] == ':') {
            sigp++;
            allInterfaces = true;
        }
        while (signature[sigp] == ':') {
            sigp++;
            bounds = bounds.prepend(sigToType());
        }
        if (!sigEnterPhase) {
            types.setBounds(tvar, bounds.reverse(), allInterfaces);
        }
        return tvar;
    }

    /** Find type variable with given name in `typevars' scope.
     */
    Type findTypeVar(Name name) {
        Symbol s = typevars.findFirst(name);
        if (s != null) {
            return s.type;
        } else {
            if (readingClassAttr) {
                // While reading the class attribute, the supertypes
                // might refer to a type variable from an enclosing element
                // (method or class).
                // If the type variable is defined in the enclosing class,
                // we can actually find it in
                // currentOwner.owner.type.getTypeArguments()
                // However, until we have read the enclosing method attribute
                // we don't know for sure if this owner is correct.  It could
                // be a method and there is no way to tell before reading the
                // enclosing method attribute.
                TypeVar t = new TypeVar(name, currentOwner, syms.botType);
                missingTypeVariables = missingTypeVariables.prepend(t);
                // System.err.println("Missing type var " + name);
                return t;
            }
            throw badClassFile("undecl.type.var", name);
        }
    }

    private Name readName(byte[] buf, int off, int len) {
        try {
            return names.fromUtf(buf, off, len, utf8validation);
        } catch (InvalidUtfException e) {
            if (warnOnIllegalUtf8) {
                log.warning(Warnings.InvalidUtf8InClassfile(currentClassFile,
                    Fragments.BadUtf8ByteSequenceAt(sigp)));
                return names.fromUtfLax(buf, off, len);
            }
            throw badClassFile(Fragments.BadUtf8ByteSequenceAt(sigp));
        }
    }

/************************************************************************
 * Reading Attributes
 ***********************************************************************/

    protected enum AttributeKind { CLASS, MEMBER }

    protected abstract class AttributeReader {
        protected AttributeReader(Name name, ClassFile.Version version, Set<AttributeKind> kinds) {
            this.name = name;
            this.version = version;
            this.kinds = kinds;
        }

        protected boolean accepts(AttributeKind kind) {
            if (kinds.contains(kind)) {
                if (majorVersion > version.major || (majorVersion == version.major && minorVersion >= version.minor))
                    return true;

                if (lintClassfile && !warnedAttrs.contains(name)) {
                    JavaFileObject prev = log.useSource(currentClassFile);
                    try {
                        log.warning(LintCategory.CLASSFILE, (DiagnosticPosition) null,
                                    Warnings.FutureAttr(name, version.major, version.minor, majorVersion, minorVersion));
                    } finally {
                        log.useSource(prev);
                    }
                    warnedAttrs.add(name);
                }
            }
            return false;
        }

        protected abstract void read(Symbol sym, int attrLen);

        protected final Name name;
        protected final ClassFile.Version version;
        protected final Set<AttributeKind> kinds;
    }

    protected Set<AttributeKind> CLASS_ATTRIBUTE =
            EnumSet.of(AttributeKind.CLASS);
    protected Set<AttributeKind> MEMBER_ATTRIBUTE =
            EnumSet.of(AttributeKind.MEMBER);
    protected Set<AttributeKind> CLASS_OR_MEMBER_ATTRIBUTE =
            EnumSet.of(AttributeKind.CLASS, AttributeKind.MEMBER);

    protected Map<Name, AttributeReader> attributeReaders = new HashMap<>();

    private void initAttributeReaders() {
        AttributeReader[] readers = {
            // v45.3 attributes

            new AttributeReader(names.Code, V45_3, MEMBER_ATTRIBUTE) {
                protected void read(Symbol sym, int attrLen) {
<<<<<<< HEAD
                    if (sym.isInit() && sym.type.getParameterTypes().size() == 0) {
                        try {
                            int code_length = buf.getInt(bp + 4);
                            if ((code_length == 1 && buf.getByte(bp + 8) == (byte) ByteCodes.return_) ||
                                (code_length == 5 && buf.getByte(bp + 8) == ByteCodes.aload_0 &&
                                    buf.getByte(bp + 9) == (byte) ByteCodes.invokespecial &&
                                            buf.getByte(bp + 12) == (byte) ByteCodes.return_)) {
                                sym.flags_field |= EMPTYNOARGCONSTR;
                            }
                        } catch (UnderflowException e) {
                            throw badClassFile("bad.class.truncated.at.offset", Integer.toString(e.getLength()));
                        }
                    }
=======
>>>>>>> 9c21d4c5
                    if (saveParameterNames)
                        ((MethodSymbol)sym).code = readCode(sym);
                    else
                        bp = bp + attrLen;
                }
            },

            new AttributeReader(names.ConstantValue, V45_3, MEMBER_ATTRIBUTE) {
                protected void read(Symbol sym, int attrLen) {
                    Object v = poolReader.getConstant(nextChar());
                    // Ignore ConstantValue attribute if field not final.
                    if ((sym.flags() & FINAL) == 0) {
                        return;
                    }
                    VarSymbol var = (VarSymbol) sym;
                    switch (var.type.getTag()) {
                       case BOOLEAN:
                       case BYTE:
                       case CHAR:
                       case SHORT:
                       case INT:
                           checkType(var, Integer.class, v);
                           break;
                       case LONG:
                           checkType(var, Long.class, v);
                           break;
                       case FLOAT:
                           checkType(var, Float.class, v);
                           break;
                       case DOUBLE:
                           checkType(var, Double.class, v);
                           break;
                       case CLASS:
                           if (var.type.tsym == syms.stringType.tsym) {
                               checkType(var, String.class, v);
                           } else {
                               throw badClassFile("bad.constant.value.type", var.type);
                           }
                           break;
                       default:
                           // ignore ConstantValue attribute if type is not primitive or String
                           return;
                    }
                    if (v instanceof Integer intVal && !var.type.getTag().checkRange(intVal)) {
                        throw badClassFile("bad.constant.range", v, var, var.type);
                    }
                    var.setData(v);
                }

                void checkType(Symbol var, Class<?> clazz, Object value) {
                    if (!clazz.isInstance(value)) {
                        throw badClassFile("bad.constant.value", value, var, clazz.getSimpleName());
                    }
                }
            },

            new AttributeReader(names.Deprecated, V45_3, CLASS_OR_MEMBER_ATTRIBUTE) {
                protected void read(Symbol sym, int attrLen) {
                    Symbol s = sym.owner.kind == MDL ? sym.owner : sym;

                    s.flags_field |= DEPRECATED;
                }
            },

            new AttributeReader(names.Exceptions, V45_3, CLASS_OR_MEMBER_ATTRIBUTE) {
                protected void read(Symbol sym, int attrLen) {
                    int nexceptions = nextChar();
                    List<Type> thrown = List.nil();
                    for (int j = 0; j < nexceptions; j++)
                        thrown = thrown.prepend(poolReader.getClass(nextChar()).type);
                    if (sym.type.getThrownTypes().isEmpty())
                        sym.type.asMethodType().thrown = thrown.reverse();
                }
            },

            new AttributeReader(names.InnerClasses, V45_3, CLASS_ATTRIBUTE) {
                protected void read(Symbol sym, int attrLen) {
                    ClassSymbol c = (ClassSymbol) sym;
                    if (currentModule.module_info == c) {
                        //prevent entering the classes too soon:
                        skipInnerClasses();
                    } else {
                        readInnerClasses(c);
                    }
                }
            },

            new AttributeReader(names.LocalVariableTable, V45_3, CLASS_OR_MEMBER_ATTRIBUTE) {
                protected void read(Symbol sym, int attrLen) {
                    int newbp = bp + attrLen;
                    if (saveParameterNames) {
                        // Pick up parameter names from the variable table.
                        // Parameter names are not explicitly identified as such,
                        // but all parameter name entries in the LocalVariableTable
                        // have a start_pc of 0.  Therefore, we record the name
                        // indices of all slots with a start_pc of zero in the
                        // parameterNameIndices array.
                        // Note that this implicitly honors the JVMS spec that
                        // there may be more than one LocalVariableTable, and that
                        // there is no specified ordering for the entries.
                        int numEntries = nextChar();
                        for (int i = 0; i < numEntries; i++) {
                            int start_pc = nextChar();
                            int length = nextChar();
                            int nameIndex = nextChar();
                            int sigIndex = nextChar();
                            int register = nextChar();
                            if (start_pc == 0) {
                                // ensure array large enough
                                if (register >= parameterNameIndicesLvt.length) {
                                    int newSize =
                                            Math.max(register + 1, parameterNameIndicesLvt.length + 8);
                                    parameterNameIndicesLvt =
                                            Arrays.copyOf(parameterNameIndicesLvt, newSize);
                                }
                                parameterNameIndicesLvt[register] = nameIndex;
                            }
                        }
                    }
                    bp = newbp;
                }
            },

            new AttributeReader(names.SourceFile, V45_3, CLASS_ATTRIBUTE) {
                protected void read(Symbol sym, int attrLen) {
                    ClassSymbol c = (ClassSymbol) sym;
                    Name n = poolReader.getName(nextChar());
                    c.sourcefile = new SourceFileObject(n);
                    // If the class is a toplevel class, originating from a Java source file,
                    // but the class name does not match the file name, then it is
                    // an auxiliary class.
                    String sn = n.toString();
                    if (c.owner.kind == PCK &&
                        sn.endsWith(".java") &&
                        !sn.equals(c.name.toString()+".java")) {
                        c.flags_field |= AUXILIARY;
                    }
                }
            },

            new AttributeReader(names.Synthetic, V45_3, CLASS_OR_MEMBER_ATTRIBUTE) {
                protected void read(Symbol sym, int attrLen) {
                    sym.flags_field |= SYNTHETIC;
                }
            },

            // standard v49 attributes

            new AttributeReader(names.EnclosingMethod, V49, CLASS_ATTRIBUTE) {
                protected void read(Symbol sym, int attrLen) {
                    int newbp = bp + attrLen;
                    readEnclosingMethodAttr(sym);
                    bp = newbp;
                }
            },

            new AttributeReader(names.Signature, V49, CLASS_OR_MEMBER_ATTRIBUTE) {
                protected void read(Symbol sym, int attrLen) {
                    if (sym.kind == TYP) {
                        ClassSymbol c = (ClassSymbol) sym;
                        readingClassAttr = true;
                        try {
                            ClassType ct1 = (ClassType)c.type;
                            Assert.check(c == currentOwner);
                            ct1.typarams_field = poolReader.getName(nextChar())
                                    .map(ClassReader.this::sigToTypeParams);
                            ct1.supertype_field = sigToType();
                            ListBuffer<Type> is = new ListBuffer<>();
                            while (sigp != siglimit) is.append(sigToType());
                            ct1.interfaces_field = is.toList();
                        } finally {
                            readingClassAttr = false;
                        }
                    } else {
                        List<Type> thrown = sym.type.getThrownTypes();
                        sym.type = poolReader.getType(nextChar());
                        //- System.err.println(" # " + sym.type);
                        if (sym.kind == MTH && sym.type.getThrownTypes().isEmpty())
                            sym.type.asMethodType().thrown = thrown;
<<<<<<< HEAD
=======

>>>>>>> 9c21d4c5
                    }
                }
            },

            // v49 annotation attributes

            new AttributeReader(names.AnnotationDefault, V49, CLASS_OR_MEMBER_ATTRIBUTE) {
                protected void read(Symbol sym, int attrLen) {
                    attachAnnotationDefault(sym);
                }
            },

            new AttributeReader(names.RuntimeInvisibleAnnotations, V49, CLASS_OR_MEMBER_ATTRIBUTE) {
                protected void read(Symbol sym, int attrLen) {
                    attachAnnotations(sym);
                }
            },

            new AttributeReader(names.RuntimeInvisibleParameterAnnotations, V49, CLASS_OR_MEMBER_ATTRIBUTE) {
                protected void read(Symbol sym, int attrLen) {
                    readParameterAnnotations(sym);
                }
            },

            new AttributeReader(names.RuntimeVisibleAnnotations, V49, CLASS_OR_MEMBER_ATTRIBUTE) {
                protected void read(Symbol sym, int attrLen) {
                    attachAnnotations(sym);
                }
            },

            new AttributeReader(names.RuntimeVisibleParameterAnnotations, V49, CLASS_OR_MEMBER_ATTRIBUTE) {
                protected void read(Symbol sym, int attrLen) {
                    readParameterAnnotations(sym);
                }
            },

            // additional "legacy" v49 attributes, superseded by flags

            new AttributeReader(names.Annotation, V49, CLASS_OR_MEMBER_ATTRIBUTE) {
                protected void read(Symbol sym, int attrLen) {
                    sym.flags_field |= ANNOTATION;
                }
            },

            new AttributeReader(names.Bridge, V49, MEMBER_ATTRIBUTE) {
                protected void read(Symbol sym, int attrLen) {
                    sym.flags_field |= BRIDGE;
                }
            },

            new AttributeReader(names.Enum, V49, CLASS_OR_MEMBER_ATTRIBUTE) {
                protected void read(Symbol sym, int attrLen) {
                    sym.flags_field |= ENUM;
                }
            },

            new AttributeReader(names.Varargs, V49, CLASS_OR_MEMBER_ATTRIBUTE) {
                protected void read(Symbol sym, int attrLen) {
                    sym.flags_field |= VARARGS;
                }
            },

            new AttributeReader(names.RuntimeVisibleTypeAnnotations, V52, CLASS_OR_MEMBER_ATTRIBUTE) {
                protected void read(Symbol sym, int attrLen) {
                    attachTypeAnnotations(sym);
                }
            },

            new AttributeReader(names.RuntimeInvisibleTypeAnnotations, V52, CLASS_OR_MEMBER_ATTRIBUTE) {
                protected void read(Symbol sym, int attrLen) {
                    attachTypeAnnotations(sym);
                }
            },

            // The following attributes for a Code attribute are not currently handled
            // StackMapTable
            // SourceDebugExtension
            // LineNumberTable
            // LocalVariableTypeTable

            // standard v52 attributes

            new AttributeReader(names.MethodParameters, V52, MEMBER_ATTRIBUTE) {
                protected void read(Symbol sym, int attrlen) {
                    int newbp = bp + attrlen;
                    if (saveParameterNames) {
                        int numEntries = nextByte();
                        parameterNameIndicesMp = new int[numEntries];
                        parameterAccessFlags = new int[numEntries];
                        int index = 0;
                        for (int i = 0; i < numEntries; i++) {
                            int nameIndex = nextChar();
                            int flags = nextChar();
                            if ((flags & (Flags.MANDATED | Flags.SYNTHETIC)) != 0) {
                                continue;
                            }
                            parameterNameIndicesMp[index] = nameIndex;
                            parameterAccessFlags[index] = flags;
                            index++;
                        }
                    }
                    bp = newbp;
                }
            },

            // standard v53 attributes

            new AttributeReader(names.Module, V53, CLASS_ATTRIBUTE) {
                @Override
                protected boolean accepts(AttributeKind kind) {
                    return super.accepts(kind) && allowModules;
                }
                protected void read(Symbol sym, int attrLen) {
                    if (sym.kind == TYP && sym.owner.kind == MDL) {
                        ModuleSymbol msym = (ModuleSymbol) sym.owner;
                        ListBuffer<Directive> directives = new ListBuffer<>();

                        Name moduleName = poolReader.peekModuleName(nextChar(), ClassReader.this::readName);
                        if (currentModule.name != moduleName) {
                            throw badClassFile("module.name.mismatch", moduleName, currentModule.name);
                        }

                        Set<ModuleFlags> moduleFlags = readModuleFlags(nextChar());
                        msym.flags.addAll(moduleFlags);
                        msym.version = optPoolEntry(nextChar(), poolReader::getName, null);

                        ListBuffer<RequiresDirective> requires = new ListBuffer<>();
                        int nrequires = nextChar();
                        for (int i = 0; i < nrequires; i++) {
                            ModuleSymbol rsym = poolReader.getModule(nextChar());
                            Set<RequiresFlag> flags = readRequiresFlags(nextChar());
                            if (rsym == syms.java_base && majorVersion >= V54.major) {
                                if (flags.contains(RequiresFlag.TRANSITIVE)) {
                                    throw badClassFile("bad.requires.flag", RequiresFlag.TRANSITIVE);
                                }
                                if (flags.contains(RequiresFlag.STATIC_PHASE)) {
                                    throw badClassFile("bad.requires.flag", RequiresFlag.STATIC_PHASE);
                                }
                            }
                            nextChar(); // skip compiled version
                            requires.add(new RequiresDirective(rsym, flags));
                        }
                        msym.requires = requires.toList();
                        directives.addAll(msym.requires);

                        ListBuffer<ExportsDirective> exports = new ListBuffer<>();
                        int nexports = nextChar();
                        for (int i = 0; i < nexports; i++) {
                            PackageSymbol p = poolReader.getPackage(nextChar());
                            Set<ExportsFlag> flags = readExportsFlags(nextChar());
                            int nto = nextChar();
                            List<ModuleSymbol> to;
                            if (nto == 0) {
                                to = null;
                            } else {
                                ListBuffer<ModuleSymbol> lb = new ListBuffer<>();
                                for (int t = 0; t < nto; t++)
                                    lb.append(poolReader.getModule(nextChar()));
                                to = lb.toList();
                            }
                            exports.add(new ExportsDirective(p, to, flags));
                        }
                        msym.exports = exports.toList();
                        directives.addAll(msym.exports);
                        ListBuffer<OpensDirective> opens = new ListBuffer<>();
                        int nopens = nextChar();
                        if (nopens != 0 && msym.flags.contains(ModuleFlags.OPEN)) {
                            throw badClassFile("module.non.zero.opens", currentModule.name);
                        }
                        for (int i = 0; i < nopens; i++) {
                            PackageSymbol p = poolReader.getPackage(nextChar());
                            Set<OpensFlag> flags = readOpensFlags(nextChar());
                            int nto = nextChar();
                            List<ModuleSymbol> to;
                            if (nto == 0) {
                                to = null;
                            } else {
                                ListBuffer<ModuleSymbol> lb = new ListBuffer<>();
                                for (int t = 0; t < nto; t++)
                                    lb.append(poolReader.getModule(nextChar()));
                                to = lb.toList();
                            }
                            opens.add(new OpensDirective(p, to, flags));
                        }
                        msym.opens = opens.toList();
                        directives.addAll(msym.opens);

                        msym.directives = directives.toList();

                        ListBuffer<InterimUsesDirective> uses = new ListBuffer<>();
                        int nuses = nextChar();
                        for (int i = 0; i < nuses; i++) {
                            Name srvc = poolReader.peekClassName(nextChar(), this::classNameMapper);
                            uses.add(new InterimUsesDirective(srvc));
                        }
                        interimUses = uses.toList();

                        ListBuffer<InterimProvidesDirective> provides = new ListBuffer<>();
                        int nprovides = nextChar();
                        for (int p = 0; p < nprovides; p++) {
                            Name srvc = poolReader.peekClassName(nextChar(), this::classNameMapper);
                            int nimpls = nextChar();
                            ListBuffer<Name> impls = new ListBuffer<>();
                            for (int i = 0; i < nimpls; i++) {
                                impls.append(poolReader.peekClassName(nextChar(), this::classNameMapper));
                            provides.add(new InterimProvidesDirective(srvc, impls.toList()));
                            }
                        }
                        interimProvides = provides.toList();
                    }
                }

                private Name classNameMapper(byte[] arr, int offset, int length) throws InvalidUtfException {
                    byte[] buf = ClassFile.internalize(arr, offset, length);
                    try {
                        return names.fromUtf(buf, 0, buf.length, utf8validation);
                    } catch (InvalidUtfException e) {
                        if (warnOnIllegalUtf8) {
                            log.warning(Warnings.InvalidUtf8InClassfile(currentClassFile,
                                Fragments.BadUtf8ByteSequenceAt(e.getOffset())));
                            return names.fromUtfLax(buf, 0, buf.length);
                        }
                        throw e;
                    }
                }
            },

            new AttributeReader(names.ModuleResolution, V53, CLASS_ATTRIBUTE) {
                @Override
                protected boolean accepts(AttributeKind kind) {
                    return super.accepts(kind) && allowModules;
                }
                protected void read(Symbol sym, int attrLen) {
                    if (sym.kind == TYP && sym.owner.kind == MDL) {
                        ModuleSymbol msym = (ModuleSymbol) sym.owner;
                        msym.resolutionFlags.addAll(readModuleResolutionFlags(nextChar()));
                    }
                }
            },

            new AttributeReader(names.Record, V58, CLASS_ATTRIBUTE) {
                @Override
                protected boolean accepts(AttributeKind kind) {
                    return super.accepts(kind) && allowRecords;
                }
                protected void read(Symbol sym, int attrLen) {
                    if (sym.kind == TYP) {
                        sym.flags_field |= RECORD;
                    }
                    int componentCount = nextChar();
                    ListBuffer<RecordComponent> components = new ListBuffer<>();
                    for (int i = 0; i < componentCount; i++) {
                        Name name = poolReader.getName(nextChar());
                        Type type = poolReader.getType(nextChar());
                        RecordComponent c = new RecordComponent(name, type, sym);
                        readAttrs(c, AttributeKind.MEMBER);
                        components.add(c);
                    }
                    ((ClassSymbol) sym).setRecordComponents(components.toList());
                }
            },
            new AttributeReader(names.PermittedSubclasses, V59, CLASS_ATTRIBUTE) {
                @Override
                protected boolean accepts(AttributeKind kind) {
                    return super.accepts(kind) && allowSealedTypes;
                }
                protected void read(Symbol sym, int attrLen) {
                    if (sym.kind == TYP) {
                        ListBuffer<Symbol> subtypes = new ListBuffer<>();
                        int numberOfPermittedSubtypes = nextChar();
                        for (int i = 0; i < numberOfPermittedSubtypes; i++) {
                            subtypes.add(poolReader.getClass(nextChar()));
                        }
                        ((ClassSymbol)sym).permitted = subtypes.toList();
                    }
                }
            },
            new AttributeReader(names.ImplicitCreation, V66, CLASS_ATTRIBUTE) {
                @Override
                protected boolean accepts(AttributeKind kind) {
                    return super.accepts(kind) && allowValueClasses;
                }
                protected void read(Symbol sym, int attrLen) {
                    if (((ClassSymbol)sym).hasImplicitConstructor()) { // there can only be one per class
                        throw badClassFile("attribute.must.be.unique", names.ImplicitCreation);
                    }
                    if (sym.kind == TYP) {
                        nextChar();
                        ((ClassSymbol)sym).implicitConstructorFound();
                    }
                }
            },
            new AttributeReader(names.NullRestricted, V66, MEMBER_ATTRIBUTE) {
                @Override
                protected boolean accepts(AttributeKind kind) {
                    return super.accepts(kind) && allowValueClasses;
                }
                protected void read(Symbol sym, int attrLen) {
                    if (sym.kind != VAR) {
                        throw badClassFile("attribute.only.applicable.to.fields", names.NullRestricted);
                    }
                    if (sym.type.isPrimitive() || sym.type.hasTag(TypeTag.ARRAY)) {
                        throw badClassFile("attribute.not.applicable.to.field.type", names.NullRestricted, sym.type);
                    }
                    if (sym.type.isNonNullable()) {
                        throw badClassFile("attribute.must.be.unique", names.NullRestricted);
                    }
                    sym.type = sym.type.asNullMarked(JCTree.JCNullableTypeExpression.NullMarker.NOT_NULL);
                }
            },
        };

        for (AttributeReader r: readers)
            attributeReaders.put(r.name, r);
    }

    protected void readEnclosingMethodAttr(Symbol sym) {
        // sym is a nested class with an "Enclosing Method" attribute
        // remove sym from it's current owners scope and place it in
        // the scope specified by the attribute
        sym.owner.members().remove(sym);
        ClassSymbol self = (ClassSymbol)sym;
        ClassSymbol c = poolReader.getClass(nextChar());
        NameAndType nt = optPoolEntry(nextChar(), poolReader::getNameAndType, null);

        if (c.members_field == null || c.kind != TYP)
            throw badClassFile("bad.enclosing.class", self, c);

        MethodSymbol m = findMethod(nt, c.members_field, self.flags());
        if (nt != null && m == null)
            throw badEnclosingMethod(self);

        self.name = simpleBinaryName(self.flatname, c.flatname) ;
        self.owner = m != null ? m : c;
        if (self.name.isEmpty())
            self.fullname = names.empty;
        else
            self.fullname = ClassSymbol.formFullName(self.name, self.owner);

        if (m != null) {
            ((ClassType)sym.type).setEnclosingType(m.type);
        } else if ((self.flags_field & STATIC) == 0) {
            ((ClassType)sym.type).setEnclosingType(c.type);
        } else {
            ((ClassType)sym.type).setEnclosingType(Type.noType);
        }
        enterTypevars(self, self.type);
        if (!missingTypeVariables.isEmpty()) {
            ListBuffer<Type> typeVars =  new ListBuffer<>();
            for (Type typevar : missingTypeVariables) {
                typeVars.append(findTypeVar(typevar.tsym.name));
            }
            foundTypeVariables = typeVars.toList();
        } else {
            foundTypeVariables = List.nil();
        }
    }

    // See java.lang.Class
    private Name simpleBinaryName(Name self, Name enclosing) {
        if (!self.startsWith(enclosing)) {
            throw badClassFile("bad.enclosing.method", self);
        }

        String simpleBinaryName = self.toString().substring(enclosing.toString().length());
        if (simpleBinaryName.length() < 1 || simpleBinaryName.charAt(0) != '$')
            throw badClassFile("bad.enclosing.method", self);
        int index = 1;
        while (index < simpleBinaryName.length() &&
               isAsciiDigit(simpleBinaryName.charAt(index)))
            index++;
        return names.fromString(simpleBinaryName.substring(index));
    }

    private MethodSymbol findMethod(NameAndType nt, Scope scope, long flags) {
        if (nt == null)
            return null;

        MethodType type = nt.type.asMethodType();

        for (Symbol sym : scope.getSymbolsByName(nt.name)) {
            if (sym.kind == MTH && isSameBinaryType(sym.type.asMethodType(), type))
                return (MethodSymbol)sym;
        }

<<<<<<< HEAD
        if (!names.isInit(nt.name))
=======
        if (nt.name != names.init)
>>>>>>> 9c21d4c5
            // not a constructor
            return null;
        if ((flags & INTERFACE) != 0)
            // no enclosing instance
            return null;
        if (nt.type.getParameterTypes().isEmpty())
            // no parameters
            return null;

        // A constructor of an inner class.
        // Remove the first argument (the enclosing instance)
        nt = new NameAndType(nt.name, new MethodType(nt.type.getParameterTypes().tail,
                                 nt.type.getReturnType(),
                                 nt.type.getThrownTypes(),
                                 syms.methodClass));
        // Try searching again
        return findMethod(nt, scope, flags);
    }

    /** Similar to Types.isSameType but avoids completion */
    private boolean isSameBinaryType(MethodType mt1, MethodType mt2) {
        List<Type> types1 = types.erasure(mt1.getParameterTypes())
            .prepend(types.erasure(mt1.getReturnType()));
        List<Type> types2 = mt2.getParameterTypes().prepend(mt2.getReturnType());
        while (!types1.isEmpty() && !types2.isEmpty()) {
            if (types1.head.tsym != types2.head.tsym)
                return false;
            types1 = types1.tail;
            types2 = types2.tail;
        }
        return types1.isEmpty() && types2.isEmpty();
    }

    /**
     * Character.isDigit answers <tt>true</tt> to some non-ascii
     * digits.  This one does not.  <b>copied from java.lang.Class</b>
     */
    private static boolean isAsciiDigit(char c) {
        return '0' <= c && c <= '9';
    }

    /** Read member attributes.
     */
    void readMemberAttrs(Symbol sym) {
        readAttrs(sym, AttributeKind.MEMBER);
    }

    void readAttrs(Symbol sym, AttributeKind kind) {
        char ac = nextChar();
        for (int i = 0; i < ac; i++) {
            Name attrName = poolReader.getName(nextChar());
            int attrLen = nextInt();
            AttributeReader r = attributeReaders.get(attrName);
            if (r != null && r.accepts(kind))
                r.read(sym, attrLen);
            else  {
                bp = bp + attrLen;
            }
        }
    }

    private boolean readingClassAttr = false;
    private List<Type> missingTypeVariables = List.nil();
    private List<Type> foundTypeVariables = List.nil();

    /** Read class attributes.
     */
    void readClassAttrs(ClassSymbol c) {
        readAttrs(c, AttributeKind.CLASS);
    }

    /** Read code block.
     */
    Code readCode(Symbol owner) {
        nextChar(); // max_stack
        nextChar(); // max_locals
        final int  code_length = nextInt();
        bp += code_length;
        final char exception_table_length = nextChar();
        bp += exception_table_length * 8;
        readMemberAttrs(owner);
        return null;
    }

/************************************************************************
 * Reading Java-language annotations
 ***********************************************************************/

    /**
     * Save annotations.
     */
    List<CompoundAnnotationProxy> readAnnotations() {
        int numAttributes = nextChar();
        ListBuffer<CompoundAnnotationProxy> annotations = new ListBuffer<>();
        for (int i = 0; i < numAttributes; i++) {
            annotations.append(readCompoundAnnotation());
        }
        return annotations.toList();
    }

    /** Attach annotations.
     */
    void attachAnnotations(final Symbol sym) {
        attachAnnotations(sym, readAnnotations());
    }

    /**
     * Attach annotations.
     */
    void attachAnnotations(final Symbol sym, List<CompoundAnnotationProxy> annotations) {
        if (annotations.isEmpty()) {
            return;
        }
        ListBuffer<CompoundAnnotationProxy> proxies = new ListBuffer<>();
        for (CompoundAnnotationProxy proxy : annotations) {
            if (proxy.type.tsym.flatName() == syms.proprietaryType.tsym.flatName())
                sym.flags_field |= PROPRIETARY;
            else if (proxy.type.tsym.flatName() == syms.profileType.tsym.flatName()) {
                if (profile != Profile.DEFAULT) {
                    for (Pair<Name, Attribute> v : proxy.values) {
                        if (v.fst == names.value && v.snd instanceof Attribute.Constant constant) {
                            if (constant.type == syms.intType && ((Integer) constant.value) > profile.value) {
                                sym.flags_field |= NOT_IN_PROFILE;
                            }
                        }
                    }
                }
            } else if (proxy.type.tsym.flatName() == syms.previewFeatureInternalType.tsym.flatName()) {
                sym.flags_field |= PREVIEW_API;
                setFlagIfAttributeTrue(proxy, sym, names.reflective, PREVIEW_REFLECTIVE);
            } else if (proxy.type.tsym.flatName() == syms.valueBasedInternalType.tsym.flatName()) {
                Assert.check(sym.kind == TYP);
                sym.flags_field |= VALUE_BASED;
            } else if (proxy.type.tsym.flatName() == syms.restrictedType.tsym.flatName()) {
                Assert.check(sym.kind == MTH);
                sym.flags_field |= RESTRICTED;
            } else {
                if (proxy.type.tsym == syms.annotationTargetType.tsym) {
                    target = proxy;
                } else if (proxy.type.tsym == syms.repeatableType.tsym) {
                    repeatable = proxy;
                } else if (proxy.type.tsym == syms.deprecatedType.tsym) {
                    sym.flags_field |= (DEPRECATED | DEPRECATED_ANNOTATION);
                    setFlagIfAttributeTrue(proxy, sym, names.forRemoval, DEPRECATED_REMOVAL);
                }  else if (proxy.type.tsym == syms.previewFeatureType.tsym) {
                    sym.flags_field |= PREVIEW_API;
                    setFlagIfAttributeTrue(proxy, sym, names.reflective, PREVIEW_REFLECTIVE);
                }  else if (proxy.type.tsym == syms.valueBasedType.tsym && sym.kind == TYP) {
                    sym.flags_field |= VALUE_BASED;
                }  else if (proxy.type.tsym == syms.restrictedType.tsym) {
                    Assert.check(sym.kind == MTH);
                    sym.flags_field |= RESTRICTED;
                }
                proxies.append(proxy);
            }
        }
        annotate.normal(new AnnotationCompleter(sym, proxies.toList()));
    }
    //where:
        private void setFlagIfAttributeTrue(CompoundAnnotationProxy proxy, Symbol sym, Name attribute, long flag) {
            for (Pair<Name, Attribute> v : proxy.values) {
                if (v.fst == attribute && v.snd instanceof Attribute.Constant constant) {
                    if (constant.type == syms.booleanType && ((Integer) constant.value) != 0) {
                        sym.flags_field |= flag;
                    }
                }
            }
        }

    /** Read parameter annotations.
     */
    void readParameterAnnotations(Symbol meth) {
        int numParameters;
        try {
            numParameters = buf.getByte(bp++) & 0xFF;
        } catch (UnderflowException e) {
            throw badClassFile(Fragments.BadClassTruncatedAtOffset(e.getLength()));
        }
        if (parameterAnnotations == null) {
            parameterAnnotations = new ParameterAnnotations[numParameters];
        } else if (parameterAnnotations.length != numParameters) {
            throw badClassFile("bad.runtime.invisible.param.annotations", meth);
        }
        for (int pnum = 0; pnum < numParameters; pnum++) {
            if (parameterAnnotations[pnum] == null) {
                parameterAnnotations[pnum] = new ParameterAnnotations();
            }
            parameterAnnotations[pnum].add(readAnnotations());
        }
    }

    void attachTypeAnnotations(final Symbol sym) {
        int numAttributes = nextChar();
        if (numAttributes != 0) {
            ListBuffer<TypeAnnotationProxy> proxies = new ListBuffer<>();
            for (int i = 0; i < numAttributes; i++)
                proxies.append(readTypeAnnotation());
            annotate.normal(new TypeAnnotationCompleter(sym, proxies.toList()));
        }
    }

    /** Attach the default value for an annotation element.
     */
    void attachAnnotationDefault(final Symbol sym) {
        final MethodSymbol meth = (MethodSymbol)sym; // only on methods
        final Attribute value = readAttributeValue();

        // The default value is set later during annotation. It might
        // be the case that the Symbol sym is annotated _after_ the
        // repeating instances that depend on this default value,
        // because of this we set an interim value that tells us this
        // element (most likely) has a default.
        //
        // Set interim value for now, reset just before we do this
        // properly at annotate time.
        meth.defaultValue = value;
        annotate.normal(new AnnotationDefaultCompleter(meth, value));
    }

    Type readTypeOrClassSymbol(int i) {
        return readTypeToProxy(i);
    }
    Type readTypeToProxy(int i) {
        if (currentModule.module_info == currentOwner) {
            return new ProxyType(i);
        } else {
            return poolReader.getType(i);
        }
    }

    CompoundAnnotationProxy readCompoundAnnotation() {
        Type t;
        if (currentModule.module_info == currentOwner) {
            int cpIndex = nextChar();
            t = new ProxyType(cpIndex);
        } else {
            t = readTypeOrClassSymbol(nextChar());
        }
        int numFields = nextChar();
        ListBuffer<Pair<Name,Attribute>> pairs = new ListBuffer<>();
        for (int i=0; i<numFields; i++) {
            Name name = poolReader.getName(nextChar());
            Attribute value = readAttributeValue();
            pairs.append(new Pair<>(name, value));
        }
        return new CompoundAnnotationProxy(t, pairs.toList());
    }

    TypeAnnotationProxy readTypeAnnotation() {
        TypeAnnotationPosition position = readPosition();
        CompoundAnnotationProxy proxy = readCompoundAnnotation();

        return new TypeAnnotationProxy(proxy, position);
    }

    TypeAnnotationPosition readPosition() {
        int tag = nextByte(); // TargetType tag is a byte

        if (!TargetType.isValidTargetTypeValue(tag))
            throw badClassFile("bad.type.annotation.value", String.format("0x%02X", tag));

        TargetType type = TargetType.fromTargetTypeValue(tag);

        switch (type) {
        // instanceof
        case INSTANCEOF: {
            final int offset = nextChar();
            final TypeAnnotationPosition position =
                TypeAnnotationPosition.instanceOf(readTypePath());
            position.offset = offset;
            return position;
        }
        // new expression
        case NEW: {
            final int offset = nextChar();
            final TypeAnnotationPosition position =
                TypeAnnotationPosition.newObj(readTypePath());
            position.offset = offset;
            return position;
        }
        // constructor/method reference receiver
        case CONSTRUCTOR_REFERENCE: {
            final int offset = nextChar();
            final TypeAnnotationPosition position =
                TypeAnnotationPosition.constructorRef(readTypePath());
            position.offset = offset;
            return position;
        }
        case METHOD_REFERENCE: {
            final int offset = nextChar();
            final TypeAnnotationPosition position =
                TypeAnnotationPosition.methodRef(readTypePath());
            position.offset = offset;
            return position;
        }
        // local variable
        case LOCAL_VARIABLE: {
            final int table_length = nextChar();
            final int[] newLvarOffset = new int[table_length];
            final int[] newLvarLength = new int[table_length];
            final int[] newLvarIndex = new int[table_length];

            for (int i = 0; i < table_length; ++i) {
                newLvarOffset[i] = nextChar();
                newLvarLength[i] = nextChar();
                newLvarIndex[i] = nextChar();
            }

            final TypeAnnotationPosition position =
                    TypeAnnotationPosition.localVariable(readTypePath());
            position.lvarOffset = newLvarOffset;
            position.lvarLength = newLvarLength;
            position.lvarIndex = newLvarIndex;
            return position;
        }
        // resource variable
        case RESOURCE_VARIABLE: {
            final int table_length = nextChar();
            final int[] newLvarOffset = new int[table_length];
            final int[] newLvarLength = new int[table_length];
            final int[] newLvarIndex = new int[table_length];

            for (int i = 0; i < table_length; ++i) {
                newLvarOffset[i] = nextChar();
                newLvarLength[i] = nextChar();
                newLvarIndex[i] = nextChar();
            }

            final TypeAnnotationPosition position =
                    TypeAnnotationPosition.resourceVariable(readTypePath());
            position.lvarOffset = newLvarOffset;
            position.lvarLength = newLvarLength;
            position.lvarIndex = newLvarIndex;
            return position;
        }
        // exception parameter
        case EXCEPTION_PARAMETER: {
            final int exception_index = nextChar();
            final TypeAnnotationPosition position =
                TypeAnnotationPosition.exceptionParameter(readTypePath());
            position.setExceptionIndex(exception_index);
            return position;
        }
        // method receiver
        case METHOD_RECEIVER:
            return TypeAnnotationPosition.methodReceiver(readTypePath());
        // type parameter
        case CLASS_TYPE_PARAMETER: {
            final int parameter_index = nextByte();
            return TypeAnnotationPosition
                .typeParameter(readTypePath(), parameter_index);
        }
        case METHOD_TYPE_PARAMETER: {
            final int parameter_index = nextByte();
            return TypeAnnotationPosition
                .methodTypeParameter(readTypePath(), parameter_index);
        }
        // type parameter bound
        case CLASS_TYPE_PARAMETER_BOUND: {
            final int parameter_index = nextByte();
            final int bound_index = nextByte();
            return TypeAnnotationPosition
                .typeParameterBound(readTypePath(), parameter_index,
                                    bound_index);
        }
        case METHOD_TYPE_PARAMETER_BOUND: {
            final int parameter_index = nextByte();
            final int bound_index = nextByte();
            return TypeAnnotationPosition
                .methodTypeParameterBound(readTypePath(), parameter_index,
                                          bound_index);
        }
        // class extends or implements clause
        case CLASS_EXTENDS: {
            final int type_index = nextChar();
            return TypeAnnotationPosition.classExtends(readTypePath(),
                                                       type_index);
        }
        // throws
        case THROWS: {
            final int type_index = nextChar();
            return TypeAnnotationPosition.methodThrows(readTypePath(),
                                                       type_index);
        }
        // method parameter
        case METHOD_FORMAL_PARAMETER: {
            final int parameter_index = nextByte();
            return TypeAnnotationPosition.methodParameter(readTypePath(),
                                                          parameter_index);
        }
        // type cast
        case CAST: {
            final int offset = nextChar();
            final int type_index = nextByte();
            final TypeAnnotationPosition position =
                TypeAnnotationPosition.typeCast(readTypePath(), type_index);
            position.offset = offset;
            return position;
        }
        // method/constructor/reference type argument
        case CONSTRUCTOR_INVOCATION_TYPE_ARGUMENT: {
            final int offset = nextChar();
            final int type_index = nextByte();
            final TypeAnnotationPosition position = TypeAnnotationPosition
                .constructorInvocationTypeArg(readTypePath(), type_index);
            position.offset = offset;
            return position;
        }
        case METHOD_INVOCATION_TYPE_ARGUMENT: {
            final int offset = nextChar();
            final int type_index = nextByte();
            final TypeAnnotationPosition position = TypeAnnotationPosition
                .methodInvocationTypeArg(readTypePath(), type_index);
            position.offset = offset;
            return position;
        }
        case CONSTRUCTOR_REFERENCE_TYPE_ARGUMENT: {
            final int offset = nextChar();
            final int type_index = nextByte();
            final TypeAnnotationPosition position = TypeAnnotationPosition
                .constructorRefTypeArg(readTypePath(), type_index);
            position.offset = offset;
            return position;
        }
        case METHOD_REFERENCE_TYPE_ARGUMENT: {
            final int offset = nextChar();
            final int type_index = nextByte();
            final TypeAnnotationPosition position = TypeAnnotationPosition
                .methodRefTypeArg(readTypePath(), type_index);
            position.offset = offset;
            return position;
        }
        // We don't need to worry about these
        case METHOD_RETURN:
            return TypeAnnotationPosition.methodReturn(readTypePath());
        case FIELD:
            return TypeAnnotationPosition.field(readTypePath());
        case UNKNOWN:
            throw new AssertionError("jvm.ClassReader: UNKNOWN target type should never occur!");
        default:
            throw new AssertionError("jvm.ClassReader: Unknown target type for position: " + type);
        }
    }

    List<TypeAnnotationPosition.TypePathEntry> readTypePath() {
        int len = nextByte();
        ListBuffer<Integer> loc = new ListBuffer<>();
        for (int i = 0; i < len * TypeAnnotationPosition.TypePathEntry.bytesPerEntry; ++i)
            loc = loc.append(nextByte());

        return TypeAnnotationPosition.getTypePathFromBinary(loc.toList());

    }

    /**
     * Helper function to read an optional pool entry (with given function); this is used while parsing
     * InnerClasses and EnclosingMethod attributes, as well as when parsing supertype descriptor,
     * as per JVMS.
     */
    <Z> Z optPoolEntry(int index, IntFunction<Z> poolFunc, Z defaultValue) {
        return (index == 0) ?
                defaultValue :
                poolFunc.apply(index);
    }

    Attribute readAttributeValue() {
        char c;
        try {
            c = (char)buf.getByte(bp++);
        } catch (UnderflowException e) {
            throw badClassFile(Fragments.BadClassTruncatedAtOffset(e.getLength()));
        }
        switch (c) {
        case 'B':
            return new Attribute.Constant(syms.byteType, poolReader.getConstant(nextChar()));
        case 'C':
            return new Attribute.Constant(syms.charType, poolReader.getConstant(nextChar()));
        case 'D':
            return new Attribute.Constant(syms.doubleType, poolReader.getConstant(nextChar()));
        case 'F':
            return new Attribute.Constant(syms.floatType, poolReader.getConstant(nextChar()));
        case 'I':
            return new Attribute.Constant(syms.intType, poolReader.getConstant(nextChar()));
        case 'J':
            return new Attribute.Constant(syms.longType, poolReader.getConstant(nextChar()));
        case 'S':
            return new Attribute.Constant(syms.shortType, poolReader.getConstant(nextChar()));
        case 'Z':
            return new Attribute.Constant(syms.booleanType, poolReader.getConstant(nextChar()));
        case 's':
            return new Attribute.Constant(syms.stringType, poolReader.getName(nextChar()).toString());
        case 'e':
            return new EnumAttributeProxy(readTypeToProxy(nextChar()), poolReader.getName(nextChar()));
        case 'c':
            return new ClassAttributeProxy(readTypeOrClassSymbol(nextChar()));
        case '[': {
            int n = nextChar();
            ListBuffer<Attribute> l = new ListBuffer<>();
            for (int i=0; i<n; i++)
                l.append(readAttributeValue());
            return new ArrayAttributeProxy(l.toList());
        }
        case '@':
            return readCompoundAnnotation();
        default:
            throw new AssertionError("unknown annotation tag '" + c + "'");
        }
    }

    interface ProxyVisitor extends Attribute.Visitor {
        void visitEnumAttributeProxy(EnumAttributeProxy proxy);
        void visitClassAttributeProxy(ClassAttributeProxy proxy);
        void visitArrayAttributeProxy(ArrayAttributeProxy proxy);
        void visitCompoundAnnotationProxy(CompoundAnnotationProxy proxy);
    }

    static class EnumAttributeProxy extends Attribute {
        Type enumType;
        Name enumerator;
        public EnumAttributeProxy(Type enumType, Name enumerator) {
            super(null);
            this.enumType = enumType;
            this.enumerator = enumerator;
        }
        public void accept(Visitor v) { ((ProxyVisitor)v).visitEnumAttributeProxy(this); }
        @Override @DefinedBy(Api.LANGUAGE_MODEL)
        public String toString() {
            return "/*proxy enum*/" + enumType + "." + enumerator;
        }
    }

    static class ClassAttributeProxy extends Attribute {
        Type classType;
        public ClassAttributeProxy(Type classType) {
            super(null);
            this.classType = classType;
        }
        public void accept(Visitor v) { ((ProxyVisitor)v).visitClassAttributeProxy(this); }
        @Override @DefinedBy(Api.LANGUAGE_MODEL)
        public String toString() {
            return "/*proxy class*/" + classType + ".class";
        }
    }

    static class ArrayAttributeProxy extends Attribute {
        List<Attribute> values;
        ArrayAttributeProxy(List<Attribute> values) {
            super(null);
            this.values = values;
        }
        public void accept(Visitor v) { ((ProxyVisitor)v).visitArrayAttributeProxy(this); }
        @Override @DefinedBy(Api.LANGUAGE_MODEL)
        public String toString() {
            return "{" + values + "}";
        }
    }

    /** A temporary proxy representing a compound attribute.
     */
    static class CompoundAnnotationProxy extends Attribute {
        final List<Pair<Name,Attribute>> values;
        public CompoundAnnotationProxy(Type type,
                                      List<Pair<Name,Attribute>> values) {
            super(type);
            this.values = values;
        }
        public void accept(Visitor v) { ((ProxyVisitor)v).visitCompoundAnnotationProxy(this); }
        @Override @DefinedBy(Api.LANGUAGE_MODEL)
        public String toString() {
            StringBuilder buf = new StringBuilder();
            buf.append("@");
            buf.append(type.tsym.getQualifiedName());
            buf.append("/*proxy*/{");
            boolean first = true;
            for (List<Pair<Name,Attribute>> v = values;
                 v.nonEmpty(); v = v.tail) {
                Pair<Name,Attribute> value = v.head;
                if (!first) buf.append(",");
                first = false;
                buf.append(value.fst);
                buf.append("=");
                buf.append(value.snd);
            }
            buf.append("}");
            return buf.toString();
        }
    }

    /** A temporary proxy representing a type annotation.
     */
    static class TypeAnnotationProxy {
        final CompoundAnnotationProxy compound;
        final TypeAnnotationPosition position;
        public TypeAnnotationProxy(CompoundAnnotationProxy compound,
                TypeAnnotationPosition position) {
            this.compound = compound;
            this.position = position;
        }
    }

    class AnnotationDeproxy implements ProxyVisitor {
        private ClassSymbol requestingOwner;

        AnnotationDeproxy(ClassSymbol owner) {
            this.requestingOwner = owner;
        }

        List<Attribute.Compound> deproxyCompoundList(List<CompoundAnnotationProxy> pl) {
            // also must fill in types!!!!
            ListBuffer<Attribute.Compound> buf = new ListBuffer<>();
            for (List<CompoundAnnotationProxy> l = pl; l.nonEmpty(); l=l.tail) {
                buf.append(deproxyCompound(l.head));
            }
            return buf.toList();
        }

        Attribute.Compound deproxyCompound(CompoundAnnotationProxy a) {
            Type annotationType = resolvePossibleProxyType(a.type);
            ListBuffer<Pair<Symbol.MethodSymbol,Attribute>> buf = new ListBuffer<>();
            for (List<Pair<Name,Attribute>> l = a.values;
                 l.nonEmpty();
                 l = l.tail) {
                MethodSymbol meth = findAccessMethod(annotationType, l.head.fst);
                buf.append(new Pair<>(meth, deproxy(meth.type.getReturnType(), l.head.snd)));
            }
            return new Attribute.Compound(annotationType, buf.toList());
        }

        MethodSymbol findAccessMethod(Type container, Name name) {
            CompletionFailure failure = null;
            try {
                for (Symbol sym : container.tsym.members().getSymbolsByName(name)) {
                    if (sym.kind == MTH && sym.type.getParameterTypes().length() == 0)
                        return (MethodSymbol) sym;
                }
            } catch (CompletionFailure ex) {
                failure = ex;
            }
            // The method wasn't found: emit a warning and recover
            JavaFileObject prevSource = log.useSource(requestingOwner.classfile);
            try {
                if (lintClassfile) {
                    if (failure == null) {
                        log.warning(Warnings.AnnotationMethodNotFound(container, name));
                    } else {
                        log.warning(Warnings.AnnotationMethodNotFoundReason(container,
                                                                            name,
                                                                            failure.getDetailValue()));//diagnostic, if present
                    }
                }
            } finally {
                log.useSource(prevSource);
            }
            // Construct a new method type and symbol.  Use bottom
            // type (typeof null) as return type because this type is
            // a subtype of all reference types and can be converted
            // to primitive types by unboxing.
            MethodType mt = new MethodType(List.nil(),
                                           syms.botType,
                                           List.nil(),
                                           syms.methodClass);
            return new MethodSymbol(PUBLIC | ABSTRACT, name, mt, container.tsym);
        }

        Attribute result;
        Type type;
        Attribute deproxy(Type t, Attribute a) {
            Type oldType = type;
            try {
                type = t;
                a.accept(this);
                return result;
            } finally {
                type = oldType;
            }
        }

        // implement Attribute.Visitor below

        public void visitConstant(Attribute.Constant value) {
            // assert value.type == type;
            result = value;
        }

        public void visitClass(Attribute.Class clazz) {
            result = clazz;
        }

        public void visitEnum(Attribute.Enum e) {
            throw new AssertionError(); // shouldn't happen
        }

        public void visitCompound(Attribute.Compound compound) {
            throw new AssertionError(); // shouldn't happen
        }

        public void visitArray(Attribute.Array array) {
            throw new AssertionError(); // shouldn't happen
        }

        public void visitError(Attribute.Error e) {
            throw new AssertionError(); // shouldn't happen
        }

        public void visitEnumAttributeProxy(EnumAttributeProxy proxy) {
            // type.tsym.flatName() should == proxy.enumFlatName
            Type enumType = resolvePossibleProxyType(proxy.enumType);
            TypeSymbol enumTypeSym = enumType.tsym;
            VarSymbol enumerator = null;
            CompletionFailure failure = null;
            try {
                for (Symbol sym : enumTypeSym.members().getSymbolsByName(proxy.enumerator)) {
                    if (sym.kind == VAR) {
                        enumerator = (VarSymbol)sym;
                        break;
                    }
                }
            }
            catch (CompletionFailure ex) {
                failure = ex;
            }
            if (enumerator == null) {
                if (failure != null) {
                    log.warning(Warnings.UnknownEnumConstantReason(currentClassFile,
                                                                   enumTypeSym,
                                                                   proxy.enumerator,
                                                                   failure.getDiagnostic()));
                } else {
                    log.warning(Warnings.UnknownEnumConstant(currentClassFile,
                                                             enumTypeSym,
                                                             proxy.enumerator));
                }
                result = new Attribute.Enum(enumTypeSym.type,
                        new VarSymbol(0, proxy.enumerator, syms.botType, enumTypeSym));
            } else {
                result = new Attribute.Enum(enumTypeSym.type, enumerator);
            }
        }

        @Override
        public void visitClassAttributeProxy(ClassAttributeProxy proxy) {
            Type classType = resolvePossibleProxyType(proxy.classType);
            result = new Attribute.Class(types, classType);
        }

        public void visitArrayAttributeProxy(ArrayAttributeProxy proxy) {
            int length = proxy.values.length();
            Attribute[] ats = new Attribute[length];
            Type elemtype = types.elemtype(type);
            int i = 0;
            for (List<Attribute> p = proxy.values; p.nonEmpty(); p = p.tail) {
                ats[i++] = deproxy(elemtype, p.head);
            }
            result = new Attribute.Array(type, ats);
        }

        public void visitCompoundAnnotationProxy(CompoundAnnotationProxy proxy) {
            result = deproxyCompound(proxy);
        }

        Type resolvePossibleProxyType(Type t) {
            if (t instanceof ProxyType proxyType) {
                Assert.check(requestingOwner.owner.kind == MDL);
                ModuleSymbol prevCurrentModule = currentModule;
                currentModule = (ModuleSymbol) requestingOwner.owner;
                try {
                    return proxyType.resolve();
                } finally {
                    currentModule = prevCurrentModule;
                }
            } else {
                return t;
            }
        }
    }

    class AnnotationDefaultCompleter extends AnnotationDeproxy implements Runnable {
        final MethodSymbol sym;
        final Attribute value;
        final JavaFileObject classFile = currentClassFile;

        AnnotationDefaultCompleter(MethodSymbol sym, Attribute value) {
            super(currentOwner.kind == MTH
                    ? currentOwner.enclClass() : (ClassSymbol)currentOwner);
            this.sym = sym;
            this.value = value;
        }

        @Override
        public void run() {
            JavaFileObject previousClassFile = currentClassFile;
            try {
                // Reset the interim value set earlier in
                // attachAnnotationDefault().
                sym.defaultValue = null;
                currentClassFile = classFile;
                sym.defaultValue = deproxy(sym.type.getReturnType(), value);
            } finally {
                currentClassFile = previousClassFile;
            }
        }

        @Override
        public String toString() {
            return " ClassReader store default for " + sym.owner + "." + sym + " is " + value;
        }
    }

    class AnnotationCompleter extends AnnotationDeproxy implements Runnable {
        final Symbol sym;
        final List<CompoundAnnotationProxy> l;
        final JavaFileObject classFile;

        AnnotationCompleter(Symbol sym, List<CompoundAnnotationProxy> l) {
            super(currentOwner.kind == MTH
                    ? currentOwner.enclClass() : (ClassSymbol)currentOwner);
            if (sym.kind == TYP && sym.owner.kind == MDL) {
                this.sym = sym.owner;
            } else {
                this.sym = sym;
            }
            this.l = l;
            this.classFile = currentClassFile;
        }

        @Override
        public void run() {
            JavaFileObject previousClassFile = currentClassFile;
            try {
                currentClassFile = classFile;
                List<Attribute.Compound> newList = deproxyCompoundList(l);
                for (Attribute.Compound attr : newList) {
                    if (attr.type.tsym == syms.deprecatedType.tsym) {
                        sym.flags_field |= (DEPRECATED | DEPRECATED_ANNOTATION);
                        Attribute forRemoval = attr.member(names.forRemoval);
                        if (forRemoval instanceof Attribute.Constant constant) {
                            if (constant.type == syms.booleanType && ((Integer) constant.value) != 0) {
                                sym.flags_field |= DEPRECATED_REMOVAL;
                            }
                        }
                    }
                }
                if (sym.annotationsPendingCompletion()) {
                    sym.setDeclarationAttributes(newList);
                } else {
                    sym.appendAttributes(newList);
                }
            } finally {
                currentClassFile = previousClassFile;
            }
        }

        @Override
        public String toString() {
            return " ClassReader annotate " + sym.owner + "." + sym + " with " + l;
        }
    }

    class TypeAnnotationCompleter extends AnnotationCompleter {

        List<TypeAnnotationProxy> proxies;

        TypeAnnotationCompleter(Symbol sym,
                List<TypeAnnotationProxy> proxies) {
            super(sym, List.nil());
            this.proxies = proxies;
        }

        List<Attribute.TypeCompound> deproxyTypeCompoundList(List<TypeAnnotationProxy> proxies) {
            ListBuffer<Attribute.TypeCompound> buf = new ListBuffer<>();
            for (TypeAnnotationProxy proxy: proxies) {
                Attribute.Compound compound = deproxyCompound(proxy.compound);
                Attribute.TypeCompound typeCompound = new Attribute.TypeCompound(compound, proxy.position);
                buf.add(typeCompound);
            }
            return buf.toList();
        }

        @Override
        public void run() {
            JavaFileObject previousClassFile = currentClassFile;
            try {
                currentClassFile = classFile;
                List<Attribute.TypeCompound> newList = deproxyTypeCompoundList(proxies);
                sym.setTypeAttributes(newList.prependList(sym.getRawTypeAttributes()));
                addTypeAnnotationsToSymbol(sym, newList);
            } finally {
                currentClassFile = previousClassFile;
            }
        }
    }

    /**
     * Rewrites types in the given symbol to include type annotations.
     *
     * <p>The list of type annotations includes annotations for all types in the signature of the
     * symbol. Associating the annotations with the correct type requires interpreting the JVMS
     * 4.7.20-A target_type to locate the correct type to rewrite, and then interpreting the JVMS
     * 4.7.20.2 type_path to associate the annotation with the correct contained type.
     */
    private static void addTypeAnnotationsToSymbol(
            Symbol s, List<Attribute.TypeCompound> attributes) {
        new TypeAnnotationSymbolVisitor(attributes).visit(s, null);
    }

    private static class TypeAnnotationSymbolVisitor
            extends Types.DefaultSymbolVisitor<Void, Void> {

        private final List<Attribute.TypeCompound> attributes;

        private TypeAnnotationSymbolVisitor(List<Attribute.TypeCompound> attributes) {
            this.attributes = attributes;
        }

        @Override
        public Void visitClassSymbol(Symbol.ClassSymbol s, Void unused) {
            ClassType t = (ClassType) s.type;
            int i = 0;
            ListBuffer<Type> interfaces = new ListBuffer<>();
            for (Type itf : t.interfaces_field) {
                interfaces.add(addTypeAnnotations(itf, classExtends(i++)));
            }
            t.interfaces_field = interfaces.toList();
            t.supertype_field = addTypeAnnotations(t.supertype_field, classExtends(65535));
            if (t.typarams_field != null) {
                t.typarams_field =
                        rewriteTypeParameters(
                                t.typarams_field, TargetType.CLASS_TYPE_PARAMETER_BOUND);
            }
            return null;
        }

        @Override
        public Void visitMethodSymbol(Symbol.MethodSymbol s, Void unused) {
            Type t = s.type;
            if (t.hasTag(TypeTag.FORALL)) {
                Type.ForAll fa = (Type.ForAll) t;
                fa.tvars = rewriteTypeParameters(fa.tvars, TargetType.METHOD_TYPE_PARAMETER_BOUND);
                t = fa.qtype;
            }
            MethodType mt = (MethodType) t;
            ListBuffer<Type> argtypes = new ListBuffer<>();
            int i = 0;
            for (Symbol.VarSymbol param : s.params) {
                param.type = addTypeAnnotations(param.type, methodFormalParameter(i++));
                argtypes.add(param.type);
            }
            mt.argtypes = argtypes.toList();
            ListBuffer<Type> thrown = new ListBuffer<>();
            i = 0;
            for (Type thrownType : mt.thrown) {
                thrown.add(addTypeAnnotations(thrownType, thrownType(i++)));
            }
            mt.thrown = thrown.toList();
            mt.restype = addTypeAnnotations(mt.restype, TargetType.METHOD_RETURN);

            Type recvtype = mt.recvtype != null ? mt.recvtype : s.implicitReceiverType();
            if (recvtype != null) {
                Type annotated = addTypeAnnotations(recvtype, TargetType.METHOD_RECEIVER);
                if (annotated != recvtype) {
                    mt.recvtype = annotated;
                }
            }
            return null;
        }

        @Override
        public Void visitVarSymbol(Symbol.VarSymbol s, Void unused) {
            s.type = addTypeAnnotations(s.type, TargetType.FIELD);
            return null;
        }

        @Override
        public Void visitSymbol(Symbol s, Void unused) {
            return null;
        }

        private List<Type> rewriteTypeParameters(List<Type> tvars, TargetType boundType) {
            ListBuffer<Type> tvarbuf = new ListBuffer<>();
            int typeVariableIndex = 0;
            for (Type tvar : tvars) {
                Type bound = tvar.getUpperBound();
                if (bound.isCompound()) {
                    ClassType ct = (ClassType) bound;
                    int boundIndex = 0;
                    if (ct.supertype_field != null) {
                        ct.supertype_field =
                                addTypeAnnotations(
                                        ct.supertype_field,
                                        typeParameterBound(
                                                boundType, typeVariableIndex, boundIndex++));
                    }
                    ListBuffer<Type> itfbuf = new ListBuffer<>();
                    for (Type itf : ct.interfaces_field) {
                        itfbuf.add(
                                addTypeAnnotations(
                                        itf,
                                        typeParameterBound(
                                                boundType, typeVariableIndex, boundIndex++)));
                    }
                    ct.interfaces_field = itfbuf.toList();
                } else {
                    bound =
                            addTypeAnnotations(
                                    bound,
                                    typeParameterBound(
                                            boundType,
                                            typeVariableIndex,
                                            bound.isInterface() ? 1 : 0));
                }
                ((TypeVar) tvar).setUpperBound(bound);
                tvarbuf.add(tvar);
                typeVariableIndex++;
            }
            return tvarbuf.toList();
        }

        private Type addTypeAnnotations(Type type, TargetType targetType) {
            return addTypeAnnotations(type, pos -> pos.type == targetType);
        }

        private Type addTypeAnnotations(Type type, Predicate<TypeAnnotationPosition> filter) {
            Assert.checkNonNull(type);

            // Find type annotations that match the given target type
            ListBuffer<Attribute.TypeCompound> filtered = new ListBuffer<>();
            for (Attribute.TypeCompound attribute : this.attributes) {
                if (filter.test(attribute.position)) {
                    filtered.add(attribute);
                }
            }
            if (filtered.isEmpty()) {
                return type;
            }

            // Group the matching annotations by their type path. Each group of annotations will be
            // added to a type at that location.
            Map<List<TypeAnnotationPosition.TypePathEntry>, ListBuffer<Attribute.TypeCompound>>
                    attributesByPath = new HashMap<>();
            for (Attribute.TypeCompound attribute : filtered.toList()) {
                attributesByPath
                        .computeIfAbsent(attribute.position.location, k -> new ListBuffer<>())
                        .add(attribute);
            }

            // Search the structure of the type to find the contained types at each type path
            Map<Type, List<Attribute.TypeCompound>> attributesByType = new HashMap<>();
            new TypeAnnotationLocator(attributesByPath, attributesByType).visit(type, List.nil());

            // Rewrite the type and add the annotations
            type = new TypeAnnotationTypeMapping(attributesByType).visit(type, null);
            Assert.check(attributesByType.isEmpty(), "Failed to apply annotations to types");

            return type;
        }

        private static Predicate<TypeAnnotationPosition> typeParameterBound(
                TargetType targetType, int parameterIndex, int boundIndex) {
            return pos ->
                    pos.type == targetType
                            && pos.parameter_index == parameterIndex
                            && pos.bound_index == boundIndex;
        }

        private static Predicate<TypeAnnotationPosition> methodFormalParameter(int index) {
            return pos ->
                    pos.type == TargetType.METHOD_FORMAL_PARAMETER && pos.parameter_index == index;
        }

        private static Predicate<TypeAnnotationPosition> thrownType(int index) {
            return pos -> pos.type == TargetType.THROWS && pos.type_index == index;
        }

        private static Predicate<TypeAnnotationPosition> classExtends(int index) {
            return pos -> pos.type == TargetType.CLASS_EXTENDS && pos.type_index == index;
        }
    }

    /**
     * Visit all contained types, assembling a type path to represent the current location, and
     * record the types at each type path that need to be annotated.
     */
    private static class TypeAnnotationLocator
            extends Types.DefaultTypeVisitor<Void, List<TypeAnnotationPosition.TypePathEntry>> {
        private final Map<List<TypeAnnotationPosition.TypePathEntry>,
                          ListBuffer<Attribute.TypeCompound>> attributesByPath;
        private final Map<Type, List<Attribute.TypeCompound>> attributesByType;

        private TypeAnnotationLocator(
                Map<List<TypeAnnotationPosition.TypePathEntry>, ListBuffer<Attribute.TypeCompound>>
                        attributesByPath,
                Map<Type, List<Attribute.TypeCompound>> attributesByType) {
            this.attributesByPath = attributesByPath;
            this.attributesByType = attributesByType;
        }

        @Override
        public Void visitClassType(ClassType t, List<TypeAnnotationPosition.TypePathEntry> path) {
            // As described in JVMS 4.7.20.2, type annotations on nested types are located with
            // 'left-to-right' steps starting on 'the outermost part of the type for which a type
            // annotation is admissible'. So the current path represents the outermost containing
            // type of the type being visited, and we add type path steps for every contained nested
            // type.
            List<ClassType> enclosing = List.nil();
            for (Type curr = t;
                    curr != null && curr != Type.noType;
                    curr = curr.getEnclosingType()) {
                enclosing = enclosing.prepend((ClassType) curr);
            }
            for (ClassType te : enclosing) {
                if (te.typarams_field != null) {
                    int i = 0;
                    for (Type typaram : te.typarams_field) {
                        visit(typaram, path.append(new TypeAnnotationPosition.TypePathEntry(
                                TypeAnnotationPosition.TypePathEntryKind.TYPE_ARGUMENT, i++)));
                    }
                }
                visitType(te, path);
                path = path.append(TypeAnnotationPosition.TypePathEntry.INNER_TYPE);
            }
            return null;
        }

        @Override
        public Void visitWildcardType(
                WildcardType t, List<TypeAnnotationPosition.TypePathEntry> path) {
            visit(t.type, path.append(TypeAnnotationPosition.TypePathEntry.WILDCARD));
            return super.visitWildcardType(t, path);
        }

        @Override
        public Void visitArrayType(ArrayType t, List<TypeAnnotationPosition.TypePathEntry> path) {
            visit(t.elemtype, path.append(TypeAnnotationPosition.TypePathEntry.ARRAY));
            return super.visitArrayType(t, path);
        }

        @Override
        public Void visitType(Type t, List<TypeAnnotationPosition.TypePathEntry> path) {
            ListBuffer<Attribute.TypeCompound> attributes = attributesByPath.remove(path);
            if (attributes != null) {
                attributesByType.put(t, attributes.toList());
            }
            return null;
        }
    }

    /** A type mapping that rewrites the type to include type annotations. */
    private static class TypeAnnotationTypeMapping extends Type.StructuralTypeMapping<Void> {

        private final Map<Type, List<Attribute.TypeCompound>> attributesByType;

        private TypeAnnotationTypeMapping(
                Map<Type, List<Attribute.TypeCompound>> attributesByType) {
            this.attributesByType = attributesByType;
        }

        private <T extends Type> Type reannotate(T t, BiFunction<T, Void, Type> f) {
            // We're relying on object identify of Type instances to record where the annotations
            // need to be added, so we have to retrieve the annotations for each type before
            // rewriting it, and then add them after its contained types have been rewritten.
            List<Attribute.TypeCompound> attributes = attributesByType.remove(t);
            Type mapped = f.apply(t, null);
            if (attributes == null) {
                return mapped;
            }
            // Runtime-visible and -invisible annotations are completed separately, so if the same
            // type has annotations from both it will get annotated twice.
            TypeMetadata.Annotations existing = mapped.getMetadata(TypeMetadata.Annotations.class);
            if (existing != null) {
                existing.annotationBuffer().addAll(attributes);
                return mapped;
            }
            return mapped.annotatedType(attributes);
        }

        @Override
        public Type visitClassType(ClassType t, Void unused) {
            return reannotate(t, super::visitClassType);
        }

        @Override
        public Type visitWildcardType(WildcardType t, Void unused) {
            return reannotate(t, super::visitWildcardType);
        }

        @Override
        public Type visitArrayType(ArrayType t, Void unused) {
            return reannotate(t, super::visitArrayType);
        }

        @Override
        public Type visitType(Type t, Void unused) {
            return reannotate(t, (x, u) -> x);
        }
    }

/************************************************************************
 * Reading Symbols
 ***********************************************************************/

    /** Read a field.
     */
    VarSymbol readField() {
        char rawFlags = nextChar();
        long flags = adjustFieldFlags(rawFlags);
        Name name = poolReader.getName(nextChar());
        Type type = poolReader.getType(nextChar());
        VarSymbol v = new VarSymbol(flags, name, type, currentOwner);
        readMemberAttrs(v);
        if (Integer.bitCount(rawFlags & (PUBLIC | PRIVATE | PROTECTED)) > 1 ||
            Integer.bitCount(rawFlags & (FINAL | VOLATILE)) > 1)
            throw badClassFile("illegal.flag.combo", Flags.toString((long)rawFlags), "field", v);
        return v;
    }

    /** Read a method.
     */
    MethodSymbol readMethod() {
        char rawFlags = nextChar();
        long flags = adjustMethodFlags(rawFlags);
        Name name = poolReader.getName(nextChar());
        Type type = poolReader.getType(nextChar());
        if (currentOwner.isInterface() &&
                (flags & ABSTRACT) == 0 && !name.equals(names.clinit)) {
            if (majorVersion > Version.V52.major ||
                    (majorVersion == Version.V52.major && minorVersion >= Version.V52.minor)) {
                if ((flags & (STATIC | PRIVATE)) == 0) {
                    currentOwner.flags_field |= DEFAULT;
                    flags |= DEFAULT | ABSTRACT;
                }
            } else {
                //protect against ill-formed classfiles
                throw badClassFile((flags & STATIC) == 0 ? "invalid.default.interface" : "invalid.static.interface",
                                   Integer.toString(majorVersion),
                                   Integer.toString(minorVersion));
            }
        }
<<<<<<< HEAD
        if (names.isInit(name) && ((flags & STATIC) != 0)) {
            flags &= ~STATIC;
            type = new MethodType(type.getParameterTypes(),
                    syms.voidType,
                    type.getThrownTypes(),
                    syms.methodClass);
            if (((ClassSymbol)currentOwner).hasImplicitConstructor() && type.getParameterTypes().size() == 0) {
                // this has to be the implicit constructor
                flags |= IMPLICIT;
            }
        }
        validateMethodType(name, type);
        if (names.isInit(name) && currentOwner.hasOuterInstance()) {
=======
        validateMethodType(name, type);
        if (name == names.init && currentOwner.hasOuterInstance()) {
>>>>>>> 9c21d4c5
            // Sometimes anonymous classes don't have an outer
            // instance, however, there is no reliable way to tell so
            // we never strip this$n
            // ditto for local classes. Local classes that have an enclosing method set
            // won't pass the "hasOuterInstance" check above, but those that don't have an
            // enclosing method (i.e. from initializers) will pass that check.
            boolean local = !currentOwner.owner.members().includes(currentOwner, LookupKind.NON_RECURSIVE);
            if (!currentOwner.name.isEmpty() && !local)
                type = new MethodType(adjustMethodParams(flags, type.getParameterTypes()),
                                      type.getReturnType(),
                                      type.getThrownTypes(),
                                      syms.methodClass);
        }
        MethodSymbol m = new MethodSymbol(flags, name, type, currentOwner);
        if (types.isSignaturePolymorphic(m)) {
            m.flags_field |= SIGNATURE_POLYMORPHIC;
        }
        if (saveParameterNames)
            initParameterNames(m);
        Symbol prevOwner = currentOwner;
        currentOwner = m;
        try {
            readMemberAttrs(m);
        } finally {
            currentOwner = prevOwner;
        }
        validateMethodType(name, m.type);
        setParameters(m, type);

        if (Integer.bitCount(rawFlags & (PUBLIC | PRIVATE | PROTECTED)) > 1)
            throw badClassFile("illegal.flag.combo", Flags.toString((long)rawFlags), "method", m);
        if ((flags & VARARGS) != 0) {
            final Type last = type.getParameterTypes().last();
            if (last == null || !last.hasTag(ARRAY)) {
                m.flags_field &= ~VARARGS;
                throw badClassFile("malformed.vararg.method", m);
            }
        }

        return m;
    }

    void validateMethodType(Name name, Type t) {
        if ((!t.hasTag(TypeTag.METHOD) && !t.hasTag(TypeTag.FORALL)) ||
<<<<<<< HEAD
            ((name == names.init) && !t.getReturnType().hasTag(TypeTag.VOID))) {
=======
            (name == names.init && !t.getReturnType().hasTag(TypeTag.VOID))) {
>>>>>>> 9c21d4c5
            throw badClassFile("method.descriptor.invalid", name);
        }
    }

    private List<Type> adjustMethodParams(long flags, List<Type> args) {
        if (args.isEmpty()) {
            return args;
        }
        boolean isVarargs = (flags & VARARGS) != 0;
        if (isVarargs) {
            Type varargsElem = args.last();
            ListBuffer<Type> adjustedArgs = new ListBuffer<>();
            for (Type t : args) {
                adjustedArgs.append(t != varargsElem ?
                    t :
                    ((ArrayType)t).makeVarargs());
            }
            args = adjustedArgs.toList();
        }
        return args.tail;
    }

    /**
     * Init the parameter names array.
     * Parameter names are currently inferred from the names in the
     * LocalVariableTable attributes of a Code attribute.
     * (Note: this means parameter names are currently not available for
     * methods without a Code attribute.)
     * This method initializes an array in which to store the name indexes
     * of parameter names found in LocalVariableTable attributes. It is
     * slightly supersized to allow for additional slots with a start_pc of 0.
     */
    void initParameterNames(MethodSymbol sym) {
        // make allowance for synthetic parameters.
        final int excessSlots = 4;
        int expectedParameterSlots =
                Code.width(sym.type.getParameterTypes()) + excessSlots;
        if (parameterNameIndicesLvt == null
                || parameterNameIndicesLvt.length < expectedParameterSlots) {
            parameterNameIndicesLvt = new int[expectedParameterSlots];
        } else
            Arrays.fill(parameterNameIndicesLvt, 0);
    }

    /**
     * Set the parameters for a method symbol, including any names and
     * annotations that were read.
     *
     * <p>The type of the symbol may have changed while reading the
     * method attributes (see the Signature attribute). This may be
     * because of generic information or because anonymous synthetic
     * parameters were added.   The original type (as read from the
     * method descriptor) is used to help guess the existence of
     * anonymous synthetic parameters.
     */
    void setParameters(MethodSymbol sym, Type jvmType) {
        int firstParamLvt = ((sym.flags() & STATIC) == 0) ? 1 : 0;
        // the code in readMethod may have skipped the first
        // parameter when setting up the MethodType. If so, we
        // make a corresponding allowance here for the position of
        // the first parameter.  Note that this assumes the
        // skipped parameter has a width of 1 -- i.e. it is not
        // a double width type (long or double.)
<<<<<<< HEAD
        if (names.isInit(sym.name) && currentOwner.hasOuterInstance()) {
=======
        if (sym.name == names.init && currentOwner.hasOuterInstance()) {
>>>>>>> 9c21d4c5
            // Sometimes anonymous classes don't have an outer
            // instance, however, there is no reliable way to tell so
            // we never strip this$n
            if (!currentOwner.name.isEmpty())
                firstParamLvt += 1;
        }

        if (sym.type != jvmType) {
            // reading the method attributes has caused the
            // symbol's type to be changed. (i.e. the Signature
            // attribute.)  This may happen if there are hidden
            // (synthetic) parameters in the descriptor, but not
            // in the Signature.  The position of these hidden
            // parameters is unspecified; for now, assume they are
            // at the beginning, and so skip over them. The
            // primary case for this is two hidden parameters
            // passed into Enum constructors.
            int skip = Code.width(jvmType.getParameterTypes())
                    - Code.width(sym.type.getParameterTypes());
            firstParamLvt += skip;
        }
        Set<Name> paramNames = new HashSet<>();
        ListBuffer<VarSymbol> params = new ListBuffer<>();
        // we maintain two index pointers, one for the LocalVariableTable attribute
        // and the other for the MethodParameters attribute.
        // This is needed as the MethodParameters attribute may contain
        // name_index = 0 in which case we want to fall back to the LocalVariableTable.
        // In such case, we still want to read the flags from the MethodParameters with that index.
        int nameIndexLvt = firstParamLvt;
        int nameIndexMp = 0;
        int annotationIndex = 0;
        for (Type t: sym.type.getParameterTypes()) {
            VarSymbol param = parameter(nameIndexMp, nameIndexLvt, t, sym, paramNames);
            params.append(param);
            if (parameterAnnotations != null) {
                ParameterAnnotations annotations = parameterAnnotations[annotationIndex];
                if (annotations != null && annotations.proxies != null
                        && !annotations.proxies.isEmpty()) {
                    annotate.normal(new AnnotationCompleter(param, annotations.proxies));
                }
            }
            nameIndexLvt += Code.width(t);
            nameIndexMp++;
            annotationIndex++;
        }
        if (parameterAnnotations != null && parameterAnnotations.length != annotationIndex) {
            throw badClassFile("bad.runtime.invisible.param.annotations", sym);
        }
        Assert.checkNull(sym.params);
        sym.params = params.toList();
        parameterAnnotations = null;
        parameterNameIndicesLvt = null;
        parameterNameIndicesMp = null;
        parameterAccessFlags = null;
    }

    /**
     * Creates the parameter at the position {@code mpIndex} in the parameter list of the owning method.
     * Flags are optionally read from the MethodParameters attribute.
     * Names are optionally read from the MethodParameters attribute. If the constant pool index
     * of the name is 0, then the name is optionally read from the LocalVariableTable attribute.
     * @param mpIndex the index of the parameter in the MethodParameters attribute
     * @param lvtIndex the index of the parameter in the LocalVariableTable attribute
     */
    private VarSymbol parameter(int mpIndex, int lvtIndex, Type t, MethodSymbol owner, Set<Name> exclude) {
        long flags = PARAMETER;
        Name argName;
        if (parameterAccessFlags != null && mpIndex < parameterAccessFlags.length
                && parameterAccessFlags[mpIndex] != 0) {
            flags |= parameterAccessFlags[mpIndex];
        }
        if (parameterNameIndicesMp != null
                // if name_index is 0, then we might still get a name from the LocalVariableTable
                && parameterNameIndicesMp[mpIndex] != 0) {
            argName = optPoolEntry(parameterNameIndicesMp[mpIndex], poolReader::getName, names.empty);
            flags |= NAME_FILLED;
        } else if (parameterNameIndicesLvt != null && lvtIndex < parameterNameIndicesLvt.length
                && parameterNameIndicesLvt[lvtIndex] != 0) {
            argName = optPoolEntry(parameterNameIndicesLvt[lvtIndex], poolReader::getName, names.empty);
            flags |= NAME_FILLED;
        } else {
            String prefix = "arg";
            while (true) {
                argName = names.fromString(prefix + exclude.size());
                if (!exclude.contains(argName))
                    break;
                prefix += "$";
            }
        }
        exclude.add(argName);
        return new ParamSymbol(flags, argName, t, owner);
    }

    /**
     * skip n bytes
     */
    void skipBytes(int n) {
        bp = bp + n;
    }

    /** Skip a field or method
     */
    void skipMember() {
        bp = bp + 6;
        char ac = nextChar();
        for (int i = 0; i < ac; i++) {
            bp = bp + 2;
            int attrLen = nextInt();
            bp = bp + attrLen;
        }
    }

    void skipInnerClasses() {
        int n = nextChar();
        for (int i = 0; i < n; i++) {
            nextChar();
            nextChar();
            nextChar();
            nextChar();
        }
    }

    /** Enter type variables of this classtype and all enclosing ones in
     *  `typevars'.
     */
    protected void enterTypevars(Symbol sym, Type t) {
        if (t.getEnclosingType() != null) {
            if (!t.getEnclosingType().hasTag(TypeTag.NONE)) {
                enterTypevars(sym.owner, t.getEnclosingType());
            }
        } else if (sym.kind == MTH && !sym.isStatic()) {
            enterTypevars(sym.owner, sym.owner.type);
        }
        for (List<Type> xs = t.getTypeArguments(); xs.nonEmpty(); xs = xs.tail) {
            typevars.enter(xs.head.tsym);
        }
    }

    protected ClassSymbol enterClass(Name name) {
        return syms.enterClass(currentModule, name);
    }

    protected ClassSymbol enterClass(Name name, TypeSymbol owner) {
        return syms.enterClass(currentModule, name, owner);
    }

    /** Read contents of a given class symbol `c'. Both external and internal
     *  versions of an inner class are read.
     */
    void readClass(ClassSymbol c) {
        ClassType ct = (ClassType)c.type;

        // allocate scope for members
        c.members_field = WriteableScope.create(c);

        // prepare type variable table
        typevars = typevars.dup(currentOwner);
        if (ct.getEnclosingType().hasTag(CLASS))
            enterTypevars(c.owner, ct.getEnclosingType());

        // read flags, or skip if this is an inner class
        long f = nextChar();
        long flags = adjustClassFlags(f);
<<<<<<< HEAD
        if (c == syms.objectType.tsym) {
            flags &= ~IDENTITY_TYPE; // jlO lacks identity even while being a concrete class.
        }
        if ((flags & PRIMITIVE_CLASS) != 0) {
            if (!emitQDesc || (flags & (FINAL | PRIMITIVE_CLASS | IDENTITY_TYPE)) != (FINAL | PRIMITIVE_CLASS)) {
                throw badClassFile("bad.access.flags", Flags.toString(flags));
            }
        }
=======
>>>>>>> 9c21d4c5
        if ((flags & MODULE) == 0) {
            if (c.owner.kind == PCK || c.owner.kind == ERR) c.flags_field = flags;
            // read own class name and check that it matches
            currentModule = c.packge().modle;
            ClassSymbol self = poolReader.getClass(nextChar());
            if (c != self) {
                throw badClassFile("class.file.wrong.class",
                                   self.flatname);
            }
        } else {
            if (majorVersion < Version.V53.major) {
                throw badClassFile("anachronistic.module.info",
                        Integer.toString(majorVersion),
                        Integer.toString(minorVersion));
            }
            c.flags_field = flags;
            if (c.owner.kind != MDL) {
                throw badClassFile("module.info.definition.expected");
            }
            currentModule = (ModuleSymbol) c.owner;
            int this_class = nextChar();
            // temp, no check on this_class
        }

        // class attributes must be read before class
        // skip ahead to read class attributes
        int startbp = bp;
        nextChar();
        char interfaceCount = nextChar();
        bp += interfaceCount * 2;
        char fieldCount = nextChar();
        for (int i = 0; i < fieldCount; i++) skipMember();
        char methodCount = nextChar();
        for (int i = 0; i < methodCount; i++) skipMember();
        readClassAttrs(c);

        if (c.permitted != null && !c.permitted.isEmpty()) {
            c.flags_field |= SEALED;
        }

        // reset and read rest of classinfo
        bp = startbp;
        int n = nextChar();
        if ((flags & MODULE) != 0 && n > 0) {
            throw badClassFile("module.info.invalid.super.class");
        }
        if (ct.supertype_field == null)
            ct.supertype_field =
                    optPoolEntry(n, idx -> poolReader.getClass(idx).erasure(types), Type.noType);
        n = nextChar();
        List<Type> is = List.nil();
        for (int i = 0; i < n; i++) {
            Type _inter = poolReader.getClass(nextChar()).erasure(types);
            is = is.prepend(_inter);
        }
        if (ct.interfaces_field == null)
            ct.interfaces_field = is.reverse();

        Assert.check(fieldCount == nextChar());
        for (int i = 0; i < fieldCount; i++) {
            enterMember(c, readField());
        }
        Assert.check(methodCount == nextChar());
        for (int i = 0; i < methodCount; i++) enterMember(c, readMethod());
        if (c.isRecord()) {
            for (RecordComponent rc: c.getRecordComponents()) {
                rc.accessor = lookupMethod(c, rc.name, List.nil());
            }
        }
        typevars = typevars.leave();
    }

    private MethodSymbol lookupMethod(TypeSymbol tsym, Name name, List<Type> argtypes) {
        for (Symbol s : tsym.members().getSymbolsByName(name, s -> s.kind == MTH)) {
            if (types.isSameTypes(s.type.getParameterTypes(), argtypes)) {
                return (MethodSymbol) s;
            }
        }
        return null;
    }

    /** Read inner class info. For each inner/outer pair allocate a
     *  member class.
     */
    void readInnerClasses(ClassSymbol c) {
        int n = nextChar();
        for (int i = 0; i < n; i++) {
            nextChar(); // skip inner class symbol
            int outerIdx = nextChar();
            int nameIdx = nextChar();
            ClassSymbol outer = optPoolEntry(outerIdx, poolReader::getClass, null);
            Name name = optPoolEntry(nameIdx, poolReader::getName, names.empty);
            if (name == null) name = names.empty;
            long flags = adjustClassFlags(nextChar());
            if (outer != null) { // we have a member class
                if (name == names.empty)
                    name = names.one;
                ClassSymbol member = enterClass(name, outer);
                if ((flags & STATIC) == 0) {
                    ((ClassType)member.type).setEnclosingType(outer.type);
                    if (member.erasure_field != null)
                        ((ClassType)member.erasure_field).setEnclosingType(types.erasure(outer.type));
                }
                if (c == outer && member.owner == c) {
                    member.flags_field = flags;
                    enterMember(c, member);
                }
            }
        }
    }

    /** Read a class definition from the bytes in buf.
     */
    private void readClassBuffer(ClassSymbol c) throws IOException {
        int magic = nextInt();
        if (magic != JAVA_MAGIC)
            throw badClassFile("illegal.start.of.class.file");

        minorVersion = nextChar();
        majorVersion = nextChar();
        int maxMajor = Version.MAX().major;
        int maxMinor = Version.MAX().minor;
        boolean previewClassFile =
                minorVersion == ClassFile.PREVIEW_MINOR_VERSION;
        if (majorVersion > maxMajor ||
            majorVersion * 1000 + minorVersion <
            Version.MIN().major * 1000 + Version.MIN().minor) {
            if (majorVersion == (maxMajor + 1) && !previewClassFile)
                log.warning(Warnings.BigMajorVersion(currentClassFile,
                                                     majorVersion,
                                                     maxMajor));
            else
                throw badClassFile("wrong.version",
                                   Integer.toString(majorVersion),
                                   Integer.toString(minorVersion),
                                   Integer.toString(maxMajor),
                                   Integer.toString(maxMinor));
        }
        utf8validation = majorVersion < V48.major ? Convert.Validation.PREJDK14 : Convert.Validation.STRICT;

        if (previewClassFile) {
            if (!preview.isEnabled()) {
                log.error(preview.disabledError(currentClassFile, majorVersion));
            } else {
                preview.warnPreview(c.classfile, majorVersion);
            }
        }

        poolReader = new PoolReader(this, names, syms);
        bp = poolReader.readPool(buf, bp);
        if (signatureBuffer.length < bp) {
            int ns = Integer.highestOneBit(bp) << 1;
            signatureBuffer = new byte[ns];
        }
        readClass(c);
        if (previewClassFile) {
            if ((c.flags_field & SYNTHETIC) != 0 &&
                    c.owner.kind == PCK &&
                    (c.flags_field & AUXILIARY) == 0 &&
                    (c.flags_field & FINAL) != 0) {
                c.flags_field |= UNNAMED_CLASS;
            }
        }
    }

    public void readClassFile(ClassSymbol c) {
        currentOwner = c;
        currentClassFile = c.classfile;
        warnedAttrs.clear();
        filling = true;
        target = null;
        repeatable = null;
        try {
            bp = 0;
            buf.reset();
            try (InputStream input = c.classfile.openInputStream()) {
                buf.appendStream(input);
            }
            readClassBuffer(c);
            if (!missingTypeVariables.isEmpty() && !foundTypeVariables.isEmpty()) {
                List<Type> missing = missingTypeVariables;
                List<Type> found = foundTypeVariables;
                missingTypeVariables = List.nil();
                foundTypeVariables = List.nil();
                interimUses = List.nil();
                interimProvides = List.nil();
                filling = false;
                ClassType ct = (ClassType)currentOwner.type;
                ct.supertype_field =
                    types.subst(ct.supertype_field, missing, found);
                ct.interfaces_field =
                    types.subst(ct.interfaces_field, missing, found);
                ct.typarams_field =
                    types.substBounds(ct.typarams_field, missing, found);
                for (List<Type> types = ct.typarams_field; types.nonEmpty(); types = types.tail) {
                    types.head.tsym.type = types.head;
                }
            } else if (missingTypeVariables.isEmpty() !=
                       foundTypeVariables.isEmpty()) {
                Name name = missingTypeVariables.head.tsym.name;
                throw badClassFile("undecl.type.var", name);
            }

            if ((c.flags_field & Flags.ANNOTATION) != 0) {
                c.setAnnotationTypeMetadata(new AnnotationTypeMetadata(c, new CompleterDeproxy(c, target, repeatable)));
            } else {
                c.setAnnotationTypeMetadata(AnnotationTypeMetadata.notAnAnnotationType());
            }

            if (c == currentModule.module_info) {
                if (interimUses.nonEmpty() || interimProvides.nonEmpty()) {
                    Assert.check(currentModule.isCompleted());
                    currentModule.usesProvidesCompleter =
                            new UsesProvidesCompleter(currentModule, interimUses, interimProvides);
                } else {
                    currentModule.uses = List.nil();
                    currentModule.provides = List.nil();
                }
            }
        } catch (IOException | ClosedFileSystemException ex) {
            throw badClassFile("unable.to.access.file", ex.toString());
        } catch (ArrayIndexOutOfBoundsException ex) {
            throw badClassFile("bad.class.file", c.flatname);
        } finally {
            interimUses = List.nil();
            interimProvides = List.nil();
            missingTypeVariables = List.nil();
            foundTypeVariables = List.nil();
            filling = false;
        }
        // we need to do some checks now that the class has been loaded
        checkNonCyclicMembership(c);
    }

    /** We can only read a single class file at a time; this
     *  flag keeps track of when we are currently reading a class
     *  file.
     */
    public boolean filling = false;

/************************************************************************
 * Adjusting flags
 ***********************************************************************/

    long adjustFieldFlags(long flags) {
        boolean previewClassFile = minorVersion == ClassFile.PREVIEW_MINOR_VERSION;
        if (allowValueClasses && previewClassFile && (flags & ACC_STRICT) != 0) {
            flags &= ~ACC_STRICT;
            flags |= STRICT;
        }
        return flags;
    }

    long adjustMethodFlags(long flags) {
        if ((flags & ACC_BRIDGE) != 0) {
            flags &= ~ACC_BRIDGE;
            flags |= BRIDGE;
        }
        if ((flags & ACC_VARARGS) != 0) {
            flags &= ~ACC_VARARGS;
            flags |= VARARGS;
        }
        return flags;
    }

    long adjustClassFlags(long flags) {
        boolean previewClassFile = minorVersion == ClassFile.PREVIEW_MINOR_VERSION;
        if ((flags & ACC_MODULE) != 0) {
            flags &= ~ACC_MODULE;
            flags |= MODULE;
        }
<<<<<<< HEAD
        if ((flags & ACC_VALUE) != 0) {
            flags &= ~ACC_VALUE;
            if (allowValueClasses) {
                flags |= VALUE_CLASS;
            }
        }
        if ((flags & ACC_IDENTITY) != 0) {
            flags &= ~ACC_IDENTITY;
=======
        if ((flags & ACC_IDENTITY) != 0 || (majorVersion < V66.major && (flags & INTERFACE) == 0)) {
>>>>>>> 9c21d4c5
            flags |= IDENTITY_TYPE;
        } else if ((flags & INTERFACE) == 0 && allowValueClasses && previewClassFile && majorVersion >= V66.major) {
            flags |= VALUE_CLASS;
        }
        flags &= ~ACC_IDENTITY; // ACC_IDENTITY and SYNCHRONIZED bits overloaded
        return flags;
    }

    /**
     * A subclass of JavaFileObject for the sourcefile attribute found in a classfile.
     * The attribute is only the last component of the original filename, so is unlikely
     * to be valid as is, so operations other than those to access the name throw
     * UnsupportedOperationException
     */
    private static class SourceFileObject implements JavaFileObject {

        /** The file's name.
         */
        private final Name name;

        public SourceFileObject(Name name) {
            this.name = name;
        }

        @Override @DefinedBy(Api.COMPILER)
        public URI toUri() {
            try {
                return new URI(null, name.toString(), null);
            } catch (URISyntaxException e) {
                throw new PathFileObject.CannotCreateUriError(name.toString(), e);
            }
        }

        @Override @DefinedBy(Api.COMPILER)
        public String getName() {
            return name.toString();
        }

        @Override @DefinedBy(Api.COMPILER)
        public JavaFileObject.Kind getKind() {
            return BaseFileManager.getKind(getName());
        }

        @Override @DefinedBy(Api.COMPILER)
        public InputStream openInputStream() {
            throw new UnsupportedOperationException();
        }

        @Override @DefinedBy(Api.COMPILER)
        public OutputStream openOutputStream() {
            throw new UnsupportedOperationException();
        }

        @Override @DefinedBy(Api.COMPILER)
        public CharBuffer getCharContent(boolean ignoreEncodingErrors) {
            throw new UnsupportedOperationException();
        }

        @Override @DefinedBy(Api.COMPILER)
        public Reader openReader(boolean ignoreEncodingErrors) {
            throw new UnsupportedOperationException();
        }

        @Override @DefinedBy(Api.COMPILER)
        public Writer openWriter() {
            throw new UnsupportedOperationException();
        }

        @Override @DefinedBy(Api.COMPILER)
        public long getLastModified() {
            throw new UnsupportedOperationException();
        }

        @Override @DefinedBy(Api.COMPILER)
        public boolean delete() {
            throw new UnsupportedOperationException();
        }

        @Override @DefinedBy(Api.COMPILER)
        public boolean isNameCompatible(String simpleName, JavaFileObject.Kind kind) {
            return true; // fail-safe mode
        }

        @Override @DefinedBy(Api.COMPILER)
        public NestingKind getNestingKind() {
            return null;
        }

        @Override @DefinedBy(Api.COMPILER)
        public Modifier getAccessLevel() {
            return null;
        }

        /**
         * Check if two file objects are equal.
         * SourceFileObjects are just placeholder objects for the value of a
         * SourceFile attribute, and do not directly represent specific files.
         * Two SourceFileObjects are equal if their names are equal.
         */
        @Override
        public boolean equals(Object other) {
            if (this == other)
                return true;
            return (other instanceof SourceFileObject sourceFileObject)
                    && name.equals(sourceFileObject.name);
        }

        @Override
        public int hashCode() {
            return name.hashCode();
        }
    }

    private class CompleterDeproxy implements AnnotationTypeCompleter {
        ClassSymbol proxyOn;
        CompoundAnnotationProxy target;
        CompoundAnnotationProxy repeatable;

        public CompleterDeproxy(ClassSymbol c, CompoundAnnotationProxy target,
                CompoundAnnotationProxy repeatable)
        {
            this.proxyOn = c;
            this.target = target;
            this.repeatable = repeatable;
        }

        @Override
        public void complete(ClassSymbol sym) {
            Assert.check(proxyOn == sym);
            Attribute.Compound theTarget = null, theRepeatable = null;
            AnnotationDeproxy deproxy;

            try {
                if (target != null) {
                    deproxy = new AnnotationDeproxy(proxyOn);
                    theTarget = deproxy.deproxyCompound(target);
                }

                if (repeatable != null) {
                    deproxy = new AnnotationDeproxy(proxyOn);
                    theRepeatable = deproxy.deproxyCompound(repeatable);
                }
            } catch (Exception e) {
                throw new CompletionFailure(sym,
                                            () -> ClassReader.this.diagFactory.fragment(Fragments.ExceptionMessage(e.getMessage())),
                                            dcfh);
            }

            sym.getAnnotationTypeMetadata().setTarget(theTarget);
            sym.getAnnotationTypeMetadata().setRepeatable(theRepeatable);
        }
    }

    private class ProxyType extends Type {

        private final Name name;

        public ProxyType(int index) {
            super(syms.noSymbol, List.nil());
            this.name = poolReader.getName(index);
        }

        @Override
        public TypeTag getTag() {
            return TypeTag.NONE;
        }

        public Type resolve() {
            return name.map(ClassReader.this::sigToType);
        }

        @Override @DefinedBy(Api.LANGUAGE_MODEL)
        public String toString() {
            return "<ProxyType>";
        }

    }

    private static final class InterimUsesDirective {
        public final Name service;

        public InterimUsesDirective(Name service) {
            this.service = service;
        }

    }

    private static final class InterimProvidesDirective {
        public final Name service;
        public final List<Name> impls;

        public InterimProvidesDirective(Name service, List<Name> impls) {
            this.service = service;
            this.impls = impls;
        }

    }

    private final class UsesProvidesCompleter implements Completer {
        private final ModuleSymbol currentModule;
        private final List<InterimUsesDirective> interimUsesCopy;
        private final List<InterimProvidesDirective> interimProvidesCopy;

        public UsesProvidesCompleter(ModuleSymbol currentModule, List<InterimUsesDirective> interimUsesCopy, List<InterimProvidesDirective> interimProvidesCopy) {
            this.currentModule = currentModule;
            this.interimUsesCopy = interimUsesCopy;
            this.interimProvidesCopy = interimProvidesCopy;
        }

        @Override
        public void complete(Symbol sym) throws CompletionFailure {
            ListBuffer<Directive> directives = new ListBuffer<>();
            directives.addAll(currentModule.directives);
            ListBuffer<UsesDirective> uses = new ListBuffer<>();
            for (InterimUsesDirective interim : interimUsesCopy) {
                UsesDirective d = new UsesDirective(syms.enterClass(currentModule, interim.service));
                uses.add(d);
                directives.add(d);
            }
            currentModule.uses = uses.toList();
            ListBuffer<ProvidesDirective> provides = new ListBuffer<>();
            for (InterimProvidesDirective interim : interimProvidesCopy) {
                ListBuffer<ClassSymbol> impls = new ListBuffer<>();
                for (Name impl : interim.impls) {
                    impls.append(syms.enterClass(currentModule, impl));
                }
                ProvidesDirective d = new ProvidesDirective(syms.enterClass(currentModule, interim.service),
                                                            impls.toList());
                provides.add(d);
                directives.add(d);
            }
            currentModule.provides = provides.toList();
            currentModule.directives = directives.toList();
        }
    }

    // A value class cannot contain a non-nullable instance field of its own type either directly or indirectly.
    void checkNonCyclicMembership(ClassSymbol csym) {
        if (!allowValueClasses || !csym.type.hasImplicitConstructor()) {
            // nothing to see here
            return;
        }
        Assert.check((csym.flags_field & LOCKED) == 0);
        try {
            ListBuffer<Symbol> fields = new ListBuffer<>();
            // invoking c::members can provoke symbol completion and thus the LOCKED flag can be set before expected
            for (Symbol field : csym.members().getSymbols(s -> s.kind == VAR && cyclePossible((VarSymbol) s), NON_RECURSIVE)) {
                fields.add(field);
            }
            csym.flags_field |= LOCKED;
            for (Symbol field : fields) {
                checkNonCyclicMembershipHelper((ClassSymbol) field.type.tsym);
            }
        } finally {
            csym.flags_field &= ~LOCKED;
        }
    }
    // where
    private void checkNonCyclicMembershipHelper(ClassSymbol c) {
        if ((c.flags_field & LOCKED) != 0) {
            JavaFileObject prevSource = log.useSource(currentClassFile);
            try {
                log.error(CompilerProperties.Errors.CyclicPrimitiveClassMembership(c));
                return;
            } finally {
                log.useSource(prevSource);
            }
        }
        try {
            ListBuffer<Symbol> fields = new ListBuffer<>();
            // invoking c::members can provoke symbol completion and thus the LOCKED flag can be set before expected
            for (Symbol fld : c.members().getSymbols(s -> s.kind == VAR && cyclePossible((VarSymbol) s), NON_RECURSIVE)) {
                fields.add(fld);
            }
            c.flags_field |= LOCKED;
            for (Symbol field : fields) {
                checkNonCyclicMembershipHelper((ClassSymbol) field.type.tsym);
            }
        } finally {
            c.flags_field &= ~LOCKED;
        }
    }
    // where
    private boolean cyclePossible(VarSymbol symbol) {
        return (symbol.flags() & STATIC) == 0 && symbol.type.isValueClass() && symbol.type.hasImplicitConstructor() && symbol.type.isNonNullable();
    }
}<|MERGE_RESOLUTION|>--- conflicted
+++ resolved
@@ -137,10 +137,6 @@
      */
     public boolean saveParameterNames;
 
-    /** Switch: emit Q descriptors
-     */
-    private boolean emitQDesc;
-
     /**
      * The currently selected profile.
      */
@@ -295,12 +291,8 @@
         Source source = Source.instance(context);
         preview = Preview.instance(context);
         allowModules     = Feature.MODULES.allowedInSource(source);
-<<<<<<< HEAD
-        allowValueClasses = Feature.VALUE_CLASSES.allowedInSource(source);
-=======
         allowValueClasses = (!preview.isPreview(Feature.VALUE_CLASSES) || preview.isEnabled()) &&
                 Feature.VALUE_CLASSES.allowedInSource(source);
->>>>>>> 9c21d4c5
         allowRecords = Feature.RECORDS.allowedInSource(source);
         allowSealedTypes = Feature.SEALED_CLASSES.allowedInSource(source);
         warnOnIllegalUtf8 = Feature.WARN_ON_ILLEGAL_UTF8.allowedInSource(source);
@@ -312,8 +304,6 @@
         typevars = WriteableScope.create(syms.noSymbol);
 
         lintClassfile = Lint.instance(context).isEnabled(LintCategory.CLASSFILE);
-
-        emitQDesc = options.isSet("emitQDesc") || options.isSet("enablePrimitiveClasses");
 
         initAttributeReaders();
     }
@@ -524,13 +514,6 @@
         case 'L':
             {
                 // int oldsigp = sigp;
-<<<<<<< HEAD
-                if ((char) signature[sigp] == 'Q' && !emitQDesc) {
-                    throw badClassFile("bad.class.signature",
-                                       quoteBadSignature());
-                }
-=======
->>>>>>> 9c21d4c5
                 Type t = classSigToType();
                 if (sigp < siglimit && signature[sigp] == '.')
                     throw badClassFile("deprecated inner class signature syntax " +
@@ -588,12 +571,7 @@
     /** Convert class signature to type, where signature is implicit.
      */
     Type classSigToType() {
-<<<<<<< HEAD
-        byte prefix = signature[sigp];
-        if (prefix != 'L' && (!emitQDesc || prefix != 'Q'))
-=======
         if (signature[sigp] != 'L')
->>>>>>> 9c21d4c5
             throw badClassFile("bad.class.signature", quoteBadSignature());
         sigp++;
         Type outer = Type.noType;
@@ -609,10 +587,6 @@
                                                          startSbp,
                                                          sbp - startSbp));
 
-<<<<<<< HEAD
-                // We are seeing QFoo; or LFoo; The name itself does not shine any light on default val-refness
-=======
->>>>>>> 9c21d4c5
                 try {
                     if (outer == Type.noType) {
                         ClassType et = (ClassType) t.erasure(types);
@@ -628,10 +602,6 @@
                 ClassSymbol t = enterClass(readName(signatureBuffer,
                                                          startSbp,
                                                          sbp - startSbp));
-<<<<<<< HEAD
-                // We are seeing QFoo; or LFoo; The name itself does not shine any light on default val-refness
-=======
->>>>>>> 9c21d4c5
                 outer = new ClassType(outer, sigToTypes('>'), t, List.nil()) {
                         boolean completed = false;
                         @Override @DefinedBy(Api.LANGUAGE_MODEL)
@@ -695,10 +665,6 @@
                     t = enterClass(readName(signatureBuffer,
                                                  startSbp,
                                                  sbp - startSbp));
-<<<<<<< HEAD
-                    // We are seeing QFoo; or LFoo; The name itself does not shine any light on default val-refness
-=======
->>>>>>> 9c21d4c5
                     outer = new ClassType(outer, List.nil(), t, List.nil());
                 }
                 signatureBuffer[sbp++] = (byte)'$';
@@ -891,22 +857,6 @@
 
             new AttributeReader(names.Code, V45_3, MEMBER_ATTRIBUTE) {
                 protected void read(Symbol sym, int attrLen) {
-<<<<<<< HEAD
-                    if (sym.isInit() && sym.type.getParameterTypes().size() == 0) {
-                        try {
-                            int code_length = buf.getInt(bp + 4);
-                            if ((code_length == 1 && buf.getByte(bp + 8) == (byte) ByteCodes.return_) ||
-                                (code_length == 5 && buf.getByte(bp + 8) == ByteCodes.aload_0 &&
-                                    buf.getByte(bp + 9) == (byte) ByteCodes.invokespecial &&
-                                            buf.getByte(bp + 12) == (byte) ByteCodes.return_)) {
-                                sym.flags_field |= EMPTYNOARGCONSTR;
-                            }
-                        } catch (UnderflowException e) {
-                            throw badClassFile("bad.class.truncated.at.offset", Integer.toString(e.getLength()));
-                        }
-                    }
-=======
->>>>>>> 9c21d4c5
                     if (saveParameterNames)
                         ((MethodSymbol)sym).code = readCode(sym);
                     else
@@ -1086,10 +1036,7 @@
                         //- System.err.println(" # " + sym.type);
                         if (sym.kind == MTH && sym.type.getThrownTypes().isEmpty())
                             sym.type.asMethodType().thrown = thrown;
-<<<<<<< HEAD
-=======
-
->>>>>>> 9c21d4c5
+
                     }
                 }
             },
@@ -1475,11 +1422,7 @@
                 return (MethodSymbol)sym;
         }
 
-<<<<<<< HEAD
-        if (!names.isInit(nt.name))
-=======
         if (nt.name != names.init)
->>>>>>> 9c21d4c5
             // not a constructor
             return null;
         if ((flags & INTERFACE) != 0)
@@ -2717,7 +2660,6 @@
                                    Integer.toString(minorVersion));
             }
         }
-<<<<<<< HEAD
         if (names.isInit(name) && ((flags & STATIC) != 0)) {
             flags &= ~STATIC;
             type = new MethodType(type.getParameterTypes(),
@@ -2730,11 +2672,7 @@
             }
         }
         validateMethodType(name, type);
-        if (names.isInit(name) && currentOwner.hasOuterInstance()) {
-=======
-        validateMethodType(name, type);
         if (name == names.init && currentOwner.hasOuterInstance()) {
->>>>>>> 9c21d4c5
             // Sometimes anonymous classes don't have an outer
             // instance, however, there is no reliable way to tell so
             // we never strip this$n
@@ -2779,11 +2717,7 @@
 
     void validateMethodType(Name name, Type t) {
         if ((!t.hasTag(TypeTag.METHOD) && !t.hasTag(TypeTag.FORALL)) ||
-<<<<<<< HEAD
-            ((name == names.init) && !t.getReturnType().hasTag(TypeTag.VOID))) {
-=======
             (name == names.init && !t.getReturnType().hasTag(TypeTag.VOID))) {
->>>>>>> 9c21d4c5
             throw badClassFile("method.descriptor.invalid", name);
         }
     }
@@ -2847,11 +2781,7 @@
         // the first parameter.  Note that this assumes the
         // skipped parameter has a width of 1 -- i.e. it is not
         // a double width type (long or double.)
-<<<<<<< HEAD
-        if (names.isInit(sym.name) && currentOwner.hasOuterInstance()) {
-=======
         if (sym.name == names.init && currentOwner.hasOuterInstance()) {
->>>>>>> 9c21d4c5
             // Sometimes anonymous classes don't have an outer
             // instance, however, there is no reliable way to tell so
             // we never strip this$n
@@ -3015,17 +2945,6 @@
         // read flags, or skip if this is an inner class
         long f = nextChar();
         long flags = adjustClassFlags(f);
-<<<<<<< HEAD
-        if (c == syms.objectType.tsym) {
-            flags &= ~IDENTITY_TYPE; // jlO lacks identity even while being a concrete class.
-        }
-        if ((flags & PRIMITIVE_CLASS) != 0) {
-            if (!emitQDesc || (flags & (FINAL | PRIMITIVE_CLASS | IDENTITY_TYPE)) != (FINAL | PRIMITIVE_CLASS)) {
-                throw badClassFile("bad.access.flags", Flags.toString(flags));
-            }
-        }
-=======
->>>>>>> 9c21d4c5
         if ((flags & MODULE) == 0) {
             if (c.owner.kind == PCK || c.owner.kind == ERR) c.flags_field = flags;
             // read own class name and check that it matches
@@ -3085,9 +3004,7 @@
             ct.interfaces_field = is.reverse();
 
         Assert.check(fieldCount == nextChar());
-        for (int i = 0; i < fieldCount; i++) {
-            enterMember(c, readField());
-        }
+        for (int i = 0; i < fieldCount; i++) enterMember(c, readField());
         Assert.check(methodCount == nextChar());
         for (int i = 0; i < methodCount; i++) enterMember(c, readMethod());
         if (c.isRecord()) {
@@ -3297,18 +3214,7 @@
             flags &= ~ACC_MODULE;
             flags |= MODULE;
         }
-<<<<<<< HEAD
-        if ((flags & ACC_VALUE) != 0) {
-            flags &= ~ACC_VALUE;
-            if (allowValueClasses) {
-                flags |= VALUE_CLASS;
-            }
-        }
-        if ((flags & ACC_IDENTITY) != 0) {
-            flags &= ~ACC_IDENTITY;
-=======
         if ((flags & ACC_IDENTITY) != 0 || (majorVersion < V66.major && (flags & INTERFACE) == 0)) {
->>>>>>> 9c21d4c5
             flags |= IDENTITY_TYPE;
         } else if ((flags & INTERFACE) == 0 && allowValueClasses && previewClassFile && majorVersion >= V66.major) {
             flags |= VALUE_CLASS;
