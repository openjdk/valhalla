/*
 * Copyright (c) 1999, 2023, Oracle and/or its affiliates. All rights reserved.
 * DO NOT ALTER OR REMOVE COPYRIGHT NOTICES OR THIS FILE HEADER.
 *
 * This code is free software; you can redistribute it and/or modify it
 * under the terms of the GNU General Public License version 2 only, as
 * published by the Free Software Foundation.  Oracle designates this
 * particular file as subject to the "Classpath" exception as provided
 * by Oracle in the LICENSE file that accompanied this code.
 *
 * This code is distributed in the hope that it will be useful, but WITHOUT
 * ANY WARRANTY; without even the implied warranty of MERCHANTABILITY or
 * FITNESS FOR A PARTICULAR PURPOSE.  See the GNU General Public License
 * version 2 for more details (a copy is included in the LICENSE file that
 * accompanied this code).
 *
 * You should have received a copy of the GNU General Public License version
 * 2 along with this work; if not, write to the Free Software Foundation,
 * Inc., 51 Franklin St, Fifth Floor, Boston, MA 02110-1301 USA.
 *
 * Please contact Oracle, 500 Oracle Parkway, Redwood Shores, CA 94065 USA
 * or visit www.oracle.com if you need additional information or have any
 * questions.
 */

package com.sun.tools.javac.jvm;

import java.io.*;
import java.net.URI;
import java.net.URISyntaxException;
import java.nio.CharBuffer;
import java.nio.file.ClosedFileSystemException;
import java.util.Arrays;
import java.util.EnumSet;
import java.util.HashMap;
import java.util.HashSet;
import java.util.Map;
import java.util.Set;
import java.util.function.IntFunction;
import java.util.function.Predicate;
import java.util.stream.IntStream;

import javax.lang.model.element.Modifier;
import javax.lang.model.element.NestingKind;
import javax.tools.JavaFileManager;
import javax.tools.JavaFileObject;

import com.sun.tools.javac.code.Source;
import com.sun.tools.javac.code.Source.Feature;
import com.sun.tools.javac.comp.Annotate;
import com.sun.tools.javac.comp.Annotate.AnnotationTypeCompleter;
import com.sun.tools.javac.code.*;
import com.sun.tools.javac.code.Directive.*;
import com.sun.tools.javac.code.Lint.LintCategory;
import com.sun.tools.javac.code.Scope.WriteableScope;
import com.sun.tools.javac.code.Symbol.*;
import com.sun.tools.javac.code.Symtab;
import com.sun.tools.javac.code.Type.*;
import com.sun.tools.javac.comp.Annotate.AnnotationTypeMetadata;
import com.sun.tools.javac.file.BaseFileManager;
import com.sun.tools.javac.file.PathFileObject;
import com.sun.tools.javac.jvm.ClassFile.Version;
import com.sun.tools.javac.jvm.PoolConstant.NameAndType;
import com.sun.tools.javac.main.Option;
<<<<<<< HEAD
=======
import com.sun.tools.javac.resources.CompilerProperties;
import com.sun.tools.javac.resources.CompilerProperties.Errors;
>>>>>>> 115d3dea
import com.sun.tools.javac.resources.CompilerProperties.Fragments;
import com.sun.tools.javac.resources.CompilerProperties.Warnings;
import com.sun.tools.javac.tree.JCTree.JCNullableTypeExpression.NullMarker;
import com.sun.tools.javac.util.*;
import com.sun.tools.javac.util.ByteBuffer.UnderflowException;
import com.sun.tools.javac.util.DefinedBy.Api;
import com.sun.tools.javac.util.JCDiagnostic.DiagnosticPosition;
import com.sun.tools.javac.util.JCDiagnostic.Fragment;

import static com.sun.tools.javac.code.Flags.*;
import static com.sun.tools.javac.code.Kinds.Kind.*;

import com.sun.tools.javac.code.Scope.LookupKind;

import static com.sun.tools.javac.code.Scope.LookupKind.NON_RECURSIVE;
import static com.sun.tools.javac.code.TypeTag.ARRAY;
import static com.sun.tools.javac.code.TypeTag.CLASS;
import static com.sun.tools.javac.code.TypeTag.TYPEVAR;
import static com.sun.tools.javac.jvm.ClassFile.*;
import static com.sun.tools.javac.jvm.ClassFile.Version.*;

import static com.sun.tools.javac.main.Option.PARAMETERS;

/** This class provides operations to read a classfile into an internal
 *  representation. The internal representation is anchored in a
 *  ClassSymbol which contains in its scope symbol representations
 *  for all other definitions in the classfile. Top-level Classes themselves
 *  appear as members of the scopes of PackageSymbols.
 *
 *  <p><b>This is NOT part of any supported API.
 *  If you write code that depends on this, you do so at your own risk.
 *  This code and its internal interfaces are subject to change or
 *  deletion without notice.</b>
 */
public class ClassReader {
    /** The context key for the class reader. */
    protected static final Context.Key<ClassReader> classReaderKey = new Context.Key<>();

    public static final int INITIAL_BUFFER_SIZE = 0x0fff0;

    private final Annotate annotate;

    /** Switch: verbose output.
     */
    boolean verbose;

    /** Switch: allow modules.
     */
    boolean allowModules;

    /** Switch: allow value classes.
     */
    boolean allowValueClasses;

    /** Switch: allow sealed
     */
    boolean allowSealedTypes;

    /** Switch: allow records
     */
    boolean allowRecords;

   /** Lint option: warn about classfile issues
     */
    boolean lintClassfile;

    /** Switch: warn (instead of error) on illegal UTF-8
     */
    boolean warnOnIllegalUtf8;

    /** Switch: preserve parameter names from the variable table.
     */
    public boolean saveParameterNames;

    /**
     * The currently selected profile.
     */
    public final Profile profile;

    /** The log to use for verbose output
     */
    final Log log;

    /** The symbol table. */
    Symtab syms;

    Types types;

    /** The name table. */
    final Names names;

    /** Access to files
     */
    private final JavaFileManager fileManager;

    /** Factory for diagnostics
     */
    JCDiagnostic.Factory diagFactory;

    DeferredCompletionFailureHandler dcfh;

    /**
     * Support for preview language features.
     */
    Preview preview;

    /** The current scope where type variables are entered.
     */
    protected WriteableScope typevars;

    private List<InterimUsesDirective> interimUses = List.nil();
    private List<InterimProvidesDirective> interimProvides = List.nil();

    /** The path name of the class file currently being read.
     */
    protected JavaFileObject currentClassFile = null;

    /** The class or method currently being read.
     */
    protected Symbol currentOwner = null;

    /** The module containing the class currently being read.
     */
    protected ModuleSymbol currentModule = null;

    /** The buffer containing the currently read class file.
     */
    ByteBuffer buf = new ByteBuffer(INITIAL_BUFFER_SIZE);

    /** The current input pointer.
     */
    protected int bp;

    /** The pool reader.
     */
    PoolReader poolReader;

    /** The major version number of the class file being read. */
    int majorVersion;
    /** The minor version number of the class file being read. */
    int minorVersion;

    /** UTF-8 validation level */
    Convert.Validation utf8validation;

    /** A table to hold the constant pool indices for method parameter
     * names, as given in LocalVariableTable attributes.
     */
    int[] parameterNameIndicesLvt;

    /**
     * A table to hold the constant pool indices for method parameter
     * names, as given in the MethodParameters attribute.
     */
    int[] parameterNameIndicesMp;

    /**
     * A table to hold the access flags of the method parameters.
     */
    int[] parameterAccessFlags;

    /**
     * A table to hold the access flags of the method parameters,
     * for all parameters including synthetic and mandated ones.
     */
    int[] allParameterAccessFlags;

    /**
     * A table to hold annotations for method parameters.
     */
    ParameterAnnotations[] parameterAnnotations;

    /**
     * A holder for parameter annotations.
     */
    static class ParameterAnnotations {
        List<CompoundAnnotationProxy> proxies;

        void add(List<CompoundAnnotationProxy> newAnnotations) {
            if (proxies == null) {
                proxies = newAnnotations;
            } else {
                proxies = proxies.prependList(newAnnotations);
            }
        }
    }

    /**
     * The set of attribute names for which warnings have been generated for the current class
     */
    Set<Name> warnedAttrs = new HashSet<>();

    /**
     * The prototype @Target Attribute.Compound if this class is an annotation annotated with
     * {@code @Target}
     */
    CompoundAnnotationProxy target;

    /**
     * The prototype @Repeatable Attribute.Compound if this class is an annotation annotated with
     * {@code @Repeatable}
     */
    CompoundAnnotationProxy repeatable;

    /** Get the ClassReader instance for this invocation. */
    public static ClassReader instance(Context context) {
        ClassReader instance = context.get(classReaderKey);
        if (instance == null)
            instance = new ClassReader(context);
        return instance;
    }

    /** Construct a new class reader. */
    @SuppressWarnings("this-escape")
    protected ClassReader(Context context) {
        context.put(classReaderKey, this);
        annotate = Annotate.instance(context);
        names = Names.instance(context);
        syms = Symtab.instance(context);
        types = Types.instance(context);
        fileManager = context.get(JavaFileManager.class);
        if (fileManager == null)
            throw new AssertionError("FileManager initialization error");
        diagFactory = JCDiagnostic.Factory.instance(context);
        dcfh = DeferredCompletionFailureHandler.instance(context);

        log = Log.instance(context);

        Options options = Options.instance(context);
        verbose         = options.isSet(Option.VERBOSE);

        Source source = Source.instance(context);
        preview = Preview.instance(context);
        allowModules     = Feature.MODULES.allowedInSource(source);
        allowValueClasses = (!preview.isPreview(Feature.VALUE_CLASSES) || preview.isEnabled()) &&
                Feature.VALUE_CLASSES.allowedInSource(source);
        allowRecords = Feature.RECORDS.allowedInSource(source);
        allowSealedTypes = Feature.SEALED_CLASSES.allowedInSource(source);
        warnOnIllegalUtf8 = Feature.WARN_ON_ILLEGAL_UTF8.allowedInSource(source);

        saveParameterNames = options.isSet(PARAMETERS);

        profile = Profile.instance(context);

        typevars = WriteableScope.create(syms.noSymbol);

        lintClassfile = Lint.instance(context).isEnabled(LintCategory.CLASSFILE);

        initAttributeReaders();
    }

    /** Add member to class unless it is synthetic.
     */
    private void enterMember(ClassSymbol c, Symbol sym) {
        // Synthetic members are not entered -- reason lost to history (optimization?).
        // Lambda methods must be entered because they may have inner classes (which reference them)
        if ((sym.flags_field & (SYNTHETIC|BRIDGE)) != SYNTHETIC || sym.name.startsWith(names.lambda))
            c.members_field.enter(sym);
    }

/* **********************************************************************
 * Error Diagnoses
 ***********************************************************************/

    public ClassFinder.BadClassFile badClassFile(String key, Object... args) {
        return badClassFile(diagFactory.fragment(key, args));
    }

    public ClassFinder.BadClassFile badClassFile(Fragment fragment) {
        return badClassFile(diagFactory.fragment(fragment));
    }

    public ClassFinder.BadClassFile badClassFile(JCDiagnostic diagnostic) {
        return new ClassFinder.BadClassFile (
            currentOwner.enclClass(),
            currentClassFile,
            diagnostic,
            diagFactory,
            dcfh);
    }

    public ClassFinder.BadEnclosingMethodAttr badEnclosingMethod(Symbol sym) {
        return new ClassFinder.BadEnclosingMethodAttr (
            currentOwner.enclClass(),
            currentClassFile,
            diagFactory.fragment(Fragments.BadEnclosingMethod(sym)),
            diagFactory,
            dcfh);
    }

/* **********************************************************************
 * Buffer Access
 ***********************************************************************/

    /** Read a character.
     */
    char nextChar() {
        char res;
        try {
            res = buf.getChar(bp);
        } catch (UnderflowException e) {
            throw badClassFile(Fragments.BadClassTruncatedAtOffset(e.getLength()));
        }
        bp += 2;
        return res;
    }

    /** Read a byte.
     */
    int nextByte() {
        try {
            return buf.getByte(bp++) & 0xFF;
        } catch (UnderflowException e) {
            throw badClassFile(Fragments.BadClassTruncatedAtOffset(e.getLength()));
        }
    }

    /** Read an integer.
     */
    int nextInt() {
        int res;
        try {
            res = buf.getInt(bp);
        } catch (UnderflowException e) {
            throw badClassFile(Fragments.BadClassTruncatedAtOffset(e.getLength()));
        }
        bp += 4;
        return res;
    }

/* **********************************************************************
 * Constant Pool Access
 ***********************************************************************/

    /** Read module_flags.
     */
    Set<ModuleFlags> readModuleFlags(int flags) {
        Set<ModuleFlags> set = EnumSet.noneOf(ModuleFlags.class);
        for (ModuleFlags f : ModuleFlags.values()) {
            if ((flags & f.value) != 0)
                set.add(f);
        }
        return set;
    }

    /** Read resolution_flags.
     */
    Set<ModuleResolutionFlags> readModuleResolutionFlags(int flags) {
        Set<ModuleResolutionFlags> set = EnumSet.noneOf(ModuleResolutionFlags.class);
        for (ModuleResolutionFlags f : ModuleResolutionFlags.values()) {
            if ((flags & f.value) != 0)
                set.add(f);
        }
        return set;
    }

    /** Read exports_flags.
     */
    Set<ExportsFlag> readExportsFlags(int flags) {
        Set<ExportsFlag> set = EnumSet.noneOf(ExportsFlag.class);
        for (ExportsFlag f: ExportsFlag.values()) {
            if ((flags & f.value) != 0)
                set.add(f);
        }
        return set;
    }

    /** Read opens_flags.
     */
    Set<OpensFlag> readOpensFlags(int flags) {
        Set<OpensFlag> set = EnumSet.noneOf(OpensFlag.class);
        for (OpensFlag f: OpensFlag.values()) {
            if ((flags & f.value) != 0)
                set.add(f);
        }
        return set;
    }

    /** Read requires_flags.
     */
    Set<RequiresFlag> readRequiresFlags(int flags) {
        Set<RequiresFlag> set = EnumSet.noneOf(RequiresFlag.class);
        for (RequiresFlag f: RequiresFlag.values()) {
            if ((flags & f.value) != 0)
                set.add(f);
        }
        return set;
    }

/* **********************************************************************
 * Reading Types
 ***********************************************************************/

    /** The unread portion of the currently read type is
     *  signature[sigp..siglimit-1].
     */
    byte[] signature;
    int sigp;
    int siglimit;
    boolean sigEnterPhase = false;

    /** Convert signature to type, where signature is a byte array segment.
     */
    Type sigToType(byte[] sig, int offset, int len) {
        signature = sig;
        sigp = offset;
        siglimit = offset + len;
        return sigToType();
    }

    /** Convert signature to type, where signature is implicit.
     */
    Type sigToType() {
        switch ((char) signature[sigp]) {
        case 'T':
            sigp++;
            int start = sigp;
            while (signature[sigp] != ';') sigp++;
            sigp++;
            return sigEnterPhase
                ? Type.noType
                : findTypeVar(readName(signature, start, sigp - 1 - start));
        case '+': {
            sigp++;
            Type t = sigToType();
            return new WildcardType(t, BoundKind.EXTENDS, syms.boundClass);
        }
        case '*':
            sigp++;
            return new WildcardType(syms.objectType, BoundKind.UNBOUND,
                                    syms.boundClass);
        case '-': {
            sigp++;
            Type t = sigToType();
            return new WildcardType(t, BoundKind.SUPER, syms.boundClass);
        }
        case 'B':
            sigp++;
            return syms.byteType;
        case 'C':
            sigp++;
            return syms.charType;
        case 'D':
            sigp++;
            return syms.doubleType;
        case 'F':
            sigp++;
            return syms.floatType;
        case 'I':
            sigp++;
            return syms.intType;
        case 'J':
            sigp++;
            return syms.longType;
        case 'L':
            {
                // int oldsigp = sigp;
                Type t = classSigToType();
                if (sigp < siglimit && signature[sigp] == '.')
                    throw badClassFile("deprecated inner class signature syntax " +
                                       "(please recompile from source)");
                /*
                System.err.println(" decoded " +
                                   new String(signature, oldsigp, sigp-oldsigp) +
                                   " => " + t + " outer " + t.outer());
                */
                return t;
            }
        case 'S':
            sigp++;
            return syms.shortType;
        case 'V':
            sigp++;
            return syms.voidType;
        case 'Z':
            sigp++;
            return syms.booleanType;
        case '[':
            sigp++;
            return new ArrayType(sigToType(), syms.arrayClass);
        case '(':
            sigp++;
            List<Type> argtypes = sigToTypes(')');
            Type restype = sigToType();
            List<Type> thrown = List.nil();
            while (sigp < siglimit && signature[sigp] == '^') {
                sigp++;
                thrown = thrown.prepend(sigToType());
            }
            // if there is a typevar in the throws clause we should state it.
            for (List<Type> l = thrown; l.nonEmpty(); l = l.tail) {
                if (l.head.hasTag(TYPEVAR)) {
                    l.head.tsym.flags_field |= THROWS;
                }
            }
            return new MethodType(argtypes,
                                  restype,
                                  thrown.reverse(),
                                  syms.methodClass);
        case '<':
            typevars = typevars.dup(currentOwner);
            Type poly = new ForAll(sigToTypeParams(), sigToType());
            typevars = typevars.leave();
            return poly;
        case '?': case '!' : case '=':
            char nmChar = (char)signature[sigp];
            sigp++;
            Type t = sigToType();
            return t == Type.noType ? t : t.asNullMarked(nmChar == '=' ? NullMarker.PARAMETRIC : NullMarker.of(String.valueOf(nmChar)));
        default:
            throw badClassFile("bad.signature", quoteBadSignature());
        }
    }

    byte[] signatureBuffer = new byte[0];
    int sbp = 0;
    /** Convert class signature to type, where signature is implicit.
     */
    Type classSigToType() {
        if (signature[sigp] != 'L')
            throw badClassFile("bad.class.signature", quoteBadSignature());
        sigp++;
        Type outer = Type.noType;
        int startSbp = sbp;

        while (true) {
            final byte c = signature[sigp++];
            switch (c) {
            case ';': {         // end
                ClassSymbol t = enterClass(readName(signatureBuffer,
                                                         startSbp,
                                                         sbp - startSbp));

                try {
                    if (outer == Type.noType) {
                        ClassType et = (ClassType) t.erasure(types);
                        return new ClassType(et.getEnclosingType(), List.nil(), et.tsym, et.getMetadata());
                    }
                    return new ClassType(outer, List.nil(), t, List.nil());
                } finally {
                    sbp = startSbp;
                }
            }

            case '<':           // generic arguments
                ClassSymbol t = enterClass(readName(signatureBuffer,
                                                         startSbp,
<<<<<<< HEAD
                                                         sbp - startSbp ));
                outer = new ClassType(outer, sigToTypes('>'), t, List.nil()) {
=======
                                                         sbp - startSbp));
                List<Type> actuals = sigToTypes('>');
                List<Type> formals = ((ClassType)t.type.tsym.type).typarams_field;
                if (formals != null) {
                    if (actuals.isEmpty())
                        actuals = formals;
                }
                /* actualsCp is final as it will be captured by the inner class below. We could avoid defining
                 * this additional local variable and depend on field ClassType::typarams_field which `actuals` is
                 * assigned to but then we would have a dependendy on the internal representation of ClassType which
                 * could change in the future
                 */
                final List<Type> actualsCp = actuals;
                outer = new ClassType(outer, actuals, t, List.nil()) {
>>>>>>> 115d3dea
                        boolean completed = false;
                        boolean typeArgsSet = false;
                        @Override @DefinedBy(Api.LANGUAGE_MODEL)
                        public Type getEnclosingType() {
                            if (!completed) {
                                completed = true;
                                tsym.apiComplete();
                                Type enclosingType = tsym.type.getEnclosingType();
                                if (enclosingType != Type.noType) {
                                    List<Type> typeArgs =
                                        super.getEnclosingType().allparams();
                                    List<Type> typeParams =
                                        enclosingType.allparams();
                                    if (typeParams.length() != typeArgs.length()) {
                                        // no "rare" types
                                        super.setEnclosingType(types.erasure(enclosingType));
                                    } else {
                                        super.setEnclosingType(types.subst(enclosingType,
                                                                           typeParams,
                                                                           typeArgs));
                                    }
                                } else {
                                    super.setEnclosingType(Type.noType);
                                }
                            }
                            return super.getEnclosingType();
                        }
                        @Override
                        public void setEnclosingType(Type outer) {
                            throw new UnsupportedOperationException();
                        }

                        @Override
                        public List<Type> getTypeArguments() {
                            if (!typeArgsSet) {
                                typeArgsSet = true;
                                List<Type> formalsCp = ((ClassType)t.type.tsym.type).typarams_field;
                                if (formalsCp != null && !formalsCp.isEmpty()) {
                                    if (actualsCp.length() == formalsCp.length()) {
                                        List<Type> a = actualsCp;
                                        List<Type> f = formalsCp;
                                        while (a.nonEmpty()) {
                                            a.head = a.head.withTypeVar(f.head);
                                            a = a.tail;
                                            f = f.tail;
                                        }
                                    }
                                }
                            }
                            return super.getTypeArguments();
                        }
                };
                switch (signature[sigp++]) {
                case ';':
                    if (sigp < siglimit && signature[sigp] == '.') {
                        // support old-style GJC signatures
                        // The signature produced was
                        // Lfoo/Outer<Lfoo/X;>;.Lfoo/Outer$Inner<Lfoo/Y;>;
                        // rather than say
                        // Lfoo/Outer<Lfoo/X;>.Inner<Lfoo/Y;>;
                        // so we skip past ".Lfoo/Outer$"
                        sigp += (sbp - startSbp) + // "foo/Outer"
                            3;  // ".L" and "$"
                        signatureBuffer[sbp++] = (byte)'$';
                        break;
                    } else {
                        sbp = startSbp;
                        return outer;
                    }
                case '.':
                    signatureBuffer[sbp++] = (byte)'$';
                    break;
                default:
                    throw new AssertionError(signature[sigp-1]);
                }
                continue;

            case '.':
                //we have seen an enclosing non-generic class
                if (outer != Type.noType) {
                    t = enterClass(readName(signatureBuffer,
                                                 startSbp,
                                                 sbp - startSbp));
                    outer = new ClassType(outer, List.nil(), t, List.nil());
                }
                signatureBuffer[sbp++] = (byte)'$';
                continue;
            case '/':
                signatureBuffer[sbp++] = (byte)'.';
                continue;
            default:
                signatureBuffer[sbp++] = c;
                continue;
            }
        }
    }

    /** Quote a bogus signature for display inside an error message.
     */
    String quoteBadSignature() {
        String sigString;
        try {
            sigString = Convert.utf2string(signature, sigp, siglimit - sigp, Convert.Validation.NONE);
        } catch (InvalidUtfException e) {
            throw new AssertionError(e);
        }
        if (sigString.length() > 32)
            sigString = sigString.substring(0, 32) + "...";
        return "\"" + sigString + "\"";
    }

    /** Convert (implicit) signature to list of types
     *  until `terminator' is encountered.
     */
    List<Type> sigToTypes(char terminator) {
        List<Type> head = List.of(null);
        List<Type> tail = head;
        while (signature[sigp] != terminator)
            tail = tail.setTail(List.of(sigToType()));
        sigp++;
        return head.tail;
    }

    /** Convert signature to type parameters, where signature is a byte
     *  array segment.
     */
    List<Type> sigToTypeParams(byte[] sig, int offset, int len) {
        signature = sig;
        sigp = offset;
        siglimit = offset + len;
        return sigToTypeParams();
    }

    /** Convert signature to type parameters, where signature is implicit.
     */
    List<Type> sigToTypeParams() {
        List<Type> tvars = List.nil();
        if (signature[sigp] == '<') {
            sigp++;
            int start = sigp;
            sigEnterPhase = true;
            while (signature[sigp] != '>')
                tvars = tvars.prepend(sigToTypeParam());
            sigEnterPhase = false;
            sigp = start;
            while (signature[sigp] != '>')
                sigToTypeParam();
            sigp++;
        }
        return tvars.reverse();
    }

    /** Convert (implicit) signature to type parameter.
     */
    Type sigToTypeParam() {
        int start = sigp;
        while (signature[sigp] != ':') sigp++;
        Name name = readName(signature, start, sigp - start);
        TypeVar tvar;
        if (sigEnterPhase) {
            tvar = new TypeVar(name, currentOwner, syms.botType);
            typevars.enter(tvar.tsym);
        } else {
            tvar = (TypeVar)findTypeVar(name);
        }
        List<Type> bounds = List.nil();
        boolean allInterfaces = false;
        if (signature[sigp] == ':' && signature[sigp+1] == ':') {
            sigp++;
            allInterfaces = true;
        }
        while (signature[sigp] == ':') {
            sigp++;
            bounds = bounds.prepend(sigToType());
        }
        if (!sigEnterPhase) {
            types.setBounds(tvar, bounds.reverse(), allInterfaces);
        }
        return tvar;
    }

    /** Find type variable with given name in `typevars' scope.
     */
    Type findTypeVar(Name name) {
        Symbol s = typevars.findFirst(name);
        if (s != null) {
            return s.type;
        } else {
            if (readingClassAttr) {
                // While reading the class attribute, the supertypes
                // might refer to a type variable from an enclosing element
                // (method or class).
                // If the type variable is defined in the enclosing class,
                // we can actually find it in
                // currentOwner.owner.type.getTypeArguments()
                // However, until we have read the enclosing method attribute
                // we don't know for sure if this owner is correct.  It could
                // be a method and there is no way to tell before reading the
                // enclosing method attribute.
                TypeVar t = new TypeVar(name, currentOwner, syms.botType);
                missingTypeVariables = missingTypeVariables.prepend(t);
                // System.err.println("Missing type var " + name);
                return t;
            }
            throw badClassFile("undecl.type.var", name);
        }
    }

    private Name readName(byte[] buf, int off, int len) {
        try {
            return names.fromUtf(buf, off, len, utf8validation);
        } catch (InvalidUtfException e) {
            if (warnOnIllegalUtf8) {
                log.warning(Warnings.InvalidUtf8InClassfile(currentClassFile,
                    Fragments.BadUtf8ByteSequenceAt(sigp)));
                return names.fromUtfLax(buf, off, len);
            }
            throw badClassFile(Fragments.BadUtf8ByteSequenceAt(sigp));
        }
    }

/* **********************************************************************
 * Reading Attributes
 ***********************************************************************/

    protected enum AttributeKind { CLASS, MEMBER }

    protected abstract class AttributeReader {
        protected AttributeReader(Name name, ClassFile.Version version, Set<AttributeKind> kinds) {
            this.name = name;
            this.version = version;
            this.kinds = kinds;
        }

        protected boolean accepts(AttributeKind kind) {
            if (kinds.contains(kind)) {
                if (majorVersion > version.major || (majorVersion == version.major && minorVersion >= version.minor))
                    return true;

                if (lintClassfile && !warnedAttrs.contains(name)) {
                    JavaFileObject prev = log.useSource(currentClassFile);
                    try {
                        log.warning(LintCategory.CLASSFILE, (DiagnosticPosition) null,
                                    Warnings.FutureAttr(name, version.major, version.minor, majorVersion, minorVersion));
                    } finally {
                        log.useSource(prev);
                    }
                    warnedAttrs.add(name);
                }
            }
            return false;
        }

        protected abstract void read(Symbol sym, int attrLen);

        protected final Name name;
        protected final ClassFile.Version version;
        protected final Set<AttributeKind> kinds;
    }

    protected Set<AttributeKind> CLASS_ATTRIBUTE =
            EnumSet.of(AttributeKind.CLASS);
    protected Set<AttributeKind> MEMBER_ATTRIBUTE =
            EnumSet.of(AttributeKind.MEMBER);
    protected Set<AttributeKind> CLASS_OR_MEMBER_ATTRIBUTE =
            EnumSet.of(AttributeKind.CLASS, AttributeKind.MEMBER);

    protected Map<Name, AttributeReader> attributeReaders = new HashMap<>();

    private void initAttributeReaders() {
        AttributeReader[] readers = {
            // v45.3 attributes

            new AttributeReader(names.Code, V45_3, MEMBER_ATTRIBUTE) {
                protected void read(Symbol sym, int attrLen) {
                    if (saveParameterNames)
                        ((MethodSymbol)sym).code = readCode(sym);
                    else
                        bp = bp + attrLen;
                }
            },

            new AttributeReader(names.ConstantValue, V45_3, MEMBER_ATTRIBUTE) {
                protected void read(Symbol sym, int attrLen) {
                    Object v = poolReader.getConstant(nextChar());
                    // Ignore ConstantValue attribute if field not final.
                    if ((sym.flags() & FINAL) == 0) {
                        return;
                    }
                    VarSymbol var = (VarSymbol) sym;
                    switch (var.type.getTag()) {
                       case BOOLEAN:
                       case BYTE:
                       case CHAR:
                       case SHORT:
                       case INT:
                           checkType(var, Integer.class, v);
                           break;
                       case LONG:
                           checkType(var, Long.class, v);
                           break;
                       case FLOAT:
                           checkType(var, Float.class, v);
                           break;
                       case DOUBLE:
                           checkType(var, Double.class, v);
                           break;
                       case CLASS:
                           if (var.type.tsym == syms.stringType.tsym) {
                               checkType(var, String.class, v);
                           } else {
                               throw badClassFile("bad.constant.value.type", var.type);
                           }
                           break;
                       default:
                           // ignore ConstantValue attribute if type is not primitive or String
                           return;
                    }
                    if (v instanceof Integer intVal && !var.type.getTag().checkRange(intVal)) {
                        throw badClassFile("bad.constant.range", v, var, var.type);
                    }
                    var.setData(v);
                }

                void checkType(Symbol var, Class<?> clazz, Object value) {
                    if (!clazz.isInstance(value)) {
                        throw badClassFile("bad.constant.value", value, var, clazz.getSimpleName());
                    }
                }
            },

            new AttributeReader(names.Deprecated, V45_3, CLASS_OR_MEMBER_ATTRIBUTE) {
                protected void read(Symbol sym, int attrLen) {
                    Symbol s = sym.owner.kind == MDL ? sym.owner : sym;

                    s.flags_field |= DEPRECATED;
                }
            },

            new AttributeReader(names.Exceptions, V45_3, CLASS_OR_MEMBER_ATTRIBUTE) {
                protected void read(Symbol sym, int attrLen) {
                    int nexceptions = nextChar();
                    List<Type> thrown = List.nil();
                    for (int j = 0; j < nexceptions; j++)
                        thrown = thrown.prepend(poolReader.getClass(nextChar()).type);
                    if (sym.type.getThrownTypes().isEmpty())
                        sym.type.asMethodType().thrown = thrown.reverse();
                }
            },

            new AttributeReader(names.InnerClasses, V45_3, CLASS_ATTRIBUTE) {
                protected void read(Symbol sym, int attrLen) {
                    ClassSymbol c = (ClassSymbol) sym;
                    if (currentModule.module_info == c) {
                        //prevent entering the classes too soon:
                        skipInnerClasses();
                    } else {
                        readInnerClasses(c);
                    }
                }
            },

            new AttributeReader(names.LocalVariableTable, V45_3, CLASS_OR_MEMBER_ATTRIBUTE) {
                protected void read(Symbol sym, int attrLen) {
                    int newbp = bp + attrLen;
                    if (saveParameterNames) {
                        // Pick up parameter names from the variable table.
                        // Parameter names are not explicitly identified as such,
                        // but all parameter name entries in the LocalVariableTable
                        // have a start_pc of 0.  Therefore, we record the name
                        // indices of all slots with a start_pc of zero in the
                        // parameterNameIndices array.
                        // Note that this implicitly honors the JVMS spec that
                        // there may be more than one LocalVariableTable, and that
                        // there is no specified ordering for the entries.
                        int numEntries = nextChar();
                        for (int i = 0; i < numEntries; i++) {
                            int start_pc = nextChar();
                            int length = nextChar();
                            int nameIndex = nextChar();
                            int sigIndex = nextChar();
                            int register = nextChar();
                            if (start_pc == 0) {
                                // ensure array large enough
                                if (register >= parameterNameIndicesLvt.length) {
                                    int newSize =
                                            Math.max(register + 1, parameterNameIndicesLvt.length + 8);
                                    parameterNameIndicesLvt =
                                            Arrays.copyOf(parameterNameIndicesLvt, newSize);
                                }
                                parameterNameIndicesLvt[register] = nameIndex;
                            }
                        }
                    }
                    bp = newbp;
                }
            },

            new AttributeReader(names.SourceFile, V45_3, CLASS_ATTRIBUTE) {
                protected void read(Symbol sym, int attrLen) {
                    ClassSymbol c = (ClassSymbol) sym;
                    Name n = poolReader.getName(nextChar());
                    c.sourcefile = new SourceFileObject(n);
                    // If the class is a toplevel class, originating from a Java source file,
                    // but the class name does not match the file name, then it is
                    // an auxiliary class.
                    String sn = n.toString();
                    if (c.owner.kind == PCK &&
                        sn.endsWith(".java") &&
                        !sn.equals(c.name.toString()+".java")) {
                        c.flags_field |= AUXILIARY;
                    }
                }
            },

            new AttributeReader(names.Synthetic, V45_3, CLASS_OR_MEMBER_ATTRIBUTE) {
                protected void read(Symbol sym, int attrLen) {
                    sym.flags_field |= SYNTHETIC;
                }
            },

            // standard v49 attributes

            new AttributeReader(names.EnclosingMethod, V49, CLASS_ATTRIBUTE) {
                protected void read(Symbol sym, int attrLen) {
                    int newbp = bp + attrLen;
                    readEnclosingMethodAttr(sym);
                    bp = newbp;
                }
            },

            new AttributeReader(names.Signature, V49, CLASS_OR_MEMBER_ATTRIBUTE) {
                protected void read(Symbol sym, int attrLen) {
                    if (sym.kind == TYP) {
                        ClassSymbol c = (ClassSymbol) sym;
                        readingClassAttr = true;
                        try {
                            ClassType ct1 = (ClassType)c.type;
                            Assert.check(c == currentOwner);
                            ct1.typarams_field = poolReader.getName(nextChar())
                                    .map(ClassReader.this::sigToTypeParams);
                            ct1.supertype_field = sigToType();
                            ListBuffer<Type> is = new ListBuffer<>();
                            while (sigp != siglimit) is.append(sigToType());
                            ct1.interfaces_field = is.toList();
                        } finally {
                            readingClassAttr = false;
                        }
                    } else {
                        List<Type> thrown = sym.type.getThrownTypes();
                        sym.type = poolReader.getType(nextChar());
                        //- System.err.println(" # " + sym.type);
                        if (sym.kind == MTH && sym.type.getThrownTypes().isEmpty())
                            sym.type.asMethodType().thrown = thrown;
                    }
                }
            },

            // v49 annotation attributes

            new AttributeReader(names.AnnotationDefault, V49, CLASS_OR_MEMBER_ATTRIBUTE) {
                protected void read(Symbol sym, int attrLen) {
                    attachAnnotationDefault(sym);
                }
            },

            new AttributeReader(names.RuntimeInvisibleAnnotations, V49, CLASS_OR_MEMBER_ATTRIBUTE) {
                protected void read(Symbol sym, int attrLen) {
                    attachAnnotations(sym);
                }
            },

            new AttributeReader(names.RuntimeInvisibleParameterAnnotations, V49, CLASS_OR_MEMBER_ATTRIBUTE) {
                protected void read(Symbol sym, int attrLen) {
                    readParameterAnnotations(sym);
                }
            },

            new AttributeReader(names.RuntimeVisibleAnnotations, V49, CLASS_OR_MEMBER_ATTRIBUTE) {
                protected void read(Symbol sym, int attrLen) {
                    attachAnnotations(sym);
                }
            },

            new AttributeReader(names.RuntimeVisibleParameterAnnotations, V49, CLASS_OR_MEMBER_ATTRIBUTE) {
                protected void read(Symbol sym, int attrLen) {
                    readParameterAnnotations(sym);
                }
            },

            // additional "legacy" v49 attributes, superseded by flags

            new AttributeReader(names.Annotation, V49, CLASS_OR_MEMBER_ATTRIBUTE) {
                protected void read(Symbol sym, int attrLen) {
                    sym.flags_field |= ANNOTATION;
                }
            },

            new AttributeReader(names.Bridge, V49, MEMBER_ATTRIBUTE) {
                protected void read(Symbol sym, int attrLen) {
                    sym.flags_field |= BRIDGE;
                }
            },

            new AttributeReader(names.Enum, V49, CLASS_OR_MEMBER_ATTRIBUTE) {
                protected void read(Symbol sym, int attrLen) {
                    sym.flags_field |= ENUM;
                }
            },

            new AttributeReader(names.Varargs, V49, CLASS_OR_MEMBER_ATTRIBUTE) {
                protected void read(Symbol sym, int attrLen) {
                    sym.flags_field |= VARARGS;
                }
            },

            new AttributeReader(names.RuntimeVisibleTypeAnnotations, V52, CLASS_OR_MEMBER_ATTRIBUTE) {
                protected void read(Symbol sym, int attrLen) {
                    attachTypeAnnotations(sym);
                }
            },

            new AttributeReader(names.RuntimeInvisibleTypeAnnotations, V52, CLASS_OR_MEMBER_ATTRIBUTE) {
                protected void read(Symbol sym, int attrLen) {
                    attachTypeAnnotations(sym);
                }
            },

            // The following attributes for a Code attribute are not currently handled
            // StackMapTable
            // SourceDebugExtension
            // LineNumberTable
            // LocalVariableTypeTable

            // standard v52 attributes

            new AttributeReader(names.MethodParameters, V52, MEMBER_ATTRIBUTE) {
                protected void read(Symbol sym, int attrlen) {
                    int newbp = bp + attrlen;
                    if (saveParameterNames) {
                        int numEntries = nextByte();
                        allParameterAccessFlags = new int[numEntries];
                        parameterNameIndicesMp = new int[numEntries];
                        parameterAccessFlags = new int[numEntries];
                        int allParamIndex = 0;
                        int index = 0;
                        for (int i = 0; i < numEntries; i++) {
                            int nameIndex = nextChar();
                            int flags = nextChar();
                            allParameterAccessFlags[allParamIndex++] = flags;
                            if ((flags & (Flags.MANDATED | Flags.SYNTHETIC)) != 0) {
                                continue;
                            }
                            parameterNameIndicesMp[index] = nameIndex;
                            parameterAccessFlags[index] = flags;
                            index++;
                        }
                    }
                    bp = newbp;
                }
            },

            // standard v53 attributes

            new AttributeReader(names.Module, V53, CLASS_ATTRIBUTE) {
                @Override
                protected boolean accepts(AttributeKind kind) {
                    return super.accepts(kind) && allowModules;
                }
                protected void read(Symbol sym, int attrLen) {
                    if (sym.kind == TYP && sym.owner.kind == MDL) {
                        ModuleSymbol msym = (ModuleSymbol) sym.owner;
                        ListBuffer<Directive> directives = new ListBuffer<>();

                        Name moduleName = poolReader.peekModuleName(nextChar(), ClassReader.this::readName);
                        if (currentModule.name != moduleName) {
                            throw badClassFile("module.name.mismatch", moduleName, currentModule.name);
                        }

                        Set<ModuleFlags> moduleFlags = readModuleFlags(nextChar());
                        msym.flags.addAll(moduleFlags);
                        msym.version = optPoolEntry(nextChar(), poolReader::getName, null);

                        ListBuffer<RequiresDirective> requires = new ListBuffer<>();
                        int nrequires = nextChar();
                        for (int i = 0; i < nrequires; i++) {
                            ModuleSymbol rsym = poolReader.getModule(nextChar());
                            Set<RequiresFlag> flags = readRequiresFlags(nextChar());
                            if (rsym == syms.java_base && majorVersion >= V54.major) {
                                if (flags.contains(RequiresFlag.TRANSITIVE)) {
                                    throw badClassFile("bad.requires.flag", RequiresFlag.TRANSITIVE);
                                }
                                if (flags.contains(RequiresFlag.STATIC_PHASE)) {
                                    throw badClassFile("bad.requires.flag", RequiresFlag.STATIC_PHASE);
                                }
                            }
                            nextChar(); // skip compiled version
                            requires.add(new RequiresDirective(rsym, flags));
                        }
                        msym.requires = requires.toList();
                        directives.addAll(msym.requires);

                        ListBuffer<ExportsDirective> exports = new ListBuffer<>();
                        int nexports = nextChar();
                        for (int i = 0; i < nexports; i++) {
                            PackageSymbol p = poolReader.getPackage(nextChar());
                            Set<ExportsFlag> flags = readExportsFlags(nextChar());
                            int nto = nextChar();
                            List<ModuleSymbol> to;
                            if (nto == 0) {
                                to = null;
                            } else {
                                ListBuffer<ModuleSymbol> lb = new ListBuffer<>();
                                for (int t = 0; t < nto; t++)
                                    lb.append(poolReader.getModule(nextChar()));
                                to = lb.toList();
                            }
                            exports.add(new ExportsDirective(p, to, flags));
                        }
                        msym.exports = exports.toList();
                        directives.addAll(msym.exports);
                        ListBuffer<OpensDirective> opens = new ListBuffer<>();
                        int nopens = nextChar();
                        if (nopens != 0 && msym.flags.contains(ModuleFlags.OPEN)) {
                            throw badClassFile("module.non.zero.opens", currentModule.name);
                        }
                        for (int i = 0; i < nopens; i++) {
                            PackageSymbol p = poolReader.getPackage(nextChar());
                            Set<OpensFlag> flags = readOpensFlags(nextChar());
                            int nto = nextChar();
                            List<ModuleSymbol> to;
                            if (nto == 0) {
                                to = null;
                            } else {
                                ListBuffer<ModuleSymbol> lb = new ListBuffer<>();
                                for (int t = 0; t < nto; t++)
                                    lb.append(poolReader.getModule(nextChar()));
                                to = lb.toList();
                            }
                            opens.add(new OpensDirective(p, to, flags));
                        }
                        msym.opens = opens.toList();
                        directives.addAll(msym.opens);

                        msym.directives = directives.toList();

                        ListBuffer<InterimUsesDirective> uses = new ListBuffer<>();
                        int nuses = nextChar();
                        for (int i = 0; i < nuses; i++) {
                            Name srvc = poolReader.peekClassName(nextChar(), this::classNameMapper);
                            uses.add(new InterimUsesDirective(srvc));
                        }
                        interimUses = uses.toList();

                        ListBuffer<InterimProvidesDirective> provides = new ListBuffer<>();
                        int nprovides = nextChar();
                        for (int p = 0; p < nprovides; p++) {
                            Name srvc = poolReader.peekClassName(nextChar(), this::classNameMapper);
                            int nimpls = nextChar();
                            ListBuffer<Name> impls = new ListBuffer<>();
                            for (int i = 0; i < nimpls; i++) {
                                impls.append(poolReader.peekClassName(nextChar(), this::classNameMapper));
                            provides.add(new InterimProvidesDirective(srvc, impls.toList()));
                            }
                        }
                        interimProvides = provides.toList();
                    }
                }

                private Name classNameMapper(byte[] arr, int offset, int length) throws InvalidUtfException {
                    byte[] buf = ClassFile.internalize(arr, offset, length);
                    try {
                        return names.fromUtf(buf, 0, buf.length, utf8validation);
                    } catch (InvalidUtfException e) {
                        if (warnOnIllegalUtf8) {
                            log.warning(Warnings.InvalidUtf8InClassfile(currentClassFile,
                                Fragments.BadUtf8ByteSequenceAt(e.getOffset())));
                            return names.fromUtfLax(buf, 0, buf.length);
                        }
                        throw e;
                    }
                }
            },

            new AttributeReader(names.ModuleResolution, V53, CLASS_ATTRIBUTE) {
                @Override
                protected boolean accepts(AttributeKind kind) {
                    return super.accepts(kind) && allowModules;
                }
                protected void read(Symbol sym, int attrLen) {
                    if (sym.kind == TYP && sym.owner.kind == MDL) {
                        ModuleSymbol msym = (ModuleSymbol) sym.owner;
                        msym.resolutionFlags.addAll(readModuleResolutionFlags(nextChar()));
                    }
                }
            },

            new AttributeReader(names.Record, V58, CLASS_ATTRIBUTE) {
                @Override
                protected boolean accepts(AttributeKind kind) {
                    return super.accepts(kind) && allowRecords;
                }
                protected void read(Symbol sym, int attrLen) {
                    if (sym.kind == TYP) {
                        sym.flags_field |= RECORD;
                    }
                    int componentCount = nextChar();
                    ListBuffer<RecordComponent> components = new ListBuffer<>();
                    for (int i = 0; i < componentCount; i++) {
                        Name name = poolReader.getName(nextChar());
                        Type type = poolReader.getType(nextChar());
                        RecordComponent c = new RecordComponent(name, type, sym);
                        readAttrs(c, AttributeKind.MEMBER);
                        components.add(c);
                    }
                    ((ClassSymbol) sym).setRecordComponents(components.toList());
                }
            },
            new AttributeReader(names.PermittedSubclasses, V59, CLASS_ATTRIBUTE) {
                @Override
                protected boolean accepts(AttributeKind kind) {
                    return super.accepts(kind) && allowSealedTypes;
                }
                protected void read(Symbol sym, int attrLen) {
                    if (sym.kind == TYP) {
                        ListBuffer<Symbol> subtypes = new ListBuffer<>();
                        int numberOfPermittedSubtypes = nextChar();
                        for (int i = 0; i < numberOfPermittedSubtypes; i++) {
                            subtypes.add(poolReader.getClass(nextChar()));
                        }
                        ((ClassSymbol)sym).setPermittedSubclasses(subtypes.toList());
                    }
                }
            },
            new AttributeReader(names.ImplicitCreation, V66, CLASS_ATTRIBUTE) {
                @Override
                protected boolean accepts(AttributeKind kind) {
                    return super.accepts(kind) && allowValueClasses;
                }
                protected void read(Symbol sym, int attrLen) {
                    if (((ClassSymbol)sym).hasImplicitConstructor()) { // there can only be one per class
                        throw badClassFile("attribute.must.be.unique", names.ImplicitCreation);
                    }
                    if (sym.kind == TYP) {
                        nextChar();
                        ((ClassSymbol)sym).implicitConstructorFound();
                    }
                }
            },
            new AttributeReader(names.NullRestricted, V66, MEMBER_ATTRIBUTE) {
                @Override
                protected boolean accepts(AttributeKind kind) {
                    return super.accepts(kind) && allowValueClasses;
                }
                protected void read(Symbol sym, int attrLen) {
                    if (sym.kind != VAR) {
                        throw badClassFile("attribute.only.applicable.to.fields", names.NullRestricted);
                    }
                    if (sym.type.isPrimitive() || sym.type.hasTag(TypeTag.ARRAY)) {
                        throw badClassFile("attribute.not.applicable.to.field.type", names.NullRestricted, sym.type);
                    }
                    // there is no point on setting the nullness or not has it will be set while parsing the signature
                }
            },
        };

        for (AttributeReader r: readers)
            attributeReaders.put(r.name, r);
    }

    protected void readEnclosingMethodAttr(Symbol sym) {
        // sym is a nested class with an "Enclosing Method" attribute
        // remove sym from it's current owners scope and place it in
        // the scope specified by the attribute
        sym.owner.members().remove(sym);
        ClassSymbol self = (ClassSymbol)sym;
        ClassSymbol c = poolReader.getClass(nextChar());
        NameAndType nt = optPoolEntry(nextChar(), poolReader::getNameAndType, null);

        if (c.members_field == null || c.kind != TYP)
            throw badClassFile("bad.enclosing.class", self, c);

        MethodSymbol m = findMethod(nt, c.members_field, self.flags());
        if (nt != null && m == null)
            throw badEnclosingMethod(self);

        self.name = simpleBinaryName(self.flatname, c.flatname) ;
        self.owner = m != null ? m : c;
        if (self.name.isEmpty())
            self.fullname = names.empty;
        else
            self.fullname = ClassSymbol.formFullName(self.name, self.owner);

        if (m != null) {
            ((ClassType)sym.type).setEnclosingType(m.type);
        } else if ((self.flags_field & STATIC) == 0) {
            ((ClassType)sym.type).setEnclosingType(c.type);
        } else {
            ((ClassType)sym.type).setEnclosingType(Type.noType);
        }
        enterTypevars(self, self.type);
        if (!missingTypeVariables.isEmpty()) {
            ListBuffer<Type> typeVars =  new ListBuffer<>();
            for (Type typevar : missingTypeVariables) {
                typeVars.append(findTypeVar(typevar.tsym.name));
            }
            foundTypeVariables = typeVars.toList();
        } else {
            foundTypeVariables = List.nil();
        }
    }

    // See java.lang.Class
    private Name simpleBinaryName(Name self, Name enclosing) {
        if (!self.startsWith(enclosing)) {
            throw badClassFile("bad.enclosing.method", self);
        }

        String simpleBinaryName = self.toString().substring(enclosing.toString().length());
        if (simpleBinaryName.length() < 1 || simpleBinaryName.charAt(0) != '$')
            throw badClassFile("bad.enclosing.method", self);
        int index = 1;
        while (index < simpleBinaryName.length() &&
               isAsciiDigit(simpleBinaryName.charAt(index)))
            index++;
        return names.fromString(simpleBinaryName.substring(index));
    }

    private MethodSymbol findMethod(NameAndType nt, Scope scope, long flags) {
        if (nt == null)
            return null;

        MethodType type = nt.type.asMethodType();

        for (Symbol sym : scope.getSymbolsByName(nt.name)) {
            if (sym.kind == MTH && isSameBinaryType(sym.type.asMethodType(), type))
                return (MethodSymbol)sym;
        }

        if (nt.name != names.init)
            // not a constructor
            return null;
        if ((flags & INTERFACE) != 0)
            // no enclosing instance
            return null;
        if (nt.type.getParameterTypes().isEmpty())
            // no parameters
            return null;

        // A constructor of an inner class.
        // Remove the first argument (the enclosing instance)
        nt = new NameAndType(nt.name, new MethodType(nt.type.getParameterTypes().tail,
                                 nt.type.getReturnType(),
                                 nt.type.getThrownTypes(),
                                 syms.methodClass));
        // Try searching again
        return findMethod(nt, scope, flags);
    }

    /** Similar to Types.isSameType but avoids completion */
    private boolean isSameBinaryType(MethodType mt1, MethodType mt2) {
        List<Type> types1 = types.erasure(mt1.getParameterTypes())
            .prepend(types.erasure(mt1.getReturnType()));
        List<Type> types2 = mt2.getParameterTypes().prepend(mt2.getReturnType());
        while (!types1.isEmpty() && !types2.isEmpty()) {
            if (types1.head.tsym != types2.head.tsym)
                return false;
            types1 = types1.tail;
            types2 = types2.tail;
        }
        return types1.isEmpty() && types2.isEmpty();
    }

    /**
     * Character.isDigit answers <tt>true</tt> to some non-ascii
     * digits.  This one does not.  <b>copied from java.lang.Class</b>
     */
    private static boolean isAsciiDigit(char c) {
        return '0' <= c && c <= '9';
    }

    /** Read member attributes.
     */
    void readMemberAttrs(Symbol sym) {
        readAttrs(sym, AttributeKind.MEMBER);
    }

    void readAttrs(Symbol sym, AttributeKind kind) {
        char ac = nextChar();
        for (int i = 0; i < ac; i++) {
            Name attrName = poolReader.getName(nextChar());
            int attrLen = nextInt();
            AttributeReader r = attributeReaders.get(attrName);
            if (r != null && r.accepts(kind))
                r.read(sym, attrLen);
            else  {
                bp = bp + attrLen;
            }
        }
    }

    private boolean readingClassAttr = false;
    private List<Type> missingTypeVariables = List.nil();
    private List<Type> foundTypeVariables = List.nil();

    /** Read class attributes.
     */
    void readClassAttrs(ClassSymbol c) {
        readAttrs(c, AttributeKind.CLASS);
    }

    /** Read code block.
     */
    Code readCode(Symbol owner) {
        nextChar(); // max_stack
        nextChar(); // max_locals
        final int  code_length = nextInt();
        bp += code_length;
        final char exception_table_length = nextChar();
        bp += exception_table_length * 8;
        readMemberAttrs(owner);
        return null;
    }

/* **********************************************************************
 * Reading Java-language annotations
 ***********************************************************************/

    /**
     * Save annotations.
     */
    List<CompoundAnnotationProxy> readAnnotations() {
        int numAttributes = nextChar();
        ListBuffer<CompoundAnnotationProxy> annotations = new ListBuffer<>();
        for (int i = 0; i < numAttributes; i++) {
            annotations.append(readCompoundAnnotation());
        }
        return annotations.toList();
    }

    /** Attach annotations.
     */
    void attachAnnotations(final Symbol sym) {
        attachAnnotations(sym, readAnnotations());
    }

    /**
     * Attach annotations.
     */
    void attachAnnotations(final Symbol sym, List<CompoundAnnotationProxy> annotations) {
        if (annotations.isEmpty()) {
            return;
        }
        ListBuffer<CompoundAnnotationProxy> proxies = new ListBuffer<>();
        for (CompoundAnnotationProxy proxy : annotations) {
            if (proxy.type.tsym.flatName() == syms.proprietaryType.tsym.flatName())
                sym.flags_field |= PROPRIETARY;
            else if (proxy.type.tsym.flatName() == syms.profileType.tsym.flatName()) {
                if (profile != Profile.DEFAULT) {
                    for (Pair<Name, Attribute> v : proxy.values) {
                        if (v.fst == names.value && v.snd instanceof Attribute.Constant constant) {
                            if (constant.type == syms.intType && ((Integer) constant.value) > profile.value) {
                                sym.flags_field |= NOT_IN_PROFILE;
                            }
                        }
                    }
                }
            } else if (proxy.type.tsym.flatName() == syms.previewFeatureInternalType.tsym.flatName()) {
                sym.flags_field |= PREVIEW_API;
                setFlagIfAttributeTrue(proxy, sym, names.reflective, PREVIEW_REFLECTIVE);
            } else if (proxy.type.tsym.flatName() == syms.valueBasedInternalType.tsym.flatName()) {
                Assert.check(sym.kind == TYP);
                sym.flags_field |= VALUE_BASED;
            } else if (proxy.type.tsym.flatName() == syms.migratedValueClassInternalType.tsym.flatName()) {
                Assert.check(sym.kind == TYP);
                sym.flags_field |= MIGRATED_VALUE_CLASS;
                if (needsValueFlag(sym, sym.flags_field)) {
                    sym.flags_field |= VALUE_CLASS;
                    sym.flags_field &= ~IDENTITY_TYPE;
                }
            } else if (proxy.type.tsym.flatName() == syms.restrictedInternalType.tsym.flatName()) {
                Assert.check(sym.kind == MTH);
                sym.flags_field |= RESTRICTED;
            } else {
                if (proxy.type.tsym == syms.annotationTargetType.tsym) {
                    target = proxy;
                } else if (proxy.type.tsym == syms.repeatableType.tsym) {
                    repeatable = proxy;
                } else if (proxy.type.tsym == syms.deprecatedType.tsym) {
                    sym.flags_field |= (DEPRECATED | DEPRECATED_ANNOTATION);
                    setFlagIfAttributeTrue(proxy, sym, names.forRemoval, DEPRECATED_REMOVAL);
                }  else if (proxy.type.tsym == syms.previewFeatureType.tsym) {
                    sym.flags_field |= PREVIEW_API;
                    setFlagIfAttributeTrue(proxy, sym, names.reflective, PREVIEW_REFLECTIVE);
                }  else if (proxy.type.tsym == syms.valueBasedType.tsym && sym.kind == TYP) {
                    sym.flags_field |= VALUE_BASED;
                }  else if (proxy.type.tsym == syms.migratedValueClassType.tsym && sym.kind == TYP) {
                    sym.flags_field |= MIGRATED_VALUE_CLASS;
                    if (needsValueFlag(sym, sym.flags_field)) {
                        sym.flags_field |= VALUE_CLASS;
                        sym.flags_field &= ~IDENTITY_TYPE;
                    }
                }  else if (proxy.type.tsym == syms.restrictedType.tsym) {
                    Assert.check(sym.kind == MTH);
                    sym.flags_field |= RESTRICTED;
                }
                proxies.append(proxy);
            }
        }
        annotate.normal(new AnnotationCompleter(sym, proxies.toList()));
    }
    //where:
        private void setFlagIfAttributeTrue(CompoundAnnotationProxy proxy, Symbol sym, Name attribute, long flag) {
            for (Pair<Name, Attribute> v : proxy.values) {
                if (v.fst == attribute && v.snd instanceof Attribute.Constant constant) {
                    if (constant.type == syms.booleanType && ((Integer) constant.value) != 0) {
                        sym.flags_field |= flag;
                    }
                }
            }
        }

    /** Read parameter annotations.
     */
    void readParameterAnnotations(Symbol meth) {
        int numParameters;
        try {
            numParameters = buf.getByte(bp++) & 0xFF;
        } catch (UnderflowException e) {
            throw badClassFile(Fragments.BadClassTruncatedAtOffset(e.getLength()));
        }
        if (parameterAnnotations == null) {
            parameterAnnotations = new ParameterAnnotations[numParameters];
        } else if (parameterAnnotations.length != numParameters) {
            //the RuntimeVisibleParameterAnnotations and RuntimeInvisibleParameterAnnotations
            //provide annotations for a different number of parameters, ignore:
            if (lintClassfile) {
                log.warning(LintCategory.CLASSFILE, Warnings.RuntimeVisibleInvisibleParamAnnotationsMismatch(currentClassFile));
            }
            for (int pnum = 0; pnum < numParameters; pnum++) {
                readAnnotations();
            }
            parameterAnnotations = null;
            return ;
        }
        for (int pnum = 0; pnum < numParameters; pnum++) {
            if (parameterAnnotations[pnum] == null) {
                parameterAnnotations[pnum] = new ParameterAnnotations();
            }
            parameterAnnotations[pnum].add(readAnnotations());
        }
    }

    void attachTypeAnnotations(final Symbol sym) {
        int numAttributes = nextChar();
        if (numAttributes != 0) {
            ListBuffer<TypeAnnotationProxy> proxies = new ListBuffer<>();
            for (int i = 0; i < numAttributes; i++)
                proxies.append(readTypeAnnotation());
            annotate.normal(new TypeAnnotationCompleter(sym, proxies.toList()));
        }
    }

    /** Attach the default value for an annotation element.
     */
    void attachAnnotationDefault(final Symbol sym) {
        final MethodSymbol meth = (MethodSymbol)sym; // only on methods
        final Attribute value = readAttributeValue();

        // The default value is set later during annotation. It might
        // be the case that the Symbol sym is annotated _after_ the
        // repeating instances that depend on this default value,
        // because of this we set an interim value that tells us this
        // element (most likely) has a default.
        //
        // Set interim value for now, reset just before we do this
        // properly at annotate time.
        meth.defaultValue = value;
        annotate.normal(new AnnotationDefaultCompleter(meth, value));
    }

    Type readTypeOrClassSymbol(int i) {
        return readTypeToProxy(i);
    }
    Type readTypeToProxy(int i) {
        if (currentModule.module_info == currentOwner) {
            return new ProxyType(i);
        } else {
            return poolReader.getType(i);
        }
    }

    CompoundAnnotationProxy readCompoundAnnotation() {
        Type t;
        if (currentModule.module_info == currentOwner) {
            int cpIndex = nextChar();
            t = new ProxyType(cpIndex);
        } else {
            t = readTypeOrClassSymbol(nextChar());
        }
        int numFields = nextChar();
        ListBuffer<Pair<Name,Attribute>> pairs = new ListBuffer<>();
        for (int i=0; i<numFields; i++) {
            Name name = poolReader.getName(nextChar());
            Attribute value = readAttributeValue();
            pairs.append(new Pair<>(name, value));
        }
        return new CompoundAnnotationProxy(t, pairs.toList());
    }

    TypeAnnotationProxy readTypeAnnotation() {
        TypeAnnotationPosition position = readPosition();
        CompoundAnnotationProxy proxy = readCompoundAnnotation();

        return new TypeAnnotationProxy(proxy, position);
    }

    TypeAnnotationPosition readPosition() {
        int tag = nextByte(); // TargetType tag is a byte

        if (!TargetType.isValidTargetTypeValue(tag))
            throw badClassFile("bad.type.annotation.value", String.format("0x%02X", tag));

        TargetType type = TargetType.fromTargetTypeValue(tag);

        switch (type) {
        // instanceof
        case INSTANCEOF: {
            final int offset = nextChar();
            final TypeAnnotationPosition position =
                TypeAnnotationPosition.instanceOf(readTypePath());
            position.offset = offset;
            return position;
        }
        // new expression
        case NEW: {
            final int offset = nextChar();
            final TypeAnnotationPosition position =
                TypeAnnotationPosition.newObj(readTypePath());
            position.offset = offset;
            return position;
        }
        // constructor/method reference receiver
        case CONSTRUCTOR_REFERENCE: {
            final int offset = nextChar();
            final TypeAnnotationPosition position =
                TypeAnnotationPosition.constructorRef(readTypePath());
            position.offset = offset;
            return position;
        }
        case METHOD_REFERENCE: {
            final int offset = nextChar();
            final TypeAnnotationPosition position =
                TypeAnnotationPosition.methodRef(readTypePath());
            position.offset = offset;
            return position;
        }
        // local variable
        case LOCAL_VARIABLE: {
            final int table_length = nextChar();
            final int[] newLvarOffset = new int[table_length];
            final int[] newLvarLength = new int[table_length];
            final int[] newLvarIndex = new int[table_length];

            for (int i = 0; i < table_length; ++i) {
                newLvarOffset[i] = nextChar();
                newLvarLength[i] = nextChar();
                newLvarIndex[i] = nextChar();
            }

            final TypeAnnotationPosition position =
                    TypeAnnotationPosition.localVariable(readTypePath());
            position.lvarOffset = newLvarOffset;
            position.lvarLength = newLvarLength;
            position.lvarIndex = newLvarIndex;
            return position;
        }
        // resource variable
        case RESOURCE_VARIABLE: {
            final int table_length = nextChar();
            final int[] newLvarOffset = new int[table_length];
            final int[] newLvarLength = new int[table_length];
            final int[] newLvarIndex = new int[table_length];

            for (int i = 0; i < table_length; ++i) {
                newLvarOffset[i] = nextChar();
                newLvarLength[i] = nextChar();
                newLvarIndex[i] = nextChar();
            }

            final TypeAnnotationPosition position =
                    TypeAnnotationPosition.resourceVariable(readTypePath());
            position.lvarOffset = newLvarOffset;
            position.lvarLength = newLvarLength;
            position.lvarIndex = newLvarIndex;
            return position;
        }
        // exception parameter
        case EXCEPTION_PARAMETER: {
            final int exception_index = nextChar();
            final TypeAnnotationPosition position =
                TypeAnnotationPosition.exceptionParameter(readTypePath());
            position.setExceptionIndex(exception_index);
            return position;
        }
        // method receiver
        case METHOD_RECEIVER:
            return TypeAnnotationPosition.methodReceiver(readTypePath());
        // type parameter
        case CLASS_TYPE_PARAMETER: {
            final int parameter_index = nextByte();
            return TypeAnnotationPosition
                .typeParameter(readTypePath(), parameter_index);
        }
        case METHOD_TYPE_PARAMETER: {
            final int parameter_index = nextByte();
            return TypeAnnotationPosition
                .methodTypeParameter(readTypePath(), parameter_index);
        }
        // type parameter bound
        case CLASS_TYPE_PARAMETER_BOUND: {
            final int parameter_index = nextByte();
            final int bound_index = nextByte();
            return TypeAnnotationPosition
                .typeParameterBound(readTypePath(), parameter_index,
                                    bound_index);
        }
        case METHOD_TYPE_PARAMETER_BOUND: {
            final int parameter_index = nextByte();
            final int bound_index = nextByte();
            return TypeAnnotationPosition
                .methodTypeParameterBound(readTypePath(), parameter_index,
                                          bound_index);
        }
        // class extends or implements clause
        case CLASS_EXTENDS: {
            final int type_index = nextChar();
            return TypeAnnotationPosition.classExtends(readTypePath(),
                                                       type_index);
        }
        // throws
        case THROWS: {
            final int type_index = nextChar();
            return TypeAnnotationPosition.methodThrows(readTypePath(),
                                                       type_index);
        }
        // method parameter
        case METHOD_FORMAL_PARAMETER: {
            final int parameter_index = nextByte();
            return TypeAnnotationPosition.methodParameter(readTypePath(),
                                                          parameter_index);
        }
        // type cast
        case CAST: {
            final int offset = nextChar();
            final int type_index = nextByte();
            final TypeAnnotationPosition position =
                TypeAnnotationPosition.typeCast(readTypePath(), type_index);
            position.offset = offset;
            return position;
        }
        // method/constructor/reference type argument
        case CONSTRUCTOR_INVOCATION_TYPE_ARGUMENT: {
            final int offset = nextChar();
            final int type_index = nextByte();
            final TypeAnnotationPosition position = TypeAnnotationPosition
                .constructorInvocationTypeArg(readTypePath(), type_index);
            position.offset = offset;
            return position;
        }
        case METHOD_INVOCATION_TYPE_ARGUMENT: {
            final int offset = nextChar();
            final int type_index = nextByte();
            final TypeAnnotationPosition position = TypeAnnotationPosition
                .methodInvocationTypeArg(readTypePath(), type_index);
            position.offset = offset;
            return position;
        }
        case CONSTRUCTOR_REFERENCE_TYPE_ARGUMENT: {
            final int offset = nextChar();
            final int type_index = nextByte();
            final TypeAnnotationPosition position = TypeAnnotationPosition
                .constructorRefTypeArg(readTypePath(), type_index);
            position.offset = offset;
            return position;
        }
        case METHOD_REFERENCE_TYPE_ARGUMENT: {
            final int offset = nextChar();
            final int type_index = nextByte();
            final TypeAnnotationPosition position = TypeAnnotationPosition
                .methodRefTypeArg(readTypePath(), type_index);
            position.offset = offset;
            return position;
        }
        // We don't need to worry about these
        case METHOD_RETURN:
            return TypeAnnotationPosition.methodReturn(readTypePath());
        case FIELD:
            return TypeAnnotationPosition.field(readTypePath());
        case UNKNOWN:
            throw new AssertionError("jvm.ClassReader: UNKNOWN target type should never occur!");
        default:
            throw new AssertionError("jvm.ClassReader: Unknown target type for position: " + type);
        }
    }

    List<TypeAnnotationPosition.TypePathEntry> readTypePath() {
        int len = nextByte();
        ListBuffer<Integer> loc = new ListBuffer<>();
        for (int i = 0; i < len * TypeAnnotationPosition.TypePathEntry.bytesPerEntry; ++i)
            loc = loc.append(nextByte());

        return TypeAnnotationPosition.getTypePathFromBinary(loc.toList());

    }

    /**
     * Helper function to read an optional pool entry (with given function); this is used while parsing
     * InnerClasses and EnclosingMethod attributes, as well as when parsing supertype descriptor,
     * as per JVMS.
     */
    <Z> Z optPoolEntry(int index, IntFunction<Z> poolFunc, Z defaultValue) {
        return (index == 0) ?
                defaultValue :
                poolFunc.apply(index);
    }

    Attribute readAttributeValue() {
        char c;
        try {
            c = (char)buf.getByte(bp++);
        } catch (UnderflowException e) {
            throw badClassFile(Fragments.BadClassTruncatedAtOffset(e.getLength()));
        }
        switch (c) {
        case 'B':
            return new Attribute.Constant(syms.byteType, poolReader.getConstant(nextChar()));
        case 'C':
            return new Attribute.Constant(syms.charType, poolReader.getConstant(nextChar()));
        case 'D':
            return new Attribute.Constant(syms.doubleType, poolReader.getConstant(nextChar()));
        case 'F':
            return new Attribute.Constant(syms.floatType, poolReader.getConstant(nextChar()));
        case 'I':
            return new Attribute.Constant(syms.intType, poolReader.getConstant(nextChar()));
        case 'J':
            return new Attribute.Constant(syms.longType, poolReader.getConstant(nextChar()));
        case 'S':
            return new Attribute.Constant(syms.shortType, poolReader.getConstant(nextChar()));
        case 'Z':
            return new Attribute.Constant(syms.booleanType, poolReader.getConstant(nextChar()));
        case 's':
            return new Attribute.Constant(syms.stringType, poolReader.getName(nextChar()).toString());
        case 'e':
            return new EnumAttributeProxy(readTypeToProxy(nextChar()), poolReader.getName(nextChar()));
        case 'c':
            return new ClassAttributeProxy(readTypeOrClassSymbol(nextChar()));
        case '[': {
            int n = nextChar();
            ListBuffer<Attribute> l = new ListBuffer<>();
            for (int i=0; i<n; i++)
                l.append(readAttributeValue());
            return new ArrayAttributeProxy(l.toList());
        }
        case '@':
            return readCompoundAnnotation();
        default:
            throw new AssertionError("unknown annotation tag '" + c + "'");
        }
    }

    interface ProxyVisitor extends Attribute.Visitor {
        void visitEnumAttributeProxy(EnumAttributeProxy proxy);
        void visitClassAttributeProxy(ClassAttributeProxy proxy);
        void visitArrayAttributeProxy(ArrayAttributeProxy proxy);
        void visitCompoundAnnotationProxy(CompoundAnnotationProxy proxy);
    }

    static class EnumAttributeProxy extends Attribute {
        Type enumType;
        Name enumerator;
        public EnumAttributeProxy(Type enumType, Name enumerator) {
            super(null);
            this.enumType = enumType;
            this.enumerator = enumerator;
        }
        public void accept(Visitor v) { ((ProxyVisitor)v).visitEnumAttributeProxy(this); }
        @Override @DefinedBy(Api.LANGUAGE_MODEL)
        public String toString() {
            return "/*proxy enum*/" + enumType + "." + enumerator;
        }
    }

    static class ClassAttributeProxy extends Attribute {
        Type classType;
        public ClassAttributeProxy(Type classType) {
            super(null);
            this.classType = classType;
        }
        public void accept(Visitor v) { ((ProxyVisitor)v).visitClassAttributeProxy(this); }
        @Override @DefinedBy(Api.LANGUAGE_MODEL)
        public String toString() {
            return "/*proxy class*/" + classType + ".class";
        }
    }

    static class ArrayAttributeProxy extends Attribute {
        List<Attribute> values;
        ArrayAttributeProxy(List<Attribute> values) {
            super(null);
            this.values = values;
        }
        public void accept(Visitor v) { ((ProxyVisitor)v).visitArrayAttributeProxy(this); }
        @Override @DefinedBy(Api.LANGUAGE_MODEL)
        public String toString() {
            return "{" + values + "}";
        }
    }

    /** A temporary proxy representing a compound attribute.
     */
    static class CompoundAnnotationProxy extends Attribute {
        final List<Pair<Name,Attribute>> values;
        public CompoundAnnotationProxy(Type type,
                                      List<Pair<Name,Attribute>> values) {
            super(type);
            this.values = values;
        }
        public void accept(Visitor v) { ((ProxyVisitor)v).visitCompoundAnnotationProxy(this); }
        @Override @DefinedBy(Api.LANGUAGE_MODEL)
        public String toString() {
            StringBuilder buf = new StringBuilder();
            buf.append("@");
            buf.append(type.tsym.getQualifiedName());
            buf.append("/*proxy*/{");
            boolean first = true;
            for (List<Pair<Name,Attribute>> v = values;
                 v.nonEmpty(); v = v.tail) {
                Pair<Name,Attribute> value = v.head;
                if (!first) buf.append(",");
                first = false;
                buf.append(value.fst);
                buf.append("=");
                buf.append(value.snd);
            }
            buf.append("}");
            return buf.toString();
        }
    }

    /** A temporary proxy representing a type annotation.
     */
    static class TypeAnnotationProxy {
        final CompoundAnnotationProxy compound;
        final TypeAnnotationPosition position;
        public TypeAnnotationProxy(CompoundAnnotationProxy compound,
                TypeAnnotationPosition position) {
            this.compound = compound;
            this.position = position;
        }
    }

    class AnnotationDeproxy implements ProxyVisitor {
        private ClassSymbol requestingOwner;

        AnnotationDeproxy(ClassSymbol owner) {
            this.requestingOwner = owner;
        }

        List<Attribute.Compound> deproxyCompoundList(List<CompoundAnnotationProxy> pl) {
            // also must fill in types!!!!
            ListBuffer<Attribute.Compound> buf = new ListBuffer<>();
            for (List<CompoundAnnotationProxy> l = pl; l.nonEmpty(); l=l.tail) {
                buf.append(deproxyCompound(l.head));
            }
            return buf.toList();
        }

        Attribute.Compound deproxyCompound(CompoundAnnotationProxy a) {
            Type annotationType = resolvePossibleProxyType(a.type);
            ListBuffer<Pair<Symbol.MethodSymbol,Attribute>> buf = new ListBuffer<>();
            for (List<Pair<Name,Attribute>> l = a.values;
                 l.nonEmpty();
                 l = l.tail) {
                MethodSymbol meth = findAccessMethod(annotationType, l.head.fst);
                buf.append(new Pair<>(meth, deproxy(meth.type.getReturnType(), l.head.snd)));
            }
            return new Attribute.Compound(annotationType, buf.toList());
        }

        MethodSymbol findAccessMethod(Type container, Name name) {
            CompletionFailure failure = null;
            try {
                for (Symbol sym : container.tsym.members().getSymbolsByName(name)) {
                    if (sym.kind == MTH && sym.type.getParameterTypes().length() == 0)
                        return (MethodSymbol) sym;
                }
            } catch (CompletionFailure ex) {
                failure = ex;
            }
            // The method wasn't found: emit a warning and recover
            JavaFileObject prevSource = log.useSource(requestingOwner.classfile);
            try {
                if (lintClassfile) {
                    if (failure == null) {
                        log.warning(Warnings.AnnotationMethodNotFound(container, name));
                    } else {
                        log.warning(Warnings.AnnotationMethodNotFoundReason(container,
                                                                            name,
                                                                            failure.getDetailValue()));//diagnostic, if present
                    }
                }
            } finally {
                log.useSource(prevSource);
            }
            // Construct a new method type and symbol.  Use bottom
            // type (typeof null) as return type because this type is
            // a subtype of all reference types and can be converted
            // to primitive types by unboxing.
            MethodType mt = new MethodType(List.nil(),
                                           syms.botType,
                                           List.nil(),
                                           syms.methodClass);
            return new MethodSymbol(PUBLIC | ABSTRACT, name, mt, container.tsym);
        }

        Attribute result;
        Type type;
        Attribute deproxy(Type t, Attribute a) {
            Type oldType = type;
            try {
                type = t;
                a.accept(this);
                return result;
            } finally {
                type = oldType;
            }
        }

        // implement Attribute.Visitor below

        public void visitConstant(Attribute.Constant value) {
            // assert value.type == type;
            result = value;
        }

        public void visitClass(Attribute.Class clazz) {
            result = clazz;
        }

        public void visitEnum(Attribute.Enum e) {
            throw new AssertionError(); // shouldn't happen
        }

        public void visitCompound(Attribute.Compound compound) {
            throw new AssertionError(); // shouldn't happen
        }

        public void visitArray(Attribute.Array array) {
            throw new AssertionError(); // shouldn't happen
        }

        public void visitError(Attribute.Error e) {
            throw new AssertionError(); // shouldn't happen
        }

        public void visitEnumAttributeProxy(EnumAttributeProxy proxy) {
            // type.tsym.flatName() should == proxy.enumFlatName
            Type enumType = resolvePossibleProxyType(proxy.enumType);
            TypeSymbol enumTypeSym = enumType.tsym;
            VarSymbol enumerator = null;
            CompletionFailure failure = null;
            try {
                for (Symbol sym : enumTypeSym.members().getSymbolsByName(proxy.enumerator)) {
                    if (sym.kind == VAR) {
                        enumerator = (VarSymbol)sym;
                        break;
                    }
                }
            }
            catch (CompletionFailure ex) {
                failure = ex;
            }
            if (enumerator == null) {
                if (failure != null) {
                    log.warning(Warnings.UnknownEnumConstantReason(currentClassFile,
                                                                   enumTypeSym,
                                                                   proxy.enumerator,
                                                                   failure.getDiagnostic()));
                } else {
                    log.warning(Warnings.UnknownEnumConstant(currentClassFile,
                                                             enumTypeSym,
                                                             proxy.enumerator));
                }
                result = new Attribute.Enum(enumTypeSym.type,
                        new VarSymbol(0, proxy.enumerator, syms.botType, enumTypeSym));
            } else {
                result = new Attribute.Enum(enumTypeSym.type, enumerator);
            }
        }

        @Override
        public void visitClassAttributeProxy(ClassAttributeProxy proxy) {
            Type classType = resolvePossibleProxyType(proxy.classType);
            result = new Attribute.Class(types, classType);
        }

        public void visitArrayAttributeProxy(ArrayAttributeProxy proxy) {
            int length = proxy.values.length();
            Attribute[] ats = new Attribute[length];
            Type elemtype = types.elemtype(type);
            int i = 0;
            for (List<Attribute> p = proxy.values; p.nonEmpty(); p = p.tail) {
                ats[i++] = deproxy(elemtype, p.head);
            }
            result = new Attribute.Array(type, ats);
        }

        public void visitCompoundAnnotationProxy(CompoundAnnotationProxy proxy) {
            result = deproxyCompound(proxy);
        }

        Type resolvePossibleProxyType(Type t) {
            if (t instanceof ProxyType proxyType) {
                Assert.check(requestingOwner.owner.kind == MDL);
                ModuleSymbol prevCurrentModule = currentModule;
                currentModule = (ModuleSymbol) requestingOwner.owner;
                try {
                    return proxyType.resolve();
                } finally {
                    currentModule = prevCurrentModule;
                }
            } else {
                return t;
            }
        }
    }

    class AnnotationDefaultCompleter extends AnnotationDeproxy implements Runnable {
        final MethodSymbol sym;
        final Attribute value;
        final JavaFileObject classFile = currentClassFile;

        AnnotationDefaultCompleter(MethodSymbol sym, Attribute value) {
            super(currentOwner.kind == MTH
                    ? currentOwner.enclClass() : (ClassSymbol)currentOwner);
            this.sym = sym;
            this.value = value;
        }

        @Override
        public void run() {
            JavaFileObject previousClassFile = currentClassFile;
            try {
                // Reset the interim value set earlier in
                // attachAnnotationDefault().
                sym.defaultValue = null;
                currentClassFile = classFile;
                sym.defaultValue = deproxy(sym.type.getReturnType(), value);
            } finally {
                currentClassFile = previousClassFile;
            }
        }

        @Override
        public String toString() {
            return " ClassReader store default for " + sym.owner + "." + sym + " is " + value;
        }
    }

    class AnnotationCompleter extends AnnotationDeproxy implements Runnable {
        final Symbol sym;
        final List<CompoundAnnotationProxy> l;
        final JavaFileObject classFile;

        AnnotationCompleter(Symbol sym, List<CompoundAnnotationProxy> l) {
            super(currentOwner.kind == MTH
                    ? currentOwner.enclClass() : (ClassSymbol)currentOwner);
            if (sym.kind == TYP && sym.owner.kind == MDL) {
                this.sym = sym.owner;
            } else {
                this.sym = sym;
            }
            this.l = l;
            this.classFile = currentClassFile;
        }

        @Override
        public void run() {
            JavaFileObject previousClassFile = currentClassFile;
            try {
                currentClassFile = classFile;
                List<Attribute.Compound> newList = deproxyCompoundList(l);
                for (Attribute.Compound attr : newList) {
                    if (attr.type.tsym == syms.deprecatedType.tsym) {
                        sym.flags_field |= (DEPRECATED | DEPRECATED_ANNOTATION);
                        Attribute forRemoval = attr.member(names.forRemoval);
                        if (forRemoval instanceof Attribute.Constant constant) {
                            if (constant.type == syms.booleanType && ((Integer) constant.value) != 0) {
                                sym.flags_field |= DEPRECATED_REMOVAL;
                            }
                        }
                    }
                }
                if (sym.annotationsPendingCompletion()) {
                    sym.setDeclarationAttributes(newList);
                } else {
                    sym.appendAttributes(newList);
                }
            } finally {
                currentClassFile = previousClassFile;
            }
        }

        @Override
        public String toString() {
            return " ClassReader annotate " + sym.owner + "." + sym + " with " + l;
        }
    }

    class TypeAnnotationCompleter extends AnnotationCompleter {

        List<TypeAnnotationProxy> proxies;

        TypeAnnotationCompleter(Symbol sym,
                List<TypeAnnotationProxy> proxies) {
            super(sym, List.nil());
            this.proxies = proxies;
        }

        List<Attribute.TypeCompound> deproxyTypeCompoundList(List<TypeAnnotationProxy> proxies) {
            ListBuffer<Attribute.TypeCompound> buf = new ListBuffer<>();
            for (TypeAnnotationProxy proxy: proxies) {
                Attribute.Compound compound = deproxyCompound(proxy.compound);
                Attribute.TypeCompound typeCompound = new Attribute.TypeCompound(compound, proxy.position);
                buf.add(typeCompound);
            }
            return buf.toList();
        }

        @Override
        public void run() {
            JavaFileObject previousClassFile = currentClassFile;
            try {
                currentClassFile = classFile;
                List<Attribute.TypeCompound> newList = deproxyTypeCompoundList(proxies);
                sym.setTypeAttributes(newList.prependList(sym.getRawTypeAttributes()));
                addTypeAnnotationsToSymbol(sym, newList);
            } finally {
                currentClassFile = previousClassFile;
            }
        }
    }

    /**
     * Rewrites types in the given symbol to include type annotations.
     *
     * <p>The list of type annotations includes annotations for all types in the signature of the
     * symbol. Associating the annotations with the correct type requires interpreting the JVMS
     * 4.7.20-A target_type to locate the correct type to rewrite, and then interpreting the JVMS
     * 4.7.20.2 type_path to associate the annotation with the correct contained type.
     */
    private void addTypeAnnotationsToSymbol(Symbol s, List<Attribute.TypeCompound> attributes) {
        try {
            new TypeAnnotationSymbolVisitor(attributes).visit(s, null);
        } catch (CompletionFailure ex) {
            JavaFileObject prev = log.useSource(currentClassFile);
            try {
                log.error(Errors.CantAttachTypeAnnotations(attributes, s.owner, s.name, ex.getDetailValue()));
            } finally {
                log.useSource(prev);
            }
        }
    }

    private static class TypeAnnotationSymbolVisitor
            extends Types.DefaultSymbolVisitor<Void, Void> {

        private final List<Attribute.TypeCompound> attributes;

        private TypeAnnotationSymbolVisitor(List<Attribute.TypeCompound> attributes) {
            this.attributes = attributes;
        }

        /**
         * A supertype_index value of 65535 specifies that the annotation appears on the superclass
         * in an extends clause of a class declaration, see JVMS 4.7.20.1
         */
        public static final int SUPERCLASS_INDEX = 65535;

        @Override
        public Void visitClassSymbol(Symbol.ClassSymbol s, Void unused) {
            ClassType t = (ClassType) s.type;
            int i = 0;
            ListBuffer<Type> interfaces = new ListBuffer<>();
            for (Type itf : t.interfaces_field) {
                interfaces.add(addTypeAnnotations(itf, classExtends(i++)));
            }
            t.interfaces_field = interfaces.toList();
            t.supertype_field = addTypeAnnotations(t.supertype_field, classExtends(SUPERCLASS_INDEX));
            if (t.typarams_field != null) {
                t.typarams_field =
                        rewriteTypeParameters(
                                t.typarams_field, TargetType.CLASS_TYPE_PARAMETER_BOUND);
            }
            return null;
        }

        @Override
        public Void visitMethodSymbol(Symbol.MethodSymbol s, Void unused) {
            Type t = s.type;
            if (t.hasTag(TypeTag.FORALL)) {
                Type.ForAll fa = (Type.ForAll) t;
                fa.tvars = rewriteTypeParameters(fa.tvars, TargetType.METHOD_TYPE_PARAMETER_BOUND);
                t = fa.qtype;
            }
            MethodType mt = (MethodType) t;
            ListBuffer<Type> argtypes = new ListBuffer<>();
            int i = 0;
            for (Symbol.VarSymbol param : s.params) {
                param.type = addTypeAnnotations(param.type, methodFormalParameter(i++));
                argtypes.add(param.type);
            }
            mt.argtypes = argtypes.toList();
            ListBuffer<Type> thrown = new ListBuffer<>();
            i = 0;
            for (Type thrownType : mt.thrown) {
                thrown.add(addTypeAnnotations(thrownType, thrownType(i++)));
            }
            mt.thrown = thrown.toList();
            /* possible information loss if the type of the method is void then we can't add type
             * annotations to it
             */
            if (!mt.restype.hasTag(TypeTag.VOID)) {
                mt.restype = addTypeAnnotations(mt.restype, TargetType.METHOD_RETURN);
            }

            Type recvtype = mt.recvtype != null ? mt.recvtype : s.implicitReceiverType();
            if (recvtype != null) {
                Type annotated = addTypeAnnotations(recvtype, TargetType.METHOD_RECEIVER);
                if (annotated != recvtype) {
                    mt.recvtype = annotated;
                }
            }
            return null;
        }

        @Override
        public Void visitVarSymbol(Symbol.VarSymbol s, Void unused) {
            s.type = addTypeAnnotations(s.type, TargetType.FIELD);
            return null;
        }

        @Override
        public Void visitSymbol(Symbol s, Void unused) {
            return null;
        }

        private List<Type> rewriteTypeParameters(List<Type> tvars, TargetType boundType) {
            ListBuffer<Type> tvarbuf = new ListBuffer<>();
            int typeVariableIndex = 0;
            for (Type tvar : tvars) {
                Type bound = tvar.getUpperBound();
                if (bound.isCompound()) {
                    ClassType ct = (ClassType) bound;
                    int boundIndex = 0;
                    if (ct.supertype_field != null) {
                        ct.supertype_field =
                                addTypeAnnotations(
                                        ct.supertype_field,
                                        typeParameterBound(
                                                boundType, typeVariableIndex, boundIndex++));
                    }
                    ListBuffer<Type> itfbuf = new ListBuffer<>();
                    for (Type itf : ct.interfaces_field) {
                        itfbuf.add(
                                addTypeAnnotations(
                                        itf,
                                        typeParameterBound(
                                                boundType, typeVariableIndex, boundIndex++)));
                    }
                    ct.interfaces_field = itfbuf.toList();
                } else {
                    bound =
                            addTypeAnnotations(
                                    bound,
                                    typeParameterBound(
                                            boundType,
                                            typeVariableIndex,
                                            bound.isInterface() ? 1 : 0));
                }
                ((TypeVar) tvar).setUpperBound(bound);
                tvarbuf.add(tvar);
                typeVariableIndex++;
            }
            return tvarbuf.toList();
        }

        private Type addTypeAnnotations(Type type, TargetType targetType) {
            return addTypeAnnotations(type, pos -> pos.type == targetType);
        }

        private Type addTypeAnnotations(Type type, Predicate<TypeAnnotationPosition> filter) {
            Assert.checkNonNull(type);

            // Find type annotations that match the given target type
            ListBuffer<Attribute.TypeCompound> filtered = new ListBuffer<>();
            for (Attribute.TypeCompound attribute : this.attributes) {
                if (filter.test(attribute.position)) {
                    filtered.add(attribute);
                }
            }
            if (filtered.isEmpty()) {
                return type;
            }

            // Group the matching annotations by their type path. Each group of annotations will be
            // added to a type at that location.
            Map<List<TypeAnnotationPosition.TypePathEntry>, ListBuffer<Attribute.TypeCompound>>
                    attributesByPath = new HashMap<>();
            for (Attribute.TypeCompound attribute : filtered.toList()) {
                attributesByPath
                        .computeIfAbsent(attribute.position.location, k -> new ListBuffer<>())
                        .add(attribute);
            }

            // Rewrite the type and add the annotations
            type = new TypeAnnotationStructuralTypeMapping(attributesByPath).visit(type, List.nil());

            return type;
        }

        private static Predicate<TypeAnnotationPosition> typeParameterBound(
                TargetType targetType, int parameterIndex, int boundIndex) {
            return pos ->
                    pos.type == targetType
                            && pos.parameter_index == parameterIndex
                            && pos.bound_index == boundIndex;
        }

        private static Predicate<TypeAnnotationPosition> methodFormalParameter(int index) {
            return pos ->
                    pos.type == TargetType.METHOD_FORMAL_PARAMETER && pos.parameter_index == index;
        }

        private static Predicate<TypeAnnotationPosition> thrownType(int index) {
            return pos -> pos.type == TargetType.THROWS && pos.type_index == index;
        }

        private static Predicate<TypeAnnotationPosition> classExtends(int index) {
            return pos -> pos.type == TargetType.CLASS_EXTENDS && pos.type_index == index;
        }
    }

    /**
     * A type mapping that rewrites the type to include type annotations.
     *
     * <p>This logic is similar to {@link Type.StructuralTypeMapping}, but also tracks the path to
     * the contained types being rewritten, and so cannot easily share the existing logic.
     */
    private static final class TypeAnnotationStructuralTypeMapping
            extends Types.TypeMapping<List<TypeAnnotationPosition.TypePathEntry>> {

        private final Map<List<TypeAnnotationPosition.TypePathEntry>,
                ListBuffer<Attribute.TypeCompound>> attributesByPath;

        private TypeAnnotationStructuralTypeMapping(
                Map<List<TypeAnnotationPosition.TypePathEntry>, ListBuffer<Attribute.TypeCompound>>
                    attributesByPath) {
            this.attributesByPath = attributesByPath;
        }


        @Override
        public Type visitClassType(ClassType t, List<TypeAnnotationPosition.TypePathEntry> path) {
            // As described in JVMS 4.7.20.2, type annotations on nested types are located with
            // 'left-to-right' steps starting on 'the outermost part of the type for which a type
            // annotation is admissible'. So the current path represents the outermost containing
            // type of the type being visited, and we add type path steps for every contained nested
            // type.
            Type outer = t.getEnclosingType();
            Type outer1 = outer != Type.noType ? visit(outer, path) : outer;
            for (Type curr = t.getEnclosingType();
                    curr != Type.noType;
                    curr = curr.getEnclosingType()) {
                path = path.append(TypeAnnotationPosition.TypePathEntry.INNER_TYPE);
            }
            List<Type> typarams = t.getTypeArguments();
            List<Type> typarams1 = rewriteTypeParams(path, typarams);
            if (outer1 != outer || typarams != typarams1) {
                t = new ClassType(outer1, typarams1, t.tsym, t.getMetadata());
            }
            return reannotate(t, path);
        }

        private List<Type> rewriteTypeParams(
                List<TypeAnnotationPosition.TypePathEntry> path, List<Type> typarams) {
            var i = IntStream.iterate(0, x -> x + 1).iterator();
            return typarams.map(typaram -> visit(typaram,
                    path.append(new TypeAnnotationPosition.TypePathEntry(
                            TypeAnnotationPosition.TypePathEntryKind.TYPE_ARGUMENT, i.nextInt()))));
        }

        @Override
        public Type visitWildcardType(
                WildcardType wt, List<TypeAnnotationPosition.TypePathEntry> path) {
            Type t = wt.type;
            if (t != null) {
                t = visit(t, path.append(TypeAnnotationPosition.TypePathEntry.WILDCARD));
            }
            if (t != wt.type) {
                wt = new WildcardType(t, wt.kind, wt.tsym, wt.bound, wt.getMetadata());
            }
            return reannotate(wt, path);
        }

        @Override
        public Type visitArrayType(ArrayType t, List<TypeAnnotationPosition.TypePathEntry> path) {
            Type elemtype = t.elemtype;
            Type elemtype1 =
                    visit(elemtype, path.append(TypeAnnotationPosition.TypePathEntry.ARRAY));
            if (elemtype1 != elemtype)  {
                t = new ArrayType(elemtype1, t.tsym, t.getMetadata());
            }
            return reannotate(t, path);
        }

        @Override
        public Type visitType(Type t, List<TypeAnnotationPosition.TypePathEntry> path) {
            return reannotate(t, path);
        }

        Type reannotate(Type type, List<TypeAnnotationPosition.TypePathEntry> path) {
            List<Attribute.TypeCompound> attributes = attributesForPath(path);
            if (attributes.isEmpty()) {
                return type;
            }
            // Runtime-visible and -invisible annotations are completed separately, so if the same
            // type has annotations from both it will get annotated twice.
            TypeMetadata.Annotations existing = type.getMetadata(TypeMetadata.Annotations.class);
            if (existing != null) {
                existing.annotationBuffer().addAll(attributes);
                return type;
            }
            return type.annotatedType(attributes);
        }

        List<Attribute.TypeCompound> attributesForPath(
                List<TypeAnnotationPosition.TypePathEntry> path) {
            ListBuffer<Attribute.TypeCompound> attributes = attributesByPath.remove(path);
            return attributes != null ? attributes.toList() : List.nil();
        }
    }

/* **********************************************************************
 * Reading Symbols
 ***********************************************************************/

    /** Read a field.
     */
    VarSymbol readField() {
        char rawFlags = nextChar();
        long flags = adjustFieldFlags(rawFlags);
        Name name = poolReader.getName(nextChar());
        Type type = poolReader.getType(nextChar());
        VarSymbol v = new VarSymbol(flags, name, type, currentOwner);
        readMemberAttrs(v);
        if (Integer.bitCount(rawFlags & (PUBLIC | PRIVATE | PROTECTED)) > 1 ||
            Integer.bitCount(rawFlags & (FINAL | VOLATILE)) > 1)
            throw badClassFile("illegal.flag.combo", Flags.toString((long)rawFlags), "field", v);
        return v;
    }

    /** Read a method.
     */
    MethodSymbol readMethod() {
        char rawFlags = nextChar();
        long flags = adjustMethodFlags(rawFlags);
        Name name = poolReader.getName(nextChar());
        Type descriptorType = poolReader.getType(nextChar());
        Type type = descriptorType;
        if (currentOwner.isInterface() &&
                (flags & ABSTRACT) == 0 && !name.equals(names.clinit)) {
            if (majorVersion > Version.V52.major ||
                    (majorVersion == Version.V52.major && minorVersion >= Version.V52.minor)) {
                if ((flags & (STATIC | PRIVATE)) == 0) {
                    currentOwner.flags_field |= DEFAULT;
                    flags |= DEFAULT | ABSTRACT;
                }
            } else {
                //protect against ill-formed classfiles
                throw badClassFile((flags & STATIC) == 0 ? "invalid.default.interface" : "invalid.static.interface",
                                   Integer.toString(majorVersion),
                                   Integer.toString(minorVersion));
            }
        }
        if (names.isInit(name) && ((flags & STATIC) != 0)) {
            flags &= ~STATIC;
            type = new MethodType(type.getParameterTypes(),
                    syms.voidType,
                    type.getThrownTypes(),
                    syms.methodClass);
            if (((ClassSymbol)currentOwner).hasImplicitConstructor() && type.getParameterTypes().size() == 0) {
                // this has to be the implicit constructor
                flags |= IMPLICIT;
            }
        }
        validateMethodType(name, type);
        boolean forceLocal = false;
        if (name == names.init && currentOwner.hasOuterInstance()) {
            // Sometimes anonymous classes don't have an outer
            // instance, however, there is no reliable way to tell so
            // we never strip this$n
            // ditto for local classes. Local classes that have an enclosing method set
            // won't pass the "hasOuterInstance" check above, but those that don't have an
            // enclosing method (i.e. from initializers) will pass that check.
            boolean local = forceLocal =
                    !currentOwner.owner.members().includes(currentOwner, LookupKind.NON_RECURSIVE);
            if (!currentOwner.name.isEmpty() && !local)
                type = new MethodType(adjustMethodParams(flags, type.getParameterTypes()),
                                      type.getReturnType(),
                                      type.getThrownTypes(),
                                      syms.methodClass);
        }
        MethodSymbol m = new MethodSymbol(flags, name, type, currentOwner);
        if (types.isSignaturePolymorphic(m)) {
            m.flags_field |= SIGNATURE_POLYMORPHIC;
        }
        if (saveParameterNames)
            initParameterNames(m);
        Symbol prevOwner = currentOwner;
        currentOwner = m;
        try {
            readMemberAttrs(m);
        } finally {
            currentOwner = prevOwner;
        }
        validateMethodType(name, m.type);
        adjustParameterAnnotations(m, descriptorType, forceLocal);
        setParameters(m, type);

        if (Integer.bitCount(rawFlags & (PUBLIC | PRIVATE | PROTECTED)) > 1)
            throw badClassFile("illegal.flag.combo", Flags.toString((long)rawFlags), "method", m);
        if ((flags & VARARGS) != 0) {
            final Type last = type.getParameterTypes().last();
            if (last == null || !last.hasTag(ARRAY)) {
                m.flags_field &= ~VARARGS;
                throw badClassFile("malformed.vararg.method", m);
            }
        }

        return m;
    }

    void validateMethodType(Name name, Type t) {
        if ((!t.hasTag(TypeTag.METHOD) && !t.hasTag(TypeTag.FORALL)) ||
            (name == names.init && !t.getReturnType().hasTag(TypeTag.VOID))) {
            throw badClassFile("method.descriptor.invalid", name);
        }
    }

    private List<Type> adjustMethodParams(long flags, List<Type> args) {
        if (args.isEmpty()) {
            return args;
        }
        boolean isVarargs = (flags & VARARGS) != 0;
        if (isVarargs) {
            Type varargsElem = args.last();
            ListBuffer<Type> adjustedArgs = new ListBuffer<>();
            for (Type t : args) {
                adjustedArgs.append(t != varargsElem ?
                    t :
                    ((ArrayType)t).makeVarargs());
            }
            args = adjustedArgs.toList();
        }
        return args.tail;
    }

    /**
     * Init the parameter names array.
     * Parameter names are currently inferred from the names in the
     * LocalVariableTable attributes of a Code attribute.
     * (Note: this means parameter names are currently not available for
     * methods without a Code attribute.)
     * This method initializes an array in which to store the name indexes
     * of parameter names found in LocalVariableTable attributes. It is
     * slightly supersized to allow for additional slots with a start_pc of 0.
     */
    void initParameterNames(MethodSymbol sym) {
        // make allowance for synthetic parameters.
        final int excessSlots = 4;
        int expectedParameterSlots =
                Code.width(sym.type.getParameterTypes()) + excessSlots;
        if (parameterNameIndicesLvt == null
                || parameterNameIndicesLvt.length < expectedParameterSlots) {
            parameterNameIndicesLvt = new int[expectedParameterSlots];
        } else
            Arrays.fill(parameterNameIndicesLvt, 0);
    }

    /**
     * Set the parameters for a method symbol, including any names and
     * annotations that were read.
     *
     * <p>The type of the symbol may have changed while reading the
     * method attributes (see the Signature attribute). This may be
     * because of generic information or because anonymous synthetic
     * parameters were added.   The original type (as read from the
     * method descriptor) is used to help guess the existence of
     * anonymous synthetic parameters.
     */
    void setParameters(MethodSymbol sym, Type jvmType) {
        int firstParamLvt = ((sym.flags() & STATIC) == 0) ? 1 : 0;
        // the code in readMethod may have skipped the first
        // parameter when setting up the MethodType. If so, we
        // make a corresponding allowance here for the position of
        // the first parameter.  Note that this assumes the
        // skipped parameter has a width of 1 -- i.e. it is not
        // a double width type (long or double.)
        if (sym.name == names.init && currentOwner.hasOuterInstance()) {
            // Sometimes anonymous classes don't have an outer
            // instance, however, there is no reliable way to tell so
            // we never strip this$n
            if (!currentOwner.name.isEmpty())
                firstParamLvt += 1;
        }

        if (sym.type != jvmType) {
            // reading the method attributes has caused the
            // symbol's type to be changed. (i.e. the Signature
            // attribute.)  This may happen if there are hidden
            // (synthetic) parameters in the descriptor, but not
            // in the Signature.  The position of these hidden
            // parameters is unspecified; for now, assume they are
            // at the beginning, and so skip over them. The
            // primary case for this is two hidden parameters
            // passed into Enum constructors.
            int skip = Code.width(jvmType.getParameterTypes())
                    - Code.width(sym.type.getParameterTypes());
            firstParamLvt += skip;
        }
        Set<Name> paramNames = new HashSet<>();
        ListBuffer<VarSymbol> params = new ListBuffer<>();
        // we maintain two index pointers, one for the LocalVariableTable attribute
        // and the other for the MethodParameters attribute.
        // This is needed as the MethodParameters attribute may contain
        // name_index = 0 in which case we want to fall back to the LocalVariableTable.
        // In such case, we still want to read the flags from the MethodParameters with that index.
        int nameIndexLvt = firstParamLvt;
        int nameIndexMp = 0;
        int annotationIndex = 0;
        for (Type t: sym.type.getParameterTypes()) {
            VarSymbol param = parameter(nameIndexMp, nameIndexLvt, t, sym, paramNames);
            params.append(param);
            if (parameterAnnotations != null) {
                ParameterAnnotations annotations = parameterAnnotations[annotationIndex];
                if (annotations != null && annotations.proxies != null
                        && !annotations.proxies.isEmpty()) {
                    annotate.normal(new AnnotationCompleter(param, annotations.proxies));
                }
            }
            nameIndexLvt += Code.width(t);
            nameIndexMp++;
            annotationIndex++;
        }
        Assert.check(parameterAnnotations == null ||
                     parameterAnnotations.length == annotationIndex);
        Assert.checkNull(sym.params);
        sym.params = params.toList();
        parameterAnnotations = null;
        parameterNameIndicesLvt = null;
        parameterNameIndicesMp = null;
        allParameterAccessFlags = null;
        parameterAccessFlags = null;
    }

    void adjustParameterAnnotations(MethodSymbol sym, Type methodDescriptor,
                                    boolean forceLocal) {
        if (parameterAnnotations == null) {
            return ;
        }

        //the specification for Runtime(In)VisibleParameterAnnotations does not
        //enforce any mapping between the method parameters and the recorded
        //parameter annotation. Attempt a number of heuristics to adjust the
        //adjust parameterAnnotations to the percieved number of parameters:

        int methodParameterCount = sym.type.getParameterTypes().size();

        if (methodParameterCount == parameterAnnotations.length) {
            //we've got exactly as many parameter annotations as are parameters
            //of the method (after considering a possible Signature attribute),
            //no need to do anything. the parameter creation code will use
            //the 1-1 mapping to restore the annotations:
            return ;
        }

        if (allParameterAccessFlags != null) {
            //MethodParameters attribute present, use it:

            //count the number of non-synthetic and non-mandatory parameters:
            int realParameters = 0;

            for (int i = 0; i < allParameterAccessFlags.length; i++) {
                if ((allParameterAccessFlags[i] & (SYNTHETIC | MANDATED)) == 0) {
                    realParameters++;
                }
            }

            int methodDescriptorParameterCount = methodDescriptor.getParameterTypes().size();

            if (realParameters == parameterAnnotations.length &&
                allParameterAccessFlags.length == methodDescriptorParameterCount) {
                //if we have parameter annotations for each non-synthetic/mandatory parameter,
                //and if Signature was not present, expand the parameterAnnotations to cover
                //all the method descriptor's parameters:
                if (sym.type == methodDescriptor) {
                    ParameterAnnotations[] newParameterAnnotations =
                            new ParameterAnnotations[methodParameterCount];
                    int srcIndex = 0;

                    for (int i = 0; i < methodParameterCount; i++) {
                        if ((allParameterAccessFlags[i] & (SYNTHETIC | MANDATED)) == 0) {
                            newParameterAnnotations[i] = parameterAnnotations[srcIndex++];
                        }
                    }

                    parameterAnnotations = newParameterAnnotations;
                } else {
                    dropParameterAnnotations();
                }
            } else if (realParameters == methodParameterCount &&
                       methodDescriptorParameterCount == parameterAnnotations.length &&
                       allParameterAccessFlags.length == methodDescriptorParameterCount) {
                //if there are as many parameter annotations as parameters in
                //the method descriptor, and as many real parameters as parameters
                //in the method's type (after accounting for Signature), shrink
                //the parameterAnnotations to only cover the parameters from
                //the method's type:
                ParameterAnnotations[] newParameterAnnotations =
                        new ParameterAnnotations[methodParameterCount];
                int targetIndex = 0;

                for (int i = 0; i < parameterAnnotations.length; i++) {
                    if ((allParameterAccessFlags[i] & (SYNTHETIC | MANDATED)) == 0) {
                        newParameterAnnotations[targetIndex++] = parameterAnnotations[i];
                    }
                }

                parameterAnnotations = newParameterAnnotations;
            } else {
                dropParameterAnnotations();
            }
            return ;
        }

        if (!sym.isConstructor()) {
            //if the number of parameter annotations and the number of parameters
            //don't match, we don't have any heuristics to map one to the other
            //unless the method is a constructor:
            dropParameterAnnotations();
            return ;
        }

        if (sym.owner.isEnum()) {
            if (methodParameterCount == parameterAnnotations.length + 2 &&
                sym.type == methodDescriptor) {
                //handle constructors of enum types without the Signature attribute -
                //there are the two synthetic parameters (name and ordinal) in the
                //constructor, but there may be only parameter annotations for the
                //real non-synthetic parameters:
                ParameterAnnotations[] newParameterAnnotations = new ParameterAnnotations[parameterAnnotations.length + 2];
                System.arraycopy(parameterAnnotations, 0, newParameterAnnotations, 2, parameterAnnotations.length);
                parameterAnnotations = newParameterAnnotations;
                return ;
            }
        } else if (sym.owner.isDirectlyOrIndirectlyLocal() || forceLocal) {
            //local class may capture the enclosing instance (as the first parameter),
            //and local variables (as trailing parameters)
            //if there are less parameter annotations than parameters, put the existing
            //ones starting with offset:
            if (methodParameterCount > parameterAnnotations.length &&
                sym.type == methodDescriptor) {
                ParameterAnnotations[] newParameterAnnotations = new ParameterAnnotations[methodParameterCount];
                System.arraycopy(parameterAnnotations, 0, newParameterAnnotations, 1, parameterAnnotations.length);
                parameterAnnotations = newParameterAnnotations;
                return ;
            }
        }

        //no heuristics worked, drop the annotations:
        dropParameterAnnotations();
    }

    private void dropParameterAnnotations() {
        parameterAnnotations = null;
        if (lintClassfile) {
            log.warning(LintCategory.CLASSFILE, Warnings.RuntimeInvisibleParameterAnnotations(currentClassFile));
        }
    }
    /**
     * Creates the parameter at the position {@code mpIndex} in the parameter list of the owning method.
     * Flags are optionally read from the MethodParameters attribute.
     * Names are optionally read from the MethodParameters attribute. If the constant pool index
     * of the name is 0, then the name is optionally read from the LocalVariableTable attribute.
     * @param mpIndex the index of the parameter in the MethodParameters attribute
     * @param lvtIndex the index of the parameter in the LocalVariableTable attribute
     */
    private VarSymbol parameter(int mpIndex, int lvtIndex, Type t, MethodSymbol owner, Set<Name> exclude) {
        long flags = PARAMETER;
        Name argName;
        if (parameterAccessFlags != null && mpIndex < parameterAccessFlags.length
                && parameterAccessFlags[mpIndex] != 0) {
            flags |= parameterAccessFlags[mpIndex];
        }
        if (parameterNameIndicesMp != null && mpIndex < parameterNameIndicesMp.length
                // if name_index is 0, then we might still get a name from the LocalVariableTable
                && parameterNameIndicesMp[mpIndex] != 0) {
            argName = optPoolEntry(parameterNameIndicesMp[mpIndex], poolReader::getName, names.empty);
            flags |= NAME_FILLED;
        } else if (parameterNameIndicesLvt != null && lvtIndex < parameterNameIndicesLvt.length
                && parameterNameIndicesLvt[lvtIndex] != 0) {
            argName = optPoolEntry(parameterNameIndicesLvt[lvtIndex], poolReader::getName, names.empty);
            flags |= NAME_FILLED;
        } else {
            String prefix = "arg";
            while (true) {
                argName = names.fromString(prefix + exclude.size());
                if (!exclude.contains(argName))
                    break;
                prefix += "$";
            }
        }
        exclude.add(argName);
        return new ParamSymbol(flags, argName, t, owner);
    }

    /**
     * skip n bytes
     */
    void skipBytes(int n) {
        bp = bp + n;
    }

    /** Skip a field or method
     */
    void skipMember() {
        bp = bp + 6;
        char ac = nextChar();
        for (int i = 0; i < ac; i++) {
            bp = bp + 2;
            int attrLen = nextInt();
            bp = bp + attrLen;
        }
    }

    void skipInnerClasses() {
        int n = nextChar();
        for (int i = 0; i < n; i++) {
            nextChar();
            nextChar();
            nextChar();
            nextChar();
        }
    }

    /** Enter type variables of this classtype and all enclosing ones in
     *  `typevars'.
     */
    protected void enterTypevars(Symbol sym, Type t) {
        if (t.getEnclosingType() != null) {
            if (!t.getEnclosingType().hasTag(TypeTag.NONE)) {
                enterTypevars(sym.owner, t.getEnclosingType());
            }
        } else if (sym.kind == MTH && !sym.isStatic()) {
            enterTypevars(sym.owner, sym.owner.type);
        }
        for (List<Type> xs = t.getTypeArguments(); xs.nonEmpty(); xs = xs.tail) {
            typevars.enter(xs.head.tsym);
        }
    }

    protected ClassSymbol enterClass(Name name) {
        return syms.enterClass(currentModule, name);
    }

    protected ClassSymbol enterClass(Name name, TypeSymbol owner) {
        return syms.enterClass(currentModule, name, owner);
    }

    /** Read contents of a given class symbol `c'. Both external and internal
     *  versions of an inner class are read.
     */
    void readClass(ClassSymbol c) {
        ClassType ct = (ClassType)c.type;

        // allocate scope for members
        c.members_field = WriteableScope.create(c);

        // prepare type variable table
        typevars = typevars.dup(currentOwner);
        if (ct.getEnclosingType().hasTag(CLASS))
            enterTypevars(c.owner, ct.getEnclosingType());

        // read flags, or skip if this is an inner class
        long f = nextChar();
        long flags = adjustClassFlags(c, f);
        if ((flags & MODULE) == 0) {
            if (c.owner.kind == PCK || c.owner.kind == ERR) c.flags_field = flags;
            // read own class name and check that it matches
            currentModule = c.packge().modle;
            ClassSymbol self = poolReader.getClass(nextChar());
            if (c != self) {
                throw badClassFile("class.file.wrong.class",
                                   self.flatname);
            }
        } else {
            if (majorVersion < Version.V53.major) {
                throw badClassFile("anachronistic.module.info",
                        Integer.toString(majorVersion),
                        Integer.toString(minorVersion));
            }
            c.flags_field = flags;
            if (c.owner.kind != MDL) {
                throw badClassFile("module.info.definition.expected");
            }
            currentModule = (ModuleSymbol) c.owner;
            int this_class = nextChar();
            // temp, no check on this_class
        }

        // class attributes must be read before class
        // skip ahead to read class attributes
        int startbp = bp;
        nextChar();
        char interfaceCount = nextChar();
        bp += interfaceCount * 2;
        char fieldCount = nextChar();
        for (int i = 0; i < fieldCount; i++) skipMember();
        char methodCount = nextChar();
        for (int i = 0; i < methodCount; i++) skipMember();
        readClassAttrs(c);

        if (!c.getPermittedSubclasses().isEmpty()) {
            c.flags_field |= SEALED;
        }

        // reset and read rest of classinfo
        bp = startbp;
        int n = nextChar();
        if ((flags & MODULE) != 0 && n > 0) {
            throw badClassFile("module.info.invalid.super.class");
        }
        if (ct.supertype_field == null)
            ct.supertype_field =
                    optPoolEntry(n, idx -> poolReader.getClass(idx).erasure(types), Type.noType);
        n = nextChar();
        List<Type> is = List.nil();
        for (int i = 0; i < n; i++) {
            Type _inter = poolReader.getClass(nextChar()).erasure(types);
            is = is.prepend(_inter);
        }
        if (ct.interfaces_field == null)
            ct.interfaces_field = is.reverse();

        Assert.check(fieldCount == nextChar());
        for (int i = 0; i < fieldCount; i++) enterMember(c, readField());
        Assert.check(methodCount == nextChar());
        for (int i = 0; i < methodCount; i++) enterMember(c, readMethod());
        if (c.isRecord()) {
            for (RecordComponent rc: c.getRecordComponents()) {
                rc.accessor = lookupMethod(c, rc.name, List.nil());
            }
        }
        typevars = typevars.leave();
    }

    private MethodSymbol lookupMethod(TypeSymbol tsym, Name name, List<Type> argtypes) {
        for (Symbol s : tsym.members().getSymbolsByName(name, s -> s.kind == MTH)) {
            if (types.isSameTypes(s.type.getParameterTypes(), argtypes)) {
                return (MethodSymbol) s;
            }
        }
        return null;
    }

    /** Read inner class info. For each inner/outer pair allocate a
     *  member class.
     */
    void readInnerClasses(ClassSymbol c) {
        int n = nextChar();
        for (int i = 0; i < n; i++) {
            nextChar(); // skip inner class symbol
            int outerIdx = nextChar();
            int nameIdx = nextChar();
            ClassSymbol outer = optPoolEntry(outerIdx, poolReader::getClass, null);
            Name name = optPoolEntry(nameIdx, poolReader::getName, names.empty);
            if (name == null) name = names.empty;
            long flags = adjustClassFlags(c, nextChar());
            if (outer != null) { // we have a member class
                if (name == names.empty)
                    name = names.one;
                ClassSymbol member = enterClass(name, outer);
                if ((flags & STATIC) == 0) {
                    ((ClassType)member.type).setEnclosingType(outer.type);
                    if (member.erasure_field != null)
                        ((ClassType)member.erasure_field).setEnclosingType(types.erasure(outer.type));
                }
                if (c == outer && member.owner == c) {
                    member.flags_field = flags;
                    enterMember(c, member);
                }
            }
        }
    }

    /** Read a class definition from the bytes in buf.
     */
    private void readClassBuffer(ClassSymbol c) throws IOException {
        int magic = nextInt();
        if (magic != JAVA_MAGIC)
            throw badClassFile("illegal.start.of.class.file");

        minorVersion = nextChar();
        majorVersion = nextChar();
        int maxMajor = Version.MAX().major;
        int maxMinor = Version.MAX().minor;
        boolean previewClassFile =
                minorVersion == ClassFile.PREVIEW_MINOR_VERSION;
        if (majorVersion > maxMajor ||
            majorVersion * 1000 + minorVersion <
            Version.MIN().major * 1000 + Version.MIN().minor) {
            if (majorVersion == (maxMajor + 1) && !previewClassFile)
                log.warning(Warnings.BigMajorVersion(currentClassFile,
                                                     majorVersion,
                                                     maxMajor));
            else
                throw badClassFile("wrong.version",
                                   Integer.toString(majorVersion),
                                   Integer.toString(minorVersion),
                                   Integer.toString(maxMajor),
                                   Integer.toString(maxMinor));
        }
        utf8validation = majorVersion < V48.major ? Convert.Validation.PREJDK14 : Convert.Validation.STRICT;

        if (previewClassFile) {
            if (!preview.isEnabled()) {
                log.error(preview.disabledError(currentClassFile, majorVersion));
            } else {
                preview.warnPreview(c.classfile, majorVersion);
            }
        }

        poolReader = new PoolReader(this, names, syms);
        bp = poolReader.readPool(buf, bp);
        if (signatureBuffer.length < bp) {
            int ns = Integer.highestOneBit(bp) << 1;
            signatureBuffer = new byte[ns];
        }
        readClass(c);
    }

    public void readClassFile(ClassSymbol c) {
        currentOwner = c;
        currentClassFile = c.classfile;
        warnedAttrs.clear();
        filling = true;
        target = null;
        repeatable = null;
        try {
            bp = 0;
            buf.reset();
            try (InputStream input = c.classfile.openInputStream()) {
                buf.appendStream(input);
            }
            readClassBuffer(c);
            if (!missingTypeVariables.isEmpty() && !foundTypeVariables.isEmpty()) {
                List<Type> missing = missingTypeVariables;
                List<Type> found = foundTypeVariables;
                missingTypeVariables = List.nil();
                foundTypeVariables = List.nil();
                interimUses = List.nil();
                interimProvides = List.nil();
                filling = false;
                ClassType ct = (ClassType)currentOwner.type;
                ct.supertype_field =
                    types.subst(ct.supertype_field, missing, found);
                ct.interfaces_field =
                    types.subst(ct.interfaces_field, missing, found);
                ct.typarams_field =
                    types.substBounds(ct.typarams_field, missing, found);
                for (List<Type> types = ct.typarams_field; types.nonEmpty(); types = types.tail) {
                    types.head.tsym.type = types.head;
                }
            } else if (missingTypeVariables.isEmpty() !=
                       foundTypeVariables.isEmpty()) {
                Name name = missingTypeVariables.head.tsym.name;
                throw badClassFile("undecl.type.var", name);
            }

            if ((c.flags_field & Flags.ANNOTATION) != 0) {
                c.setAnnotationTypeMetadata(new AnnotationTypeMetadata(c, new CompleterDeproxy(c, target, repeatable)));
            } else {
                c.setAnnotationTypeMetadata(AnnotationTypeMetadata.notAnAnnotationType());
            }

            if (c == currentModule.module_info) {
                if (interimUses.nonEmpty() || interimProvides.nonEmpty()) {
                    Assert.check(currentModule.isCompleted());
                    currentModule.usesProvidesCompleter =
                            new UsesProvidesCompleter(currentModule, interimUses, interimProvides);
                } else {
                    currentModule.uses = List.nil();
                    currentModule.provides = List.nil();
                }
            }
        } catch (IOException | ClosedFileSystemException ex) {
            throw badClassFile("unable.to.access.file", ex.toString());
        } catch (ArrayIndexOutOfBoundsException ex) {
            throw badClassFile("bad.class.file", c.flatname);
        } finally {
            interimUses = List.nil();
            interimProvides = List.nil();
            missingTypeVariables = List.nil();
            foundTypeVariables = List.nil();
            filling = false;
        }
        // we need to do some checks now that the class has been loaded
        checkNonCyclicMembership(c);
    }

    /** We can only read a single class file at a time; this
     *  flag keeps track of when we are currently reading a class
     *  file.
     */
    public boolean filling = false;

/* **********************************************************************
 * Adjusting flags
 ***********************************************************************/

    long adjustFieldFlags(long flags) {
        boolean previewClassFile = minorVersion == ClassFile.PREVIEW_MINOR_VERSION;
        if (allowValueClasses && previewClassFile && (flags & ACC_STRICT) != 0) {
            flags &= ~ACC_STRICT;
            flags |= STRICT;
        }
        return flags;
    }

    long adjustMethodFlags(long flags) {
        if ((flags & ACC_BRIDGE) != 0) {
            flags &= ~ACC_BRIDGE;
            flags |= BRIDGE;
        }
        if ((flags & ACC_VARARGS) != 0) {
            flags &= ~ACC_VARARGS;
            flags |= VARARGS;
        }
        return flags;
    }

    long adjustClassFlags(ClassSymbol c, long flags) {
        if ((flags & ACC_MODULE) != 0) {
            flags &= ~ACC_MODULE;
            flags |= MODULE;
        }
        if (((flags & ACC_IDENTITY) != 0 && !isMigratedValueClass(flags)) || (majorVersion < V67.major && (flags & INTERFACE) == 0)) {
            flags |= IDENTITY_TYPE;
        } else if (needsValueFlag(c, flags)) {
            flags |= VALUE_CLASS;
            flags &= ~IDENTITY_TYPE;
        }
        flags &= ~ACC_IDENTITY; // ACC_IDENTITY and SYNCHRONIZED bits overloaded
        return flags;
    }

    private boolean needsValueFlag(Symbol c, long flags) {
        boolean previewClassFile = minorVersion == ClassFile.PREVIEW_MINOR_VERSION;
        if (allowValueClasses) {
            if (previewClassFile && majorVersion >= V67.major && (flags & INTERFACE) == 0 ||
                    majorVersion >= V67.major && isMigratedValueClass(flags)) {
                return true;
            }
        }
        return false;
    }

    private boolean isMigratedValueClass(long flags) {
        return allowValueClasses && ((flags & MIGRATED_VALUE_CLASS) != 0);
    }

    /**
     * A subclass of JavaFileObject for the sourcefile attribute found in a classfile.
     * The attribute is only the last component of the original filename, so is unlikely
     * to be valid as is, so operations other than those to access the name throw
     * UnsupportedOperationException
     */
    private static class SourceFileObject implements JavaFileObject {

        /** The file's name.
         */
        private final Name name;

        public SourceFileObject(Name name) {
            this.name = name;
        }

        @Override @DefinedBy(Api.COMPILER)
        public URI toUri() {
            try {
                return new URI(null, name.toString(), null);
            } catch (URISyntaxException e) {
                throw new PathFileObject.CannotCreateUriError(name.toString(), e);
            }
        }

        @Override @DefinedBy(Api.COMPILER)
        public String getName() {
            return name.toString();
        }

        @Override @DefinedBy(Api.COMPILER)
        public JavaFileObject.Kind getKind() {
            return BaseFileManager.getKind(getName());
        }

        @Override @DefinedBy(Api.COMPILER)
        public InputStream openInputStream() {
            throw new UnsupportedOperationException();
        }

        @Override @DefinedBy(Api.COMPILER)
        public OutputStream openOutputStream() {
            throw new UnsupportedOperationException();
        }

        @Override @DefinedBy(Api.COMPILER)
        public CharBuffer getCharContent(boolean ignoreEncodingErrors) {
            throw new UnsupportedOperationException();
        }

        @Override @DefinedBy(Api.COMPILER)
        public Reader openReader(boolean ignoreEncodingErrors) {
            throw new UnsupportedOperationException();
        }

        @Override @DefinedBy(Api.COMPILER)
        public Writer openWriter() {
            throw new UnsupportedOperationException();
        }

        @Override @DefinedBy(Api.COMPILER)
        public long getLastModified() {
            throw new UnsupportedOperationException();
        }

        @Override @DefinedBy(Api.COMPILER)
        public boolean delete() {
            throw new UnsupportedOperationException();
        }

        @Override @DefinedBy(Api.COMPILER)
        public boolean isNameCompatible(String simpleName, JavaFileObject.Kind kind) {
            return true; // fail-safe mode
        }

        @Override @DefinedBy(Api.COMPILER)
        public NestingKind getNestingKind() {
            return null;
        }

        @Override @DefinedBy(Api.COMPILER)
        public Modifier getAccessLevel() {
            return null;
        }

        /**
         * Check if two file objects are equal.
         * SourceFileObjects are just placeholder objects for the value of a
         * SourceFile attribute, and do not directly represent specific files.
         * Two SourceFileObjects are equal if their names are equal.
         */
        @Override
        public boolean equals(Object other) {
            if (this == other)
                return true;
            return (other instanceof SourceFileObject sourceFileObject)
                    && name.equals(sourceFileObject.name);
        }

        @Override
        public int hashCode() {
            return name.hashCode();
        }
    }

    private class CompleterDeproxy implements AnnotationTypeCompleter {
        ClassSymbol proxyOn;
        CompoundAnnotationProxy target;
        CompoundAnnotationProxy repeatable;

        public CompleterDeproxy(ClassSymbol c, CompoundAnnotationProxy target,
                CompoundAnnotationProxy repeatable)
        {
            this.proxyOn = c;
            this.target = target;
            this.repeatable = repeatable;
        }

        @Override
        public void complete(ClassSymbol sym) {
            Assert.check(proxyOn == sym);
            Attribute.Compound theTarget = null, theRepeatable = null;
            AnnotationDeproxy deproxy;

            try {
                if (target != null) {
                    deproxy = new AnnotationDeproxy(proxyOn);
                    theTarget = deproxy.deproxyCompound(target);
                }

                if (repeatable != null) {
                    deproxy = new AnnotationDeproxy(proxyOn);
                    theRepeatable = deproxy.deproxyCompound(repeatable);
                }
            } catch (Exception e) {
                throw new CompletionFailure(sym,
                                            () -> ClassReader.this.diagFactory.fragment(Fragments.ExceptionMessage(e.getMessage())),
                                            dcfh);
            }

            sym.getAnnotationTypeMetadata().setTarget(theTarget);
            sym.getAnnotationTypeMetadata().setRepeatable(theRepeatable);
        }
    }

    private class ProxyType extends Type {

        private final Name name;

        public ProxyType(int index) {
            super(syms.noSymbol, List.nil());
            this.name = poolReader.getName(index);
        }

        @Override
        public TypeTag getTag() {
            return TypeTag.NONE;
        }

        public Type resolve() {
            return name.map(ClassReader.this::sigToType);
        }

        @Override @DefinedBy(Api.LANGUAGE_MODEL)
        public String toString() {
            return "<ProxyType>";
        }

    }

    private static final class InterimUsesDirective {
        public final Name service;

        public InterimUsesDirective(Name service) {
            this.service = service;
        }

    }

    private static final class InterimProvidesDirective {
        public final Name service;
        public final List<Name> impls;

        public InterimProvidesDirective(Name service, List<Name> impls) {
            this.service = service;
            this.impls = impls;
        }

    }

    private final class UsesProvidesCompleter implements Completer {
        private final ModuleSymbol currentModule;
        private final List<InterimUsesDirective> interimUsesCopy;
        private final List<InterimProvidesDirective> interimProvidesCopy;

        public UsesProvidesCompleter(ModuleSymbol currentModule, List<InterimUsesDirective> interimUsesCopy, List<InterimProvidesDirective> interimProvidesCopy) {
            this.currentModule = currentModule;
            this.interimUsesCopy = interimUsesCopy;
            this.interimProvidesCopy = interimProvidesCopy;
        }

        @Override
        public void complete(Symbol sym) throws CompletionFailure {
            ListBuffer<Directive> directives = new ListBuffer<>();
            directives.addAll(currentModule.directives);
            ListBuffer<UsesDirective> uses = new ListBuffer<>();
            for (InterimUsesDirective interim : interimUsesCopy) {
                UsesDirective d = new UsesDirective(syms.enterClass(currentModule, interim.service));
                uses.add(d);
                directives.add(d);
            }
            currentModule.uses = uses.toList();
            ListBuffer<ProvidesDirective> provides = new ListBuffer<>();
            for (InterimProvidesDirective interim : interimProvidesCopy) {
                ListBuffer<ClassSymbol> impls = new ListBuffer<>();
                for (Name impl : interim.impls) {
                    impls.append(syms.enterClass(currentModule, impl));
                }
                ProvidesDirective d = new ProvidesDirective(syms.enterClass(currentModule, interim.service),
                                                            impls.toList());
                provides.add(d);
                directives.add(d);
            }
            currentModule.provides = provides.toList();
            currentModule.directives = directives.toList();
        }
    }

    // A value class cannot contain a non-nullable instance field of its own type either directly or indirectly.
    void checkNonCyclicMembership(ClassSymbol csym) {
        if (!allowValueClasses || !csym.type.hasImplicitConstructor()) {
            // nothing to see here
            return;
        }
        Assert.check((csym.flags_field & LOCKED) == 0);
        try {
            ListBuffer<Symbol> fields = new ListBuffer<>();
            // invoking c::members can provoke symbol completion and thus the LOCKED flag can be set before expected
            for (Symbol field : csym.members().getSymbols(s -> s.kind == VAR && cyclePossible((VarSymbol) s), NON_RECURSIVE)) {
                fields.add(field);
            }
            csym.flags_field |= LOCKED;
            for (Symbol field : fields) {
                checkNonCyclicMembershipHelper((ClassSymbol) field.type.tsym);
            }
        } finally {
            csym.flags_field &= ~LOCKED;
        }
    }
    // where
    private void checkNonCyclicMembershipHelper(ClassSymbol c) {
        /*if ((c.flags_field & LOCKED) != 0) {
            JavaFileObject prevSource = log.useSource(currentClassFile);
            try {
                log.error(CompilerProperties.Errors.CyclicPrimitiveClassMembership(c));
                return;
            } finally {
                log.useSource(prevSource);
            }
        }
        try {
            ListBuffer<Symbol> fields = new ListBuffer<>();
            // invoking c::members can provoke symbol completion and thus the LOCKED flag can be set before expected
            for (Symbol fld : c.members().getSymbols(s -> s.kind == VAR && cyclePossible((VarSymbol) s), NON_RECURSIVE)) {
                fields.add(fld);
            }
            c.flags_field |= LOCKED;
            for (Symbol field : fields) {
                checkNonCyclicMembershipHelper((ClassSymbol) field.type.tsym);
            }
        } finally {
            c.flags_field &= ~LOCKED;
        }*/
    }
    // where
    private boolean cyclePossible(VarSymbol symbol) {
        return (symbol.flags() & STATIC) == 0 && symbol.type.isValueClass() && symbol.type.hasImplicitConstructor() && types.isNonNullable(symbol.type);
    }
}<|MERGE_RESOLUTION|>--- conflicted
+++ resolved
@@ -36,6 +36,7 @@
 import java.util.HashSet;
 import java.util.Map;
 import java.util.Set;
+import java.util.function.BiFunction;
 import java.util.function.IntFunction;
 import java.util.function.Predicate;
 import java.util.stream.IntStream;
@@ -62,13 +63,11 @@
 import com.sun.tools.javac.jvm.ClassFile.Version;
 import com.sun.tools.javac.jvm.PoolConstant.NameAndType;
 import com.sun.tools.javac.main.Option;
-<<<<<<< HEAD
-=======
 import com.sun.tools.javac.resources.CompilerProperties;
 import com.sun.tools.javac.resources.CompilerProperties.Errors;
->>>>>>> 115d3dea
 import com.sun.tools.javac.resources.CompilerProperties.Fragments;
 import com.sun.tools.javac.resources.CompilerProperties.Warnings;
+import com.sun.tools.javac.tree.JCTree;
 import com.sun.tools.javac.tree.JCTree.JCNullableTypeExpression.NullMarker;
 import com.sun.tools.javac.util.*;
 import com.sun.tools.javac.util.ByteBuffer.UnderflowException;
@@ -614,10 +613,6 @@
             case '<':           // generic arguments
                 ClassSymbol t = enterClass(readName(signatureBuffer,
                                                          startSbp,
-<<<<<<< HEAD
-                                                         sbp - startSbp ));
-                outer = new ClassType(outer, sigToTypes('>'), t, List.nil()) {
-=======
                                                          sbp - startSbp));
                 List<Type> actuals = sigToTypes('>');
                 List<Type> formals = ((ClassType)t.type.tsym.type).typarams_field;
@@ -632,7 +627,6 @@
                  */
                 final List<Type> actualsCp = actuals;
                 outer = new ClassType(outer, actuals, t, List.nil()) {
->>>>>>> 115d3dea
                         boolean completed = false;
                         boolean typeArgsSet = false;
                         @Override @DefinedBy(Api.LANGUAGE_MODEL)
@@ -2605,7 +2599,6 @@
             this.attributesByPath = attributesByPath;
         }
 
-
         @Override
         public Type visitClassType(ClassType t, List<TypeAnnotationPosition.TypePathEntry> path) {
             // As described in JVMS 4.7.20.2, type annotations on nested types are located with
