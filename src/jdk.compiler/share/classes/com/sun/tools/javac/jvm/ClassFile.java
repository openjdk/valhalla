/*
 * Copyright (c) 1999, 2020, Oracle and/or its affiliates. All rights reserved.
 * DO NOT ALTER OR REMOVE COPYRIGHT NOTICES OR THIS FILE HEADER.
 *
 * This code is free software; you can redistribute it and/or modify it
 * under the terms of the GNU General Public License version 2 only, as
 * published by the Free Software Foundation.  Oracle designates this
 * particular file as subject to the "Classpath" exception as provided
 * by Oracle in the LICENSE file that accompanied this code.
 *
 * This code is distributed in the hope that it will be useful, but WITHOUT
 * ANY WARRANTY; without even the implied warranty of MERCHANTABILITY or
 * FITNESS FOR A PARTICULAR PURPOSE.  See the GNU General Public License
 * version 2 for more details (a copy is included in the LICENSE file that
 * accompanied this code).
 *
 * You should have received a copy of the GNU General Public License version
 * 2 along with this work; if not, write to the Free Software Foundation,
 * Inc., 51 Franklin St, Fifth Floor, Boston, MA 02110-1301 USA.
 *
 * Please contact Oracle, 500 Oracle Parkway, Redwood Shores, CA 94065 USA
 * or visit www.oracle.com if you need additional information or have any
 * questions.
 */

package com.sun.tools.javac.jvm;

import com.sun.tools.javac.util.Name;


/** A JVM class file.
 *
 *  <p>Generic Java classfiles have one additional attribute for classes,
 *  methods and fields:
 *  <pre>
 *   "Signature" (u4 attr-length, u2 signature-index)
 *  </pre>
 *
 *  <p>A signature gives the full Java type of a method or field. When
 *  used as a class attribute, it indicates type parameters, followed
 *  by supertype, followed by all interfaces.
 *  <pre>
 *     methodOrFieldSignature ::= type
 *     classSignature         ::= [ typeparams ] supertype { interfacetype }
 *  </pre>
 *  <p>The type syntax in signatures is extended as follows:
 *  <pre>{@literal
 *     type       ::= ... | classtype | methodtype | typevar
 *     classtype  ::= classsig { '.' classsig }
 *     classig    ::= 'L' name [typeargs] ';' | 'Q' name [typeargs] ';'
 *     methodtype ::= [ typeparams ] '(' { type } ')' type
 *     typevar    ::= 'T' name ';'
 *     typeargs   ::= '<' type { type } '>'
 *     typeparams ::= '<' typeparam { typeparam } '>'
 *     typeparam  ::= name ':' type
 *  }</pre>
 *  <p>This class defines constants used in class files as well
 *  as routines to convert between internal ``.'' and external ``/''
 *  separators in class names.
 *
 *  <p><b>This is NOT part of any supported API.
 *  If you write code that depends on this, you do so at your own risk.
 *  This code and its internal interfaces are subject to change or
 *  deletion without notice.</b> */
public class ClassFile {

    public static final int JAVA_MAGIC = 0xCAFEBABE;

    // see Target
<<<<<<< HEAD
    public final static int CONSTANT_Utf8 = 1;
    public final static int CONSTANT_Unicode = 2;
    public final static int CONSTANT_Integer = 3;
    public final static int CONSTANT_Float = 4;
    public final static int CONSTANT_Long = 5;
    public final static int CONSTANT_Double = 6;
    public final static int CONSTANT_Class = 7;
    public final static int CONSTANT_String = 8;
    public final static int CONSTANT_Fieldref = 9;
    public final static int CONSTANT_Methodref = 10;
    public final static int CONSTANT_InterfaceMethodref = 11;
    public final static int CONSTANT_NameandType = 12;
    public final static int CONSTANT_MethodHandle = 15;
    public final static int CONSTANT_MethodType = 16;
    public final static int CONSTANT_Dynamic = 17;
    public final static int CONSTANT_InvokeDynamic = 18;
    public final static int CONSTANT_Module = 19;
    public final static int CONSTANT_Package = 20;
    public final static int CONSTANT_Parameter = 21;
    public final static int CONSTANT_Linkage = 22;

    public final static int REF_getField = 1;
    public final static int REF_getStatic = 2;
    public final static int REF_putField = 3;
    public final static int REF_putStatic = 4;
    public final static int REF_invokeVirtual = 5;
    public final static int REF_invokeStatic = 6;
    public final static int REF_invokeSpecial = 7;
    public final static int REF_newInvokeSpecial = 8;
    public final static int REF_invokeInterface = 9;

    public final static int MAX_PARAMETERS = 0xff;
    public final static int MAX_DIMENSIONS = 0xff;
    public final static int MAX_CODE = 0xffff;
    public final static int MAX_LOCALS = 0xffff;
    public final static int MAX_STACK = 0xffff;

    public final static int PREVIEW_MINOR_VERSION = 0xffff;
=======
    public static final int CONSTANT_Utf8 = 1;
    public static final int CONSTANT_Unicode = 2;
    public static final int CONSTANT_Integer = 3;
    public static final int CONSTANT_Float = 4;
    public static final int CONSTANT_Long = 5;
    public static final int CONSTANT_Double = 6;
    public static final int CONSTANT_Class = 7;
    public static final int CONSTANT_String = 8;
    public static final int CONSTANT_Fieldref = 9;
    public static final int CONSTANT_Methodref = 10;
    public static final int CONSTANT_InterfaceMethodref = 11;
    public static final int CONSTANT_NameandType = 12;
    public static final int CONSTANT_MethodHandle = 15;
    public static final int CONSTANT_MethodType = 16;
    public static final int CONSTANT_Dynamic = 17;
    public static final int CONSTANT_InvokeDynamic = 18;
    public static final int CONSTANT_Module = 19;
    public static final int CONSTANT_Package = 20;

    public static final int REF_getField = 1;
    public static final int REF_getStatic = 2;
    public static final int REF_putField = 3;
    public static final int REF_putStatic = 4;
    public static final int REF_invokeVirtual = 5;
    public static final int REF_invokeStatic = 6;
    public static final int REF_invokeSpecial = 7;
    public static final int REF_newInvokeSpecial = 8;
    public static final int REF_invokeInterface = 9;

    public static final int MAX_PARAMETERS = 0xff;
    public static final int MAX_DIMENSIONS = 0xff;
    public static final int MAX_CODE = 0xffff;
    public static final int MAX_LOCALS = 0xffff;
    public static final int MAX_STACK = 0xffff;

    public static final int PREVIEW_MINOR_VERSION = 0xffff;
>>>>>>> b65c2b1e

    public enum Version {
        V45_3(45, 3), // base level for all attributes
        V49(49, 0),   // JDK 1.5: enum, generics, annotations
        V50(50, 0),   // JDK 1.6: stackmaps
        V51(51, 0),   // JDK 1.7
        V52(52, 0),   // JDK 1.8: lambda, type annos, param names
        V53(53, 0),   // JDK 1.9: modules, indy string concat
        V54(54, 0),   // JDK 10
        V55(55, 0),   // JDK 11: constant dynamic, nest mates
        V56(56, 0),   // JDK 12
        V57(57, 0),   // JDK 13
        V58(58, 0),   // JDK 14
        V59(59, 0),   // JDK 15
        V60(60, 0),   // JDK 16
        V61(61, 0);   // JDK 17
        Version(int major, int minor) {
            this.major = major;
            this.minor = minor;
        }
        public final int major, minor;

        private static final Version MIN = values()[0];
        /** Return the least version supported, MIN */
        public static Version MIN() { return MIN; }

        private static final Version MAX = values()[values().length-1];
        /** Return the largest version supported, MAX */
        public static Version MAX() { return MAX; }
    }


/************************************************************************
 * String Translation Routines
 ***********************************************************************/

    /**
     * Return internal representation of buf[offset..offset+len-1], converting '/' to '.'.
     *
     * Note: the naming is the inverse of that used by JVMS 4.2 The Internal Form Of Names,
     * which defines "internal name" to be the form using "/" instead of "."
     */
    public static byte[] internalize(byte[] buf, int offset, int len) {
        byte[] translated = new byte[len];
        for (int j = 0; j < len; j++) {
            byte b = buf[offset + j];
            if (b == '/') translated[j] = (byte) '.';
            else translated[j] = b;
        }
        return translated;
    }

    /**
     * Return internal representation of given name, converting '/' to '.'.
     *
     * Note: the naming is the inverse of that used by JVMS 4.2 The Internal Form Of Names,
     * which defines "internal name" to be the form using "/" instead of "."
     */
    public static byte[] internalize(Name name) {
        return internalize(name.getByteArray(), name.getByteOffset(), name.getByteLength());
    }

    /**
     * Return external representation of buf[offset..offset+len-1], converting '.' to '/'.
     *
     * Note: the naming is the inverse of that used by JVMS 4.2 The Internal Form Of Names,
     * which defines "internal name" to be the form using "/" instead of "."
     */
    public static byte[] externalize(byte[] buf, int offset, int len) {
        byte[] translated = new byte[len];
        for (int j = 0; j < len; j++) {
            byte b = buf[offset + j];
            if (b == '.') translated[j] = (byte) '/';
            else translated[j] = b;
        }
        return translated;
    }

    /**
     * Return external representation of given name, converting '/' to '.'.
     *
     * Note: the naming is the inverse of that used by JVMS 4.2 The Internal Form Of Names,
     * which defines "internal name" to be the form using "/" instead of "."
     */
    public static byte[] externalize(Name name) {
        return externalize(name.getByteArray(), name.getByteOffset(), name.getByteLength());
    }
}<|MERGE_RESOLUTION|>--- conflicted
+++ resolved
@@ -67,46 +67,6 @@
     public static final int JAVA_MAGIC = 0xCAFEBABE;
 
     // see Target
-<<<<<<< HEAD
-    public final static int CONSTANT_Utf8 = 1;
-    public final static int CONSTANT_Unicode = 2;
-    public final static int CONSTANT_Integer = 3;
-    public final static int CONSTANT_Float = 4;
-    public final static int CONSTANT_Long = 5;
-    public final static int CONSTANT_Double = 6;
-    public final static int CONSTANT_Class = 7;
-    public final static int CONSTANT_String = 8;
-    public final static int CONSTANT_Fieldref = 9;
-    public final static int CONSTANT_Methodref = 10;
-    public final static int CONSTANT_InterfaceMethodref = 11;
-    public final static int CONSTANT_NameandType = 12;
-    public final static int CONSTANT_MethodHandle = 15;
-    public final static int CONSTANT_MethodType = 16;
-    public final static int CONSTANT_Dynamic = 17;
-    public final static int CONSTANT_InvokeDynamic = 18;
-    public final static int CONSTANT_Module = 19;
-    public final static int CONSTANT_Package = 20;
-    public final static int CONSTANT_Parameter = 21;
-    public final static int CONSTANT_Linkage = 22;
-
-    public final static int REF_getField = 1;
-    public final static int REF_getStatic = 2;
-    public final static int REF_putField = 3;
-    public final static int REF_putStatic = 4;
-    public final static int REF_invokeVirtual = 5;
-    public final static int REF_invokeStatic = 6;
-    public final static int REF_invokeSpecial = 7;
-    public final static int REF_newInvokeSpecial = 8;
-    public final static int REF_invokeInterface = 9;
-
-    public final static int MAX_PARAMETERS = 0xff;
-    public final static int MAX_DIMENSIONS = 0xff;
-    public final static int MAX_CODE = 0xffff;
-    public final static int MAX_LOCALS = 0xffff;
-    public final static int MAX_STACK = 0xffff;
-
-    public final static int PREVIEW_MINOR_VERSION = 0xffff;
-=======
     public static final int CONSTANT_Utf8 = 1;
     public static final int CONSTANT_Unicode = 2;
     public static final int CONSTANT_Integer = 3;
@@ -125,6 +85,8 @@
     public static final int CONSTANT_InvokeDynamic = 18;
     public static final int CONSTANT_Module = 19;
     public static final int CONSTANT_Package = 20;
+    public static final int CONSTANT_Parameter = 21;
+    public static final int CONSTANT_Linkage = 22;
 
     public static final int REF_getField = 1;
     public static final int REF_getStatic = 2;
@@ -143,7 +105,6 @@
     public static final int MAX_STACK = 0xffff;
 
     public static final int PREVIEW_MINOR_VERSION = 0xffff;
->>>>>>> b65c2b1e
 
     public enum Version {
         V45_3(45, 3), // base level for all attributes
