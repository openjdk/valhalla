/*
 * Copyright (c) 1999, 2023, Oracle and/or its affiliates. All rights reserved.
 * DO NOT ALTER OR REMOVE COPYRIGHT NOTICES OR THIS FILE HEADER.
 *
 * This code is free software; you can redistribute it and/or modify it
 * under the terms of the GNU General Public License version 2 only, as
 * published by the Free Software Foundation.  Oracle designates this
 * particular file as subject to the "Classpath" exception as provided
 * by Oracle in the LICENSE file that accompanied this code.
 *
 * This code is distributed in the hope that it will be useful, but WITHOUT
 * ANY WARRANTY; without even the implied warranty of MERCHANTABILITY or
 * FITNESS FOR A PARTICULAR PURPOSE.  See the GNU General Public License
 * version 2 for more details (a copy is included in the LICENSE file that
 * accompanied this code).
 *
 * You should have received a copy of the GNU General Public License version
 * 2 along with this work; if not, write to the Free Software Foundation,
 * Inc., 51 Franklin St, Fifth Floor, Boston, MA 02110-1301 USA.
 *
 * Please contact Oracle, 500 Oracle Parkway, Redwood Shores, CA 94065 USA
 * or visit www.oracle.com if you need additional information or have any
 * questions.
 */

package com.sun.tools.javac.code;

import java.lang.annotation.Annotation;
import java.util.ArrayDeque;
import java.util.Collections;
import java.util.EnumMap;
import java.util.Map;
import java.util.function.Function;
import java.util.function.Predicate;

import javax.lang.model.type.*;

import com.sun.tools.javac.code.Symbol.*;
import com.sun.tools.javac.code.TypeMetadata.Annotations;
import com.sun.tools.javac.code.TypeMetadata.ConstantValue;
import com.sun.tools.javac.code.Types.TypeMapping;
import com.sun.tools.javac.code.Types.UniqueType;
import com.sun.tools.javac.comp.Infer.IncorporationAction;
import com.sun.tools.javac.jvm.ClassFile;
import com.sun.tools.javac.jvm.PoolConstant;
import com.sun.tools.javac.tree.JCTree.JCNullableTypeExpression.NullMarker;
import com.sun.tools.javac.util.*;
import com.sun.tools.javac.util.DefinedBy.Api;

import static com.sun.tools.javac.code.BoundKind.*;
import static com.sun.tools.javac.code.Flags.*;
import static com.sun.tools.javac.code.Kinds.Kind.*;
import static com.sun.tools.javac.code.TypeTag.*;

/** This class represents Java types. The class itself defines the behavior of
 *  the following types:
 *  <pre>
 *  base types (tags: BYTE, CHAR, SHORT, INT, LONG, FLOAT, DOUBLE, BOOLEAN),
 *  type `void' (tag: VOID),
 *  the bottom type (tag: BOT),
 *  the missing type (tag: NONE).
 *  </pre>
 *  <p>The behavior of the following types is defined in subclasses, which are
 *  all static inner classes of this class:
 *  <pre>
 *  class types (tag: CLASS, class: ClassType),
 *  array types (tag: ARRAY, class: ArrayType),
 *  method types (tag: METHOD, class: MethodType),
 *  package types (tag: PACKAGE, class: PackageType),
 *  type variables (tag: TYPEVAR, class: TypeVar),
 *  type arguments (tag: WILDCARD, class: WildcardType),
 *  generic method types (tag: FORALL, class: ForAll),
 *  the error type (tag: ERROR, class: ErrorType).
 *  </pre>
 *
 *  <p><b>This is NOT part of any supported API.
 *  If you write code that depends on this, you do so at your own risk.
 *  This code and its internal interfaces are subject to change or
 *  deletion without notice.</b>
 *
 *  @see TypeTag
 */
public abstract class Type extends AnnoConstruct implements TypeMirror, PoolConstant {

    /**
     * Type metadata,  Should be {@code null} for the default value.
     *
     * Note: it is an invariant that for any {@code TypeMetadata}
     * class, a given {@code Type} may have at most one metadata array
     * entry of that class.
     */
    protected final List<TypeMetadata> metadata;

    /** Constant type: no type at all. */
    public static final JCNoType noType = new JCNoType() {
        @Override @DefinedBy(Api.LANGUAGE_MODEL)
        public String toString() {
            return "none";
        }
    };

    /** Constant type: special type to be used during recovery of deferred expressions. */
    public static final JCNoType recoveryType = new JCNoType(){
        @Override @DefinedBy(Api.LANGUAGE_MODEL)
        public String toString() {
            return "recovery";
        }
    };

    /** Constant type: special type to be used for marking stuck trees. */
    public static final JCNoType stuckType = new JCNoType() {
        @Override @DefinedBy(Api.LANGUAGE_MODEL)
        public String toString() {
            return "stuck";
        }
    };

    /** If this switch is turned on, the names of type variables
     *  and anonymous classes are printed with hashcodes appended.
     */
    public static boolean moreInfo = false;

    /** The defining class / interface / package / type variable.
     */
    public TypeSymbol tsym;

    @Override
    public int poolTag() {
        throw new AssertionError("Invalid pool entry");
    }

    @Override
    public Object poolKey(Types types) {
        return new UniqueType(this, types);
    }

    /**
     * Checks if the current type tag is equal to the given tag.
     * @return true if tag is equal to the current type tag.
     */
    public boolean hasTag(TypeTag tag) {
        return tag == getTag();
    }

    /**
     * Returns the current type tag.
     * @return the value of the current type tag.
     */
    public abstract TypeTag getTag();

    public boolean isNumeric() {
        return false;
    }

    public boolean isIntegral() {
        return false;
    }

    public boolean isPrimitive() {
        return false;
    }

    public boolean isPrimitiveOrVoid() {
        return false;
    }

    public boolean isReference() {
        return false;
    }

    public boolean isNullOrReference() {
        return false;
    }

    public boolean isPartial() {
        return false;
    }

    /**
     * The constant value of this type, null if this type does not
     * have a constant value attribute. Only primitive types and
     * strings (ClassType) can have a constant value attribute.
     * @return the constant value attribute of this type
     */
    public Object constValue() {
        return getMetadata(TypeMetadata.ConstantValue.class, ConstantValue::value, null);
    }

    /** Is this a constant type whose value is false?
     */
    public boolean isFalse() {
        return false;
    }

    /** Is this a constant type whose value is true?
     */
    public boolean isTrue() {
        return false;
    }

    /**
     * Get the representation of this type used for modelling purposes.
     * By default, this is itself. For ErrorType, a different value
     * may be provided.
     */
    public Type getModelType() {
        return this;
    }

    public static List<Type> getModelTypes(List<Type> ts) {
        ListBuffer<Type> lb = new ListBuffer<>();
        for (Type t: ts)
            lb.append(t.getModelType());
        return lb.toList();
    }

    /**For ErrorType, returns the original type, otherwise returns the type itself.
     */
    public Type getOriginalType() {
        return this;
    }

    public <R,S> R accept(Type.Visitor<R,S> v, S s) { return v.visitType(this, s); }

    /** Define a type given its tag, type symbol, and type annotations
     */

    public Type(TypeSymbol tsym, List<TypeMetadata> metadata) {
        Assert.checkNonNull(metadata);
        this.tsym = tsym;
        this.metadata = metadata;
    }

    public boolean isValueClass() {
<<<<<<< HEAD
        return false;
    }

    public boolean hasImplicitConstructor() {
=======
>>>>>>> 9c21d4c5
        return false;
    }

    public boolean isIdentityClass() {
        return false;
    }

    // Does this type need to be preloaded in the context of the referring class ??
    public boolean requiresPreload(Symbol referringClass) {
        if (this.tsym == referringClass)
            return false; // pointless
        return this.isValueClass();
    }

    /**
     * A subclass of {@link Types.TypeMapping} which applies a mapping recursively to the subterms
     * of a given type expression. This mapping returns the original type is no changes occurred
     * when recursively mapping the original type's subterms.
     */
    public abstract static class StructuralTypeMapping<S> extends Types.TypeMapping<S> {

        @Override
        public Type visitClassType(ClassType t, S s) {
            Type outer = t.getEnclosingType();
            Type outer1 = visit(outer, s);
            List<Type> typarams = t.getTypeArguments();
            List<Type> typarams1 = visit(typarams, s);
            if (outer1 == outer && typarams1 == typarams) return t;
            else return new ClassType(outer1, typarams1, t.tsym, t.metadata) {
                @Override
                protected boolean needsStripping() {
                    return true;
                }
            };
        }

        @Override
        public Type visitWildcardType(WildcardType wt, S s) {
            Type t = wt.type;
            if (t != null)
                t = visit(t, s);
            if (t == wt.type)
                return wt;
            else
                return new WildcardType(t, wt.kind, wt.tsym, wt.bound, wt.metadata) {
                    @Override
                    protected boolean needsStripping() {
                        return true;
                    }
                };
        }

        @Override
        public Type visitArrayType(ArrayType t, S s) {
            Type elemtype = t.elemtype;
            Type elemtype1 = visit(elemtype, s);
            if (elemtype1 == elemtype) return t;
            else return new ArrayType(elemtype1, t.tsym, t.metadata) {
                @Override
                protected boolean needsStripping() {
                    return true;
                }
            };
        }

        @Override
        public Type visitMethodType(MethodType t, S s) {
            List<Type> argtypes = t.argtypes;
            Type restype = t.restype;
            List<Type> thrown = t.thrown;
            List<Type> argtypes1 = visit(argtypes, s);
            Type restype1 = visit(restype, s);
            List<Type> thrown1 = visit(thrown, s);
            if (argtypes1 == argtypes &&
                restype1 == restype &&
                thrown1 == thrown) return t;
            else return new MethodType(argtypes1, restype1, thrown1, t.tsym) {
                @Override
                protected boolean needsStripping() {
                    return true;
                }
            };
        }

        @Override
        public Type visitForAll(ForAll t, S s) {
            return visit(t.qtype, s);
        }
    }

    /** map a type function over all immediate descendants of this type
     */
    public <Z> Type map(TypeMapping<Z> mapping, Z arg) {
        return mapping.visit(this, arg);
    }

    /** map a type function over all immediate descendants of this type (no arg version)
     */
    public <Z> Type map(TypeMapping<Z> mapping) {
        return mapping.visit(this, null);
    }

    /** Define a constant type, of the same kind as this type
     *  and with given constant value
     */
    public Type constType(Object constValue) {
        throw new AssertionError();
    }

    /**
     * If this is a constant type, return its underlying type.
     * Otherwise, return the type itself.
     */
    public Type baseType() {
        return this;
    }

    /**
     * Returns the original version of this type, before metadata were added. This routine is meant
     * for internal use only (i.e. {@link Type#equalsIgnoreMetadata(Type)}, {@link Type#stripMetadata});
     * it should not be used outside this class.
     */
    protected Type typeNoMetadata() {
        return metadata.isEmpty() ? this : baseType();
    }

    /**
     * Create a new copy of this type but with the specified TypeMetadata.
     * Only to be used internally!
     */
    protected Type cloneWithMetadata(List<TypeMetadata> metadata) {
        throw new AssertionError("Cannot add metadata to this type: " + getTag());
    }

    /**
     * Get all the type metadata associated with this type.
     */
    public List<TypeMetadata> getMetadata() {
        return metadata;
    }

    /**
     * Get the type metadata of the given kind associated with this type (if any).
     */
    @SuppressWarnings("unchecked")
    public <M extends TypeMetadata> M getMetadata(Class<M> metadataClass) {
        return getMetadata(metadataClass, Function.identity(), null);
    }

    /**
     * Get the type metadata of the given kind associated with this type (if any),
     * and apply the provided mapping function.
     */
    @SuppressWarnings("unchecked")
    public <M extends TypeMetadata, Z> Z getMetadata(Class<M> metadataClass, Function<M, Z> metadataFunc, Z defaultValue) {
        for (TypeMetadata m : metadata) {
            if (m.getClass() == metadataClass) {
                return metadataFunc.apply((M)m);
            }
        }
        return defaultValue;
    }

    /**
     * Create a new copy of this type but with the specified type metadata.
     * If this type is already associated with a type metadata of the same class,
     * an exception is thrown.
     */
    public Type addMetadata(TypeMetadata md) {
        Assert.check(getMetadata(md.getClass()) == null);
        return cloneWithMetadata(metadata.prepend(md));
    }

    /**
     * Create a new copy of this type but without the specified type metadata.
     */
    public Type dropMetadata(Class<? extends TypeMetadata> metadataClass) {
        List<TypeMetadata> newMetadata = List.nil();
        for (TypeMetadata m : metadata) {
            if (m.getClass() != metadataClass) {
                newMetadata = newMetadata.prepend(m);
            }
        }
        return cloneWithMetadata(newMetadata);
    }

    /**
     * Does this type require annotation stripping for API clients?
     */
    protected boolean needsStripping() {
        return false;
    }

    /**
     * Strip all metadata associated with this type - this could return a new clone of the type.
     * This routine is only used to present the correct annotated types back to the users when types
     * are accessed through compiler APIs; it should not be used anywhere in the compiler internals
     * as doing so might result in performance penalties.
     */
    public Type stripMetadataIfNeeded() {
        return needsStripping() ?
                accept(stripMetadata, null) :
                this;
    }

    public Type stripMetadata() {
        return accept(stripMetadata, null);
    }
    //where
        private static final TypeMapping<Void> stripMetadata = new StructuralTypeMapping<Void>() {
            @Override
            public Type visitClassType(ClassType t, Void aVoid) {
                return super.visitClassType((ClassType)t.typeNoMetadata(), aVoid);
            }

            @Override
            public Type visitArrayType(ArrayType t, Void aVoid) {
                return super.visitArrayType((ArrayType)t.typeNoMetadata(), aVoid);
            }

            @Override
            public Type visitTypeVar(TypeVar t, Void aVoid) {
                return super.visitTypeVar((TypeVar)t.typeNoMetadata(), aVoid);
            }

            @Override
            public Type visitWildcardType(WildcardType wt, Void aVoid) {
                return super.visitWildcardType((WildcardType)wt.typeNoMetadata(), aVoid);
            }
        };

    public Type preannotatedType() {
        return addMetadata(new Annotations());
    }

    public Type annotatedType(final List<Attribute.TypeCompound> annos) {
        return addMetadata(new Annotations(annos));
    }

    public boolean isAnnotated() {
        return getMetadata(TypeMetadata.Annotations.class) != null;
    }

    @Override @DefinedBy(Api.LANGUAGE_MODEL)
    public List<Attribute.TypeCompound> getAnnotationMirrors() {
        return getMetadata(TypeMetadata.Annotations.class, Annotations::annotations, List.nil());
    }


    @Override @DefinedBy(Api.LANGUAGE_MODEL)
    public <A extends Annotation> A getAnnotation(Class<A> annotationType) {
        return null;
    }


    @Override @DefinedBy(Api.LANGUAGE_MODEL)
    public <A extends Annotation> A[] getAnnotationsByType(Class<A> annotationType) {
        @SuppressWarnings("unchecked")
        A[] tmp = (A[]) java.lang.reflect.Array.newInstance(annotationType, 0);
        return tmp;
    }

    /** Return the base types of a list of types.
     */
    public static List<Type> baseTypes(List<Type> ts) {
        if (ts.nonEmpty()) {
            Type t = ts.head.baseType();
            List<Type> baseTypes = baseTypes(ts.tail);
            if (t != ts.head || baseTypes != ts.tail)
                return baseTypes.prepend(t);
        }
        return ts;
    }

    protected void appendAnnotationsString(StringBuilder sb,
                                         boolean prefix) {
        if (isAnnotated()) {
            if (prefix) {
                sb.append(" ");
            }
            sb.append(getAnnotationMirrors());
            sb.append(" ");
        }
    }

    protected void appendAnnotationsString(StringBuilder sb) {
        appendAnnotationsString(sb, false);
    }

    /** The Java source which this type represents.
     */
    @DefinedBy(Api.LANGUAGE_MODEL)
    public String toString() {
        StringBuilder sb = new StringBuilder();
        appendAnnotationsString(sb);
        if (tsym == null || tsym.name == null) {
            sb.append("<none>");
        } else {
            sb.append(tsym.name.toString());
        }
        if (moreInfo && hasTag(TYPEVAR)) {
            sb.append(hashCode());
        }
        if (isNullable()) {
            sb.append("?");
        } else if (isNonNullable()) {
            sb.append("!");
        } else if (isParametric()) {
            sb.append("*");
        }
        return sb.toString();
    }

    /**
     * The Java source which this type list represents.  A List is
     * represented as a comma-separated listing of the elements in
     * that list.
     */
    public static String toString(List<Type> ts) {
        if (ts.isEmpty()) {
            return "";
        } else {
            StringBuilder buf = new StringBuilder();
            buf.append(ts.head.toString());
            for (List<Type> l = ts.tail; l.nonEmpty(); l = l.tail)
                buf.append(",").append(l.head.toString());
            return buf.toString();
        }
    }

    /**
     * The constant value of this type, converted to String
     */
    public String stringValue() {
        Object cv = Assert.checkNonNull(constValue());
        return cv.toString();
    }

    /**
     * Override this method with care. For most Type instances this should behave as ==.
     */
    @Override @DefinedBy(Api.LANGUAGE_MODEL)
    public boolean equals(Object t) {
        return this == t;
    }

    public boolean equalsIgnoreMetadata(Type t) {
        return typeNoMetadata().equals(t.typeNoMetadata());
    }

    @Override @DefinedBy(Api.LANGUAGE_MODEL)
    public int hashCode() {
        return super.hashCode();
    }

    public String argtypes(boolean varargs) {
        List<Type> args = getParameterTypes();
        if (!varargs) return args.toString();
        StringBuilder buf = new StringBuilder();
        while (args.tail.nonEmpty()) {
            buf.append(args.head);
            args = args.tail;
            buf.append(',');
        }
        if (args.head.hasTag(ARRAY)) {
            buf.append(((ArrayType)args.head).elemtype);
            if (args.head.getAnnotationMirrors().nonEmpty()) {
                buf.append(args.head.getAnnotationMirrors());
            }
            buf.append("...");
        } else {
            buf.append(args.head);
        }
        return buf.toString();
    }

    /** Access methods.
     */
    public List<Type>        getTypeArguments()  { return List.nil(); }
    public Type              getEnclosingType()  { return null; }
    public List<Type>        getParameterTypes() { return List.nil(); }
    public Type              getReturnType()     { return null; }
    public Type              getReceiverType()   { return null; }
    public List<Type>        getThrownTypes()    { return List.nil(); }
    public Type              getUpperBound()     { return null; }
    public Type              getLowerBound()     { return null; }

    /** Navigation methods, these will work for classes, type variables,
     *  foralls, but will return null for arrays and methods.
     */

   /** Return all parameters of this type and all its outer types in order
    *  outer (first) to inner (last).
    */
    public List<Type> allparams() { return List.nil(); }

    /** Does this type contain "error" elements?
     */
    public boolean isErroneous() {
        return false;
    }

    public static boolean isErroneous(List<Type> ts) {
        for (List<Type> l = ts; l.nonEmpty(); l = l.tail)
            if (l.head.isErroneous()) return true;
        return false;
    }

    /** Is this type parameterized?
     *  A class type is parameterized if it has some parameters.
     *  An array type is parameterized if its element type is parameterized.
     *  All other types are not parameterized.
     */
    public boolean isParameterized() {
        return false;
    }

    /** Is this type a raw type?
     *  A class type is a raw type if it misses some of its parameters.
     *  An array type is a raw type if its element type is raw.
     *  All other types are not raw.
     *  Type validation will ensure that the only raw types
     *  in a program are types that miss all their type variables.
     */
    public boolean isRaw() {
        return false;
    }

    /**
     * A compound type is a special class type whose supertypes are used to store a list
     * of component types. There are two kinds of compound types: (i) intersection types
     * {@link IntersectionClassType} and (ii) union types {@link UnionClassType}.
     */
    public boolean isCompound() {
        return false;
    }

    public boolean isIntersection() {
        return false;
    }

    public boolean isUnion() {
        return false;
    }

    public boolean isInterface() {
        return (tsym.flags() & INTERFACE) != 0;
    }

    public boolean isFinal() {
        return (tsym.flags() & FINAL) != 0;
    }

    /**
     * Does this type contain occurrences of type t?
     */
    public boolean contains(Type t) {
        return t.equalsIgnoreMetadata(this);
    }

    public static boolean contains(List<Type> ts, Type t) {
        for (List<Type> l = ts;
             l.tail != null /*inlined: l.nonEmpty()*/;
             l = l.tail)
            if (l.head.contains(t)) return true;
        return false;
    }

    /** Does this type contain an occurrence of some type in 'ts'?
     */
    public boolean containsAny(List<Type> ts) {
        for (Type t : ts)
            if (this.contains(t)) return true;
        return false;
    }

    public static boolean containsAny(List<Type> ts1, List<Type> ts2) {
        for (Type t : ts1)
            if (t.containsAny(ts2)) return true;
        return false;
    }

    public static List<Type> filter(List<Type> ts, Predicate<Type> tf) {
        ListBuffer<Type> buf = new ListBuffer<>();
        for (Type t : ts) {
            if (tf.test(t)) {
                buf.append(t);
            }
        }
        return buf.toList();
    }

    public boolean isSuperBound() { return false; }
    public boolean isExtendsBound() { return false; }
    public boolean isUnbound() { return false; }
    public Type withTypeVar(Type t) { return this; }

    /** The underlying method type of this type.
     */
    public MethodType asMethodType() { throw new AssertionError(); }

    /** Complete loading all classes in this type.
     */
    public void complete() {}

    public TypeSymbol asElement() {
        return tsym;
    }

    @Override @DefinedBy(Api.LANGUAGE_MODEL)
    public TypeKind getKind() {
        return TypeKind.OTHER;
    }

    // support for null-marked types

    public Type asNullMarked(NullMarker nullMarker) {
        if (nullMarker == NullMarker.UNSPECIFIED) {
            return this;
        } else {
            return addMetadata(new TypeMetadata.NullMarker(nullMarker));
        }
    }

    public boolean isNullable() {
        TypeMetadata.NullMarker nm = getMetadata(TypeMetadata.NullMarker.class);
        return nm != null && nm.nullMarker() == NullMarker.NULLABLE;
    }

    public boolean isNonNullable() {
        TypeMetadata.NullMarker nm = getMetadata(TypeMetadata.NullMarker.class);
        return nm != null && nm.nullMarker() == NullMarker.NOT_NULL;
    }

    public boolean isParametric() {
        TypeMetadata.NullMarker nm = getMetadata(TypeMetadata.NullMarker.class);
        return nm != null && nm.nullMarker() == NullMarker.PARAMETRIC;
    }

    public boolean isNullUnspecified() {
        return getMetadata(TypeMetadata.NullMarker.class) == null;
    }

    // end of support for null-marked types

    @Override @DefinedBy(Api.LANGUAGE_MODEL)
    public <R, P> R accept(TypeVisitor<R, P> v, P p) {
        throw new AssertionError();
    }

    public static class JCPrimitiveType extends Type
            implements javax.lang.model.type.PrimitiveType {

        TypeTag tag;

        public JCPrimitiveType(TypeTag tag, TypeSymbol tsym) {
            this(tag, tsym, List.nil());
        }

        private JCPrimitiveType(TypeTag tag, TypeSymbol tsym, List<TypeMetadata> metadata) {
            super(tsym, metadata);
            this.tag = tag;
            Assert.check(tag.isPrimitive);
        }

        @Override
        protected JCPrimitiveType cloneWithMetadata(List<TypeMetadata> md) {
            return new JCPrimitiveType(tag, tsym, md) {
                @Override
                public Type baseType() { return JCPrimitiveType.this.baseType(); }
            };
        }

        @Override
        public boolean isNumeric() {
            return tag != BOOLEAN;
        }

        @Override
        public boolean isIntegral() {
            switch (tag) {
                case CHAR:
                case BYTE:
                case SHORT:
                case INT:
                case LONG:
                    return true;
                default:
                    return false;
            }
        }

        @Override
        public boolean isPrimitive() {
            return true;
        }

        @Override
        public TypeTag getTag() {
            return tag;
        }

        @Override
        public boolean isPrimitiveOrVoid() {
            return true;
        }

        /** Define a constant type, of the same kind as this type
         *  and with given constant value
         */
        @Override
        public Type constType(Object constValue) {
            return addMetadata(new ConstantValue(constValue));
        }

        /**
         * The constant value of this type, converted to String
         */
        @Override
        public String stringValue() {
            Object cv = Assert.checkNonNull(constValue());
            if (tag == BOOLEAN) {
                return ((Integer) cv).intValue() == 0 ? "false" : "true";
            }
            else if (tag == CHAR) {
                return String.valueOf((char) ((Integer) cv).intValue());
            }
            else {
                return cv.toString();
            }
        }

        /** Is this a constant type whose value is false?
         */
        @Override
        public boolean isFalse() {
            return
                tag == BOOLEAN &&
                constValue() != null &&
                ((Integer)constValue()).intValue() == 0;
        }

        /** Is this a constant type whose value is true?
         */
        @Override
        public boolean isTrue() {
            return
                tag == BOOLEAN &&
                constValue() != null &&
                ((Integer)constValue()).intValue() != 0;
        }

        @Override @DefinedBy(Api.LANGUAGE_MODEL)
        public <R, P> R accept(TypeVisitor<R, P> v, P p) {
            return v.visitPrimitive(this, p);
        }

        @Override @DefinedBy(Api.LANGUAGE_MODEL)
        public TypeKind getKind() {
            switch (tag) {
                case BYTE:      return TypeKind.BYTE;
                case CHAR:      return TypeKind.CHAR;
                case SHORT:     return TypeKind.SHORT;
                case INT:       return TypeKind.INT;
                case LONG:      return TypeKind.LONG;
                case FLOAT:     return TypeKind.FLOAT;
                case DOUBLE:    return TypeKind.DOUBLE;
                case BOOLEAN:   return TypeKind.BOOLEAN;
            }
            throw new AssertionError();
        }

    }

    public static class WildcardType extends Type
            implements javax.lang.model.type.WildcardType {

        public Type type;
        public BoundKind kind;
        public TypeVar bound;

        @Override
        public <R,S> R accept(Type.Visitor<R,S> v, S s) {
            return v.visitWildcardType(this, s);
        }

        public WildcardType(Type type, BoundKind kind, TypeSymbol tsym) {
            this(type, kind, tsym, null, List.nil());
        }

        public WildcardType(Type type, BoundKind kind, TypeSymbol tsym,
                            List<TypeMetadata> metadata) {
            this(type, kind, tsym, null, metadata);
        }

        public WildcardType(Type type, BoundKind kind, TypeSymbol tsym,
                            TypeVar bound) {
            this(type, kind, tsym, bound, List.nil());
        }

        public WildcardType(Type type, BoundKind kind, TypeSymbol tsym,
                            TypeVar bound, List<TypeMetadata> metadata) {
            super(tsym, metadata);
            this.type = Assert.checkNonNull(type);
            this.kind = kind;
            this.bound = bound;
        }

        @Override
        protected WildcardType cloneWithMetadata(List<TypeMetadata> md) {
            return new WildcardType(type, kind, tsym, bound, md) {
                @Override
                public Type baseType() { return WildcardType.this.baseType(); }
            };
        }

        @Override
        public TypeTag getTag() {
            return WILDCARD;
        }

        @Override
        public boolean contains(Type t) {
            return kind != UNBOUND && type.contains(t);
        }

        public boolean isSuperBound() {
            return kind == SUPER ||
                kind == UNBOUND;
        }
        public boolean isExtendsBound() {
            return kind == EXTENDS ||
                kind == UNBOUND;
        }
        public boolean isUnbound() {
            // is it `?` or `? extends Object`?
            return kind == UNBOUND ||
                    (kind == EXTENDS && type.tsym.flatName() == type.tsym.name.table.names.java_lang_Object);
        }

        @Override
        public boolean isReference() {
            return true;
        }

        @Override
        public boolean isNullOrReference() {
            return true;
        }

        @Override
        public Type withTypeVar(Type t) {
            //-System.err.println(this+".withTypeVar("+t+");");//DEBUG
            if (bound == t)
                return this;
            bound = (TypeVar)t;
            return this;
        }

        boolean isPrintingBound = false;
        @DefinedBy(Api.LANGUAGE_MODEL)
        public String toString() {
            StringBuilder s = new StringBuilder();
            appendAnnotationsString(s);
            s.append(kind.toString());
            if (kind != UNBOUND)
                s.append(type);
            if (moreInfo && bound != null && !isPrintingBound)
                try {
                    isPrintingBound = true;
                    s.append("{:").append(bound.getUpperBound()).append(":}");
                } finally {
                    isPrintingBound = false;
                }
            return s.toString();
        }

        @DefinedBy(Api.LANGUAGE_MODEL)
        public Type getExtendsBound() {
            if (kind == EXTENDS)
                return type;
            else
                return null;
        }

        @DefinedBy(Api.LANGUAGE_MODEL)
        public Type getSuperBound() {
            if (kind == SUPER)
                return type;
            else
                return null;
        }

        @DefinedBy(Api.LANGUAGE_MODEL)
        public TypeKind getKind() {
            return TypeKind.WILDCARD;
        }

        @DefinedBy(Api.LANGUAGE_MODEL)
        public <R, P> R accept(TypeVisitor<R, P> v, P p) {
            return v.visitWildcard(this, p);
        }
    }

    public static class ClassType extends Type implements DeclaredType, LoadableConstant,
                                                          javax.lang.model.type.ErrorType {
<<<<<<< HEAD
=======

>>>>>>> 9c21d4c5
        /** The enclosing type of this type. If this is the type of an inner
         *  class, outer_field refers to the type of its enclosing
         *  instance class, in all other cases it refers to noType.
         */
        private Type outer_field;

        /** The type parameters of this type (to be set once class is loaded).
         */
        public List<Type> typarams_field;

        /** A cache variable for the type parameters of this type,
         *  appended to all parameters of its enclosing class.
         *  @see #allparams
         */
        public List<Type> allparams_field;

        /** The supertype of this class (to be set once class is loaded).
         */
        public Type supertype_field;

        /** The interfaces of this class (to be set once class is loaded).
         */
        public List<Type> interfaces_field;

        /** All the interfaces of this class, including missing ones.
         */
        public List<Type> all_interfaces_field;

<<<<<<< HEAD
        /*
         * Use of this constructor is kinda sorta deprecated, use the other constructor
         * that forces the call site to consider and include the class type flavor.
         */
=======
>>>>>>> 9c21d4c5
        public ClassType(Type outer, List<Type> typarams, TypeSymbol tsym) {
            this(outer, typarams, tsym, List.nil());
        }

        public ClassType(Type outer, List<Type> typarams, TypeSymbol tsym,
                         List<TypeMetadata> metadata) {
            super(tsym, metadata);
            this.outer_field = outer;
            this.typarams_field = typarams;
            this.allparams_field = null;
            this.supertype_field = null;
            this.interfaces_field = null;
        }

        public int poolTag() {
            return ClassFile.CONSTANT_Class;
        }

        @Override
        public ClassType cloneWithMetadata(List<TypeMetadata> md) {
            return new ClassType(outer_field, typarams_field, tsym, md) {
                @Override
                public Type baseType() { return ClassType.this.baseType(); }
            };
        }

        @Override
        public TypeTag getTag() {
            return CLASS;
        }

        @Override
        public <R,S> R accept(Type.Visitor<R,S> v, S s) {
            return v.visitClassType(this, s);
        }

        public Type constType(Object constValue) {
            return addMetadata(new ConstantValue(constValue));
        }

        /** The Java source which this type represents.
         */
        @DefinedBy(Api.LANGUAGE_MODEL)
        public String toString() {
            StringBuilder buf = new StringBuilder();
            if (getEnclosingType().hasTag(CLASS) && tsym.owner.kind == TYP) {
                buf.append(getEnclosingType().toString());
                buf.append(".");
                appendAnnotationsString(buf);
                buf.append(className(tsym, false));
            } else {
                if (isAnnotated()) {
                    if (!tsym.packge().isUnnamed()) {
                        buf.append(tsym.packge());
                        buf.append(".");
                    }
                    ListBuffer<Name> names = new ListBuffer<>();
                    for (Symbol sym = tsym.owner; sym != null && sym.kind == TYP; sym = sym.owner) {
                        names.prepend(sym.name);
                    }
                    for (Name name : names) {
                        buf.append(name);
                        buf.append(".");
                    }
                    appendAnnotationsString(buf);
                    buf.append(tsym.name);
                } else {
                    buf.append(className(tsym, true));
                }
            }

<<<<<<< HEAD
            if (isNullable()) {
                buf.append("?");
            } else if (isNonNullable()) {
                buf.append("!");
            } else if (isParametric()) {
                buf.append("*");
            }

=======
>>>>>>> 9c21d4c5
            if (getTypeArguments().nonEmpty()) {
                buf.append('<');
                buf.append(getTypeArguments().toString());
                buf.append(">");
            }
            return buf.toString();
        }
//where
            private String className(Symbol sym, boolean longform) {
                if (sym.name.isEmpty() && (sym.flags() & COMPOUND) != 0) {
                    StringBuilder s = new StringBuilder(supertype_field.toString());
                    for (List<Type> is=interfaces_field; is.nonEmpty(); is = is.tail) {
                        s.append("&");
                        s.append(is.head.toString());
                    }
                    return s.toString();
                } else if (sym.name.isEmpty()) {
                    String s;
                    ClassType norm = (ClassType) tsym.type;
                    if (norm == null) {
                        s = Log.getLocalizedString("anonymous.class", (Object)null);
                    } else if (norm.interfaces_field != null && norm.interfaces_field.nonEmpty()) {
                        s = Log.getLocalizedString("anonymous.class",
                                                   norm.interfaces_field.head);
                    } else {
                        s = Log.getLocalizedString("anonymous.class",
                                                   norm.supertype_field);
                    }
                    if (moreInfo)
                        s += String.valueOf(sym.hashCode());
                    return s;
                } else if (longform) {
                    return sym.getQualifiedName().toString();
                } else {
                    return sym.name.toString();
                }
            }

        @DefinedBy(Api.LANGUAGE_MODEL)
        public List<Type> getTypeArguments() {
            if (typarams_field == null) {
                complete();
                if (typarams_field == null)
                    typarams_field = List.nil();
            }
            return typarams_field;
        }

        public boolean hasErasedSupertypes() {
            return isRaw();
        }

        @DefinedBy(Api.LANGUAGE_MODEL)
        public Type getEnclosingType() {
            return outer_field;
        }

        public void setEnclosingType(Type outer) {
            outer_field = outer;
        }

        public List<Type> allparams() {
            if (allparams_field == null) {
                allparams_field = getTypeArguments().prependList(getEnclosingType().allparams());
            }
            return allparams_field;
        }

        public boolean isErroneous() {
            return
                getEnclosingType().isErroneous() ||
                isErroneous(getTypeArguments()) ||
                this != tsym.type && tsym.type.isErroneous();
        }

        public boolean isParameterized() {
            return allparams().tail != null;
            // optimization, was: allparams().nonEmpty();
        }

        @Override
        public boolean isReference() {
            return true;
        }

        @Override
        public boolean isValueClass() {
            return tsym != null && tsym.isValueClass();
<<<<<<< HEAD
        }

        @Override
        public boolean hasImplicitConstructor() {
            return tsym != null && tsym.kind == TYP && ((ClassSymbol)tsym).hasImplicitConstructor();
        }

        @Override
        public boolean isValueInterface() {
            return tsym != null && tsym.isValueInterface();
=======
>>>>>>> 9c21d4c5
        }

        @Override
        public boolean isIdentityClass() {
            return tsym != null && tsym.isIdentityClass();
        }

        @Override
<<<<<<< HEAD
        public boolean isIdentityInterface() {
            return isInterface() && tsym.isIdentityInterface();
        }

        @Override
=======
>>>>>>> 9c21d4c5
        public boolean isNullOrReference() {
            return true;
        }

        /** A cache for the rank. */
        int rank_field = -1;

        /** A class type is raw if it misses some
         *  of its type parameter sections.
         *  After validation, this is equivalent to:
         *  {@code allparams.isEmpty() && tsym.type.allparams.nonEmpty(); }
         */
        public boolean isRaw() {
            return
                this != tsym.type && // necessary, but not sufficient condition
                tsym.type.allparams().nonEmpty() &&
                allparams().isEmpty();
        }

        public boolean contains(Type elem) {
            return
                elem.equalsIgnoreMetadata(this)
                || (isParameterized()
                    && (getEnclosingType().contains(elem) || contains(getTypeArguments(), elem)))
                || (isCompound()
                    && (supertype_field.contains(elem) || contains(interfaces_field, elem)));
        }

        public void complete() {
            tsym.complete();
        }

        @DefinedBy(Api.LANGUAGE_MODEL)
        public TypeKind getKind() {
            tsym.apiComplete();
            return tsym.kind == TYP ? TypeKind.DECLARED : TypeKind.ERROR;
        }

        @DefinedBy(Api.LANGUAGE_MODEL)
        public <R, P> R accept(TypeVisitor<R, P> v, P p) {
            return v.visitDeclared(this, p);
        }
    }

    public static class ErasedClassType extends ClassType {
        public ErasedClassType(Type outer, TypeSymbol tsym,
                               List<TypeMetadata> metadata) {
            super(outer, List.nil(), tsym, metadata);
        }

        @Override
        public boolean hasErasedSupertypes() {
            return true;
        }
    }

    // a clone of a ClassType that knows about the alternatives of a union type.
    public static class UnionClassType extends ClassType implements UnionType {
        final List<? extends Type> alternatives_field;

        public UnionClassType(ClassType ct, List<? extends Type> alternatives) {
            // Presently no way to refer to this type directly, so we
            // cannot put annotations directly on it.
            super(ct.outer_field, ct.typarams_field, ct.tsym);
            allparams_field = ct.allparams_field;
            supertype_field = ct.supertype_field;
            interfaces_field = ct.interfaces_field;
            all_interfaces_field = ct.interfaces_field;
            alternatives_field = alternatives;
        }

        public Type getLub() {
            return tsym.type;
        }

        @DefinedBy(Api.LANGUAGE_MODEL)
        public java.util.List<? extends TypeMirror> getAlternatives() {
            return Collections.unmodifiableList(alternatives_field);
        }

        @Override
        public boolean isUnion() {
            return true;
        }

        @Override
        public boolean isCompound() {
            return getLub().isCompound();
        }

        @Override @DefinedBy(Api.LANGUAGE_MODEL)
        public TypeKind getKind() {
            return TypeKind.UNION;
        }

        @Override @DefinedBy(Api.LANGUAGE_MODEL)
        public <R, P> R accept(TypeVisitor<R, P> v, P p) {
            return v.visitUnion(this, p);
        }

        public Iterable<? extends Type> getAlternativeTypes() {
            return alternatives_field;
        }
    }

    // a clone of a ClassType that knows about the bounds of an intersection type.
    public static class IntersectionClassType extends ClassType implements IntersectionType {

        public boolean allInterfaces;

        public IntersectionClassType(List<Type> bounds, ClassSymbol csym, boolean allInterfaces) {
            // Presently no way to refer to this type directly, so we
            // cannot put annotations directly on it.
            super(Type.noType, List.nil(), csym);
            this.allInterfaces = allInterfaces;
            Assert.check((csym.flags() & COMPOUND) != 0);
            supertype_field = bounds.head;
            interfaces_field = bounds.tail;
            Assert.check(!supertype_field.tsym.isCompleted() ||
                    !supertype_field.isInterface(), supertype_field);
        }

        @DefinedBy(Api.LANGUAGE_MODEL)
        public java.util.List<? extends TypeMirror> getBounds() {
            return Collections.unmodifiableList(getExplicitComponents());
        }

        @Override
        public boolean isCompound() {
            return true;
        }

        public List<Type> getComponents() {
            return interfaces_field.prepend(supertype_field);
        }

        @Override
        public boolean isIntersection() {
            return true;
        }

        public List<Type> getExplicitComponents() {
            return allInterfaces ?
                    interfaces_field :
                    getComponents();
        }

        @Override @DefinedBy(Api.LANGUAGE_MODEL)
        public TypeKind getKind() {
            return TypeKind.INTERSECTION;
        }

        @Override @DefinedBy(Api.LANGUAGE_MODEL)
        public <R, P> R accept(TypeVisitor<R, P> v, P p) {
            return v.visitIntersection(this, p);
        }
    }

    public static class ArrayType extends Type
            implements LoadableConstant, javax.lang.model.type.ArrayType {

        public Type elemtype;

        public ArrayType(Type elemtype, TypeSymbol arrayClass) {
            this(elemtype, arrayClass, List.nil());
        }

        public ArrayType(Type elemtype, TypeSymbol arrayClass,
                         List<TypeMetadata> metadata) {
            super(arrayClass, metadata);
            this.elemtype = elemtype;
        }

        public ArrayType(ArrayType that) {
            //note: type metadata is deliberately shared here, as we want side-effects from annotation
            //processing to flow from original array to the cloned array.
            this(that.elemtype, that.tsym, that.getMetadata());
        }

        public int poolTag() {
            return ClassFile.CONSTANT_Class;
        }

        @Override
        protected ArrayType cloneWithMetadata(List<TypeMetadata> md) {
            return new ArrayType(elemtype, tsym, md) {
                @Override
                public Type baseType() { return ArrayType.this.baseType(); }
            };
        }

        @Override
        public TypeTag getTag() {
            return ARRAY;
        }

        public <R,S> R accept(Type.Visitor<R,S> v, S s) {
            return v.visitArrayType(this, s);
        }

        @DefinedBy(Api.LANGUAGE_MODEL)
        public String toString() {
            StringBuilder sb = new StringBuilder();

            // First append root component type
            Type t = elemtype;
            while (t.getKind() == TypeKind.ARRAY)
                t = ((ArrayType) t).getComponentType();
            sb.append(t);

            // then append @Anno[] @Anno[] ... @Anno[]
            t = this;
            do {
                t.appendAnnotationsString(sb, true);
                if (t.isNullable()) {
                    sb.append("?");
                } else if (t.isNonNullable()) {
                    sb.append("!");
                } else if (t.isParametric()) {
                    sb.append("*");
                }
                sb.append("[]");
                t = ((ArrayType) t).getComponentType();
            } while (t.getKind() == TypeKind.ARRAY);

            return sb.toString();
        }

        @Override @DefinedBy(Api.LANGUAGE_MODEL)
        public boolean equals(Object obj) {
            return (obj instanceof ArrayType arrayType)
                    && (this == arrayType || elemtype.equals(arrayType.elemtype));
        }

        @DefinedBy(Api.LANGUAGE_MODEL)
        public int hashCode() {
            return (ARRAY.ordinal() << 5) + elemtype.hashCode();
        }

        public boolean isVarargs() {
            return false;
        }

        public List<Type> allparams() { return elemtype.allparams(); }

        public boolean isErroneous() {
            return elemtype.isErroneous();
        }

        public boolean isParameterized() {
            return elemtype.isParameterized();
        }

        @Override
        public boolean isReference() {
            return true;
        }

        @Override
        public boolean isNullOrReference() {
            return true;
        }

        public boolean isRaw() {
            return elemtype.isRaw();
        }

        public ArrayType makeVarargs() {
            return new ArrayType(elemtype, tsym, metadata) {
                @Override
                public boolean isVarargs() {
                    return true;
                }
            };
        }

        public boolean contains(Type elem) {
            return elem.equalsIgnoreMetadata(this) || elemtype.contains(elem);
        }

        public void complete() {
            elemtype.complete();
        }

        @DefinedBy(Api.LANGUAGE_MODEL)
        public Type getComponentType() {
            return elemtype;
        }

        @DefinedBy(Api.LANGUAGE_MODEL)
        public TypeKind getKind() {
            return TypeKind.ARRAY;
        }

        @DefinedBy(Api.LANGUAGE_MODEL)
        public <R, P> R accept(TypeVisitor<R, P> v, P p) {
            return v.visitArray(this, p);
        }
    }

    public static class MethodType extends Type implements ExecutableType, LoadableConstant {

        public List<Type> argtypes;
        public Type restype;
        public List<Type> thrown;

        /** The type annotations on the method receiver.
         */
        public Type recvtype;

        public MethodType(List<Type> argtypes,
                          Type restype,
                          List<Type> thrown,
                          TypeSymbol methodClass) {
            // Presently no way to refer to a method type directly, so
            // we cannot put type annotations on it.
            super(methodClass, List.nil());
            this.argtypes = argtypes;
            this.restype = restype;
            this.thrown = thrown;
        }

        @Override
        public TypeTag getTag() {
            return METHOD;
        }

        public <R,S> R accept(Type.Visitor<R,S> v, S s) {
            return v.visitMethodType(this, s);
        }

        /** The Java source which this type represents.
         *
         *  XXX 06/09/99 iris This isn't correct Java syntax, but it probably
         *  should be.
         */
        @DefinedBy(Api.LANGUAGE_MODEL)
        public String toString() {
            StringBuilder sb = new StringBuilder();
            appendAnnotationsString(sb);
            sb.append('(');
            sb.append(argtypes);
            sb.append(')');
            sb.append(restype);
            return sb.toString();
        }

        @DefinedBy(Api.LANGUAGE_MODEL)
        public List<Type>        getParameterTypes() { return argtypes; }
        @DefinedBy(Api.LANGUAGE_MODEL)
        public Type              getReturnType()     { return restype; }
        @DefinedBy(Api.LANGUAGE_MODEL)
        public Type              getReceiverType()   {
            return (recvtype == null) ? Type.noType : recvtype;
        }
        @DefinedBy(Api.LANGUAGE_MODEL)
        public List<Type>        getThrownTypes()    { return thrown; }

        public boolean isErroneous() {
            return
                isErroneous(argtypes) ||
                restype != null && restype.isErroneous();
        }

        @Override
        public int poolTag() {
            return ClassFile.CONSTANT_MethodType;
        }

        public boolean contains(Type elem) {
            return elem.equalsIgnoreMetadata(this) || contains(argtypes, elem) || restype.contains(elem) || contains(thrown, elem);
        }

        public MethodType asMethodType() { return this; }

        public void complete() {
            for (List<Type> l = argtypes; l.nonEmpty(); l = l.tail)
                l.head.complete();
            restype.complete();
            recvtype.complete();
            for (List<Type> l = thrown; l.nonEmpty(); l = l.tail)
                l.head.complete();
        }

        @DefinedBy(Api.LANGUAGE_MODEL)
        public List<TypeVar> getTypeVariables() {
            return List.nil();
        }

        public TypeSymbol asElement() {
            return null;
        }

        @DefinedBy(Api.LANGUAGE_MODEL)
        public TypeKind getKind() {
            return TypeKind.EXECUTABLE;
        }

        @DefinedBy(Api.LANGUAGE_MODEL)
        public <R, P> R accept(TypeVisitor<R, P> v, P p) {
            return v.visitExecutable(this, p);
        }
    }

    public static class PackageType extends Type implements NoType {

        PackageType(PackageSymbol tsym) {
            // Package types cannot be annotated
            super(tsym, List.nil());
        }

        @Override
        public TypeTag getTag() {
            return PACKAGE;
        }

        @Override
        public <R,S> R accept(Type.Visitor<R,S> v, S s) {
            return v.visitPackageType(this, s);
        }

        @DefinedBy(Api.LANGUAGE_MODEL)
        public String toString() {
            return tsym.getQualifiedName().toString();
        }

        @DefinedBy(Api.LANGUAGE_MODEL)
        public TypeKind getKind() {
            return TypeKind.PACKAGE;
        }

        @DefinedBy(Api.LANGUAGE_MODEL)
        public <R, P> R accept(TypeVisitor<R, P> v, P p) {
            return v.visitNoType(this, p);
        }
    }

    public static class ModuleType extends Type implements NoType {

        ModuleType(ModuleSymbol tsym) {
            // Module types cannot be annotated
            super(tsym, List.nil());
        }

        @Override
        public ModuleType annotatedType(List<Attribute.TypeCompound> annos) {
            throw new AssertionError("Cannot annotate a module type");
        }

        @Override
        public TypeTag getTag() {
            return TypeTag.MODULE;
        }

        @Override
        public <R,S> R accept(Type.Visitor<R,S> v, S s) {
            return v.visitModuleType(this, s);
        }

        @Override @DefinedBy(Api.LANGUAGE_MODEL)
        public String toString() {
            return tsym.getQualifiedName().toString();
        }

        @Override @DefinedBy(Api.LANGUAGE_MODEL)
        public TypeKind getKind() {
            return TypeKind.MODULE;
        }

        @Override @DefinedBy(Api.LANGUAGE_MODEL)
        public <R, P> R accept(TypeVisitor<R, P> v, P p) {
            return v.visitNoType(this, p);
        }
    }

    public static class TypeVar extends Type implements TypeVariable {

        /** The upper bound of this type variable; set from outside.
         *  Must be nonempty once it is set.
         *  For a bound, `bound' is the bound type itself.
         *  Multiple bounds are expressed as a single class type which has the
         *  individual bounds as superclass, respectively interfaces.
         *  The class type then has as `tsym' a compiler generated class `c',
         *  which has a flag COMPOUND and whose owner is the type variable
         *  itself. Furthermore, the erasure_field of the class
         *  points to the first class or interface bound.
         */
        private Type _bound = null;

        /** The lower bound of this type variable.
         *  TypeVars don't normally have a lower bound, so it is normally set
         *  to syms.botType.
         *  Subtypes, such as CapturedType, may provide a different value.
         */
        public Type lower;

        @SuppressWarnings("this-escape")
        public TypeVar(Name name, Symbol owner, Type lower) {
            super(null, List.nil());
            Assert.checkNonNull(lower);
            tsym = new TypeVariableSymbol(0, name, this, owner);
            this.setUpperBound(null);
            this.lower = lower;
        }

        public TypeVar(TypeSymbol tsym, Type bound, Type lower) {
            this(tsym, bound, lower, List.nil());
        }

        @SuppressWarnings("this-escape")
        public TypeVar(TypeSymbol tsym, Type bound, Type lower,
                       List<TypeMetadata> metadata) {
            super(tsym, metadata);
            Assert.checkNonNull(lower);
            this.setUpperBound(bound);
            this.lower = lower;
        }

        @Override
        protected TypeVar cloneWithMetadata(List<TypeMetadata> md) {
            return new TypeVar(tsym, getUpperBound(), lower, md) {
                @Override
                public Type baseType() { return TypeVar.this.baseType(); }

                @Override @DefinedBy(Api.LANGUAGE_MODEL)
                public Type getUpperBound() { return TypeVar.this.getUpperBound(); }

                public void setUpperBound(Type bound) { TypeVar.this.setUpperBound(bound); }
            };
        }

        @Override
        public TypeTag getTag() {
            return TYPEVAR;
        }

        @Override
        public <R,S> R accept(Type.Visitor<R,S> v, S s) {
            return v.visitTypeVar(this, s);
        }

        @Override @DefinedBy(Api.LANGUAGE_MODEL)
        public Type getUpperBound() { return _bound; }

        public void setUpperBound(Type bound) { this._bound = bound; }

        int rank_field = -1;

        @Override @DefinedBy(Api.LANGUAGE_MODEL)
        public Type getLowerBound() {
            return lower;
        }

        @DefinedBy(Api.LANGUAGE_MODEL)
        public TypeKind getKind() {
            return TypeKind.TYPEVAR;
        }

        public boolean isCaptured() {
            return false;
        }

        @Override
        public boolean isReference() {
            return true;
        }

        @Override
        public boolean isNullOrReference() {
            return true;
        }

        @Override @DefinedBy(Api.LANGUAGE_MODEL)
        public <R, P> R accept(TypeVisitor<R, P> v, P p) {
            return v.visitTypeVariable(this, p);
        }
    }

    /** A captured type variable comes from wildcards which can have
     *  both upper and lower bound.  CapturedType extends TypeVar with
     *  a lower bound.
     */
    public static class CapturedType extends TypeVar {

        public WildcardType wildcard;

        @SuppressWarnings("this-escape")
        public CapturedType(Name name,
                            Symbol owner,
                            Type upper,
                            Type lower,
                            WildcardType wildcard) {
            super(name, owner, lower);
            this.lower = Assert.checkNonNull(lower);
            this.setUpperBound(upper);
            this.wildcard = wildcard;
        }

        public CapturedType(TypeSymbol tsym,
                            Type bound,
                            Type upper,
                            Type lower,
                            WildcardType wildcard,
                            List<TypeMetadata> metadata) {
            super(tsym, bound, lower, metadata);
            this.wildcard = wildcard;
        }

        @Override
        protected CapturedType cloneWithMetadata(List<TypeMetadata> md) {
            return new CapturedType(tsym, getUpperBound(), getUpperBound(), lower, wildcard, md) {
                @Override
                public Type baseType() { return CapturedType.this.baseType(); }

                @Override @DefinedBy(Api.LANGUAGE_MODEL)
                public Type getUpperBound() { return CapturedType.this.getUpperBound(); }

                public void setUpperBound(Type bound) { CapturedType.this.setUpperBound(bound); }
            };
        }

        @Override
        public <R,S> R accept(Type.Visitor<R,S> v, S s) {
            return v.visitCapturedType(this, s);
        }

        @Override
        public boolean isCaptured() {
            return true;
        }

        @Override @DefinedBy(Api.LANGUAGE_MODEL)
        public String toString() {
            StringBuilder sb = new StringBuilder();
            appendAnnotationsString(sb);
            sb.append("capture#");
            sb.append((hashCode() & 0xFFFFFFFFL) % Printer.PRIME);
            sb.append(" of ");
            sb.append(wildcard);
            return sb.toString();
        }
    }

    public abstract static class DelegatedType extends Type {
        public Type qtype;
        public TypeTag tag;

        public DelegatedType(TypeTag tag, Type qtype) {
            this(tag, qtype, List.nil());
        }

        public DelegatedType(TypeTag tag, Type qtype,
                             List<TypeMetadata> metadata) {
            super(qtype.tsym, metadata);
            this.tag = tag;
            this.qtype = qtype;
        }

        public TypeTag getTag() { return tag; }
        @DefinedBy(Api.LANGUAGE_MODEL)
        public String toString() { return qtype.toString(); }
        public List<Type> getTypeArguments() { return qtype.getTypeArguments(); }
        public Type getEnclosingType() { return qtype.getEnclosingType(); }
        public List<Type> getParameterTypes() { return qtype.getParameterTypes(); }
        public Type getReturnType() { return qtype.getReturnType(); }
        public Type getReceiverType() { return qtype.getReceiverType(); }
        public List<Type> getThrownTypes() { return qtype.getThrownTypes(); }
        public List<Type> allparams() { return qtype.allparams(); }
        public Type getUpperBound() { return qtype.getUpperBound(); }
        public boolean isErroneous() { return qtype.isErroneous(); }
    }

    /**
     * The type of a generic method type. It consists of a method type and
     * a list of method type-parameters that are used within the method
     * type.
     */
    public static class ForAll extends DelegatedType implements ExecutableType {
        public List<Type> tvars;

        public ForAll(List<Type> tvars, Type qtype) {
            super(FORALL, (MethodType)qtype);
            this.tvars = tvars;
        }

        @Override
        public <R,S> R accept(Type.Visitor<R,S> v, S s) {
            return v.visitForAll(this, s);
        }

        @DefinedBy(Api.LANGUAGE_MODEL)
        public String toString() {
            StringBuilder sb = new StringBuilder();
            appendAnnotationsString(sb);
            sb.append('<');
            sb.append(tvars);
            sb.append('>');
            sb.append(qtype);
            return sb.toString();
        }

        public List<Type> getTypeArguments()   { return tvars; }

        public boolean isErroneous()  {
            return qtype.isErroneous();
        }

        public boolean contains(Type elem) {
            return qtype.contains(elem);
        }

        public MethodType asMethodType() {
            return (MethodType)qtype;
        }

        public void complete() {
            for (List<Type> l = tvars; l.nonEmpty(); l = l.tail) {
                ((TypeVar)l.head).getUpperBound().complete();
            }
            qtype.complete();
        }

        @DefinedBy(Api.LANGUAGE_MODEL)
        public List<TypeVar> getTypeVariables() {
            return List.convert(TypeVar.class, getTypeArguments());
        }

        @DefinedBy(Api.LANGUAGE_MODEL)
        public TypeKind getKind() {
            return TypeKind.EXECUTABLE;
        }

        @DefinedBy(Api.LANGUAGE_MODEL)
        public <R, P> R accept(TypeVisitor<R, P> v, P p) {
            return v.visitExecutable(this, p);
        }
    }

    /** A class for inference variables, for use during method/diamond type
     *  inference. An inference variable has upper/lower bounds and a set
     *  of equality constraints. Such bounds are set during subtyping, type-containment,
     *  type-equality checks, when the types being tested contain inference variables.
     *  A change listener can be attached to an inference variable, to receive notifications
     *  whenever the bounds of an inference variable change.
     */
    public static class UndetVar extends DelegatedType {

        enum Kind {
            NORMAL,
            CAPTURED,
            THROWS;
        }

        /** Inference variable change listener. The listener method is called
         *  whenever a change to the inference variable's bounds occurs
         */
        public interface UndetVarListener {
            /** called when some inference variable bounds (of given kinds ibs) change */
            void varBoundChanged(UndetVar uv, InferenceBound ib, Type bound, boolean update);
            /** called when the inferred type is set on some inference variable */
            default void varInstantiated(UndetVar uv) { Assert.error(); }
        }

        /**
         * Inference variable bound kinds
         */
        public enum InferenceBound {
            /** lower bounds */
            LOWER {
                public InferenceBound complement() { return UPPER; }
            },
            /** equality constraints */
            EQ {
                public InferenceBound complement() { return EQ; }
            },
            /** upper bounds */
            UPPER {
                public InferenceBound complement() { return LOWER; }
            };

            public abstract InferenceBound complement();

            public boolean lessThan(InferenceBound that) {
                if (that == this) {
                    return false;
                } else {
                    switch (that) {
                        case UPPER: return true;
                        case LOWER: return false;
                        case EQ: return (this != UPPER);
                        default:
                            Assert.error("Cannot get here!");
                            return false;
                    }
                }
            }
        }

        /** list of incorporation actions (used by the incorporation engine). */
        public ArrayDeque<IncorporationAction> incorporationActions = new ArrayDeque<>();

        /** inference variable bounds */
        protected Map<InferenceBound, List<Type>> bounds;

        /** inference variable's inferred type (set from Infer.java) */
        private Type inst = null;

        /** number of declared (upper) bounds */
        public int declaredCount;

        /** inference variable's change listener */
        public UndetVarListener listener = null;

        Kind kind;

        @Override
        public <R,S> R accept(Type.Visitor<R,S> v, S s) {
            return v.visitUndetVar(this, s);
        }

        @SuppressWarnings("this-escape")
        public UndetVar(TypeVar origin, UndetVarListener listener, Types types) {
            // This is a synthesized internal type, so we cannot annotate it.
            super(UNDETVAR, origin);
            this.kind = origin.isCaptured() ?
                    Kind.CAPTURED :
                    Kind.NORMAL;
            this.listener = listener;
            bounds = new EnumMap<>(InferenceBound.class);
            List<Type> declaredBounds = types.getBounds(origin);
            declaredCount = declaredBounds.length();
            bounds.put(InferenceBound.UPPER, List.nil());
            bounds.put(InferenceBound.LOWER, List.nil());
            bounds.put(InferenceBound.EQ, List.nil());
            for (Type t : declaredBounds.reverse()) {
                //add bound works in reverse order
                addBound(InferenceBound.UPPER, t, types, true);
            }
            if (origin.isCaptured() && !origin.lower.hasTag(BOT)) {
                //add lower bound if needed
                addBound(InferenceBound.LOWER, origin.lower, types, true);
            }
        }

        @DefinedBy(Api.LANGUAGE_MODEL)
        public String toString() {
            StringBuilder sb = new StringBuilder();
            appendAnnotationsString(sb);
            if (inst == null) {
                sb.append(qtype);
                sb.append('?');
            } else {
                sb.append(inst);
            }
            return sb.toString();
        }

        public String debugString() {
            String result = "inference var = " + qtype + "\n";
            if (inst != null) {
                result += "inst = " + inst + '\n';
            }
            for (InferenceBound bound: InferenceBound.values()) {
                List<Type> aboundList = bounds.get(bound);
                if (aboundList != null && aboundList.size() > 0) {
                    result += bound + " = " + aboundList + '\n';
                }
            }
            return result;
        }

        public void setThrow() {
            if (this.kind == Kind.CAPTURED) {
                //invalid state transition
                throw new IllegalStateException();
            }
            this.kind = Kind.THROWS;
        }

        public void setNormal() {
            Assert.check(this.kind == Kind.CAPTURED);
            this.kind = Kind.NORMAL;
        }

        /**
         * Returns a new copy of this undet var.
         */
        public UndetVar dup(Types types) {
            UndetVar uv2 = new UndetVar((TypeVar)qtype, listener, types);
            dupTo(uv2, types);
            return uv2;
        }

        /**
         * Dumps the contents of this undet var on another undet var.
         */
        public void dupTo(UndetVar uv2, Types types) {
            uv2.listener = null;
            uv2.bounds.clear();
            for (InferenceBound ib : InferenceBound.values()) {
                uv2.bounds.put(ib, List.nil());
                for (Type t : getBounds(ib)) {
                    uv2.addBound(ib, t, types, true);
                }
            }
            uv2.inst = inst;
            uv2.listener = listener;
            uv2.incorporationActions = new ArrayDeque<>();
            for (IncorporationAction action : incorporationActions) {
                uv2.incorporationActions.add(action.dup(uv2));
            }
            uv2.kind = kind;
        }

        @Override
        public boolean isPartial() {
            return true;
        }

        @Override
        public Type baseType() {
            return (inst == null) ? this : inst.baseType();
        }

        public Type getInst() {
            return inst;
        }

        public void setInst(Type inst) {
            this.inst = inst;
            if (listener != null) {
                listener.varInstantiated(this);
            }
        }

        /** get all bounds of a given kind */
        public List<Type> getBounds(InferenceBound... ibs) {
            ListBuffer<Type> buf = new ListBuffer<>();
            for (InferenceBound ib : ibs) {
                buf.appendList(bounds.get(ib));
            }
            return buf.toList();
        }

        /** get the list of declared (upper) bounds */
        public List<Type> getDeclaredBounds() {
            ListBuffer<Type> buf = new ListBuffer<>();
            int count = 0;
            for (Type b : getBounds(InferenceBound.UPPER)) {
                if (count++ == declaredCount) break;
                buf.append(b);
            }
            return buf.toList();
        }

        /** internal method used to override an undetvar bounds */
        public void setBounds(InferenceBound ib, List<Type> newBounds) {
            bounds.put(ib, newBounds);
        }

        /** add a bound of a given kind - this might trigger listener notification */
        public final void addBound(InferenceBound ib, Type bound, Types types) {
            addBound(ib, bound, types, false);
        }

        @SuppressWarnings("fallthrough")
        private void addBound(InferenceBound ib, Type bound, Types types, boolean update) {
            if (kind == Kind.CAPTURED && !update) {
                //Captured inference variables bounds must not be updated during incorporation,
                //except when some inference variable (beta) has been instantiated in the
                //right-hand-side of a 'C<alpha> = capture(C<? extends/super beta>) constraint.
                if (bound.hasTag(UNDETVAR) && !((UndetVar)bound).isCaptured()) {
                    //If the new incoming bound is itself a (regular) inference variable,
                    //then we are allowed to propagate this inference variable bounds to it.
                    ((UndetVar)bound).addBound(ib.complement(), this, types, false);
                }
            } else {
                Type bound2 = bound.map(toTypeVarMap).baseType();
                List<Type> prevBounds = bounds.get(ib);
                if (bound == qtype) return;
                for (Type b : prevBounds) {
                    //check for redundancy - do not add same bound twice
                    if (types.isSameType(b, bound2)) return;
                }
                bounds.put(ib, prevBounds.prepend(bound2));
                notifyBoundChange(ib, bound2, false);
            }
        }
        //where
            TypeMapping<Void> toTypeVarMap = new StructuralTypeMapping<Void>() {
                @Override
                public Type visitUndetVar(UndetVar uv, Void _unused) {
                    return uv.inst != null ? uv.inst : uv.qtype;
                }
            };

        /** replace types in all bounds - this might trigger listener notification */
        public void substBounds(List<Type> from, List<Type> to, Types types) {
            final ListBuffer<Pair<InferenceBound, Type>>  boundsChanged = new ListBuffer<>();
            UndetVarListener prevListener = listener;
            try {
                //setup new listener for keeping track of changed bounds
                listener = (uv, ib, t, _ignored) -> {
                    Assert.check(uv == UndetVar.this);
                    boundsChanged.add(new Pair<>(ib, t));
                };
                for (Map.Entry<InferenceBound, List<Type>> _entry : bounds.entrySet()) {
                    InferenceBound ib = _entry.getKey();
                    List<Type> prevBounds = _entry.getValue();
                    ListBuffer<Type> newBounds = new ListBuffer<>();
                    ListBuffer<Type> deps = new ListBuffer<>();
                    //step 1 - re-add bounds that are not dependent on ivars
                    for (Type t : prevBounds) {
                        if (!t.containsAny(from)) {
                            newBounds.append(t);
                        } else {
                            deps.append(t);
                        }
                    }
                    //step 2 - replace bounds
                    bounds.put(ib, newBounds.toList());
                    //step 3 - for each dependency, add new replaced bound
                    for (Type dep : deps) {
                        addBound(ib, types.subst(dep, from, to), types, true);
                    }
                }
            } finally {
                listener = prevListener;
                for (Pair<InferenceBound, Type> boundUpdate : boundsChanged) {
                    notifyBoundChange(boundUpdate.fst, boundUpdate.snd, true);
                }
            }
        }

        private void notifyBoundChange(InferenceBound ib, Type bound, boolean update) {
            if (listener != null) {
                listener.varBoundChanged(this, ib, bound, update);
            }
        }

        public final boolean isCaptured() {
            return kind == Kind.CAPTURED;
        }

        public final boolean isThrows() {
            return kind == Kind.THROWS;
        }
    }

    /** Represents NONE.
     */
    public static class JCNoType extends Type implements NoType {
        public JCNoType() {
            // Need to use List.nil(), because JCNoType constructor
            // gets called in static initializers in Type, where
            // noAnnotations is also defined.
            super(null, List.nil());
        }

        @Override
        public TypeTag getTag() {
            return NONE;
        }

        @Override @DefinedBy(Api.LANGUAGE_MODEL)
        public TypeKind getKind() {
            return TypeKind.NONE;
        }

        @Override @DefinedBy(Api.LANGUAGE_MODEL)
        public <R, P> R accept(TypeVisitor<R, P> v, P p) {
            return v.visitNoType(this, p);
        }

        @Override
        public boolean isCompound() { return false; }
    }

    /** Represents VOID.
     */
    public static class JCVoidType extends Type implements NoType {

        public JCVoidType() {
            // Void cannot be annotated
            super(null, List.nil());
        }

        @Override
        public TypeTag getTag() {
            return VOID;
        }

        @Override @DefinedBy(Api.LANGUAGE_MODEL)
        public TypeKind getKind() {
            return TypeKind.VOID;
        }

        @Override
        public boolean isCompound() { return false; }

        @Override @DefinedBy(Api.LANGUAGE_MODEL)
        public <R, P> R accept(TypeVisitor<R, P> v, P p) {
            return v.visitNoType(this, p);
        }

        @Override
        public boolean isPrimitiveOrVoid() {
            return true;
        }
    }

    static class BottomType extends Type implements NullType {
        public BottomType() {
            // Bottom is a synthesized internal type, so it cannot be annotated
            super(null, List.nil());
        }

        @Override
        public TypeTag getTag() {
            return BOT;
        }

        @Override @DefinedBy(Api.LANGUAGE_MODEL)
        public TypeKind getKind() {
            return TypeKind.NULL;
        }

        @Override
        public boolean isCompound() { return false; }

        @Override @DefinedBy(Api.LANGUAGE_MODEL)
        public <R, P> R accept(TypeVisitor<R, P> v, P p) {
            return v.visitNull(this, p);
        }

        @Override
        public Type constType(Object value) {
            return this;
        }

        @Override
        public String stringValue() {
            return "null";
        }

        @Override
        public boolean isNullOrReference() {
            return true;
        }

    }

    public static class ErrorType extends ClassType
            implements javax.lang.model.type.ErrorType {

        private Type originalType = null;

        public ErrorType(ClassSymbol c, Type originalType) {
            this(originalType, c);
            c.type = this;
            c.kind = ERR;
            c.members_field = new Scope.ErrorScope(c);
        }

        public ErrorType(Type originalType, TypeSymbol tsym) {
            super(noType, List.nil(), tsym, List.nil());
            this.originalType = (originalType == null ? noType : originalType);
        }

        private ErrorType(Type originalType, TypeSymbol tsym,
                          List<TypeMetadata> metadata) {
            super(noType, List.nil(), null, metadata);
            this.tsym = tsym;
            this.originalType = (originalType == null ? noType : originalType);
        }

        @Override
        public ErrorType cloneWithMetadata(List<TypeMetadata> md) {
            return new ErrorType(originalType, tsym, md) {
                @Override
                public Type baseType() { return ErrorType.this.baseType(); }
            };
        }

        @Override
        public TypeTag getTag() {
            return ERROR;
        }

        @Override
        public boolean isPartial() {
            return true;
        }

        @Override
        public boolean isReference() {
            return true;
        }

        @Override
        public boolean isNullOrReference() {
            return true;
        }

        public ErrorType(Name name, TypeSymbol container, Type originalType) {
            this(new ClassSymbol(PUBLIC|STATIC|ACYCLIC, name, null, container), originalType);
        }

        @Override
        public <R,S> R accept(Type.Visitor<R,S> v, S s) {
            return v.visitErrorType(this, s);
        }

        public Type constType(Object constValue) { return this; }
        @DefinedBy(Api.LANGUAGE_MODEL)
        public Type getEnclosingType()           { return Type.noType; }
        public Type getReturnType()              { return this; }
        public Type asSub(Symbol sym)            { return this; }

        public boolean isGenType(Type t)         { return true; }
        public boolean isErroneous()             { return true; }
        public boolean isCompound()              { return false; }
        public boolean isInterface()             { return false; }

        public List<Type> allparams()            { return List.nil(); }
        @DefinedBy(Api.LANGUAGE_MODEL)
        public List<Type> getTypeArguments()     { return List.nil(); }

        @DefinedBy(Api.LANGUAGE_MODEL)
        public TypeKind getKind() {
            return TypeKind.ERROR;
        }

        public Type getOriginalType() {
            return originalType;
        }

        @DefinedBy(Api.LANGUAGE_MODEL)
        public <R, P> R accept(TypeVisitor<R, P> v, P p) {
            return v.visitError(this, p);
        }
    }

    public static class UnknownType extends Type {

        public UnknownType() {
            // Unknown is a synthesized internal type, so it cannot be
            // annotated.
            super(null, List.nil());
        }

        @Override
        public TypeTag getTag() {
            return UNKNOWN;
        }

        @Override @DefinedBy(Api.LANGUAGE_MODEL)
        public <R, P> R accept(TypeVisitor<R, P> v, P p) {
            return v.visitUnknown(this, p);
        }

        @Override
        public boolean isPartial() {
            return true;
        }
    }

    /**
     * A visitor for types.  A visitor is used to implement operations
     * (or relations) on types.  Most common operations on types are
     * binary relations and this interface is designed for binary
     * relations, that is, operations of the form
     * Type&nbsp;&times;&nbsp;S&nbsp;&rarr;&nbsp;R.
     * <!-- In plain text: Type x S -> R -->
     *
     * @param <R> the return type of the operation implemented by this
     * visitor; use Void if no return type is needed.
     * @param <S> the type of the second argument (the first being the
     * type itself) of the operation implemented by this visitor; use
     * Void if a second argument is not needed.
     */
    public interface Visitor<R,S> {
        R visitClassType(ClassType t, S s);
        R visitWildcardType(WildcardType t, S s);
        R visitArrayType(ArrayType t, S s);
        R visitMethodType(MethodType t, S s);
        R visitPackageType(PackageType t, S s);
        R visitModuleType(ModuleType t, S s);
        R visitTypeVar(TypeVar t, S s);
        R visitCapturedType(CapturedType t, S s);
        R visitForAll(ForAll t, S s);
        R visitUndetVar(UndetVar t, S s);
        R visitErrorType(ErrorType t, S s);
        R visitType(Type t, S s);
    }
}<|MERGE_RESOLUTION|>--- conflicted
+++ resolved
@@ -30,6 +30,7 @@
 import java.util.Collections;
 import java.util.EnumMap;
 import java.util.Map;
+import java.util.Optional;
 import java.util.function.Function;
 import java.util.function.Predicate;
 
@@ -232,17 +233,14 @@
     }
 
     public boolean isValueClass() {
-<<<<<<< HEAD
         return false;
     }
 
+    public boolean isIdentityClass() {
+        return false;
+    }
+
     public boolean hasImplicitConstructor() {
-=======
->>>>>>> 9c21d4c5
-        return false;
-    }
-
-    public boolean isIdentityClass() {
         return false;
     }
 
@@ -1045,10 +1043,7 @@
 
     public static class ClassType extends Type implements DeclaredType, LoadableConstant,
                                                           javax.lang.model.type.ErrorType {
-<<<<<<< HEAD
-=======
-
->>>>>>> 9c21d4c5
+
         /** The enclosing type of this type. If this is the type of an inner
          *  class, outer_field refers to the type of its enclosing
          *  instance class, in all other cases it refers to noType.
@@ -1077,13 +1072,6 @@
          */
         public List<Type> all_interfaces_field;
 
-<<<<<<< HEAD
-        /*
-         * Use of this constructor is kinda sorta deprecated, use the other constructor
-         * that forces the call site to consider and include the class type flavor.
-         */
-=======
->>>>>>> 9c21d4c5
         public ClassType(Type outer, List<Type> typarams, TypeSymbol tsym) {
             this(outer, typarams, tsym, List.nil());
         }
@@ -1155,7 +1143,6 @@
                 }
             }
 
-<<<<<<< HEAD
             if (isNullable()) {
                 buf.append("?");
             } else if (isNonNullable()) {
@@ -1164,8 +1151,6 @@
                 buf.append("*");
             }
 
-=======
->>>>>>> 9c21d4c5
             if (getTypeArguments().nonEmpty()) {
                 buf.append('<');
                 buf.append(getTypeArguments().toString());
@@ -1247,6 +1232,11 @@
         }
 
         @Override
+        public boolean hasImplicitConstructor() {
+            return tsym != null && tsym.kind == TYP && ((ClassSymbol)tsym).hasImplicitConstructor();
+        }
+
+        @Override
         public boolean isReference() {
             return true;
         }
@@ -1254,19 +1244,6 @@
         @Override
         public boolean isValueClass() {
             return tsym != null && tsym.isValueClass();
-<<<<<<< HEAD
-        }
-
-        @Override
-        public boolean hasImplicitConstructor() {
-            return tsym != null && tsym.kind == TYP && ((ClassSymbol)tsym).hasImplicitConstructor();
-        }
-
-        @Override
-        public boolean isValueInterface() {
-            return tsym != null && tsym.isValueInterface();
-=======
->>>>>>> 9c21d4c5
         }
 
         @Override
@@ -1275,14 +1252,6 @@
         }
 
         @Override
-<<<<<<< HEAD
-        public boolean isIdentityInterface() {
-            return isInterface() && tsym.isIdentityInterface();
-        }
-
-        @Override
-=======
->>>>>>> 9c21d4c5
         public boolean isNullOrReference() {
             return true;
         }
