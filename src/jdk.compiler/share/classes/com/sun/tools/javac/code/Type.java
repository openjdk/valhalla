/*
 * Copyright (c) 1999, 2023, Oracle and/or its affiliates. All rights reserved.
 * DO NOT ALTER OR REMOVE COPYRIGHT NOTICES OR THIS FILE HEADER.
 *
 * This code is free software; you can redistribute it and/or modify it
 * under the terms of the GNU General Public License version 2 only, as
 * published by the Free Software Foundation.  Oracle designates this
 * particular file as subject to the "Classpath" exception as provided
 * by Oracle in the LICENSE file that accompanied this code.
 *
 * This code is distributed in the hope that it will be useful, but WITHOUT
 * ANY WARRANTY; without even the implied warranty of MERCHANTABILITY or
 * FITNESS FOR A PARTICULAR PURPOSE.  See the GNU General Public License
 * version 2 for more details (a copy is included in the LICENSE file that
 * accompanied this code).
 *
 * You should have received a copy of the GNU General Public License version
 * 2 along with this work; if not, write to the Free Software Foundation,
 * Inc., 51 Franklin St, Fifth Floor, Boston, MA 02110-1301 USA.
 *
 * Please contact Oracle, 500 Oracle Parkway, Redwood Shores, CA 94065 USA
 * or visit www.oracle.com if you need additional information or have any
 * questions.
 */

package com.sun.tools.javac.code;

import java.lang.annotation.Annotation;
import java.util.ArrayDeque;
import java.util.Collections;
import java.util.EnumMap;
import java.util.Map;
import java.util.Optional;
import java.util.function.Predicate;

import javax.lang.model.type.*;

import com.sun.tools.javac.code.Symbol.*;
<<<<<<< HEAD
import com.sun.tools.javac.code.Type.ClassType.Flavor;
import com.sun.tools.javac.code.TypeMetadata.Entry;
=======
import com.sun.tools.javac.code.TypeMetadata.Annotations;
import com.sun.tools.javac.code.TypeMetadata.ConstantValue;
>>>>>>> 2b81faeb
import com.sun.tools.javac.code.Types.TypeMapping;
import com.sun.tools.javac.code.Types.UniqueType;
import com.sun.tools.javac.comp.Infer.IncorporationAction;
import com.sun.tools.javac.jvm.ClassFile;
import com.sun.tools.javac.jvm.PoolConstant;
import com.sun.tools.javac.util.*;
import com.sun.tools.javac.util.DefinedBy.Api;

import static com.sun.tools.javac.code.BoundKind.*;
import static com.sun.tools.javac.code.Flags.*;
import static com.sun.tools.javac.code.Kinds.Kind.*;
import static com.sun.tools.javac.code.TypeTag.*;

/** This class represents Java types. The class itself defines the behavior of
 *  the following types:
 *  <pre>
 *  base types (tags: BYTE, CHAR, SHORT, INT, LONG, FLOAT, DOUBLE, BOOLEAN),
 *  type `void' (tag: VOID),
 *  the bottom type (tag: BOT),
 *  the missing type (tag: NONE).
 *  </pre>
 *  <p>The behavior of the following types is defined in subclasses, which are
 *  all static inner classes of this class:
 *  <pre>
 *  class types (tag: CLASS, class: ClassType),
 *  array types (tag: ARRAY, class: ArrayType),
 *  method types (tag: METHOD, class: MethodType),
 *  package types (tag: PACKAGE, class: PackageType),
 *  type variables (tag: TYPEVAR, class: TypeVar),
 *  type arguments (tag: WILDCARD, class: WildcardType),
 *  generic method types (tag: FORALL, class: ForAll),
 *  the error type (tag: ERROR, class: ErrorType).
 *  </pre>
 *
 *  <p><b>This is NOT part of any supported API.
 *  If you write code that depends on this, you do so at your own risk.
 *  This code and its internal interfaces are subject to change or
 *  deletion without notice.</b>
 *
 *  @see TypeTag
 */
public abstract class Type extends AnnoConstruct implements TypeMirror, PoolConstant {

    /**
     * Type metadata,  Should be {@code null} for the default value.
     *
     * Note: it is an invariant that for any {@code TypeMetadata}
     * class, a given {@code Type} may have at most one metadata array
     * entry of that class.
     */
    protected final List<TypeMetadata> metadata;

    /** Constant type: no type at all. */
    public static final JCNoType noType = new JCNoType() {
        @Override @DefinedBy(Api.LANGUAGE_MODEL)
        public String toString() {
            return "none";
        }
    };

    /** Constant type: special type to be used during recovery of deferred expressions. */
    public static final JCNoType recoveryType = new JCNoType(){
        @Override @DefinedBy(Api.LANGUAGE_MODEL)
        public String toString() {
            return "recovery";
        }
    };

    /** Constant type: special type to be used for marking stuck trees. */
    public static final JCNoType stuckType = new JCNoType() {
        @Override @DefinedBy(Api.LANGUAGE_MODEL)
        public String toString() {
            return "stuck";
        }
    };

    /** If this switch is turned on, the names of type variables
     *  and anonymous classes are printed with hashcodes appended.
     */
    public static boolean moreInfo = false;

    /** The defining class / interface / package / type variable.
     */
    public TypeSymbol tsym;

    @Override
    public int poolTag() {
        throw new AssertionError("Invalid pool entry");
    }

    @Override
    public Object poolKey(Types types) {
        return new UniqueType(this, types);
    }

    /**
     * Checks if the current type tag is equal to the given tag.
     * @return true if tag is equal to the current type tag.
     */
    public boolean hasTag(TypeTag tag) {
        return tag == getTag();
    }

    /**
     * Returns the current type tag.
     * @return the value of the current type tag.
     */
    public abstract TypeTag getTag();

    public boolean isNumeric() {
        return false;
    }

    public boolean isIntegral() {
        return false;
    }

    public boolean isPrimitive() {
        return false;
    }

    public boolean isPrimitiveOrVoid() {
        return false;
    }

    public boolean isReference() {
        return false;
    }

    public boolean isNullOrReference() {
        return false;
    }

    public boolean isPartial() {
        return false;
    }

    /**
     * The constant value of this type, null if this type does not
     * have a constant value attribute. Only primitive types and
     * strings (ClassType) can have a constant value attribute.
     * @return the constant value attribute of this type
     */
    public Object constValue() {
        return getMetadata(TypeMetadata.ConstantValue.class)
                .map(ConstantValue::value).orElse(null);
    }

    /** Is this a constant type whose value is false?
     */
    public boolean isFalse() {
        return false;
    }

    /** Is this a constant type whose value is true?
     */
    public boolean isTrue() {
        return false;
    }

    /**
     * Get the representation of this type used for modelling purposes.
     * By default, this is itself. For ErrorType, a different value
     * may be provided.
     */
    public Type getModelType() {
        return this;
    }

    public static List<Type> getModelTypes(List<Type> ts) {
        ListBuffer<Type> lb = new ListBuffer<>();
        for (Type t: ts)
            lb.append(t.getModelType());
        return lb.toList();
    }

    /**For ErrorType, returns the original type, otherwise returns the type itself.
     */
    public Type getOriginalType() {
        return this;
    }

    public <R,S> R accept(Type.Visitor<R,S> v, S s) { return v.visitType(this, s); }

    /** Define a type given its tag, type symbol, and type annotations
     */

    public Type(TypeSymbol tsym, List<TypeMetadata> metadata) {
        Assert.checkNonNull(metadata);
        this.tsym = tsym;
        this.metadata = metadata;
    }

    public boolean isPrimitiveClass() {
        return false;
    }

    public boolean isValueClass() {
        return false;
    }

    public boolean isValueInterface() {
        return false;
    }

    public boolean isIdentityClass() {
        return false;
    }

    public boolean isIdentityInterface() {
        return false;
    }

    // Does this type need to be preloaded in the context of the referring class ??
    public boolean requiresPreload(Symbol referringClass) {
        if (this.tsym == referringClass)
            return false; // pointless
        if (this.isReferenceProjection())
            return true;
        return this.isValueClass() && !this.isPrimitiveClass();
    }

    /**
     * Return the `flavor' associated with a ClassType.
     * @see ClassType.Flavor
     */
    public Flavor getFlavor() {
        throw new AssertionError("Unexpected call to getFlavor() on a Type that is not a ClassType: " + this);
    }

    /**
     * @return true IFF the receiver is a reference projection of a primitive class type and false
     * for primitives or plain references
     */
    public boolean isReferenceProjection() {
        return false;
    }

    /**
     * @return the value projection type IFF the receiver is a reference projection of a primitive class type
     * and null otherwise
     */
    public Type valueProjection() {
        return null;
    }

    /**
     * @return the reference projection type IFF the receiver is a primitive class type
     * and null otherwise
     */
    public Type referenceProjection() {
        return null;
    }

    /**
     * @return the reference projection type IFF the receiver is a primitive class type or self otherwise.
     */
    public Type referenceProjectionOrSelf() {
        Type projection = referenceProjection();
        return projection != null ? projection : this;
    }

    /**
     * A subclass of {@link Types.TypeMapping} which applies a mapping recursively to the subterms
     * of a given type expression. This mapping returns the original type is no changes occurred
     * when recursively mapping the original type's subterms.
     */
    public abstract static class StructuralTypeMapping<S> extends Types.TypeMapping<S> {

        @Override
        public Type visitClassType(ClassType t, S s) {
            Type outer = t.getEnclosingType();
            Type outer1 = visit(outer, s);
            List<Type> typarams = t.getTypeArguments();
            List<Type> typarams1 = visit(typarams, s);
            if (outer1 == outer && typarams1 == typarams) return t;
            else return new ClassType(outer1, typarams1, t.tsym, t.metadata, t.getFlavor()) {
                @Override
                protected boolean needsStripping() {
                    return true;
                }
            };
        }

        @Override
        public Type visitWildcardType(WildcardType wt, S s) {
            Type t = wt.type;
            if (t != null)
                t = visit(t, s);
            if (t == wt.type)
                return wt;
            else
                return new WildcardType(t, wt.kind, wt.tsym, wt.bound, wt.metadata) {
                    @Override
                    protected boolean needsStripping() {
                        return true;
                    }
                };
        }

        @Override
        public Type visitArrayType(ArrayType t, S s) {
            Type elemtype = t.elemtype;
            Type elemtype1 = visit(elemtype, s);
            if (elemtype1 == elemtype) return t;
            else return new ArrayType(elemtype1, t.tsym, t.metadata) {
                @Override
                protected boolean needsStripping() {
                    return true;
                }
            };
        }

        @Override
        public Type visitMethodType(MethodType t, S s) {
            List<Type> argtypes = t.argtypes;
            Type restype = t.restype;
            List<Type> thrown = t.thrown;
            List<Type> argtypes1 = visit(argtypes, s);
            Type restype1 = visit(restype, s);
            List<Type> thrown1 = visit(thrown, s);
            if (argtypes1 == argtypes &&
                restype1 == restype &&
                thrown1 == thrown) return t;
            else return new MethodType(argtypes1, restype1, thrown1, t.tsym) {
                @Override
                protected boolean needsStripping() {
                    return true;
                }
            };
        }

        @Override
        public Type visitForAll(ForAll t, S s) {
            return visit(t.qtype, s);
        }
    }

    /** map a type function over all immediate descendants of this type
     */
    public <Z> Type map(TypeMapping<Z> mapping, Z arg) {
        return mapping.visit(this, arg);
    }

    /** map a type function over all immediate descendants of this type (no arg version)
     */
    public <Z> Type map(TypeMapping<Z> mapping) {
        return mapping.visit(this, null);
    }

    /** Define a constant type, of the same kind as this type
     *  and with given constant value
     */
    public Type constType(Object constValue) {
        throw new AssertionError();
    }

    /**
     * If this is a constant type, return its underlying type.
     * Otherwise, return the type itself.
     */
    public Type baseType() {
        return this;
    }

    /**
     * Returns the original version of this type, before metadata were added. This routine is meant
     * for internal use only (i.e. {@link Type#equalsIgnoreMetadata(Type)}, {@link Type#stripMetadata});
     * it should not be used outside this class.
     */
    protected Type typeNoMetadata() {
        return metadata.isEmpty() ? this : baseType();
    }

    /**
     * Create a new copy of this type but with the specified TypeMetadata.
     * Only to be used internally!
     */
    protected Type cloneWithMetadata(List<TypeMetadata> metadata) {
        throw new AssertionError("Cannot add metadata to this type: " + getTag());
    }

    /**
     * Get all the type metadata associated with this type.
     */
    public List<TypeMetadata> getMetadata() {
        return metadata;
    }

    /**
     * Get the type metadata of the given kind associated with this type (if any).
     */
    public <M extends TypeMetadata> Optional<M> getMetadata(Class<M> metadataClass) {
        return metadata.stream()
                .filter(m -> metadataClass.isAssignableFrom(m.getClass()))
                .map(metadataClass::cast)
                .findFirst();
    }

    /**
     * Create a new copy of this type but with the specified type metadata.
     * If this type is already associated with a type metadata of the same class,
     * an exception is thrown.
     */
    public Type addMetadata(TypeMetadata md) {
        Assert.check(getMetadata(md.getClass()).isEmpty());
        return cloneWithMetadata(metadata.append(md));
    }

    /**
     * Create a new copy of this type but without the specified type metadata.
     */
    public Type dropMetadata(Class<? extends TypeMetadata> metadataClass) {
        List<TypeMetadata> newMetadata = metadata.stream()
                .filter(m -> !metadataClass.isAssignableFrom(m.getClass()))
                .collect(List.collector());
        return cloneWithMetadata(newMetadata);
    }

    /**
     * Does this type require annotation stripping for API clients?
     */
    protected boolean needsStripping() {
        return false;
    }

    /**
     * Strip all metadata associated with this type - this could return a new clone of the type.
     * This routine is only used to present the correct annotated types back to the users when types
     * are accessed through compiler APIs; it should not be used anywhere in the compiler internals
     * as doing so might result in performance penalties.
     */
    public Type stripMetadataIfNeeded() {
        return needsStripping() ?
                accept(stripMetadata, null) :
                this;
    }

    public Type stripMetadata() {
        return accept(stripMetadata, null);
    }
    //where
        private static final TypeMapping<Void> stripMetadata = new StructuralTypeMapping<Void>() {
            @Override
            public Type visitClassType(ClassType t, Void aVoid) {
                return super.visitClassType((ClassType)t.typeNoMetadata(), aVoid);
            }

            @Override
            public Type visitArrayType(ArrayType t, Void aVoid) {
                return super.visitArrayType((ArrayType)t.typeNoMetadata(), aVoid);
            }

            @Override
            public Type visitTypeVar(TypeVar t, Void aVoid) {
                return super.visitTypeVar((TypeVar)t.typeNoMetadata(), aVoid);
            }

            @Override
            public Type visitWildcardType(WildcardType wt, Void aVoid) {
                return super.visitWildcardType((WildcardType)wt.typeNoMetadata(), aVoid);
            }
        };

    public Type preannotatedType() {
        return addMetadata(new Annotations());
    }

    public Type annotatedType(final List<Attribute.TypeCompound> annos) {
        return addMetadata(new Annotations(annos));
    }

    public boolean isAnnotated() {
        return getMetadata(TypeMetadata.Annotations.class).isPresent();
    }

    @Override @DefinedBy(Api.LANGUAGE_MODEL)
    public List<Attribute.TypeCompound> getAnnotationMirrors() {
        return getMetadata(TypeMetadata.Annotations.class)
                .map(Annotations::annotations).orElse(List.nil());
    }


    @Override @DefinedBy(Api.LANGUAGE_MODEL)
    public <A extends Annotation> A getAnnotation(Class<A> annotationType) {
        return null;
    }


    @Override @DefinedBy(Api.LANGUAGE_MODEL)
    public <A extends Annotation> A[] getAnnotationsByType(Class<A> annotationType) {
        @SuppressWarnings("unchecked")
        A[] tmp = (A[]) java.lang.reflect.Array.newInstance(annotationType, 0);
        return tmp;
    }

    /** Return the base types of a list of types.
     */
    public static List<Type> baseTypes(List<Type> ts) {
        if (ts.nonEmpty()) {
            Type t = ts.head.baseType();
            List<Type> baseTypes = baseTypes(ts.tail);
            if (t != ts.head || baseTypes != ts.tail)
                return baseTypes.prepend(t);
        }
        return ts;
    }

    protected void appendAnnotationsString(StringBuilder sb,
                                         boolean prefix) {
        if (isAnnotated()) {
            if (prefix) {
                sb.append(" ");
            }
            sb.append(getAnnotationMirrors());
            sb.append(" ");
        }
    }

    protected void appendAnnotationsString(StringBuilder sb) {
        appendAnnotationsString(sb, false);
    }

    /** The Java source which this type represents.
     */
    @DefinedBy(Api.LANGUAGE_MODEL)
    public String toString() {
        StringBuilder sb = new StringBuilder();
        appendAnnotationsString(sb);
        if (tsym == null || tsym.name == null) {
            sb.append("<none>");
        } else {
            sb.append(tsym.name.toString());
        }
        if (moreInfo && hasTag(TYPEVAR)) {
            sb.append(hashCode());
        }
        return sb.toString();
    }

    /**
     * The Java source which this type list represents.  A List is
     * represented as a comma-separated listing of the elements in
     * that list.
     */
    public static String toString(List<Type> ts) {
        if (ts.isEmpty()) {
            return "";
        } else {
            StringBuilder buf = new StringBuilder();
            buf.append(ts.head.toString());
            for (List<Type> l = ts.tail; l.nonEmpty(); l = l.tail)
                buf.append(",").append(l.head.toString());
            return buf.toString();
        }
    }

    /**
     * The constant value of this type, converted to String
     */
    public String stringValue() {
        Object cv = Assert.checkNonNull(constValue());
        return cv.toString();
    }

    /**
     * Override this method with care. For most Type instances this should behave as ==.
     */
    @Override @DefinedBy(Api.LANGUAGE_MODEL)
    public boolean equals(Object t) {
        return this == t;
    }

    public boolean equalsIgnoreMetadata(Type t) {
        return typeNoMetadata().equals(t.typeNoMetadata());
    }

    @Override @DefinedBy(Api.LANGUAGE_MODEL)
    public int hashCode() {
        return super.hashCode();
    }

    public String argtypes(boolean varargs) {
        List<Type> args = getParameterTypes();
        if (!varargs) return args.toString();
        StringBuilder buf = new StringBuilder();
        while (args.tail.nonEmpty()) {
            buf.append(args.head);
            args = args.tail;
            buf.append(',');
        }
        if (args.head.hasTag(ARRAY)) {
            buf.append(((ArrayType)args.head).elemtype);
            if (args.head.getAnnotationMirrors().nonEmpty()) {
                buf.append(args.head.getAnnotationMirrors());
            }
            buf.append("...");
        } else {
            buf.append(args.head);
        }
        return buf.toString();
    }

    /** Access methods.
     */
    public List<Type>        getTypeArguments()  { return List.nil(); }
    public Type              getEnclosingType()  { return null; }
    public List<Type>        getParameterTypes() { return List.nil(); }
    public Type              getReturnType()     { return null; }
    public Type              getReceiverType()   { return null; }
    public List<Type>        getThrownTypes()    { return List.nil(); }
    public Type              getUpperBound()     { return null; }
    public Type              getLowerBound()     { return null; }

    /** Navigation methods, these will work for classes, type variables,
     *  foralls, but will return null for arrays and methods.
     */

   /** Return all parameters of this type and all its outer types in order
    *  outer (first) to inner (last).
    */
    public List<Type> allparams() { return List.nil(); }

    /** Does this type contain "error" elements?
     */
    public boolean isErroneous() {
        return false;
    }

    public static boolean isErroneous(List<Type> ts) {
        for (List<Type> l = ts; l.nonEmpty(); l = l.tail)
            if (l.head.isErroneous()) return true;
        return false;
    }

    /** Is this type parameterized?
     *  A class type is parameterized if it has some parameters.
     *  An array type is parameterized if its element type is parameterized.
     *  All other types are not parameterized.
     */
    public boolean isParameterized() {
        return false;
    }

    /** Is this type a raw type?
     *  A class type is a raw type if it misses some of its parameters.
     *  An array type is a raw type if its element type is raw.
     *  All other types are not raw.
     *  Type validation will ensure that the only raw types
     *  in a program are types that miss all their type variables.
     */
    public boolean isRaw() {
        return false;
    }

    /**
     * A compound type is a special class type whose supertypes are used to store a list
     * of component types. There are two kinds of compound types: (i) intersection types
     * {@link IntersectionClassType} and (ii) union types {@link UnionClassType}.
     */
    public boolean isCompound() {
        return false;
    }

    public boolean isIntersection() {
        return false;
    }

    public boolean isUnion() {
        return false;
    }

    public boolean isInterface() {
        return (tsym.flags() & INTERFACE) != 0;
    }

    public boolean isFinal() {
        return (tsym.flags() & FINAL) != 0;
    }

    /**
     * Does this type contain occurrences of type t?
     */
    public boolean contains(Type t) {
        return t.equalsIgnoreMetadata(this);
    }

    public static boolean contains(List<Type> ts, Type t) {
        for (List<Type> l = ts;
             l.tail != null /*inlined: l.nonEmpty()*/;
             l = l.tail)
            if (l.head.contains(t)) return true;
        return false;
    }

    /** Does this type contain an occurrence of some type in 'ts'?
     */
    public boolean containsAny(List<Type> ts) {
        for (Type t : ts)
            if (this.contains(t)) return true;
        return false;
    }

    public static boolean containsAny(List<Type> ts1, List<Type> ts2) {
        for (Type t : ts1)
            if (t.containsAny(ts2)) return true;
        return false;
    }

    public static List<Type> filter(List<Type> ts, Predicate<Type> tf) {
        ListBuffer<Type> buf = new ListBuffer<>();
        for (Type t : ts) {
            if (tf.test(t)) {
                buf.append(t);
            }
        }
        return buf.toList();
    }

    public boolean isSuperBound() { return false; }
    public boolean isExtendsBound() { return false; }
    public boolean isUnbound() { return false; }
    public Type withTypeVar(Type t) { return this; }

    /** The underlying method type of this type.
     */
    public MethodType asMethodType() { throw new AssertionError(); }

    /** Complete loading all classes in this type.
     */
    public void complete() {}

    public TypeSymbol asElement() {
        return tsym;
    }

    @Override @DefinedBy(Api.LANGUAGE_MODEL)
    public TypeKind getKind() {
        return TypeKind.OTHER;
    }

    @Override @DefinedBy(Api.LANGUAGE_MODEL)
    public <R, P> R accept(TypeVisitor<R, P> v, P p) {
        throw new AssertionError();
    }

    public static class JCPrimitiveType extends Type
            implements javax.lang.model.type.PrimitiveType {

        TypeTag tag;

        public JCPrimitiveType(TypeTag tag, TypeSymbol tsym) {
            this(tag, tsym, List.nil());
        }

        private JCPrimitiveType(TypeTag tag, TypeSymbol tsym, List<TypeMetadata> metadata) {
            super(tsym, metadata);
            this.tag = tag;
            Assert.check(tag.isPrimitive);
        }

        @Override
        protected JCPrimitiveType cloneWithMetadata(List<TypeMetadata> md) {
            return new JCPrimitiveType(tag, tsym, md) {
                @Override
                public Type baseType() { return JCPrimitiveType.this.baseType(); }
            };
        }

        @Override
        public boolean isNumeric() {
            return tag != BOOLEAN;
        }

        @Override
        public boolean isIntegral() {
            switch (tag) {
                case CHAR:
                case BYTE:
                case SHORT:
                case INT:
                case LONG:
                    return true;
                default:
                    return false;
            }
        }

        @Override
        public boolean isPrimitive() {
            return true;
        }

        @Override
        public TypeTag getTag() {
            return tag;
        }

        @Override
        public boolean isPrimitiveOrVoid() {
            return true;
        }

        /** Define a constant type, of the same kind as this type
         *  and with given constant value
         */
        @Override
        public Type constType(Object constValue) {
            return addMetadata(new ConstantValue(constValue));
        }

        /**
         * The constant value of this type, converted to String
         */
        @Override
        public String stringValue() {
            Object cv = Assert.checkNonNull(constValue());
            if (tag == BOOLEAN) {
                return ((Integer) cv).intValue() == 0 ? "false" : "true";
            }
            else if (tag == CHAR) {
                return String.valueOf((char) ((Integer) cv).intValue());
            }
            else {
                return cv.toString();
            }
        }

        /** Is this a constant type whose value is false?
         */
        @Override
        public boolean isFalse() {
            return
                tag == BOOLEAN &&
                constValue() != null &&
                ((Integer)constValue()).intValue() == 0;
        }

        /** Is this a constant type whose value is true?
         */
        @Override
        public boolean isTrue() {
            return
                tag == BOOLEAN &&
                constValue() != null &&
                ((Integer)constValue()).intValue() != 0;
        }

        @Override @DefinedBy(Api.LANGUAGE_MODEL)
        public <R, P> R accept(TypeVisitor<R, P> v, P p) {
            return v.visitPrimitive(this, p);
        }

        @Override @DefinedBy(Api.LANGUAGE_MODEL)
        public TypeKind getKind() {
            switch (tag) {
                case BYTE:      return TypeKind.BYTE;
                case CHAR:      return TypeKind.CHAR;
                case SHORT:     return TypeKind.SHORT;
                case INT:       return TypeKind.INT;
                case LONG:      return TypeKind.LONG;
                case FLOAT:     return TypeKind.FLOAT;
                case DOUBLE:    return TypeKind.DOUBLE;
                case BOOLEAN:   return TypeKind.BOOLEAN;
            }
            throw new AssertionError();
        }

    }

    public static class WildcardType extends Type
            implements javax.lang.model.type.WildcardType {

        public Type type;
        public BoundKind kind;
        public TypeVar bound;

        @Override
        public <R,S> R accept(Type.Visitor<R,S> v, S s) {
            return v.visitWildcardType(this, s);
        }

        public WildcardType(Type type, BoundKind kind, TypeSymbol tsym) {
            this(type, kind, tsym, null, List.nil());
        }

        public WildcardType(Type type, BoundKind kind, TypeSymbol tsym,
                            List<TypeMetadata> metadata) {
            this(type, kind, tsym, null, metadata);
        }

        public WildcardType(Type type, BoundKind kind, TypeSymbol tsym,
                            TypeVar bound) {
            this(type, kind, tsym, bound, List.nil());
        }

        public WildcardType(Type type, BoundKind kind, TypeSymbol tsym,
                            TypeVar bound, List<TypeMetadata> metadata) {
            super(tsym, metadata);
            this.type = Assert.checkNonNull(type);
            this.kind = kind;
            this.bound = bound;
        }

        @Override
        protected WildcardType cloneWithMetadata(List<TypeMetadata> md) {
            return new WildcardType(type, kind, tsym, bound, md) {
                @Override
                public Type baseType() { return WildcardType.this.baseType(); }
            };
        }

        @Override
        public TypeTag getTag() {
            return WILDCARD;
        }

        @Override
        public boolean contains(Type t) {
            return kind != UNBOUND && type.contains(t);
        }

        public boolean isSuperBound() {
            return kind == SUPER ||
                kind == UNBOUND;
        }
        public boolean isExtendsBound() {
            return kind == EXTENDS ||
                kind == UNBOUND;
        }
        public boolean isUnbound() {
            // is it `?` or `? extends Object`?
            return kind == UNBOUND ||
                    (kind == EXTENDS && type.tsym.flatName() == type.tsym.name.table.names.java_lang_Object);
        }

        @Override
        public boolean isReference() {
            return true;
        }

        @Override
        public boolean isNullOrReference() {
            return true;
        }

        @Override
        public Type withTypeVar(Type t) {
            //-System.err.println(this+".withTypeVar("+t+");");//DEBUG
            if (bound == t)
                return this;
            bound = (TypeVar)t;
            return this;
        }

        boolean isPrintingBound = false;
        @DefinedBy(Api.LANGUAGE_MODEL)
        public String toString() {
            StringBuilder s = new StringBuilder();
            appendAnnotationsString(s);
            s.append(kind.toString());
            if (kind != UNBOUND)
                s.append(type);
            if (moreInfo && bound != null && !isPrintingBound)
                try {
                    isPrintingBound = true;
                    s.append("{:").append(bound.getUpperBound()).append(":}");
                } finally {
                    isPrintingBound = false;
                }
            return s.toString();
        }

        @DefinedBy(Api.LANGUAGE_MODEL)
        public Type getExtendsBound() {
            if (kind == EXTENDS)
                return type;
            else
                return null;
        }

        @DefinedBy(Api.LANGUAGE_MODEL)
        public Type getSuperBound() {
            if (kind == SUPER)
                return type;
            else
                return null;
        }

        @DefinedBy(Api.LANGUAGE_MODEL)
        public TypeKind getKind() {
            return TypeKind.WILDCARD;
        }

        @DefinedBy(Api.LANGUAGE_MODEL)
        public <R, P> R accept(TypeVisitor<R, P> v, P p) {
            return v.visitWildcard(this, p);
        }
    }

    public static class ConstantPoolQType implements PoolConstant {

        public final Type type;
        final Types types;

        public ConstantPoolQType(Type type, Types types) {
            this.type = type;
            this.types = types;
        }

        @Override
        public Object poolKey(Types types) {
            return this;
        }

        @Override
        public int poolTag() {
            return ClassFile.CONSTANT_Class;
        }

        public int hashCode() {
            return types.hashCode(type);
        }

        public boolean equals(Object obj) {
            return (obj instanceof ConstantPoolQType) &&
                    types.isSameType(type, ((ConstantPoolQType)obj).type);
        }

        public String toString() {
            return type.toString();
        }
    }

    public static class ClassType extends Type implements DeclaredType, LoadableConstant,
                                                          javax.lang.model.type.ErrorType {

        /**
         * The 'flavor' of a ClassType indicates its reference/primitive projectionness
         * viewed against the default nature of the associated class.
         */
        public enum Flavor {

            /**
             * Classic reference type. Also reference projection type of a reference-favoring aka
             * reference-default primitive class type
             */
            L_TypeOf_L,

            /**
             * Reference projection type of a primitive-favoring aka primitive-default
             * plain vanilla primitive class type,
             */
            L_TypeOf_Q,

            /**
             * Value projection type of a primitive-favoring aka primitive-default
             * plain vanilla primitive class type,
             */
            Q_TypeOf_Q,

            /**
             * Value projection type of a reference-favoring aka
             * reference-default primitive class type
             */
            Q_TypeOf_L,

            /**
             * Reference projection type of a class type of an as yet unknown default provenance, 'X' will be
             * discovered to be 'L' or 'Q' in "due course" and mutated suitably.
             */
            L_TypeOf_X,

            /**
             * Value projection type of a class type of an as yet unknown default provenance, 'X' will be
             * discovered to be 'L' or 'Q' in "due course" and mutated suitably.
             */
            Q_TypeOf_X,

            /**
             *  As yet unknown projection type of an as yet unknown default provenance class.
             */
            X_Typeof_X,

            /**
             *  An error type - we don't care to discriminate them any further.
             */
             E_Typeof_X;

            // We don't seem to need X_Typeof_L or X_Typeof_Q so far.

            // Transform a larval form into a more evolved form
            public Flavor metamorphose(boolean isPrimtiveClass) {

                switch (this) {

                    case E_Typeof_X:  // stunted form
                    case L_TypeOf_L:
                    case L_TypeOf_Q:
                    case Q_TypeOf_L:
                    case Q_TypeOf_Q:
                            // These are fully evolved sealed forms or stunted - no futher transformation
                            return this;
                    case L_TypeOf_X:
                            return isPrimtiveClass ? L_TypeOf_Q : L_TypeOf_L;
                    case Q_TypeOf_X:
                            return isPrimtiveClass ? Q_TypeOf_Q : Q_TypeOf_L;
                    case X_Typeof_X:
                            return isPrimtiveClass ? Q_TypeOf_Q : L_TypeOf_L;
                    default:
                            throw new AssertionError("Unexpected class type flavor");
                }
            }
        }

        /** The enclosing type of this type. If this is the type of an inner
         *  class, outer_field refers to the type of its enclosing
         *  instance class, in all other cases it refers to noType.
         */
        private Type outer_field;

        /** The type parameters of this type (to be set once class is loaded).
         */
        public List<Type> typarams_field;

        /** A cache variable for the type parameters of this type,
         *  appended to all parameters of its enclosing class.
         *  @see #allparams
         */
        public List<Type> allparams_field;

        /** The supertype of this class (to be set once class is loaded).
         */
        public Type supertype_field;

        /** The interfaces of this class (to be set once class is loaded).
         */
        public List<Type> interfaces_field;

        /** All the interfaces of this class, including missing ones.
         */
        public List<Type> all_interfaces_field;

        /** The 'other' projection: If 'this' is type of a primitive class, then 'projection' is the
         *  reference projection type and vice versa. Lazily initialized, not to be accessed directly.
        */
        public ClassType projection;

        /** Is this L of default {L, Q, X} or Q of default {L, Q, X} ?
         */
        public Flavor flavor;

        /*
         * Use of this constructor is kinda sorta deprecated, use the other constructor
         * that forces the call site to consider and include the class type flavor.
         */
        public ClassType(Type outer, List<Type> typarams, TypeSymbol tsym) {
<<<<<<< HEAD
            this(outer, typarams, tsym, TypeMetadata.EMPTY, Flavor.L_TypeOf_L);
        }

        public ClassType(Type outer, List<Type> typarams, TypeSymbol tsym,
                         TypeMetadata metadata, Flavor flavor) {
=======
            this(outer, typarams, tsym, List.nil());
        }

        public ClassType(Type outer, List<Type> typarams, TypeSymbol tsym,
                         List<TypeMetadata> metadata) {
>>>>>>> 2b81faeb
            super(tsym, metadata);
            this.outer_field = outer;
            this.typarams_field = typarams;
            this.allparams_field = null;
            this.supertype_field = null;
            this.interfaces_field = null;
            this.flavor = flavor;
        }

        public int poolTag() {
            return ClassFile.CONSTANT_Class;
        }

        @Override
<<<<<<< HEAD
        public ClassType cloneWithMetadata(TypeMetadata md) {
            return new ClassType(outer_field, typarams_field, tsym, md, flavor) {
=======
        protected ClassType cloneWithMetadata(List<TypeMetadata> md) {
            return new ClassType(outer_field, typarams_field, tsym, md) {
>>>>>>> 2b81faeb
                @Override
                public Type baseType() { return ClassType.this.baseType(); }
            };
        }

        @Override
        public TypeTag getTag() {
            return CLASS;
        }

        @Override
        public <R,S> R accept(Type.Visitor<R,S> v, S s) {
            return v.visitClassType(this, s);
        }

        public Type constType(Object constValue) {
<<<<<<< HEAD
            final Object value = constValue;
            return new ClassType(getEnclosingType(), typarams_field, tsym, metadata, flavor) {
                    @Override
                    public Object constValue() {
                        return value;
                    }
                    @Override
                    public Type baseType() {
                        return tsym.type;
                    }
                };
=======
            return addMetadata(new ConstantValue(constValue));
>>>>>>> 2b81faeb
        }

        /** The Java source which this type represents.
         */
        @DefinedBy(Api.LANGUAGE_MODEL)
        public String toString() {
            StringBuilder buf = new StringBuilder();
            if (getEnclosingType().hasTag(CLASS) && tsym.owner.kind == TYP) {
                buf.append(getEnclosingType().toString());
                buf.append(".");
                appendAnnotationsString(buf);
                buf.append(className(tsym, false));
            } else {
                if (isAnnotated()) {
                    if (!tsym.packge().isUnnamed()) {
                        buf.append(tsym.packge());
                        buf.append(".");
                    }
                    ListBuffer<Name> names = new ListBuffer<>();
                    for (Symbol sym = tsym.owner; sym != null && sym.kind == TYP; sym = sym.owner) {
                        names.prepend(sym.name);
                    }
                    for (Name name : names) {
                        buf.append(name);
                        buf.append(".");
                    }
                    appendAnnotationsString(buf);
                    buf.append(tsym.name);
                } else {
                    buf.append(className(tsym, true));
                }
            }

            boolean isReferenceProjection;
            try {
                isReferenceProjection = isReferenceProjection();
            } catch (CompletionFailure cf) {
                isReferenceProjection = false; // handle missing types gracefully.
            }
            if (isReferenceProjection) {
                buf.append('.');
                buf.append(tsym.name.table.names.ref);
            }

            if (getTypeArguments().nonEmpty()) {
                buf.append('<');
                buf.append(getTypeArguments().toString());
                buf.append(">");
            }
            return buf.toString();
        }
//where
            private String className(Symbol sym, boolean longform) {
                if (sym.name.isEmpty() && (sym.flags() & COMPOUND) != 0) {
                    StringBuilder s = new StringBuilder(supertype_field.toString());
                    for (List<Type> is=interfaces_field; is.nonEmpty(); is = is.tail) {
                        s.append("&");
                        s.append(is.head.toString());
                    }
                    return s.toString();
                } else if (sym.name.isEmpty()) {
                    String s;
                    ClassType norm = (ClassType) tsym.type;
                    if (norm == null) {
                        s = Log.getLocalizedString("anonymous.class", (Object)null);
                    } else if (norm.interfaces_field != null && norm.interfaces_field.nonEmpty()) {
                        s = Log.getLocalizedString("anonymous.class",
                                                   norm.interfaces_field.head);
                    } else {
                        s = Log.getLocalizedString("anonymous.class",
                                                   norm.supertype_field);
                    }
                    if (moreInfo)
                        s += String.valueOf(sym.hashCode());
                    return s;
                } else if (longform) {
                    return sym.getQualifiedName().toString();
                } else {
                    return sym.name.toString();
                }
            }

        public Flavor getFlavor() {
            return flavor;
        }

        @DefinedBy(Api.LANGUAGE_MODEL)
        public List<Type> getTypeArguments() {
            if (typarams_field == null) {
                complete();
                if (typarams_field == null)
                    typarams_field = List.nil();
            }
            return typarams_field;
        }

        public boolean hasErasedSupertypes() {
            return isRaw();
        }

        @DefinedBy(Api.LANGUAGE_MODEL)
        public Type getEnclosingType() {
            if (outer_field != null && outer_field.isReferenceProjection()) {
                outer_field = outer_field.valueProjection();
            }
            return outer_field;
        }

        public void setEnclosingType(Type outer) {
            outer_field = outer;
        }

        public List<Type> allparams() {
            if (allparams_field == null) {
                allparams_field = getTypeArguments().prependList(getEnclosingType().allparams());
            }
            return allparams_field;
        }

        public boolean isErroneous() {
            return
                getEnclosingType().isErroneous() ||
                isErroneous(getTypeArguments()) ||
                this != tsym.type && tsym.type.isErroneous();
        }

        public boolean isParameterized() {
            return allparams().tail != null;
            // optimization, was: allparams().nonEmpty();
        }

        @Override
        public boolean isReference() {
            return true;
        }

        @Override
        public boolean isPrimitiveClass() {
            return !isReferenceProjection() && tsym != null && tsym.isPrimitiveClass();
        }

        @Override
        public boolean isValueClass() {
            return !isReferenceProjection() && tsym != null && tsym.isValueClass();
        }

        @Override
        public boolean isValueInterface() {
            return tsym != null && tsym.isValueInterface();
        }

        @Override
        public boolean isIdentityClass() {
            return !isReferenceProjection() && tsym != null && tsym.isIdentityClass();
        }

        @Override
        public boolean isIdentityInterface() {
            return isInterface() && tsym.isIdentityInterface();
        }

        @Override
        public boolean isReferenceProjection() {
            // gaurd against over-eager and/or inopportune completion
            if (tsym != null) {
                if (flavor == Flavor.L_TypeOf_X || tsym.isCompleted()) {
                    flavor = flavor.metamorphose(tsym.isPrimitiveClass());
                }
            }
            return flavor == Flavor.L_TypeOf_Q;
        }

        @Override
        public Type valueProjection() {
            if (!isReferenceProjection())
                return null;

            if (projection !=  null)
                return projection;

            projection = new ClassType(outer_field, typarams_field, tsym, getMetadata(), Flavor.Q_TypeOf_Q);
            projection.allparams_field = allparams_field;
            projection.supertype_field = supertype_field;

            projection.interfaces_field = interfaces_field;
            projection.all_interfaces_field = all_interfaces_field;
            projection.projection = this;
            return projection;
        }

        // return the reference projection type preserving parameterizations
        @Override
        public ClassType referenceProjection() {

            if (!isPrimitiveClass())
                return null;

            if (projection != null)
                return projection;

            projection = new ClassType(outer_field, typarams_field, tsym, getMetadata(), Flavor.L_TypeOf_Q);
            projection.allparams_field = allparams_field;
            projection.supertype_field = supertype_field;

            projection.interfaces_field = interfaces_field;
            projection.all_interfaces_field = all_interfaces_field;
            projection.projection = this;
            return projection;
        }

        @Override
        public boolean isNullOrReference() {
            return true;
        }

        /** A cache for the rank. */
        int rank_field = -1;

        /** A class type is raw if it misses some
         *  of its type parameter sections.
         *  After validation, this is equivalent to:
         *  {@code allparams.isEmpty() && tsym.type.allparams.nonEmpty(); }
         */
        public boolean isRaw() {
            return
                this != tsym.type && // necessary, but not sufficient condition
                tsym.type.allparams().nonEmpty() &&
                allparams().isEmpty();
        }

        public boolean contains(Type elem) {
            return
                elem.equalsIgnoreMetadata(this)
                || (isParameterized()
                    && (getEnclosingType().contains(elem) || contains(getTypeArguments(), elem)))
                || (isCompound()
                    && (supertype_field.contains(elem) || contains(interfaces_field, elem)));
        }

        public void complete() {
            tsym.complete();
        }

        @DefinedBy(Api.LANGUAGE_MODEL)
        public TypeKind getKind() {
            tsym.apiComplete();
            return tsym.kind == TYP ? TypeKind.DECLARED : TypeKind.ERROR;
        }

        @DefinedBy(Api.LANGUAGE_MODEL)
        public <R, P> R accept(TypeVisitor<R, P> v, P p) {
            return v.visitDeclared(this, p);
        }
    }

    public static class ErasedClassType extends ClassType {
        public ErasedClassType(Type outer, TypeSymbol tsym,
<<<<<<< HEAD
                               TypeMetadata metadata) {
            super(outer, List.nil(), tsym, metadata, tsym.type.getFlavor());
=======
                               List<TypeMetadata> metadata) {
            super(outer, List.nil(), tsym, metadata);
>>>>>>> 2b81faeb
        }

        @Override
        public boolean hasErasedSupertypes() {
            return true;
        }
    }

    // a clone of a ClassType that knows about the alternatives of a union type.
    public static class UnionClassType extends ClassType implements UnionType {
        final List<? extends Type> alternatives_field;

        public UnionClassType(ClassType ct, List<? extends Type> alternatives) {
            // Presently no way to refer to this type directly, so we
            // cannot put annotations directly on it.
            super(ct.outer_field, ct.typarams_field, ct.tsym);
            allparams_field = ct.allparams_field;
            supertype_field = ct.supertype_field;
            interfaces_field = ct.interfaces_field;
            all_interfaces_field = ct.interfaces_field;
            alternatives_field = alternatives;
        }

        public Type getLub() {
            return tsym.type;
        }

        @DefinedBy(Api.LANGUAGE_MODEL)
        public java.util.List<? extends TypeMirror> getAlternatives() {
            return Collections.unmodifiableList(alternatives_field);
        }

        @Override
        public boolean isUnion() {
            return true;
        }

        @Override
        public boolean isCompound() {
            return getLub().isCompound();
        }

        @Override @DefinedBy(Api.LANGUAGE_MODEL)
        public TypeKind getKind() {
            return TypeKind.UNION;
        }

        @Override @DefinedBy(Api.LANGUAGE_MODEL)
        public <R, P> R accept(TypeVisitor<R, P> v, P p) {
            return v.visitUnion(this, p);
        }

        public Iterable<? extends Type> getAlternativeTypes() {
            return alternatives_field;
        }
    }

    // a clone of a ClassType that knows about the bounds of an intersection type.
    public static class IntersectionClassType extends ClassType implements IntersectionType {

        public boolean allInterfaces;

        public IntersectionClassType(List<Type> bounds, ClassSymbol csym, boolean allInterfaces) {
            // Presently no way to refer to this type directly, so we
            // cannot put annotations directly on it.
            super(Type.noType, List.nil(), csym);
            this.allInterfaces = allInterfaces;
            Assert.check((csym.flags() & COMPOUND) != 0);
            supertype_field = bounds.head;
            interfaces_field = bounds.tail;
            Assert.check(!supertype_field.tsym.isCompleted() ||
                    !supertype_field.isInterface(), supertype_field);
        }

        @DefinedBy(Api.LANGUAGE_MODEL)
        public java.util.List<? extends TypeMirror> getBounds() {
            return Collections.unmodifiableList(getExplicitComponents());
        }

        @Override
        public boolean isCompound() {
            return true;
        }

        public List<Type> getComponents() {
            return interfaces_field.prepend(supertype_field);
        }

        @Override
        public boolean isIntersection() {
            return true;
        }

        public List<Type> getExplicitComponents() {
            return allInterfaces ?
                    interfaces_field :
                    getComponents();
        }

        @Override @DefinedBy(Api.LANGUAGE_MODEL)
        public TypeKind getKind() {
            return TypeKind.INTERSECTION;
        }

        @Override @DefinedBy(Api.LANGUAGE_MODEL)
        public <R, P> R accept(TypeVisitor<R, P> v, P p) {
            return v.visitIntersection(this, p);
        }
    }

    public static class ArrayType extends Type
            implements LoadableConstant, javax.lang.model.type.ArrayType {

        public Type elemtype;

        public ArrayType(Type elemtype, TypeSymbol arrayClass) {
            this(elemtype, arrayClass, List.nil());
        }

        public ArrayType(Type elemtype, TypeSymbol arrayClass,
                         List<TypeMetadata> metadata) {
            super(arrayClass, metadata);
            this.elemtype = elemtype;
        }

        public ArrayType(ArrayType that) {
            //note: type metadata is deliberately shared here, as we want side-effects from annotation
            //processing to flow from original array to the cloned array.
            this(that.elemtype, that.tsym, that.getMetadata());
        }

        public int poolTag() {
            return ClassFile.CONSTANT_Class;
        }

        @Override
        protected ArrayType cloneWithMetadata(List<TypeMetadata> md) {
            return new ArrayType(elemtype, tsym, md) {
                @Override
                public Type baseType() { return ArrayType.this.baseType(); }
            };
        }

        @Override
        public TypeTag getTag() {
            return ARRAY;
        }

        public <R,S> R accept(Type.Visitor<R,S> v, S s) {
            return v.visitArrayType(this, s);
        }

        @DefinedBy(Api.LANGUAGE_MODEL)
        public String toString() {
            StringBuilder sb = new StringBuilder();

            // First append root component type
            Type t = elemtype;
            while (t.getKind() == TypeKind.ARRAY)
                t = ((ArrayType) t).getComponentType();
            sb.append(t);

            // then append @Anno[] @Anno[] ... @Anno[]
            t = this;
            do {
                t.appendAnnotationsString(sb, true);
                sb.append("[]");
                t = ((ArrayType) t).getComponentType();
            } while (t.getKind() == TypeKind.ARRAY);

            return sb.toString();
        }

        @Override @DefinedBy(Api.LANGUAGE_MODEL)
        public boolean equals(Object obj) {
            return (obj instanceof ArrayType arrayType)
                    && (this == arrayType || elemtype.equals(arrayType.elemtype));
        }

        @DefinedBy(Api.LANGUAGE_MODEL)
        public int hashCode() {
            return (ARRAY.ordinal() << 5) + elemtype.hashCode();
        }

        public boolean isVarargs() {
            return false;
        }

        public List<Type> allparams() { return elemtype.allparams(); }

        public boolean isErroneous() {
            return elemtype.isErroneous();
        }

        public boolean isParameterized() {
            return elemtype.isParameterized();
        }

        @Override
        public boolean isReference() {
            return true;
        }

        @Override
        public boolean isNullOrReference() {
            return true;
        }

        public boolean isRaw() {
            return elemtype.isRaw();
        }

        public ArrayType makeVarargs() {
            return new ArrayType(elemtype, tsym, metadata) {
                @Override
                public boolean isVarargs() {
                    return true;
                }
            };
        }

        public boolean contains(Type elem) {
            return elem.equalsIgnoreMetadata(this) || elemtype.contains(elem);
        }

        public void complete() {
            elemtype.complete();
        }

        @DefinedBy(Api.LANGUAGE_MODEL)
        public Type getComponentType() {
            return elemtype;
        }

        @DefinedBy(Api.LANGUAGE_MODEL)
        public TypeKind getKind() {
            return TypeKind.ARRAY;
        }

        @DefinedBy(Api.LANGUAGE_MODEL)
        public <R, P> R accept(TypeVisitor<R, P> v, P p) {
            return v.visitArray(this, p);
        }
    }

    public static class MethodType extends Type implements ExecutableType, LoadableConstant {

        public List<Type> argtypes;
        public Type restype;
        public List<Type> thrown;

        /** The type annotations on the method receiver.
         */
        public Type recvtype;

        public MethodType(List<Type> argtypes,
                          Type restype,
                          List<Type> thrown,
                          TypeSymbol methodClass) {
            // Presently no way to refer to a method type directly, so
            // we cannot put type annotations on it.
            super(methodClass, List.nil());
            this.argtypes = argtypes;
            this.restype = restype;
            this.thrown = thrown;
        }

        @Override
        public TypeTag getTag() {
            return METHOD;
        }

        public <R,S> R accept(Type.Visitor<R,S> v, S s) {
            return v.visitMethodType(this, s);
        }

        /** The Java source which this type represents.
         *
         *  XXX 06/09/99 iris This isn't correct Java syntax, but it probably
         *  should be.
         */
        @DefinedBy(Api.LANGUAGE_MODEL)
        public String toString() {
            StringBuilder sb = new StringBuilder();
            appendAnnotationsString(sb);
            sb.append('(');
            sb.append(argtypes);
            sb.append(')');
            sb.append(restype);
            return sb.toString();
        }

        @DefinedBy(Api.LANGUAGE_MODEL)
        public List<Type>        getParameterTypes() { return argtypes; }
        @DefinedBy(Api.LANGUAGE_MODEL)
        public Type              getReturnType()     { return restype; }
        @DefinedBy(Api.LANGUAGE_MODEL)
        public Type              getReceiverType()   {
            return (recvtype == null) ? Type.noType : recvtype;
        }
        @DefinedBy(Api.LANGUAGE_MODEL)
        public List<Type>        getThrownTypes()    { return thrown; }

        public boolean isErroneous() {
            return
                isErroneous(argtypes) ||
                restype != null && restype.isErroneous();
        }

        @Override
        public int poolTag() {
            return ClassFile.CONSTANT_MethodType;
        }

        public boolean contains(Type elem) {
            return elem.equalsIgnoreMetadata(this) || contains(argtypes, elem) || restype.contains(elem) || contains(thrown, elem);
        }

        public MethodType asMethodType() { return this; }

        public void complete() {
            for (List<Type> l = argtypes; l.nonEmpty(); l = l.tail)
                l.head.complete();
            restype.complete();
            recvtype.complete();
            for (List<Type> l = thrown; l.nonEmpty(); l = l.tail)
                l.head.complete();
        }

        @DefinedBy(Api.LANGUAGE_MODEL)
        public List<TypeVar> getTypeVariables() {
            return List.nil();
        }

        public TypeSymbol asElement() {
            return null;
        }

        @DefinedBy(Api.LANGUAGE_MODEL)
        public TypeKind getKind() {
            return TypeKind.EXECUTABLE;
        }

        @DefinedBy(Api.LANGUAGE_MODEL)
        public <R, P> R accept(TypeVisitor<R, P> v, P p) {
            return v.visitExecutable(this, p);
        }
    }

    public static class PackageType extends Type implements NoType {

        PackageType(PackageSymbol tsym) {
            // Package types cannot be annotated
            super(tsym, List.nil());
        }

        @Override
        public TypeTag getTag() {
            return PACKAGE;
        }

        @Override
        public <R,S> R accept(Type.Visitor<R,S> v, S s) {
            return v.visitPackageType(this, s);
        }

        @DefinedBy(Api.LANGUAGE_MODEL)
        public String toString() {
            return tsym.getQualifiedName().toString();
        }

        @DefinedBy(Api.LANGUAGE_MODEL)
        public TypeKind getKind() {
            return TypeKind.PACKAGE;
        }

        @DefinedBy(Api.LANGUAGE_MODEL)
        public <R, P> R accept(TypeVisitor<R, P> v, P p) {
            return v.visitNoType(this, p);
        }
    }

    public static class ModuleType extends Type implements NoType {

        ModuleType(ModuleSymbol tsym) {
            // Module types cannot be annotated
            super(tsym, List.nil());
        }

        @Override
        public ModuleType annotatedType(List<Attribute.TypeCompound> annos) {
            throw new AssertionError("Cannot annotate a module type");
        }

        @Override
        public TypeTag getTag() {
            return TypeTag.MODULE;
        }

        @Override
        public <R,S> R accept(Type.Visitor<R,S> v, S s) {
            return v.visitModuleType(this, s);
        }

        @Override @DefinedBy(Api.LANGUAGE_MODEL)
        public String toString() {
            return tsym.getQualifiedName().toString();
        }

        @Override @DefinedBy(Api.LANGUAGE_MODEL)
        public TypeKind getKind() {
            return TypeKind.MODULE;
        }

        @Override @DefinedBy(Api.LANGUAGE_MODEL)
        public <R, P> R accept(TypeVisitor<R, P> v, P p) {
            return v.visitNoType(this, p);
        }
    }

    public static class TypeVar extends Type implements TypeVariable {

        /** The upper bound of this type variable; set from outside.
         *  Must be nonempty once it is set.
         *  For a bound, `bound' is the bound type itself.
         *  Multiple bounds are expressed as a single class type which has the
         *  individual bounds as superclass, respectively interfaces.
         *  The class type then has as `tsym' a compiler generated class `c',
         *  which has a flag COMPOUND and whose owner is the type variable
         *  itself. Furthermore, the erasure_field of the class
         *  points to the first class or interface bound.
         */
        private Type _bound = null;

        /** The lower bound of this type variable.
         *  TypeVars don't normally have a lower bound, so it is normally set
         *  to syms.botType.
         *  Subtypes, such as CapturedType, may provide a different value.
         */
        public Type lower;

        public TypeVar(Name name, Symbol owner, Type lower) {
            super(null, List.nil());
            Assert.checkNonNull(lower);
            tsym = new TypeVariableSymbol(0, name, this, owner);
            this.setUpperBound(null);
            this.lower = lower;
        }

        public TypeVar(TypeSymbol tsym, Type bound, Type lower) {
            this(tsym, bound, lower, List.nil());
        }

        public TypeVar(TypeSymbol tsym, Type bound, Type lower,
                       List<TypeMetadata> metadata) {
            super(tsym, metadata);
            Assert.checkNonNull(lower);
            this.setUpperBound(bound);
            this.lower = lower;
        }

        @Override
        protected TypeVar cloneWithMetadata(List<TypeMetadata> md) {
            return new TypeVar(tsym, getUpperBound(), lower, md) {
                @Override
                public Type baseType() { return TypeVar.this.baseType(); }

                @Override @DefinedBy(Api.LANGUAGE_MODEL)
                public Type getUpperBound() { return TypeVar.this.getUpperBound(); }

                public void setUpperBound(Type bound) { TypeVar.this.setUpperBound(bound); }
            };
        }

        @Override
        public TypeTag getTag() {
            return TYPEVAR;
        }

        @Override
        public <R,S> R accept(Type.Visitor<R,S> v, S s) {
            return v.visitTypeVar(this, s);
        }

        @Override @DefinedBy(Api.LANGUAGE_MODEL)
        public Type getUpperBound() { return _bound; }

        public void setUpperBound(Type bound) { this._bound = bound; }

        int rank_field = -1;

        @Override @DefinedBy(Api.LANGUAGE_MODEL)
        public Type getLowerBound() {
            return lower;
        }

        @DefinedBy(Api.LANGUAGE_MODEL)
        public TypeKind getKind() {
            return TypeKind.TYPEVAR;
        }

        public boolean isCaptured() {
            return false;
        }

        @Override
        public boolean isReference() {
            return true;
        }

        @Override
        public boolean isNullOrReference() {
            return true;
        }

        @Override @DefinedBy(Api.LANGUAGE_MODEL)
        public <R, P> R accept(TypeVisitor<R, P> v, P p) {
            return v.visitTypeVariable(this, p);
        }
    }

    /** A captured type variable comes from wildcards which can have
     *  both upper and lower bound.  CapturedType extends TypeVar with
     *  a lower bound.
     */
    public static class CapturedType extends TypeVar {

        public WildcardType wildcard;

        public CapturedType(Name name,
                            Symbol owner,
                            Type upper,
                            Type lower,
                            WildcardType wildcard) {
            super(name, owner, lower);
            this.lower = Assert.checkNonNull(lower);
            this.setUpperBound(upper);
            this.wildcard = wildcard;
        }

        public CapturedType(TypeSymbol tsym,
                            Type bound,
                            Type upper,
                            Type lower,
                            WildcardType wildcard,
                            List<TypeMetadata> metadata) {
            super(tsym, bound, lower, metadata);
            this.wildcard = wildcard;
        }

        @Override
        protected CapturedType cloneWithMetadata(List<TypeMetadata> md) {
            return new CapturedType(tsym, getUpperBound(), getUpperBound(), lower, wildcard, md) {
                @Override
                public Type baseType() { return CapturedType.this.baseType(); }

                @Override @DefinedBy(Api.LANGUAGE_MODEL)
                public Type getUpperBound() { return CapturedType.this.getUpperBound(); }

                public void setUpperBound(Type bound) { CapturedType.this.setUpperBound(bound); }
            };
        }

        @Override
        public <R,S> R accept(Type.Visitor<R,S> v, S s) {
            return v.visitCapturedType(this, s);
        }

        @Override
        public boolean isCaptured() {
            return true;
        }

        @Override @DefinedBy(Api.LANGUAGE_MODEL)
        public String toString() {
            StringBuilder sb = new StringBuilder();
            appendAnnotationsString(sb);
            sb.append("capture#");
            sb.append((hashCode() & 0xFFFFFFFFL) % Printer.PRIME);
            sb.append(" of ");
            sb.append(wildcard);
            return sb.toString();
        }
    }

    public abstract static class DelegatedType extends Type {
        public Type qtype;
        public TypeTag tag;

        public DelegatedType(TypeTag tag, Type qtype) {
            this(tag, qtype, List.nil());
        }

        public DelegatedType(TypeTag tag, Type qtype,
                             List<TypeMetadata> metadata) {
            super(qtype.tsym, metadata);
            this.tag = tag;
            this.qtype = qtype;
        }

        public TypeTag getTag() { return tag; }
        @DefinedBy(Api.LANGUAGE_MODEL)
        public String toString() { return qtype.toString(); }
        public List<Type> getTypeArguments() { return qtype.getTypeArguments(); }
        public Type getEnclosingType() { return qtype.getEnclosingType(); }
        public List<Type> getParameterTypes() { return qtype.getParameterTypes(); }
        public Type getReturnType() { return qtype.getReturnType(); }
        public Type getReceiverType() { return qtype.getReceiverType(); }
        public List<Type> getThrownTypes() { return qtype.getThrownTypes(); }
        public List<Type> allparams() { return qtype.allparams(); }
        public Type getUpperBound() { return qtype.getUpperBound(); }
        public boolean isErroneous() { return qtype.isErroneous(); }
    }

    /**
     * The type of a generic method type. It consists of a method type and
     * a list of method type-parameters that are used within the method
     * type.
     */
    public static class ForAll extends DelegatedType implements ExecutableType {
        public List<Type> tvars;

        public ForAll(List<Type> tvars, Type qtype) {
            super(FORALL, (MethodType)qtype);
            this.tvars = tvars;
        }

        @Override
        public <R,S> R accept(Type.Visitor<R,S> v, S s) {
            return v.visitForAll(this, s);
        }

        @DefinedBy(Api.LANGUAGE_MODEL)
        public String toString() {
            StringBuilder sb = new StringBuilder();
            appendAnnotationsString(sb);
            sb.append('<');
            sb.append(tvars);
            sb.append('>');
            sb.append(qtype);
            return sb.toString();
        }

        public List<Type> getTypeArguments()   { return tvars; }

        public boolean isErroneous()  {
            return qtype.isErroneous();
        }

        public boolean contains(Type elem) {
            return qtype.contains(elem);
        }

        public MethodType asMethodType() {
            return (MethodType)qtype;
        }

        public void complete() {
            for (List<Type> l = tvars; l.nonEmpty(); l = l.tail) {
                ((TypeVar)l.head).getUpperBound().complete();
            }
            qtype.complete();
        }

        @DefinedBy(Api.LANGUAGE_MODEL)
        public List<TypeVar> getTypeVariables() {
            return List.convert(TypeVar.class, getTypeArguments());
        }

        @DefinedBy(Api.LANGUAGE_MODEL)
        public TypeKind getKind() {
            return TypeKind.EXECUTABLE;
        }

        @DefinedBy(Api.LANGUAGE_MODEL)
        public <R, P> R accept(TypeVisitor<R, P> v, P p) {
            return v.visitExecutable(this, p);
        }
    }

    /** A class for inference variables, for use during method/diamond type
     *  inference. An inference variable has upper/lower bounds and a set
     *  of equality constraints. Such bounds are set during subtyping, type-containment,
     *  type-equality checks, when the types being tested contain inference variables.
     *  A change listener can be attached to an inference variable, to receive notifications
     *  whenever the bounds of an inference variable change.
     */
    public static class UndetVar extends DelegatedType {

        enum Kind {
            NORMAL,
            CAPTURED,
            THROWS;
        }

        /** Inference variable change listener. The listener method is called
         *  whenever a change to the inference variable's bounds occurs
         */
        public interface UndetVarListener {
            /** called when some inference variable bounds (of given kinds ibs) change */
            void varBoundChanged(UndetVar uv, InferenceBound ib, Type bound, boolean update);
            /** called when the inferred type is set on some inference variable */
            default void varInstantiated(UndetVar uv) { Assert.error(); }
        }

        /**
         * Inference variable bound kinds
         */
        public enum InferenceBound {
            /** lower bounds */
            LOWER {
                public InferenceBound complement() { return UPPER; }
            },
            /** equality constraints */
            EQ {
                public InferenceBound complement() { return EQ; }
            },
            /** upper bounds */
            UPPER {
                public InferenceBound complement() { return LOWER; }
            };

            public abstract InferenceBound complement();

            public boolean lessThan(InferenceBound that) {
                if (that == this) {
                    return false;
                } else {
                    switch (that) {
                        case UPPER: return true;
                        case LOWER: return false;
                        case EQ: return (this != UPPER);
                        default:
                            Assert.error("Cannot get here!");
                            return false;
                    }
                }
            }
        }

        /** list of incorporation actions (used by the incorporation engine). */
        public ArrayDeque<IncorporationAction> incorporationActions = new ArrayDeque<>();

        /** inference variable bounds */
        protected Map<InferenceBound, List<Type>> bounds;

        /** inference variable's inferred type (set from Infer.java) */
        private Type inst = null;

        /** number of declared (upper) bounds */
        public int declaredCount;

        /** inference variable's change listener */
        public UndetVarListener listener = null;

        Kind kind;

        @Override
        public <R,S> R accept(Type.Visitor<R,S> v, S s) {
            return v.visitUndetVar(this, s);
        }

        public UndetVar(TypeVar origin, UndetVarListener listener, Types types) {
            // This is a synthesized internal type, so we cannot annotate it.
            super(UNDETVAR, origin);
            this.kind = origin.isCaptured() ?
                    Kind.CAPTURED :
                    Kind.NORMAL;
            this.listener = listener;
            bounds = new EnumMap<>(InferenceBound.class);
            List<Type> declaredBounds = types.getBounds(origin);
            declaredCount = declaredBounds.length();
            bounds.put(InferenceBound.UPPER, List.nil());
            bounds.put(InferenceBound.LOWER, List.nil());
            bounds.put(InferenceBound.EQ, List.nil());
            for (Type t : declaredBounds.reverse()) {
                //add bound works in reverse order
                addBound(InferenceBound.UPPER, t, types, true);
            }
            if (origin.isCaptured() && !origin.lower.hasTag(BOT)) {
                //add lower bound if needed
                addBound(InferenceBound.LOWER, origin.lower, types, true);
            }
        }

        @DefinedBy(Api.LANGUAGE_MODEL)
        public String toString() {
            StringBuilder sb = new StringBuilder();
            appendAnnotationsString(sb);
            if (inst == null) {
                sb.append(qtype);
                sb.append('?');
            } else {
                sb.append(inst);
            }
            return sb.toString();
        }

        public String debugString() {
            String result = "inference var = " + qtype + "\n";
            if (inst != null) {
                result += "inst = " + inst + '\n';
            }
            for (InferenceBound bound: InferenceBound.values()) {
                List<Type> aboundList = bounds.get(bound);
                if (aboundList != null && aboundList.size() > 0) {
                    result += bound + " = " + aboundList + '\n';
                }
            }
            return result;
        }

        public void setThrow() {
            if (this.kind == Kind.CAPTURED) {
                //invalid state transition
                throw new IllegalStateException();
            }
            this.kind = Kind.THROWS;
        }

        public void setNormal() {
            Assert.check(this.kind == Kind.CAPTURED);
            this.kind = Kind.NORMAL;
        }

        /**
         * Returns a new copy of this undet var.
         */
        public UndetVar dup(Types types) {
            UndetVar uv2 = new UndetVar((TypeVar)qtype, listener, types);
            dupTo(uv2, types);
            return uv2;
        }

        /**
         * Dumps the contents of this undet var on another undet var.
         */
        public void dupTo(UndetVar uv2, Types types) {
            uv2.listener = null;
            uv2.bounds.clear();
            for (InferenceBound ib : InferenceBound.values()) {
                uv2.bounds.put(ib, List.nil());
                for (Type t : getBounds(ib)) {
                    uv2.addBound(ib, t, types, true);
                }
            }
            uv2.inst = inst;
            uv2.listener = listener;
            uv2.incorporationActions = new ArrayDeque<>();
            for (IncorporationAction action : incorporationActions) {
                uv2.incorporationActions.add(action.dup(uv2));
            }
            uv2.kind = kind;
        }

        @Override
        public boolean isPartial() {
            return true;
        }

        @Override
        public Type baseType() {
            return (inst == null) ? this : inst.baseType();
        }

        public Type getInst() {
            return inst;
        }

        public void setInst(Type inst) {
            this.inst = inst;
            if (listener != null) {
                listener.varInstantiated(this);
            }
        }

        /** get all bounds of a given kind */
        public List<Type> getBounds(InferenceBound... ibs) {
            ListBuffer<Type> buf = new ListBuffer<>();
            for (InferenceBound ib : ibs) {
                buf.appendList(bounds.get(ib));
            }
            return buf.toList();
        }

        /** get the list of declared (upper) bounds */
        public List<Type> getDeclaredBounds() {
            ListBuffer<Type> buf = new ListBuffer<>();
            int count = 0;
            for (Type b : getBounds(InferenceBound.UPPER)) {
                if (count++ == declaredCount) break;
                buf.append(b);
            }
            return buf.toList();
        }

        /** internal method used to override an undetvar bounds */
        public void setBounds(InferenceBound ib, List<Type> newBounds) {
            bounds.put(ib, newBounds);
        }

        /** add a bound of a given kind - this might trigger listener notification */
        public final void addBound(InferenceBound ib, Type bound, Types types) {
            addBound(ib, bound, types, false);
        }

        @SuppressWarnings("fallthrough")
        private void addBound(InferenceBound ib, Type bound, Types types, boolean update) {
            if (kind == Kind.CAPTURED && !update) {
                //Captured inference variables bounds must not be updated during incorporation,
                //except when some inference variable (beta) has been instantiated in the
                //right-hand-side of a 'C<alpha> = capture(C<? extends/super beta>) constraint.
                if (bound.hasTag(UNDETVAR) && !((UndetVar)bound).isCaptured()) {
                    //If the new incoming bound is itself a (regular) inference variable,
                    //then we are allowed to propagate this inference variable bounds to it.
                    ((UndetVar)bound).addBound(ib.complement(), this, types, false);
                }
            } else {
                Type bound2 = bound.map(toTypeVarMap).baseType();
                List<Type> prevBounds = bounds.get(ib);
                if (bound == qtype) return;
                for (Type b : prevBounds) {
                    //check for redundancy - do not add same bound twice
                    if (types.isSameType(b, bound2)) return;
                }
                bounds.put(ib, prevBounds.prepend(bound2));
                notifyBoundChange(ib, bound2, false);
            }
        }
        //where
            TypeMapping<Void> toTypeVarMap = new StructuralTypeMapping<Void>() {
                @Override
                public Type visitUndetVar(UndetVar uv, Void _unused) {
                    return uv.inst != null ? uv.inst : uv.qtype;
                }
            };

        /** replace types in all bounds - this might trigger listener notification */
        public void substBounds(List<Type> from, List<Type> to, Types types) {
            final ListBuffer<Pair<InferenceBound, Type>>  boundsChanged = new ListBuffer<>();
            UndetVarListener prevListener = listener;
            try {
                //setup new listener for keeping track of changed bounds
                listener = (uv, ib, t, _ignored) -> {
                    Assert.check(uv == UndetVar.this);
                    boundsChanged.add(new Pair<>(ib, t));
                };
                for (Map.Entry<InferenceBound, List<Type>> _entry : bounds.entrySet()) {
                    InferenceBound ib = _entry.getKey();
                    List<Type> prevBounds = _entry.getValue();
                    ListBuffer<Type> newBounds = new ListBuffer<>();
                    ListBuffer<Type> deps = new ListBuffer<>();
                    //step 1 - re-add bounds that are not dependent on ivars
                    for (Type t : prevBounds) {
                        if (!t.containsAny(from)) {
                            newBounds.append(t);
                        } else {
                            deps.append(t);
                        }
                    }
                    //step 2 - replace bounds
                    bounds.put(ib, newBounds.toList());
                    //step 3 - for each dependency, add new replaced bound
                    for (Type dep : deps) {
                        addBound(ib, types.subst(dep, from, to), types, true);
                    }
                }
            } finally {
                listener = prevListener;
                for (Pair<InferenceBound, Type> boundUpdate : boundsChanged) {
                    notifyBoundChange(boundUpdate.fst, boundUpdate.snd, true);
                }
            }
        }

        private void notifyBoundChange(InferenceBound ib, Type bound, boolean update) {
            if (listener != null) {
                listener.varBoundChanged(this, ib, bound, update);
            }
        }

        public final boolean isCaptured() {
            return kind == Kind.CAPTURED;
        }

        public final boolean isThrows() {
            return kind == Kind.THROWS;
        }
    }

    /** Represents NONE.
     */
    public static class JCNoType extends Type implements NoType {
        public JCNoType() {
            // Need to use List.nil(), because JCNoType constructor
            // gets called in static initializers in Type, where
            // noAnnotations is also defined.
            super(null, List.nil());
        }

        @Override
        public TypeTag getTag() {
            return NONE;
        }

        @Override @DefinedBy(Api.LANGUAGE_MODEL)
        public TypeKind getKind() {
            return TypeKind.NONE;
        }

        @Override @DefinedBy(Api.LANGUAGE_MODEL)
        public <R, P> R accept(TypeVisitor<R, P> v, P p) {
            return v.visitNoType(this, p);
        }

        @Override
        public boolean isCompound() { return false; }
    }

    /** Represents VOID.
     */
    public static class JCVoidType extends Type implements NoType {

        public JCVoidType() {
            // Void cannot be annotated
            super(null, List.nil());
        }

        @Override
        public TypeTag getTag() {
            return VOID;
        }

        @Override @DefinedBy(Api.LANGUAGE_MODEL)
        public TypeKind getKind() {
            return TypeKind.VOID;
        }

        @Override
        public boolean isCompound() { return false; }

        @Override @DefinedBy(Api.LANGUAGE_MODEL)
        public <R, P> R accept(TypeVisitor<R, P> v, P p) {
            return v.visitNoType(this, p);
        }

        @Override
        public boolean isPrimitiveOrVoid() {
            return true;
        }
    }

    static class BottomType extends Type implements NullType {
        public BottomType() {
            // Bottom is a synthesized internal type, so it cannot be annotated
            super(null, List.nil());
        }

        @Override
        public TypeTag getTag() {
            return BOT;
        }

        @Override @DefinedBy(Api.LANGUAGE_MODEL)
        public TypeKind getKind() {
            return TypeKind.NULL;
        }

        @Override
        public boolean isCompound() { return false; }

        @Override @DefinedBy(Api.LANGUAGE_MODEL)
        public <R, P> R accept(TypeVisitor<R, P> v, P p) {
            return v.visitNull(this, p);
        }

        @Override
        public Type constType(Object value) {
            return this;
        }

        @Override
        public String stringValue() {
            return "null";
        }

        @Override
        public boolean isNullOrReference() {
            return true;
        }

    }

    public static class ErrorType extends ClassType
            implements javax.lang.model.type.ErrorType {

        private Type originalType = null;

        public ErrorType(ClassSymbol c, Type originalType) {
            this(originalType, c);
            c.type = this;
            c.kind = ERR;
            c.members_field = new Scope.ErrorScope(c);
        }

        public ErrorType(Type originalType, TypeSymbol tsym) {
            super(noType, List.nil(), tsym, TypeMetadata.EMPTY, Flavor.E_Typeof_X);
            this.originalType = (originalType == null ? noType : originalType);
        }

        private ErrorType(Type originalType, TypeSymbol tsym,
<<<<<<< HEAD
                          TypeMetadata metadata, Flavor flavor) {
            super(noType, List.nil(), null, metadata, flavor);
=======
                          List<TypeMetadata> metadata) {
            super(noType, List.nil(), null, metadata);
>>>>>>> 2b81faeb
            this.tsym = tsym;
            this.originalType = (originalType == null ? noType : originalType);
        }

        @Override
<<<<<<< HEAD
        public ErrorType cloneWithMetadata(TypeMetadata md) {
            return new ErrorType(originalType, tsym, md, getFlavor()) {
=======
        protected ErrorType cloneWithMetadata(List<TypeMetadata> md) {
            return new ErrorType(originalType, tsym, md) {
>>>>>>> 2b81faeb
                @Override
                public Type baseType() { return ErrorType.this.baseType(); }
            };
        }

        @Override
        public TypeTag getTag() {
            return ERROR;
        }

        @Override
        public boolean isPartial() {
            return true;
        }

        @Override
        public boolean isReference() {
            return true;
        }

        @Override
        public boolean isNullOrReference() {
            return true;
        }

        public ErrorType(Name name, TypeSymbol container, Type originalType) {
            this(new ClassSymbol(PUBLIC|STATIC|ACYCLIC, name, null, container), originalType);
        }

        @Override
        public <R,S> R accept(Type.Visitor<R,S> v, S s) {
            return v.visitErrorType(this, s);
        }

        public Type constType(Object constValue) { return this; }
        @DefinedBy(Api.LANGUAGE_MODEL)
        public Type getEnclosingType()           { return Type.noType; }
        public Type getReturnType()              { return this; }
        public Type asSub(Symbol sym)            { return this; }

        public boolean isGenType(Type t)         { return true; }
        public boolean isErroneous()             { return true; }
        public boolean isCompound()              { return false; }
        public boolean isInterface()             { return false; }

        public List<Type> allparams()            { return List.nil(); }
        @DefinedBy(Api.LANGUAGE_MODEL)
        public List<Type> getTypeArguments()     { return List.nil(); }

        @DefinedBy(Api.LANGUAGE_MODEL)
        public TypeKind getKind() {
            return TypeKind.ERROR;
        }

        public Type getOriginalType() {
            return originalType;
        }

        @DefinedBy(Api.LANGUAGE_MODEL)
        public <R, P> R accept(TypeVisitor<R, P> v, P p) {
            return v.visitError(this, p);
        }
    }

    public static class UnknownType extends Type {

        public UnknownType() {
            // Unknown is a synthesized internal type, so it cannot be
            // annotated.
            super(null, List.nil());
        }

        @Override
        public TypeTag getTag() {
            return UNKNOWN;
        }

        @Override @DefinedBy(Api.LANGUAGE_MODEL)
        public <R, P> R accept(TypeVisitor<R, P> v, P p) {
            return v.visitUnknown(this, p);
        }

        @Override
        public boolean isPartial() {
            return true;
        }
    }

    /**
     * A visitor for types.  A visitor is used to implement operations
     * (or relations) on types.  Most common operations on types are
     * binary relations and this interface is designed for binary
     * relations, that is, operations of the form
     * Type&nbsp;&times;&nbsp;S&nbsp;&rarr;&nbsp;R.
     * <!-- In plain text: Type x S -> R -->
     *
     * @param <R> the return type of the operation implemented by this
     * visitor; use Void if no return type is needed.
     * @param <S> the type of the second argument (the first being the
     * type itself) of the operation implemented by this visitor; use
     * Void if a second argument is not needed.
     */
    public interface Visitor<R,S> {
        R visitClassType(ClassType t, S s);
        R visitWildcardType(WildcardType t, S s);
        R visitArrayType(ArrayType t, S s);
        R visitMethodType(MethodType t, S s);
        R visitPackageType(PackageType t, S s);
        R visitModuleType(ModuleType t, S s);
        R visitTypeVar(TypeVar t, S s);
        R visitCapturedType(CapturedType t, S s);
        R visitForAll(ForAll t, S s);
        R visitUndetVar(UndetVar t, S s);
        R visitErrorType(ErrorType t, S s);
        R visitType(Type t, S s);
    }
}<|MERGE_RESOLUTION|>--- conflicted
+++ resolved
@@ -36,13 +36,9 @@
 import javax.lang.model.type.*;
 
 import com.sun.tools.javac.code.Symbol.*;
-<<<<<<< HEAD
 import com.sun.tools.javac.code.Type.ClassType.Flavor;
-import com.sun.tools.javac.code.TypeMetadata.Entry;
-=======
 import com.sun.tools.javac.code.TypeMetadata.Annotations;
 import com.sun.tools.javac.code.TypeMetadata.ConstantValue;
->>>>>>> 2b81faeb
 import com.sun.tools.javac.code.Types.TypeMapping;
 import com.sun.tools.javac.code.Types.UniqueType;
 import com.sun.tools.javac.comp.Infer.IncorporationAction;
@@ -1200,19 +1196,11 @@
          * that forces the call site to consider and include the class type flavor.
          */
         public ClassType(Type outer, List<Type> typarams, TypeSymbol tsym) {
-<<<<<<< HEAD
-            this(outer, typarams, tsym, TypeMetadata.EMPTY, Flavor.L_TypeOf_L);
+            this(outer, typarams, tsym, List.nil(), Flavor.L_TypeOf_L);
         }
 
         public ClassType(Type outer, List<Type> typarams, TypeSymbol tsym,
-                         TypeMetadata metadata, Flavor flavor) {
-=======
-            this(outer, typarams, tsym, List.nil());
-        }
-
-        public ClassType(Type outer, List<Type> typarams, TypeSymbol tsym,
-                         List<TypeMetadata> metadata) {
->>>>>>> 2b81faeb
+                         List<TypeMetadata>, Flavor flavor) {
             super(tsym, metadata);
             this.outer_field = outer;
             this.typarams_field = typarams;
@@ -1227,13 +1215,8 @@
         }
 
         @Override
-<<<<<<< HEAD
-        public ClassType cloneWithMetadata(TypeMetadata md) {
+        public ClassType cloneWithMetadata(List<TypeMetadata> md) {
             return new ClassType(outer_field, typarams_field, tsym, md, flavor) {
-=======
-        protected ClassType cloneWithMetadata(List<TypeMetadata> md) {
-            return new ClassType(outer_field, typarams_field, tsym, md) {
->>>>>>> 2b81faeb
                 @Override
                 public Type baseType() { return ClassType.this.baseType(); }
             };
@@ -1250,21 +1233,7 @@
         }
 
         public Type constType(Object constValue) {
-<<<<<<< HEAD
-            final Object value = constValue;
-            return new ClassType(getEnclosingType(), typarams_field, tsym, metadata, flavor) {
-                    @Override
-                    public Object constValue() {
-                        return value;
-                    }
-                    @Override
-                    public Type baseType() {
-                        return tsym.type;
-                    }
-                };
-=======
             return addMetadata(new ConstantValue(constValue));
->>>>>>> 2b81faeb
         }
 
         /** The Java source which this type represents.
@@ -1522,13 +1491,8 @@
 
     public static class ErasedClassType extends ClassType {
         public ErasedClassType(Type outer, TypeSymbol tsym,
-<<<<<<< HEAD
-                               TypeMetadata metadata) {
+                               List<TypeMetadata> metadata) {
             super(outer, List.nil(), tsym, metadata, tsym.type.getFlavor());
-=======
-                               List<TypeMetadata> metadata) {
-            super(outer, List.nil(), tsym, metadata);
->>>>>>> 2b81faeb
         }
 
         @Override
@@ -2640,25 +2604,15 @@
         }
 
         private ErrorType(Type originalType, TypeSymbol tsym,
-<<<<<<< HEAD
-                          TypeMetadata metadata, Flavor flavor) {
+                          List<TypeMetadata> metadata, Flavor flavor) {
             super(noType, List.nil(), null, metadata, flavor);
-=======
-                          List<TypeMetadata> metadata) {
-            super(noType, List.nil(), null, metadata);
->>>>>>> 2b81faeb
             this.tsym = tsym;
             this.originalType = (originalType == null ? noType : originalType);
         }
 
         @Override
-<<<<<<< HEAD
-        public ErrorType cloneWithMetadata(TypeMetadata md) {
+        public ErrorType cloneWithMetadata(List<TypeMetadata> md) {
             return new ErrorType(originalType, tsym, md, getFlavor()) {
-=======
-        protected ErrorType cloneWithMetadata(List<TypeMetadata> md) {
-            return new ErrorType(originalType, tsym, md) {
->>>>>>> 2b81faeb
                 @Override
                 public Type baseType() { return ErrorType.this.baseType(); }
             };
