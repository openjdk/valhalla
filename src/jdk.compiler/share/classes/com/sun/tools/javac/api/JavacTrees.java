/*
 * Copyright (c) 2005, 2023, Oracle and/or its affiliates. All rights reserved.
 * DO NOT ALTER OR REMOVE COPYRIGHT NOTICES OR THIS FILE HEADER.
 *
 * This code is free software; you can redistribute it and/or modify it
 * under the terms of the GNU General Public License version 2 only, as
 * published by the Free Software Foundation.  Oracle designates this
 * particular file as subject to the "Classpath" exception as provided
 * by Oracle in the LICENSE file that accompanied this code.
 *
 * This code is distributed in the hope that it will be useful, but WITHOUT
 * ANY WARRANTY; without even the implied warranty of MERCHANTABILITY or
 * FITNESS FOR A PARTICULAR PURPOSE.  See the GNU General Public License
 * version 2 for more details (a copy is included in the LICENSE file that
 * accompanied this code).
 *
 * You should have received a copy of the GNU General Public License version
 * 2 along with this work; if not, write to the Free Software Foundation,
 * Inc., 51 Franklin St, Fifth Floor, Boston, MA 02110-1301 USA.
 *
 * Please contact Oracle, 500 Oracle Parkway, Redwood Shores, CA 94065 USA
 * or visit www.oracle.com if you need additional information or have any
 * questions.
 */

package com.sun.tools.javac.api;

import java.io.FileNotFoundException;
import java.io.IOException;
import java.text.BreakIterator;
import java.util.HashMap;
import java.util.HashSet;
import java.util.Map;
import java.util.Map.Entry;
import java.util.Set;
import java.util.WeakHashMap;

import javax.annotation.processing.ProcessingEnvironment;
import javax.lang.model.element.AnnotationMirror;
import javax.lang.model.element.AnnotationValue;
import javax.lang.model.element.Element;
import javax.lang.model.element.ElementKind;
import javax.lang.model.element.ExecutableElement;
import javax.lang.model.element.Modifier;
import javax.lang.model.element.NestingKind;
import javax.lang.model.element.PackageElement;
import javax.lang.model.element.TypeElement;
import javax.lang.model.type.DeclaredType;
import javax.lang.model.type.TypeKind;
import javax.lang.model.type.TypeMirror;
import javax.tools.Diagnostic;
import javax.tools.FileObject;
import javax.tools.ForwardingFileObject;
import javax.tools.JavaCompiler;
import javax.tools.JavaFileManager;
import javax.tools.JavaFileObject;
import javax.tools.JavaFileObject.Kind;
import javax.tools.StandardLocation;

import com.sun.source.doctree.DocCommentTree;
import com.sun.source.doctree.DocTree;
import com.sun.source.doctree.EntityTree;
import com.sun.source.tree.CatchTree;
import com.sun.source.tree.ClassTree;
import com.sun.source.tree.CompilationUnitTree;
import com.sun.source.tree.Scope;
import com.sun.source.tree.Tree;
import com.sun.source.util.DocSourcePositions;
import com.sun.source.util.DocTreePath;
import com.sun.source.util.DocTreeScanner;
import com.sun.source.util.DocTrees;
import com.sun.source.util.JavacTask;
import com.sun.source.util.TreePath;
import com.sun.tools.javac.code.Flags;
import com.sun.tools.javac.code.Scope.NamedImportScope;
import com.sun.tools.javac.code.Scope.StarImportScope;
import com.sun.tools.javac.code.Scope.WriteableScope;
import com.sun.tools.javac.code.Symbol;
import com.sun.tools.javac.code.Symbol.ClassSymbol;
import com.sun.tools.javac.code.Symbol.MethodSymbol;
import com.sun.tools.javac.code.Symbol.ModuleSymbol;
import com.sun.tools.javac.code.Symbol.PackageSymbol;
import com.sun.tools.javac.code.Symbol.TypeSymbol;
import com.sun.tools.javac.code.Symbol.VarSymbol;
import com.sun.tools.javac.code.Symtab;
import com.sun.tools.javac.code.Type;
import com.sun.tools.javac.code.Type.ArrayType;
import com.sun.tools.javac.code.Type.ClassType;
import com.sun.tools.javac.code.Type.UnionClassType;
import com.sun.tools.javac.code.Types;
import com.sun.tools.javac.comp.Attr;
import com.sun.tools.javac.comp.AttrContext;
import com.sun.tools.javac.comp.Check;
import com.sun.tools.javac.comp.Enter;
import com.sun.tools.javac.comp.Env;
import com.sun.tools.javac.comp.MemberEnter;
import com.sun.tools.javac.comp.Modules;
import com.sun.tools.javac.comp.Resolve;
import com.sun.tools.javac.file.BaseFileManager;
import com.sun.tools.javac.model.JavacElements;
import com.sun.tools.javac.parser.DocCommentParser;
import com.sun.tools.javac.parser.ParserFactory;
import com.sun.tools.javac.parser.Tokens.Comment;
import com.sun.tools.javac.processing.JavacProcessingEnvironment;
import com.sun.tools.javac.resources.CompilerProperties.Errors;
import com.sun.tools.javac.resources.CompilerProperties.Notes;
import com.sun.tools.javac.resources.CompilerProperties.Warnings;
import com.sun.tools.javac.tree.DCTree;
import com.sun.tools.javac.tree.DCTree.DCDocComment;
import com.sun.tools.javac.tree.DCTree.DCIdentifier;
import com.sun.tools.javac.tree.DCTree.DCParam;
import com.sun.tools.javac.tree.DCTree.DCReference;
import com.sun.tools.javac.tree.DocCommentTable;
import com.sun.tools.javac.tree.DocTreeMaker;
import com.sun.tools.javac.tree.EndPosTable;
import com.sun.tools.javac.tree.JCTree;
import com.sun.tools.javac.tree.JCTree.JCBlock;
import com.sun.tools.javac.tree.JCTree.JCCatch;
import com.sun.tools.javac.tree.JCTree.JCClassDecl;
import com.sun.tools.javac.tree.JCTree.JCCompilationUnit;
import com.sun.tools.javac.tree.JCTree.JCExpression;
import com.sun.tools.javac.tree.JCTree.JCIdent;
import com.sun.tools.javac.tree.JCTree.JCMethodDecl;
import com.sun.tools.javac.tree.JCTree.JCVariableDecl;
import com.sun.tools.javac.tree.TreeCopier;
import com.sun.tools.javac.tree.TreeInfo;
import com.sun.tools.javac.tree.TreeMaker;
import com.sun.tools.javac.tree.TreeScanner;
import com.sun.tools.javac.util.Abort;
import com.sun.tools.javac.util.Assert;
import com.sun.tools.javac.util.Context;
import com.sun.tools.javac.util.DefinedBy;
import com.sun.tools.javac.util.DefinedBy.Api;
import com.sun.tools.javac.util.DiagnosticSource;
import com.sun.tools.javac.util.JCDiagnostic;
import com.sun.tools.javac.util.JCDiagnostic.DiagnosticFlag;
import com.sun.tools.javac.util.List;
import com.sun.tools.javac.util.ListBuffer;
import com.sun.tools.javac.util.Log;
import com.sun.tools.javac.util.Name;
import com.sun.tools.javac.util.Names;
import com.sun.tools.javac.util.Pair;
import com.sun.tools.javac.util.Position;

import static com.sun.tools.javac.code.Kinds.Kind.*;

/**
 * Provides an implementation of Trees.
 *
 * <p><b>This is NOT part of any supported API.
 * If you write code that depends on this, you do so at your own
 * risk.  This code and its internal interfaces are subject to change
 * or deletion without notice.</b></p>
 *
 * @author Peter von der Ah&eacute;
 */
public class JavacTrees extends DocTrees {
    private final Modules modules;
    private final Resolve resolve;
    private final Enter enter;
    private final Log log;
    private final MemberEnter memberEnter;
    private final Attr attr;
    private final Check chk;
    private final TreeMaker treeMaker;
    private final JavacElements elements;
    private final JavacTaskImpl javacTaskImpl;
    private final Names names;
    private final Types types;
    private final DocTreeMaker docTreeMaker;
    private final JavaFileManager fileManager;
    private final ParserFactory parser;
    private final Symtab syms;

    private BreakIterator breakIterator;

    private final Map<Type, Type> extraType2OriginalMap = new WeakHashMap<>();

    // called reflectively from Trees.instance(CompilationTask task)
    public static JavacTrees instance(JavaCompiler.CompilationTask task) {
        if (!(task instanceof BasicJavacTask basicJavacTask))
            throw new IllegalArgumentException();
        return instance(basicJavacTask.getContext());
    }

    // called reflectively from Trees.instance(ProcessingEnvironment env)
    public static JavacTrees instance(ProcessingEnvironment env) {
        if (!(env instanceof JavacProcessingEnvironment javacProcessingEnvironment))
            throw new IllegalArgumentException();
        return instance(javacProcessingEnvironment.getContext());
    }

    public static JavacTrees instance(Context context) {
        JavacTrees instance = context.get(JavacTrees.class);
        if (instance == null)
            instance = new JavacTrees(context);
        return instance;
    }

    @SuppressWarnings("this-escape")
    protected JavacTrees(Context context) {
        this.breakIterator = null;
        context.put(JavacTrees.class, this);

        modules = Modules.instance(context);
        attr = Attr.instance(context);
        chk = Check.instance(context);
        enter = Enter.instance(context);
        elements = JavacElements.instance(context);
        log = Log.instance(context);
        resolve = Resolve.instance(context);
        treeMaker = TreeMaker.instance(context);
        memberEnter = MemberEnter.instance(context);
        names = Names.instance(context);
        types = Types.instance(context);
        docTreeMaker = DocTreeMaker.instance(context);
        parser = ParserFactory.instance(context);
        syms = Symtab.instance(context);
        fileManager = context.get(JavaFileManager.class);
        var task = context.get(JavacTask.class);
        javacTaskImpl = (task instanceof JavacTaskImpl taskImpl) ? taskImpl : null;
    }

    @Override @DefinedBy(Api.COMPILER_TREE)
    public BreakIterator getBreakIterator() {
        return breakIterator;
    }

    @Override @DefinedBy(Api.COMPILER_TREE)
    public DocSourcePositions getSourcePositions() {
        return new DocSourcePositions() {
                @Override @DefinedBy(Api.COMPILER_TREE)
                public long getStartPosition(CompilationUnitTree file, Tree tree) {
                    return TreeInfo.getStartPos((JCTree) tree);
                }

                @Override @DefinedBy(Api.COMPILER_TREE)
                public long getEndPosition(CompilationUnitTree file, Tree tree) {
                    EndPosTable endPosTable = ((JCCompilationUnit) file).endPositions;
                    return TreeInfo.getEndPos((JCTree) tree, endPosTable);
                }

                @Override @DefinedBy(Api.COMPILER_TREE)
                public long getStartPosition(CompilationUnitTree file, DocCommentTree comment, DocTree tree) {
                    DCDocComment dcComment = (DCDocComment) comment;
                    DCTree dcTree = (DCTree) tree;
                    return dcComment.getSourcePosition(dcTree.getStartPosition());
                }

                @Override  @DefinedBy(Api.COMPILER_TREE)
                public long getEndPosition(CompilationUnitTree file, DocCommentTree comment, DocTree tree) {
                    DCDocComment dcComment = (DCDocComment) comment;
                    DCTree dcTree = (DCTree) tree;
                    return dcComment.getSourcePosition(dcTree.getEndPosition());
                }
            };
    }

    @Override @DefinedBy(Api.COMPILER_TREE)
    public DocTreeMaker getDocTreeFactory() {
        return docTreeMaker;
    }

    private DocTree getLastChild(DocTree tree) {
        final DocTree[] last = new DocTree[] {null};

        tree.accept(new DocTreeScanner<Void, Void>() {
            @Override @DefinedBy(Api.COMPILER_TREE)
            public Void scan(DocTree node, Void p) {
                if (node != null) last[0] = node;
                return null;
            }
        }, null);

        return last[0];
    }

    @Override @DefinedBy(Api.COMPILER_TREE)
    public JCClassDecl getTree(TypeElement element) {
        return (JCClassDecl) getTree((Element) element);
    }

    @Override @DefinedBy(Api.COMPILER_TREE)
    public JCMethodDecl getTree(ExecutableElement method) {
        return (JCMethodDecl) getTree((Element) method);
    }

    @Override @DefinedBy(Api.COMPILER_TREE)
    public JCTree getTree(Element element) {
        return getTree(element, null);
    }

    @Override @DefinedBy(Api.COMPILER_TREE)
    public JCTree getTree(Element e, AnnotationMirror a) {
        return getTree(e, a, null);
    }

    @Override @DefinedBy(Api.COMPILER_TREE)
    public JCTree getTree(Element e, AnnotationMirror a, AnnotationValue v) {
        Pair<JCTree, JCCompilationUnit> treeTopLevel = elements.getTreeAndTopLevel(e, a, v);
        if (treeTopLevel == null)
            return null;
        return treeTopLevel.fst;
    }

    @Override @DefinedBy(Api.COMPILER_TREE)
    public TreePath getPath(CompilationUnitTree unit, Tree node) {
        return TreePath.getPath(unit, node);
    }

    @Override @DefinedBy(Api.COMPILER_TREE)
    public TreePath getPath(Element e) {
        return getPath(e, null, null);
    }

    @Override @DefinedBy(Api.COMPILER_TREE)
    public TreePath getPath(Element e, AnnotationMirror a) {
        return getPath(e, a, null);
    }

    @Override @DefinedBy(Api.COMPILER_TREE)
    public TreePath getPath(Element e, AnnotationMirror a, AnnotationValue v) {
        final Pair<JCTree, JCCompilationUnit> treeTopLevel = elements.getTreeAndTopLevel(e, a, v);
        if (treeTopLevel == null)
            return null;
        return TreePath.getPath(treeTopLevel.snd, treeTopLevel.fst);
    }

    @Override @DefinedBy(Api.COMPILER_TREE)
    public Symbol getElement(TreePath path) {
        JCTree tree = (JCTree) path.getLeaf();
        Symbol sym = TreeInfo.symbolFor(tree);
        if (sym == null) {
            for (TreePath p = path; p != null; p = p.getParentPath()) {
                JCTree t = (JCTree) p.getLeaf();
                if (t.hasTag(JCTree.Tag.CLASSDEF)) {
                    JCClassDecl ct = (JCClassDecl) t;
                    if (ct.sym != null) {
                        if ((ct.sym.flags_field & Flags.UNATTRIBUTED) != 0) {
                            attr.attribClass(ct.pos(), ct.sym);
                            sym = TreeInfo.symbolFor(tree);
                        }
                        break;
                    }
                }
            }
        }
        return sym;
    }

    @Override @DefinedBy(Api.COMPILER_TREE)
    public Element getElement(DocTreePath path) {
        DocTree tree = path.getLeaf();
        if (tree instanceof DCReference dcReference)
            return attributeDocReference(path.getTreePath(), dcReference);
        if (tree instanceof DCIdentifier) {
            if (path.getParentPath().getLeaf() instanceof DCParam dcParam) {
                return attributeParamIdentifier(path.getTreePath(), dcParam);
            }
        }
        return null;
    }

    @Override @DefinedBy(Api.COMPILER_TREE)
    public TypeMirror getType(DocTreePath path) {
        DocTree tree = path.getLeaf();
        if (tree instanceof DCReference dcReference) {
            JCTree qexpr = dcReference.qualifierExpression;
            if (qexpr != null) {
                Log.DeferredDiagnosticHandler deferredDiagnosticHandler =
                        new Log.DeferredDiagnosticHandler(log);
                try {
                    Env<AttrContext> env = getAttrContext(path.getTreePath());
                    Type t = attr.attribType(dcReference.qualifierExpression, env);
                    if (t != null && !t.isErroneous()) {
                        return t;
                    }
                } catch (Abort e) { // may be thrown by Check.completionError in case of bad class file
                    return null;
                } finally {
                    log.popDiagnosticHandler(deferredDiagnosticHandler);
                }
            }
        }
        Element e = getElement(path);
        return e == null ? null : e.asType();
    }

    @Override @DefinedBy(Api.COMPILER_TREE)
    public java.util.List<DocTree> getFirstSentence(java.util.List<? extends DocTree> list) {
        return docTreeMaker.getFirstSentence(list);
    }

    private Symbol attributeDocReference(TreePath path, DCReference ref) {
        Env<AttrContext> env = getAttrContext(path);
        if (env == null) return null;
        if (ref.moduleName != null && ref.qualifierExpression == null && ref.memberName != null) {
            // module name and member name without type
            return null;
        }
        Log.DeferredDiagnosticHandler deferredDiagnosticHandler =
                new Log.DeferredDiagnosticHandler(log);
        try {
            final TypeSymbol tsym;
            final Name memberName;
            final ModuleSymbol mdlsym;

            if (ref.moduleName != null) {
                mdlsym = modules.modulesInitialized() ?
                        modules.getObservableModule(names.fromString(ref.moduleName.toString()))
                        : null;
                if (mdlsym == null) {
                    return null;
                } else if (ref.qualifierExpression == null) {
                    return mdlsym;
                }
            } else {
                mdlsym = modules.getDefaultModule();
            }

            if (ref.qualifierExpression == null) {
                tsym = env.enclClass.sym;
                memberName = (Name) ref.memberName;
            } else {
                // Check if qualifierExpression is a type or package, using the methods javac provides.
                // If no module name is given we check if qualifierExpression identifies a type.
                // If that fails or we have a module name, use that to resolve qualifierExpression to
                // a package or type.
                Type t = ref.moduleName == null ? attr.attribType(ref.qualifierExpression, env) : null;

                if (t == null || t.isErroneous()) {
                    JCCompilationUnit toplevel =
                        treeMaker.TopLevel(List.nil());
                    toplevel.modle = mdlsym;
                    toplevel.packge = mdlsym.unnamedPackage;
                    Symbol sym = attr.attribIdent(ref.qualifierExpression, toplevel);

                    if (sym == null) {
                        return null;
                    }

                    sym.complete();

                    if ((sym.kind == PCK || sym.kind == TYP) && sym.exists()) {
                        tsym = (TypeSymbol) sym;
                        memberName = (Name) ref.memberName;
                        if (sym.kind == PCK && memberName != null) {
                            //cannot refer to a package "member"
                            return null;
                        }
                    } else {
                        if (modules.modulesInitialized() && ref.moduleName == null && ref.memberName == null) {
                            // package/type does not exist, check if there is a matching module
                            ModuleSymbol moduleSymbol = modules.getObservableModule(names.fromString(ref.signature));
                            if (moduleSymbol != null) {
                                return moduleSymbol;
                            }
                        }
                        if (ref.qualifierExpression.hasTag(JCTree.Tag.IDENT) && ref.moduleName == null
                                && ref.memberName == null) {
                            // fixup:  allow "identifier" instead of "#identifier"
                            // for compatibility with javadoc
                            tsym = env.enclClass.sym;
                            memberName = ((JCIdent) ref.qualifierExpression).name;
                        } else {
                            return null;
                        }
                    }
                } else {
                    Type e = t;
                    // If this is an array type convert to element type
                    while (e instanceof ArrayType arrayType)
                        e = arrayType.elemtype;
                    tsym = e.tsym;
                    memberName = (Name) ref.memberName;
                }
            }

            if (memberName == null)
                return tsym;

            final List<Type> paramTypes;
            if (ref.paramTypes == null)
                paramTypes = null;
            else {
                ListBuffer<Type> lb = new ListBuffer<>();
                for (List<JCTree> l = (List<JCTree>) ref.paramTypes; l.nonEmpty(); l = l.tail) {
                    JCTree tree = l.head;
                    Type t = attr.attribType(tree, env);
                    lb.add(t);
                }
                paramTypes = lb.toList();
            }

            ClassSymbol sym = (ClassSymbol) types.skipTypeVars(tsym.type, false).tsym;
            Symbol msym = (memberName == sym.name)
                    ? findConstructor(sym, paramTypes, true)
                    : findMethod(sym, memberName, paramTypes, true);

            if (msym == null) {
                msym = (memberName == sym.name)
                        ? findConstructor(sym, paramTypes, false)
                        : findMethod(sym, memberName, paramTypes, false);
            }

            if (paramTypes != null) {
                // explicit (possibly empty) arg list given, so cannot be a field
                return msym;
            }

            VarSymbol vsym = (ref.paramTypes != null) ? null : findField(sym, memberName);
            // prefer a field over a method with no parameters
            if (vsym != null &&
                    (msym == null ||
                        types.isSubtypeUnchecked(vsym.enclClass().asType(), msym.enclClass().asType()))) {
                return vsym;
            } else {
                return msym;
            }
        } catch (Abort e) { // may be thrown by Check.completionError in case of bad class file
            return null;
        } finally {
            log.popDiagnosticHandler(deferredDiagnosticHandler);
        }
    }

    private Symbol attributeParamIdentifier(TreePath path, DCParam paramTag) {
        Symbol javadocSymbol = getElement(path);
        if (javadocSymbol == null)
            return null;
        ElementKind kind = javadocSymbol.getKind();
        List<? extends Symbol> params = List.nil();
        if (kind == ElementKind.METHOD || kind == ElementKind.CONSTRUCTOR) {
            MethodSymbol ee = (MethodSymbol) javadocSymbol;
            params = paramTag.isTypeParameter()
                    ? ee.getTypeParameters()
                    : ee.getParameters();
        } else if (kind.isClass() || kind.isInterface()) {
            ClassSymbol te = (ClassSymbol) javadocSymbol;
            params = paramTag.isTypeParameter()
                    ? te.getTypeParameters()
                    : te.getRecordComponents();
        }

        for (Symbol param : params) {
            if (param.getSimpleName() == paramTag.getName().getName()) {
                return param;
            }
        }
        return null;
    }

    private VarSymbol findField(ClassSymbol tsym, Name fieldName) {
        return searchField(tsym, fieldName, new HashSet<>());
    }

    private VarSymbol searchField(ClassSymbol tsym, Name fieldName, Set<ClassSymbol> searched) {
        if (searched.contains(tsym)) {
            return null;
        }
        searched.add(tsym);

        for (Symbol sym : tsym.members().getSymbolsByName(fieldName)) {
            if (sym.kind == VAR) {
                return (VarSymbol)sym;
            }
        }

        //### If we found a VarSymbol above, but which did not pass
        //### the modifier filter, we should return failure here!

        ClassSymbol encl = tsym.owner.enclClass();
        if (encl != null) {
            VarSymbol vsym = searchField(encl, fieldName, searched);
            if (vsym != null) {
                return vsym;
            }
        }

        // search superclass
        Type superclass = tsym.getSuperclass();
        if (superclass.tsym != null) {
            VarSymbol vsym = searchField((ClassSymbol) superclass.tsym, fieldName, searched);
            if (vsym != null) {
                return vsym;
            }
        }

        // search interfaces
        List<Type> intfs = tsym.getInterfaces();
        for (List<Type> l = intfs; l.nonEmpty(); l = l.tail) {
            Type intf = l.head;
            if (intf.isErroneous()) continue;
            VarSymbol vsym = searchField((ClassSymbol) intf.tsym, fieldName, searched);
            if (vsym != null) {
                return vsym;
            }
        }

        return null;
    }

    MethodSymbol findConstructor(ClassSymbol tsym, List<Type> paramTypes, boolean strict) {
        for (Symbol sym : tsym.members().getSymbolsByName(names.init)) {
            if (sym.kind == MTH) {
                if (hasParameterTypes((MethodSymbol) sym, paramTypes, strict)) {
                    return (MethodSymbol) sym;
                }
            }
        }
        return null;
    }

    private MethodSymbol findMethod(ClassSymbol tsym, Name methodName, List<Type> paramTypes, boolean strict) {
        return searchMethod(tsym, methodName, paramTypes, strict, new HashSet<>());
    }

    private MethodSymbol searchMethod(ClassSymbol tsym, Name methodName,
                                       List<Type> paramTypes, boolean strict,
                                       Set<ClassSymbol> searched) {
        //### Note that this search is not necessarily what the compiler would do!

        // do not match constructors
<<<<<<< HEAD
        if (names.isInit(methodName))
=======
        if (methodName == names.init)
>>>>>>> 9c21d4c5
            return null;

        if (searched.contains(tsym))
            return null;
        searched.add(tsym);

        // search current class

        //### Using modifier filter here isn't really correct,
        //### but emulates the old behavior.  Instead, we should
        //### apply the normal rules of visibility and inheritance.

        if (paramTypes == null) {
            // If no parameters specified, we are allowed to return
            // any method with a matching name.  In practice, the old
            // code returned the first method, which is now the last!
            // In order to provide textually identical results, we
            // attempt to emulate the old behavior.
            MethodSymbol lastFound = null;
            for (Symbol sym : tsym.members().getSymbolsByName(methodName)) {
                if (sym.kind == MTH) {
                    if (sym.name == methodName) {
                        lastFound = (MethodSymbol)sym;
                    }
                }
            }
            if (lastFound != null) {
                return lastFound;
            }
        } else {
            for (Symbol sym : tsym.members().getSymbolsByName(methodName)) {
                if (sym != null &&
                    sym.kind == MTH) {
                    if (hasParameterTypes((MethodSymbol) sym, paramTypes, strict)) {
                        return (MethodSymbol) sym;
                    }
                }
            }
        }

        //### If we found a MethodSymbol above, but which did not pass
        //### the modifier filter, we should return failure here!

        // search superclass
        Type superclass = tsym.getSuperclass();
        if (superclass.tsym != null) {
            MethodSymbol msym = searchMethod((ClassSymbol) superclass.tsym, methodName, paramTypes, strict, searched);
            if (msym != null) {
                return msym;
            }
        }

        // search interfaces
        List<Type> intfs = tsym.getInterfaces();
        for (List<Type> l = intfs; l.nonEmpty(); l = l.tail) {
            Type intf = l.head;
            if (intf.isErroneous()) continue;
            MethodSymbol msym = searchMethod((ClassSymbol) intf.tsym, methodName, paramTypes, strict, searched);
            if (msym != null) {
                return msym;
            }
        }

        // search enclosing class
        ClassSymbol encl = tsym.owner.enclClass();
        if (encl != null) {
            MethodSymbol msym = searchMethod(encl, methodName, paramTypes, strict, searched);
            if (msym != null) {
                return msym;
            }
        }

        return null;
    }

    private boolean hasParameterTypes(MethodSymbol method, List<Type> paramTypes, boolean strict) {
        if (paramTypes == null)
            return true;

        if (method.params().size() != paramTypes.size())
            return false;

        List<Type> methodParamTypes = method.asType().getParameterTypes();
        if (!strict && !Type.isErroneous(paramTypes) && types.isSubtypes(paramTypes, methodParamTypes)) {
            return true;
        }

        methodParamTypes = types.erasureRecursive(methodParamTypes);
        return types.isSameTypes(paramTypes, methodParamTypes);
    }

    @Override @DefinedBy(Api.COMPILER_TREE)
    public TypeMirror getTypeMirror(TreePath path) {
        Tree t = path.getLeaf();
        Type ty = ((JCTree)t).type;
        return ty == null ? null : ty.stripMetadataIfNeeded();
    }

    @Override @DefinedBy(Api.COMPILER_TREE)
    public JavacScope getScope(TreePath path) {
        return JavacScope.create(getAttrContext(path));
    }

    @Override @DefinedBy(Api.COMPILER_TREE)
    public String getDocComment(TreePath path) {
        CompilationUnitTree t = path.getCompilationUnit();
        Tree leaf = path.getLeaf();
        if (t instanceof JCTree.JCCompilationUnit compilationUnit && leaf instanceof JCTree tree) {
            if (compilationUnit.docComments != null) {
                return compilationUnit.docComments.getCommentText(tree);
            }
        }
        return null;
    }

    @Override @DefinedBy(Api.COMPILER_TREE)
    public DocCommentTree getDocCommentTree(TreePath path) {
        CompilationUnitTree t = path.getCompilationUnit();
        Tree leaf = path.getLeaf();
        if (t instanceof JCTree.JCCompilationUnit compilationUnit && leaf instanceof JCTree tree) {
            if (compilationUnit.docComments != null) {
                return compilationUnit.docComments.getCommentTree(tree);
            }
        }
        return null;
    }

    @Override @DefinedBy(Api.COMPILER_TREE)
    public DocCommentTree getDocCommentTree(Element e) {
        TreePath path = getPath(e);
        if (path == null) {
            return null;
        }
        return getDocCommentTree(path);
    }

    @Override @DefinedBy(Api.COMPILER_TREE)
    public DocCommentTree getDocCommentTree(Element e, String relativeFileName) throws IOException {
        PackageElement pkg = elements.getPackageOf(e);
        FileObject fileForInput = fileManager.getFileForInput(StandardLocation.SOURCE_PATH,
                pkg.getQualifiedName().toString(), relativeFileName);

        if (fileForInput == null) {
            throw new FileNotFoundException(relativeFileName);
        }
        return getDocCommentTree(fileForInput);
    }

    @Override @DefinedBy(Api.COMPILER_TREE)
    public boolean isAccessible(Scope scope, TypeElement type) {
        return (scope instanceof JavacScope javacScope)
                && (type instanceof ClassSymbol classSymbol)
                && resolve.isAccessible(javacScope.env, classSymbol, true);
    }

    @Override @DefinedBy(Api.COMPILER_TREE)
    public boolean isAccessible(Scope scope, Element member, DeclaredType type) {
        return (scope instanceof JavacScope javacScope)
                && (member instanceof Symbol symbol)
                && (type instanceof com.sun.tools.javac.code.Type codeType)
                && resolve.isAccessible(javacScope.env, codeType, symbol, true);
    }

    private Env<AttrContext> getAttrContext(TreePath path) {
        if (!(path.getLeaf() instanceof JCTree))  // implicit null-check
            throw new IllegalArgumentException();

        // if we're being invoked from a Tree API client via parse/enter/analyze,
        // we need to make sure all the classes have been entered;
        // if we're being invoked from JSR 199 or JSR 269, then the classes
        // will already have been entered.
        if (javacTaskImpl != null) {
            javacTaskImpl.enter(null);
        }

        JCCompilationUnit unit = (JCCompilationUnit) path.getCompilationUnit();
        Copier copier = createCopier(treeMaker.forToplevel(unit));

        Env<AttrContext> env = null;
        JCMethodDecl method = null;
        JCVariableDecl field = null;

        List<Tree> l = List.nil();
        TreePath p = path;
        while (p != null) {
            l = l.prepend(p.getLeaf());
            p = p.getParentPath();
        }

        for ( ; l.nonEmpty(); l = l.tail) {
            Tree tree = l.head;
            switch (tree.getKind()) {
                case COMPILATION_UNIT:
//                    System.err.println("COMP: " + ((JCCompilationUnit)tree).sourcefile);
                    env = enter.getTopLevelEnv((JCCompilationUnit)tree);
                    break;
                case ANNOTATION_TYPE:
                case CLASS:
                case ENUM:
                case INTERFACE:
                case RECORD:
//                    System.err.println("CLASS: " + ((JCClassDecl)tree).sym.getSimpleName());
                    env = enter.getClassEnv(((JCClassDecl)tree).sym);
                    if (env == null) return null;
                    break;
                case METHOD:
//                    System.err.println("METHOD: " + ((JCMethodDecl)tree).sym.getSimpleName());
                    method = (JCMethodDecl)tree;
                    env = memberEnter.getMethodEnv(method, env);
                    break;
                case VARIABLE:
//                    System.err.println("FIELD: " + ((JCVariableDecl)tree).sym.getSimpleName());
                    field = (JCVariableDecl)tree;
                    break;
                case BLOCK: {
//                    System.err.println("BLOCK: ");
                    if (method != null) {
                        try {
                            Assert.check(method.body == tree);
                            method.body = copier.copy((JCBlock)tree, (JCTree) path.getLeaf());
                            env = attribStatToTree(method.body, env, copier.leafCopy, copier.copiedClasses);
                        } finally {
                            method.body = (JCBlock) tree;
                        }
                    } else {
                        JCBlock body = copier.copy((JCBlock)tree, (JCTree) path.getLeaf());
                        env = attribStatToTree(body, env, copier.leafCopy, copier.copiedClasses);
                    }
                    return env;
                }
                default:
//                    System.err.println("DEFAULT: " + tree.getKind());
                    if (field != null && field.getInitializer() == tree) {
                        env = memberEnter.getInitEnv(field, env);
                        JCExpression expr = copier.copy((JCExpression)tree, (JCTree) path.getLeaf());
                        env = attribExprToTree(expr, env, copier.leafCopy, copier.copiedClasses);
                        return env;
                    }
            }
        }
        return (field != null) ? memberEnter.getInitEnv(field, env) : env;
    }

    private Env<AttrContext> attribStatToTree(JCTree stat, Env<AttrContext>env,
                                              JCTree tree, Map<JCClassDecl, JCClassDecl> copiedClasses) {
        Env<AttrContext> result = attr.attribStatToTree(stat, env, tree);

        fixLocalClassNames(copiedClasses, env);

        return result;
    }

    private Env<AttrContext> attribExprToTree(JCExpression expr, Env<AttrContext>env,
                                              JCTree tree, Map<JCClassDecl, JCClassDecl> copiedClasses) {
        Env<AttrContext> result = attr.attribExprToTree(expr, env, tree);

        fixLocalClassNames(copiedClasses, env);

        return result;
    }

    /* Change the flatnames of the local and anonymous classes in the Scope to
     * the names they would have if the whole file was attributed normally.
     */
    private void fixLocalClassNames(Map<JCClassDecl, JCClassDecl> copiedClasses,
                                    Env<AttrContext> lastEnv) {
        Map<JCClassDecl, Name> flatnameForClass = null;

        for (Entry<JCClassDecl, JCClassDecl> e : copiedClasses.entrySet()) {
            if (e.getKey().sym != null) {
                Name origName;
                if (e.getValue().sym != null) {
                    //if the source tree was already attributed, use the flatname
                    //from the source tree's Symbol:
                    origName = e.getValue().sym.flatname;
                } else {
                    //otherwise, compute the flatnames (for source trees) as
                    //if the full source code would be attributed:
                    if (flatnameForClass == null) {
                        flatnameForClass = prepareFlatnameForClass(lastEnv);
                    }
                    origName = flatnameForClass.get(e.getValue());
                }
                if (origName != null) {
                    e.getKey().sym.flatname = origName;
                }
            }
        }
    }

    /* This method computes and assigns flatnames to trees, as if they would be
     * normally assigned during attribution of the full source code.
     */
    private Map<JCTree.JCClassDecl, Name> prepareFlatnameForClass(Env<AttrContext> env) {
        Map<JCClassDecl, Name> flatNameForClass = new HashMap<>();
        Symbol enclClass = env.enclClass.sym;

        if (enclClass != null && (enclClass.flags_field & Flags.UNATTRIBUTED) != 0) {
            ListBuffer<ClassSymbol> toClear = new ListBuffer<>();
            new TreeScanner() {
                Symbol owner;
                boolean localContext;
                @Override
                public void visitClassDef(JCClassDecl tree) {
                    //compute the name (and ClassSymbol) which would be used
                    //for this class for full attribution
                    Symbol prevOwner = owner;
                    try {
                        ClassSymbol c;
                        if (tree.sym != null) {
                            //already entered:
                            c = tree.sym;
                        } else {
                            c = syms.defineClass(tree.name, owner);
                            if (owner.kind != TYP) {
                                //for local classes, assign the flatname
                                c.flatname = chk.localClassName(c);
                                chk.putCompiled(c);
                                toClear.add(c);
                            }
                            flatNameForClass.put(tree, c.flatname);
                        }
                        owner = c;
                        super.visitClassDef(tree);
                    } finally {
                        owner = prevOwner;
                    }
                }

                @Override
                public void visitBlock(JCBlock tree) {
                    Symbol prevOwner = owner;
                    try {
                        owner = new MethodSymbol(0, names.empty, Type.noType, owner);
                        super.visitBlock(tree);
                    } finally {
                        owner = prevOwner;
                    }
                }
                @Override
                public void visitVarDef(JCVariableDecl tree) {
                    Symbol prevOwner = owner;
                    try {
                        owner = new MethodSymbol(0, names.empty, Type.noType, owner);
                        super.visitVarDef(tree);
                    } finally {
                        owner = prevOwner;
                    }
                }
            }.scan(env.enclClass);
            //revert changes done by the visitor:
            toClear.forEach(c -> {
                chk.clearLocalClassNameIndexes(c);
                chk.removeCompiled(c);
            });
        }

        return flatNameForClass;
    }

    static JavaFileObject asJavaFileObject(FileObject fileObject) {
        JavaFileObject jfo = null;

        if (fileObject instanceof JavaFileObject javaFileObject) {
            checkHtmlKind(fileObject, Kind.HTML);
            return javaFileObject;
        }

        checkHtmlKind(fileObject);
        jfo = new HtmlFileObject(fileObject);
        return jfo;
    }

    private static void checkHtmlKind(FileObject fileObject) {
        checkHtmlKind(fileObject, BaseFileManager.getKind(fileObject.getName()));
    }

    private static void checkHtmlKind(FileObject fileObject, JavaFileObject.Kind kind) {
        if (kind != JavaFileObject.Kind.HTML) {
            throw new IllegalArgumentException("HTML file expected:" + fileObject.getName());
        }
    }

    private static class HtmlFileObject extends ForwardingFileObject<FileObject>
            implements JavaFileObject {

        public HtmlFileObject(FileObject fileObject) {
            super(fileObject);
        }

        @Override @DefinedBy(Api.COMPILER)
        public Kind getKind() {
            return BaseFileManager.getKind(fileObject.getName());
        }

        @Override @DefinedBy(Api.COMPILER)
        public boolean isNameCompatible(String simpleName, Kind kind) {
            return false;
        }

        @Override @DefinedBy(Api.COMPILER)
        public NestingKind getNestingKind() {
            return null;
        }

        @Override @DefinedBy(Api.COMPILER)
        public Modifier getAccessLevel() {
            return null;
        }
    }

    @Override @DefinedBy(Api.COMPILER_TREE)
    public DocCommentTree getDocCommentTree(FileObject fileObject) {
        JavaFileObject jfo = asJavaFileObject(fileObject);
        DiagnosticSource diagSource = new DiagnosticSource(jfo, log);

        final Comment comment = new Comment() {
            int offset = 0;
            @Override
            public String getText() {
                try {
                    CharSequence rawDoc = fileObject.getCharContent(true);
                    return rawDoc.toString();
                } catch (IOException ignore) {
                    // do nothing
                }
                return "";
            }

            @Override
            public int getSourcePos(int index) {
                return offset + index;
            }

            @Override
            public CommentStyle getStyle() {
                throw new UnsupportedOperationException();
            }

            @Override
            public boolean isDeprecated() {
                throw new UnsupportedOperationException();
            }
        };

        return new DocCommentParser(parser, diagSource, comment, true).parse();
    }

    @Override @DefinedBy(Api.COMPILER_TREE)
    public DocTreePath getDocTreePath(FileObject fileObject, PackageElement packageElement) {
        JavaFileObject jfo = asJavaFileObject(fileObject);
        DocCommentTree docCommentTree = getDocCommentTree(jfo);
        if (docCommentTree == null)
            return null;
        TreePath treePath = makeTreePath((PackageSymbol)packageElement, jfo, docCommentTree);
        return new DocTreePath(treePath, docCommentTree);
    }

    @Override @DefinedBy(Api.COMPILER_TREE)
    public void setBreakIterator(BreakIterator breakiterator) {
        this.breakIterator = breakiterator;
    }

    @Override @DefinedBy(Api.COMPILER_TREE)
    public String getCharacters(EntityTree tree) {
        return Entity.getCharacters(tree);
    }

    /**
     * Makes a copy of a tree, noting the value resulting from copying a particular leaf.
     **/
    protected static class Copier extends TreeCopier<JCTree> {
        JCTree leafCopy = null;
        private Map<JCClassDecl, JCClassDecl> copiedClasses = new HashMap<>();

        protected Copier(TreeMaker M) {
            super(M);
        }

        @Override
        public <T extends JCTree> T copy(T t, JCTree leaf) {
            T t2 = super.copy(t, leaf);
            if (t == leaf)
                leafCopy = t2;
            return t2;
        }

        @Override
        public JCTree visitClass(ClassTree node, JCTree p) {
            JCTree nue = super.visitClass(node, p);
            copiedClasses.put((JCClassDecl) nue, (JCClassDecl) node);
            return nue;
        }

    }

    protected Copier createCopier(TreeMaker maker) {
        return new Copier(maker);
    }

    /**
     * Returns the original type from the ErrorType object.
     * @param errorType The errorType for which we want to get the original type.
     * @return TypeMirror corresponding to the original type, replaced by the ErrorType.
     *         noType (type.tag == NONE) is returned if there is no original type.
     */
    @Override @DefinedBy(Api.COMPILER_TREE)
    public TypeMirror getOriginalType(javax.lang.model.type.ErrorType errorType) {
        if (errorType instanceof com.sun.tools.javac.code.Type.ErrorType targetErrorType) {
            return targetErrorType.getOriginalType();
        }
        if (errorType instanceof com.sun.tools.javac.code.Type.ClassType classType &&
            errorType.getKind() == TypeKind.ERROR) {
            return extraType2OriginalMap.computeIfAbsent(classType, tt ->
                    new ClassType(classType.getEnclosingType(), classType.typarams_field,
<<<<<<< HEAD
                                  classType.tsym, classType.getMetadata()) {
=======
                            classType.tsym, classType.getMetadata()) {
>>>>>>> 9c21d4c5
                        @Override
                        public Type baseType() { return classType; }
                        @Override
                        public TypeKind getKind() {
                            return TypeKind.DECLARED;
                        }
                    });
        }

        return com.sun.tools.javac.code.Type.noType;
    }

    /**
     * Prints a message of the specified kind at the location of the
     * tree within the provided compilation unit
     *
     * @param kind the kind of message
     * @param msg  the message, or an empty string if none
     * @param t    the tree to use as a position hint
     * @param root the compilation unit that contains tree
     */
    @Override @DefinedBy(Api.COMPILER_TREE)
    public void printMessage(Diagnostic.Kind kind, CharSequence msg,
            com.sun.source.tree.Tree t,
            com.sun.source.tree.CompilationUnitTree root) {
        printMessage(kind, msg, ((JCTree) t).pos(), root);
    }

    @Override @DefinedBy(Api.COMPILER_TREE)
    public void printMessage(Diagnostic.Kind kind, CharSequence msg,
            com.sun.source.doctree.DocTree t,
            com.sun.source.doctree.DocCommentTree c,
            com.sun.source.tree.CompilationUnitTree root) {
        printMessage(kind, msg, ((DCTree) t).pos((DCDocComment) c), root);
    }

    public void printMessage(Diagnostic.Kind kind, CharSequence msg) {
        printMessage(kind, msg, (JCDiagnostic.DiagnosticPosition) null, null);
    }

    private void printMessage(Diagnostic.Kind kind, CharSequence msg,
            JCDiagnostic.DiagnosticPosition pos,
            com.sun.source.tree.CompilationUnitTree root) {
        JavaFileObject oldSource = null;
        JavaFileObject newSource = null;

        newSource = root == null ? null : root.getSourceFile();
        if (newSource == null) {
            pos = null;
        } else {
            oldSource = log.useSource(newSource);
        }

        try {
            switch (kind) {
            case ERROR:
                log.error(DiagnosticFlag.API, pos, Errors.ProcMessager(msg.toString()));
                break;

            case WARNING:
                log.warning(pos, Warnings.ProcMessager(msg.toString()));
                break;

            case MANDATORY_WARNING:
                log.mandatoryWarning(pos, Warnings.ProcMessager(msg.toString()));
                break;

            default:
                log.note(pos, Notes.ProcMessager(msg.toString()));
            }
        } finally {
            if (oldSource != null)
                log.useSource(oldSource);
        }
    }

    @Override @DefinedBy(Api.COMPILER_TREE)
    public TypeMirror getLub(CatchTree tree) {
        JCCatch ct = (JCCatch) tree;
        JCVariableDecl v = ct.param;
        if (v.type != null && v.type.getKind() == TypeKind.UNION) {
            UnionClassType ut = (UnionClassType) v.type;
            return ut.getLub();
        } else {
            return v.type;
        }
    }

    private TreePath makeTreePath(final PackageSymbol psym, final JavaFileObject jfo,
            DocCommentTree dcTree) {
        JCCompilationUnit jcCompilationUnit = new JCCompilationUnit(List.nil()) {
            public int getPos() {
                return Position.FIRSTPOS;
            }

            public JavaFileObject getSourcefile() {
                return jfo;
            }

            @Override @DefinedBy(Api.COMPILER_TREE)
            public Position.LineMap getLineMap() {
                try {
                    CharSequence content = jfo.getCharContent(true);
                    String s = content.toString();
                    return Position.makeLineMap(s.toCharArray(), s.length(), true);
                } catch (IOException ignore) {}
                return null;
            }
        };

        jcCompilationUnit.docComments = new DocCommentTable() {
            @Override
            public boolean hasComment(JCTree tree) {
                return false;
            }

            @Override
            public Comment getComment(JCTree tree) {
                throw new UnsupportedOperationException();
            }

            @Override
            public String getCommentText(JCTree tree) {
                throw new UnsupportedOperationException();
            }

            @Override
            public DCDocComment getCommentTree(JCTree tree) {
                return (DCDocComment)dcTree;
            }

            @Override
            public void putComment(JCTree tree, Comment c) {
                throw new UnsupportedOperationException();
            }

        };
        jcCompilationUnit.lineMap = jcCompilationUnit.getLineMap();
        jcCompilationUnit.modle = psym.modle;
        jcCompilationUnit.sourcefile = jfo;
        jcCompilationUnit.namedImportScope = new NamedImportScope(psym);
        jcCompilationUnit.packge = psym;
        jcCompilationUnit.starImportScope = new StarImportScope(psym);
        jcCompilationUnit.toplevelScope = WriteableScope.create(psym);
        return new TreePath(jcCompilationUnit);
    }
}<|MERGE_RESOLUTION|>--- conflicted
+++ resolved
@@ -621,11 +621,7 @@
         //### Note that this search is not necessarily what the compiler would do!
 
         // do not match constructors
-<<<<<<< HEAD
-        if (names.isInit(methodName))
-=======
         if (methodName == names.init)
->>>>>>> 9c21d4c5
             return null;
 
         if (searched.contains(tsym))
@@ -1141,11 +1137,7 @@
             errorType.getKind() == TypeKind.ERROR) {
             return extraType2OriginalMap.computeIfAbsent(classType, tt ->
                     new ClassType(classType.getEnclosingType(), classType.typarams_field,
-<<<<<<< HEAD
-                                  classType.tsym, classType.getMetadata()) {
-=======
                             classType.tsym, classType.getMetadata()) {
->>>>>>> 9c21d4c5
                         @Override
                         public Type baseType() { return classType; }
                         @Override
