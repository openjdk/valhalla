--- conflicted
+++ resolved
@@ -185,12 +185,9 @@
         this.keepLineMap = keepLineMap;
         this.errorTree = F.Erroneous();
         endPosTable = newEndPosTable(keepEndPositions);
-<<<<<<< HEAD
-        this.allowWithFieldOperator = fac.options.isSet("allowWithFieldOperator");
-=======
         this.allowYieldStatement = (!preview.isPreview(Feature.SWITCH_EXPRESSION) || preview.isEnabled()) &&
                 Feature.SWITCH_EXPRESSION.allowedInSource(source);
->>>>>>> 2548e0bc
+        this.allowWithFieldOperator = fac.options.isSet("allowWithFieldOperator");
     }
 
     protected AbstractEndPosTable newEndPosTable(boolean keepEndPositions) {
@@ -805,14 +802,9 @@
         return result;
     }
 
-<<<<<<< HEAD
     public JCExpression unannotatedType(boolean allowVar, int termMode) {
         JCExpression result = term(termMode);
-=======
-    public JCExpression unannotatedType(boolean allowVar) {
-        JCExpression result = term(TYPE);
         Name restrictedTypeName;
->>>>>>> 2548e0bc
 
         if (!allowVar && (restrictedTypeName = restrictedTypeName(result, true)) != null) {
             syntaxError(result.pos, Errors.RestrictedTypeNotAllowedHere(restrictedTypeName));
@@ -3390,7 +3382,6 @@
         return result;
     }
 
-<<<<<<< HEAD
     // Does the given token signal an inline modifier ? If yes, suitably reclassify token.
     Token recastToken(Token token) {
         if (token.kind != IDENTIFIER || token.name() != names.inline) {
@@ -3427,10 +3418,7 @@
         return token;
     }
 
-    boolean isRestrictedLocalVarTypeName(JCExpression e, boolean shouldWarn) {
-=======
     Name restrictedTypeName(JCExpression e, boolean shouldWarn) {
->>>>>>> 2548e0bc
         switch (e.getTag()) {
             case IDENT:
                 return isRestrictedTypeName(((JCIdent)e).name, e.pos, shouldWarn) ? ((JCIdent)e).name : null;
