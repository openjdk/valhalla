--- conflicted
+++ resolved
@@ -37,11 +37,9 @@
 import com.sun.source.tree.ModuleTree.ModuleKind;
 
 import com.sun.tools.javac.code.*;
-import com.sun.tools.javac.code.Flags.Flag;
 import com.sun.tools.javac.code.Source.Feature;
 import com.sun.tools.javac.file.PathFileObject;
 import com.sun.tools.javac.parser.Tokens.*;
-import com.sun.tools.javac.parser.Tokens.Comment.CommentStyle;
 import com.sun.tools.javac.resources.CompilerProperties.Errors;
 import com.sun.tools.javac.resources.CompilerProperties.Fragments;
 import com.sun.tools.javac.resources.CompilerProperties.Warnings;
@@ -63,7 +61,6 @@
 import static com.sun.tools.javac.parser.Tokens.TokenKind.GT;
 import static com.sun.tools.javac.parser.Tokens.TokenKind.IMPORT;
 import static com.sun.tools.javac.parser.Tokens.TokenKind.LT;
-import static com.sun.tools.javac.parser.Tokens.TokenKind.SYNCHRONIZED;
 import static com.sun.tools.javac.tree.JCTree.Tag.*;
 import static com.sun.tools.javac.resources.CompilerProperties.Fragments.ImplicitAndExplicitNotAllowed;
 import static com.sun.tools.javac.resources.CompilerProperties.Fragments.VarAndExplicitNotAllowed;
@@ -198,7 +195,7 @@
         this.allowSealedTypes = Feature.SEALED_CLASSES.allowedInSource(source);
         this.allowValueClasses = (!preview.isPreview(Feature.VALUE_CLASSES) || preview.isEnabled()) &&
                 Feature.VALUE_CLASSES.allowedInSource(source);
-        this.allowNullRestrictedTypes = fac.options.isSet("enableNullRestrictedTypes");
+        this.enableNullRestrictedTypes = fac.options.isSet("enableNullRestrictedTypes");
     }
 
     /** Construct a parser from an existing parser, with minimal overhead.
@@ -222,13 +219,9 @@
         this.allowYieldStatement = Feature.SWITCH_EXPRESSION.allowedInSource(source);
         this.allowRecords = Feature.RECORDS.allowedInSource(source);
         this.allowSealedTypes = Feature.SEALED_CLASSES.allowedInSource(source);
-<<<<<<< HEAD
-        this.allowValueClasses = parser.allowValueClasses;
-        this.allowNullRestrictedTypes = parser.allowNullRestrictedTypes;
-=======
         this.allowValueClasses = (!preview.isPreview(Feature.VALUE_CLASSES) || preview.isEnabled()) &&
                 Feature.VALUE_CLASSES.allowedInSource(source);
->>>>>>> a7f3d20b
+        this.enableNullRestrictedTypes = parser.enableNullRestrictedTypes;
     }
 
     protected AbstractEndPosTable newEndPosTable(boolean keepEndPositions) {
@@ -276,7 +269,7 @@
 
     /** Switch: are null-restricted types allowed?
      */
-    boolean allowNullRestrictedTypes;
+    boolean enableNullRestrictedTypes;
 
     /** The type of the method receiver, as specified by a first "this" parameter.
      */
@@ -714,7 +707,7 @@
                 t = toP(F.at(tyannos.head.pos).AnnotatedType(tyannos, t));
             }
         }
-        if (allowNullRestrictedTypes && EMOTIONAL_QUALIFIER.test(token.kind)) {
+        if (enableNullRestrictedTypes && EMOTIONAL_QUALIFIER.test(token.kind)) {
             setNullMarker(t);
             nextToken();
         }
@@ -1192,7 +1185,7 @@
                     JCModifiers mods = optFinal(0);
                     int typePos = token.pos;
                     JCExpression type = unannotatedType(false, NOQUES | TYPE);
-                    if (allowNullRestrictedTypes && token.kind == QUES && EMOTIONAL_QUALIFIER.test(token.kind)) {
+                    if (enableNullRestrictedTypes && token.kind == QUES && EMOTIONAL_QUALIFIER.test(token.kind)) {
                         if (peekToken(IDENTIFIER, COMMA) || peekToken(IDENTIFIER, SEMI) ||
                                 peekToken(IDENTIFIER, RPAREN) || peekToken(IDENTIFIER, INSTANCEOF_INFIX)) {
                             setNullMarker(type);
@@ -1525,7 +1518,7 @@
                 t = lambdaExpressionOrStatement(false, false, pos);
             } else {
                 t = toP(F.at(token.pos).Ident(ident()));
-                if (allowNullRestrictedTypes && EMOTIONAL_QUALIFIER.test(token.kind) && (peekToken(LBRACKET) || peekToken(LT))) {
+                if (enableNullRestrictedTypes && EMOTIONAL_QUALIFIER.test(token.kind) && (peekToken(LBRACKET) || peekToken(LT))) {
                     emotionalMarkersOK = true;
                     selectTypeMode();
                     setNullMarker(t);
@@ -1550,7 +1543,7 @@
                             if (annos.nonEmpty()) {
                                 t = toP(F.at(pos).AnnotatedType(annos, t));
                             }
-                            if (allowNullRestrictedTypes && EMOTIONAL_QUALIFIER.test(token.kind)) {
+                            if (enableNullRestrictedTypes && EMOTIONAL_QUALIFIER.test(token.kind)) {
                                 setNullMarker(t);
                                 nextToken();
                             }
@@ -1681,7 +1674,7 @@
                 }
             }
             if (typeArgs != null) illegal();
-            if (allowNullRestrictedTypes && EMOTIONAL_QUALIFIER.test(token.kind) && (token.kind == QUES || token.kind == BANG || (token.kind == STAR))) {
+            if (enableNullRestrictedTypes && EMOTIONAL_QUALIFIER.test(token.kind) && (token.kind == QUES || token.kind == BANG || (token.kind == STAR))) {
                 if (peekToken(LBRACKET) || peekToken(LT) || emotionalMarkersOK) {
                     selectTypeMode();
                     setNullMarker(t);
@@ -1807,7 +1800,7 @@
             int pos1 = token.pos;
             final List<JCAnnotation> annos = typeAnnotationsOpt();
 
-            if (allowNullRestrictedTypes && isMode(TYPE) && typeArgs == null && EMOTIONAL_QUALIFIER.test(token.kind) &&
+            if (enableNullRestrictedTypes && isMode(TYPE) && typeArgs == null && EMOTIONAL_QUALIFIER.test(token.kind) &&
                     (t instanceof JCIdent || t instanceof JCFieldAccess || t instanceof JCArrayTypeTree)) {
                 setNullMarker(t);
                 selectTypeMode();
@@ -1821,7 +1814,7 @@
                         nextToken();
                         t = bracketsOpt(t);
                         t = toP(F.at(pos1).TypeArray(t));
-                        if (allowNullRestrictedTypes && isMode(TYPE) && EMOTIONAL_QUALIFIER.test(token.kind)) {
+                        if (enableNullRestrictedTypes && isMode(TYPE) && EMOTIONAL_QUALIFIER.test(token.kind)) {
                             setNullMarker(t);
                             nextToken();
                         }
@@ -2054,14 +2047,14 @@
                     if (peekToken(lookahead, LAX_IDENTIFIER)) {
                         // Identifier, Identifier/'_'/'assert'/'enum' -> explicit lambda
                         return ParensResult.EXPLICIT_LAMBDA;
-                    } else if (allowNullRestrictedTypes && (peekToken(lookahead, EMOTIONAL_QUALIFIER, LAX_IDENTIFIER, COMMA) ||
+                    } else if (enableNullRestrictedTypes && (peekToken(lookahead, EMOTIONAL_QUALIFIER, LAX_IDENTIFIER, COMMA) ||
                             peekToken(lookahead, EMOTIONAL_QUALIFIER, LAX_IDENTIFIER, RPAREN, ARROW))) {
                         // Identifier, '!'/'?', Identifier/'_'/'assert'/'enum', ','/')' -> explicit lambda
                         return ParensResult.EXPLICIT_LAMBDA;
-                    } else if (allowNullRestrictedTypes && peekToken(lookahead, EMOTIONAL_QUALIFIER, RPAREN)) {
+                    } else if (enableNullRestrictedTypes && peekToken(lookahead, EMOTIONAL_QUALIFIER, RPAREN)) {
                         // this must be a cast with emotional type
                         return ParensResult.CAST;
-                    } else if (allowNullRestrictedTypes && (peekToken(lookahead, EMOTIONAL_QUALIFIER, GENERIC_TYPE_END) ||
+                    } else if (enableNullRestrictedTypes && (peekToken(lookahead, EMOTIONAL_QUALIFIER, GENERIC_TYPE_END) ||
                             peekToken(lookahead, EMOTIONAL_QUALIFIER, LT) ||
                             peekToken(lookahead, EMOTIONAL_QUALIFIER, COMMA) ||
                             peekToken(lookahead, EMOTIONAL_QUALIFIER, LBRACKET)) ) {
@@ -2091,13 +2084,13 @@
                         // '[', ']', Identifier/'_'/'assert'/'enum' -> explicit lambda
                         return ParensResult.EXPLICIT_LAMBDA;
                     } else if (peekToken(lookahead, RBRACKET, RPAREN) ||
-                            (allowNullRestrictedTypes && peekToken(lookahead, RBRACKET, EMOTIONAL_QUALIFIER, RPAREN)) ||
+                            (enableNullRestrictedTypes && peekToken(lookahead, RBRACKET, EMOTIONAL_QUALIFIER, RPAREN)) ||
                             peekToken(lookahead, RBRACKET, AMP)) {
                         // '[', ']', ')' -> cast
                         // '[', ']', '!', ')' -> cast
                         // '[', ']', '&' -> cast (intersection type)
                         return ParensResult.CAST;
-                    } else if (allowNullRestrictedTypes && peekToken(lookahead, RBRACKET, EMOTIONAL_QUALIFIER)) {
+                    } else if (enableNullRestrictedTypes && peekToken(lookahead, RBRACKET, EMOTIONAL_QUALIFIER)) {
                         //consume the ']' and the '!' and skip
                         type = true;
                         lookahead++;
@@ -2121,7 +2114,7 @@
                     depth--;
                     if (depth == 0) {
                         if (peekToken(lookahead, RPAREN) ||
-                                (allowNullRestrictedTypes && peekToken(lookahead, EMOTIONAL_QUALIFIER, RPAREN)) ||
+                                (enableNullRestrictedTypes && peekToken(lookahead, EMOTIONAL_QUALIFIER, RPAREN)) ||
                                 peekToken(lookahead, AMP)) {
                             // '>', ')' -> cast
                             // '>', '&' -> cast
@@ -2524,7 +2517,7 @@
             int pos = token.pos;
             nextToken();
             t = bracketsOptCont(t, pos, nextLevelAnnotations);
-        } else if (allowNullRestrictedTypes && EMOTIONAL_QUALIFIER.test(token.kind) && peekToken(LBRACKET)) {
+        } else if (enableNullRestrictedTypes && EMOTIONAL_QUALIFIER.test(token.kind) && peekToken(LBRACKET)) {
             Token nullMarker = token;
             nextToken();
             int pos = token.pos;
@@ -3482,13 +3475,13 @@
                         }
                     } else if (typeDepth == 0 && parenDepth == 0 && (peekToken(lookahead, tk -> tk == ARROW || tk == COMMA))) {
                         return PatternResult.EXPRESSION;
-                    } /*else if (typeDepth == 0 && allowNullRestrictedTypes &&
+                    } else if (typeDepth == 0 && enableNullRestrictedTypes &&
                             ((peekToken(lookahead, EMOTIONAL_QUALIFIER, LAX_IDENTIFIER, COMMA) ||
                             peekToken(lookahead, EMOTIONAL_QUALIFIER, LAX_IDENTIFIER, ARROW) ||
                             peekToken(lookahead, EMOTIONAL_QUALIFIER, LAX_IDENTIFIER, COLON))) ) {
                         // this is a type test pattern
                         return PatternResult.PATTERN;
-                    } */else if ( allowNullRestrictedTypes &&
+                    } else if ( enableNullRestrictedTypes &&
                             (peekToken(lookahead, EMOTIONAL_QUALIFIER, GENERIC_TYPE_END) ||
                             peekToken(lookahead, EMOTIONAL_QUALIFIER, LT) ||
                             peekToken(lookahead, EMOTIONAL_QUALIFIER, COMMA)) ) {
@@ -3510,7 +3503,7 @@
                     }
                     break;
                 case BANG:
-                    if (allowNullRestrictedTypes && !peekToken(lookahead, LPAREN)) break;
+                    if (enableNullRestrictedTypes && !peekToken(lookahead, LPAREN)) break;
                 case DOT, QUES, EXTENDS, SUPER, COMMA: break;
                 case LT: typeDepth++; break;
                 case GTGTGT: typeDepth--;
@@ -3692,7 +3685,7 @@
                     flag = Flags.VALUE_CLASS;
                     break;
                 }
-                if (allowNullRestrictedTypes && isImplicitModifier()) {
+                if (enableNullRestrictedTypes && isImplicitModifier()) {
                     flag = Flags.IMPLICIT;
                     break;
                 }
@@ -3970,8 +3963,8 @@
             }
         }
         if (name == names.implicit) {
-            if (allowNullRestrictedTypes && allowValueClasses) {
-                return Source.JDK18;
+            if (enableNullRestrictedTypes && allowValueClasses) {
+                return Source.JDK23;
             } else if (shouldWarn) {
                 log.warning(pos, Warnings.RestrictedTypeNotAllowedPreview(name, Source.JDK18));
             }
@@ -5062,6 +5055,25 @@
                     break;
             }
             if (isValueModifier) {
+                checkSourceLevel(Feature.VALUE_CLASSES);
+                return true;
+            }
+        }
+        return false;
+    }
+
+    protected boolean isImplicitModifier() {
+        if (token.kind == IDENTIFIER && token.name() == names.implicit) {
+            boolean isImplicitModifier = false;
+            Token next = S.token(1);
+            switch (next.kind) {
+                case PRIVATE: case PROTECTED: case PUBLIC: case MONKEYS_AT:
+                case STATIC: case FINAL: case ABSTRACT: case NATIVE:
+                case SYNCHRONIZED: case STRICTFP: case DEFAULT: case IDENTIFIER:
+                    isImplicitModifier = true;
+                    break;
+            }
+            if (isImplicitModifier) {
                 checkSourceLevel(Feature.VALUE_CLASSES);
                 return true;
             }
