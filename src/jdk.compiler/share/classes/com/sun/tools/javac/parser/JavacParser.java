/*
 * Copyright (c) 1999, 2020, Oracle and/or its affiliates. All rights reserved.
 * DO NOT ALTER OR REMOVE COPYRIGHT NOTICES OR THIS FILE HEADER.
 *
 * This code is free software; you can redistribute it and/or modify it
 * under the terms of the GNU General Public License version 2 only, as
 * published by the Free Software Foundation.  Oracle designates this
 * particular file as subject to the "Classpath" exception as provided
 * by Oracle in the LICENSE file that accompanied this code.
 *
 * This code is distributed in the hope that it will be useful, but WITHOUT
 * ANY WARRANTY; without even the implied warranty of MERCHANTABILITY or
 * FITNESS FOR A PARTICULAR PURPOSE.  See the GNU General Public License
 * version 2 for more details (a copy is included in the LICENSE file that
 * accompanied this code).
 *
 * You should have received a copy of the GNU General Public License version
 * 2 along with this work; if not, write to the Free Software Foundation,
 * Inc., 51 Franklin St, Fifth Floor, Boston, MA 02110-1301 USA.
 *
 * Please contact Oracle, 500 Oracle Parkway, Redwood Shores, CA 94065 USA
 * or visit www.oracle.com if you need additional information or have any
 * questions.
 */

package com.sun.tools.javac.parser;

import java.util.*;
import java.util.function.Function;
import java.util.stream.Collectors;

import com.sun.source.tree.CaseTree;
import com.sun.source.tree.MemberReferenceTree.ReferenceMode;
import com.sun.source.tree.ModuleTree.ModuleKind;

import com.sun.tools.javac.code.*;
import com.sun.tools.javac.code.Flags.Flag;
import com.sun.tools.javac.code.Source.Feature;
import com.sun.tools.javac.parser.Tokens.*;
import com.sun.tools.javac.parser.Tokens.Comment.CommentStyle;
import com.sun.tools.javac.resources.CompilerProperties.Errors;
import com.sun.tools.javac.resources.CompilerProperties.Fragments;
import com.sun.tools.javac.resources.CompilerProperties.Warnings;
import com.sun.tools.javac.tree.*;
import com.sun.tools.javac.tree.JCTree.*;
import com.sun.tools.javac.util.*;
import com.sun.tools.javac.util.JCDiagnostic.DiagnosticFlag;
import com.sun.tools.javac.util.JCDiagnostic.Error;
import com.sun.tools.javac.util.JCDiagnostic.Fragment;
import com.sun.tools.javac.util.List;

import static com.sun.tools.javac.code.Flags.asFlagSet;
import static com.sun.tools.javac.parser.Tokens.TokenKind.*;
import static com.sun.tools.javac.parser.Tokens.TokenKind.ASSERT;
import static com.sun.tools.javac.parser.Tokens.TokenKind.CASE;
import static com.sun.tools.javac.parser.Tokens.TokenKind.CATCH;
import static com.sun.tools.javac.parser.Tokens.TokenKind.EQ;
import static com.sun.tools.javac.parser.Tokens.TokenKind.GT;
import static com.sun.tools.javac.parser.Tokens.TokenKind.IMPORT;
import static com.sun.tools.javac.parser.Tokens.TokenKind.LT;
import static com.sun.tools.javac.parser.Tokens.TokenKind.SYNCHRONIZED;
import static com.sun.tools.javac.tree.JCTree.Tag.*;
import static com.sun.tools.javac.resources.CompilerProperties.Fragments.ImplicitAndExplicitNotAllowed;
import static com.sun.tools.javac.resources.CompilerProperties.Fragments.VarAndExplicitNotAllowed;
import static com.sun.tools.javac.resources.CompilerProperties.Fragments.VarAndImplicitNotAllowed;

/** The parser maps a token sequence into an abstract syntax
 *  tree. It operates by recursive descent, with code derived
 *  systematically from an LL(1) grammar. For efficiency reasons, an
 *  operator precedence scheme is used for parsing binary operation
 *  expressions.
 *
 *  <p><b>This is NOT part of any supported API.
 *  If you write code that depends on this, you do so at your own risk.
 *  This code and its internal interfaces are subject to change or
 *  deletion without notice.</b>
 */
public class JavacParser implements Parser {

    /** The number of precedence levels of infix operators.
     */
    private static final int infixPrecedenceLevels = 10;

    /** Is the parser instantiated to parse a module-info file ?
     */
    private final boolean parseModuleInfo;

    /** The scanner used for lexical analysis.
     */
    protected Lexer S;

    /** The factory to be used for abstract syntax tree construction.
     */
    protected TreeMaker F;

    /** The log to be used for error diagnostics.
     */
    private Log log;

    /** The Source language setting. */
    private Source source;

    /** The Preview language setting. */
    private Preview preview;

    /** The name table. */
    private Names names;

    /** End position mappings container */
    protected final AbstractEndPosTable endPosTable;

    // Because of javac's limited lookahead, some contexts are ambiguous in
    // the presence of type annotations even though they are not ambiguous
    // in the absence of type annotations.  Consider this code:
    //   void m(String [] m) { }
    //   void m(String ... m) { }
    // After parsing "String", javac calls bracketsOpt which immediately
    // returns if the next character is not '['.  Similarly, javac can see
    // if the next token is ... and in that case parse an ellipsis.  But in
    // the presence of type annotations:
    //   void m(String @A [] m) { }
    //   void m(String @A ... m) { }
    // no finite lookahead is enough to determine whether to read array
    // levels or an ellipsis.  Furthermore, if you call bracketsOpt, then
    // bracketsOpt first reads all the leading annotations and only then
    // discovers that it needs to fail.  bracketsOpt needs a way to push
    // back the extra annotations that it read.  (But, bracketsOpt should
    // not *always* be allowed to push back extra annotations that it finds
    // -- in most contexts, any such extra annotation is an error.
    //
    // The following two variables permit type annotations that have
    // already been read to be stored for later use.  Alternate
    // implementations are possible but would cause much larger changes to
    // the parser.

    /** Type annotations that have already been read but have not yet been used. **/
    private List<JCAnnotation> typeAnnotationsPushedBack = List.nil();

    /**
     * If the parser notices extra annotations, then it either immediately
     * issues an error (if this variable is false) or places the extra
     * annotations in variable typeAnnotationsPushedBack (if this variable
     * is true).
     */
    private boolean permitTypeAnnotationsPushBack = false;

    interface ErrorRecoveryAction {
        JCTree doRecover(JavacParser parser);
    }

    enum BasicErrorRecoveryAction implements ErrorRecoveryAction {
        BLOCK_STMT {public JCTree doRecover(JavacParser parser) { return parser.parseStatementAsBlock(); }},
        CATCH_CLAUSE {public JCTree doRecover(JavacParser parser) { return parser.catchClause(); }}
    }

    /** Construct a parser from a given scanner, tree factory and log.
     */
    protected JavacParser(ParserFactory fac,
                          Lexer S,
                          boolean keepDocComments,
                          boolean keepLineMap,
                          boolean keepEndPositions) {
        this(fac, S, keepDocComments, keepLineMap, keepEndPositions, false);

    }
    /** Construct a parser from a given scanner, tree factory and log.
     */
    protected JavacParser(ParserFactory fac,
                     Lexer S,
                     boolean keepDocComments,
                     boolean keepLineMap,
                     boolean keepEndPositions,
                     boolean parseModuleInfo) {
        this.S = S;
        nextToken(); // prime the pump
        this.F = fac.F;
        this.log = fac.log;
        this.names = fac.names;
        this.source = fac.source;
        this.preview = fac.preview;
        this.allowStringFolding = fac.options.getBoolean("allowStringFolding", true);
        this.keepDocComments = keepDocComments;
        this.parseModuleInfo = parseModuleInfo;
        docComments = newDocCommentTable(keepDocComments, fac);
        this.keepLineMap = keepLineMap;
        this.errorTree = F.Erroneous();
        endPosTable = newEndPosTable(keepEndPositions);
        this.allowYieldStatement = (!preview.isPreview(Feature.SWITCH_EXPRESSION) || preview.isEnabled()) &&
                Feature.SWITCH_EXPRESSION.allowedInSource(source);
<<<<<<< HEAD
        this.allowWithFieldOperator = fac.options.isSet("allowWithFieldOperator");
        this.allowRecords = (!preview.isPreview(Feature.RECORDS) || preview.isEnabled()) &&
                Feature.RECORDS.allowedInSource(source);
=======
        this.allowRecords = Feature.RECORDS.allowedInSource(source);
>>>>>>> 3f20612e
        this.allowSealedTypes = (!preview.isPreview(Feature.SEALED_CLASSES) || preview.isEnabled()) &&
                Feature.SEALED_CLASSES.allowedInSource(source);
    }

    protected AbstractEndPosTable newEndPosTable(boolean keepEndPositions) {
        return  keepEndPositions
                ? new SimpleEndPosTable(this)
                : new EmptyEndPosTable(this);
    }

    protected DocCommentTable newDocCommentTable(boolean keepDocComments, ParserFactory fac) {
        return keepDocComments ? new LazyDocCommentTable(fac) : null;
    }

    /** Switch: should we fold strings?
     */
    boolean allowStringFolding;

    /** Switch: should we allow withField operator at source level ?
    */
    boolean allowWithFieldOperator;

    /** Switch: should we keep docComments?
     */
    boolean keepDocComments;

    /** Switch: should we keep line table?
     */
    boolean keepLineMap;

    /** Switch: is "this" allowed as an identifier?
     * This is needed to parse receiver types.
     */
    boolean allowThisIdent;

    /** Switch: is yield statement allowed in this source level?
     */
    boolean allowYieldStatement;

    /** Switch: are records allowed in this source level?
     */
    boolean allowRecords;

    /** Switch: are sealed types allowed in this source level?
     */
    boolean allowSealedTypes;

    /** The type of the method receiver, as specified by a first "this" parameter.
     */
    JCVariableDecl receiverParam;

    /** When terms are parsed, the mode determines which is expected:
     *     mode = EXPR        : an expression
     *     mode = TYPE        : a type
     *     mode = NOPARAMS    : no parameters allowed for type
     *     mode = TYPEARG     : type argument
     *     mode |= NOLAMBDA   : lambdas are not allowed
     */
    protected static final int EXPR = 0x1;
    protected static final int TYPE = 0x2;
    protected static final int NOPARAMS = 0x4;
    protected static final int TYPEARG = 0x8;
    protected static final int DIAMOND = 0x10;
    protected static final int NOLAMBDA = 0x20;

    protected void selectExprMode() {
        mode = (mode & NOLAMBDA) | EXPR;
    }

    protected void selectTypeMode() {
        mode = (mode & NOLAMBDA) | TYPE;
    }

    /** The current mode.
     */
    protected int mode = 0;

    /** The mode of the term that was parsed last.
     */
    protected int lastmode = 0;

    /* ---------- token management -------------- */

    protected Token token;

    public Token token() {
        return token;
    }

    public void nextToken() {
        S.nextToken();
        token = S.token();
    }

    protected boolean peekToken(Filter<TokenKind> tk) {
        return peekToken(0, tk);
    }

    protected boolean peekToken(int lookahead, Filter<TokenKind> tk) {
        return tk.accepts(S.token(lookahead + 1).kind);
    }

    protected boolean peekToken(Filter<TokenKind> tk1, Filter<TokenKind> tk2) {
        return peekToken(0, tk1, tk2);
    }

    protected boolean peekToken(int lookahead, Filter<TokenKind> tk1, Filter<TokenKind> tk2) {
        return tk1.accepts(S.token(lookahead + 1).kind) &&
                tk2.accepts(S.token(lookahead + 2).kind);
    }

    protected boolean peekToken(Filter<TokenKind> tk1, Filter<TokenKind> tk2, Filter<TokenKind> tk3) {
        return peekToken(0, tk1, tk2, tk3);
    }

    protected boolean peekToken(int lookahead, Filter<TokenKind> tk1, Filter<TokenKind> tk2, Filter<TokenKind> tk3) {
        return tk1.accepts(S.token(lookahead + 1).kind) &&
                tk2.accepts(S.token(lookahead + 2).kind) &&
                tk3.accepts(S.token(lookahead + 3).kind);
    }

    protected boolean peekToken(int lookahead, Filter<TokenKind> tk1, Filter<TokenKind> tk2, Filter<TokenKind> tk3, Filter<TokenKind> tk4) {
        return tk1.accepts(S.token(lookahead + 1).kind) &&
                tk2.accepts(S.token(lookahead + 2).kind) &&
                tk3.accepts(S.token(lookahead + 3).kind) &&
                tk4.accepts(S.token(lookahead + 4).kind);
    }

    @SuppressWarnings("unchecked")
    protected boolean peekToken(Filter<TokenKind>... kinds) {
        return peekToken(0, kinds);
    }

    @SuppressWarnings("unchecked")
    protected boolean peekToken(int lookahead, Filter<TokenKind>... kinds) {
        for (; lookahead < kinds.length ; lookahead++) {
            if (!kinds[lookahead].accepts(S.token(lookahead + 1).kind)) {
                return false;
            }
        }
        return true;
    }

    /* ---------- error recovery -------------- */

    private JCErroneous errorTree;

    /** Skip forward until a suitable stop token is found.
     */
    protected void skip(boolean stopAtImport, boolean stopAtMemberDecl, boolean stopAtIdentifier, boolean stopAtStatement) {
         while (true) {
             switch (token.kind) {
                case SEMI:
                    nextToken();
                    return;
                case PUBLIC:
                case FINAL:
                case ABSTRACT:
                case MONKEYS_AT:
                case EOF:
                case CLASS:
                case INTERFACE:
                case ENUM:
                    return;
                case IMPORT:
                    if (stopAtImport)
                        return;
                    break;
                case LBRACE:
                case RBRACE:
                case PRIVATE:
                case PROTECTED:
                case STATIC:
                case TRANSIENT:
                case NATIVE:
                case VOLATILE:
                case SYNCHRONIZED:
                case STRICTFP:
                case LT:
                case BYTE:
                case SHORT:
                case CHAR:
                case INT:
                case LONG:
                case FLOAT:
                case DOUBLE:
                case BOOLEAN:
                case VOID:
                    if (stopAtMemberDecl)
                        return;
                    break;
                case UNDERSCORE:
                case IDENTIFIER:
                   if (stopAtIdentifier)
                        return;
                    break;
                case CASE:
                case DEFAULT:
                case IF:
                case FOR:
                case WHILE:
                case DO:
                case TRY:
                case SWITCH:
                case RETURN:
                case THROW:
                case BREAK:
                case CONTINUE:
                case ELSE:
                case FINALLY:
                case CATCH:
                case THIS:
                case SUPER:
                case NEW:
                    if (stopAtStatement)
                        return;
                    break;
                case ASSERT:
                    if (stopAtStatement)
                        return;
                    break;
            }
            nextToken();
        }
    }

    protected JCErroneous syntaxError(int pos, Error errorKey) {
        return syntaxError(pos, List.nil(), errorKey);
    }

    protected JCErroneous syntaxError(int pos, List<JCTree> errs, Error errorKey) {
        setErrorEndPos(pos);
        JCErroneous err = F.at(pos).Erroneous(errs);
        reportSyntaxError(err, errorKey);
        if (errs != null) {
            JCTree last = errs.last();
            if (last != null)
                storeEnd(last, pos);
        }
        return toP(err);
    }

    private static final int RECOVERY_THRESHOLD = 50;
    private int errorPos = Position.NOPOS;
    private int count = 0;

    /**
     * Report a syntax using the given the position parameter and arguments,
     * unless one was already reported at the same position.
     */
    protected void reportSyntaxError(int pos, Error errorKey) {
        JCDiagnostic.DiagnosticPosition diag = new JCDiagnostic.SimpleDiagnosticPosition(pos);
        reportSyntaxError(diag, errorKey);
    }

    /**
     * Report a syntax error using the given DiagnosticPosition object and
     * arguments, unless one was already reported at the same position.
     */
    protected void reportSyntaxError(JCDiagnostic.DiagnosticPosition diagPos, Error errorKey) {
        int pos = diagPos.getPreferredPosition();
        if (pos > S.errPos() || pos == Position.NOPOS) {
            if (token.kind == EOF) {
                log.error(DiagnosticFlag.SYNTAX, diagPos, Errors.PrematureEof);
            } else {
                log.error(DiagnosticFlag.SYNTAX, diagPos, errorKey);
            }
        }
        S.errPos(pos);
        if (token.pos == errorPos && token.kind != EOF) {
            //check for a possible infinite loop in parsing:
            Assert.check(count++ < RECOVERY_THRESHOLD);
        } else {
            count = 0;
            errorPos = token.pos;
        }
    }

    /** If next input token matches given token, skip it, otherwise report
     *  an error.
     */
    public void accept(TokenKind tk) {
        accept(tk, Errors::Expected);
    }

    /** If next input token matches given token, skip it, otherwise report
     *  an error.
     */
    public void accept(TokenKind tk, Function<TokenKind, Error> errorProvider) {
        if (token.kind == tk) {
            nextToken();
        } else {
            setErrorEndPos(token.pos);
            reportSyntaxError(S.prevToken().endPos, errorProvider.apply(tk));
        }
    }

    /** If next input token matches one of the two given tokens, skip it, otherwise report
     *  an error.
     *
     * @return The actual token kind.
     */
    public TokenKind accept2(TokenKind tk1, TokenKind tk2) {
        TokenKind returnValue = token.kind;
        if (token.kind == tk1 || token.kind == tk2) {
            nextToken();
        } else {
            setErrorEndPos(token.pos);
            reportSyntaxError(S.prevToken().endPos, Errors.Expected2(tk1, tk2));
        }
        return returnValue;
    }

    /** Report an illegal start of expression/type error at given position.
     */
    JCExpression illegal(int pos) {
        setErrorEndPos(pos);
        if ((mode & EXPR) != 0)
            return syntaxError(pos, Errors.IllegalStartOfExpr);
        else
            return syntaxError(pos, Errors.IllegalStartOfType);

    }

    /** Report an illegal start of expression/type error at current position.
     */
    JCExpression illegal() {
        return illegal(token.pos);
    }

    /** Diagnose a modifier flag from the set, if any. */
    protected void checkNoMods(long mods) {
        if (mods != 0) {
            long lowestMod = mods & -mods;
            log.error(DiagnosticFlag.SYNTAX, token.pos, Errors.ModNotAllowedHere(Flags.asFlagSet(lowestMod)));
        }
    }

/* ---------- doc comments --------- */

    /** A table to store all documentation comments
     *  indexed by the tree nodes they refer to.
     *  defined only if option flag keepDocComment is set.
     */
    private final DocCommentTable docComments;

    /** Make an entry into docComments hashtable,
     *  provided flag keepDocComments is set and given doc comment is non-null.
     *  @param tree   The tree to be used as index in the hashtable
     *  @param dc     The doc comment to associate with the tree, or null.
     */
    protected void attach(JCTree tree, Comment dc) {
        if (keepDocComments && dc != null) {
//          System.out.println("doc comment = ");System.out.println(dc);//DEBUG
            docComments.putComment(tree, dc);
        }
    }

/* -------- source positions ------- */

    protected void setErrorEndPos(int errPos) {
        endPosTable.setErrorEndPos(errPos);
    }

    protected void storeEnd(JCTree tree, int endpos) {
        endPosTable.storeEnd(tree, endpos);
    }

    protected <T extends JCTree> T to(T t) {
        return endPosTable.to(t);
    }

    protected <T extends JCTree> T toP(T t) {
        return endPosTable.toP(t);
    }

    /** Get the start position for a tree node.  The start position is
     * defined to be the position of the first character of the first
     * token of the node's source text.
     * @param tree  The tree node
     */
    public int getStartPos(JCTree tree) {
        return TreeInfo.getStartPos(tree);
    }

    /**
     * Get the end position for a tree node.  The end position is
     * defined to be the position of the last character of the last
     * token of the node's source text.  Returns Position.NOPOS if end
     * positions are not generated or the position is otherwise not
     * found.
     * @param tree  The tree node
     */
    public int getEndPos(JCTree tree) {
        return endPosTable.getEndPos(tree);
    }



/* ---------- parsing -------------- */

    /**
     * Ident = IDENTIFIER
     */
    public Name ident() {
        return ident(false);
    }

    protected Name ident(boolean allowClass) {
        if (token.kind == IDENTIFIER) {
            Name name = token.name();
            nextToken();
            return name;
        } else if (token.kind == ASSERT) {
            log.error(DiagnosticFlag.SYNTAX, token.pos, Errors.AssertAsIdentifier);
            nextToken();
            return names.error;
        } else if (token.kind == ENUM) {
            log.error(DiagnosticFlag.SYNTAX, token.pos, Errors.EnumAsIdentifier);
            nextToken();
            return names.error;
        } else if (token.kind == THIS) {
            if (allowThisIdent) {
                // Make sure we're using a supported source version.
                checkSourceLevel(Feature.TYPE_ANNOTATIONS);
                Name name = token.name();
                nextToken();
                return name;
            } else {
                log.error(DiagnosticFlag.SYNTAX, token.pos, Errors.ThisAsIdentifier);
                nextToken();
                return names.error;
            }
        } else if (token.kind == UNDERSCORE) {
            if (Feature.UNDERSCORE_IDENTIFIER.allowedInSource(source)) {
                log.warning(token.pos, Warnings.UnderscoreAsIdentifier);
            } else {
                log.error(DiagnosticFlag.SYNTAX, token.pos, Errors.UnderscoreAsIdentifier);
            }
            Name name = token.name();
            nextToken();
            return name;
        } else {
            accept(IDENTIFIER);
            if (allowClass && token.kind == CLASS) {
                nextToken();
                return names._class;
            }
            return names.error;
        }
    }

    /**
     * Qualident = Ident { DOT [Annotations] Ident }
     */
    public JCExpression qualident(boolean allowAnnos) {
        JCExpression t = toP(F.at(token.pos).Ident(ident()));
        while (token.kind == DOT) {
            int pos = token.pos;
            nextToken();
            List<JCAnnotation> tyannos = null;
            if (allowAnnos) {
                tyannos = typeAnnotationsOpt();
            }
            t = toP(F.at(pos).Select(t, ident()));
            if (tyannos != null && tyannos.nonEmpty()) {
                t = toP(F.at(tyannos.head.pos).AnnotatedType(tyannos, t));
            }
        }
        return t;
    }

    JCExpression literal(Name prefix) {
        return literal(prefix, token.pos);
    }

    /**
     * Literal =
     *     INTLITERAL
     *   | LONGLITERAL
     *   | FLOATLITERAL
     *   | DOUBLELITERAL
     *   | CHARLITERAL
     *   | STRINGLITERAL
     *   | TRUE
     *   | FALSE
     *   | NULL
     */
    JCExpression literal(Name prefix, int pos) {
        JCExpression t = errorTree;
        switch (token.kind) {
        case INTLITERAL:
            try {
                t = F.at(pos).Literal(
                    TypeTag.INT,
                    Convert.string2int(strval(prefix), token.radix()));
            } catch (NumberFormatException ex) {
                log.error(DiagnosticFlag.SYNTAX, token.pos, Errors.IntNumberTooLarge(strval(prefix)));
            }
            break;
        case LONGLITERAL:
            try {
                t = F.at(pos).Literal(
                    TypeTag.LONG,
                    Long.valueOf(Convert.string2long(strval(prefix), token.radix())));
            } catch (NumberFormatException ex) {
                log.error(DiagnosticFlag.SYNTAX, token.pos, Errors.IntNumberTooLarge(strval(prefix)));
            }
            break;
        case FLOATLITERAL: {
            String proper = token.radix() == 16 ?
                    ("0x"+ token.stringVal()) :
                    token.stringVal();
            Float n;
            try {
                n = Float.valueOf(proper);
            } catch (NumberFormatException ex) {
                // error already reported in scanner
                n = Float.NaN;
            }
            if (n.floatValue() == 0.0f && !isZero(proper))
                log.error(DiagnosticFlag.SYNTAX, token.pos, Errors.FpNumberTooSmall);
            else if (n.floatValue() == Float.POSITIVE_INFINITY)
                log.error(DiagnosticFlag.SYNTAX, token.pos, Errors.FpNumberTooLarge);
            else
                t = F.at(pos).Literal(TypeTag.FLOAT, n);
            break;
        }
        case DOUBLELITERAL: {
            String proper = token.radix() == 16 ?
                    ("0x"+ token.stringVal()) :
                    token.stringVal();
            Double n;
            try {
                n = Double.valueOf(proper);
            } catch (NumberFormatException ex) {
                // error already reported in scanner
                n = Double.NaN;
            }
            if (n.doubleValue() == 0.0d && !isZero(proper))
                log.error(DiagnosticFlag.SYNTAX, token.pos, Errors.FpNumberTooSmall);
            else if (n.doubleValue() == Double.POSITIVE_INFINITY)
                log.error(DiagnosticFlag.SYNTAX, token.pos, Errors.FpNumberTooLarge);
            else
                t = F.at(pos).Literal(TypeTag.DOUBLE, n);
            break;
        }
        case CHARLITERAL:
            t = F.at(pos).Literal(
                TypeTag.CHAR,
                token.stringVal().charAt(0) + 0);
            break;
        case STRINGLITERAL:
            t = F.at(pos).Literal(
                TypeTag.CLASS,
                token.stringVal());
            break;
        case TRUE: case FALSE:
            t = F.at(pos).Literal(
                TypeTag.BOOLEAN,
                (token.kind == TRUE ? 1 : 0));
            break;
        case NULL:
            t = F.at(pos).Literal(
                TypeTag.BOT,
                null);
            break;
        default:
            Assert.error();
        }
        if (t == errorTree)
            t = F.at(pos).Erroneous();
        storeEnd(t, token.endPos);
        nextToken();
        return t;
    }
    //where
        boolean isZero(String s) {
            char[] cs = s.toCharArray();
            int base = ((cs.length > 1 && Character.toLowerCase(cs[1]) == 'x') ? 16 : 10);
            int i = ((base==16) ? 2 : 0);
            while (i < cs.length && (cs[i] == '0' || cs[i] == '.')) i++;
            return !(i < cs.length && (Character.digit(cs[i], base) > 0));
        }

        String strval(Name prefix) {
            String s = token.stringVal();
            return prefix.isEmpty() ? s : prefix + s;
        }

    /** terms can be either expressions or types.
     */
    public JCExpression parseExpression() {
        return term(EXPR);
    }

    /**
     * parses (optional) type annotations followed by a type. If the
     * annotations are present before the type and are not consumed during array
     * parsing, this method returns a {@link JCAnnotatedType} consisting of
     * these annotations and the underlying type. Otherwise, it returns the
     * underlying type.
     *
     * <p>
     *
     * Note that this method sets {@code mode} to {@code TYPE} first, before
     * parsing annotations.
     */
    public JCExpression parseType() {
        return parseType(false);
    }

    public JCExpression parseType(boolean allowVar) {
        List<JCAnnotation> annotations = typeAnnotationsOpt();
        return parseType(allowVar, annotations);
    }

    public JCExpression parseType(boolean allowVar, List<JCAnnotation> annotations) {
        JCExpression result = unannotatedType(allowVar);

        if (annotations.nonEmpty()) {
            result = insertAnnotationsToMostInner(result, annotations, false);
        }

        return result;
    }

    public JCExpression unannotatedType(boolean allowVar) {
        JCExpression result = term(TYPE);
        Name restrictedTypeName = restrictedTypeName(result, !allowVar);

        if (restrictedTypeName != null && (!allowVar || restrictedTypeName != names.var)) {
            syntaxError(result.pos, Errors.RestrictedTypeNotAllowedHere(restrictedTypeName));
        }

        return result;
    }



    protected JCExpression term(int newmode) {
        int prevmode = mode;
        mode = newmode;
        JCExpression t = term();
        lastmode = mode;
        mode = prevmode;
        return t;
    }

    /**
     *  {@literal
     *  Expression = Expression1 [ExpressionRest]
     *  ExpressionRest = [AssignmentOperator Expression1]
     *  AssignmentOperator = "=" | "+=" | "-=" | "*=" | "/=" |
     *                       "&=" | "|=" | "^=" |
     *                       "%=" | "<<=" | ">>=" | ">>>="
     *  Type = Type1
     *  TypeNoParams = TypeNoParams1
     *  StatementExpression = Expression
     *  ConstantExpression = Expression
     *  }
     */
    JCExpression term() {
        JCExpression t = term1();
        if ((mode & EXPR) != 0 &&
            (token.kind == EQ || PLUSEQ.compareTo(token.kind) <= 0 && token.kind.compareTo(GTGTGTEQ) <= 0))
            return termRest(t);
        else
            return t;
    }

    JCExpression termRest(JCExpression t) {
        switch (token.kind) {
        case EQ: {
            int pos = token.pos;
            nextToken();
            selectExprMode();
            JCExpression t1 = term();
            return toP(F.at(pos).Assign(t, t1));
        }
        case PLUSEQ:
        case SUBEQ:
        case STAREQ:
        case SLASHEQ:
        case PERCENTEQ:
        case AMPEQ:
        case BAREQ:
        case CARETEQ:
        case LTLTEQ:
        case GTGTEQ:
        case GTGTGTEQ:
            int pos = token.pos;
            TokenKind tk = token.kind;
            nextToken();
            selectExprMode();
            JCExpression t1 = term();
            return F.at(pos).Assignop(optag(tk), t, t1);
        default:
            return t;
        }
    }

    /** Expression1   = Expression2 [Expression1Rest]
     *  Type1         = Type2
     *  TypeNoParams1 = TypeNoParams2
     */
    JCExpression term1() {
        JCExpression t = term2();
        if ((mode & EXPR) != 0 && token.kind == QUES) {
            selectExprMode();
            return term1Rest(t);
        } else {
            return t;
        }
    }

    /** Expression1Rest = ["?" Expression ":" Expression1]
     */
    JCExpression term1Rest(JCExpression t) {
        if (token.kind == QUES) {
            int pos = token.pos;
            nextToken();
            JCExpression t1 = term();
            accept(COLON);
            JCExpression t2 = term1();
            return F.at(pos).Conditional(t, t1, t2);
        } else {
            return t;
        }
    }

    /** Expression2   = Expression3 [Expression2Rest]
     *  Type2         = Type3
     *  TypeNoParams2 = TypeNoParams3
     */
    JCExpression term2() {
        JCExpression t = term3();
        if ((mode & EXPR) != 0 && prec(token.kind) >= TreeInfo.orPrec) {
            selectExprMode();
            return term2Rest(t, TreeInfo.orPrec);
        } else {
            return t;
        }
    }

    /*  Expression2Rest = {infixop Expression3}
     *                  | Expression3 instanceof Type
     *                  | Expression3 instanceof Pattern
     *  infixop         = "||"
     *                  | "&&"
     *                  | "|"
     *                  | "^"
     *                  | "&"
     *                  | "==" | "!="
     *                  | "<" | ">" | "<=" | ">="
     *                  | "<<" | ">>" | ">>>"
     *                  | "+" | "-"
     *                  | "*" | "/" | "%"
     */
    JCExpression term2Rest(JCExpression t, int minprec) {
        JCExpression[] odStack = newOdStack();
        Token[] opStack = newOpStack();

        // optimization, was odStack = new Tree[...]; opStack = new Tree[...];
        int top = 0;
        odStack[0] = t;
        int startPos = token.pos;
        Token topOp = Tokens.DUMMY;
        while (prec(token.kind) >= minprec) {
            opStack[top] = topOp;

            if (token.kind == INSTANCEOF) {
                int pos = token.pos;
                nextToken();
                JCTree pattern = parseType();
                if (token.kind == IDENTIFIER) {
                    checkSourceLevel(token.pos, Feature.PATTERN_MATCHING_IN_INSTANCEOF);
                    pattern = toP(F.at(token.pos).BindingPattern(ident(), pattern));
                }
                odStack[top] = F.at(pos).TypeTest(odStack[top], pattern);
            } else {
                topOp = token;
                nextToken();
                top++;
                odStack[top] = term3();
            }
            while (top > 0 && prec(topOp.kind) >= prec(token.kind)) {
                odStack[top - 1] = F.at(topOp.pos).Binary(optag(topOp.kind), odStack[top - 1], odStack[top]);
                top--;
                topOp = opStack[top];
            }
        }
        Assert.check(top == 0);
        t = odStack[0];

        if (t.hasTag(JCTree.Tag.PLUS)) {
            t = foldStrings(t);
        }

        odStackSupply.add(odStack);
        opStackSupply.add(opStack);
        return t;
    }
    //where
        /** If tree is a concatenation of string literals, replace it
         *  by a single literal representing the concatenated string.
         */
        protected JCExpression foldStrings(JCExpression tree) {
            if (!allowStringFolding)
                return tree;
            ListBuffer<JCExpression> opStack = new ListBuffer<>();
            ListBuffer<JCLiteral> litBuf = new ListBuffer<>();
            boolean needsFolding = false;
            JCExpression curr = tree;
            while (true) {
                if (curr.hasTag(JCTree.Tag.PLUS)) {
                    JCBinary op = (JCBinary)curr;
                    needsFolding |= foldIfNeeded(op.rhs, litBuf, opStack, false);
                    curr = op.lhs;
                } else {
                    needsFolding |= foldIfNeeded(curr, litBuf, opStack, true);
                    break; //last one!
                }
            }
            if (needsFolding) {
                List<JCExpression> ops = opStack.toList();
                JCExpression res = ops.head;
                for (JCExpression op : ops.tail) {
                    res = F.at(op.getStartPosition()).Binary(optag(TokenKind.PLUS), res, op);
                    storeEnd(res, getEndPos(op));
                }
                return res;
            } else {
                return tree;
            }
        }

        private boolean foldIfNeeded(JCExpression tree, ListBuffer<JCLiteral> litBuf,
                                                ListBuffer<JCExpression> opStack, boolean last) {
            JCLiteral str = stringLiteral(tree);
            if (str != null) {
                litBuf.prepend(str);
                return last && merge(litBuf, opStack);
            } else {
                boolean res = merge(litBuf, opStack);
                litBuf.clear();
                opStack.prepend(tree);
                return res;
            }
        }

        boolean merge(ListBuffer<JCLiteral> litBuf, ListBuffer<JCExpression> opStack) {
            if (litBuf.isEmpty()) {
                return false;
            } else if (litBuf.size() == 1) {
                opStack.prepend(litBuf.first());
                return false;
            } else {
                JCExpression t = F.at(litBuf.first().getStartPosition()).Literal(TypeTag.CLASS,
                        litBuf.stream().map(lit -> (String)lit.getValue()).collect(Collectors.joining()));
                storeEnd(t, litBuf.last().getEndPosition(endPosTable));
                opStack.prepend(t);
                return true;
            }
        }

        private JCLiteral stringLiteral(JCTree tree) {
            if (tree.hasTag(LITERAL)) {
                JCLiteral lit = (JCLiteral)tree;
                if (lit.typetag == TypeTag.CLASS) {
                    return lit;
                }
            }
            return null;
        }


        /** optimization: To save allocating a new operand/operator stack
         *  for every binary operation, we use supplys.
         */
        ArrayList<JCExpression[]> odStackSupply = new ArrayList<>();
        ArrayList<Token[]> opStackSupply = new ArrayList<>();

        private JCExpression[] newOdStack() {
            if (odStackSupply.isEmpty())
                return new JCExpression[infixPrecedenceLevels + 1];
            return odStackSupply.remove(odStackSupply.size() - 1);
        }

        private Token[] newOpStack() {
            if (opStackSupply.isEmpty())
                return new Token[infixPrecedenceLevels + 1];
            return opStackSupply.remove(opStackSupply.size() - 1);
        }

    /**
     *  Expression3    = PrefixOp Expression3
     *                 | "(" Expr | TypeNoParams ")" Expression3
     *                 | Primary {Selector} {PostfixOp}
     *
     *  {@literal
     *  Primary        = "(" Expression ")"
     *                 | Literal
     *                 | [TypeArguments] THIS [Arguments]
     *                 | [TypeArguments] SUPER SuperSuffix
     *                 | NEW [TypeArguments] Creator
     *                 | "(" Arguments ")" "->" ( Expression | Block )
     *                 | Ident "->" ( Expression | Block )
     *                 | [Annotations] Ident { "." [Annotations] Ident }
     *                 | Expression3 MemberReferenceSuffix
     *                   [ [Annotations] "[" ( "]" BracketsOpt "." CLASS | Expression "]" )
     *                   | Arguments
     *                   | "." ( CLASS | THIS | [TypeArguments] SUPER Arguments | NEW [TypeArguments] InnerCreator )
     *                   ]
     *                 | BasicType BracketsOpt "." CLASS
     *  }
     *
     *  PrefixOp       = "++" | "--" | "!" | "~" | "+" | "-"
     *  PostfixOp      = "++" | "--"
     *  Type3          = Ident { "." Ident } [TypeArguments] {TypeSelector} BracketsOpt
     *                 | BasicType
     *  TypeNoParams3  = Ident { "." Ident } BracketsOpt
     *  Selector       = "." [TypeArguments] Ident [Arguments]
     *                 | "." THIS
     *                 | "." [TypeArguments] SUPER SuperSuffix
     *                 | "." NEW [TypeArguments] InnerCreator
     *                 | "[" Expression "]"
     *  TypeSelector   = "." Ident [TypeArguments]
     *  SuperSuffix    = Arguments | "." Ident [Arguments]
     */
    protected JCExpression term3() {
        int pos = token.pos;
        JCExpression t;
        List<JCExpression> typeArgs = typeArgumentsOpt(EXPR);
        switch (token.kind) {
        case QUES:
            if ((mode & TYPE) != 0 && (mode & (TYPEARG|NOPARAMS)) == TYPEARG) {
                selectTypeMode();
                return typeArgument();
            } else
                return illegal();
        case PLUSPLUS: case SUBSUB: case BANG: case TILDE: case PLUS: case SUB:
            if (typeArgs == null && (mode & EXPR) != 0) {
                TokenKind tk = token.kind;
                nextToken();
                selectExprMode();
                if (tk == SUB &&
                    (token.kind == INTLITERAL || token.kind == LONGLITERAL) &&
                    token.radix() == 10) {
                    selectExprMode();
                    t = literal(names.hyphen, pos);
                } else {
                    t = term3();
                    return F.at(pos).Unary(unoptag(tk), t);
                }
            } else return illegal();
            break;
        case WITHFIELD:
            if (!allowWithFieldOperator) {
                log.error(pos, Errors.WithFieldOperatorDisallowed);
            }
            if (typeArgs == null && (mode & EXPR) != 0) {
                nextToken();
                accept(LPAREN);
                mode = EXPR;
                t = term();
                accept(COMMA);
                mode = EXPR;
                JCExpression v = term();
                accept(RPAREN);
                return F.at(pos).WithField(t, v);
            } else return illegal();
        case LPAREN:
            if (typeArgs == null && (mode & EXPR) != 0) {
                ParensResult pres = analyzeParens();
                switch (pres) {
                    case CAST:
                       accept(LPAREN);
                       selectTypeMode();
                       int pos1 = pos;
                       List<JCExpression> targets = List.of(t = parseType());
                       while (token.kind == AMP) {
                           checkSourceLevel(Feature.INTERSECTION_TYPES_IN_CAST);
                           accept(AMP);
                           targets = targets.prepend(parseType());
                       }
                       if (targets.length() > 1) {
                           t = toP(F.at(pos1).TypeIntersection(targets.reverse()));
                       }
                       accept(RPAREN);
                       selectExprMode();
                       JCExpression t1 = term3();
                       return F.at(pos).TypeCast(t, t1);
                    case IMPLICIT_LAMBDA:
                    case EXPLICIT_LAMBDA:
                        t = lambdaExpressionOrStatement(true, pres == ParensResult.EXPLICIT_LAMBDA, pos);
                        break;
                    default: //PARENS
                        accept(LPAREN);
                        selectExprMode();
                        t = termRest(term1Rest(term2Rest(term3(), TreeInfo.orPrec)));
                        accept(RPAREN);
                        t = toP(F.at(pos).Parens(t));
                        break;
                }
            } else {
                return illegal();
            }
            break;
        case THIS:
            if ((mode & EXPR) != 0) {
                selectExprMode();
                t = to(F.at(pos).Ident(names._this));
                nextToken();
                if (typeArgs == null)
                    t = argumentsOpt(null, t);
                else
                    t = arguments(typeArgs, t);
                typeArgs = null;
            } else return illegal();
            break;
        case SUPER:
            if ((mode & EXPR) != 0) {
                selectExprMode();
                t = to(F.at(pos).Ident(names._super));
                t = superSuffix(typeArgs, t);
                typeArgs = null;
            } else return illegal();
            break;
        case INTLITERAL: case LONGLITERAL: case FLOATLITERAL: case DOUBLELITERAL:
        case CHARLITERAL: case STRINGLITERAL:
        case TRUE: case FALSE: case NULL:
            if (typeArgs == null && (mode & EXPR) != 0) {
                selectExprMode();
                t = literal(names.empty);
            } else return illegal();
            break;
        case NEW:
            if (typeArgs != null) return illegal();
            if ((mode & EXPR) != 0) {
                selectExprMode();
                nextToken();
                if (token.kind == LT) typeArgs = typeArguments(false);
                t = creator(pos, typeArgs);
                typeArgs = null;
            } else return illegal();
            break;
        case MONKEYS_AT:
            // Only annotated cast types and method references are valid
            List<JCAnnotation> typeAnnos = typeAnnotationsOpt();
            if (typeAnnos.isEmpty()) {
                // else there would be no '@'
                throw new AssertionError("Expected type annotations, but found none!");
            }

            JCExpression expr = term3();

            if ((mode & TYPE) == 0) {
                // Type annotations on class literals no longer legal
                switch (expr.getTag()) {
                case REFERENCE: {
                    JCMemberReference mref = (JCMemberReference) expr;
                    mref.expr = toP(F.at(pos).AnnotatedType(typeAnnos, mref.expr));
                    t = mref;
                    break;
                }
                case SELECT: {
                    JCFieldAccess sel = (JCFieldAccess) expr;

                    if (sel.name != names._class) {
                        return illegal();
                    } else {
                        log.error(token.pos, Errors.NoAnnotationsOnDotClass);
                        return expr;
                    }
                }
                default:
                    return illegal(typeAnnos.head.pos);
                }

            } else {
                // Type annotations targeting a cast
                t = insertAnnotationsToMostInner(expr, typeAnnos, false);
            }
            break;
        case UNDERSCORE: case IDENTIFIER: case ASSERT: case ENUM:
            if (typeArgs != null) return illegal();
            if ((mode & EXPR) != 0 && (mode & NOLAMBDA) == 0 && peekToken(ARROW)) {
                t = lambdaExpressionOrStatement(false, false, pos);
            } else {
                t = toP(F.at(token.pos).Ident(ident()));
                loop: while (true) {
                    pos = token.pos;
                    final List<JCAnnotation> annos = typeAnnotationsOpt();

                    // need to report an error later if LBRACKET is for array
                    // index access rather than array creation level
                    if (!annos.isEmpty() && token.kind != LBRACKET && token.kind != ELLIPSIS)
                        return illegal(annos.head.pos);

                    switch (token.kind) {
                    case LBRACKET:
                        nextToken();
                        if (token.kind == RBRACKET) {
                            nextToken();
                            t = bracketsOpt(t);
                            t = toP(F.at(pos).TypeArray(t));
                            if (annos.nonEmpty()) {
                                t = toP(F.at(pos).AnnotatedType(annos, t));
                            }
                            t = bracketsSuffix(t);
                        } else {
                            if ((mode & EXPR) != 0) {
                                selectExprMode();
                                JCExpression t1 = term();
                                if (!annos.isEmpty()) t = illegal(annos.head.pos);
                                t = to(F.at(pos).Indexed(t, t1));
                            }
                            accept(RBRACKET);
                        }
                        break loop;
                    case LPAREN:
                        if ((mode & EXPR) != 0) {
                            selectExprMode();
                            t = arguments(typeArgs, t);
                            if (!annos.isEmpty()) t = illegal(annos.head.pos);
                            typeArgs = null;
                        }
                        break loop;
                    case DOT:
                        nextToken();
                        if (token.kind == TokenKind.IDENTIFIER && typeArgs != null) {
                            return illegal();
                        }
                        int oldmode = mode;
                        mode &= ~NOPARAMS;
                        typeArgs = typeArgumentsOpt(EXPR);
                        mode = oldmode;
                        if ((mode & EXPR) != 0) {
                            switch (token.kind) {
                            case DEFAULT:
                                if (typeArgs != null) return illegal();
                                selectExprMode();
                                t = to(F.at(pos).Select(t, names._default));
                                nextToken();
                                break loop;
                            case CLASS:
                                if (typeArgs != null) return illegal();
                                selectExprMode();
                                t = to(F.at(pos).Select(t, names._class));
                                nextToken();
                                break loop;
                            case THIS:
                                if (typeArgs != null) return illegal();
                                selectExprMode();
                                t = to(F.at(pos).Select(t, names._this));
                                nextToken();
                                break loop;
                            case SUPER:
                                selectExprMode();
                                t = to(F.at(pos).Select(t, names._super));
                                t = superSuffix(typeArgs, t);
                                typeArgs = null;
                                break loop;
                            case NEW:
                                if (typeArgs != null) return illegal();
                                selectExprMode();
                                int pos1 = token.pos;
                                nextToken();
                                if (token.kind == LT) typeArgs = typeArguments(false);
                                t = innerCreator(pos1, typeArgs, t);
                                typeArgs = null;
                                break loop;
                            }
                        }

                        List<JCAnnotation> tyannos = null;
                        if ((mode & TYPE) != 0 && token.kind == MONKEYS_AT) {
                            tyannos = typeAnnotationsOpt();
                        }
                        // typeArgs saved for next loop iteration.
                        t = toP(F.at(pos).Select(t, ident()));
                        if (tyannos != null && tyannos.nonEmpty()) {
                            t = toP(F.at(tyannos.head.pos).AnnotatedType(tyannos, t));
                        }
                        break;
                    case ELLIPSIS:
                        if (this.permitTypeAnnotationsPushBack) {
                            this.typeAnnotationsPushedBack = annos;
                        } else if (annos.nonEmpty()) {
                            // Don't return here -- error recovery attempt
                            illegal(annos.head.pos);
                        }
                        break loop;
                    case LT:
                        if ((mode & TYPE) == 0 && isParameterizedTypePrefix()) {
                            //this is either an unbound method reference whose qualifier
                            //is a generic type i.e. A<S>::m or a default value creation of
                            //the form ValueType<S>.default
                            int pos1 = token.pos;
                            accept(LT);
                            ListBuffer<JCExpression> args = new ListBuffer<>();
                            args.append(typeArgument());
                            while (token.kind == COMMA) {
                                nextToken();
                                args.append(typeArgument());
                            }
                            accept(GT);
                            t = toP(F.at(pos1).TypeApply(t, args.toList()));
                            while (token.kind == DOT) {
                                nextToken();
                                if (token.kind == DEFAULT) {
                                    t =  toP(F.at(token.pos).Select(t, names._default));
                                    nextToken();
                                    selectExprMode();
                                    return term3Rest(t, typeArgs);
                                }
                                selectTypeMode();
                                t = toP(F.at(token.pos).Select(t, ident()));
                                t = typeArgumentsOpt(t);
                            }
                            t = bracketsOpt(t);
                            if (token.kind != COLCOL) {
                                //method reference expected here
                                t = illegal();
                            }
                            selectExprMode();
                            return term3Rest(t, typeArgs);
                        }
                        break loop;
                    default:
                        break loop;
                    }
                }
            }
            if (typeArgs != null) illegal();
            t = typeArgumentsOpt(t);
            break;
        case BYTE: case SHORT: case CHAR: case INT: case LONG: case FLOAT:
        case DOUBLE: case BOOLEAN:
            if (typeArgs != null) illegal();
            t = bracketsSuffix(bracketsOpt(basicType()));
            break;
        case VOID:
            if (typeArgs != null) illegal();
            if ((mode & EXPR) != 0) {
                nextToken();
                if (token.kind == DOT) {
                    JCPrimitiveTypeTree ti = toP(F.at(pos).TypeIdent(TypeTag.VOID));
                    t = bracketsSuffix(ti);
                } else {
                    return illegal(pos);
                }
            } else {
                // Support the corner case of myMethodHandle.<void>invoke() by passing
                // a void type (like other primitive types) to the next phase.
                // The error will be reported in Attr.attribTypes or Attr.visitApply.
                JCPrimitiveTypeTree ti = to(F.at(pos).TypeIdent(TypeTag.VOID));
                nextToken();
                return ti;
                //return illegal();
            }
            break;
        case SWITCH:
            checkSourceLevel(Feature.SWITCH_EXPRESSION);
            allowYieldStatement = true;
            int switchPos = token.pos;
            nextToken();
            JCExpression selector = parExpression();
            accept(LBRACE);
            ListBuffer<JCCase> cases = new ListBuffer<>();
            while (true) {
                pos = token.pos;
                switch (token.kind) {
                case CASE:
                case DEFAULT:
                    cases.appendList(switchExpressionStatementGroup());
                    break;
                case RBRACE: case EOF:
                    JCSwitchExpression e = to(F.at(switchPos).SwitchExpression(selector,
                                                                               cases.toList()));
                    e.endpos = token.pos;
                    accept(RBRACE);
                    return e;
                default:
                    nextToken(); // to ensure progress
                    syntaxError(pos, Errors.Expected3(CASE, DEFAULT, RBRACE));
                }
            }
        default:
            return illegal();
        }
        return term3Rest(t, typeArgs);
    }

    private List<JCCase> switchExpressionStatementGroup() {
        ListBuffer<JCCase> caseExprs = new ListBuffer<>();
        int casePos = token.pos;
        ListBuffer<JCExpression> pats = new ListBuffer<>();

        if (token.kind == DEFAULT) {
            nextToken();
        } else {
            accept(CASE);
            while (true) {
                pats.append(term(EXPR | NOLAMBDA));
                if (token.kind != COMMA) break;
                checkSourceLevel(Feature.SWITCH_MULTIPLE_CASE_LABELS);
                nextToken();
            };
        }
        List<JCStatement> stats = null;
        JCTree body = null;
        CaseTree.CaseKind kind;
        switch (token.kind) {
            case ARROW:
                checkSourceLevel(Feature.SWITCH_RULE);
                nextToken();
                if (token.kind == TokenKind.THROW || token.kind == TokenKind.LBRACE) {
                    stats = List.of(parseStatement());
                    body = stats.head;
                    kind = JCCase.RULE;
                } else {
                    JCExpression value = parseExpression();
                    stats = List.of(to(F.at(value).Yield(value)));
                    body = value;
                    kind = JCCase.RULE;
                    accept(SEMI);
                }
                break;
            default:
                accept(COLON, tk -> Errors.Expected2(COLON, ARROW));
                stats = blockStatements();
                kind = JCCase.STATEMENT;
                break;
        }
        caseExprs.append(toP(F.at(casePos).Case(kind, pats.toList(), stats, body)));
        return caseExprs.toList();
    }

    JCExpression term3Rest(JCExpression t, List<JCExpression> typeArgs) {
        if (typeArgs != null) illegal();
        while (true) {
            int pos1 = token.pos;
            final List<JCAnnotation> annos = typeAnnotationsOpt();

            if (token.kind == LBRACKET) {
                nextToken();
                if ((mode & TYPE) != 0) {
                    int oldmode = mode;
                    selectTypeMode();
                    if (token.kind == RBRACKET) {
                        nextToken();
                        t = bracketsOpt(t);
                        t = toP(F.at(pos1).TypeArray(t));
                        if (token.kind == COLCOL) {
                            selectExprMode();
                            continue;
                        }
                        if (annos.nonEmpty()) {
                            t = toP(F.at(pos1).AnnotatedType(annos, t));
                        }
                        return t;
                    }
                    mode = oldmode;
                }
                if ((mode & EXPR) != 0) {
                    selectExprMode();
                    JCExpression t1 = term();
                    t = to(F.at(pos1).Indexed(t, t1));
                }
                accept(RBRACKET);
            } else if (token.kind == DOT) {
                nextToken();
                typeArgs = typeArgumentsOpt(EXPR);
                if (token.kind == SUPER && (mode & EXPR) != 0) {
                    selectExprMode();
                    t = to(F.at(pos1).Select(t, names._super));
                    nextToken();
                    t = arguments(typeArgs, t);
                    typeArgs = null;
                } else if ((token.kind == NEW) && (mode & EXPR) != 0) {
                    if (typeArgs != null) return illegal();
                    selectExprMode();
                    int pos2 = token.pos;
                    nextToken();
                    if (token.kind == LT) typeArgs = typeArguments(false);
                    t = innerCreator(pos2, typeArgs, t);
                    typeArgs = null;
                } else {
                    List<JCAnnotation> tyannos = null;
                    if ((mode & TYPE) != 0 && token.kind == MONKEYS_AT) {
                        // is the mode check needed?
                        tyannos = typeAnnotationsOpt();
                    }
                    t = toP(F.at(pos1).Select(t, ident(true)));
                    if (tyannos != null && tyannos.nonEmpty()) {
                        t = toP(F.at(tyannos.head.pos).AnnotatedType(tyannos, t));
                    }
                    t = argumentsOpt(typeArgs, typeArgumentsOpt(t));
                    typeArgs = null;
                }
            } else if ((mode & EXPR) != 0 && token.kind == COLCOL) {
                selectExprMode();
                if (typeArgs != null) return illegal();
                accept(COLCOL);
                t = memberReferenceSuffix(pos1, t);
            } else {
                if (!annos.isEmpty()) {
                    if (permitTypeAnnotationsPushBack)
                        typeAnnotationsPushedBack = annos;
                    else
                        return illegal(annos.head.pos);
                }
                break;
            }
        }
        while ((token.kind == PLUSPLUS || token.kind == SUBSUB) && (mode & EXPR) != 0) {
            selectExprMode();
            t = to(F.at(token.pos).Unary(
                  token.kind == PLUSPLUS ? POSTINC : POSTDEC, t));
            nextToken();
        }
        return toP(t);
    }

    /**
     * If we see an identifier followed by a '&lt;' it could be an unbound
     * method reference or a default value creation that uses a parameterized type
     * or a binary expression. To disambiguate, look for a
     * matching '&gt;' and see if the subsequent terminal is either '.' or '::'.
     */
    @SuppressWarnings("fallthrough")
    boolean isParameterizedTypePrefix() {
        int pos = 0, depth = 0;
        outer: for (Token t = S.token(pos) ; ; t = S.token(++pos)) {
            switch (t.kind) {
                case IDENTIFIER: case UNDERSCORE: case QUES: case EXTENDS: case SUPER:
                case DOT: case RBRACKET: case LBRACKET: case COMMA:
                case BYTE: case SHORT: case INT: case LONG: case FLOAT:
                case DOUBLE: case BOOLEAN: case CHAR:
                case MONKEYS_AT:
                    break;

                case LPAREN:
                    // skip annotation values
                    int nesting = 0;
                    for (; ; pos++) {
                        TokenKind tk2 = S.token(pos).kind;
                        switch (tk2) {
                            case EOF:
                                return false;
                            case LPAREN:
                                nesting++;
                                break;
                            case RPAREN:
                                nesting--;
                                if (nesting == 0) {
                                    continue outer;
                                }
                                break;
                        }
                    }

                case LT:
                    depth++; break;
                case GTGTGT:
                    depth--;
                case GTGT:
                    depth--;
                case GT:
                    depth--;
                    if (depth == 0) {
                        TokenKind nextKind = S.token(pos + 1).kind;
                        return
                            nextKind == TokenKind.DOT ||
                            nextKind == TokenKind.LBRACKET ||
                            nextKind == TokenKind.COLCOL;
                    }
                    break;
                default:
                    return false;
            }
        }
    }

    /**
     * If we see an identifier followed by a '&lt;' it could be an unbound
     * method reference or a binary expression. To disambiguate, look for a
     * matching '&gt;' and see if the subsequent terminal is either '.' or '::'.
     */
    @SuppressWarnings("fallthrough")
    ParensResult analyzeParens() {
        int depth = 0;
        boolean type = false;
        ParensResult defaultResult = ParensResult.PARENS;
        outer: for (int lookahead = 0; ; lookahead++) {
            TokenKind tk = S.token(lookahead).kind;
            switch (tk) {
                case COMMA:
                    type = true;
                case EXTENDS: case SUPER: case DOT: case AMP:
                    //skip
                    break;
                case QUES:
                    if (peekToken(lookahead, EXTENDS) ||
                            peekToken(lookahead, SUPER)) {
                        //wildcards
                        type = true;
                    }
                    break;
                case BYTE: case SHORT: case INT: case LONG: case FLOAT:
                case DOUBLE: case BOOLEAN: case CHAR: case VOID:
                    if (peekToken(lookahead, RPAREN)) {
                        //Type, ')' -> cast
                        return ParensResult.CAST;
                    } else if (peekToken(lookahead, LAX_IDENTIFIER)) {
                        //Type, Identifier/'_'/'assert'/'enum' -> explicit lambda
                        return ParensResult.EXPLICIT_LAMBDA;
                    }
                    break;
                case LPAREN:
                    if (lookahead != 0) {
                        // '(' in a non-starting position -> parens
                        return ParensResult.PARENS;
                    } else if (peekToken(lookahead, RPAREN)) {
                        // '(', ')' -> explicit lambda
                        return ParensResult.EXPLICIT_LAMBDA;
                    }
                    break;
                case RPAREN:
                    // if we have seen something that looks like a type,
                    // then it's a cast expression
                    if (type) return ParensResult.CAST;
                    // otherwise, disambiguate cast vs. parenthesized expression
                    // based on subsequent token.
                    switch (S.token(lookahead + 1).kind) {
                        /*case PLUSPLUS: case SUBSUB: */
                        case BANG: case TILDE:
                        case LPAREN: case THIS: case SUPER:
                        case INTLITERAL: case LONGLITERAL: case FLOATLITERAL:
                        case DOUBLELITERAL: case CHARLITERAL: case STRINGLITERAL:
                        case TRUE: case FALSE: case NULL:
                        case NEW: case IDENTIFIER: case ASSERT: case ENUM: case UNDERSCORE:
                        case SWITCH:
                        case BYTE: case SHORT: case CHAR: case INT:
                        case LONG: case FLOAT: case DOUBLE: case BOOLEAN: case VOID:
                            return ParensResult.CAST;
                        default:
                            return defaultResult;
                    }
                case UNDERSCORE:
                case ASSERT:
                case ENUM:
                case IDENTIFIER:
                    if (peekToken(lookahead, LAX_IDENTIFIER) || (peekToken(lookahead, QUES, LAX_IDENTIFIER) && (peekToken(lookahead + 2, RPAREN) || peekToken(lookahead + 2, COMMA)))) {
                        // Identifier[?], Identifier/'_'/'assert'/'enum' -> explicit lambda
                        return ParensResult.EXPLICIT_LAMBDA;
                    } else if (peekToken(lookahead, RPAREN, ARROW)) {
                        // Identifier, ')' '->' -> implicit lambda
                        return (mode & NOLAMBDA) == 0 ? ParensResult.IMPLICIT_LAMBDA
                                                      : ParensResult.PARENS;
                    } else if (depth == 0 && peekToken(lookahead, COMMA)) {
                        defaultResult = ParensResult.IMPLICIT_LAMBDA;
                    }
                    type = false;
                    break;
                case FINAL:
                case ELLIPSIS:
                    //those can only appear in explicit lambdas
                    return ParensResult.EXPLICIT_LAMBDA;
                case MONKEYS_AT:
                    type = true;
                    lookahead += 1; //skip '@'
                    while (peekToken(lookahead, DOT)) {
                        lookahead += 2;
                    }
                    if (peekToken(lookahead, LPAREN)) {
                        lookahead++;
                        //skip annotation values
                        int nesting = 0;
                        for (; ; lookahead++) {
                            TokenKind tk2 = S.token(lookahead).kind;
                            switch (tk2) {
                                case EOF:
                                    return ParensResult.PARENS;
                                case LPAREN:
                                    nesting++;
                                    break;
                                case RPAREN:
                                    nesting--;
                                    if (nesting == 0) {
                                        continue outer;
                                    }
                                break;
                            }
                        }
                    }
                    break;
                case LBRACKET:
                    if (peekToken(lookahead, RBRACKET, LAX_IDENTIFIER)) {
                        // '[', ']', Identifier/'_'/'assert'/'enum' -> explicit lambda
                        return ParensResult.EXPLICIT_LAMBDA;
                    } else if (peekToken(lookahead, RBRACKET, RPAREN) ||
                            peekToken(lookahead, RBRACKET, AMP)) {
                        // '[', ']', ')' -> cast
                        // '[', ']', '&' -> cast (intersection type)
                        return ParensResult.CAST;
                    } else if (peekToken(lookahead, RBRACKET)) {
                        //consume the ']' and skip
                        type = true;
                        lookahead++;
                        break;
                    } else {
                        return ParensResult.PARENS;
                    }
                case LT:
                    depth++; break;
                case GTGTGT:
                    depth--;
                case GTGT:
                    depth--;
                case GT:
                    depth--;
                    if (depth == 0) {
                        if (peekToken(lookahead, RPAREN) ||
                                peekToken(lookahead, AMP)) {
                            // '>', ')' -> cast
                            // '>', '&' -> cast
                            return ParensResult.CAST;
                        } else if (peekToken(lookahead, LAX_IDENTIFIER, COMMA) ||
                                peekToken(lookahead, LAX_IDENTIFIER, RPAREN, ARROW) ||
                                peekToken(lookahead, QUES, LAX_IDENTIFIER, COMMA) ||
                                peekToken(lookahead, QUES, LAX_IDENTIFIER, RPAREN, ARROW) ||
                                peekToken(lookahead, ELLIPSIS)) {
                            // '>', Identifier/'_'/'assert'/'enum', ',' -> explicit lambda
                            // '>', Identifier/'_'/'assert'/'enum', ')', '->' -> explicit lambda
                            // '>', '...' -> explicit lambda
                            return ParensResult.EXPLICIT_LAMBDA;
                        }
                        //it looks a type, but could still be (i) a cast to generic type,
                        //(ii) an unbound method reference or (iii) an explicit lambda
                        type = true;
                        break;
                    } else if (depth < 0) {
                        //unbalanced '<', '>' - not a generic type
                        return ParensResult.PARENS;
                    }
                    break;
                default:
                    //this includes EOF
                    return defaultResult;
            }
        }
    }

    /** Accepts all identifier-like tokens */
    protected Filter<TokenKind> LAX_IDENTIFIER = t -> t == IDENTIFIER || t == UNDERSCORE || t == ASSERT || t == ENUM;

    enum ParensResult {
        CAST,
        EXPLICIT_LAMBDA,
        IMPLICIT_LAMBDA,
        PARENS
    }

    JCExpression lambdaExpressionOrStatement(boolean hasParens, boolean explicitParams, int pos) {
        List<JCVariableDecl> params = explicitParams ?
                formalParameters(true, false) :
                implicitParameters(hasParens);
        if (explicitParams) {
            LambdaClassifier lambdaClassifier = new LambdaClassifier();
            for (JCVariableDecl param: params) {
                Name restrictedTypeName;
                if (param.vartype != null &&
                        (restrictedTypeName = restrictedTypeName(param.vartype, false)) != null &&
                        param.vartype.hasTag(TYPEARRAY)) {
                    log.error(DiagnosticFlag.SYNTAX, param.pos,
                        Feature.VAR_SYNTAX_IMPLICIT_LAMBDAS.allowedInSource(source)
                            ? Errors.RestrictedTypeNotAllowedArray(restrictedTypeName) : Errors.RestrictedTypeNotAllowedHere(restrictedTypeName));
                }
                lambdaClassifier.addParameter(param);
                if (lambdaClassifier.result() == LambdaParameterKind.ERROR) {
                    break;
                }
            }
            if (lambdaClassifier.diagFragment != null) {
                log.error(DiagnosticFlag.SYNTAX, pos, Errors.InvalidLambdaParameterDeclaration(lambdaClassifier.diagFragment));
            }
            for (JCVariableDecl param: params) {
                if (param.vartype != null
                        && restrictedTypeName(param.vartype, true) != null) {
                    checkSourceLevel(param.pos, Feature.VAR_SYNTAX_IMPLICIT_LAMBDAS);
                    param.startPos = TreeInfo.getStartPos(param.vartype);
                    param.vartype = null;
                }
            }
        }
        return lambdaExpressionOrStatementRest(params, pos);
    }

    enum LambdaParameterKind {
        VAR(0),
        EXPLICIT(1),
        IMPLICIT(2),
        ERROR(-1);

        private final int index;

        LambdaParameterKind(int index) {
            this.index = index;
        }
    }

    private final static Fragment[][] decisionTable = new Fragment[][] {
        /*              VAR                              EXPLICIT                         IMPLICIT  */
        /* VAR      */ {null,                            VarAndExplicitNotAllowed,        VarAndImplicitNotAllowed},
        /* EXPLICIT */ {VarAndExplicitNotAllowed,        null,                            ImplicitAndExplicitNotAllowed},
        /* IMPLICIT */ {VarAndImplicitNotAllowed,        ImplicitAndExplicitNotAllowed,   null},
    };

    class LambdaClassifier {

        LambdaParameterKind kind;
        Fragment diagFragment;
        List<JCVariableDecl> params;

        void addParameter(JCVariableDecl param) {
            if (param.vartype != null && param.name != names.empty) {
                if (restrictedTypeName(param.vartype, false) != null) {
                    reduce(LambdaParameterKind.VAR);
                } else {
                    reduce(LambdaParameterKind.EXPLICIT);
                }
            }
            if (param.vartype == null && param.name != names.empty ||
                param.vartype != null && param.name == names.empty) {
                reduce(LambdaParameterKind.IMPLICIT);
            }
        }

        private void reduce(LambdaParameterKind newKind) {
            if (kind == null) {
                kind = newKind;
            } else if (kind != newKind && kind != LambdaParameterKind.ERROR) {
                LambdaParameterKind currentKind = kind;
                kind = LambdaParameterKind.ERROR;
                boolean varIndex = currentKind.index == LambdaParameterKind.VAR.index ||
                        newKind.index == LambdaParameterKind.VAR.index;
                diagFragment = Feature.VAR_SYNTAX_IMPLICIT_LAMBDAS.allowedInSource(source) || !varIndex ?
                        decisionTable[currentKind.index][newKind.index] : null;
            }
        }

        LambdaParameterKind result() {
            return kind;
        }
    }

    JCExpression lambdaExpressionOrStatementRest(List<JCVariableDecl> args, int pos) {
        checkSourceLevel(Feature.LAMBDA);
        accept(ARROW);

        return token.kind == LBRACE ?
            lambdaStatement(args, pos, token.pos) :
            lambdaExpression(args, pos);
    }

    JCExpression lambdaStatement(List<JCVariableDecl> args, int pos, int pos2) {
        JCBlock block = block(pos2, 0);
        return toP(F.at(pos).Lambda(args, block));
    }

    JCExpression lambdaExpression(List<JCVariableDecl> args, int pos) {
        JCTree expr = parseExpression();
        return toP(F.at(pos).Lambda(args, expr));
    }

    /** SuperSuffix = Arguments | "." [TypeArguments] Ident [Arguments]
     */
    JCExpression superSuffix(List<JCExpression> typeArgs, JCExpression t) {
        nextToken();
        if (token.kind == LPAREN || typeArgs != null) {
            t = arguments(typeArgs, t);
        } else if (token.kind == COLCOL) {
            if (typeArgs != null) return illegal();
            t = memberReferenceSuffix(t);
        } else {
            int pos = token.pos;
            accept(DOT);
            typeArgs = (token.kind == LT) ? typeArguments(false) : null;
            t = toP(F.at(pos).Select(t, ident()));
            t = argumentsOpt(typeArgs, t);
        }
        return t;
    }

    /** BasicType = BYTE | SHORT | CHAR | INT | LONG | FLOAT | DOUBLE | BOOLEAN
     */
    JCPrimitiveTypeTree basicType() {
        JCPrimitiveTypeTree t = to(F.at(token.pos).TypeIdent(typetag(token.kind)));
        nextToken();
        return t;
    }

    /** ArgumentsOpt = [ Arguments ]
     */
    JCExpression argumentsOpt(List<JCExpression> typeArgs, JCExpression t) {
        if ((mode & EXPR) != 0 && token.kind == LPAREN || typeArgs != null) {
            selectExprMode();
            return arguments(typeArgs, t);
        } else {
            return t;
        }
    }

    /** Arguments = "(" [Expression { COMMA Expression }] ")"
     */
    List<JCExpression> arguments() {
        ListBuffer<JCExpression> args = new ListBuffer<>();
        if (token.kind == LPAREN) {
            nextToken();
            if (token.kind != RPAREN) {
                args.append(parseExpression());
                while (token.kind == COMMA) {
                    nextToken();
                    args.append(parseExpression());
                }
            }
            accept(RPAREN);
        } else {
            syntaxError(token.pos, Errors.Expected(LPAREN));
        }
        return args.toList();
    }

    JCExpression arguments(List<JCExpression> typeArgs, JCExpression t) {
        int pos = token.pos;
        List<JCExpression> args = arguments();
        JCExpression mi = F.at(pos).Apply(typeArgs, t, args);
        if (t.hasTag(IDENT) && isInvalidUnqualifiedMethodIdentifier(((JCIdent) t).pos,
                                                                    ((JCIdent) t).name)) {
            log.error(DiagnosticFlag.SYNTAX, t, Errors.InvalidYield);
            mi = F.Erroneous(List.of(mi));
        }
        return toP(mi);
    }

    boolean isInvalidUnqualifiedMethodIdentifier(int pos, Name name) {
        if (name == names.yield) {
            if (allowYieldStatement) {
                return true;
            } else {
                log.warning(pos, Warnings.InvalidYield);
            }
        }
        return false;
    }

    /**  TypeArgumentsOpt = [ TypeArguments ]
     */
    JCExpression typeArgumentsOpt(JCExpression t) {
        if (token.kind == LT &&
            (mode & TYPE) != 0 &&
            (mode & NOPARAMS) == 0) {
            selectTypeMode();
            return typeArguments(t, false);
        } else {
            return t;
        }
    }
    List<JCExpression> typeArgumentsOpt() {
        return typeArgumentsOpt(TYPE);
    }

    List<JCExpression> typeArgumentsOpt(int useMode) {
        if (token.kind == LT) {
            if ((mode & useMode) == 0 ||
                (mode & NOPARAMS) != 0) {
                illegal();
            }
            mode = useMode;
            return typeArguments(false);
        }
        return null;
    }

    /**
     *  {@literal
     *  TypeArguments  = "<" TypeArgument {"," TypeArgument} ">"
     *  }
     */
    List<JCExpression> typeArguments(boolean diamondAllowed) {
        if (token.kind == LT) {
            nextToken();
            if (token.kind == GT && diamondAllowed) {
                checkSourceLevel(Feature.DIAMOND);
                mode |= DIAMOND;
                nextToken();
                return List.nil();
            } else {
                ListBuffer<JCExpression> args = new ListBuffer<>();
                args.append(((mode & EXPR) == 0) ? typeArgument() : parseType());
                while (token.kind == COMMA) {
                    nextToken();
                    args.append(((mode & EXPR) == 0) ? typeArgument() : parseType());
                }
                switch (token.kind) {

                case GTGTGTEQ: case GTGTEQ: case GTEQ:
                case GTGTGT: case GTGT:
                    token = S.split();
                    break;
                case GT:
                    nextToken();
                    break;
                default:
                    args.append(syntaxError(token.pos, Errors.Expected(GT)));
                    break;
                }
                return args.toList();
            }
        } else {
            return List.of(syntaxError(token.pos, Errors.Expected(LT)));
        }
    }

    /**
     *  {@literal
     *  TypeArgument = Type
     *               | [Annotations] "?"
     *               | [Annotations] "?" EXTENDS Type {"&" Type}
     *               | [Annotations] "?" SUPER Type
     *  }
     */
    JCExpression typeArgument() {
        List<JCAnnotation> annotations = typeAnnotationsOpt();
        if (token.kind != QUES) return parseType(false, annotations);
        int pos = token.pos;
        nextToken();
        JCExpression result;
        if (token.kind == EXTENDS) {
            TypeBoundKind t = to(F.at(pos).TypeBoundKind(BoundKind.EXTENDS));
            nextToken();
            JCExpression bound = parseType();
            result = F.at(pos).Wildcard(t, bound);
        } else if (token.kind == SUPER) {
            TypeBoundKind t = to(F.at(pos).TypeBoundKind(BoundKind.SUPER));
            nextToken();
            JCExpression bound = parseType();
            result = F.at(pos).Wildcard(t, bound);
        } else if (LAX_IDENTIFIER.accepts(token.kind)) {
            //error recovery
            TypeBoundKind t = F.at(Position.NOPOS).TypeBoundKind(BoundKind.UNBOUND);
            JCExpression wc = toP(F.at(pos).Wildcard(t, null));
            JCIdent id = toP(F.at(token.pos).Ident(ident()));
            JCErroneous err = F.at(pos).Erroneous(List.<JCTree>of(wc, id));
            reportSyntaxError(err, Errors.Expected3(GT, EXTENDS, SUPER));
            result = err;
        } else {
            TypeBoundKind t = toP(F.at(pos).TypeBoundKind(BoundKind.UNBOUND));
            result = toP(F.at(pos).Wildcard(t, null));
        }
        if (!annotations.isEmpty()) {
            result = toP(F.at(annotations.head.pos).AnnotatedType(annotations,result));
        }
        return result;
    }

    JCTypeApply typeArguments(JCExpression t, boolean diamondAllowed) {
        int pos = token.pos;
        List<JCExpression> args = typeArguments(diamondAllowed);
        return toP(F.at(pos).TypeApply(t, args));
    }

    /**
     * BracketsOpt = { [Annotations] "[" "]" }*
     *
     * <p>
     *
     * <code>annotations</code> is the list of annotations targeting
     * the expression <code>t</code>.
     */
    private JCExpression bracketsOpt(JCExpression t,
            List<JCAnnotation> annotations) {
        List<JCAnnotation> nextLevelAnnotations = typeAnnotationsOpt();

        if (token.kind == LBRACKET) {
            int pos = token.pos;
            nextToken();
            t = bracketsOptCont(t, pos, nextLevelAnnotations);
        } else if (!nextLevelAnnotations.isEmpty()) {
            if (permitTypeAnnotationsPushBack) {
                this.typeAnnotationsPushedBack = nextLevelAnnotations;
            } else {
                return illegal(nextLevelAnnotations.head.pos);
            }
        }

        if (!annotations.isEmpty()) {
            t = toP(F.at(token.pos).AnnotatedType(annotations, t));
        }
        return t;
    }

    /** BracketsOpt = [ "[" "]" { [Annotations] "[" "]"} ]
     */
    private JCExpression bracketsOpt(JCExpression t) {
        return bracketsOpt(t, List.nil());
    }

    private JCExpression bracketsOptCont(JCExpression t, int pos,
            List<JCAnnotation> annotations) {
        accept(RBRACKET);
        t = bracketsOpt(t);
        t = toP(F.at(pos).TypeArray(t));
        if (annotations.nonEmpty()) {
            t = toP(F.at(pos).AnnotatedType(annotations, t));
        }
        return t;
    }

    /** BracketsSuffixExpr = "." CLASS
     *  BracketsSuffixType =
     */
    JCExpression bracketsSuffix(JCExpression t) {
        if ((mode & EXPR) != 0 && token.kind == DOT) {
            selectExprMode();
            int pos = token.pos;
            nextToken();
            TokenKind selector = accept2(CLASS, DEFAULT);
            if (token.pos == endPosTable.errorEndPos) {
                // error recovery
                Name name;
                if (LAX_IDENTIFIER.accepts(token.kind)) {
                    name = token.name();
                    nextToken();
                } else {
                    name = names.error;
                }
                t = F.at(pos).Erroneous(List.<JCTree>of(toP(F.at(pos).Select(t, name))));
            } else {
                Tag tag = t.getTag();
                // Type annotations are illegal on class literals. Annotated non array class literals
                // are complained about directly in term3(), Here check for type annotations on dimensions
                // taking care to handle some interior dimension(s) being annotated.
                if ((tag == TYPEARRAY && TreeInfo.containsTypeAnnotation(t)) || tag == ANNOTATED_TYPE)
                    syntaxError(token.pos, Errors.NoAnnotationsOnDotClass);
                t = toP(F.at(pos).Select(t, selector == CLASS ? names._class : names._default));
            }
        } else if ((mode & TYPE) != 0) {
            if (token.kind != COLCOL) {
                selectTypeMode();
            }
        } else if (token.kind != COLCOL) {
            syntaxError(token.pos, Errors.DotClassExpected);
        }
        return t;
    }

    /**
     * MemberReferenceSuffix = "::" [TypeArguments] Ident
     *                       | "::" [TypeArguments] "new"
     */
    JCExpression memberReferenceSuffix(JCExpression t) {
        int pos1 = token.pos;
        accept(COLCOL);
        return memberReferenceSuffix(pos1, t);
    }

    JCExpression memberReferenceSuffix(int pos1, JCExpression t) {
        checkSourceLevel(Feature.METHOD_REFERENCES);
        selectExprMode();
        List<JCExpression> typeArgs = null;
        if (token.kind == LT) {
            typeArgs = typeArguments(false);
        }
        Name refName;
        ReferenceMode refMode;
        if (token.kind == NEW) {
            refMode = ReferenceMode.NEW;
            refName = names.init;
            nextToken();
        } else {
            refMode = ReferenceMode.INVOKE;
            refName = ident();
        }
        return toP(F.at(t.getStartPosition()).Reference(refMode, refName, t, typeArgs));
    }

    /** Creator = [Annotations] Qualident [TypeArguments] ( ArrayCreatorRest | ClassCreatorRest )
     */
    JCExpression creator(int newpos, List<JCExpression> typeArgs) {
        final JCModifiers mods = modifiersOpt();
        List<JCAnnotation> newAnnotations = mods.annotations;
        if (!newAnnotations.isEmpty()) {
            checkSourceLevel(newAnnotations.head.pos, Feature.TYPE_ANNOTATIONS);
        }
        switch (token.kind) {
        case BYTE: case SHORT: case CHAR: case INT: case LONG: case FLOAT:
        case DOUBLE: case BOOLEAN:
            if (mods.flags != 0) {
                long badModifiers = (mods.flags & Flags.VALUE) != 0 ? mods.flags & ~Flags.FINAL : mods.flags;
                log.error(token.pos, Errors.ModNotAllowedHere(asFlagSet(badModifiers)));
            }
            if (typeArgs == null) {
                if (newAnnotations.isEmpty()) {
                    return arrayCreatorRest(newpos, basicType());
                } else {
                    return arrayCreatorRest(newpos, toP(F.at(newAnnotations.head.pos).AnnotatedType(newAnnotations, basicType())));
                }
            }
            break;
        default:
        }
        JCExpression t = qualident(true);

        int oldmode = mode;
        selectTypeMode();
        boolean diamondFound = false;
        int lastTypeargsPos = -1;
        if (token.kind == LT) {
            lastTypeargsPos = token.pos;
            t = typeArguments(t, true);
            diamondFound = (mode & DIAMOND) != 0;
        }
        while (token.kind == DOT) {
            if (diamondFound) {
                //cannot select after a diamond
                illegal();
            }
            int pos = token.pos;
            nextToken();
            List<JCAnnotation> tyannos = typeAnnotationsOpt();
            t = toP(F.at(pos).Select(t, ident()));

            if (tyannos != null && tyannos.nonEmpty()) {
                t = toP(F.at(tyannos.head.pos).AnnotatedType(tyannos, t));
            }

            if (token.kind == LT) {
                lastTypeargsPos = token.pos;
                t = typeArguments(t, true);
                diamondFound = (mode & DIAMOND) != 0;
            }
        }
        mode = oldmode;
        if (token.kind == LBRACKET || token.kind == MONKEYS_AT) {
            // handle type annotations for non primitive arrays
            if (newAnnotations.nonEmpty()) {
                t = insertAnnotationsToMostInner(t, newAnnotations, false);
            }

            JCExpression e = arrayCreatorRest(newpos, t);
            if (diamondFound) {
                reportSyntaxError(lastTypeargsPos, Errors.CannotCreateArrayWithDiamond);
                return toP(F.at(newpos).Erroneous(List.of(e)));
            }
            else if (typeArgs != null) {
                int pos = newpos;
                if (!typeArgs.isEmpty() && typeArgs.head.pos != Position.NOPOS) {
                    // note: this should always happen but we should
                    // not rely on this as the parser is continuously
                    // modified to improve error recovery.
                    pos = typeArgs.head.pos;
                }
                setErrorEndPos(S.prevToken().endPos);
                JCErroneous err = F.at(pos).Erroneous(typeArgs.prepend(e));
                reportSyntaxError(err, Errors.CannotCreateArrayWithTypeArguments);
                return toP(err);
            }
            return e;
        } else if (token.kind == LPAREN) {
            long badModifiers = mods.flags & ~(Flags.VALUE | Flags.FINAL);
            if (badModifiers != 0)
                log.error(token.pos, Errors.ModNotAllowedHere(asFlagSet(badModifiers)));
            // handle type annotations for instantiations and anonymous classes
            if (newAnnotations.nonEmpty()) {
                t = insertAnnotationsToMostInner(t, newAnnotations, false);
            }
            JCNewClass newClass = classCreatorRest(newpos, null, typeArgs, t, mods.flags);
            if ((newClass.def == null) && (mods.flags != 0)) {
                badModifiers = (mods.flags & Flags.VALUE) != 0 ? mods.flags & ~Flags.FINAL : mods.flags;
                log.error(newClass.pos, Errors.ModNotAllowedHere(asFlagSet(badModifiers)));
            }
            return newClass;
        } else {
            setErrorEndPos(token.pos);
            reportSyntaxError(token.pos, Errors.Expected2(LPAREN, LBRACKET));
            t = toP(F.at(newpos).NewClass(null, typeArgs, t, List.nil(), null));
            return toP(F.at(newpos).Erroneous(List.<JCTree>of(t)));
        }
    }

    /** InnerCreator = [Annotations] Ident [TypeArguments] ClassCreatorRest
     */
    JCExpression innerCreator(int newpos, List<JCExpression> typeArgs, JCExpression encl) {
        List<JCAnnotation> newAnnotations = typeAnnotationsOpt();

        JCExpression t = toP(F.at(token.pos).Ident(ident()));

        if (newAnnotations.nonEmpty()) {
            t = toP(F.at(newAnnotations.head.pos).AnnotatedType(newAnnotations, t));
        }

        if (token.kind == LT) {
            int oldmode = mode;
            t = typeArguments(t, true);
            mode = oldmode;
        }
        return classCreatorRest(newpos, encl, typeArgs, t, 0);
    }

    /** ArrayCreatorRest = [Annotations] "[" ( "]" BracketsOpt ArrayInitializer
     *                         | Expression "]" {[Annotations]  "[" Expression "]"} BracketsOpt )
     */
    JCExpression arrayCreatorRest(int newpos, JCExpression elemtype) {
        List<JCAnnotation> annos = typeAnnotationsOpt();

        accept(LBRACKET);
        if (token.kind == RBRACKET) {
            accept(RBRACKET);
            elemtype = bracketsOpt(elemtype, annos);
            if (token.kind == LBRACE) {
                JCNewArray na = (JCNewArray)arrayInitializer(newpos, elemtype);
                if (annos.nonEmpty()) {
                    // when an array initializer is present then
                    // the parsed annotations should target the
                    // new array tree
                    // bracketsOpt inserts the annotation in
                    // elemtype, and it needs to be corrected
                    //
                    JCAnnotatedType annotated = (JCAnnotatedType)elemtype;
                    assert annotated.annotations == annos;
                    na.annotations = annotated.annotations;
                    na.elemtype = annotated.underlyingType;
                }
                return na;
            } else {
                JCExpression t = toP(F.at(newpos).NewArray(elemtype, List.nil(), null));
                return syntaxError(token.pos, List.of(t), Errors.ArrayDimensionMissing);
            }
        } else {
            ListBuffer<JCExpression> dims = new ListBuffer<>();

            // maintain array dimension type annotations
            ListBuffer<List<JCAnnotation>> dimAnnotations = new ListBuffer<>();
            dimAnnotations.append(annos);

            dims.append(parseExpression());
            accept(RBRACKET);
            while (token.kind == LBRACKET
                    || token.kind == MONKEYS_AT) {
                List<JCAnnotation> maybeDimAnnos = typeAnnotationsOpt();
                int pos = token.pos;
                nextToken();
                if (token.kind == RBRACKET) {
                    elemtype = bracketsOptCont(elemtype, pos, maybeDimAnnos);
                } else {
                    if (token.kind == RBRACKET) { // no dimension
                        elemtype = bracketsOptCont(elemtype, pos, maybeDimAnnos);
                    } else {
                        dimAnnotations.append(maybeDimAnnos);
                        dims.append(parseExpression());
                        accept(RBRACKET);
                    }
                }
            }

            List<JCExpression> elems = null;
            int errpos = token.pos;

            if (token.kind == LBRACE) {
                elems = arrayInitializerElements(newpos, elemtype);
            }

            JCNewArray na = toP(F.at(newpos).NewArray(elemtype, dims.toList(), elems));
            na.dimAnnotations = dimAnnotations.toList();

            if (elems != null) {
                return syntaxError(errpos, List.of(na), Errors.IllegalArrayCreationBothDimensionAndInitialization);
            }

            return na;
        }
    }

    /** ClassCreatorRest = Arguments [ClassBody]
     */
    JCNewClass classCreatorRest(int newpos,
                                  JCExpression encl,
                                  List<JCExpression> typeArgs,
                                  JCExpression t,
                                  long flags)
    {
        List<JCExpression> args = arguments();
        JCClassDecl body = null;
        if (token.kind == LBRACE) {
            int pos = token.pos;
            List<JCTree> defs = classInterfaceOrRecordBody(names.empty, false, false);
            JCModifiers mods = F.at(Position.NOPOS).Modifiers(flags);
            body = toP(F.at(pos).AnonymousClassDef(mods, defs));
        }
        JCNewClass newClass = toP(F.at(newpos).NewClass(encl, typeArgs, t, args, body));
        return newClass;
    }

    /** ArrayInitializer = "{" [VariableInitializer {"," VariableInitializer}] [","] "}"
     */
    JCExpression arrayInitializer(int newpos, JCExpression t) {
        List<JCExpression> elems = arrayInitializerElements(newpos, t);
        return toP(F.at(newpos).NewArray(t, List.nil(), elems));
    }

    List<JCExpression> arrayInitializerElements(int newpos, JCExpression t) {
        accept(LBRACE);
        ListBuffer<JCExpression> elems = new ListBuffer<>();
        if (token.kind == COMMA) {
            nextToken();
        } else if (token.kind != RBRACE) {
            elems.append(variableInitializer());
            while (token.kind == COMMA) {
                nextToken();
                if (token.kind == RBRACE) break;
                elems.append(variableInitializer());
            }
        }
        accept(RBRACE);
        return elems.toList();
    }

    /** VariableInitializer = ArrayInitializer | Expression
     */
    public JCExpression variableInitializer() {
        return token.kind == LBRACE ? arrayInitializer(token.pos, null) : parseExpression();
    }

    /** ParExpression = "(" Expression ")"
     */
    JCExpression parExpression() {
        int pos = token.pos;
        accept(LPAREN);
        JCExpression t = parseExpression();
        accept(RPAREN);
        return toP(F.at(pos).Parens(t));
    }

    /** Block = "{" BlockStatements "}"
     */
    JCBlock block(int pos, long flags) {
        accept(LBRACE);
        List<JCStatement> stats = blockStatements();
        JCBlock t = F.at(pos).Block(flags, stats);
        while (token.kind == CASE || token.kind == DEFAULT) {
            syntaxError(token.pos, Errors.Orphaned(token.kind));
            switchBlockStatementGroups();
        }
        // the Block node has a field "endpos" for first char of last token, which is
        // usually but not necessarily the last char of the last token.
        t.endpos = token.pos;
        accept(RBRACE);
        return toP(t);
    }

    public JCBlock block() {
        return block(token.pos, 0);
    }

    /** BlockStatements = { BlockStatement }
     *  BlockStatement  = LocalVariableDeclarationStatement
     *                  | ClassOrInterfaceOrEnumDeclaration
     *                  | [Ident ":"] Statement
     *  LocalVariableDeclarationStatement
     *                  = { FINAL | '@' Annotation } Type VariableDeclarators ";"
     */
    @SuppressWarnings("fallthrough")
    List<JCStatement> blockStatements() {
        //todo: skip to anchor on error(?)
        int lastErrPos = -1;
        ListBuffer<JCStatement> stats = new ListBuffer<>();
        while (true) {
            List<JCStatement> stat = blockStatement();
            if (stat.isEmpty()) {
                return stats.toList();
            } else {
                // error recovery
                if (token.pos == lastErrPos)
                    return stats.toList();
                if (token.pos <= endPosTable.errorEndPos) {
                    skip(false, true, true, true);
                    lastErrPos = token.pos;
                }
                stats.addAll(stat);
            }
        }
    }

    /*
     * Parse a Statement (JLS 14.5). As an enhancement to improve error recovery,
     * this method will also recognize variable and class declarations (which are
     * not legal for a Statement) by delegating the parsing to BlockStatement (JLS 14.2).
     * If any illegal declarations are found, they will be wrapped in an erroneous tree,
     * and an error will be produced by this method.
     */
    JCStatement parseStatementAsBlock() {
        int pos = token.pos;
        List<JCStatement> stats = blockStatement();
        if (stats.isEmpty()) {
            JCErroneous e = syntaxError(pos, Errors.IllegalStartOfStmt);
            return toP(F.at(pos).Exec(e));
        } else {
            JCStatement first = stats.head;
            Error error = null;
            switch (first.getTag()) {
            case CLASSDEF:
                error = Errors.ClassNotAllowed;
                break;
            case VARDEF:
                error = Errors.VariableNotAllowed;
                break;
            }
            if (error != null) {
                log.error(DiagnosticFlag.SYNTAX, first, error);
                List<JCBlock> blist = List.of(F.at(first.pos).Block(0, stats));
                return toP(F.at(pos).Exec(F.at(first.pos).Erroneous(blist)));
            }
            return first;
        }
    }

    /**This method parses a statement appearing inside a block.
     */
    @SuppressWarnings("fallthrough")
    List<JCStatement> blockStatement() {
        //todo: skip to anchor on error(?)
        token = recastToken(token);
        Comment dc;
        int pos = token.pos;
        switch (token.kind) {
        case RBRACE: case CASE: case DEFAULT: case EOF:
            return List.nil();
        case LBRACE: case IF: case FOR: case WHILE: case DO: case TRY:
        case SWITCH: case SYNCHRONIZED: case RETURN: case THROW: case BREAK:
        case CONTINUE: case SEMI: case ELSE: case FINALLY: case CATCH:
        case ASSERT:
            return List.of(parseSimpleStatement());
        case VALUE:
        case MONKEYS_AT:
        case FINAL: {
            dc = token.comment(CommentStyle.JAVADOC);
            JCModifiers mods = modifiersOpt();
            if (token.kind == INTERFACE ||
                token.kind == CLASS ||
                token.kind == ENUM ||
                isRecordStart()) {
                return List.of(classOrRecordOrInterfaceOrEnumDeclaration(mods, dc));
            } else {
                JCExpression t = parseType(true);
                return localVariableDeclarations(mods, t);
            }
        }
        case ABSTRACT: case STRICTFP: {
            dc = token.comment(CommentStyle.JAVADOC);
            JCModifiers mods = modifiersOpt();
            return List.of(classOrRecordOrInterfaceOrEnumDeclaration(mods, dc));
        }
        case INTERFACE:
        case CLASS:
            dc = token.comment(CommentStyle.JAVADOC);
            return List.of(classOrRecordOrInterfaceOrEnumDeclaration(modifiersOpt(), dc));
        case ENUM:
            if (!allowRecords) {
                log.error(DiagnosticFlag.SYNTAX, token.pos, Errors.LocalEnum);
            }
            dc = token.comment(CommentStyle.JAVADOC);
            return List.of(classOrRecordOrInterfaceOrEnumDeclaration(modifiersOpt(), dc));
        case IDENTIFIER:
            if (token.name() == names.yield && allowYieldStatement) {
                Token next = S.token(1);
                boolean isYieldStatement;
                switch (next.kind) {
                    case PLUS: case SUB: case STRINGLITERAL: case CHARLITERAL:
                    case INTLITERAL: case LONGLITERAL: case FLOATLITERAL: case DOUBLELITERAL:
                    case NULL: case IDENTIFIER: case TRUE: case FALSE:
                    case NEW: case SWITCH: case THIS: case SUPER:
                        isYieldStatement = true;
                        break;
                    case PLUSPLUS: case SUBSUB:
                        isYieldStatement = S.token(2).kind != SEMI;
                        break;
                    case LPAREN:
                        int lookahead = 2;
                        int balance = 1;
                        boolean hasComma = false;
                        Token l;
                        while ((l = S.token(lookahead)).kind != EOF && balance != 0) {
                            switch (l.kind) {
                                case LPAREN: balance++; break;
                                case RPAREN: balance--; break;
                                case COMMA: if (balance == 1) hasComma = true; break;
                            }
                            lookahead++;
                        }
                        isYieldStatement = (!hasComma && lookahead != 3) || l.kind == ARROW;
                        break;
                    case SEMI: //error recovery - this is not a valid statement:
                        isYieldStatement = true;
                        break;
                    default:
                        isYieldStatement = false;
                        break;
                }

                if (isYieldStatement) {
                    nextToken();
                    JCExpression t = term(EXPR);
                    accept(SEMI);
                    return List.of(toP(F.at(pos).Yield(t)));
                }

                //else intentional fall-through
            } else {
                if (isNonSealedClassStart(true)) {
                    log.error(token.pos, Errors.SealedOrNonSealedLocalClassesNotAllowed);
                    nextToken();
                    nextToken();
                    nextToken();
                    return List.of(classOrRecordOrInterfaceOrEnumDeclaration(modifiersOpt(), token.comment(CommentStyle.JAVADOC)));
                } else if (isSealedClassStart(true)) {
                    checkSourceLevel(Feature.SEALED_CLASSES);
                    log.error(token.pos, Errors.SealedOrNonSealedLocalClassesNotAllowed);
                    nextToken();
                    return List.of(classOrRecordOrInterfaceOrEnumDeclaration(modifiersOpt(), token.comment(CommentStyle.JAVADOC)));
                }
            }
        }
        if (isRecordStart() && allowRecords) {
            dc = token.comment(CommentStyle.JAVADOC);
            return List.of(recordDeclaration(F.at(pos).Modifiers(0), dc));
        } else {
            Token prevToken = token;
            JCExpression t = term(EXPR | TYPE);
            if (token.kind == COLON && t.hasTag(IDENT)) {
                nextToken();
                JCStatement stat = parseStatementAsBlock();
                return List.of(F.at(pos).Labelled(prevToken.name(), stat));
            } else if ((lastmode & TYPE) != 0 && LAX_IDENTIFIER.accepts(token.kind)) {
                pos = token.pos;
                JCModifiers mods = F.at(Position.NOPOS).Modifiers(0);
                F.at(pos);
                return localVariableDeclarations(mods, t);
            } else {
                // This Exec is an "ExpressionStatement"; it subsumes the terminating semicolon
                t = checkExprStat(t);
                accept(SEMI);
                JCExpressionStatement expr = toP(F.at(pos).Exec(t));
                return List.of(expr);
            }
        }
    }
    //where
        private List<JCStatement> localVariableDeclarations(JCModifiers mods, JCExpression type) {
            ListBuffer<JCStatement> stats =
                    variableDeclarators(mods, type, new ListBuffer<>(), true);
            // A "LocalVariableDeclarationStatement" subsumes the terminating semicolon
            accept(SEMI);
            storeEnd(stats.last(), S.prevToken().endPos);
            return stats.toList();
        }

    /** Statement =
     *       Block
     *     | IF ParExpression Statement [ELSE Statement]
     *     | FOR "(" ForInitOpt ";" [Expression] ";" ForUpdateOpt ")" Statement
     *     | FOR "(" FormalParameter : Expression ")" Statement
     *     | WHILE ParExpression Statement
     *     | DO Statement WHILE ParExpression ";"
     *     | TRY Block ( Catches | [Catches] FinallyPart )
     *     | TRY "(" ResourceSpecification ";"opt ")" Block [Catches] [FinallyPart]
     *     | SWITCH ParExpression "{" SwitchBlockStatementGroups "}"
     *     | SYNCHRONIZED ParExpression Block
     *     | RETURN [Expression] ";"
     *     | THROW Expression ";"
     *     | BREAK [Ident] ";"
     *     | CONTINUE [Ident] ";"
     *     | ASSERT Expression [ ":" Expression ] ";"
     *     | ";"
     */
    public JCStatement parseSimpleStatement() {
        int pos = token.pos;
        switch (token.kind) {
        case LBRACE:
            return block();
        case IF: {
            nextToken();
            JCExpression cond = parExpression();
            JCStatement thenpart = parseStatementAsBlock();
            JCStatement elsepart = null;
            if (token.kind == ELSE) {
                nextToken();
                elsepart = parseStatementAsBlock();
            }
            return F.at(pos).If(cond, thenpart, elsepart);
        }
        case FOR: {
            nextToken();
            accept(LPAREN);
            List<JCStatement> inits = token.kind == SEMI ? List.nil() : forInit();
            if (inits.length() == 1 &&
                inits.head.hasTag(VARDEF) &&
                ((JCVariableDecl) inits.head).init == null &&
                token.kind == COLON) {
                JCVariableDecl var = (JCVariableDecl)inits.head;
                accept(COLON);
                JCExpression expr = parseExpression();
                accept(RPAREN);
                JCStatement body = parseStatementAsBlock();
                return F.at(pos).ForeachLoop(var, expr, body);
            } else {
                accept(SEMI);
                JCExpression cond = token.kind == SEMI ? null : parseExpression();
                accept(SEMI);
                List<JCExpressionStatement> steps = token.kind == RPAREN ? List.nil() : forUpdate();
                accept(RPAREN);
                JCStatement body = parseStatementAsBlock();
                return F.at(pos).ForLoop(inits, cond, steps, body);
            }
        }
        case WHILE: {
            nextToken();
            JCExpression cond = parExpression();
            JCStatement body = parseStatementAsBlock();
            return F.at(pos).WhileLoop(cond, body);
        }
        case DO: {
            nextToken();
            JCStatement body = parseStatementAsBlock();
            accept(WHILE);
            JCExpression cond = parExpression();
            accept(SEMI);
            JCDoWhileLoop t = toP(F.at(pos).DoLoop(body, cond));
            return t;
        }
        case TRY: {
            nextToken();
            List<JCTree> resources = List.nil();
            if (token.kind == LPAREN) {
                nextToken();
                resources = resources();
                accept(RPAREN);
            }
            JCBlock body = block();
            ListBuffer<JCCatch> catchers = new ListBuffer<>();
            JCBlock finalizer = null;
            if (token.kind == CATCH || token.kind == FINALLY) {
                while (token.kind == CATCH) catchers.append(catchClause());
                if (token.kind == FINALLY) {
                    nextToken();
                    finalizer = block();
                }
            } else {
                if (resources.isEmpty()) {
                    log.error(DiagnosticFlag.SYNTAX, pos, Errors.TryWithoutCatchFinallyOrResourceDecls);
                }
            }
            return F.at(pos).Try(resources, body, catchers.toList(), finalizer);
        }
        case SWITCH: {
            nextToken();
            JCExpression selector = parExpression();
            accept(LBRACE);
            List<JCCase> cases = switchBlockStatementGroups();
            JCSwitch t = to(F.at(pos).Switch(selector, cases));
            accept(RBRACE);
            return t;
        }
        case SYNCHRONIZED: {
            nextToken();
            JCExpression lock = parExpression();
            JCBlock body = block();
            return F.at(pos).Synchronized(lock, body);
        }
        case RETURN: {
            nextToken();
            JCExpression result = token.kind == SEMI ? null : parseExpression();
            accept(SEMI);
            JCReturn t = toP(F.at(pos).Return(result));
            return t;
        }
        case THROW: {
            nextToken();
            JCExpression exc = parseExpression();
            accept(SEMI);
            JCThrow t = toP(F.at(pos).Throw(exc));
            return t;
        }
        case BREAK: {
            nextToken();
            Name label = LAX_IDENTIFIER.accepts(token.kind) ? ident() : null;
            accept(SEMI);
            JCBreak t = toP(F.at(pos).Break(label));
            return t;
        }
        case CONTINUE: {
            nextToken();
            Name label = LAX_IDENTIFIER.accepts(token.kind) ? ident() : null;
            accept(SEMI);
            JCContinue t =  toP(F.at(pos).Continue(label));
            return t;
        }
        case SEMI:
            nextToken();
            return toP(F.at(pos).Skip());
        case ELSE:
            int elsePos = token.pos;
            nextToken();
            return doRecover(elsePos, BasicErrorRecoveryAction.BLOCK_STMT, Errors.ElseWithoutIf);
        case FINALLY:
            int finallyPos = token.pos;
            nextToken();
            return doRecover(finallyPos, BasicErrorRecoveryAction.BLOCK_STMT, Errors.FinallyWithoutTry);
        case CATCH:
            return doRecover(token.pos, BasicErrorRecoveryAction.CATCH_CLAUSE, Errors.CatchWithoutTry);
        case ASSERT: {
            nextToken();
            JCExpression assertion = parseExpression();
            JCExpression message = null;
            if (token.kind == COLON) {
                nextToken();
                message = parseExpression();
            }
            accept(SEMI);
            JCAssert t = toP(F.at(pos).Assert(assertion, message));
            return t;
        }
        default:
            Assert.error();
            return null;
        }
    }

    @Override
    public JCStatement parseStatement() {
        return parseStatementAsBlock();
    }

    private JCStatement doRecover(int startPos, ErrorRecoveryAction action, Error errorKey) {
        int errPos = S.errPos();
        JCTree stm = action.doRecover(this);
        S.errPos(errPos);
        return toP(F.Exec(syntaxError(startPos, List.of(stm), errorKey)));
    }

    /** CatchClause     = CATCH "(" FormalParameter ")" Block
     * TODO: the "FormalParameter" is not correct, it uses the special "catchTypes" rule below.
     */
    protected JCCatch catchClause() {
        int pos = token.pos;
        accept(CATCH);
        accept(LPAREN);
        JCModifiers mods = optFinal(Flags.PARAMETER);
        List<JCExpression> catchTypes = catchTypes();
        JCExpression paramType = catchTypes.size() > 1 ?
                toP(F.at(catchTypes.head.getStartPosition()).TypeUnion(catchTypes)) :
                catchTypes.head;
        JCVariableDecl formal = variableDeclaratorId(mods, paramType);
        accept(RPAREN);
        JCBlock body = block();
        return F.at(pos).Catch(formal, body);
    }

    List<JCExpression> catchTypes() {
        ListBuffer<JCExpression> catchTypes = new ListBuffer<>();
        catchTypes.add(parseType());
        while (token.kind == BAR) {
            nextToken();
            // Instead of qualident this is now parseType.
            // But would that allow too much, e.g. arrays or generics?
            catchTypes.add(parseType());
        }
        return catchTypes.toList();
    }

    /** SwitchBlockStatementGroups = { SwitchBlockStatementGroup }
     *  SwitchBlockStatementGroup = SwitchLabel BlockStatements
     *  SwitchLabel = CASE ConstantExpression ":" | DEFAULT ":"
     */
    List<JCCase> switchBlockStatementGroups() {
        ListBuffer<JCCase> cases = new ListBuffer<>();
        while (true) {
            int pos = token.pos;
            switch (token.kind) {
            case CASE:
            case DEFAULT:
                cases.appendList(switchBlockStatementGroup());
                break;
            case RBRACE: case EOF:
                return cases.toList();
            default:
                nextToken(); // to ensure progress
                syntaxError(pos, Errors.Expected3(CASE, DEFAULT, RBRACE));
            }
        }
    }

    protected List<JCCase> switchBlockStatementGroup() {
        int pos = token.pos;
        List<JCStatement> stats;
        JCCase c;
        ListBuffer<JCCase> cases = new ListBuffer<JCCase>();
        switch (token.kind) {
        case CASE: {
            nextToken();
            ListBuffer<JCExpression> pats = new ListBuffer<>();
            while (true) {
                pats.append(term(EXPR | NOLAMBDA));
                if (token.kind != COMMA) break;
                nextToken();
                checkSourceLevel(Feature.SWITCH_MULTIPLE_CASE_LABELS);
            };
            CaseTree.CaseKind caseKind;
            JCTree body = null;
            if (token.kind == ARROW) {
                checkSourceLevel(Feature.SWITCH_RULE);
                accept(ARROW);
                caseKind = JCCase.RULE;
                JCStatement statement = parseStatementAsBlock();
                if (!statement.hasTag(EXEC) && !statement.hasTag(BLOCK) && !statement.hasTag(Tag.THROW)) {
                    log.error(statement.pos(), Errors.SwitchCaseUnexpectedStatement);
                }
                stats = List.of(statement);
                body = stats.head;
            } else {
                accept(COLON, tk -> Errors.Expected2(COLON, ARROW));
                caseKind = JCCase.STATEMENT;
                stats = blockStatements();
            }
            c = F.at(pos).Case(caseKind, pats.toList(), stats, body);
            if (stats.isEmpty())
                storeEnd(c, S.prevToken().endPos);
            return cases.append(c).toList();
        }
        case DEFAULT: {
            nextToken();
            CaseTree.CaseKind caseKind;
            JCTree body = null;
            if (token.kind == ARROW) {
                checkSourceLevel(Feature.SWITCH_RULE);
                accept(ARROW);
                caseKind = JCCase.RULE;
                JCStatement statement = parseStatementAsBlock();
                if (!statement.hasTag(EXEC) && !statement.hasTag(BLOCK) && !statement.hasTag(Tag.THROW)) {
                    log.error(statement.pos(), Errors.SwitchCaseUnexpectedStatement);
                }
                stats = List.of(statement);
                body = stats.head;
            } else {
                accept(COLON, tk -> Errors.Expected2(COLON, ARROW));
                caseKind = JCCase.STATEMENT;
                stats = blockStatements();
            }
            c = F.at(pos).Case(caseKind, List.nil(), stats, body);
            if (stats.isEmpty())
                storeEnd(c, S.prevToken().endPos);
            return cases.append(c).toList();
        }
        }
        throw new AssertionError("should not reach here");
    }

    /** MoreStatementExpressions = { COMMA StatementExpression }
     */
    <T extends ListBuffer<? super JCExpressionStatement>> T moreStatementExpressions(int pos,
                                                                    JCExpression first,
                                                                    T stats) {
        // This Exec is a "StatementExpression"; it subsumes no terminating token
        stats.append(toP(F.at(pos).Exec(checkExprStat(first))));
        while (token.kind == COMMA) {
            nextToken();
            pos = token.pos;
            JCExpression t = parseExpression();
            // This Exec is a "StatementExpression"; it subsumes no terminating token
            stats.append(toP(F.at(pos).Exec(checkExprStat(t))));
        }
        return stats;
    }

    /** ForInit = StatementExpression MoreStatementExpressions
     *           |  { FINAL | '@' Annotation } Type VariableDeclarators
     */
    List<JCStatement> forInit() {
        ListBuffer<JCStatement> stats = new ListBuffer<>();
        int pos = token.pos;
        if (token.kind == FINAL || token.kind == MONKEYS_AT) {
            return variableDeclarators(optFinal(0), parseType(true), stats, true).toList();
        } else {
            JCExpression t = term(EXPR | TYPE);
            if ((lastmode & TYPE) != 0 && LAX_IDENTIFIER.accepts(token.kind)) {
                pos = token.pos;
                JCModifiers mods = F.at(Position.NOPOS).Modifiers(0);
                F.at(pos);
                return variableDeclarators(mods, t, stats, true).toList();
            } else if ((lastmode & TYPE) != 0 && token.kind == COLON) {
                log.error(DiagnosticFlag.SYNTAX, pos, Errors.BadInitializer("for-loop"));
                return List.of((JCStatement)F.at(pos).VarDef(modifiersOpt(), names.error, t, null));
            } else {
                return moreStatementExpressions(pos, t, stats).toList();
            }
        }
    }

    /** ForUpdate = StatementExpression MoreStatementExpressions
     */
    List<JCExpressionStatement> forUpdate() {
        return moreStatementExpressions(token.pos,
                                        parseExpression(),
                                        new ListBuffer<JCExpressionStatement>()).toList();
    }

    /** AnnotationsOpt = { '@' Annotation }
     *
     * @param kind Whether to parse an ANNOTATION or TYPE_ANNOTATION
     */
    protected List<JCAnnotation> annotationsOpt(Tag kind) {
        if (token.kind != MONKEYS_AT) return List.nil(); // optimization
        ListBuffer<JCAnnotation> buf = new ListBuffer<>();
        int prevmode = mode;
        while (token.kind == MONKEYS_AT) {
            int pos = token.pos;
            nextToken();
            buf.append(annotation(pos, kind));
        }
        lastmode = mode;
        mode = prevmode;
        List<JCAnnotation> annotations = buf.toList();

        return annotations;
    }

    List<JCAnnotation> typeAnnotationsOpt() {
        List<JCAnnotation> annotations = annotationsOpt(Tag.TYPE_ANNOTATION);
        return annotations;
    }

    /** ModifiersOpt = { Modifier }
     *  Modifier = PUBLIC | PROTECTED | PRIVATE | STATIC | ABSTRACT | FINAL
     *           | NATIVE | SYNCHRONIZED | TRANSIENT | VOLATILE | "@"
     *           | "@" Annotation
     */
    protected JCModifiers modifiersOpt() {
        return modifiersOpt(null);
    }
    protected JCModifiers modifiersOpt(JCModifiers partial) {
        long flags;
        ListBuffer<JCAnnotation> annotations = new ListBuffer<>();
        int pos;
        if (partial == null) {
            flags = 0;
            pos = token.pos;
        } else {
            flags = partial.flags;
            annotations.appendList(partial.annotations);
            pos = partial.pos;
        }
        if (token.deprecatedFlag()) {
            flags |= Flags.DEPRECATED;
        }
        int lastPos;
    loop:
        while (true) {
            long flag;
            token = recastToken(token);
            switch (token.kind) {
            case PRIVATE     : flag = Flags.PRIVATE; break;
            case PROTECTED   : flag = Flags.PROTECTED; break;
            case PUBLIC      : flag = Flags.PUBLIC; break;
            case STATIC      : flag = Flags.STATIC; break;
            case TRANSIENT   : flag = Flags.TRANSIENT; break;
            case FINAL       : flag = Flags.FINAL; break;
            case ABSTRACT    : flag = Flags.ABSTRACT; break;
            case NATIVE      : flag = Flags.NATIVE; break;
            case VALUE       : flag = Flags.VALUE; break;
            case VOLATILE    : flag = Flags.VOLATILE; break;
            case SYNCHRONIZED: flag = Flags.SYNCHRONIZED; break;
            case STRICTFP    : flag = Flags.STRICTFP; break;
            case MONKEYS_AT  : flag = Flags.ANNOTATION; break;
            case DEFAULT     : checkSourceLevel(Feature.DEFAULT_METHODS); flag = Flags.DEFAULT; break;
            case ERROR       : flag = 0; nextToken(); break;
            case IDENTIFIER  : {
                if (isNonSealedClassStart(false)) {
                    flag = Flags.NON_SEALED;
                    nextToken();
                    nextToken();
                    break;
                }
                if (isSealedClassStart(false)) {
                    checkSourceLevel(Feature.SEALED_CLASSES);
                    flag = Flags.SEALED;
                    break;
                }
                break loop;
            }
            default: break loop;
            }
            if ((flags & flag) != 0) log.error(DiagnosticFlag.SYNTAX, token.pos, Errors.RepeatedModifier);
            lastPos = token.pos;
            nextToken();
            if (flag == Flags.ANNOTATION) {
                if (token.kind != INTERFACE) {
                    JCAnnotation ann = annotation(lastPos, Tag.ANNOTATION);
                    // if first modifier is an annotation, set pos to annotation's.
                    if (flags == 0 && annotations.isEmpty())
                        pos = ann.pos;
                    final Name name = TreeInfo.name(ann.annotationType);
                    if (name == names.__inline__ || name == names.java_lang___inline__) {
                        flag = Flags.VALUE;
                    } else {
                        annotations.append(ann);
                        flag = 0;
                    }
                }
            }
            flags |= flag;
        }
        switch (token.kind) {
        case ENUM: flags |= Flags.ENUM; break;
        case INTERFACE: flags |= Flags.INTERFACE; break;
        default: break;
        }

        /* A modifiers tree with no modifier tokens or annotations
         * has no text position. */
        if ((flags & (Flags.ModifierFlags | Flags.ANNOTATION)) == 0 && annotations.isEmpty())
            pos = Position.NOPOS;

        // Force value classes to be automatically final.
        if ((flags & (Flags.VALUE | Flags.ABSTRACT | Flags.INTERFACE | Flags.ENUM)) == Flags.VALUE) {
            flags |= Flags.FINAL;
        }

        JCModifiers mods = F.at(pos).Modifiers(flags, annotations.toList());
        if (pos != Position.NOPOS)
            storeEnd(mods, S.prevToken().endPos);
        return mods;
    }

    /** Annotation              = "@" Qualident [ "(" AnnotationFieldValues ")" ]
     *
     * @param pos position of "@" token
     * @param kind Whether to parse an ANNOTATION or TYPE_ANNOTATION
     */
    JCAnnotation annotation(int pos, Tag kind) {
        // accept(AT); // AT consumed by caller
        if (kind == Tag.TYPE_ANNOTATION) {
            checkSourceLevel(Feature.TYPE_ANNOTATIONS);
        }
        JCTree ident = qualident(false);
        List<JCExpression> fieldValues = annotationFieldValuesOpt();
        JCAnnotation ann;
        if (kind == Tag.ANNOTATION) {
            ann = F.at(pos).Annotation(ident, fieldValues);
        } else if (kind == Tag.TYPE_ANNOTATION) {
            ann = F.at(pos).TypeAnnotation(ident, fieldValues);
        } else {
            throw new AssertionError("Unhandled annotation kind: " + kind);
        }

        storeEnd(ann, S.prevToken().endPos);
        return ann;
    }

    List<JCExpression> annotationFieldValuesOpt() {
        return (token.kind == LPAREN) ? annotationFieldValues() : List.nil();
    }

    /** AnnotationFieldValues   = "(" [ AnnotationFieldValue { "," AnnotationFieldValue } ] ")" */
    List<JCExpression> annotationFieldValues() {
        accept(LPAREN);
        ListBuffer<JCExpression> buf = new ListBuffer<>();
        if (token.kind != RPAREN) {
            buf.append(annotationFieldValue());
            while (token.kind == COMMA) {
                nextToken();
                buf.append(annotationFieldValue());
            }
        }
        accept(RPAREN);
        return buf.toList();
    }

    /** AnnotationFieldValue    = AnnotationValue
     *                          | Identifier "=" AnnotationValue
     */
    JCExpression annotationFieldValue() {
        if (LAX_IDENTIFIER.accepts(token.kind)) {
            selectExprMode();
            JCExpression t1 = term1();
            if (t1.hasTag(IDENT) && token.kind == EQ) {
                int pos = token.pos;
                accept(EQ);
                JCExpression v = annotationValue();
                return toP(F.at(pos).Assign(t1, v));
            } else {
                return t1;
            }
        }
        return annotationValue();
    }

    /* AnnotationValue          = ConditionalExpression
     *                          | Annotation
     *                          | "{" [ AnnotationValue { "," AnnotationValue } ] [","] "}"
     */
    JCExpression annotationValue() {
        int pos;
        switch (token.kind) {
        case MONKEYS_AT:
            pos = token.pos;
            nextToken();
            return annotation(pos, Tag.ANNOTATION);
        case LBRACE:
            pos = token.pos;
            accept(LBRACE);
            ListBuffer<JCExpression> buf = new ListBuffer<>();
            if (token.kind == COMMA) {
                nextToken();
            } else if (token.kind != RBRACE) {
                buf.append(annotationValue());
                while (token.kind == COMMA) {
                    nextToken();
                    if (token.kind == RBRACE) break;
                    buf.append(annotationValue());
                }
            }
            accept(RBRACE);
            return toP(F.at(pos).NewArray(null, List.nil(), buf.toList()));
        default:
            selectExprMode();
            return term1();
        }
    }

    /** VariableDeclarators = VariableDeclarator { "," VariableDeclarator }
     */
    public <T extends ListBuffer<? super JCVariableDecl>> T variableDeclarators(JCModifiers mods,
                                                                         JCExpression type,
                                                                         T vdefs,
                                                                         boolean localDecl)
    {
        return variableDeclaratorsRest(token.pos, mods, type, ident(), false, null, vdefs, localDecl);
    }

    /** VariableDeclaratorsRest = VariableDeclaratorRest { "," VariableDeclarator }
     *  ConstantDeclaratorsRest = ConstantDeclaratorRest { "," ConstantDeclarator }
     *
     *  @param reqInit  Is an initializer always required?
     *  @param dc       The documentation comment for the variable declarations, or null.
     */
    protected <T extends ListBuffer<? super JCVariableDecl>> T variableDeclaratorsRest(int pos,
                                                                     JCModifiers mods,
                                                                     JCExpression type,
                                                                     Name name,
                                                                     boolean reqInit,
                                                                     Comment dc,
                                                                     T vdefs,
                                                                     boolean localDecl)
    {
        JCVariableDecl head = variableDeclaratorRest(pos, mods, type, name, reqInit, dc, localDecl, false);
        vdefs.append(head);
        while (token.kind == COMMA) {
            // All but last of multiple declarators subsume a comma
            storeEnd((JCTree)vdefs.last(), token.endPos);
            nextToken();
            vdefs.append(variableDeclarator(mods, type, reqInit, dc, localDecl));
        }
        return vdefs;
    }

    /** VariableDeclarator = Ident VariableDeclaratorRest
     *  ConstantDeclarator = Ident ConstantDeclaratorRest
     */
    JCVariableDecl variableDeclarator(JCModifiers mods, JCExpression type, boolean reqInit, Comment dc, boolean localDecl) {
        return variableDeclaratorRest(token.pos, mods, type, ident(), reqInit, dc, localDecl, true);
    }

    /** VariableDeclaratorRest = BracketsOpt ["=" VariableInitializer]
     *  ConstantDeclaratorRest = BracketsOpt "=" VariableInitializer
     *
     *  @param reqInit  Is an initializer always required?
     *  @param dc       The documentation comment for the variable declarations, or null.
     */
    JCVariableDecl variableDeclaratorRest(int pos, JCModifiers mods, JCExpression type, Name name,
                                  boolean reqInit, Comment dc, boolean localDecl, boolean compound) {
        type = bracketsOpt(type);
        JCExpression init = null;
        if (token.kind == EQ) {
            nextToken();
            init = variableInitializer();
        }
        else if (reqInit) syntaxError(token.pos, Errors.Expected(EQ));
        JCTree elemType = TreeInfo.innermostType(type, true);
        int startPos = Position.NOPOS;
        if (elemType.hasTag(IDENT)) {
            Name typeName = ((JCIdent)elemType).name;
            if (restrictedTypeNameStartingAtSource(typeName, pos, !compound && localDecl) != null) {
                if (type.hasTag(TYPEARRAY) && !compound) {
                    //error - 'var' and arrays
                    reportSyntaxError(pos, Errors.RestrictedTypeNotAllowedArray(typeName));
                } else {
                    if(compound)
                        //error - 'var' in compound local var decl
                        reportSyntaxError(pos, Errors.RestrictedTypeNotAllowedCompound(typeName));
                    startPos = TreeInfo.getStartPos(mods);
                    if (startPos == Position.NOPOS)
                        startPos = TreeInfo.getStartPos(type);
                    //implicit type
                    type = null;
                }
            }
        }
        JCVariableDecl result =
            toP(F.at(pos).VarDef(mods, name, type, init));
        attach(result, dc);
        result.startPos = startPos;
        return result;
    }

    // Does the given token signal an inline modifier ? If yes, suitably reclassify token.
    Token recastToken(Token token) {
        if (token.kind != IDENTIFIER || token.name() != names.inline) {
            return token;
        }
        if (peekToken(t->t == PRIVATE ||
                         t == PROTECTED ||
                         t == PUBLIC ||
                         t == STATIC ||
                         t == TRANSIENT ||
                         t == FINAL ||
                         t == ABSTRACT ||
                         t == NATIVE ||
                         t == VOLATILE ||
                         t == SYNCHRONIZED ||
                         t == STRICTFP ||
                         t == MONKEYS_AT ||
                         t == DEFAULT ||
                         t == BYTE ||
                         t == SHORT ||
                         t == CHAR ||
                         t == INT ||
                         t == LONG ||
                         t == FLOAT ||
                         t == DOUBLE ||
                         t == BOOLEAN ||
                         t == CLASS ||
                         t == INTERFACE ||
                         t == ENUM ||
                         t == IDENTIFIER)) { // new value Comparable() {}
            checkSourceLevel(Feature.INLINE_TYPES);
            return new Token(VALUE, token.pos, token.endPos, token.comments);
        }
        return token;
    }

    Name restrictedTypeName(JCExpression e, boolean shouldWarn) {
        switch (e.getTag()) {
            case IDENT:
                return restrictedTypeNameStartingAtSource(((JCIdent)e).name, e.pos, shouldWarn) != null ? ((JCIdent)e).name : null;
            case TYPEARRAY:
                return restrictedTypeName(((JCArrayTypeTree)e).elemtype, shouldWarn);
            default:
                return null;
        }
    }

    Source restrictedTypeNameStartingAtSource(Name name, int pos, boolean shouldWarn) {
        if (name == names.var) {
            if (Feature.LOCAL_VARIABLE_TYPE_INFERENCE.allowedInSource(source)) {
                return Source.JDK10;
            } else if (shouldWarn) {
                log.warning(pos, Warnings.RestrictedTypeNotAllowed(name, Source.JDK10));
            }
        }
        if (name == names.yield) {
            if (allowYieldStatement) {
                return Source.JDK14;
            } else if (shouldWarn) {
                log.warning(pos, Warnings.RestrictedTypeNotAllowed(name, Source.JDK14));
            }
        }
        if (name == names.record) {
            if (allowRecords) {
                return Source.JDK14;
            } else if (shouldWarn) {
                log.warning(pos, Warnings.RestrictedTypeNotAllowedPreview(name, Source.JDK14));
            }
        }
        if (name == names.sealed) {
            if (allowSealedTypes) {
                return Source.JDK15;
            } else if (shouldWarn) {
                log.warning(pos, Warnings.RestrictedTypeNotAllowedPreview(name, Source.JDK15));
            }
        }
        if (name == names.permits) {
            if (allowSealedTypes) {
                return Source.JDK15;
            } else if (shouldWarn) {
                log.warning(pos, Warnings.RestrictedTypeNotAllowedPreview(name, Source.JDK15));
            }
        }
        return null;
    }

    /** VariableDeclaratorId = Ident BracketsOpt
     */
    JCVariableDecl variableDeclaratorId(JCModifiers mods, JCExpression type) {
        return variableDeclaratorId(mods, type, false, false);
    }
    //where
    JCVariableDecl variableDeclaratorId(JCModifiers mods, JCExpression type, boolean lambdaParameter, boolean recordComponent) {
        int pos = token.pos;
        Name name;
        if (lambdaParameter && token.kind == UNDERSCORE) {
            log.error(pos, Errors.UnderscoreAsIdentifierInLambda);
            name = token.name();
            nextToken();
        } else {
            if (allowThisIdent ||
                !lambdaParameter ||
                LAX_IDENTIFIER.accepts(token.kind) ||
                mods.flags != Flags.PARAMETER ||
                mods.annotations.nonEmpty()) {
                JCExpression pn = qualident(false);
                if (pn.hasTag(Tag.IDENT) && ((JCIdent)pn).name != names._this) {
                    name = ((JCIdent)pn).name;
                } else {
                    if (allowThisIdent) {
                        if ((mods.flags & Flags.VARARGS) != 0) {
                            log.error(token.pos, Errors.VarargsAndReceiver);
                        }
                        if (token.kind == LBRACKET) {
                            log.error(token.pos, Errors.ArrayAndReceiver);
                        }
                        if (pn.hasTag(Tag.SELECT) && ((JCFieldAccess)pn).name != names._this) {
                            log.error(token.pos, Errors.WrongReceiver);
                        }
                    }
                    return toP(F.at(pos).ReceiverVarDef(mods, pn, type));
                }
            } else {
                /** if it is a lambda parameter and the token kind is not an identifier,
                 *  and there are no modifiers or annotations, then this means that the compiler
                 *  supposed the lambda to be explicit but it can contain a mix of implicit,
                 *  var or explicit parameters. So we assign the error name to the parameter name
                 *  instead of issuing an error and analyze the lambda parameters as a whole at
                 *  a higher level.
                 */
                name = names.empty;
            }
        }
        if ((mods.flags & Flags.VARARGS) != 0 &&
                token.kind == LBRACKET) {
            log.error(token.pos, Errors.VarargsAndOldArraySyntax);
        }
        if (recordComponent && token.kind == LBRACKET) {
            log.error(token.pos, Errors.RecordComponentAndOldArraySyntax);
        }
        type = bracketsOpt(type);

        return toP(F.at(pos).VarDef(mods, name, type, null));
    }

    /** Resources = Resource { ";" Resources }
     */
    List<JCTree> resources() {
        ListBuffer<JCTree> defs = new ListBuffer<>();
        defs.append(resource());
        while (token.kind == SEMI) {
            // All but last of multiple declarators must subsume a semicolon
            storeEnd(defs.last(), token.endPos);
            int semiColonPos = token.pos;
            nextToken();
            if (token.kind == RPAREN) { // Optional trailing semicolon
                                       // after last resource
                break;
            }
            defs.append(resource());
        }
        return defs.toList();
    }

    /** Resource = VariableModifiersOpt Type VariableDeclaratorId "=" Expression
     *           | Expression
     */
    protected JCTree resource() {
        int startPos = token.pos;
        if (token.kind == FINAL || token.kind == MONKEYS_AT) {
            JCModifiers mods = optFinal(Flags.FINAL);
            JCExpression t = parseType(true);
            return variableDeclaratorRest(token.pos, mods, t, ident(), true, null, true, false);
        }
        JCExpression t = term(EXPR | TYPE);
        if ((lastmode & TYPE) != 0 && LAX_IDENTIFIER.accepts(token.kind)) {
            JCModifiers mods = toP(F.at(startPos).Modifiers(Flags.FINAL));
            return variableDeclaratorRest(token.pos, mods, t, ident(), true, null, true, false);
        } else {
            checkSourceLevel(Feature.EFFECTIVELY_FINAL_VARIABLES_IN_TRY_WITH_RESOURCES);
            if (!t.hasTag(IDENT) && !t.hasTag(SELECT)) {
                log.error(t.pos(), Errors.TryWithResourcesExprNeedsVar);
            }

            return t;
        }
    }

    /** CompilationUnit = [ { "@" Annotation } PACKAGE Qualident ";"] {ImportDeclaration} {TypeDeclaration}
     */
    public JCTree.JCCompilationUnit parseCompilationUnit() {
        Token firstToken = token;
        JCModifiers mods = null;
        boolean consumedToplevelDoc = false;
        boolean seenImport = false;
        boolean seenPackage = false;
        ListBuffer<JCTree> defs = new ListBuffer<>();
        if (token.kind == MONKEYS_AT)
            mods = modifiersOpt();

        if (token.kind == PACKAGE) {
            int packagePos = token.pos;
            List<JCAnnotation> annotations = List.nil();
            seenPackage = true;
            if (mods != null) {
                checkNoMods(mods.flags & ~Flags.DEPRECATED);
                annotations = mods.annotations;
                mods = null;
            }
            nextToken();
            JCExpression pid = qualident(false);
            accept(SEMI);
            JCPackageDecl pd = toP(F.at(packagePos).PackageDecl(annotations, pid));
            attach(pd, firstToken.comment(CommentStyle.JAVADOC));
            consumedToplevelDoc = true;
            defs.append(pd);
        }

        boolean checkForImports = true;
        boolean firstTypeDecl = true;
        while (token.kind != EOF) {
            if (token.pos <= endPosTable.errorEndPos) {
                // error recovery
                skip(checkForImports, false, false, false);
                if (token.kind == EOF)
                    break;
            }
            if (checkForImports && mods == null && token.kind == IMPORT) {
                seenImport = true;
                defs.append(importDeclaration());
            } else {
                Comment docComment = token.comment(CommentStyle.JAVADOC);
                if (firstTypeDecl && !seenImport && !seenPackage) {
                    docComment = firstToken.comment(CommentStyle.JAVADOC);
                    consumedToplevelDoc = true;
                }
                if (mods != null || token.kind != SEMI)
                    mods = modifiersOpt(mods);
                if (firstTypeDecl && token.kind == IDENTIFIER) {
                    ModuleKind kind = ModuleKind.STRONG;
                    if (token.name() == names.open) {
                        kind = ModuleKind.OPEN;
                        nextToken();
                    }
                    if (token.kind == IDENTIFIER && token.name() == names.module) {
                        if (mods != null) {
                            checkNoMods(mods.flags & ~Flags.DEPRECATED);
                        }
                        defs.append(moduleDecl(mods, kind, docComment));
                        consumedToplevelDoc = true;
                        break;
                    } else if (kind != ModuleKind.STRONG) {
                        reportSyntaxError(token.pos, Errors.ExpectedModule);
                    }
                }
                JCTree def = typeDeclaration(mods, docComment);
                if (def instanceof JCExpressionStatement)
                    def = ((JCExpressionStatement)def).expr;
                defs.append(def);
                if (def instanceof JCClassDecl)
                    checkForImports = false;
                mods = null;
                firstTypeDecl = false;
            }
        }
        JCTree.JCCompilationUnit toplevel = F.at(firstToken.pos).TopLevel(defs.toList());
        if (!consumedToplevelDoc)
            attach(toplevel, firstToken.comment(CommentStyle.JAVADOC));
        if (defs.isEmpty())
            storeEnd(toplevel, S.prevToken().endPos);
        if (keepDocComments)
            toplevel.docComments = docComments;
        if (keepLineMap)
            toplevel.lineMap = S.getLineMap();
        this.endPosTable.setParser(null); // remove reference to parser
        toplevel.endPositions = this.endPosTable;
        return toplevel;
    }

    JCModuleDecl moduleDecl(JCModifiers mods, ModuleKind kind, Comment dc) {
        int pos = token.pos;
        checkSourceLevel(Feature.MODULES);

        nextToken();
        JCExpression name = qualident(false);
        List<JCDirective> directives = null;

        accept(LBRACE);
        directives = moduleDirectiveList();
        accept(RBRACE);
        accept(EOF);

        JCModuleDecl result = toP(F.at(pos).ModuleDef(mods, kind, name, directives));
        attach(result, dc);
        return result;
    }

    List<JCDirective> moduleDirectiveList() {
        ListBuffer<JCDirective> defs = new ListBuffer<>();
        while (token.kind == IDENTIFIER) {
            int pos = token.pos;
            if (token.name() == names.requires) {
                nextToken();
                boolean isTransitive = false;
                boolean isStaticPhase = false;
            loop:
                while (true) {
                    switch (token.kind) {
                        case IDENTIFIER:
                            if (token.name() == names.transitive && !isTransitive) {
                                Token t1 = S.token(1);
                                if (t1.kind == SEMI || t1.kind == DOT) {
                                    break loop;
                                }
                                isTransitive = true;
                                break;
                            } else {
                                break loop;
                            }
                        case STATIC:
                            if (isStaticPhase) {
                                log.error(DiagnosticFlag.SYNTAX, token.pos, Errors.RepeatedModifier);
                            }
                            isStaticPhase = true;
                            break;
                        default:
                            break loop;
                    }
                    nextToken();
                }
                JCExpression moduleName = qualident(false);
                accept(SEMI);
                defs.append(toP(F.at(pos).Requires(isTransitive, isStaticPhase, moduleName)));
            } else if (token.name() == names.exports || token.name() == names.opens) {
                boolean exports = token.name() == names.exports;
                nextToken();
                JCExpression pkgName = qualident(false);
                List<JCExpression> moduleNames = null;
                if (token.kind == IDENTIFIER && token.name() == names.to) {
                    nextToken();
                    moduleNames = qualidentList(false);
                }
                accept(SEMI);
                JCDirective d;
                if (exports) {
                    d = F.at(pos).Exports(pkgName, moduleNames);
                } else {
                    d = F.at(pos).Opens(pkgName, moduleNames);
                }
                defs.append(toP(d));
            } else if (token.name() == names.provides) {
                nextToken();
                JCExpression serviceName = qualident(false);
                if (token.kind == IDENTIFIER && token.name() == names.with) {
                    nextToken();
                    List<JCExpression> implNames = qualidentList(false);
                    accept(SEMI);
                    defs.append(toP(F.at(pos).Provides(serviceName, implNames)));
                } else {
                    log.error(DiagnosticFlag.SYNTAX, token.pos, Errors.ExpectedStr("'" + names.with + "'"));
                    skip(false, false, false, false);
                }
            } else if (token.name() == names.uses) {
                nextToken();
                JCExpression service = qualident(false);
                accept(SEMI);
                defs.append(toP(F.at(pos).Uses(service)));
            } else {
                setErrorEndPos(pos);
                reportSyntaxError(pos, Errors.InvalidModuleDirective);
                break;
            }
        }
        return defs.toList();
    }

    /** ImportDeclaration = IMPORT [ STATIC ] Ident { "." Ident } [ "." "*" ] ";"
     */
    protected JCTree importDeclaration() {
        int pos = token.pos;
        nextToken();
        boolean importStatic = false;
        if (token.kind == STATIC) {
            importStatic = true;
            nextToken();
        }
        JCExpression pid = toP(F.at(token.pos).Ident(ident()));
        do {
            int pos1 = token.pos;
            accept(DOT);
            if (token.kind == STAR) {
                pid = to(F.at(pos1).Select(pid, names.asterisk));
                nextToken();
                break;
            } else {
                pid = toP(F.at(pos1).Select(pid, ident()));
            }
        } while (token.kind == DOT);
        accept(SEMI);
        return toP(F.at(pos).Import(pid, importStatic));
    }

    /** TypeDeclaration = ClassOrInterfaceOrEnumDeclaration
     *                  | ";"
     */
    JCTree typeDeclaration(JCModifiers mods, Comment docComment) {
        int pos = token.pos;
        if (mods == null && token.kind == SEMI) {
            nextToken();
            return toP(F.at(pos).Skip());
        } else {
            return classOrRecordOrInterfaceOrEnumDeclaration(modifiersOpt(mods), docComment);
        }
    }

    /** ClassOrInterfaceOrEnumDeclaration = ModifiersOpt
     *           (ClassDeclaration | InterfaceDeclaration | EnumDeclaration)
     *  @param mods     Any modifiers starting the class or interface declaration
     *  @param dc       The documentation comment for the class, or null.
     */
    protected JCStatement classOrRecordOrInterfaceOrEnumDeclaration(JCModifiers mods, Comment dc) {
        if (token.kind == CLASS) {
            return classDeclaration(mods, dc);
        } if (isRecordStart()) {
            return recordDeclaration(mods, dc);
        } else if (token.kind == INTERFACE) {
            return interfaceDeclaration(mods, dc);
        } else if (token.kind == ENUM) {
            return enumDeclaration(mods, dc);
        } else {
            int pos = token.pos;
            List<JCTree> errs;
            if (token.kind == IDENTIFIER && token.name() == names.record) {
                checkSourceLevel(Feature.RECORDS);
                JCErroneous erroneousTree = syntaxError(token.pos, List.of(mods), Errors.RecordHeaderExpected);
                return toP(F.Exec(erroneousTree));
            } else {
                if (LAX_IDENTIFIER.accepts(token.kind)) {
                    errs = List.of(mods, toP(F.at(pos).Ident(ident())));
                    setErrorEndPos(token.pos);
                } else {
                    errs = List.of(mods);
                }
                final JCErroneous erroneousTree;
                if (parseModuleInfo) {
                    erroneousTree = syntaxError(pos, errs, Errors.ExpectedModuleOrOpen);
                } else {
                    if (allowRecords) {
                        erroneousTree = syntaxError(pos, errs, Errors.Expected4(CLASS, INTERFACE, ENUM, "record"));
                    } else {
                        erroneousTree = syntaxError(pos, errs, Errors.Expected3(CLASS, INTERFACE, ENUM));
                    }
                }
                return toP(F.Exec(erroneousTree));
            }
        }
    }

    /** ClassDeclaration = CLASS Ident TypeParametersOpt [EXTENDS Type]
     *                     [IMPLEMENTS TypeList] ClassBody
     *  @param mods    The modifiers starting the class declaration
     *  @param dc       The documentation comment for the class, or null.
     */
    protected JCClassDecl classDeclaration(JCModifiers mods, Comment dc) {
        int pos = token.pos;
        accept(CLASS);
        Name name = typeName();

        List<JCTypeParameter> typarams = typeParametersOpt();

        JCExpression extending = null;
        if (token.kind == EXTENDS) {
            nextToken();
            extending = parseType();
        }
        List<JCExpression> implementing = List.nil();
        if (token.kind == IMPLEMENTS) {
            nextToken();
            implementing = typeList();
        }
        List<JCExpression> permitting = permitsClause(mods, "class");
        List<JCTree> defs = classInterfaceOrRecordBody(name, false, false);
        JCClassDecl result = toP(F.at(pos).ClassDef(
            mods, name, typarams, extending, implementing, permitting, defs));
        attach(result, dc);
        return result;
    }

    protected JCClassDecl recordDeclaration(JCModifiers mods, Comment dc) {
        int pos = token.pos;
        nextToken();
        mods.flags |= Flags.RECORD;
        Name name = typeName();

        List<JCTypeParameter> typarams = typeParametersOpt();

        List<JCVariableDecl> headerFields = formalParameters(false, true);

        List<JCExpression> implementing = List.nil();
        if (token.kind == IMPLEMENTS) {
            nextToken();
            implementing = typeList();
        }
        List<JCTree> defs = classInterfaceOrRecordBody(name, false, true);
        java.util.List<JCVariableDecl> fields = new ArrayList<>();
        for (JCVariableDecl field : headerFields) {
            fields.add(field);
        }
        for (JCTree def : defs) {
            if (def.hasTag(METHODDEF)) {
                JCMethodDecl methDef = (JCMethodDecl) def;
                if (methDef.name == names.init && methDef.params.isEmpty() && (methDef.mods.flags & Flags.COMPACT_RECORD_CONSTRUCTOR) != 0) {
                    ListBuffer<JCVariableDecl> tmpParams = new ListBuffer<>();
                    for (JCVariableDecl param : headerFields) {
                        tmpParams.add(F.at(param)
                                // we will get flags plus annotations from the record component
                                .VarDef(F.Modifiers(Flags.PARAMETER | Flags.GENERATED_MEMBER | param.mods.flags & Flags.VARARGS,
                                        param.mods.annotations),
                                param.name, param.vartype, null));
                    }
                    methDef.params = tmpParams.toList();
                }
            }
        }
        for (int i = fields.size() - 1; i >= 0; i--) {
            JCVariableDecl field = fields.get(i);
            defs = defs.prepend(field);
        }
        JCClassDecl result = toP(F.at(pos).ClassDef(mods, name, typarams, null, implementing, defs));
        attach(result, dc);
        return result;
    }

    Name typeName() {
        int pos = token.pos;
        Name name = ident();
        Source source = restrictedTypeNameStartingAtSource(name, pos, true);
        if (source != null) {
            reportSyntaxError(pos, Errors.RestrictedTypeNotAllowed(name, source));
        }
        return name;
    }

    /** InterfaceDeclaration = INTERFACE Ident TypeParametersOpt
     *                         [EXTENDS TypeList] InterfaceBody
     *  @param mods    The modifiers starting the interface declaration
     *  @param dc       The documentation comment for the interface, or null.
     */
    protected JCClassDecl interfaceDeclaration(JCModifiers mods, Comment dc) {
        int pos = token.pos;
        accept(INTERFACE);

        Name name = typeName();

        List<JCTypeParameter> typarams = typeParametersOpt();

        List<JCExpression> extending = List.nil();
        if (token.kind == EXTENDS) {
            nextToken();
            extending = typeList();
        }
        List<JCExpression> permitting = permitsClause(mods, "interface");
        List<JCTree> defs;
        defs = classInterfaceOrRecordBody(name, true, false);
        JCClassDecl result = toP(F.at(pos).ClassDef(
            mods, name, typarams, null, extending, permitting, defs));
        attach(result, dc);
        return result;
    }

    List<JCExpression> permitsClause(JCModifiers mods, String classOrInterface) {
        if (allowSealedTypes && token.kind == IDENTIFIER && token.name() == names.permits) {
            checkSourceLevel(Feature.SEALED_CLASSES);
            if ((mods.flags & Flags.SEALED) == 0) {
                log.error(token.pos, Errors.InvalidPermitsClause(Fragments.ClassIsNotSealed(classOrInterface)));
            }
            nextToken();
            return qualidentList(false);
        }
        return List.nil();
    }

    /** EnumDeclaration = ENUM Ident [IMPLEMENTS TypeList] EnumBody
     *  @param mods    The modifiers starting the enum declaration
     *  @param dc       The documentation comment for the enum, or null.
     */
    protected JCClassDecl enumDeclaration(JCModifiers mods, Comment dc) {
        int pos = token.pos;
        accept(ENUM);

        Name name = typeName();

        List<JCExpression> implementing = List.nil();
        if (token.kind == IMPLEMENTS) {
            nextToken();
            implementing = typeList();
        }

        List<JCTree> defs = enumBody(name);
        mods.flags |= Flags.ENUM;
        JCClassDecl result = toP(F.at(pos).
            ClassDef(mods, name, List.nil(),
                     null, implementing, defs));
        attach(result, dc);
        return result;
    }

    /** EnumBody = "{" { EnumeratorDeclarationList } [","]
     *                  [ ";" {ClassBodyDeclaration} ] "}"
     */
    List<JCTree> enumBody(Name enumName) {
        accept(LBRACE);
        ListBuffer<JCTree> defs = new ListBuffer<>();
        boolean wasSemi = false;
        boolean hasStructuralErrors = false;
        boolean wasError = false;
        if (token.kind == COMMA) {
            nextToken();
            if (token.kind == SEMI) {
                wasSemi = true;
                nextToken();
            } else if (token.kind != RBRACE) {
                reportSyntaxError(S.prevToken().endPos,
                                  Errors.Expected2(RBRACE, SEMI));
                wasError = true;
            }
        }
        while (token.kind != RBRACE && token.kind != EOF) {
            if (token.kind == SEMI) {
                accept(SEMI);
                wasSemi = true;
                if (token.kind == RBRACE || token.kind == EOF) break;
            }
            EnumeratorEstimate memberType = estimateEnumeratorOrMember(enumName);
            if (memberType == EnumeratorEstimate.UNKNOWN) {
                memberType = wasSemi ? EnumeratorEstimate.MEMBER
                                     : EnumeratorEstimate.ENUMERATOR;
            }
            if (memberType == EnumeratorEstimate.ENUMERATOR) {
                wasError = false;
                if (wasSemi && !hasStructuralErrors) {
                    reportSyntaxError(token.pos, Errors.EnumConstantNotExpected);
                    hasStructuralErrors = true;
                }
                defs.append(enumeratorDeclaration(enumName));
                if (token.pos <= endPosTable.errorEndPos) {
                    // error recovery
                   skip(false, true, true, false);
                } else {
                    if (token.kind != RBRACE && token.kind != SEMI && token.kind != EOF) {
                        if (token.kind == COMMA) {
                            nextToken();
                        } else {
                            setErrorEndPos(token.pos);
                            reportSyntaxError(S.prevToken().endPos,
                                              Errors.Expected3(COMMA, RBRACE, SEMI));
                            wasError = true;
                        }
                    }
                }
            } else {
                if (!wasSemi && !hasStructuralErrors && !wasError) {
                    reportSyntaxError(token.pos, Errors.EnumConstantExpected);
                    hasStructuralErrors = true;
                }
                wasError = false;
                defs.appendList(classOrInterfaceOrRecordBodyDeclaration(enumName,
                                                                false, false));
                if (token.pos <= endPosTable.errorEndPos) {
                    // error recovery
                   skip(false, true, true, false);
                }
            }
        }
        accept(RBRACE);
        return defs.toList();
    }

    private EnumeratorEstimate estimateEnumeratorOrMember(Name enumName) {
        // if we are seeing a record declaration inside of an enum we want the same error message as expected for a
        // let's say an interface declaration inside an enum
        if (token.kind == TokenKind.IDENTIFIER && token.name() != enumName &&
                (!allowRecords || !isRecordStart())) {
            Token next = S.token(1);
            switch (next.kind) {
                case LPAREN: case LBRACE: case COMMA: case SEMI:
                    return EnumeratorEstimate.ENUMERATOR;
            }
        }
        switch (token.kind) {
            case IDENTIFIER: case MONKEYS_AT: case LT:
                if (token.kind == IDENTIFIER) {
                    if (allowRecords && isRecordStart()) {
                        return EnumeratorEstimate.MEMBER;
                    }
                }
                return EnumeratorEstimate.UNKNOWN;
            default:
                return EnumeratorEstimate.MEMBER;
        }
    }

    private enum EnumeratorEstimate {
        ENUMERATOR,
        MEMBER,
        UNKNOWN;
    }

    /** EnumeratorDeclaration = AnnotationsOpt [TypeArguments] IDENTIFIER [ Arguments ] [ "{" ClassBody "}" ]
     */
    JCTree enumeratorDeclaration(Name enumName) {
        Comment dc = token.comment(CommentStyle.JAVADOC);
        int flags = Flags.PUBLIC|Flags.STATIC|Flags.FINAL|Flags.ENUM;
        if (token.deprecatedFlag()) {
            flags |= Flags.DEPRECATED;
        }
        int pos = token.pos;
        List<JCAnnotation> annotations = annotationsOpt(Tag.ANNOTATION);
        JCModifiers mods = F.at(annotations.isEmpty() ? Position.NOPOS : pos).Modifiers(flags, annotations);
        List<JCExpression> typeArgs = typeArgumentsOpt();
        int identPos = token.pos;
        Name name = ident();
        int createPos = token.pos;
        List<JCExpression> args = (token.kind == LPAREN)
            ? arguments() : List.nil();
        JCClassDecl body = null;
        if (token.kind == LBRACE) {
            JCModifiers mods1 = F.at(Position.NOPOS).Modifiers(Flags.ENUM);
            List<JCTree> defs = classInterfaceOrRecordBody(names.empty, false, false);
            body = toP(F.at(identPos).AnonymousClassDef(mods1, defs));
        }
        if (args.isEmpty() && body == null)
            createPos = identPos;
        JCIdent ident = F.at(identPos).Ident(enumName);
        JCNewClass create = F.at(createPos).NewClass(null, typeArgs, ident, args, body);
        if (createPos != identPos)
            storeEnd(create, S.prevToken().endPos);
        ident = F.at(identPos).Ident(enumName);
        JCTree result = toP(F.at(pos).VarDef(mods, name, ident, create));
        attach(result, dc);
        return result;
    }

    /** TypeList = Type {"," Type}
     */
    List<JCExpression> typeList() {
        ListBuffer<JCExpression> ts = new ListBuffer<>();
        ts.append(parseType());
        while (token.kind == COMMA) {
            nextToken();
            ts.append(parseType());
        }
        return ts.toList();
    }

    /** ClassBody     = "{" {ClassBodyDeclaration} "}"
     *  InterfaceBody = "{" {InterfaceBodyDeclaration} "}"
     */
    List<JCTree> classInterfaceOrRecordBody(Name className, boolean isInterface, boolean isRecord) {
        accept(LBRACE);
        if (token.pos <= endPosTable.errorEndPos) {
            // error recovery
            skip(false, true, false, false);
            if (token.kind == LBRACE)
                nextToken();
            else
                return List.nil();
        }
        ListBuffer<JCTree> defs = new ListBuffer<>();
        while (token.kind != RBRACE && token.kind != EOF) {
            defs.appendList(classOrInterfaceOrRecordBodyDeclaration(className, isInterface, isRecord));
            if (token.pos <= endPosTable.errorEndPos) {
               // error recovery
               skip(false, true, true, false);
           }
        }
        accept(RBRACE);
        return defs.toList();
    }

    /** ClassBodyDeclaration =
     *      ";"
     *    | [STATIC] Block
     *    | ModifiersOpt
     *      ( Type Ident
     *        ( VariableDeclaratorsRest ";" | MethodDeclaratorRest )
     *      | VOID Ident VoidMethodDeclaratorRest
     *      | TypeParameters [Annotations]
     *        ( Type Ident MethodDeclaratorRest
     *        | VOID Ident VoidMethodDeclaratorRest
     *        )
     *      | Ident ConstructorDeclaratorRest
     *      | TypeParameters Ident ConstructorDeclaratorRest
     *      | ClassOrInterfaceOrEnumDeclaration
     *      )
     *  InterfaceBodyDeclaration =
     *      ";"
     *    | ModifiersOpt
     *      ( Type Ident
     *        ( ConstantDeclaratorsRest ";" | MethodDeclaratorRest )
     *      | VOID Ident MethodDeclaratorRest
     *      | TypeParameters [Annotations]
     *        ( Type Ident MethodDeclaratorRest
     *        | VOID Ident VoidMethodDeclaratorRest
     *        )
     *      | ClassOrInterfaceOrEnumDeclaration
     *      )
     *
     */
    protected List<JCTree> classOrInterfaceOrRecordBodyDeclaration(Name className, boolean isInterface, boolean isRecord) {
        if (token.kind == SEMI) {
            nextToken();
            return List.nil();
        } else {
            Comment dc = token.comment(CommentStyle.JAVADOC);
            int pos = token.pos;
            JCModifiers mods = modifiersOpt();
            if (token.kind == CLASS ||
                allowRecords && isRecordStart() ||
                token.kind == INTERFACE ||
                token.kind == ENUM) {
                return List.of(classOrRecordOrInterfaceOrEnumDeclaration(mods, dc));
            } else if (token.kind == LBRACE &&
                       (mods.flags & Flags.StandardFlags & ~Flags.STATIC) == 0 &&
                       mods.annotations.isEmpty()) {
                if (isInterface) {
                    log.error(DiagnosticFlag.SYNTAX, token.pos, Errors.InitializerNotAllowed);
                } else if (isRecord && (mods.flags & Flags.STATIC) == 0) {
                    log.error(DiagnosticFlag.SYNTAX, token.pos, Errors.InstanceInitializerNotAllowedInRecords);
                }
                return List.of(block(pos, mods.flags));
            } else {
                pos = token.pos;
                List<JCTypeParameter> typarams = typeParametersOpt();
                // if there are type parameters but no modifiers, save the start
                // position of the method in the modifiers.
                if (typarams.nonEmpty() && mods.pos == Position.NOPOS) {
                    mods.pos = pos;
                    storeEnd(mods, pos);
                }
                List<JCAnnotation> annosAfterParams = annotationsOpt(Tag.ANNOTATION);

                if (annosAfterParams.nonEmpty()) {
                    checkSourceLevel(annosAfterParams.head.pos, Feature.ANNOTATIONS_AFTER_TYPE_PARAMS);
                    mods.annotations = mods.annotations.appendList(annosAfterParams);
                    if (mods.pos == Position.NOPOS)
                        mods.pos = mods.annotations.head.pos;
                }

                Token tk = token;
                pos = token.pos;
                JCExpression type;
                boolean isVoid = token.kind == VOID;
                if (isVoid) {
                    type = to(F.at(pos).TypeIdent(TypeTag.VOID));
                    nextToken();
                } else {
                    // method returns types are un-annotated types
                    type = unannotatedType(false);
                }
                if ((token.kind == LPAREN && !isInterface ||
                        isRecord && token.kind == LBRACE) && type.hasTag(IDENT)) {
                    if (isInterface || tk.name() != className)
                        log.error(DiagnosticFlag.SYNTAX, pos, Errors.InvalidMethDeclRetTypeReq);
                    else if (annosAfterParams.nonEmpty())
                        illegal(annosAfterParams.head.pos);
                    if (isRecord && token.kind == LBRACE) {
                        mods.flags |= Flags.COMPACT_RECORD_CONSTRUCTOR;
                    }
                    return List.of(methodDeclaratorRest(
                        pos, mods, null, names.init, typarams,
                        isInterface, true, isRecord, dc));
                } else if (isRecord && type.hasTag(IDENT) && token.kind == THROWS) {
                    // trying to define a compact constructor with a throws clause
                    log.error(DiagnosticFlag.SYNTAX, token.pos,
                            Errors.InvalidCanonicalConstructorInRecord(
                                    Fragments.Compact,
                                    className,
                                    Fragments.ThrowsClauseNotAllowedForCanonicalConstructor(Fragments.Compact)));
                    skip(false, true, false, false);
                    return List.of(methodDeclaratorRest(
                            pos, mods, null, names.init, typarams,
                            isInterface, true, isRecord, dc));
                } else {
                    pos = token.pos;
                    Name name = ident();
                    if (token.kind == LPAREN) {
                        return List.of(methodDeclaratorRest(
                            pos, mods, type, name, typarams,
                            isInterface, isVoid, false, dc));
                    } else if (!isVoid && typarams.isEmpty()) {
                        if (!isRecord || (isRecord && (mods.flags & Flags.STATIC) != 0)) {
                        List<JCTree> defs =
                            variableDeclaratorsRest(pos, mods, type, name, isInterface, dc,
                                                    new ListBuffer<JCTree>(), false).toList();
                        accept(SEMI);
                        storeEnd(defs.last(), S.prevToken().endPos);
                        return defs;
                    } else {
                            int errPos = pos;
                            variableDeclaratorsRest(pos, mods, type, name, isInterface, dc,
                                    new ListBuffer<JCTree>(), false).toList();
                            accept(SEMI);
                            return List.of(syntaxError(errPos, null, Errors.RecordCannotDeclareInstanceFields));
                        }
                    } else {
                        pos = token.pos;
                        List<JCTree> err;
                        if (isVoid || typarams.nonEmpty()) {
                            JCMethodDecl m =
                                    toP(F.at(pos).MethodDef(mods, name, type, typarams,
                                                            List.nil(), List.nil(), null, null));
                            attach(m, dc);
                            err = List.of(m);
                        } else {
                            err = List.nil();
                        }
                        return List.of(syntaxError(token.pos, err, Errors.Expected(LPAREN)));
                    }
                }
            }
        }
    }

    protected boolean isRecordStart() {
        if (token.kind == IDENTIFIER && token.name() == names.record &&
            (peekToken(TokenKind.IDENTIFIER, TokenKind.LPAREN) ||
             peekToken(TokenKind.IDENTIFIER, TokenKind.EOF) ||
             peekToken(TokenKind.IDENTIFIER, TokenKind.LT))) {
            checkSourceLevel(Feature.RECORDS);
            return true;
        } else {
            return false;
        }
    }

    protected boolean isNonSealedClassStart(boolean local) {
        if (isNonSealedIdentifier(token, 0)) {
            Token next = S.token(3);
            return allowedAfterSealedOrNonSealed(next, local, true);
        }
        return false;
    }

    protected boolean isNonSealedIdentifier(Token someToken, int lookAheadOffset) {
        if (someToken.name() == names.non && peekToken(lookAheadOffset, TokenKind.SUB, TokenKind.IDENTIFIER)) {
            Token tokenSub = S.token(lookAheadOffset + 1);
            Token tokenSealed = S.token(lookAheadOffset + 2);
            if (someToken.endPos == tokenSub.pos &&
                    tokenSub.endPos == tokenSealed.pos &&
                    tokenSealed.name() == names.sealed) {
                checkSourceLevel(Feature.SEALED_CLASSES);
                return true;
            }
        }
        return false;
    }

    protected boolean isSealedClassStart(boolean local) {
        if (token.name() == names.sealed) {
            Token next = S.token(1);
            if (allowedAfterSealedOrNonSealed(next, local, false)) {
                checkSourceLevel(Feature.SEALED_CLASSES);
                return true;
            }
        }
        return false;
    }

    private boolean allowedAfterSealedOrNonSealed(Token next, boolean local, boolean currentIsNonSealed) {
        return local ?
            switch (next.kind) {
                case MONKEYS_AT, ABSTRACT, FINAL, STRICTFP, CLASS, INTERFACE, ENUM -> true;
                default -> false;
            } :
            switch (next.kind) {
                case MONKEYS_AT, PUBLIC, PROTECTED, PRIVATE, ABSTRACT, STATIC, FINAL, STRICTFP, CLASS, INTERFACE, ENUM -> true;
                case IDENTIFIER -> isNonSealedIdentifier(next, currentIsNonSealed ? 3 : 1) || next.name() == names.sealed;
                default -> false;
            };
    }

    /** MethodDeclaratorRest =
     *      FormalParameters BracketsOpt [THROWS TypeList] ( MethodBody | [DEFAULT AnnotationValue] ";")
     *  VoidMethodDeclaratorRest =
     *      FormalParameters [THROWS TypeList] ( MethodBody | ";")
     *  ConstructorDeclaratorRest =
     *      "(" FormalParameterListOpt ")" [THROWS TypeList] MethodBody
     */
    protected JCTree methodDeclaratorRest(int pos,
                              JCModifiers mods,
                              JCExpression type,
                              Name name,
                              List<JCTypeParameter> typarams,
                              boolean isInterface, boolean isVoid,
                              boolean isRecord,
                              Comment dc) {
        if (isInterface) {
            if ((mods.flags & Flags.STATIC) != 0) {
                checkSourceLevel(Feature.STATIC_INTERFACE_METHODS);
            }
            if ((mods.flags & Flags.PRIVATE) != 0) {
                checkSourceLevel(Feature.PRIVATE_INTERFACE_METHODS);
            }
        }
        JCVariableDecl prevReceiverParam = this.receiverParam;
        try {
            this.receiverParam = null;
            // Parsing formalParameters sets the receiverParam, if present
            List<JCVariableDecl> params = List.nil();
            List<JCExpression> thrown = List.nil();
            if (!isRecord || name != names.init || token.kind == LPAREN) {
                params = formalParameters();
                if (!isVoid) type = bracketsOpt(type);
                if (token.kind == THROWS) {
                    nextToken();
                    thrown = qualidentList(true);
                }
            }
            JCBlock body = null;
            JCExpression defaultValue;
            if (token.kind == LBRACE) {
                body = block();
                defaultValue = null;
            } else {
                if (token.kind == DEFAULT) {
                    accept(DEFAULT);
                    defaultValue = annotationValue();
                } else {
                    defaultValue = null;
                }
                accept(SEMI);
                if (token.pos <= endPosTable.errorEndPos) {
                    // error recovery
                    skip(false, true, false, false);
                    if (token.kind == LBRACE) {
                        body = block();
                    }
                }
            }

            JCMethodDecl result =
                    toP(F.at(pos).MethodDef(mods, name, type, typarams,
                                            receiverParam, params, thrown,
                                            body, defaultValue));
            attach(result, dc);
            return result;
        } finally {
            this.receiverParam = prevReceiverParam;
        }
    }

    /** QualidentList = [Annotations] Qualident {"," [Annotations] Qualident}
     */
    List<JCExpression> qualidentList(boolean allowAnnos) {
        ListBuffer<JCExpression> ts = new ListBuffer<>();

        List<JCAnnotation> typeAnnos = allowAnnos ? typeAnnotationsOpt() : List.nil();
        JCExpression qi = qualident(allowAnnos);
        if (!typeAnnos.isEmpty()) {
            JCExpression at = insertAnnotationsToMostInner(qi, typeAnnos, false);
            ts.append(at);
        } else {
            ts.append(qi);
        }
        while (token.kind == COMMA) {
            nextToken();

            typeAnnos = allowAnnos ? typeAnnotationsOpt() : List.nil();
            qi = qualident(allowAnnos);
            if (!typeAnnos.isEmpty()) {
                JCExpression at = insertAnnotationsToMostInner(qi, typeAnnos, false);
                ts.append(at);
            } else {
                ts.append(qi);
            }
        }
        return ts.toList();
    }

    /**
     *  {@literal
     *  TypeParametersOpt = ["<" TypeParameter {"," TypeParameter} ">"]
     *  }
     */
    protected List<JCTypeParameter> typeParametersOpt() {
        if (token.kind == LT) {
            ListBuffer<JCTypeParameter> typarams = new ListBuffer<>();
            nextToken();
            typarams.append(typeParameter());
            while (token.kind == COMMA) {
                nextToken();
                typarams.append(typeParameter());
            }
            accept(GT);
            return typarams.toList();
        } else {
            return List.nil();
        }
    }

    /**
     *  {@literal
     *  TypeParameter = [Annotations] TypeVariable [TypeParameterBound]
     *  TypeParameterBound = EXTENDS Type {"&" Type}
     *  TypeVariable = Ident
     *  }
     */
    JCTypeParameter typeParameter() {
        int pos = token.pos;
        List<JCAnnotation> annos = typeAnnotationsOpt();
        Name name = typeName();
        ListBuffer<JCExpression> bounds = new ListBuffer<>();
        if (token.kind == EXTENDS) {
            nextToken();
            bounds.append(parseType());
            while (token.kind == AMP) {
                nextToken();
                bounds.append(parseType());
            }
        }
        return toP(F.at(pos).TypeParameter(name, bounds.toList(), annos));
    }

    /** FormalParameters = "(" [ FormalParameterList ] ")"
     *  FormalParameterList = [ FormalParameterListNovarargs , ] LastFormalParameter
     *  FormalParameterListNovarargs = [ FormalParameterListNovarargs , ] FormalParameter
     */
    List<JCVariableDecl> formalParameters() {
        return formalParameters(false, false);
    }
    List<JCVariableDecl> formalParameters(boolean lambdaParameters, boolean recordComponents) {
        ListBuffer<JCVariableDecl> params = new ListBuffer<>();
        JCVariableDecl lastParam;
        accept(LPAREN);
        if (token.kind != RPAREN) {
            this.allowThisIdent = !lambdaParameters && !recordComponents;
            lastParam = formalParameter(lambdaParameters, recordComponents);
            if (lastParam.nameexpr != null) {
                this.receiverParam = lastParam;
            } else {
                params.append(lastParam);
            }
            this.allowThisIdent = false;
            while (token.kind == COMMA) {
                if ((lastParam.mods.flags & Flags.VARARGS) != 0) {
                    log.error(DiagnosticFlag.SYNTAX, lastParam, Errors.VarargsMustBeLast);
                }
                nextToken();
                params.append(lastParam = formalParameter(lambdaParameters, recordComponents));
            }
        }
        if (token.kind == RPAREN) {
            nextToken();
        } else {
            setErrorEndPos(token.pos);
            reportSyntaxError(S.prevToken().endPos, Errors.Expected3(COMMA, RPAREN, LBRACKET));
        }
        return params.toList();
    }

    List<JCVariableDecl> implicitParameters(boolean hasParens) {
        if (hasParens) {
            accept(LPAREN);
        }
        ListBuffer<JCVariableDecl> params = new ListBuffer<>();
        if (token.kind != RPAREN && token.kind != ARROW) {
            params.append(implicitParameter());
            while (token.kind == COMMA) {
                nextToken();
                params.append(implicitParameter());
            }
        }
        if (hasParens) {
            accept(RPAREN);
        }
        return params.toList();
    }

    JCModifiers optFinal(long flags) {
        JCModifiers mods = modifiersOpt();
        checkNoMods(mods.flags & ~(Flags.FINAL | Flags.DEPRECATED));
        mods.flags |= flags;
        return mods;
    }

    /**
     * Inserts the annotations (and possibly a new array level)
     * to the left-most type in an array or nested type.
     *
     * When parsing a type like {@code @B Outer.Inner @A []}, the
     * {@code @A} annotation should target the array itself, while
     * {@code @B} targets the nested type {@code Outer}.
     *
     * Currently the parser parses the annotation first, then
     * the array, and then inserts the annotation to the left-most
     * nested type.
     *
     * When {@code createNewLevel} is true, then a new array
     * level is inserted as the most inner type, and have the
     * annotations target it.  This is useful in the case of
     * varargs, e.g. {@code String @A [] @B ...}, as the parser
     * first parses the type {@code String @A []} then inserts
     * a new array level with {@code @B} annotation.
     */
    private JCExpression insertAnnotationsToMostInner(
            JCExpression type, List<JCAnnotation> annos,
            boolean createNewLevel) {
        int origEndPos = getEndPos(type);
        JCExpression mostInnerType = type;
        JCArrayTypeTree mostInnerArrayType = null;
        while (TreeInfo.typeIn(mostInnerType).hasTag(TYPEARRAY)) {
            mostInnerArrayType = (JCArrayTypeTree) TreeInfo.typeIn(mostInnerType);
            mostInnerType = mostInnerArrayType.elemtype;
        }

        if (createNewLevel) {
            mostInnerType = to(F.at(token.pos).TypeArray(mostInnerType));
        }

        JCExpression mostInnerTypeToReturn = mostInnerType;
        if (annos.nonEmpty()) {
            JCExpression lastToModify = mostInnerType;

            while (TreeInfo.typeIn(mostInnerType).hasTag(SELECT) ||
                    TreeInfo.typeIn(mostInnerType).hasTag(TYPEAPPLY)) {
                while (TreeInfo.typeIn(mostInnerType).hasTag(SELECT)) {
                    lastToModify = mostInnerType;
                    mostInnerType = ((JCFieldAccess) TreeInfo.typeIn(mostInnerType)).getExpression();
                }
                while (TreeInfo.typeIn(mostInnerType).hasTag(TYPEAPPLY)) {
                    lastToModify = mostInnerType;
                    mostInnerType = ((JCTypeApply) TreeInfo.typeIn(mostInnerType)).clazz;
                }
            }

            mostInnerType = F.at(annos.head.pos).AnnotatedType(annos, mostInnerType);

            if (TreeInfo.typeIn(lastToModify).hasTag(TYPEAPPLY)) {
                ((JCTypeApply) TreeInfo.typeIn(lastToModify)).clazz = mostInnerType;
            } else if (TreeInfo.typeIn(lastToModify).hasTag(SELECT)) {
                ((JCFieldAccess) TreeInfo.typeIn(lastToModify)).selected = mostInnerType;
            } else {
                // We never saw a SELECT or TYPEAPPLY, return the annotated type.
                mostInnerTypeToReturn = mostInnerType;
            }
        }

        if (mostInnerArrayType == null) {
            return mostInnerTypeToReturn;
        } else {
            mostInnerArrayType.elemtype = mostInnerTypeToReturn;
            storeEnd(type, origEndPos);
            return type;
        }
    }

    /** FormalParameter = { FINAL | '@' Annotation } Type VariableDeclaratorId
     *  LastFormalParameter = { FINAL | '@' Annotation } Type '...' Ident | FormalParameter
     */
    protected JCVariableDecl formalParameter(boolean lambdaParameter, boolean recordComponent) {
        JCModifiers mods = !recordComponent ? optFinal(Flags.PARAMETER) : modifiersOpt();
        if (recordComponent && mods.flags != 0) {
            log.error(mods.pos, Errors.RecordCantDeclareFieldModifiers);
        }
        if (recordComponent) {
            mods.flags |= Flags.RECORD | Flags.FINAL | Flags.PRIVATE | Flags.GENERATED_MEMBER;
        }
        // need to distinguish between vararg annos and array annos
        // look at typeAnnotationsPushedBack comment
        this.permitTypeAnnotationsPushBack = true;
        JCExpression type = parseType(lambdaParameter);
        this.permitTypeAnnotationsPushBack = false;

        if (token.kind == ELLIPSIS) {
            List<JCAnnotation> varargsAnnos = typeAnnotationsPushedBack;
            typeAnnotationsPushedBack = List.nil();
            mods.flags |= Flags.VARARGS;
            // insert var arg type annotations
            type = insertAnnotationsToMostInner(type, varargsAnnos, true);
            nextToken();
        } else {
            // if not a var arg, then typeAnnotationsPushedBack should be null
            if (typeAnnotationsPushedBack.nonEmpty()) {
                reportSyntaxError(typeAnnotationsPushedBack.head.pos, Errors.IllegalStartOfType);
            }
            typeAnnotationsPushedBack = List.nil();
        }
        return variableDeclaratorId(mods, type, lambdaParameter, recordComponent);
    }

    protected JCVariableDecl implicitParameter() {
        JCModifiers mods = F.at(token.pos).Modifiers(Flags.PARAMETER);
        return variableDeclaratorId(mods, null, true, false);
    }

/* ---------- auxiliary methods -------------- */
    /** Check that given tree is a legal expression statement.
     */
    protected JCExpression checkExprStat(JCExpression t) {
        if (!TreeInfo.isExpressionStatement(t)) {
            JCExpression ret = F.at(t.pos).Erroneous(List.<JCTree>of(t));
            log.error(DiagnosticFlag.SYNTAX, ret, Errors.NotStmt);
            return ret;
        } else {
            return t;
        }
    }

    /** Return precedence of operator represented by token,
     *  -1 if token is not a binary operator. @see TreeInfo.opPrec
     */
    static int prec(TokenKind token) {
        JCTree.Tag oc = optag(token);
        return (oc != NO_TAG) ? TreeInfo.opPrec(oc) : -1;
    }

    /**
     * Return the lesser of two positions, making allowance for either one
     * being unset.
     */
    static int earlier(int pos1, int pos2) {
        if (pos1 == Position.NOPOS)
            return pos2;
        if (pos2 == Position.NOPOS)
            return pos1;
        return (pos1 < pos2 ? pos1 : pos2);
    }

    /** Return operation tag of binary operator represented by token,
     *  No_TAG if token is not a binary operator.
     */
    static JCTree.Tag optag(TokenKind token) {
        switch (token) {
        case BARBAR:
            return OR;
        case AMPAMP:
            return AND;
        case BAR:
            return BITOR;
        case BAREQ:
            return BITOR_ASG;
        case CARET:
            return BITXOR;
        case CARETEQ:
            return BITXOR_ASG;
        case AMP:
            return BITAND;
        case AMPEQ:
            return BITAND_ASG;
        case EQEQ:
            return JCTree.Tag.EQ;
        case BANGEQ:
            return NE;
        case LT:
            return JCTree.Tag.LT;
        case GT:
            return JCTree.Tag.GT;
        case LTEQ:
            return LE;
        case GTEQ:
            return GE;
        case LTLT:
            return SL;
        case LTLTEQ:
            return SL_ASG;
        case GTGT:
            return SR;
        case GTGTEQ:
            return SR_ASG;
        case GTGTGT:
            return USR;
        case GTGTGTEQ:
            return USR_ASG;
        case PLUS:
            return JCTree.Tag.PLUS;
        case PLUSEQ:
            return PLUS_ASG;
        case SUB:
            return MINUS;
        case SUBEQ:
            return MINUS_ASG;
        case STAR:
            return MUL;
        case STAREQ:
            return MUL_ASG;
        case SLASH:
            return DIV;
        case SLASHEQ:
            return DIV_ASG;
        case PERCENT:
            return MOD;
        case PERCENTEQ:
            return MOD_ASG;
        case INSTANCEOF:
            return TYPETEST;
        default:
            return NO_TAG;
        }
    }

    /** Return operation tag of unary operator represented by token,
     *  No_TAG if token is not a binary operator.
     */
    static JCTree.Tag unoptag(TokenKind token) {
        switch (token) {
        case PLUS:
            return POS;
        case SUB:
            return NEG;
        case BANG:
            return NOT;
        case TILDE:
            return COMPL;
        case PLUSPLUS:
            return PREINC;
        case SUBSUB:
            return PREDEC;
        default:
            return NO_TAG;
        }
    }

    /** Return type tag of basic type represented by token,
     *  NONE if token is not a basic type identifier.
     */
    static TypeTag typetag(TokenKind token) {
        switch (token) {
        case BYTE:
            return TypeTag.BYTE;
        case CHAR:
            return TypeTag.CHAR;
        case SHORT:
            return TypeTag.SHORT;
        case INT:
            return TypeTag.INT;
        case LONG:
            return TypeTag.LONG;
        case FLOAT:
            return TypeTag.FLOAT;
        case DOUBLE:
            return TypeTag.DOUBLE;
        case BOOLEAN:
            return TypeTag.BOOLEAN;
        default:
            return TypeTag.NONE;
        }
    }

    void checkSourceLevel(Feature feature) {
        checkSourceLevel(token.pos, feature);
    }

    protected void checkSourceLevel(int pos, Feature feature) {
        if (preview.isPreview(feature) && !preview.isEnabled()) {
            //preview feature without --preview flag, error
            log.error(DiagnosticFlag.SOURCE_LEVEL, pos, preview.disabledError(feature));
        } else if (!feature.allowedInSource(source)) {
            //incompatible source level, error
            log.error(DiagnosticFlag.SOURCE_LEVEL, pos, feature.error(source.name));
        } else if (preview.isPreview(feature)) {
            //use of preview feature, warn
            preview.warnPreview(pos, feature);
        }
    }

    /*
     * a functional source tree and end position mappings
     */
    protected static class SimpleEndPosTable extends AbstractEndPosTable {

        private final IntHashTable endPosMap;

        SimpleEndPosTable(JavacParser parser) {
            super(parser);
            endPosMap = new IntHashTable();
        }

        public void storeEnd(JCTree tree, int endpos) {
            endPosMap.putAtIndex(tree, errorEndPos > endpos ? errorEndPos : endpos,
                                 endPosMap.lookup(tree));
        }

        protected <T extends JCTree> T to(T t) {
            storeEnd(t, parser.token.endPos);
            return t;
        }

        protected <T extends JCTree> T toP(T t) {
            storeEnd(t, parser.S.prevToken().endPos);
            return t;
        }

        public int getEndPos(JCTree tree) {
            int value = endPosMap.getFromIndex(endPosMap.lookup(tree));
            // As long as Position.NOPOS==-1, this just returns value.
            return (value == -1) ? Position.NOPOS : value;
        }

        public int replaceTree(JCTree oldTree, JCTree newTree) {
            int pos = endPosMap.remove(oldTree);
            if (pos != -1) {
                storeEnd(newTree, pos);
                return pos;
            }
            return Position.NOPOS;
        }
    }

    /*
     * a default skeletal implementation without any mapping overhead.
     */
    protected static class EmptyEndPosTable extends AbstractEndPosTable {

        EmptyEndPosTable(JavacParser parser) {
            super(parser);
        }

        public void storeEnd(JCTree tree, int endpos) { /* empty */ }

        protected <T extends JCTree> T to(T t) {
            return t;
        }

        protected <T extends JCTree> T toP(T t) {
            return t;
        }

        public int getEndPos(JCTree tree) {
            return Position.NOPOS;
        }

        public int replaceTree(JCTree oldTree, JCTree newTree) {
            return Position.NOPOS;
        }

    }

    protected static abstract class AbstractEndPosTable implements EndPosTable {
        /**
         * The current parser.
         */
        protected JavacParser parser;

        /**
         * Store the last error position.
         */
        public int errorEndPos = Position.NOPOS;

        public AbstractEndPosTable(JavacParser parser) {
            this.parser = parser;
        }

        /**
         * Store current token's ending position for a tree, the value of which
         * will be the greater of last error position and the ending position of
         * the current token.
         * @param t The tree.
         */
        protected abstract <T extends JCTree> T to(T t);

        /**
         * Store current token's ending position for a tree, the value of which
         * will be the greater of last error position and the ending position of
         * the previous token.
         * @param t The tree.
         */
        protected abstract <T extends JCTree> T toP(T t);

        /**
         * Set the error position during the parsing phases, the value of which
         * will be set only if it is greater than the last stored error position.
         * @param errPos The error position
         */
        public void setErrorEndPos(int errPos) {
            if (errPos > errorEndPos) {
                errorEndPos = errPos;
            }
        }

        public void setParser(JavacParser parser) {
            this.parser = parser;
        }
    }
}<|MERGE_RESOLUTION|>--- conflicted
+++ resolved
@@ -187,13 +187,8 @@
         endPosTable = newEndPosTable(keepEndPositions);
         this.allowYieldStatement = (!preview.isPreview(Feature.SWITCH_EXPRESSION) || preview.isEnabled()) &&
                 Feature.SWITCH_EXPRESSION.allowedInSource(source);
-<<<<<<< HEAD
         this.allowWithFieldOperator = fac.options.isSet("allowWithFieldOperator");
-        this.allowRecords = (!preview.isPreview(Feature.RECORDS) || preview.isEnabled()) &&
-                Feature.RECORDS.allowedInSource(source);
-=======
         this.allowRecords = Feature.RECORDS.allowedInSource(source);
->>>>>>> 3f20612e
         this.allowSealedTypes = (!preview.isPreview(Feature.SEALED_CLASSES) || preview.isEnabled()) &&
                 Feature.SEALED_CLASSES.allowedInSource(source);
     }
