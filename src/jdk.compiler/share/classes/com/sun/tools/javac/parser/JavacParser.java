/*
 * Copyright (c) 1999, 2025, Oracle and/or its affiliates. All rights reserved.
 * DO NOT ALTER OR REMOVE COPYRIGHT NOTICES OR THIS FILE HEADER.
 *
 * This code is free software; you can redistribute it and/or modify it
 * under the terms of the GNU General Public License version 2 only, as
 * published by the Free Software Foundation.  Oracle designates this
 * particular file as subject to the "Classpath" exception as provided
 * by Oracle in the LICENSE file that accompanied this code.
 *
 * This code is distributed in the hope that it will be useful, but WITHOUT
 * ANY WARRANTY; without even the implied warranty of MERCHANTABILITY or
 * FITNESS FOR A PARTICULAR PURPOSE.  See the GNU General Public License
 * version 2 for more details (a copy is included in the LICENSE file that
 * accompanied this code).
 *
 * You should have received a copy of the GNU General Public License version
 * 2 along with this work; if not, write to the Free Software Foundation,
 * Inc., 51 Franklin St, Fifth Floor, Boston, MA 02110-1301 USA.
 *
 * Please contact Oracle, 500 Oracle Parkway, Redwood Shores, CA 94065 USA
 * or visit www.oracle.com if you need additional information or have any
 * questions.
 */

package com.sun.tools.javac.parser;

import java.util.*;
import java.util.function.Function;
import java.util.function.Predicate;
import java.util.stream.Collectors;

import javax.lang.model.SourceVersion;

import com.sun.source.tree.CaseTree;
import com.sun.source.tree.MemberReferenceTree.ReferenceMode;
import com.sun.source.tree.ModuleTree.ModuleKind;

import com.sun.tools.javac.code.*;
import com.sun.tools.javac.code.Flags.Flag;
import com.sun.tools.javac.code.Source.Feature;
import com.sun.tools.javac.file.PathFileObject;
import com.sun.tools.javac.parser.Tokens.*;
import com.sun.tools.javac.parser.Tokens.Comment.CommentStyle;
import com.sun.tools.javac.resources.CompilerProperties.Errors;
import com.sun.tools.javac.resources.CompilerProperties.Fragments;
import com.sun.tools.javac.resources.CompilerProperties.LintWarnings;
import com.sun.tools.javac.resources.CompilerProperties.Warnings;
import com.sun.tools.javac.tree.*;
import com.sun.tools.javac.tree.JCTree.*;
import com.sun.tools.javac.tree.JCTree.JCNullableTypeExpression.NullMarker;
import com.sun.tools.javac.util.*;
import com.sun.tools.javac.util.JCDiagnostic.DiagnosticFlag;
import com.sun.tools.javac.util.JCDiagnostic.Error;
import com.sun.tools.javac.util.JCDiagnostic.Fragment;
import com.sun.tools.javac.util.List;

import static com.sun.tools.javac.code.Flags.asFlagSet;
import static com.sun.tools.javac.parser.Tokens.TokenKind.*;
import static com.sun.tools.javac.parser.Tokens.TokenKind.ASSERT;
import static com.sun.tools.javac.parser.Tokens.TokenKind.CASE;
import static com.sun.tools.javac.parser.Tokens.TokenKind.CATCH;
import static com.sun.tools.javac.parser.Tokens.TokenKind.EQ;
import static com.sun.tools.javac.parser.Tokens.TokenKind.GT;
import static com.sun.tools.javac.parser.Tokens.TokenKind.IMPORT;
import static com.sun.tools.javac.parser.Tokens.TokenKind.LT;
import static com.sun.tools.javac.parser.Tokens.TokenKind.SYNCHRONIZED;
import com.sun.tools.javac.parser.VirtualParser.VirtualScanner;
import static com.sun.tools.javac.tree.JCTree.Tag.*;
import static com.sun.tools.javac.resources.CompilerProperties.Fragments.ImplicitAndExplicitNotAllowed;
import static com.sun.tools.javac.resources.CompilerProperties.Fragments.VarAndExplicitNotAllowed;
import static com.sun.tools.javac.resources.CompilerProperties.Fragments.VarAndImplicitNotAllowed;
import com.sun.tools.javac.util.JCDiagnostic.SimpleDiagnosticPosition;

/**
 * The parser maps a token sequence into an abstract syntax tree.
 * The parser is a hand-written recursive-descent parser that
 * implements the grammar described in the Java Language Specification.
 * For efficiency reasons, an operator precedence scheme is used
 * for parsing binary operation expressions.
 *
 *  <p><b>This is NOT part of any supported API.
 *  If you write code that depends on this, you do so at your own risk.
 *  This code and its internal interfaces are subject to change or
 *  deletion without notice.</b>
 */
public class JavacParser implements Parser {

    /** The number of precedence levels of infix operators.
     */
    private static final int infixPrecedenceLevels = 10;

    /** Is the parser instantiated to parse a module-info file ?
     */
    private final boolean parseModuleInfo;

    /** The scanner used for lexical analysis.
     */
    protected Lexer S;

    /** The factory to be used for abstract syntax tree construction.
     */
    protected TreeMaker F;

    /** The log to be used for error diagnostics.
     */
    private Log log;

    /** The Source language setting. */
    private Source source;

    /** The Preview language setting. */
    private Preview preview;

    /** The name table. */
    private Names names;

    /** End position mappings container */
    protected final AbstractEndPosTable endPosTable;

    /** A map associating "other nearby documentation comments"
     *  with the preferred documentation comment for a declaration. */
    protected Map<Comment, List<Comment>> danglingComments = new HashMap<>();
    /** Handler for deferred diagnostics. */
    protected final DeferredLintHandler deferredLintHandler;

    // Because of javac's limited lookahead, some contexts are ambiguous in
    // the presence of type annotations even though they are not ambiguous
    // in the absence of type annotations.  Consider this code:
    //   void m(String [] m) { }
    //   void m(String ... m) { }
    // After parsing "String", javac calls bracketsOpt which immediately
    // returns if the next character is not '['.  Similarly, javac can see
    // if the next token is ... and in that case parse an ellipsis.  But in
    // the presence of type annotations:
    //   void m(String @A [] m) { }
    //   void m(String @A ... m) { }
    // no finite lookahead is enough to determine whether to read array
    // levels or an ellipsis.  Furthermore, if you call bracketsOpt, then
    // bracketsOpt first reads all the leading annotations and only then
    // discovers that it needs to fail.  bracketsOpt needs a way to push
    // back the extra annotations that it read.  (But, bracketsOpt should
    // not *always* be allowed to push back extra annotations that it finds
    // -- in most contexts, any such extra annotation is an error.
    //
    // The following two variables permit type annotations that have
    // already been read to be stored for later use.  Alternate
    // implementations are possible but would cause much larger changes to
    // the parser.

    /** Type annotations that have already been read but have not yet been used. **/
    private List<JCAnnotation> typeAnnotationsPushedBack = List.nil();

    /**
     * If the parser notices extra annotations, then it either immediately
     * issues an error (if this variable is false) or places the extra
     * annotations in variable typeAnnotationsPushedBack (if this variable
     * is true).
     */
    private boolean permitTypeAnnotationsPushBack = false;
    private JCDiagnostic.Error unexpectedTopLevelDefinitionStartError;

    interface ErrorRecoveryAction {
        JCTree doRecover(JavacParser parser);
    }

    enum BasicErrorRecoveryAction implements ErrorRecoveryAction {
        BLOCK_STMT {public JCTree doRecover(JavacParser parser) { return parser.parseStatementAsBlock(); }},
        CATCH_CLAUSE {public JCTree doRecover(JavacParser parser) { return parser.catchClause(); }}
    }

    /** Construct a parser from a given scanner, tree factory and log.
     */
    protected JavacParser(ParserFactory fac,
                          Lexer S,
                          boolean keepDocComments,
                          boolean keepLineMap,
                          boolean keepEndPositions) {
        this(fac, S, keepDocComments, keepLineMap, keepEndPositions, false);

    }
    /** Construct a parser from a given scanner, tree factory and log.
     */
    @SuppressWarnings("this-escape")
    protected JavacParser(ParserFactory fac,
                     Lexer S,
                     boolean keepDocComments,
                     boolean keepLineMap,
                     boolean keepEndPositions,
                     boolean parseModuleInfo) {
        this.S = S;
        nextToken(); // prime the pump
        this.F = fac.F;
        this.log = fac.log;
        this.names = fac.names;
        this.source = fac.source;
        this.preview = fac.preview;
        this.deferredLintHandler = fac.deferredLintHandler;
        this.allowStringFolding = fac.options.getBoolean("allowStringFolding", true);
        this.keepDocComments = keepDocComments;
        this.parseModuleInfo = parseModuleInfo;
        this.docComments = newDocCommentTable(keepDocComments, fac);
        this.keepLineMap = keepLineMap;
        this.errorTree = F.Erroneous();
        this.endPosTable = newEndPosTable(keepEndPositions);
        this.allowYieldStatement = Feature.SWITCH_EXPRESSION.allowedInSource(source);
        this.allowRecords = Feature.RECORDS.allowedInSource(source);
        this.allowSealedTypes = Feature.SEALED_CLASSES.allowedInSource(source);
        this.allowValueClasses = (!preview.isPreview(Feature.VALUE_CLASSES) || preview.isEnabled()) &&
                Feature.VALUE_CLASSES.allowedInSource(source);
<<<<<<< HEAD
        this.allowNullRestrictedTypes = (!preview.isPreview(Feature.NULL_RESTRICTED_TYPES) || preview.isEnabled()) &&
                Feature.NULL_RESTRICTED_TYPES.allowedInSource(source);
=======
        updateUnexpectedTopLevelDefinitionStartError(false);
>>>>>>> 94cca4b7
    }

    /** Construct a parser from an existing parser, with minimal overhead.
     */
    @SuppressWarnings("this-escape")
    protected JavacParser(JavacParser parser,
                          Lexer S) {
        this.S = S;
        this.token = parser.token;
        this.F = parser.F;
        this.log = parser.log;
        this.names = parser.names;
        this.source = parser.source;
        this.preview = parser.preview;
        this.deferredLintHandler = parser.deferredLintHandler;
        this.allowStringFolding = parser.allowStringFolding;
        this.keepDocComments = parser.keepDocComments;
        this.parseModuleInfo = false;
        this.docComments = parser.docComments;
        this.errorTree = F.Erroneous();
        this.endPosTable = newEndPosTable(false);
        this.allowYieldStatement = Feature.SWITCH_EXPRESSION.allowedInSource(source);
        this.allowRecords = Feature.RECORDS.allowedInSource(source);
        this.allowSealedTypes = Feature.SEALED_CLASSES.allowedInSource(source);
        this.allowValueClasses = (!preview.isPreview(Feature.VALUE_CLASSES) || preview.isEnabled()) &&
                Feature.VALUE_CLASSES.allowedInSource(source);
<<<<<<< HEAD
        this.allowNullRestrictedTypes = (!preview.isPreview(Feature.NULL_RESTRICTED_TYPES) || preview.isEnabled()) &&
                Feature.NULL_RESTRICTED_TYPES.allowedInSource(source);
=======
        updateUnexpectedTopLevelDefinitionStartError(false);
>>>>>>> 94cca4b7
    }

    protected AbstractEndPosTable newEndPosTable(boolean keepEndPositions) {
        return  keepEndPositions
                ? new SimpleEndPosTable(this)
                : new EmptyEndPosTable(this);
    }

    protected DocCommentTable newDocCommentTable(boolean keepDocComments, ParserFactory fac) {
        return keepDocComments ? new LazyDocCommentTable(fac) : null;
    }

    /** Switch: should we fold strings?
     */
    boolean allowStringFolding;

    /** Switch: should we keep docComments?
     */
    boolean keepDocComments;

    /** Switch: should we keep line table?
     */
    boolean keepLineMap;

    /** Switch: is "this" allowed as an identifier?
     * This is needed to parse receiver types.
     */
    boolean allowThisIdent;

    /** Switch: is yield statement allowed in this source level?
     */
    boolean allowYieldStatement;

    /** Switch: are records allowed in this source level?
     */
    boolean allowRecords;

    /** Switch: are value classes allowed in this source level?
     */
    boolean allowValueClasses;

    /** Switch: are sealed types allowed in this source level?
     */
    boolean allowSealedTypes;

    /** Switch: are null-restricted types allowed?
     */
    boolean allowNullRestrictedTypes;

    /** The type of the method receiver, as specified by a first "this" parameter.
     */
    JCVariableDecl receiverParam;

    /** When terms are parsed, the mode determines which is expected:
     *     mode = EXPR        : an expression
     *     mode = TYPE        : a type
     *     mode = NOPARAMS    : no parameters allowed for type
     *     mode = TYPEARG     : type argument
     *     mode |= NOLAMBDA   : lambdas are not allowed
     *     mode |= NOQUES     : nullable types are not allowed
     */
    protected static final int EXPR          = 1 << 0;
    protected static final int TYPE          = 1 << 1;
    protected static final int NOPARAMS      = 1 << 2;
    protected static final int TYPEARG       = 1 << 3;
    protected static final int DIAMOND       = 1 << 4;
    protected static final int NOLAMBDA      = 1 << 5;
    protected static final int NOQUES        = 1 << 6;

    protected void setMode(int mode) {
        this.mode = mode;
    }

    protected void setLastMode(int mode) {
        lastmode = mode;
    }

    protected boolean isMode(int mode) {
        return (this.mode & mode) != 0;
    }

    protected boolean wasTypeMode() {
        return (lastmode & TYPE) != 0;
    }

    protected void selectExprMode() {
        setMode((mode & (NOLAMBDA | NOQUES)) | EXPR);
    }

    protected void selectTypeMode() {
        setMode((mode & (NOLAMBDA | NOQUES)) | TYPE);
    }

    /** The current mode.
     */
    protected int mode = 0;

    /** The mode of the term that was parsed last.
     */
    protected int lastmode = 0;

    /* ---------- token management -------------- */

    protected Token token;

    public Token token() {
        return token;
    }

    public void nextToken() {
        S.nextToken();
        token = S.token();
    }

    protected boolean peekToken(Predicate<TokenKind> tk) {
        return peekToken(0, tk);
    }

    protected boolean peekToken(int lookahead, Predicate<TokenKind> tk) {
        return tk.test(S.token(lookahead + 1).kind);
    }

    protected boolean peekToken(Predicate<TokenKind> tk1, Predicate<TokenKind> tk2) {
        return peekToken(0, tk1, tk2);
    }

    protected boolean peekToken(int lookahead, Predicate<TokenKind> tk1, Predicate<TokenKind> tk2) {
        return tk1.test(S.token(lookahead + 1).kind) &&
                tk2.test(S.token(lookahead + 2).kind);
    }

    protected boolean peekToken(Predicate<TokenKind> tk1, Predicate<TokenKind> tk2, Predicate<TokenKind> tk3) {
        return peekToken(0, tk1, tk2, tk3);
    }

    protected boolean peekToken(int lookahead, Predicate<TokenKind> tk1, Predicate<TokenKind> tk2, Predicate<TokenKind> tk3) {
        return tk1.test(S.token(lookahead + 1).kind) &&
                tk2.test(S.token(lookahead + 2).kind) &&
                tk3.test(S.token(lookahead + 3).kind);
    }

    @SuppressWarnings("unchecked")
    protected boolean peekToken(Predicate<TokenKind>... kinds) {
        return peekToken(0, kinds);
    }

    @SuppressWarnings("unchecked")
    protected boolean peekToken(int lookahead, Predicate<TokenKind>... kinds) {
        for (Predicate<TokenKind> kind : kinds) {
            if (!kind.test(S.token(++lookahead).kind)) {
                return false;
            }
        }
        return true;
    }

    /* ---------- error recovery -------------- */

    private JCErroneous errorTree;

    /** Skip forward until a suitable stop token is found.
     */
    protected void skip(boolean stopAtImport, boolean stopAtMemberDecl, boolean stopAtIdentifier, boolean stopAtStatement) {
         while (true) {
             switch (token.kind) {
                case SEMI:
                    nextToken();
                    return;
                case PUBLIC:
                case FINAL:
                case ABSTRACT:
                case MONKEYS_AT:
                case EOF:
                case CLASS:
                case INTERFACE:
                case ENUM:
                    return;
                case IMPORT:
                    if (stopAtImport)
                        return;
                    break;
                case LBRACE:
                case RBRACE:
                case PRIVATE:
                case PROTECTED:
                case STATIC:
                case TRANSIENT:
                case NATIVE:
                case VOLATILE:
                case SYNCHRONIZED:
                case STRICTFP:
                case LT:
                case BYTE:
                case SHORT:
                case CHAR:
                case INT:
                case LONG:
                case FLOAT:
                case DOUBLE:
                case BOOLEAN:
                case VOID:
                    if (stopAtMemberDecl)
                        return;
                    break;
                case UNDERSCORE:
                case IDENTIFIER:
                   if (stopAtIdentifier)
                        return;
                    break;
                case CASE:
                case DEFAULT:
                case IF:
                case FOR:
                case WHILE:
                case DO:
                case TRY:
                case SWITCH:
                case RETURN:
                case THROW:
                case BREAK:
                case CONTINUE:
                case ELSE:
                case FINALLY:
                case CATCH:
                case THIS:
                case SUPER:
                case NEW:
                    if (stopAtStatement)
                        return;
                    break;
                case ASSERT:
                    if (stopAtStatement)
                        return;
                    break;
            }
            nextToken();
        }
    }

    protected JCErroneous syntaxError(int pos, Error errorKey) {
        return syntaxError(pos, List.nil(), errorKey);
    }

    protected JCErroneous syntaxError(int pos, List<? extends JCTree> errs, Error errorKey) {
        return syntaxError(pos, errs, errorKey, false);
    }

    private JCErroneous syntaxError(int pos, List<? extends JCTree> errs, Error errorKey, boolean noEofError) {
        setErrorEndPos(pos);
        JCErroneous err = F.at(pos).Erroneous(errs);
        reportSyntaxError(err, errorKey, noEofError);
        if (errs != null) {
            JCTree last = errs.last();
            if (last != null)
                storeEnd(last, pos);
        }
        return toP(err);
    }

    private static final int RECOVERY_THRESHOLD = 50;
    private int errorPos = Position.NOPOS;
    private int count = 0;

    /**
     * Report a syntax using the given the position parameter and arguments,
     * unless one was already reported at the same position.
     */
    protected void reportSyntaxError(int pos, Error errorKey) {
        JCDiagnostic.DiagnosticPosition diag = new JCDiagnostic.SimpleDiagnosticPosition(pos);
        reportSyntaxError(diag, errorKey);
    }

    /**
     * Report a syntax error using the given DiagnosticPosition object and
     * arguments, unless one was already reported at the same position.
     */
    protected void reportSyntaxError(JCDiagnostic.DiagnosticPosition diagPos, Error errorKey) {
        reportSyntaxError(diagPos, errorKey, false);
    }

    private void reportSyntaxError(JCDiagnostic.DiagnosticPosition diagPos, Error errorKey, boolean noEofError) {
        int pos = diagPos.getPreferredPosition();
        if (pos > S.errPos() || pos == Position.NOPOS) {
            if (token.kind == EOF && !noEofError) {
                log.error(DiagnosticFlag.SYNTAX, diagPos, Errors.PrematureEof);
            } else {
                log.error(DiagnosticFlag.SYNTAX, diagPos, errorKey);
            }
        }
        S.errPos(pos);
        if (token.pos == errorPos && token.kind != EOF) {
            //check for a possible infinite loop in parsing:
            Assert.check(count++ < RECOVERY_THRESHOLD);
        } else {
            count = 0;
            errorPos = token.pos;
        }
    }

    /** If next input token matches given token, skip it, otherwise report
     *  an error.
     */
    public void accept(TokenKind tk) {
        accept(tk, Errors::Expected);
    }

    /** If next input token matches given token, skip it, otherwise report
     *  an error.
     */
    public void accept(TokenKind tk, Function<TokenKind, Error> errorProvider) {
        if (token.kind == tk) {
            nextToken();
        } else {
            setErrorEndPos(token.pos);
            reportSyntaxError(S.prevToken().endPos, errorProvider.apply(tk));
        }
    }

    /** Report an illegal start of expression/type error at given position.
     */
    JCExpression illegal(int pos) {
        setErrorEndPos(pos);
        if (isMode(EXPR))
            return syntaxError(pos, Errors.IllegalStartOfExpr);
        else
            return syntaxError(pos, Errors.IllegalStartOfType);

    }

    /** Report an illegal start of expression/type error at current position.
     */
    JCExpression illegal() {
        return illegal(token.pos);
    }

    /** Diagnose a modifier flag from the set, if any. */
    protected void checkNoMods(long mods) {
        checkNoMods(token.pos, mods);
    }

    protected void checkNoMods(int pos, long mods) {
        if (mods != 0) {
            long lowestMod = mods & -mods;
            log.error(DiagnosticFlag.SYNTAX, pos, Errors.ModNotAllowedHere(Flags.asFlagSet(lowestMod)));
        }
    }

/* ---------- doc comments --------- */

    /** A table to store all documentation comments
     *  indexed by the tree nodes they refer to.
     *  defined only if option flag keepDocComment is set.
     */
    private final DocCommentTable docComments;

    /** Record nearby documentation comments against the
     *  primary documentation comment for a declaration.
     *
     *  Dangling documentation comments are handled as follows.
     *  1. {@code Scanner} adds all doc comments to a queue of
     *     recent doc comments. The queue is flushed whenever
     *     it is known that the recent doc comments should be
     *     ignored and should not cause any warnings.
     *  2. The primary documentation comment is the one obtained
     *     from the first token of any declaration.
     *     (using {@code token.getDocComment()}.
     *  3. At the end of the "signature" of the declaration
     *     (that is, before any initialization or body for the
     *     declaration) any other "recent" comments are saved
     *     in a map using the primary comment as a key,
     *     using this method, {@code saveDanglingComments}.
     *  4. When the tree node for the declaration is finally
     *     available, and the primary comment, if any,
     *     is "attached", (in {@link #attach}) any related
     *     dangling comments are also attached to the tree node
     *     by registering them using the {@link #deferredLintHandler}.
     *  5. (Later) Warnings may be generated for the dangling
     *     comments, subject to the {@code -Xlint} and
     *     {@code @SuppressWarnings}.
     *
     *  @param dc the primary documentation comment
     */
    private void saveDanglingDocComments(Comment dc) {
        var recentComments = S.getDocComments();

        switch (recentComments.size()) {
            case 0:
                // no recent comments
                return;

            case 1:
                if (recentComments.peek() == dc) {
                    // no other recent comments
                    recentComments.remove();
                    return;
                }
        }

        var lb = new ListBuffer<Comment>();
        while (!recentComments.isEmpty()) {
            var c = recentComments.remove();
            if (c != dc) {
                lb.add(c);
            }
        }
        danglingComments.put(dc, lb.toList());
    }

    /** Make an entry into docComments hashtable,
     *  provided flag keepDocComments is set and given doc comment is non-null.
     *  If there are any related "dangling comments", register
     *  diagnostics to be handled later, when @SuppressWarnings
     *  can be taken into account.
     *
     *  @param tree   The tree to be used as index in the hashtable
     *  @param dc     The doc comment to associate with the tree, or null.
     */
    protected void attach(JCTree tree, Comment dc) {
        if (keepDocComments && dc != null) {
            docComments.putComment(tree, dc);
        }
        reportDanglingComments(tree, dc);
    }

    /** Reports all dangling comments associated with the
     *  primary comment for a declaration against the position
     *  of the tree node for a declaration.
     *
     * @param tree the tree node for the declaration
     * @param dc the primary comment for the declaration
     */
    void reportDanglingComments(JCTree tree, Comment dc) {
        var list = danglingComments.remove(dc);
        if (list != null) {
            deferredLintHandler.push(tree);
            try {
                list.forEach(this::reportDanglingDocComment);
            } finally {
                deferredLintHandler.pop();
            }
        }
    }

    /**
     * Reports an individual dangling comment using the {@link #deferredLintHandler}.
     * The comment may or not may generate an actual diagnostic, depending on
     * the settings for {@code -Xlint} and/or {@code @SuppressWarnings}.
     *
     * @param c the comment
     */
    void reportDanglingDocComment(Comment c) {
        var pos = c.getPos();
        if (pos != null) {
            deferredLintHandler.report(lint -> {
                if (lint.isEnabled(Lint.LintCategory.DANGLING_DOC_COMMENTS) &&
                        !shebang(c, pos)) {
                    log.warning(
                            pos, LintWarnings.DanglingDocComment);
                }
            });
        }
    }

    /** Returns true for a comment that acts similarly to shebang in UNIX */
    private boolean shebang(Comment c, JCDiagnostic.DiagnosticPosition pos) {
        var src = log.currentSource();
        return c.getStyle() == Comment.CommentStyle.JAVADOC_LINE &&
                c.getPos().getStartPosition() == 0 &&
                src.getLineNumber(pos.getEndPosition(src.getEndPosTable())) == 1;
    }

    /**
     * Ignores any recent documentation comments found by the scanner,
     * such as those that cannot be associated with a nearby declaration.
     */
    private void ignoreDanglingComments() {
        S.getDocComments().clear();
    }

/* -------- source positions ------- */

    protected void setErrorEndPos(int errPos) {
        endPosTable.setErrorEndPos(errPos);
    }

    protected void storeEnd(JCTree tree, int endpos) {
        endPosTable.storeEnd(tree, endpos);
    }

    protected <T extends JCTree> T to(T t) {
        return endPosTable.to(t);
    }

    protected <T extends JCTree> T toP(T t) {
        return endPosTable.toP(t);
    }

    /** Get the start position for a tree node.  The start position is
     * defined to be the position of the first character of the first
     * token of the node's source text.
     * @param tree  The tree node
     */
    public int getStartPos(JCTree tree) {
        return TreeInfo.getStartPos(tree);
    }

    /**
     * Get the end position for a tree node.  The end position is
     * defined to be the position of the last character of the last
     * token of the node's source text.  Returns Position.NOPOS if end
     * positions are not generated or the position is otherwise not
     * found.
     * @param tree  The tree node
     */
    public int getEndPos(JCTree tree) {
        return endPosTable.getEndPos(tree);
    }



/* ---------- parsing -------------- */

    /**
     * Ident = IDENTIFIER
     */
    public Name ident() {
        return ident(false);
    }

    protected Name ident(boolean allowClass) {
        return ident(allowClass, false);
    }

    public Name identOrUnderscore() {
        return ident(false, true);
    }

    protected Name ident(boolean allowClass, boolean asVariable) {
        if (token.kind == IDENTIFIER) {
            Name name = token.name();
            nextToken();
            return name;
        } else if (token.kind == ASSERT) {
            log.error(DiagnosticFlag.SYNTAX, token.pos, Errors.AssertAsIdentifier);
            nextToken();
            return names.error;
        } else if (token.kind == ENUM) {
            log.error(DiagnosticFlag.SYNTAX, token.pos, Errors.EnumAsIdentifier);
            nextToken();
            return names.error;
        } else if (token.kind == THIS) {
            if (allowThisIdent) {
                Name name = token.name();
                nextToken();
                return name;
            } else {
                log.error(DiagnosticFlag.SYNTAX, token.pos, Errors.ThisAsIdentifier);
                nextToken();
                return names.error;
            }
        } else if (token.kind == UNDERSCORE) {
            if (Feature.UNDERSCORE_IDENTIFIER.allowedInSource(source)) {
                log.warning(token.pos, Warnings.UnderscoreAsIdentifier);
            } else if (asVariable) {
                checkSourceLevel(Feature.UNNAMED_VARIABLES);
                if (peekToken(LBRACKET)) {
                    log.error(DiagnosticFlag.SYNTAX, token.pos, Errors.UseOfUnderscoreNotAllowedWithBrackets);
                }
            } else {
                if (Feature.UNNAMED_VARIABLES.allowedInSource(source)) {
                    log.error(DiagnosticFlag.SYNTAX, token.pos, Errors.UseOfUnderscoreNotAllowedNonVariable);
                } else {
                    log.error(DiagnosticFlag.SYNTAX, token.pos, Errors.UnderscoreAsIdentifier);
                }
            }
            Name name = token.name();
            nextToken();
            return name;
        } else {
            accept(IDENTIFIER);
            if (allowClass && token.kind == CLASS) {
                nextToken();
                return names._class;
            }
            return names.error;
        }
    }

    /**
     * Qualident = Ident { DOT [Annotations] Ident }
     */
    public JCExpression qualident(boolean allowAnnos) {
        JCExpression t = toP(F.at(token.pos).Ident(ident()));
        while (token.kind == DOT) {
            int pos = token.pos;
            nextToken();
            List<JCAnnotation> tyannos = null;
            if (allowAnnos) {
                tyannos = typeAnnotationsOpt();
            }
            t = toP(F.at(pos).Select(t, ident()));
            if (tyannos != null && tyannos.nonEmpty()) {
                t = toP(F.at(tyannos.head.pos).AnnotatedType(tyannos, t));
            }
        }
        return t;
    }

    JCExpression literal(Name prefix) {
        return literal(prefix, token.pos);
    }

    /**
     * Literal =
     *     INTLITERAL
     *   | LONGLITERAL
     *   | FLOATLITERAL
     *   | DOUBLELITERAL
     *   | CHARLITERAL
     *   | STRINGLITERAL
     *   | TRUE
     *   | FALSE
     *   | NULL
     */
    JCExpression literal(Name prefix, int pos) {
        JCExpression t = errorTree;
        switch (token.kind) {
        case INTLITERAL:
            try {
                t = F.at(pos).Literal(
                    TypeTag.INT,
                    Convert.string2int(strval(prefix), token.radix()));
            } catch (NumberFormatException ex) {
                reportIntegralLiteralError(prefix, pos);
            }
            break;
        case LONGLITERAL:
            try {
                t = F.at(pos).Literal(
                    TypeTag.LONG,
                    Long.valueOf(Convert.string2long(strval(prefix), token.radix())));
            } catch (NumberFormatException ex) {
                reportIntegralLiteralError(prefix, pos);
            }
            break;
        case FLOATLITERAL: {
            String proper = token.radix() == 16 ?
                    ("0x"+ token.stringVal()) :
                    token.stringVal();
            Float n;
            try {
                n = Float.valueOf(proper);
            } catch (NumberFormatException ex) {
                // error already reported in scanner
                n = Float.NaN;
            }
            if (n.floatValue() == 0.0f && !isZero(proper))
                log.error(DiagnosticFlag.SYNTAX, token.pos, Errors.FpNumberTooSmall);
            else if (n.floatValue() == Float.POSITIVE_INFINITY)
                log.error(DiagnosticFlag.SYNTAX, token.pos, Errors.FpNumberTooLarge);
            else
                t = F.at(pos).Literal(TypeTag.FLOAT, n);
            break;
        }
        case DOUBLELITERAL: {
            String proper = token.radix() == 16 ?
                    ("0x"+ token.stringVal()) :
                    token.stringVal();
            Double n;
            try {
                n = Double.valueOf(proper);
            } catch (NumberFormatException ex) {
                // error already reported in scanner
                n = Double.NaN;
            }
            if (n.doubleValue() == 0.0d && !isZero(proper))
                log.error(DiagnosticFlag.SYNTAX, token.pos, Errors.FpNumberTooSmall);
            else if (n.doubleValue() == Double.POSITIVE_INFINITY)
                log.error(DiagnosticFlag.SYNTAX, token.pos, Errors.FpNumberTooLarge);
            else
                t = F.at(pos).Literal(TypeTag.DOUBLE, n);
            break;
        }
        case CHARLITERAL:
            t = F.at(pos).Literal(
                TypeTag.CHAR,
                token.stringVal().charAt(0) + 0);
            break;
        case STRINGLITERAL:
            t = F.at(pos).Literal(
                TypeTag.CLASS,
                token.stringVal());
            break;
        case TRUE: case FALSE:
            t = F.at(pos).Literal(
                TypeTag.BOOLEAN,
                (token.kind == TRUE ? 1 : 0));
            break;
        case NULL:
            t = F.at(pos).Literal(
                TypeTag.BOT,
                null);
            break;
        default:
            Assert.error();
        }
        if (t == errorTree)
            t = F.at(pos).Erroneous();
        storeEnd(t, token.endPos);
        nextToken();
        return t;
    }
    //where
        boolean isZero(String s) {
            char[] cs = s.toCharArray();
            int base = ((cs.length > 1 && Character.toLowerCase(cs[1]) == 'x') ? 16 : 10);
            int i = ((base==16) ? 2 : 0);
            while (i < cs.length && (cs[i] == '0' || cs[i] == '.')) i++;
            return !(i < cs.length && (Character.digit(cs[i], base) > 0));
        }

        String strval(Name prefix) {
            String s = token.stringVal();
            return prefix.isEmpty() ? s : prefix + s;
        }
        void reportIntegralLiteralError(Name prefix, int pos) {
            int radix = token.radix();
            if (radix == 2 || radix == 8) {
                //attempt to produce more user-friendly error message for
                //binary and octal literals with wrong digits:
                String value = strval(prefix);
                char[] cs = value.toCharArray();
                for (int i = 0; i < cs.length; i++) {
                    char c = cs[i];
                    int d = Character.digit(c, radix);
                    if (d == (-1)) {
                        Error err = radix == 2 ? Errors.IllegalDigitInBinaryLiteral
                                               : Errors.IllegalDigitInOctalLiteral;
                        log.error(DiagnosticFlag.SYNTAX,
                                  token.pos + i,
                                  err);
                        return ;
                    }
                }
            }
            log.error(DiagnosticFlag.SYNTAX, token.pos, Errors.IntNumberTooLarge(strval(prefix)));
        }

    /** terms can be either expressions or types.
     */
    public JCExpression parseExpression() {
        return term(EXPR);
    }

    /** parses patterns.
     */
    public JCPattern parsePattern(int pos, JCModifiers mods, JCExpression parsedType,
                                  boolean allowVar, boolean checkGuard) {
        JCPattern pattern;
        mods = mods != null ? mods : optFinal(0);
        JCExpression e;
        if (token.kind == UNDERSCORE && parsedType == null) {
            nextToken();
            checkSourceLevel(Feature.UNNAMED_VARIABLES);
            pattern = toP(F.at(token.pos).AnyPattern());
        }
        else {
            if (parsedType == null) {
                boolean var = token.kind == IDENTIFIER && token.name() == names.var;
                e = unannotatedType(allowVar, TYPE | NOLAMBDA);
                if (var) {
                    e = null;
                }
            } else {
                e = parsedType;
            }
            if (token.kind == LPAREN) {
                //deconstruction pattern:
                checkSourceLevel(Feature.RECORD_PATTERNS);
                ListBuffer<JCPattern> nested = new ListBuffer<>();
                if (!peekToken(RPAREN)) {
                    do {
                        nextToken();
                        JCPattern nestedPattern = parsePattern(token.pos, null, null, true, false);
                        nested.append(nestedPattern);
                    } while (token.kind == COMMA);
                } else {
                    nextToken();
                }
                accept(RPAREN);
                pattern = toP(F.at(pos).RecordPattern(e, nested.toList()));
                if (mods.annotations.nonEmpty()) {
                    log.error(mods.annotations.head.pos(), Errors.RecordPatternsAnnotationsNotAllowed);
                }
                checkNoMods(pos, mods.flags & Flags.FINAL);
                new TreeScanner() {
                    @Override
                    public void visitAnnotatedType(JCAnnotatedType tree) {
                        log.error(tree.pos(), Errors.RecordPatternsAnnotationsNotAllowed);
                    }
                }.scan(e);
            } else {
                //type test pattern:
                int varPos = token.pos;
                Name name = identOrUnderscore();
                if (Feature.UNNAMED_VARIABLES.allowedInSource(source) && name == names.underscore) {
                    name = names.empty;
                }
                JCVariableDecl var = toP(F.at(varPos).VarDef(mods, name, e, null));
                if (e == null) {
                    var.startPos = pos;
                    if (var.name == names.underscore && !allowVar) {
                        log.error(DiagnosticFlag.SYNTAX, varPos, Errors.UseOfUnderscoreNotAllowed);
                    }
                }
                pattern = toP(F.at(pos).BindingPattern(var));
            }
        }
        return pattern;
    }

    /**
     * parses (optional) type annotations followed by a type. If the
     * annotations are present before the type and are not consumed during array
     * parsing, this method returns a {@link JCAnnotatedType} consisting of
     * these annotations and the underlying type. Otherwise, it returns the
     * underlying type.
     *
     * <p>
     *
     * Note that this method sets {@code mode} to {@code TYPE} first, before
     * parsing annotations.
     */
    public JCExpression parseType() {
        return parseType(false);
    }

    public JCExpression parseType(boolean allowVar) {
        List<JCAnnotation> annotations = typeAnnotationsOpt();
        return parseType(allowVar, annotations);
    }

    public JCExpression parseType(boolean allowVar, List<JCAnnotation> annotations) {
        JCExpression result = unannotatedType(allowVar);

        if (annotations.nonEmpty()) {
            result = insertAnnotationsToMostInner(result, annotations, false);
        }

        return result;
    }

    protected JCExpression parseIntersectionType(int pos, JCExpression firstType) {
        JCExpression t = firstType;
        int pos1 = pos;
        List<JCExpression> targets = List.of(t);
        while (token.kind == AMP) {
            accept(AMP);
            targets = targets.prepend(parseType());
        }
        if (targets.length() > 1) {
            t = toP(F.at(pos1).TypeIntersection(targets.reverse()));
        }
        return t;
    }

    public JCExpression unannotatedType(boolean allowVar) {
        return unannotatedType(allowVar, TYPE);
    }

    public JCExpression unannotatedType(boolean allowVar, int newmode) {
        JCExpression result = term(newmode);
        Name restrictedTypeName = restrictedTypeName(result, !allowVar);

        if (restrictedTypeName != null && (!allowVar || restrictedTypeName != names.var)) {
            syntaxError(result.pos, Errors.RestrictedTypeNotAllowedHere(restrictedTypeName));
        }

        return result;
    }



    protected JCExpression term(int newmode) {
        int prevmode = mode;
        setMode(newmode);
        JCExpression t = term();
        setLastMode(mode);
        setMode(prevmode);
        return t;
    }

    /**
     *  {@literal
     *  Expression = Expression1 [ExpressionRest]
     *  ExpressionRest = [AssignmentOperator Expression1]
     *  AssignmentOperator = "=" | "+=" | "-=" | "*=" | "/=" |
     *                       "&=" | "|=" | "^=" |
     *                       "%=" | "<<=" | ">>=" | ">>>="
     *  Type = Type1
     *  TypeNoParams = TypeNoParams1
     *  StatementExpression = Expression
     *  ConstantExpression = Expression
     *  }
     */
    JCExpression term() {
        JCExpression t = term1();
        if (isMode(EXPR) &&
            (token.kind == EQ || PLUSEQ.compareTo(token.kind) <= 0 && token.kind.compareTo(GTGTGTEQ) <= 0))
            return termRest(t);
        else
            return t;
    }

    JCExpression termRest(JCExpression t) {
        switch (token.kind) {
        case EQ: {
            int pos = token.pos;
            nextToken();
            selectExprMode();
            JCExpression t1 = term();
            return toP(F.at(pos).Assign(t, t1));
        }
        case PLUSEQ:
        case SUBEQ:
        case STAREQ:
        case SLASHEQ:
        case PERCENTEQ:
        case AMPEQ:
        case BAREQ:
        case CARETEQ:
        case LTLTEQ:
        case GTGTEQ:
        case GTGTGTEQ:
            int pos = token.pos;
            TokenKind tk = token.kind;
            nextToken();
            selectExprMode();
            JCExpression t1 = term();
            return F.at(pos).Assignop(optag(tk), t, t1);
        default:
            return t;
        }
    }

    /** Expression1   = Expression2 [Expression1Rest]
     *  Type1         = Type2
     *  TypeNoParams1 = TypeNoParams2
     */
    JCExpression term1() {
        JCExpression t = term2();
        if (isMode(EXPR) && token.kind == QUES) {
            selectExprMode();
            return term1Rest(t);
        } else {
            return t;
        }
    }

    /** Expression1Rest = ["?" Expression ":" Expression1]
     */
    JCExpression term1Rest(JCExpression t) {
        if (token.kind == QUES) {
            int pos = token.pos;
            nextToken();
            JCExpression t1 = term();
            accept(COLON);
            JCExpression t2 = term1();
            return F.at(pos).Conditional(t, t1, t2);
        } else {
            return t;
        }
    }

    /** Expression2   = Expression3 [Expression2Rest]
     *  Type2         = Type3
     *  TypeNoParams2 = TypeNoParams3
     */
    JCExpression term2() {
        JCExpression t = term3();
        if (isMode(EXPR) && prec(token.kind) >= TreeInfo.orPrec) {
            selectExprMode();
            return term2Rest(t, TreeInfo.orPrec);
        } else {
            return t;
        }
    }

    /*  Expression2Rest = {infixop Expression3}
     *                  | Expression3 instanceof Type
     *                  | Expression3 instanceof Pattern
     *  infixop         = "||"
     *                  | "&&"
     *                  | "|"
     *                  | "^"
     *                  | "&"
     *                  | "==" | "!="
     *                  | "<" | ">" | "<=" | ">="
     *                  | "<<" | ">>" | ">>>"
     *                  | "+" | "-"
     *                  | "*" | "/" | "%"
     */
    JCExpression term2Rest(JCExpression t, int minprec) {
        JCExpression[] odStack = newOdStack();
        Token[] opStack = newOpStack();

        // optimization, was odStack = new Tree[...]; opStack = new Tree[...];
        int top = 0;
        odStack[0] = t;
        int startPos = token.pos;
        Token topOp = Tokens.DUMMY;
        while (prec(token.kind) >= minprec) {
            opStack[top] = topOp;

            if (token.kind == INSTANCEOF) {
                int pos = token.pos;
                nextToken();
                JCTree pattern;
                if (token.kind == LPAREN) {
                    checkSourceLevel(token.pos, Feature.PATTERN_SWITCH);
                    pattern = parsePattern(token.pos, null, null, false, false);
                } else {
                    int patternPos = token.pos;
                    JCModifiers mods = optFinal(0);
                    int typePos = token.pos;
                    JCExpression type = unannotatedType(false, NOQUES | TYPE);
                    if (allowNullRestrictedTypes && token.kind == QUES) {
                        if (peekToken(IDENTIFIER, COMMA) || peekToken(IDENTIFIER, SEMI) ||
                                peekToken(IDENTIFIER, RPAREN) || peekToken(IDENTIFIER, INSTANCEOF_INFIX)) {
                            setNullMarker(type);
                            accept(QUES);
                        } else if (peekToken(COMMA) || peekToken(SEMI) ||
                                peekToken(RPAREN) || peekToken(QUES) || peekToken(INSTANCEOF_INFIX)) {
                            setNullMarker(type);
                            accept(QUES);
                        }
                    }
                    if (token.kind == IDENTIFIER) {
                        checkSourceLevel(token.pos, Feature.PATTERN_MATCHING_IN_INSTANCEOF);
                        pattern = parsePattern(patternPos, mods, type, false, false);
                    } else if (token.kind == LPAREN) {
                        pattern = parsePattern(patternPos, mods, type, false, false);
                    } else if (token.kind == UNDERSCORE) {
                        checkSourceLevel(token.pos, Feature.UNNAMED_VARIABLES);
                        pattern = parsePattern(patternPos, mods, type, false, false);
                    } else {
                        checkNoMods(typePos, mods.flags & ~Flags.DEPRECATED);
                        if (mods.annotations.nonEmpty()) {
                            List<JCAnnotation> typeAnnos =
                                    mods.annotations
                                        .map(decl -> {
                                            JCAnnotation typeAnno = F.at(decl.pos)
                                                                     .TypeAnnotation(decl.annotationType,
                                                                                      decl.args);
                                            endPosTable.replaceTree(decl, typeAnno);
                                            return typeAnno;
                                        });
                            type = insertAnnotationsToMostInner(type, typeAnnos, false);
                        }
                        pattern = type;
                    }
                }
                odStack[top] = F.at(pos).TypeTest(odStack[top], pattern);
            } else {
                topOp = token;
                nextToken();
                top++;
                odStack[top] = term3();
            }
            while (top > 0 && prec(topOp.kind) >= prec(token.kind)) {
                odStack[top - 1] = F.at(topOp.pos).Binary(optag(topOp.kind), odStack[top - 1], odStack[top]);
                top--;
                topOp = opStack[top];
            }
        }
        Assert.check(top == 0);
        t = odStack[0];

        if (t.hasTag(JCTree.Tag.PLUS)) {
            t = foldStrings(t);
        }

        odStackSupply.add(odStack);
        opStackSupply.add(opStack);
        return t;
    }
    //where
        /** If tree is a concatenation of string literals, replace it
         *  by a single literal representing the concatenated string.
         */
        protected JCExpression foldStrings(JCExpression tree) {
            if (!allowStringFolding)
                return tree;
            ListBuffer<JCExpression> opStack = new ListBuffer<>();
            ListBuffer<JCLiteral> litBuf = new ListBuffer<>();
            boolean needsFolding = false;
            JCExpression curr = tree;
            while (true) {
                if (curr.hasTag(JCTree.Tag.PLUS)) {
                    JCBinary op = (JCBinary)curr;
                    needsFolding |= foldIfNeeded(op.rhs, litBuf, opStack, false);
                    curr = op.lhs;
                } else {
                    needsFolding |= foldIfNeeded(curr, litBuf, opStack, true);
                    break; //last one!
                }
            }
            if (needsFolding) {
                List<JCExpression> ops = opStack.toList();
                JCExpression res = ops.head;
                for (JCExpression op : ops.tail) {
                    res = F.at(op.getStartPosition()).Binary(optag(TokenKind.PLUS), res, op);
                    storeEnd(res, getEndPos(op));
                }
                return res;
            } else {
                return tree;
            }
        }

        private boolean foldIfNeeded(JCExpression tree, ListBuffer<JCLiteral> litBuf,
                                                ListBuffer<JCExpression> opStack, boolean last) {
            JCLiteral str = stringLiteral(tree);
            if (str != null) {
                litBuf.prepend(str);
                return last && merge(litBuf, opStack);
            } else {
                boolean res = merge(litBuf, opStack);
                litBuf.clear();
                opStack.prepend(tree);
                return res;
            }
        }

        boolean merge(ListBuffer<JCLiteral> litBuf, ListBuffer<JCExpression> opStack) {
            if (litBuf.isEmpty()) {
                return false;
            } else if (litBuf.size() == 1) {
                opStack.prepend(litBuf.first());
                return false;
            } else {
                JCExpression t = F.at(litBuf.first().getStartPosition()).Literal(TypeTag.CLASS,
                        litBuf.stream().map(lit -> (String)lit.getValue()).collect(Collectors.joining()));
                storeEnd(t, litBuf.last().getEndPosition(endPosTable));
                opStack.prepend(t);
                return true;
            }
        }

        private JCLiteral stringLiteral(JCTree tree) {
            if (tree.hasTag(LITERAL)) {
                JCLiteral lit = (JCLiteral)tree;
                if (lit.typetag == TypeTag.CLASS) {
                    return lit;
                }
            }
            return null;
        }


        /** optimization: To save allocating a new operand/operator stack
         *  for every binary operation, we use supplys.
         */
        ArrayList<JCExpression[]> odStackSupply = new ArrayList<>();
        ArrayList<Token[]> opStackSupply = new ArrayList<>();

        private JCExpression[] newOdStack() {
            if (odStackSupply.isEmpty())
                return new JCExpression[infixPrecedenceLevels + 1];
            return odStackSupply.remove(odStackSupply.size() - 1);
        }

        private Token[] newOpStack() {
            if (opStackSupply.isEmpty())
                return new Token[infixPrecedenceLevels + 1];
            return opStackSupply.remove(opStackSupply.size() - 1);
        }

    /**
     *  Expression3    = PrefixOp Expression3
     *                 | "(" Expr | TypeNoParams ")" Expression3
     *                 | Primary {Selector} {PostfixOp}
     *
     *  {@literal
     *  Primary        = "(" Expression ")"
     *                 | Literal
     *                 | [TypeArguments] THIS [Arguments]
     *                 | [TypeArguments] SUPER SuperSuffix
     *                 | NEW [TypeArguments] Creator
     *                 | "(" Arguments ")" "->" ( Expression | Block )
     *                 | Ident "->" ( Expression | Block )
     *                 | [Annotations] Ident { "." [Annotations] Ident }
     *                 | Expression3 MemberReferenceSuffix
     *                   [ [Annotations] "[" ( "]" BracketsOpt "." CLASS | Expression "]" )
     *                   | Arguments
     *                   | "." ( CLASS | THIS | [TypeArguments] SUPER Arguments | NEW [TypeArguments] InnerCreator )
     *                   ]
     *                 | BasicType BracketsOpt "." CLASS
     *  }
     *
     *  PrefixOp       = "++" | "--" | "!" | "~" | "+" | "-"
     *  PostfixOp      = "++" | "--"
     *  Type3          = Ident { "." Ident } [TypeArguments] {TypeSelector} BracketsOpt
     *                 | BasicType
     *  TypeNoParams3  = Ident { "." Ident } BracketsOpt
     *  Selector       = "." [TypeArguments] Ident [Arguments]
     *                 | "." THIS
     *                 | "." [TypeArguments] SUPER SuperSuffix
     *                 | "." NEW [TypeArguments] InnerCreator
     *                 | "[" Expression "]"
     *  TypeSelector   = "." Ident [TypeArguments]
     *  SuperSuffix    = Arguments | "." Ident [Arguments]
     */
    protected JCExpression term3() {
        int pos = token.pos;
        JCExpression t;
        List<JCExpression> typeArgs = typeArgumentsOpt(EXPR);
        switch (token.kind) {
        case QUES:
            if (isMode(TYPE) && isMode(TYPEARG) && !isMode(NOPARAMS)) {
                selectTypeMode();
                return typeArgument();
            } else
                return illegal();
        case PLUSPLUS: case SUBSUB: case BANG: case TILDE: case PLUS: case SUB:
            if (typeArgs == null && isMode(EXPR)) {
                TokenKind tk = token.kind;
                nextToken();
                selectExprMode();
                if (tk == SUB &&
                    (token.kind == INTLITERAL || token.kind == LONGLITERAL) &&
                    token.radix() == 10) {
                    selectExprMode();
                    t = literal(names.hyphen, pos);
                } else {
                    t = term3();
                    return F.at(pos).Unary(unoptag(tk), t);
                }
            } else return illegal();
            break;
        case LPAREN:
            if (typeArgs == null && isMode(EXPR)) {
                ParensResult pres = analyzeParens();
                switch (pres) {
                    case CAST:
                       accept(LPAREN);
                       selectTypeMode();
                       t = parseIntersectionType(pos, parseType());
                       accept(RPAREN);
                       selectExprMode();
                       JCExpression t1 = term3();
                       return F.at(pos).TypeCast(t, t1);
                    case IMPLICIT_LAMBDA:
                    case EXPLICIT_LAMBDA:
                        t = lambdaExpressionOrStatement(true, pres == ParensResult.EXPLICIT_LAMBDA, pos);
                        break;
                    default: //PARENS
                        accept(LPAREN);
                        selectExprMode();
                        t = termRest(term1Rest(term2Rest(term3(), TreeInfo.orPrec)));
                        accept(RPAREN);
                        t = toP(F.at(pos).Parens(t));
                        break;
                }
            } else {
                return illegal();
            }
            break;
        case THIS:
            if (isMode(EXPR)) {
                selectExprMode();
                t = to(F.at(pos).Ident(names._this));
                nextToken();
                if (typeArgs == null)
                    t = argumentsOpt(null, t);
                else
                    t = arguments(typeArgs, t);
                typeArgs = null;
            } else return illegal();
            break;
        case SUPER:
            if (isMode(EXPR)) {
                selectExprMode();
                t = to(F.at(pos).Ident(names._super));
                t = superSuffix(typeArgs, t);
                typeArgs = null;
            } else return illegal();
            break;
        case INTLITERAL: case LONGLITERAL: case FLOATLITERAL: case DOUBLELITERAL:
        case CHARLITERAL: case STRINGLITERAL:
        case TRUE: case FALSE: case NULL:
            if (typeArgs == null && isMode(EXPR)) {
                selectExprMode();
                t = literal(names.empty);
            } else return illegal();
            break;
        case NEW:
            if (typeArgs != null) return illegal();
            if (isMode(EXPR)) {
                selectExprMode();
                nextToken();
                if (token.kind == LT) typeArgs = typeArguments(false);
                t = creator(pos, typeArgs);
                typeArgs = null;
            } else return illegal();
            break;
        case MONKEYS_AT:
            // Only annotated cast types and method references are valid
            List<JCAnnotation> typeAnnos = typeAnnotationsOpt();
            if (typeAnnos.isEmpty()) {
                // else there would be no '@'
                throw new AssertionError("Expected type annotations, but found none!");
            }

            JCExpression expr = term3();

            if (!isMode(TYPE)) {
                // Type annotations on class literals no longer legal
                switch (expr.getTag()) {
                case REFERENCE: {
                    JCMemberReference mref = (JCMemberReference) expr;
                    mref.expr = toP(F.at(pos).AnnotatedType(typeAnnos, mref.expr));
                    t = mref;
                    break;
                }
                case SELECT: {
                    JCFieldAccess sel = (JCFieldAccess) expr;

                    if (sel.name != names._class) {
                        return illegal();
                    } else {
                        log.error(token.pos, Errors.NoAnnotationsOnDotClass);
                        return expr;
                    }
                }
                default:
                    return illegal(typeAnnos.head.pos);
                }

            } else {
                // Type annotations targeting a cast
                t = insertAnnotationsToMostInner(expr, typeAnnos, false);
            }
            break;
        case UNDERSCORE: case IDENTIFIER: case ASSERT: case ENUM:
            if (typeArgs != null) return illegal();
            if (isMode(EXPR) && !isMode(NOLAMBDA) && peekToken(ARROW)) {
                t = lambdaExpressionOrStatement(false, false, pos);
            } else {
                t = toP(F.at(token.pos).Ident(ident()));
                if (allowNullRestrictedTypes && EMOTIONAL_QUALIFIER.test(token.kind) && (peekToken(LBRACKET) || peekToken(LT))) {
                    selectTypeMode();
                    setNullMarker(t);
                    nextToken();
                }
                loop: while (true) {
                    pos = token.pos;
                    final List<JCAnnotation> annos = typeAnnotationsOpt();

                    // need to report an error later if LBRACKET is for array
                    // index access rather than array creation level
                    if (!annos.isEmpty() && token.kind != LBRACKET && token.kind != ELLIPSIS)
                        return illegal(annos.head.pos);

                    switch (token.kind) {
                    case LBRACKET:
                        nextToken();
                        if (token.kind == RBRACKET) {
                            nextToken();
                            Token nullMarker = null;
                            if (allowNullRestrictedTypes && EMOTIONAL_QUALIFIER.test(token.kind)) {
                                nullMarker = token;
                                nextToken();
                            }
                            t = bracketsOpt(t);
                            t = toP(F.at(pos).TypeArray(t));
                            if (nullMarker != null) {
                                setNullMarker(t, nullMarker);
                            }
                            if (annos.nonEmpty()) {
                                t = toP(F.at(pos).AnnotatedType(annos, t));
                            }
                            t = bracketsSuffix(t);
                        } else {
                            if (isMode(EXPR)) {
                                selectExprMode();
                                JCExpression t1 = term();
                                if (!annos.isEmpty()) t = illegal(annos.head.pos);
                                t = to(F.at(pos).Indexed(t, t1));
                            }
                            accept(RBRACKET);
                        }
                        break loop;
                    case LPAREN:
                        if (isMode(EXPR)) {
                            selectExprMode();
                            t = arguments(typeArgs, t);
                            if (!annos.isEmpty()) t = illegal(annos.head.pos);
                            typeArgs = null;
                        }
                        break loop;
                    case DOT:
                        nextToken();
                        if (token.kind == TokenKind.IDENTIFIER && typeArgs != null) {
                            return illegal();
                        }
                        int prevmode = mode;
                        setMode(mode & ~NOPARAMS);
                        typeArgs = typeArgumentsOpt(EXPR);
                        setMode(prevmode);
                        if (isMode(EXPR)) {
                            switch (token.kind) {
                            case CLASS:
                                if (typeArgs != null) return illegal();
                                selectExprMode();
                                t = to(F.at(pos).Select(t, names._class));
                                nextToken();
                                break loop;
                            case THIS:
                                if (typeArgs != null) return illegal();
                                selectExprMode();
                                t = to(F.at(pos).Select(t, names._this));
                                nextToken();
                                break loop;
                            case SUPER:
                                selectExprMode();
                                t = to(F.at(pos).Select(t, names._super));
                                t = superSuffix(typeArgs, t);
                                typeArgs = null;
                                break loop;
                            case NEW:
                                if (typeArgs != null) return illegal();
                                selectExprMode();
                                int pos1 = token.pos;
                                nextToken();
                                if (token.kind == LT) typeArgs = typeArguments(false);
                                t = innerCreator(pos1, typeArgs, t);
                                typeArgs = null;
                                break loop;
                            }
                        }

                        List<JCAnnotation> tyannos = null;
                        if (isMode(TYPE) && token.kind == MONKEYS_AT) {
                            tyannos = typeAnnotationsOpt();
                        }
                        // typeArgs saved for next loop iteration.
                        t = toP(F.at(pos).Select(t, ident()));
                        if (token.pos <= endPosTable.errorEndPos &&
                            token.kind == MONKEYS_AT) {
                            //error recovery, case like:
                            //int i = expr.<missing-ident>
                            //@Deprecated
                            if (typeArgs != null) illegal();
                            return toP(t);
                        }
                        if (tyannos != null && tyannos.nonEmpty()) {
                            t = toP(F.at(tyannos.head.pos).AnnotatedType(tyannos, t));
                        }
                        break;
                    case ELLIPSIS:
                        if (this.permitTypeAnnotationsPushBack) {
                            this.typeAnnotationsPushedBack = annos;
                        } else if (annos.nonEmpty()) {
                            // Don't return here -- error recovery attempt
                            illegal(annos.head.pos);
                        }
                        break loop;
                    case LT:
                        if (!isMode(TYPE) && isParameterizedTypePrefix()) {
                            //this is either an unbound method reference whose qualifier
                            //is a generic type i.e. A<S>::m
                            int pos1 = token.pos;
                            accept(LT);
                            ListBuffer<JCExpression> args = new ListBuffer<>();
                            args.append(typeArgument());
                            while (token.kind == COMMA) {
                                nextToken();
                                args.append(typeArgument());
                            }
                            accept(GT);
                            t = toP(F.at(pos1).TypeApply(t, args.toList()));
                            while (token.kind == DOT) {
                                nextToken();
                                selectTypeMode();
                                t = toP(F.at(token.pos).Select(t, ident()));
                                t = typeArgumentsOpt(t);
                            }
                            t = bracketsOpt(t);
                            if (token.kind != COLCOL) {
                                //method reference expected here
                                t = illegal();
                            }
                            selectExprMode();
                            return term3Rest(t, typeArgs);
                        }
                        break loop;
                    default:
                        break loop;
                    }
                }
            }
            if (typeArgs != null) illegal();
            t = typeArgumentsOpt(t);
            break;
        case BYTE: case SHORT: case CHAR: case INT: case LONG: case FLOAT:
        case DOUBLE: case BOOLEAN:
            if (typeArgs != null) illegal();
            t = bracketsSuffix(bracketsOpt(basicType()));
            break;
        case VOID:
            if (typeArgs != null) illegal();
            if (isMode(EXPR)) {
                nextToken();
                if (token.kind == DOT) {
                    JCPrimitiveTypeTree ti = toP(F.at(pos).TypeIdent(TypeTag.VOID));
                    t = bracketsSuffix(ti);
                } else {
                    return illegal(pos);
                }
            } else {
                // Support the corner case of myMethodHandle.<void>invoke() by passing
                // a void type (like other primitive types) to the next phase.
                // The error will be reported in Attr.attribTypes or Attr.visitApply.
                JCPrimitiveTypeTree ti = to(F.at(pos).TypeIdent(TypeTag.VOID));
                nextToken();
                return ti;
                //return illegal();
            }
            break;
        case SWITCH:
            checkSourceLevel(Feature.SWITCH_EXPRESSION);
            allowYieldStatement = true;
            int switchPos = token.pos;
            nextToken();
            JCExpression selector = parExpression();
            accept(LBRACE);
            ListBuffer<JCCase> cases = new ListBuffer<>();
            while (true) {
                pos = token.pos;
                switch (token.kind) {
                case CASE:
                case DEFAULT:
                    cases.appendList(switchExpressionStatementGroup());
                    break;
                case RBRACE: case EOF:
                    JCSwitchExpression e = to(F.at(switchPos).SwitchExpression(selector,
                                                                               cases.toList()));
                    e.endpos = token.pos;
                    accept(RBRACE);
                    return e;
                default:
                    nextToken(); // to ensure progress
                    syntaxError(pos, Errors.Expected3(CASE, DEFAULT, RBRACE));
                }
            }
            // Not reachable.
        default:
            return illegal();
        }
        return term3Rest(t, typeArgs);
    }

    private List<JCCase> switchExpressionStatementGroup() {
        ListBuffer<JCCase> caseExprs = new ListBuffer<>();
        int casePos = token.pos;
        ListBuffer<JCCaseLabel> pats = new ListBuffer<>();

        if (token.kind == DEFAULT) {
            nextToken();
            pats.append(toP(F.at(casePos).DefaultCaseLabel()));
        } else {
            accept(CASE);
            boolean allowDefault = false;
            while (true) {
                JCCaseLabel label = parseCaseLabel(allowDefault);
                pats.append(label);
                if (token.kind != COMMA) break;
                checkSourceLevel(Feature.SWITCH_MULTIPLE_CASE_LABELS);
                nextToken();
                allowDefault = TreeInfo.isNullCaseLabel(label);
            };
        }
        JCExpression guard = parseGuard(pats.last());
        List<JCStatement> stats = null;
        JCTree body = null;
        CaseTree.CaseKind kind;
        switch (token.kind) {
            case ARROW:
                checkSourceLevel(Feature.SWITCH_RULE);
                nextToken();
                if (token.kind == TokenKind.THROW || token.kind == TokenKind.LBRACE) {
                    stats = List.of(parseStatement());
                    body = stats.head;
                    kind = JCCase.RULE;
                } else {
                    JCExpression value = parseExpression();
                    stats = List.of(to(F.at(value).Yield(value)));
                    body = value;
                    kind = JCCase.RULE;
                    accept(SEMI);
                }
                break;
            default:
                accept(COLON, tk -> Errors.Expected2(COLON, ARROW));
                stats = blockStatements();
                kind = JCCase.STATEMENT;
                break;
        }
        caseExprs.append(toP(F.at(casePos).Case(kind, pats.toList(), guard, stats, body)));
        return caseExprs.toList();
    }

    JCExpression term3Rest(JCExpression t, List<JCExpression> typeArgs) {
        if (typeArgs != null) illegal();
        while (true) {
            int pos1 = token.pos;
            final List<JCAnnotation> annos = typeAnnotationsOpt();

            if (allowNullRestrictedTypes && isMode(TYPE) && typeArgs == null && EMOTIONAL_QUALIFIER.test(token.kind) &&
                    (t instanceof JCIdent || t instanceof JCFieldAccess || t instanceof JCArrayTypeTree)) {
                setNullMarker(t);
                selectTypeMode();
                nextToken();
            } else if (token.kind == LBRACKET) {
                nextToken();
                if (isMode(TYPE)) {
                    int prevmode = mode;
                    selectTypeMode();
                    if (token.kind == RBRACKET) {
                        nextToken();
                        t = bracketsOpt(t);
                        t = toP(F.at(pos1).TypeArray(t));
                        if (allowNullRestrictedTypes && isMode(TYPE) && EMOTIONAL_QUALIFIER.test(token.kind)) {
                            setNullMarker(t);
                            nextToken();
                        }
                        if (token.kind == COLCOL) {
                            selectExprMode();
                            continue;
                        }
                        if (annos.nonEmpty()) {
                            t = toP(F.at(pos1).AnnotatedType(annos, t));
                        }
                        return t;
                    }
                    setMode(prevmode);
                }
                if (isMode(EXPR)) {
                    selectExprMode();
                    JCExpression t1 = term();
                    t = to(F.at(pos1).Indexed(t, t1));
                }
                accept(RBRACKET);
            } else if (token.kind == DOT) {
                nextToken();
                typeArgs = typeArgumentsOpt(EXPR);
                if (token.kind == SUPER && isMode(EXPR)) {
                    selectExprMode();
                    t = to(F.at(pos1).Select(t, names._super));
                    nextToken();
                    t = arguments(typeArgs, t);
                    typeArgs = null;
                } else if (token.kind == NEW && isMode(EXPR)) {
                    if (typeArgs != null) return illegal();
                    selectExprMode();
                    int pos2 = token.pos;
                    nextToken();
                    if (token.kind == LT) typeArgs = typeArguments(false);
                    t = innerCreator(pos2, typeArgs, t);
                    typeArgs = null;
                } else {
                    List<JCAnnotation> tyannos = null;
                    if (isMode(TYPE) && token.kind == MONKEYS_AT) {
                        // is the mode check needed?
                        tyannos = typeAnnotationsOpt();
                    }
                    t = toP(F.at(pos1).Select(t, ident(true)));
                    if (token.pos <= endPosTable.errorEndPos &&
                        token.kind == MONKEYS_AT) {
                        //error recovery, case like:
                        //int i = expr.<missing-ident>
                        //@Deprecated
                        break;
                    }
                    if (tyannos != null && tyannos.nonEmpty()) {
                        t = toP(F.at(tyannos.head.pos).AnnotatedType(tyannos, t));
                    }
                    t = argumentsOpt(typeArgs, typeArgumentsOpt(t));
                    typeArgs = null;
                }
            } else if (isMode(EXPR) && token.kind == COLCOL) {
                selectExprMode();
                if (typeArgs != null) return illegal();
                accept(COLCOL);
                t = memberReferenceSuffix(pos1, t);
            } else {
                if (!annos.isEmpty()) {
                    if (permitTypeAnnotationsPushBack)
                        typeAnnotationsPushedBack = annos;
                    else
                        return illegal(annos.head.pos);
                }
                break;
            }
        }
        while ((token.kind == PLUSPLUS || token.kind == SUBSUB) && isMode(EXPR)) {
            selectExprMode();
            t = to(F.at(token.pos).Unary(
                  token.kind == PLUSPLUS ? POSTINC : POSTDEC, t));
            nextToken();
        }
        return toP(t);
    }

    void setNullMarker(JCExpression exp) {
        setNullMarker(exp, token);
    }

    void setNullMarker(JCExpression exp, Token tk) {
        checkSourceLevel(Feature.NULL_RESTRICTED_TYPES);
        ((JCNullableTypeExpression)exp).setNullMarker(nullMarker(tk));
    }

    NullMarker nullMarker(Token tk) {
        return tk.kind == QUES ?
                NullMarker.NULLABLE :
                tk.kind == BANG ?
                        NullMarker.NOT_NULL :
                        NullMarker.PARAMETRIC;
    }

    /**
     * If we see an identifier followed by a '&lt;' it could be an unbound
     * method reference or a binary expression. To disambiguate, look for a
     * matching '&gt;' and see if the subsequent terminal is either '.' or '::'.
     */
    @SuppressWarnings("fallthrough")
    boolean isParameterizedTypePrefix() {
        int pos = 0, depth = 0;
        outer: for (Token t = S.token(pos) ; ; t = S.token(++pos)) {
            switch (t.kind) {
                case IDENTIFIER: case UNDERSCORE: case QUES: case EXTENDS: case SUPER:
                case DOT: case RBRACKET: case LBRACKET: case COMMA:
                case BYTE: case SHORT: case INT: case LONG: case FLOAT:
                case DOUBLE: case BOOLEAN: case CHAR:
                case MONKEYS_AT:
                    break;

                case LPAREN:
                    // skip annotation values
                    int nesting = 0;
                    for (; ; pos++) {
                        TokenKind tk2 = S.token(pos).kind;
                        switch (tk2) {
                            case EOF:
                                return false;
                            case LPAREN:
                                nesting++;
                                break;
                            case RPAREN:
                                nesting--;
                                if (nesting == 0) {
                                    continue outer;
                                }
                                break;
                        }
                    }

                case LT:
                    depth++; break;
                case GTGTGT:
                    depth--;
                case GTGT:
                    depth--;
                case GT:
                    depth--;
                    if (depth == 0) {
                        TokenKind nextKind = S.token(pos + 1).kind;
                        return
                            nextKind == TokenKind.DOT ||
                            nextKind == TokenKind.LBRACKET ||
                            nextKind == TokenKind.COLCOL;
                    }
                    break;
                default:
                    return false;
            }
        }
    }

    /**
     * If we see an identifier followed by a '&lt;' it could be an unbound
     * method reference or a binary expression. To disambiguate, look for a
     * matching '&gt;' and see if the subsequent terminal is either '.' or '::'.
     */
    @SuppressWarnings({"fallthrough", "unchecked"})
    ParensResult analyzeParens() {
        int depth = 0;
        boolean type = false;
        ParensResult defaultResult = ParensResult.PARENS;
        outer: for (int lookahead = 0; ; lookahead++) {
            TokenKind tk = S.token(lookahead).kind;
            switch (tk) {
                case COMMA:
                    type = true;
                case EXTENDS: case SUPER: case DOT: case AMP:
                    //skip
                    break;
                case QUES:
                    if (peekToken(lookahead, EXTENDS) ||
                            peekToken(lookahead, SUPER)) {
                        //wildcards
                        type = true;
                    }
                    break;
                case BYTE: case SHORT: case INT: case LONG: case FLOAT:
                case DOUBLE: case BOOLEAN: case CHAR: case VOID:
                    if (peekToken(lookahead, RPAREN)) {
                        //Type, ')' -> cast
                        return ParensResult.CAST;
                    } else if (peekToken(lookahead, LAX_IDENTIFIER)) {
                        //Type, Identifier/'_'/'assert'/'enum' -> explicit lambda
                        return ParensResult.EXPLICIT_LAMBDA;
                    }
                    break;
                case LPAREN:
                    if (lookahead != 0) {
                        // '(' in a non-starting position -> parens
                        return ParensResult.PARENS;
                    } else if (peekToken(lookahead, RPAREN)) {
                        // '(', ')' -> explicit lambda
                        return ParensResult.EXPLICIT_LAMBDA;
                    }
                    break;
                case RPAREN:
                    // if we have seen something that looks like a type,
                    // then it's a cast expression
                    if (type) return ParensResult.CAST;
                    // otherwise, disambiguate cast vs. parenthesized expression
                    // based on subsequent token.
                    switch (S.token(lookahead + 1).kind) {
                        /*case PLUSPLUS: case SUBSUB: */
                        case BANG: case TILDE:
                        case LPAREN: case THIS: case SUPER:
                        case INTLITERAL: case LONGLITERAL: case FLOATLITERAL:
                        case DOUBLELITERAL: case CHARLITERAL: case STRINGLITERAL:
                        case STRINGFRAGMENT:
                        case TRUE: case FALSE: case NULL:
                        case NEW: case IDENTIFIER: case ASSERT: case ENUM: case UNDERSCORE:
                        case SWITCH:
                        case BYTE: case SHORT: case CHAR: case INT:
                        case LONG: case FLOAT: case DOUBLE: case BOOLEAN: case VOID:
                            return ParensResult.CAST;
                        default:
                            return defaultResult;
                    }
                case UNDERSCORE:
                case ASSERT:
                case ENUM:
                case IDENTIFIER:
                    if (peekToken(lookahead, LAX_IDENTIFIER)) {
                        // Identifier, Identifier/'_'/'assert'/'enum' -> explicit lambda
                        return ParensResult.EXPLICIT_LAMBDA;
                    } else if (allowNullRestrictedTypes && (peekToken(lookahead, EMOTIONAL_QUALIFIER, LAX_IDENTIFIER, COMMA) ||
                            peekToken(lookahead, EMOTIONAL_QUALIFIER, LAX_IDENTIFIER, RPAREN, ARROW))) {
                        // Identifier, '!'/'?', Identifier/'_'/'assert'/'enum', ','/')' -> explicit lambda
                        return ParensResult.EXPLICIT_LAMBDA;
                    } else if (allowNullRestrictedTypes && peekToken(lookahead, EMOTIONAL_QUALIFIER, RPAREN)) {
                        // this must be a cast with emotional type
                        return ParensResult.CAST;
                    } else if (allowNullRestrictedTypes && (peekToken(lookahead, EMOTIONAL_QUALIFIER, GENERIC_TYPE_END) ||
                            peekToken(lookahead, EMOTIONAL_QUALIFIER, LT) ||
                            peekToken(lookahead, EMOTIONAL_QUALIFIER, COMMA) ||
                            peekToken(lookahead, EMOTIONAL_QUALIFIER, LBRACKET)) ) {
                        // Identifier, '!'/'?', '<'/','/'>' or
                        // Identifier, '!'/'?', '[' -> it's a type, skip the emotional anno and continue
                        lookahead++;
                        break;
                    } else if (peekToken(lookahead, RPAREN, ARROW)) {
                        // Identifier, ')' '->' -> implicit lambda
                        return !isMode(NOLAMBDA) ? ParensResult.IMPLICIT_LAMBDA
                                                 : ParensResult.PARENS;
                    } else if (depth == 0 && peekToken(lookahead, COMMA)) {
                        defaultResult = ParensResult.IMPLICIT_LAMBDA;
                    }
                    type = false;
                    break;
                case FINAL:
                case ELLIPSIS:
                    //those can only appear in explicit lambdas
                    return ParensResult.EXPLICIT_LAMBDA;
                case MONKEYS_AT:
                    type = true;
                    lookahead = skipAnnotation(lookahead);
                    break;
                case LBRACKET:
                    if (peekToken(lookahead, RBRACKET, LAX_IDENTIFIER)) {
                        // '[', ']', Identifier/'_'/'assert'/'enum' -> explicit lambda
                        return ParensResult.EXPLICIT_LAMBDA;
                    } else if (peekToken(lookahead, RBRACKET, RPAREN) ||
                            (allowNullRestrictedTypes && peekToken(lookahead, RBRACKET, EMOTIONAL_QUALIFIER, RPAREN)) ||
                            peekToken(lookahead, RBRACKET, AMP)) {
                        // '[', ']', ')' -> cast
                        // '[', ']', '!', ')' -> cast
                        // '[', ']', '&' -> cast (intersection type)
                        return ParensResult.CAST;
                    } else if (allowNullRestrictedTypes && peekToken(lookahead, RBRACKET, EMOTIONAL_QUALIFIER)) {
                        //consume the ']' and the '!' and skip
                        type = true;
                        lookahead++;
                        lookahead++;
                        break;
                    } else if (peekToken(lookahead, RBRACKET)) {
                        //consume the ']' and skip
                        type = true;
                        lookahead++;
                        break;
                    } else {
                        return ParensResult.PARENS;
                    }
                case LT:
                    depth++; break;
                case GTGTGT:
                    depth--;
                case GTGT:
                    depth--;
                case GT:
                    depth--;
                    if (depth == 0) {
                        if (peekToken(lookahead, RPAREN) ||
                                (allowNullRestrictedTypes && peekToken(lookahead, EMOTIONAL_QUALIFIER, RPAREN)) ||
                                peekToken(lookahead, AMP)) {
                            // '>', ')' -> cast
                            // '>', '&' -> cast
                            return ParensResult.CAST;
                        } else if (peekToken(lookahead, LAX_IDENTIFIER, COMMA) ||
                                peekToken(lookahead, LAX_IDENTIFIER, RPAREN, ARROW) ||
                                peekToken(lookahead, ELLIPSIS)) {
                            // '>', Identifier/'_'/'assert'/'enum', ',' -> explicit lambda
                            // '>', Identifier/'_'/'assert'/'enum', ')', '->' -> explicit lambda
                            // '>', '...' -> explicit lambda
                            return ParensResult.EXPLICIT_LAMBDA;
                        }
                        //it looks a type, but could still be (i) a cast to generic type,
                        //(ii) an unbound method reference or (iii) an explicit lambda
                        type = true;
                        break;
                    } else if (depth < 0) {
                        //unbalanced '<', '>' - not a generic type
                        return ParensResult.PARENS;
                    }
                    break;
                default:
                    //this includes EOF
                    return defaultResult;
            }
        }
    }

    private int skipAnnotation(int lookahead) {
        lookahead += 1; //skip '@'
        while (peekToken(lookahead, DOT)) {
            lookahead += 2;
        }
        if (peekToken(lookahead, LPAREN)) {
            lookahead++;
            //skip annotation values
            int nesting = 0;
            for (; ; lookahead++) {
                TokenKind tk2 = S.token(lookahead).kind;
                switch (tk2) {
                    case EOF:
                        return lookahead;
                    case LPAREN:
                        nesting++;
                        break;
                    case RPAREN:
                        nesting--;
                        if (nesting == 0) {
                            return lookahead;
                        }
                    break;
                }
            }
        }
        return lookahead;
    }

    /** Accepts all identifier-like tokens */
    protected Predicate<TokenKind> LAX_IDENTIFIER = t -> t == IDENTIFIER || t == UNDERSCORE || t == ASSERT || t == ENUM;
    protected Predicate<TokenKind> EMOTIONAL_QUALIFIER = t -> t == BANG || (t == QUES && !isMode(NOQUES)) || t == STAR;
    protected Predicate<TokenKind> GENERIC_TYPE_END = t -> t == GT || t == GTGT || t == GTGTGT;
    protected Predicate<TokenKind> INSTANCEOF_INFIX = t -> t == AMPAMP || t == BARBAR ||
                                                           t == EQEQ || t == BANGEQ;

    enum ParensResult {
        CAST,
        EXPLICIT_LAMBDA,
        IMPLICIT_LAMBDA,
        PARENS
    }

    JCExpression lambdaExpressionOrStatement(boolean hasParens, boolean explicitParams, int pos) {
        List<JCVariableDecl> params = explicitParams ?
                formalParameters(true, false) :
                implicitParameters(hasParens);
        if (explicitParams) {
            LambdaClassifier lambdaClassifier = new LambdaClassifier();
            for (JCVariableDecl param: params) {
                Name restrictedTypeName;
                if (param.vartype != null &&
                        (restrictedTypeName = restrictedTypeName(param.vartype, false)) != null &&
                        param.vartype.hasTag(TYPEARRAY)) {
                    log.error(DiagnosticFlag.SYNTAX, param.pos,
                        Feature.VAR_SYNTAX_IMPLICIT_LAMBDAS.allowedInSource(source)
                            ? Errors.RestrictedTypeNotAllowedArray(restrictedTypeName) : Errors.RestrictedTypeNotAllowedHere(restrictedTypeName));
                }
                lambdaClassifier.addParameter(param);
                if (lambdaClassifier.result() == LambdaParameterKind.ERROR) {
                    break;
                }
            }
            if (lambdaClassifier.diagFragment != null) {
                log.error(DiagnosticFlag.SYNTAX, pos, Errors.InvalidLambdaParameterDeclaration(lambdaClassifier.diagFragment));
            }
            for (JCVariableDecl param: params) {
                if (param.vartype != null
                        && restrictedTypeName(param.vartype, true) != null) {
                    checkSourceLevel(param.pos, Feature.VAR_SYNTAX_IMPLICIT_LAMBDAS);
                    param.startPos = TreeInfo.getStartPos(param.vartype);
                    param.vartype = null;
                }
            }
        }
        return lambdaExpressionOrStatementRest(params, pos);
    }

    enum LambdaParameterKind {
        VAR(0),
        EXPLICIT(1),
        IMPLICIT(2),
        ERROR(-1);

        private final int index;

        LambdaParameterKind(int index) {
            this.index = index;
        }
    }

    private static final Fragment[][] decisionTable = new Fragment[][] {
        /*              VAR                              EXPLICIT                         IMPLICIT  */
        /* VAR      */ {null,                            VarAndExplicitNotAllowed,        VarAndImplicitNotAllowed},
        /* EXPLICIT */ {VarAndExplicitNotAllowed,        null,                            ImplicitAndExplicitNotAllowed},
        /* IMPLICIT */ {VarAndImplicitNotAllowed,        ImplicitAndExplicitNotAllowed,   null},
    };

    class LambdaClassifier {
        LambdaParameterKind kind;
        Fragment diagFragment;

        /**
         * analyzeParens() has already classified the lambda as EXPLICIT_LAMBDA, due to
         * two consecutive identifiers. Because of that {@code (<explicit lambda>)}, the
         * parser will always attempt to parse a type, followed by a name. If the lambda
         * contains an illegal mix of implicit and explicit parameters, it is possible
         * for the parser to see a {@code ,} when expecting a name, in which case the
         * variable is created with an erroneous name. The logic below makes sure that
         * the lambda parameters are all declared with either an explicit type (e.g.
         * {@code String x}), or with an inferred type (using {@code var x}). Any other
         * combination is rejected.
         * */
        void addParameter(JCVariableDecl param) {
            Assert.check(param.vartype != null);

            if (param.name == names.error) {
                reduce(LambdaParameterKind.IMPLICIT);
            }
            else if (restrictedTypeName(param.vartype, false) != null) {
                reduce(LambdaParameterKind.VAR);
            } else {
                reduce(LambdaParameterKind.EXPLICIT);
            }
        }

        private void reduce(LambdaParameterKind newKind) {
            if (kind == null) {
                kind = newKind;
            } else if (kind != newKind && kind != LambdaParameterKind.ERROR) {
                LambdaParameterKind currentKind = kind;
                kind = LambdaParameterKind.ERROR;
                boolean varIndex = currentKind.index == LambdaParameterKind.VAR.index ||
                        newKind.index == LambdaParameterKind.VAR.index;
                diagFragment = Feature.VAR_SYNTAX_IMPLICIT_LAMBDAS.allowedInSource(source) || !varIndex ?
                        decisionTable[currentKind.index][newKind.index] : null;
            }
        }

        LambdaParameterKind result() {
            return kind;
        }
    }

    JCExpression lambdaExpressionOrStatementRest(List<JCVariableDecl> args, int pos) {
        accept(ARROW);

        return token.kind == LBRACE ?
            lambdaStatement(args, pos, token.pos) :
            lambdaExpression(args, pos);
    }

    JCExpression lambdaStatement(List<JCVariableDecl> args, int pos, int pos2) {
        JCBlock block = block(pos2, 0);
        return toP(F.at(pos).Lambda(args, block));
    }

    JCExpression lambdaExpression(List<JCVariableDecl> args, int pos) {
        JCTree expr = parseExpression();
        return toP(F.at(pos).Lambda(args, expr));
    }

    /** SuperSuffix = Arguments | "." [TypeArguments] Ident [Arguments]
     */
    JCExpression superSuffix(List<JCExpression> typeArgs, JCExpression t) {
        nextToken();
        if (token.kind == LPAREN || typeArgs != null) {
            t = arguments(typeArgs, t);
        } else if (token.kind == COLCOL) {
            if (typeArgs != null) return illegal();
            t = memberReferenceSuffix(t);
        } else {
            int pos = token.pos;
            accept(DOT);
            typeArgs = (token.kind == LT) ? typeArguments(false) : null;
            t = toP(F.at(pos).Select(t, ident()));
            t = argumentsOpt(typeArgs, t);
        }
        return t;
    }

    /** BasicType = BYTE | SHORT | CHAR | INT | LONG | FLOAT | DOUBLE | BOOLEAN
     */
    JCPrimitiveTypeTree basicType() {
        JCPrimitiveTypeTree t = to(F.at(token.pos).TypeIdent(typetag(token.kind)));
        nextToken();
        return t;
    }

    /** ArgumentsOpt = [ Arguments ]
     */
    JCExpression argumentsOpt(List<JCExpression> typeArgs, JCExpression t) {
        if (isMode(EXPR) && token.kind == LPAREN || typeArgs != null) {
            selectExprMode();
            return arguments(typeArgs, t);
        } else {
            return t;
        }
    }

    /** Arguments = "(" [Expression { COMMA Expression }] ")"
     */
    List<JCExpression> arguments() {
        ListBuffer<JCExpression> args = new ListBuffer<>();
        if (token.kind == LPAREN) {
            nextToken();
            if (token.kind != RPAREN) {
                args.append(parseExpression());
                while (token.kind == COMMA) {
                    nextToken();
                    args.append(parseExpression());
                }
            }
            accept(RPAREN, tk -> Errors.Expected2(RPAREN, COMMA));
        } else {
            syntaxError(token.pos, Errors.Expected(LPAREN));
        }
        return args.toList();
    }

    JCExpression arguments(List<JCExpression> typeArgs, JCExpression t) {
        int pos = token.pos;
        List<JCExpression> args = arguments();
        JCExpression mi = F.at(pos).Apply(typeArgs, t, args);
        if (t.hasTag(IDENT) && isInvalidUnqualifiedMethodIdentifier(((JCIdent) t).pos,
                                                                    ((JCIdent) t).name)) {
            log.error(DiagnosticFlag.SYNTAX, t, Errors.InvalidYield);
            mi = F.Erroneous(List.of(mi));
        }
        return toP(mi);
    }

    boolean isInvalidUnqualifiedMethodIdentifier(int pos, Name name) {
        if (name == names.yield) {
            if (allowYieldStatement) {
                return true;
            } else {
                log.warning(pos, Warnings.InvalidYield);
            }
        }
        return false;
    }

    /**  TypeArgumentsOpt = [ TypeArguments ]
     */
    JCExpression typeArgumentsOpt(JCExpression t) {
        if (token.kind == LT &&
            isMode(TYPE) &&
            !isMode(NOPARAMS)) {
            selectTypeMode();
            return typeArguments(t, false);
        } else {
            return t;
        }
    }
    List<JCExpression> typeArgumentsOpt() {
        return typeArgumentsOpt(TYPE);
    }

    List<JCExpression> typeArgumentsOpt(int useMode) {
        if (token.kind == LT) {
            if (!isMode(useMode) ||
                isMode(NOPARAMS)) {
                illegal();
            }
            setMode(useMode);
            return typeArguments(false);
        }
        return null;
    }

    /**
     *  {@literal
     *  TypeArguments  = "<" TypeArgument {"," TypeArgument} ">"
     *  }
     */
    List<JCExpression> typeArguments(boolean diamondAllowed) {
        if (token.kind == LT) {
            nextToken();
            if (token.kind == GT && diamondAllowed) {
                setMode(mode | DIAMOND);
                nextToken();
                return List.nil();
            } else {
                ListBuffer<JCExpression> args = new ListBuffer<>();
                args.append(!isMode(EXPR) ? typeArgument() : parseType());
                while (token.kind == COMMA) {
                    nextToken();
                    args.append(!isMode(EXPR) ? typeArgument() : parseType());
                }
                switch (token.kind) {

                case GTGTGTEQ: case GTGTEQ: case GTEQ:
                case GTGTGT: case GTGT:
                    token = S.split();
                    break;
                case GT:
                    nextToken();
                    break;
                default:
                    args.append(syntaxError(token.pos, Errors.Expected2(GT, COMMA)));
                    break;
                }
                return args.toList();
            }
        } else {
            return List.of(syntaxError(token.pos, Errors.Expected(LT)));
        }
    }

    /**
     *  {@literal
     *  TypeArgument = Type
     *               | [Annotations] "?"
     *               | [Annotations] "?" EXTENDS Type {"&" Type}
     *               | [Annotations] "?" SUPER Type
     *  }
     */
    JCExpression typeArgument() {
        List<JCAnnotation> annotations = typeAnnotationsOpt();
        if (token.kind != QUES) return parseType(false, annotations);
        int pos = token.pos;
        nextToken();
        JCExpression result;
        if (token.kind == EXTENDS) {
            TypeBoundKind t = to(F.at(pos).TypeBoundKind(BoundKind.EXTENDS));
            nextToken();
            JCExpression bound = parseType();
            result = F.at(pos).Wildcard(t, bound);
        } else if (token.kind == SUPER) {
            TypeBoundKind t = to(F.at(pos).TypeBoundKind(BoundKind.SUPER));
            nextToken();
            JCExpression bound = parseType();
            result = F.at(pos).Wildcard(t, bound);
        } else if (LAX_IDENTIFIER.test(token.kind)) {
            //error recovery
            TypeBoundKind t = F.at(Position.NOPOS).TypeBoundKind(BoundKind.UNBOUND);
            JCExpression wc = toP(F.at(pos).Wildcard(t, null));
            JCIdent id = toP(F.at(token.pos).Ident(ident()));
            JCErroneous err = F.at(pos).Erroneous(List.<JCTree>of(wc, id));
            reportSyntaxError(err, Errors.Expected3(GT, EXTENDS, SUPER));
            result = err;
        } else {
            TypeBoundKind t = toP(F.at(pos).TypeBoundKind(BoundKind.UNBOUND));
            result = toP(F.at(pos).Wildcard(t, null));
        }
        if (!annotations.isEmpty()) {
            result = toP(F.at(annotations.head.pos).AnnotatedType(annotations,result));
        }
        return result;
    }

    JCTypeApply typeArguments(JCExpression t, boolean diamondAllowed) {
        int pos = token.pos;
        List<JCExpression> args = typeArguments(diamondAllowed);
        return toP(F.at(pos).TypeApply(t, args));
    }

    /**
     * BracketsOpt = { [Annotations] "[" "]" }*
     *
     * <p>
     *
     * <code>annotations</code> is the list of annotations targeting
     * the expression <code>t</code>.
     */
    private JCExpression bracketsOpt(JCExpression t,
            List<JCAnnotation> annotations) {
        List<JCAnnotation> nextLevelAnnotations = typeAnnotationsOpt();

        if (token.kind == LBRACKET) {
            int pos = token.pos;
            nextToken();
            t = bracketsOptCont(t, pos, nextLevelAnnotations);
        } else if (!nextLevelAnnotations.isEmpty()) {
            if (permitTypeAnnotationsPushBack) {
                this.typeAnnotationsPushedBack = nextLevelAnnotations;
            } else {
                return illegal(nextLevelAnnotations.head.pos);
            }
        }

        if (!annotations.isEmpty()) {
            t = toP(F.at(token.pos).AnnotatedType(annotations, t));
        }
        return t;
    }

    /** BracketsOpt = [ "[" "]" { [Annotations] "[" "]"} ]
     */
    private JCExpression bracketsOpt(JCExpression t) {
        return bracketsOpt(t, List.nil());
    }

    private JCExpression bracketsOptCont(JCExpression t, int pos,
            List<JCAnnotation> annotations) {
        accept(RBRACKET);
        Token nullMarker = null;
        if (allowNullRestrictedTypes && EMOTIONAL_QUALIFIER.test(token.kind)) {
            nullMarker = token;
            nextToken();
        }
        t = bracketsOpt(t);
        t = toP(F.at(pos).TypeArray(t));
        if (nullMarker != null) {
            setNullMarker(t, nullMarker);
        }
        if (annotations.nonEmpty()) {
            t = toP(F.at(pos).AnnotatedType(annotations, t));
        }
        return t;
    }

    /** BracketsSuffixExpr = "." CLASS
     *  BracketsSuffixType =
     */
    JCExpression bracketsSuffix(JCExpression t) {
        if (isMode(EXPR) && token.kind == DOT) {
            selectExprMode();
            int pos = token.pos;
            nextToken();
            accept(CLASS);
            if (token.pos == endPosTable.errorEndPos) {
                // error recovery
                Name name;
                if (LAX_IDENTIFIER.test(token.kind)) {
                    name = token.name();
                    nextToken();
                } else {
                    name = names.error;
                }
                t = F.at(pos).Erroneous(List.<JCTree>of(toP(F.at(pos).Select(t, name))));
            } else {
                Tag tag = t.getTag();
                // Type annotations are illegal on class literals. Annotated non array class literals
                // are complained about directly in term3(), Here check for type annotations on dimensions
                // taking care to handle some interior dimension(s) being annotated.
                if ((tag == TYPEARRAY && TreeInfo.containsTypeAnnotation(t)) || tag == ANNOTATED_TYPE)
                    syntaxError(token.pos, Errors.NoAnnotationsOnDotClass);
                t = toP(F.at(pos).Select(t, names._class));
            }
        } else if (isMode(TYPE)) {
            if (token.kind != COLCOL) {
                selectTypeMode();
            }
        } else if (token.kind != COLCOL) {
            syntaxError(token.pos, Errors.DotClassExpected);
        }
        return t;
    }

    /**
     * MemberReferenceSuffix = "::" [TypeArguments] Ident
     *                       | "::" [TypeArguments] "new"
     */
    JCExpression memberReferenceSuffix(JCExpression t) {
        int pos1 = token.pos;
        accept(COLCOL);
        return memberReferenceSuffix(pos1, t);
    }

    JCExpression memberReferenceSuffix(int pos1, JCExpression t) {
        selectExprMode();
        List<JCExpression> typeArgs = null;
        if (token.kind == LT) {
            typeArgs = typeArguments(false);
        }
        Name refName;
        ReferenceMode refMode;
        if (token.kind == NEW) {
            refMode = ReferenceMode.NEW;
            refName = names.init;
            nextToken();
        } else {
            refMode = ReferenceMode.INVOKE;
            refName = ident();
        }
        return toP(F.at(t.getStartPosition()).Reference(refMode, refName, t, typeArgs));
    }

    /** Creator = [Annotations] Qualident [TypeArguments] ( ArrayCreatorRest | ClassCreatorRest )
     */
    JCExpression creator(int newpos, List<JCExpression> typeArgs) {
        List<JCAnnotation> newAnnotations = typeAnnotationsOpt();

        switch (token.kind) {
        case BYTE: case SHORT: case CHAR: case INT: case LONG: case FLOAT:
        case DOUBLE: case BOOLEAN:
            if (typeArgs == null) {
                if (newAnnotations.isEmpty()) {
                    return arrayCreatorRest(newpos, basicType());
                } else {
                    return arrayCreatorRest(newpos, toP(F.at(newAnnotations.head.pos).AnnotatedType(newAnnotations, basicType())));
                }
            }
            break;
        default:
        }
        JCExpression t = qualident(true);

        int prevmode = mode;
        selectTypeMode();
        boolean diamondFound = false;
        int lastTypeargsPos = -1;
        if (allowNullRestrictedTypes && EMOTIONAL_QUALIFIER.test(token.kind)) {
            setNullMarker(t);
            nextToken();
        }
        if (token.kind == LT) {
            lastTypeargsPos = token.pos;
            t = typeArguments(t, true);
            diamondFound = isMode(DIAMOND);
        }
        while (token.kind == DOT) {
            if (diamondFound) {
                //cannot select after a diamond
                illegal();
            }
            int pos = token.pos;
            nextToken();
            List<JCAnnotation> tyannos = typeAnnotationsOpt();
            t = toP(F.at(pos).Select(t, ident()));

            if (tyannos != null && tyannos.nonEmpty()) {
                t = toP(F.at(tyannos.head.pos).AnnotatedType(tyannos, t));
            }

            if (allowNullRestrictedTypes && EMOTIONAL_QUALIFIER.test(token.kind)) {
                setNullMarker(t);
                nextToken();
            }

            if (token.kind == LT) {
                lastTypeargsPos = token.pos;
                t = typeArguments(t, true);
                diamondFound = isMode(DIAMOND);
            }
        }
        setMode(prevmode);
        if (token.kind == LBRACKET || token.kind == MONKEYS_AT) {
            // handle type annotations for non primitive arrays
            if (newAnnotations.nonEmpty()) {
                t = insertAnnotationsToMostInner(t, newAnnotations, false);
            }

            JCExpression e = arrayCreatorRest(newpos, t);
            if (diamondFound) {
                reportSyntaxError(lastTypeargsPos, Errors.CannotCreateArrayWithDiamond);
                return toP(F.at(newpos).Erroneous(List.of(e)));
            }
            else if (typeArgs != null) {
                int pos = newpos;
                if (!typeArgs.isEmpty() && typeArgs.head.pos != Position.NOPOS) {
                    // note: this should always happen but we should
                    // not rely on this as the parser is continuously
                    // modified to improve error recovery.
                    pos = typeArgs.head.pos;
                }
                setErrorEndPos(S.prevToken().endPos);
                JCErroneous err = F.at(pos).Erroneous(typeArgs.prepend(e));
                reportSyntaxError(err, Errors.CannotCreateArrayWithTypeArguments);
                return toP(err);
            }
            return e;
        } else if (token.kind == LPAREN) {
            // handle type annotations for instantiations and anonymous classes
            if (newAnnotations.nonEmpty()) {
                t = insertAnnotationsToMostInner(t, newAnnotations, false);
            }
            return classCreatorRest(newpos, null, typeArgs, t);
        } else {
            setErrorEndPos(token.pos);
            reportSyntaxError(token.pos, Errors.Expected2(LPAREN, LBRACKET));
            t = toP(F.at(newpos).NewClass(null, typeArgs, t, List.nil(), null));
            return toP(F.at(newpos).Erroneous(List.<JCTree>of(t)));
        }
    }

    /** InnerCreator = [Annotations] Ident [TypeArguments] ClassCreatorRest
     */
    JCExpression innerCreator(int newpos, List<JCExpression> typeArgs, JCExpression encl) {
        List<JCAnnotation> newAnnotations = typeAnnotationsOpt();

        JCExpression t = toP(F.at(token.pos).Ident(ident()));

        if (newAnnotations.nonEmpty()) {
            t = toP(F.at(newAnnotations.head.pos).AnnotatedType(newAnnotations, t));
        }

        if (token.kind == LT) {
            int prevmode = mode;
            t = typeArguments(t, true);
            setMode(prevmode);
        }
        return classCreatorRest(newpos, encl, typeArgs, t);
    }

    /** ArrayCreatorRest = [Annotations] "[" ( "]" BracketsOpt ArrayInitializer
     *                         | Expression "]" {[Annotations]  "[" Expression "]"} BracketsOpt )
     */
    JCExpression arrayCreatorRest(int newpos, JCExpression elemtype) {
        List<JCAnnotation> annos = typeAnnotationsOpt();

        accept(LBRACKET);
        if (token.kind == RBRACKET) {
            accept(RBRACKET);
            elemtype = bracketsOpt(elemtype, annos);
            if (token.kind == LBRACE) {
                JCNewArray na = (JCNewArray)arrayInitializer(newpos, elemtype);
                if (annos.nonEmpty()) {
                    // when an array initializer is present then
                    // the parsed annotations should target the
                    // new array tree
                    // bracketsOpt inserts the annotation in
                    // elemtype, and it needs to be corrected
                    //
                    JCAnnotatedType annotated = (JCAnnotatedType)elemtype;
                    assert annotated.annotations == annos;
                    na.annotations = annotated.annotations;
                    na.elemtype = annotated.underlyingType;
                }
                return na;
            } else {
                JCExpression t = toP(F.at(newpos).NewArray(elemtype, List.nil(), null));
                return syntaxError(token.pos, List.of(t), Errors.ArrayDimensionMissing);
            }
        } else {
            ListBuffer<JCExpression> dims = new ListBuffer<>();
            ListBuffer<NullMarker> nullMarkers = new ListBuffer<>();

            // maintain array dimension type annotations
            ListBuffer<List<JCAnnotation>> dimAnnotations = new ListBuffer<>();
            dimAnnotations.append(annos);

            dims.append(parseExpression());
            accept(RBRACKET);
            if (allowNullRestrictedTypes && EMOTIONAL_QUALIFIER.test(token.kind)) {
                nullMarkers.add(nullMarker(token));
                nextToken();
            } else {
                nullMarkers.add(NullMarker.UNSPECIFIED);
            }
            while (token.kind == LBRACKET
                    || token.kind == MONKEYS_AT ||
                    (allowNullRestrictedTypes && EMOTIONAL_QUALIFIER.test(token.kind))) {
                List<JCAnnotation> maybeDimAnnos = typeAnnotationsOpt();
                int pos = token.pos;
                nextToken();
                if (token.kind == RBRACKET) {
                    Token nullMarker = null;
                    if (allowNullRestrictedTypes && EMOTIONAL_QUALIFIER.test(token.kind)) {
                        nullMarker = token;
                        nextToken();
                    }
                    elemtype = bracketsOptCont(elemtype, pos, maybeDimAnnos);
                    if (nullMarker != null) {
                        setNullMarker(elemtype, nullMarker);
                    }
                } else {
                    dimAnnotations.append(maybeDimAnnos);
                    dims.append(parseExpression());
                    accept(RBRACKET);
                    if (allowNullRestrictedTypes && EMOTIONAL_QUALIFIER.test(token.kind)) {
                        nullMarkers.add(nullMarker(token));
                        nextToken();
                    } else {
                        nullMarkers.add(NullMarker.UNSPECIFIED);
                    }
                }
            }

            List<JCExpression> elems = null;
            int errpos = token.pos;

            if (token.kind == LBRACE) {
                elems = arrayInitializerElements(newpos, elemtype);
            }

            JCNewArray na = toP(F.at(newpos).NewArray(elemtype, dims.toList(), elems, nullMarkers.toList()));
            na.dimAnnotations = dimAnnotations.toList();

            Assert.check(dims.length() == nullMarkers.length(), na);

            if (elems != null) {
                return syntaxError(errpos, List.of(na), Errors.IllegalArrayCreationBothDimensionAndInitialization);
            }

            return na;
        }
    }

    /** ClassCreatorRest = Arguments [ClassBody]
     */
    JCNewClass classCreatorRest(int newpos,
                                  JCExpression encl,
                                  List<JCExpression> typeArgs,
                                  JCExpression t)
    {
        List<JCExpression> args = arguments();
        JCClassDecl body = null;
        if (token.kind == LBRACE) {
            ignoreDanglingComments(); // ignore any comments from before the '{'
            int pos = token.pos;
            List<JCTree> defs = classInterfaceOrRecordBody(names.empty, false, false);
            JCModifiers mods = F.at(Position.NOPOS).Modifiers(0);
            body = toP(F.at(pos).AnonymousClassDef(mods, defs));
        }
        return toP(F.at(newpos).NewClass(encl, typeArgs, t, args, body));
    }

    /** ArrayInitializer = "{" [VariableInitializer {"," VariableInitializer}] [","] "}"
     */
    JCExpression arrayInitializer(int newpos, JCExpression t) {
        List<JCExpression> elems = arrayInitializerElements(newpos, t);
        return toP(F.at(newpos).NewArray(t, List.nil(), elems));
    }

    List<JCExpression> arrayInitializerElements(int newpos, JCExpression t) {
        accept(LBRACE);
        ListBuffer<JCExpression> elems = new ListBuffer<>();
        if (token.kind == COMMA) {
            nextToken();
        } else if (token.kind != RBRACE) {
            elems.append(variableInitializer());
            while (token.kind == COMMA) {
                nextToken();
                if (token.kind == RBRACE) break;
                elems.append(variableInitializer());
            }
        }
        accept(RBRACE);
        return elems.toList();
    }

    /** VariableInitializer = ArrayInitializer | Expression
     */
    public JCExpression variableInitializer() {
        return token.kind == LBRACE ? arrayInitializer(token.pos, null) : parseExpression();
    }

    /** ParExpression = "(" Expression ")"
     */
    JCExpression parExpression() {
        int pos = token.pos;
        accept(LPAREN);
        JCExpression t = parseExpression();
        accept(RPAREN);
        return toP(F.at(pos).Parens(t));
    }

    /** Block = "{" BlockStatements "}"
     */
    JCBlock block(int pos, long flags) {
        accept(LBRACE);
        ignoreDanglingComments();   // ignore any comments from before the '{'
        List<JCStatement> stats = blockStatements();
        JCBlock t = F.at(pos).Block(flags, stats);
        while (token.kind == CASE || token.kind == DEFAULT) {
            syntaxError(token.pos, Errors.Orphaned(token.kind));
            switchBlockStatementGroups();
        }
        // the Block node has a field "endpos" for first char of last token, which is
        // usually but not necessarily the last char of the last token.
        t.endpos = token.pos;
        accept(RBRACE);
        return toP(t);
    }

    public JCBlock block() {
        return block(token.pos, 0);
    }

    /** BlockStatements = { BlockStatement }
     *  BlockStatement  = LocalVariableDeclarationStatement
     *                  | ClassOrInterfaceOrEnumDeclaration
     *                  | [Ident ":"] Statement
     *  LocalVariableDeclarationStatement
     *                  = { FINAL | '@' Annotation } Type VariableDeclarators ";"
     */
    List<JCStatement> blockStatements() {
        //todo: skip to anchor on error(?)
        int lastErrPos = -1;
        ListBuffer<JCStatement> stats = new ListBuffer<>();
        while (true) {
            List<JCStatement> stat = blockStatement();
            ignoreDanglingComments();  // ignore comments not consumed by the statement
            if (stat.isEmpty()) {
                return stats.toList();
            } else {
                // error recovery
                if (token.pos == lastErrPos)
                    return stats.toList();
                if (token.pos <= endPosTable.errorEndPos) {
                    skip(false, true, true, true);
                    lastErrPos = token.pos;
                }
                stats.addAll(stat);
            }
        }
    }

    /*
     * Parse a Statement (JLS 14.5). As an enhancement to improve error recovery,
     * this method will also recognize variable and class declarations (which are
     * not legal for a Statement) by delegating the parsing to BlockStatement (JLS 14.2).
     * If any illegal declarations are found, they will be wrapped in an erroneous tree,
     * and an error will be produced by this method.
     */
    JCStatement parseStatementAsBlock() {
        int pos = token.pos;
        List<JCStatement> stats = blockStatement();
        if (stats.isEmpty()) {
            JCErroneous e = syntaxError(pos, Errors.IllegalStartOfStmt);
            return toP(F.at(pos).Exec(e));
        } else {
            JCStatement first = stats.head;
            Error error = null;
            switch (first.getTag()) {
            case CLASSDEF:
                error = Errors.ClassNotAllowed;
                break;
            case VARDEF:
                error = Errors.VariableNotAllowed;
                break;
            }
            if (error != null) {
                log.error(DiagnosticFlag.SYNTAX, first, error);
                List<JCBlock> blist = List.of(F.at(first.pos).Block(0, stats));
                return toP(F.at(pos).Exec(F.at(first.pos).Erroneous(blist)));
            }
            return first;
        }
    }

    /**This method parses a statement appearing inside a block.
     */
    List<JCStatement> blockStatement() {
        //todo: skip to anchor on error(?)
        Comment dc;
        int pos = token.pos;
        switch (token.kind) {
        case RBRACE: case CASE: case DEFAULT: case EOF:
            return List.nil();
        case LBRACE: case IF: case FOR: case WHILE: case DO: case TRY:
        case SWITCH: case SYNCHRONIZED: case RETURN: case THROW: case BREAK:
        case CONTINUE: case SEMI: case ELSE: case FINALLY: case CATCH:
        case ASSERT:
            return List.of(parseSimpleStatement());
        case MONKEYS_AT:
        case FINAL: {
            dc = token.docComment();
            JCModifiers mods = modifiersOpt();
            if (isDeclaration()) {
                return List.of(classOrRecordOrInterfaceOrEnumDeclaration(mods, dc));
            } else {
                JCExpression t = parseType(true);
                return localVariableDeclarations(mods, t, dc);
            }
        }
        case ABSTRACT: case STRICTFP: {
            dc = token.docComment();
            JCModifiers mods = modifiersOpt();
            return List.of(classOrRecordOrInterfaceOrEnumDeclaration(mods, dc));
        }
        case INTERFACE:
        case CLASS:
            dc = token.docComment();
            return List.of(classOrRecordOrInterfaceOrEnumDeclaration(modifiersOpt(), dc));
        case ENUM:
            if (!allowRecords) {
                log.error(DiagnosticFlag.SYNTAX, token.pos, Errors.LocalEnum);
            }
            dc = token.docComment();
            return List.of(classOrRecordOrInterfaceOrEnumDeclaration(modifiersOpt(), dc));
        case IDENTIFIER:
            if (token.name() == names.yield && allowYieldStatement) {
                Token next = S.token(1);
                boolean isYieldStatement;
                switch (next.kind) {
                    case PLUS: case SUB: case STRINGLITERAL: case CHARLITERAL:
                    case STRINGFRAGMENT:
                    case INTLITERAL: case LONGLITERAL: case FLOATLITERAL: case DOUBLELITERAL:
                    case NULL: case IDENTIFIER: case UNDERSCORE: case TRUE: case FALSE:
                    case NEW: case SWITCH: case THIS: case SUPER:
                    case BYTE, CHAR, SHORT, INT, LONG, FLOAT, DOUBLE, VOID, BOOLEAN:
                        isYieldStatement = true;
                        break;
                    case PLUSPLUS: case SUBSUB:
                        isYieldStatement = S.token(2).kind != SEMI;
                        break;
                    case BANG: case TILDE:
                        isYieldStatement = S.token(1).kind != SEMI;
                        break;
                    case LPAREN:
                        int lookahead = 2;
                        int balance = 1;
                        boolean hasComma = false;
                        boolean inTypeArgs = false;
                        Token l;
                        while ((l = S.token(lookahead)).kind != EOF && balance != 0) {
                            switch (l.kind) {
                                case LPAREN: balance++; break;
                                case RPAREN: balance--; break;
                                case COMMA: if (balance == 1 && !inTypeArgs) hasComma = true; break;
                                case LT: inTypeArgs = true; break;
                                case GT: inTypeArgs = false;
                            }
                            lookahead++;
                        }
                        isYieldStatement = (!hasComma && lookahead != 3) || l.kind == ARROW;
                        break;
                    case SEMI: //error recovery - this is not a valid statement:
                        isYieldStatement = true;
                        break;
                    default:
                        isYieldStatement = false;
                        break;
                }

                if (isYieldStatement) {
                    nextToken();
                    JCExpression t = term(EXPR);
                    accept(SEMI);
                    return List.of(toP(F.at(pos).Yield(t)));
                }

                //else intentional fall-through
            } else {
                if (isNonSealedClassStart(true)) {
                    log.error(token.pos, Errors.SealedOrNonSealedLocalClassesNotAllowed);
                    nextToken();
                    nextToken();
                    nextToken();
                    return List.of(classOrRecordOrInterfaceOrEnumDeclaration(modifiersOpt(), token.docComment()));
                } else if (isSealedClassStart(true)) {
                    checkSourceLevel(Feature.SEALED_CLASSES);
                    log.error(token.pos, Errors.SealedOrNonSealedLocalClassesNotAllowed);
                    nextToken();
                    return List.of(classOrRecordOrInterfaceOrEnumDeclaration(modifiersOpt(), token.docComment()));
                }
            }
        }
        if ((isValueModifier()) && allowValueClasses) {
            checkSourceLevel(Feature.VALUE_CLASSES);
            dc = token.docComment();
            return List.of(classOrRecordOrInterfaceOrEnumDeclaration(modifiersOpt(), dc));
        }
        dc = token.docComment();
        if (isRecordStart() && allowRecords) {
            return List.of(recordDeclaration(F.at(pos).Modifiers(0), dc));
        } else {
            Token prevToken = token;
            JCExpression t = term(EXPR | TYPE);
            if (token.kind == COLON && t.hasTag(IDENT)) {
                nextToken();
                JCStatement stat = parseStatementAsBlock();
                return List.of(F.at(pos).Labelled(prevToken.name(), stat));
            } else if (wasTypeMode() && LAX_IDENTIFIER.test(token.kind)) {
                pos = token.pos;
                JCModifiers mods = F.at(Position.NOPOS).Modifiers(0);
                F.at(pos);
                return localVariableDeclarations(mods, t, dc);
            } else {
                // This Exec is an "ExpressionStatement"; it subsumes the terminating semicolon
                t = checkExprStat(t);
                accept(SEMI);
                JCExpressionStatement expr = toP(F.at(pos).Exec(t));
                return List.of(expr);
            }
        }
    }
    //where
        private List<JCStatement> localVariableDeclarations(JCModifiers mods, JCExpression type, Comment dc) {
            if (dc != null) {
                // ignore a well-placed doc comment, but save any misplaced ones
                saveDanglingDocComments(dc);
            }
            ListBuffer<JCStatement> stats =
                    variableDeclarators(mods, type, new ListBuffer<>(), true);
            // A "LocalVariableDeclarationStatement" subsumes the terminating semicolon
            accept(SEMI);
            storeEnd(stats.last(), S.prevToken().endPos);
            return stats.toList();
        }

    /** Statement =
     *       Block
     *     | IF ParExpression Statement [ELSE Statement]
     *     | FOR "(" ForInitOpt ";" [Expression] ";" ForUpdateOpt ")" Statement
     *     | FOR "(" FormalParameter : Expression ")" Statement
     *     | WHILE ParExpression Statement
     *     | DO Statement WHILE ParExpression ";"
     *     | TRY Block ( Catches | [Catches] FinallyPart )
     *     | TRY "(" ResourceSpecification ";"opt ")" Block [Catches] [FinallyPart]
     *     | SWITCH ParExpression "{" SwitchBlockStatementGroups "}"
     *     | SYNCHRONIZED ParExpression Block
     *     | RETURN [Expression] ";"
     *     | THROW Expression ";"
     *     | BREAK [Ident] ";"
     *     | CONTINUE [Ident] ";"
     *     | ASSERT Expression [ ":" Expression ] ";"
     *     | ";"
     */
    public JCStatement parseSimpleStatement() {
        ignoreDanglingComments(); // ignore comments before statement
        int pos = token.pos;
        switch (token.kind) {
        case LBRACE:
            return block();
        case IF: {
            nextToken();
            JCExpression cond = parExpression();
            JCStatement thenpart = parseStatementAsBlock();
            JCStatement elsepart = null;
            if (token.kind == ELSE) {
                nextToken();
                elsepart = parseStatementAsBlock();
            }
            return F.at(pos).If(cond, thenpart, elsepart);
        }
        case FOR: {
            nextToken();
            accept(LPAREN);
            List<JCStatement> inits = token.kind == SEMI ? List.nil() : forInit();
            if (inits.length() == 1 &&
                inits.head.hasTag(VARDEF) &&
                ((JCVariableDecl) inits.head).init == null &&
                token.kind == COLON) {
                JCVariableDecl var = (JCVariableDecl)inits.head;
                accept(COLON);
                JCExpression expr = parseExpression();
                accept(RPAREN);
                JCStatement body = parseStatementAsBlock();
                return F.at(pos).ForeachLoop(var, expr, body);
            } else {
                accept(SEMI);
                JCExpression cond = token.kind == SEMI ? null : parseExpression();
                accept(SEMI);
                List<JCExpressionStatement> steps = token.kind == RPAREN ? List.nil() : forUpdate();
                accept(RPAREN);
                JCStatement body = parseStatementAsBlock();
                return F.at(pos).ForLoop(inits, cond, steps, body);
            }
        }
        case WHILE: {
            nextToken();
            JCExpression cond = parExpression();
            JCStatement body = parseStatementAsBlock();
            return F.at(pos).WhileLoop(cond, body);
        }
        case DO: {
            nextToken();
            JCStatement body = parseStatementAsBlock();
            accept(WHILE);
            JCExpression cond = parExpression();
            accept(SEMI);
            JCDoWhileLoop t = toP(F.at(pos).DoLoop(body, cond));
            return t;
        }
        case TRY: {
            nextToken();
            List<JCTree> resources = List.nil();
            if (token.kind == LPAREN) {
                nextToken();
                resources = resources();
                accept(RPAREN);
            }
            JCBlock body = block();
            ListBuffer<JCCatch> catchers = new ListBuffer<>();
            JCBlock finalizer = null;
            if (token.kind == CATCH || token.kind == FINALLY) {
                while (token.kind == CATCH) catchers.append(catchClause());
                if (token.kind == FINALLY) {
                    nextToken();
                    finalizer = block();
                }
            } else {
                if (resources.isEmpty()) {
                    log.error(DiagnosticFlag.SYNTAX, pos, Errors.TryWithoutCatchFinallyOrResourceDecls);
                }
            }
            return F.at(pos).Try(resources, body, catchers.toList(), finalizer);
        }
        case SWITCH: {
            nextToken();
            JCExpression selector = parExpression();
            accept(LBRACE);
            List<JCCase> cases = switchBlockStatementGroups();
            JCSwitch t = to(F.at(pos).Switch(selector, cases));
            t.endpos = token.endPos;
            accept(RBRACE);
            return t;
        }
        case SYNCHRONIZED: {
            nextToken();
            JCExpression lock = parExpression();
            JCBlock body = block();
            return F.at(pos).Synchronized(lock, body);
        }
        case RETURN: {
            nextToken();
            JCExpression result = token.kind == SEMI ? null : parseExpression();
            accept(SEMI);
            JCReturn t = toP(F.at(pos).Return(result));
            return t;
        }
        case THROW: {
            nextToken();
            JCExpression exc = parseExpression();
            accept(SEMI);
            JCThrow t = toP(F.at(pos).Throw(exc));
            return t;
        }
        case BREAK: {
            nextToken();
            Name label = LAX_IDENTIFIER.test(token.kind) ? ident() : null;
            accept(SEMI);
            JCBreak t = toP(F.at(pos).Break(label));
            return t;
        }
        case CONTINUE: {
            nextToken();
            Name label = LAX_IDENTIFIER.test(token.kind) ? ident() : null;
            accept(SEMI);
            JCContinue t =  toP(F.at(pos).Continue(label));
            return t;
        }
        case SEMI:
            nextToken();
            return toP(F.at(pos).Skip());
        case ELSE:
            int elsePos = token.pos;
            nextToken();
            return doRecover(elsePos, BasicErrorRecoveryAction.BLOCK_STMT, Errors.ElseWithoutIf);
        case FINALLY:
            int finallyPos = token.pos;
            nextToken();
            return doRecover(finallyPos, BasicErrorRecoveryAction.BLOCK_STMT, Errors.FinallyWithoutTry);
        case CATCH:
            return doRecover(token.pos, BasicErrorRecoveryAction.CATCH_CLAUSE, Errors.CatchWithoutTry);
        case ASSERT: {
            nextToken();
            JCExpression assertion = parseExpression();
            JCExpression message = null;
            if (token.kind == COLON) {
                nextToken();
                message = parseExpression();
            }
            accept(SEMI);
            JCAssert t = toP(F.at(pos).Assert(assertion, message));
            return t;
        }
        default:
            Assert.error();
            return null;
        }
    }

    @Override
    public JCStatement parseStatement() {
        return parseStatementAsBlock();
    }

    private JCStatement doRecover(int startPos, ErrorRecoveryAction action, Error errorKey) {
        int errPos = S.errPos();
        JCTree stm = action.doRecover(this);
        S.errPos(errPos);
        return toP(F.Exec(syntaxError(startPos, List.of(stm), errorKey)));
    }

    /** CatchClause     = CATCH "(" FormalParameter ")" Block
     * TODO: the "FormalParameter" is not correct, it uses the special "catchTypes" rule below.
     */
    protected JCCatch catchClause() {
        int pos = token.pos;
        accept(CATCH);
        accept(LPAREN);
        JCModifiers mods = optFinal(Flags.PARAMETER);
        List<JCExpression> catchTypes = catchTypes();
        JCExpression paramType = catchTypes.size() > 1 ?
                toP(F.at(catchTypes.head.getStartPosition()).TypeUnion(catchTypes)) :
                catchTypes.head;
        JCVariableDecl formal = variableDeclaratorId(mods, paramType, true, false, false);
        accept(RPAREN);
        JCBlock body = block();
        return F.at(pos).Catch(formal, body);
    }

    List<JCExpression> catchTypes() {
        ListBuffer<JCExpression> catchTypes = new ListBuffer<>();
        catchTypes.add(parseType());
        while (token.kind == BAR) {
            nextToken();
            // Instead of qualident this is now parseType.
            // But would that allow too much, e.g. arrays or generics?
            catchTypes.add(parseType());
        }
        return catchTypes.toList();
    }

    /** SwitchBlockStatementGroups = { SwitchBlockStatementGroup }
     *  SwitchBlockStatementGroup = SwitchLabel BlockStatements
     *  SwitchLabel = CASE ConstantExpression ":" | DEFAULT ":"
     */
    List<JCCase> switchBlockStatementGroups() {
        ListBuffer<JCCase> cases = new ListBuffer<>();
        while (true) {
            int pos = token.pos;
            switch (token.kind) {
            case CASE:
            case DEFAULT:
                cases.appendList(switchBlockStatementGroup());
                break;
            case RBRACE: case EOF:
                return cases.toList();
            default:
                nextToken(); // to ensure progress
                syntaxError(pos, Errors.Expected3(CASE, DEFAULT, RBRACE));
            }
        }
    }

    protected List<JCCase> switchBlockStatementGroup() {
        int pos = token.pos;
        List<JCStatement> stats;
        JCCase c;
        ListBuffer<JCCase> cases = new ListBuffer<JCCase>();
        switch (token.kind) {
        case CASE: {
            nextToken();
            ListBuffer<JCCaseLabel> pats = new ListBuffer<>();
            boolean allowDefault = false;
            while (true) {
                JCCaseLabel label = parseCaseLabel(allowDefault);
                pats.append(label);
                if (token.kind != COMMA) break;
                nextToken();
                checkSourceLevel(Feature.SWITCH_MULTIPLE_CASE_LABELS);
                allowDefault = TreeInfo.isNullCaseLabel(label);
            };
            JCExpression guard = parseGuard(pats.last());
            CaseTree.CaseKind caseKind;
            JCTree body = null;
            if (token.kind == ARROW) {
                checkSourceLevel(Feature.SWITCH_RULE);
                accept(ARROW);
                caseKind = JCCase.RULE;
                JCStatement statement = parseStatementAsBlock();
                if (!statement.hasTag(EXEC) && !statement.hasTag(BLOCK) && !statement.hasTag(Tag.THROW)) {
                    log.error(statement.pos(), Errors.SwitchCaseUnexpectedStatement);
                }
                stats = List.of(statement);
                body = stats.head;
            } else {
                accept(COLON, tk -> Errors.Expected2(COLON, ARROW));
                caseKind = JCCase.STATEMENT;
                stats = blockStatements();
            }
            c = F.at(pos).Case(caseKind, pats.toList(), guard, stats, body);
            if (stats.isEmpty())
                storeEnd(c, S.prevToken().endPos);
            return cases.append(c).toList();
        }
        case DEFAULT: {
            nextToken();
            JCCaseLabel defaultPattern = toP(F.at(pos).DefaultCaseLabel());
            JCExpression guard = parseGuard(defaultPattern);
            CaseTree.CaseKind caseKind;
            JCTree body = null;
            if (token.kind == ARROW) {
                checkSourceLevel(Feature.SWITCH_RULE);
                accept(ARROW);
                caseKind = JCCase.RULE;
                JCStatement statement = parseStatementAsBlock();
                if (!statement.hasTag(EXEC) && !statement.hasTag(BLOCK) && !statement.hasTag(Tag.THROW)) {
                    log.error(statement.pos(), Errors.SwitchCaseUnexpectedStatement);
                }
                stats = List.of(statement);
                body = stats.head;
            } else {
                accept(COLON, tk -> Errors.Expected2(COLON, ARROW));
                caseKind = JCCase.STATEMENT;
                stats = blockStatements();
            }
            c = F.at(pos).Case(caseKind, List.of(defaultPattern), guard, stats, body);
            if (stats.isEmpty())
                storeEnd(c, S.prevToken().endPos);
            return cases.append(c).toList();
        }
        }
        throw new AssertionError("should not reach here");
    }

    private JCCaseLabel parseCaseLabel(boolean allowDefault) {
        int patternPos = token.pos;
        JCCaseLabel label;

        if (token.kind == DEFAULT) {
            checkSourceLevel(token.pos, Feature.PATTERN_SWITCH);
            if (!allowDefault) {
                reportSyntaxError(new SimpleDiagnosticPosition(token.pos),
                                  Errors.DefaultLabelNotAllowed);
            }
            nextToken();
            label = toP(F.at(patternPos).DefaultCaseLabel());
        } else {
            JCModifiers mods = optFinal(0);
            boolean pattern = mods.flags != 0 || mods.annotations.nonEmpty() ||
                              analyzePattern(0) == PatternResult.PATTERN;
            if (pattern) {
                checkSourceLevel(token.pos, Feature.PATTERN_SWITCH);
                JCPattern p = parsePattern(patternPos, mods, null, false, true);
                return toP(F.at(patternPos).PatternCaseLabel(p));
            } else {
                JCExpression expr = term(EXPR | NOLAMBDA);
                return toP(F.at(patternPos).ConstantCaseLabel(expr));
            }
        }

        return label;
    }

    private JCExpression parseGuard(JCCaseLabel label) {
        JCExpression guard = null;

        if (token.kind == IDENTIFIER && token.name() == names.when) {
            int pos = token.pos;

            nextToken();
            guard = term(EXPR | NOLAMBDA);

            if (!(label instanceof JCPatternCaseLabel)) {
                guard = syntaxError(pos, List.of(guard), Errors.GuardNotAllowed);
            }
        }

        return guard;
    }
    @SuppressWarnings("fallthrough")
    PatternResult analyzePattern(int lookahead) {
        int typeDepth = 0;
        int parenDepth = 0;
        PatternResult pendingResult = PatternResult.EXPRESSION;
        while (true) {
            TokenKind token = S.token(lookahead).kind;
            switch (token) {
                case BYTE: case SHORT: case INT: case LONG: case FLOAT:
                case DOUBLE: case BOOLEAN: case CHAR: case VOID:
                case ASSERT, ENUM, IDENTIFIER:
                    if (typeDepth == 0 && peekToken(lookahead, LAX_IDENTIFIER)) {
                        if (parenDepth == 0) {
                            return PatternResult.PATTERN;
                        } else {
                            pendingResult = PatternResult.PATTERN;
                        }
                    } else if (typeDepth == 0 && parenDepth == 0 && (peekToken(lookahead, tk -> tk == ARROW || tk == COMMA))) {
                        return PatternResult.EXPRESSION;
                    } else if (typeDepth == 0 && allowNullRestrictedTypes &&
                            ((peekToken(lookahead, EMOTIONAL_QUALIFIER, LAX_IDENTIFIER, COMMA) ||
                            peekToken(lookahead, EMOTIONAL_QUALIFIER, LAX_IDENTIFIER, ARROW) ||
                            peekToken(lookahead, EMOTIONAL_QUALIFIER, LAX_IDENTIFIER, COLON))) ) {
                        // this is a type test pattern
                        return PatternResult.PATTERN;
                    } else if ( allowNullRestrictedTypes &&
                            (peekToken(lookahead, EMOTIONAL_QUALIFIER, GENERIC_TYPE_END) ||
                            peekToken(lookahead, EMOTIONAL_QUALIFIER, LT) ||
                            peekToken(lookahead, EMOTIONAL_QUALIFIER, COMMA)) ) {
                        // this is a type - skip the emotional anno and continue
                        lookahead++;
                        break;
                    }
                    break;
                case UNDERSCORE:
                    // TODO: REFACTOR to remove the code duplication
                    if (typeDepth == 0 && peekToken(lookahead, tk -> tk == RPAREN || tk == COMMA)) {
                        return PatternResult.PATTERN;
                    } else if (typeDepth == 0 && peekToken(lookahead, LAX_IDENTIFIER)) {
                        if (parenDepth == 0) {
                            return PatternResult.PATTERN;
                        } else {
                            pendingResult = PatternResult.PATTERN;
                        }
                    }
                    break;
                case BANG:
                    if (allowNullRestrictedTypes && !peekToken(lookahead, LPAREN)) break;
                case DOT, QUES, EXTENDS, SUPER, COMMA: break;
                case LT: typeDepth++; break;
                case GTGTGT: typeDepth--;
                case GTGT: typeDepth--;
                case GT:
                    typeDepth--;
                    if (typeDepth == 0 && !peekToken(lookahead, DOT)) {
                         return peekToken(lookahead, LAX_IDENTIFIER) ||
                                peekToken(lookahead, tk -> tk == LPAREN) ? PatternResult.PATTERN
                                                                         : PatternResult.EXPRESSION;
                    } else if (typeDepth < 0) return PatternResult.EXPRESSION;
                    break;
                case MONKEYS_AT:
                    lookahead = skipAnnotation(lookahead);
                    break;
                case LBRACKET:
                    if (peekToken(lookahead, RBRACKET, LAX_IDENTIFIER)) {
                        return PatternResult.PATTERN;
                    } else if (peekToken(lookahead, RBRACKET)) {
                        lookahead++;
                        break;
                    } else {
                        // This is a potential guard, if we are already in a pattern
                        return pendingResult;
                    }
                case LPAREN:
                    if (S.token(lookahead + 1).kind == RPAREN) {
                        return parenDepth != 0 && S.token(lookahead + 2).kind == ARROW
                                ? PatternResult.EXPRESSION
                                : PatternResult.PATTERN;
                    }
                    parenDepth++; break;
                case RPAREN:
                    parenDepth--;
                    if (parenDepth == 0 &&
                        typeDepth == 0 &&
                        peekToken(lookahead, TokenKind.IDENTIFIER) &&
                        S.token(lookahead + 1).name() == names.when) {
                        return PatternResult.PATTERN;
                    }
                    break;
                case ARROW: return parenDepth > 0 ? PatternResult.EXPRESSION
                                                   : pendingResult;
                case FINAL:
                    if (parenDepth > 0) return PatternResult.PATTERN;
                default: return pendingResult;
            }
            lookahead++;
        }
    }

    private enum PatternResult {
        EXPRESSION,
        PATTERN;
    }

    /** MoreStatementExpressions = { COMMA StatementExpression }
     */
    <T extends ListBuffer<? super JCExpressionStatement>> T moreStatementExpressions(int pos,
                                                                    JCExpression first,
                                                                    T stats) {
        // This Exec is a "StatementExpression"; it subsumes no terminating token
        stats.append(toP(F.at(pos).Exec(checkExprStat(first))));
        while (token.kind == COMMA) {
            nextToken();
            pos = token.pos;
            JCExpression t = parseExpression();
            // This Exec is a "StatementExpression"; it subsumes no terminating token
            stats.append(toP(F.at(pos).Exec(checkExprStat(t))));
        }
        return stats;
    }

    /** ForInit = StatementExpression MoreStatementExpressions
     *           |  { FINAL | '@' Annotation } Type VariableDeclarators
     */
    List<JCStatement> forInit() {
        ListBuffer<JCStatement> stats = new ListBuffer<>();
        int pos = token.pos;
        if (token.kind == FINAL || token.kind == MONKEYS_AT) {
            return variableDeclarators(optFinal(0), parseType(true), stats, true).toList();
        } else {
            JCExpression t = term(EXPR | TYPE);
            if (wasTypeMode() && LAX_IDENTIFIER.test(token.kind)) {
                return variableDeclarators(modifiersOpt(), t, stats, true).toList();
            } else if (wasTypeMode() && token.kind == COLON) {
                log.error(DiagnosticFlag.SYNTAX, pos, Errors.BadInitializer("for-loop"));
                return List.of((JCStatement)F.at(pos).VarDef(modifiersOpt(), names.error, t, null));
            } else {
                return moreStatementExpressions(pos, t, stats).toList();
            }
        }
    }

    /** ForUpdate = StatementExpression MoreStatementExpressions
     */
    List<JCExpressionStatement> forUpdate() {
        return moreStatementExpressions(token.pos,
                                        parseExpression(),
                                        new ListBuffer<JCExpressionStatement>()).toList();
    }

    /** AnnotationsOpt = { '@' Annotation }
     *
     * @param kind Whether to parse an ANNOTATION or TYPE_ANNOTATION
     */
    protected List<JCAnnotation> annotationsOpt(Tag kind) {
        if (token.kind != MONKEYS_AT) return List.nil(); // optimization
        ListBuffer<JCAnnotation> buf = new ListBuffer<>();
        int prevmode = mode;
        while (token.kind == MONKEYS_AT) {
            int pos = token.pos;
            nextToken();
            buf.append(annotation(pos, kind));
        }
        setLastMode(mode);
        setMode(prevmode);
        List<JCAnnotation> annotations = buf.toList();

        return annotations;
    }

    List<JCAnnotation> typeAnnotationsOpt() {
        List<JCAnnotation> annotations = annotationsOpt(Tag.TYPE_ANNOTATION);
        return annotations;
    }

    /** ModifiersOpt = { Modifier }
     *  Modifier = PUBLIC | PROTECTED | PRIVATE | STATIC | ABSTRACT | FINAL
     *           | NATIVE | SYNCHRONIZED | TRANSIENT | VOLATILE | "@"
     *           | "@" Annotation
     */
    protected JCModifiers modifiersOpt() {
        return modifiersOpt(null);
    }
    protected JCModifiers modifiersOpt(JCModifiers partial) {
        long flags;
        ListBuffer<JCAnnotation> annotations = new ListBuffer<>();
        int pos;
        if (partial == null) {
            flags = 0;
            pos = token.pos;
        } else {
            flags = partial.flags;
            annotations.appendList(partial.annotations);
            pos = partial.pos;
        }
        if (token.deprecatedFlag()) {
            flags |= Flags.DEPRECATED;
        }
        int lastPos;
    loop:
        while (true) {
            long flag;
            switch (token.kind) {
            case PRIVATE     : flag = Flags.PRIVATE; break;
            case PROTECTED   : flag = Flags.PROTECTED; break;
            case PUBLIC      : flag = Flags.PUBLIC; break;
            case STATIC      : flag = Flags.STATIC; break;
            case TRANSIENT   : flag = Flags.TRANSIENT; break;
            case FINAL       : flag = Flags.FINAL; break;
            case ABSTRACT    : flag = Flags.ABSTRACT; break;
            case NATIVE      : flag = Flags.NATIVE; break;
            case VOLATILE    : flag = Flags.VOLATILE; break;
            case SYNCHRONIZED: flag = Flags.SYNCHRONIZED; break;
            case STRICTFP    : flag = Flags.STRICTFP; break;
            case MONKEYS_AT  : flag = Flags.ANNOTATION; break;
            case DEFAULT     : flag = Flags.DEFAULT; break;
            case ERROR       : flag = 0; nextToken(); break;
            case IDENTIFIER  : {
                if (isNonSealedClassStart(false)) {
                    flag = Flags.NON_SEALED;
                    nextToken();
                    nextToken();
                    break;
                }
                if (isSealedClassStart(false)) {
                    checkSourceLevel(Feature.SEALED_CLASSES);
                    flag = Flags.SEALED;
                    break;
                }
                if (isValueModifier()) {
                    checkSourceLevel(Feature.VALUE_CLASSES);
                    flag = Flags.VALUE_CLASS;
                    break;
                }
                if (isImplicitModifier()) {
                    flag = Flags.IMPLICIT;
                    break;
                }
                break loop;
            }
            default: break loop;
            }
            if ((flags & flag) != 0) log.error(DiagnosticFlag.SYNTAX, token.pos, Errors.RepeatedModifier);
            lastPos = token.pos;
            nextToken();
            if (flag == Flags.ANNOTATION) {
                if (token.kind != INTERFACE) {
                    JCAnnotation ann = annotation(lastPos, Tag.ANNOTATION);
                    // if first modifier is an annotation, set pos to annotation's.
                    if (flags == 0 && annotations.isEmpty())
                        pos = ann.pos;
                    annotations.append(ann);
                    flag = 0;
                }
            }
            flags |= flag;
        }
        switch (token.kind) {
        case ENUM: flags |= Flags.ENUM; break;
        case INTERFACE: flags |= Flags.INTERFACE; break;
        default: break;
        }

        /* A modifiers tree with no modifier tokens or annotations
         * has no text position. */
        if ((flags & (Flags.ModifierFlags | Flags.ANNOTATION)) == 0 && annotations.isEmpty())
            pos = Position.NOPOS;

        JCModifiers mods = F.at(pos).Modifiers(flags, annotations.toList());
        if (pos != Position.NOPOS)
            storeEnd(mods, S.prevToken().endPos);
        return mods;
    }

    /** Annotation              = "@" Qualident [ "(" AnnotationFieldValues ")" ]
     *
     * @param pos position of "@" token
     * @param kind Whether to parse an ANNOTATION or TYPE_ANNOTATION
     */
    JCAnnotation annotation(int pos, Tag kind) {
        // accept(AT); // AT consumed by caller
        JCTree ident = qualident(false);
        List<JCExpression> fieldValues = annotationFieldValuesOpt();
        JCAnnotation ann;
        if (kind == Tag.ANNOTATION) {
            ann = F.at(pos).Annotation(ident, fieldValues);
        } else if (kind == Tag.TYPE_ANNOTATION) {
            ann = F.at(pos).TypeAnnotation(ident, fieldValues);
        } else {
            throw new AssertionError("Unhandled annotation kind: " + kind);
        }

        storeEnd(ann, S.prevToken().endPos);
        return ann;
    }

    List<JCExpression> annotationFieldValuesOpt() {
        return (token.kind == LPAREN) ? annotationFieldValues() : List.nil();
    }

    /** AnnotationFieldValues   = "(" [ AnnotationFieldValue { "," AnnotationFieldValue } ] ")" */
    List<JCExpression> annotationFieldValues() {
        accept(LPAREN);
        ListBuffer<JCExpression> buf = new ListBuffer<>();
        if (token.kind != RPAREN) {
            buf.append(annotationFieldValue());
            while (token.kind == COMMA) {
                nextToken();
                buf.append(annotationFieldValue());
            }
        }
        accept(RPAREN);
        return buf.toList();
    }

    /** AnnotationFieldValue    = AnnotationValue
     *                          | Identifier "=" AnnotationValue
     */
    JCExpression annotationFieldValue() {
        if (LAX_IDENTIFIER.test(token.kind)) {
            selectExprMode();
            JCExpression t1 = term1();
            if (t1.hasTag(IDENT) && token.kind == EQ) {
                int pos = token.pos;
                accept(EQ);
                JCExpression v = annotationValue();
                return toP(F.at(pos).Assign(t1, v));
            } else {
                return t1;
            }
        }
        return annotationValue();
    }

    /* AnnotationValue          = ConditionalExpression
     *                          | Annotation
     *                          | "{" [ AnnotationValue { "," AnnotationValue } ] [","] "}"
     */
    JCExpression annotationValue() {
        int pos;
        switch (token.kind) {
        case MONKEYS_AT:
            pos = token.pos;
            nextToken();
            return annotation(pos, Tag.ANNOTATION);
        case LBRACE:
            pos = token.pos;
            accept(LBRACE);
            ListBuffer<JCExpression> buf = new ListBuffer<>();
            if (token.kind == COMMA) {
                nextToken();
            } else if (token.kind != RBRACE) {
                buf.append(annotationValue());
                while (token.kind == COMMA) {
                    nextToken();
                    if (token.kind == RBRACE) break;
                    buf.append(annotationValue());
                }
            }
            accept(RBRACE, tk -> Errors.AnnotationMissingElementValue);
            return toP(F.at(pos).NewArray(null, List.nil(), buf.toList()));
        default:
            selectExprMode();
            return term1();
        }
    }

    /** VariableDeclarators = VariableDeclarator { "," VariableDeclarator }
     */
    public <T extends ListBuffer<? super JCVariableDecl>> T variableDeclarators(JCModifiers mods,
                                                                         JCExpression type,
                                                                         T vdefs,
                                                                         boolean localDecl)
    {
        return variableDeclaratorsRest(token.pos, mods, type, identOrUnderscore(), false, null, vdefs, localDecl);
    }

    /** VariableDeclaratorsRest = VariableDeclaratorRest { "," VariableDeclarator }
     *  ConstantDeclaratorsRest = ConstantDeclaratorRest { "," ConstantDeclarator }
     *
     *  @param reqInit  Is an initializer always required?
     *  @param dc       The documentation comment for the variable declarations, or null.
     */
    protected <T extends ListBuffer<? super JCVariableDecl>> T variableDeclaratorsRest(int pos,
                                                                     JCModifiers mods,
                                                                     JCExpression type,
                                                                     Name name,
                                                                     boolean reqInit,
                                                                     Comment dc,
                                                                     T vdefs,
                                                                     boolean localDecl)
    {
        JCVariableDecl head = variableDeclaratorRest(pos, mods, type, name, reqInit, dc, localDecl, false);
        vdefs.append(head);
        while (token.kind == COMMA) {
            // All but last of multiple declarators subsume a comma
            storeEnd((JCTree)vdefs.last(), token.endPos);
            nextToken();
            vdefs.append(variableDeclarator(mods, type, reqInit, dc, localDecl));
        }
        return vdefs;
    }

    /** VariableDeclarator = Ident VariableDeclaratorRest
     *  ConstantDeclarator = Ident ConstantDeclaratorRest
     */
    JCVariableDecl variableDeclarator(JCModifiers mods, JCExpression type, boolean reqInit, Comment dc, boolean localDecl) {
        return variableDeclaratorRest(token.pos, mods, type, identOrUnderscore(), reqInit, dc, localDecl, true);
    }

    /** VariableDeclaratorRest = BracketsOpt ["=" VariableInitializer]
     *  ConstantDeclaratorRest = BracketsOpt "=" VariableInitializer
     *
     *  @param reqInit  Is an initializer always required?
     *  @param dc       The documentation comment for the variable declarations, or null.
     */
    JCVariableDecl variableDeclaratorRest(int pos, JCModifiers mods, JCExpression type, Name name,
                                  boolean reqInit, Comment dc, boolean localDecl, boolean compound) {
        boolean declaredUsingVar = false;
        JCExpression init = null;
        type = bracketsOpt(type);

        if (Feature.UNNAMED_VARIABLES.allowedInSource(source) && name == names.underscore) {
            if (!localDecl) {
                log.error(DiagnosticFlag.SYNTAX, pos, Errors.UseOfUnderscoreNotAllowed);
            }
            name = names.empty;
        }

        saveDanglingDocComments(dc);

        if (token.kind == EQ) {
            nextToken();
            init = variableInitializer();
        }
        else if (reqInit) syntaxError(token.pos, Errors.Expected(EQ));

        if (Feature.UNNAMED_VARIABLES.allowedInSource(source) && name == names.empty
                && localDecl
                && init == null
                && token.kind != COLON) { // if its unnamed local variable, it needs to have an init unless in enhanced-for
            syntaxError(token.pos, Errors.Expected(EQ));
        }

        int startPos = Position.NOPOS;
        JCTree elemType = TreeInfo.innermostType(type, true);
        if (elemType.hasTag(IDENT)) {
            Name typeName = ((JCIdent) elemType).name;
            if (restrictedTypeNameStartingAtSource(typeName, pos, !compound && localDecl) != null) {
                if (typeName != names.var) {
                    reportSyntaxError(elemType.pos, Errors.RestrictedTypeNotAllowedHere(typeName));
                } else if (type.hasTag(TYPEARRAY) && !compound) {
                    //error - 'var' and arrays
                    reportSyntaxError(elemType.pos, Errors.RestrictedTypeNotAllowedArray(typeName));
                } else {
                    declaredUsingVar = true;
                    if (compound)
                        //error - 'var' in compound local var decl
                        reportSyntaxError(elemType.pos, Errors.RestrictedTypeNotAllowedCompound(typeName));
                    startPos = TreeInfo.getStartPos(mods);
                    if (startPos == Position.NOPOS)
                        startPos = TreeInfo.getStartPos(type);
                    //implicit type
                    type = null;
                }
            }
        }
        JCVariableDecl result = toP(F.at(pos).VarDef(mods, name, type, init, declaredUsingVar));
        attach(result, dc);
        result.startPos = startPos;
        return result;
    }

    Name restrictedTypeName(JCExpression e, boolean shouldWarn) {
        switch (e.getTag()) {
            case IDENT:
                return restrictedTypeNameStartingAtSource(((JCIdent)e).name, e.pos, shouldWarn) != null ? ((JCIdent)e).name : null;
            case TYPEARRAY:
                return restrictedTypeName(((JCArrayTypeTree)e).elemtype, shouldWarn);
            default:
                return null;
        }
    }

    Source restrictedTypeNameStartingAtSource(Name name, int pos, boolean shouldWarn) {
        if (name == names.var) {
            if (Feature.LOCAL_VARIABLE_TYPE_INFERENCE.allowedInSource(source)) {
                return Source.JDK10;
            } else if (shouldWarn) {
                log.warning(pos, Warnings.RestrictedTypeNotAllowed(name, Source.JDK10));
            }
        }
        if (name == names.yield) {
            if (allowYieldStatement) {
                return Source.JDK14;
            } else if (shouldWarn) {
                log.warning(pos, Warnings.RestrictedTypeNotAllowed(name, Source.JDK14));
            }
        }
        if (name == names.record) {
            if (allowRecords) {
                return Source.JDK14;
            } else if (shouldWarn) {
                log.warning(pos, Warnings.RestrictedTypeNotAllowedPreview(name, Source.JDK14));
            }
        }
        if (name == names.value) {
            if (allowValueClasses) {
                return Source.JDK23;
            } else if (shouldWarn) {
                log.warning(pos, Warnings.RestrictedTypeNotAllowedPreview(name, Source.JDK23));
            }
        }
        if (name == names.implicit) {
            if (allowValueClasses) {
                return Source.JDK23;
            } else if (shouldWarn) {
                log.warning(pos, Warnings.RestrictedTypeNotAllowedPreview(name, Source.JDK18));
            }
        }
        if (name == names.sealed) {
            if (allowSealedTypes) {
                return Source.JDK15;
            } else if (shouldWarn) {
                log.warning(pos, Warnings.RestrictedTypeNotAllowedPreview(name, Source.JDK15));
            }
        }
        if (name == names.permits) {
            if (allowSealedTypes) {
                return Source.JDK15;
            } else if (shouldWarn) {
                log.warning(pos, Warnings.RestrictedTypeNotAllowedPreview(name, Source.JDK15));
            }
        }
        return null;
    }

    /** VariableDeclaratorId = Ident BracketsOpt
     */
    JCVariableDecl variableDeclaratorId(JCModifiers mods, JCExpression type, boolean catchParameter, boolean lambdaParameter, boolean recordComponent) {
        int pos = token.pos;
        Name name;
        if (allowThisIdent ||
            !lambdaParameter ||
            LAX_IDENTIFIER.test(token.kind) ||
            mods.flags != Flags.PARAMETER ||
            mods.annotations.nonEmpty()) {
            JCExpression pn;
            if (token.kind == UNDERSCORE && (catchParameter || lambdaParameter)) {
                pn = toP(F.at(token.pos).Ident(identOrUnderscore()));
            } else {
                pn = qualident(false);
            }
            if (pn.hasTag(Tag.IDENT) && ((JCIdent)pn).name != names._this) {
                name = ((JCIdent)pn).name;
            } else if (lambdaParameter && type == null) {
                // we have a lambda parameter that is not an identifier this is a syntax error
                type = pn;
                name = names.empty;
                reportSyntaxError(pos, Errors.Expected(IDENTIFIER));
            } else {
                if (allowThisIdent) {
                    if ((mods.flags & Flags.VARARGS) != 0) {
                        log.error(token.pos, Errors.VarargsAndReceiver);
                    }
                    if (token.kind == LBRACKET) {
                        log.error(token.pos, Errors.ArrayAndReceiver);
                    }
                    if (pn.hasTag(Tag.SELECT) && ((JCFieldAccess)pn).name != names._this) {
                        log.error(token.pos, Errors.WrongReceiver);
                    }
                }
                return toP(F.at(pos).ReceiverVarDef(mods, pn, type));
            }
        } else {
            /** if it is a lambda parameter and the token kind is not an identifier,
             *  and there are no modifiers or annotations, then this means that the compiler
             *  supposed the lambda to be explicit but it can contain a mix of implicit,
             *  var or explicit parameters. So we assign the error name to the parameter name
             *  instead of issuing an error and analyze the lambda parameters as a whole at
             *  a higher level.
             */
            name = names.error;
        }
        if ((mods.flags & Flags.VARARGS) != 0 &&
                token.kind == LBRACKET) {
            log.error(token.pos, Errors.VarargsAndOldArraySyntax);
        }
        if (recordComponent && token.kind == LBRACKET) {
            log.error(token.pos, Errors.RecordComponentAndOldArraySyntax);
        }
        type = bracketsOpt(type);

        if (Feature.UNNAMED_VARIABLES.allowedInSource(source) && name == names.underscore) {
            name = names.empty;
        }

        return toP(F.at(pos).VarDef(mods, name, type, null,
                type != null && type.hasTag(IDENT) && ((JCIdent)type).name == names.var));
    }

    /** Resources = Resource { ";" Resources }
     */
    List<JCTree> resources() {
        ListBuffer<JCTree> defs = new ListBuffer<>();
        defs.append(resource());
        while (token.kind == SEMI) {
            // All but last of multiple declarators must subsume a semicolon
            storeEnd(defs.last(), token.endPos);
            int semiColonPos = token.pos;
            nextToken();
            if (token.kind == RPAREN) { // Optional trailing semicolon
                                       // after last resource
                break;
            }
            defs.append(resource());
        }
        return defs.toList();
    }

    /** Resource = VariableModifiersOpt Type VariableDeclaratorId "=" Expression
     *           | Expression
     */
    protected JCTree resource() {
        if (token.kind == FINAL || token.kind == MONKEYS_AT) {
            JCModifiers mods = optFinal(0);
            JCExpression t = parseType(true);
            return variableDeclaratorRest(token.pos, mods, t, identOrUnderscore(), true, null, true, false);
        }
        JCExpression t = term(EXPR | TYPE);
        if (wasTypeMode() && LAX_IDENTIFIER.test(token.kind)) {
            JCModifiers mods = F.Modifiers(0);
            return variableDeclaratorRest(token.pos, mods, t, identOrUnderscore(), true, null, true, false);
        } else {
            checkSourceLevel(Feature.EFFECTIVELY_FINAL_VARIABLES_IN_TRY_WITH_RESOURCES);
            if (!t.hasTag(IDENT) && !t.hasTag(SELECT)) {
                log.error(t.pos(), Errors.TryWithResourcesExprNeedsVar);
            }

            return t;
        }
    }

    /** CompilationUnit = [ { "@" Annotation } PACKAGE Qualident ";"] {ImportDeclaration} {TypeDeclaration}
     */
    public JCTree.JCCompilationUnit parseCompilationUnit() {
        Token firstToken = token;
        JCModifiers mods = null;
        boolean consumedToplevelDoc = false;
        boolean seenImport = false;
        boolean seenPackage = false;
        ListBuffer<JCTree> defs = new ListBuffer<>();
        if (token.kind == MONKEYS_AT)
            mods = modifiersOpt();

        if (token.kind == PACKAGE) {
            int packagePos = token.pos;
            List<JCAnnotation> annotations = List.nil();
            seenPackage = true;
            if (mods != null) {
                checkNoMods(mods.flags & ~Flags.DEPRECATED);
                annotations = mods.annotations;
                mods = null;
            }
            nextToken();
            JCExpression pid = qualident(false);
            accept(SEMI);
            JCPackageDecl pd = toP(F.at(packagePos).PackageDecl(annotations, pid));
            attach(pd, firstToken.docComment());
            consumedToplevelDoc = true;
            defs.append(pd);
            updateUnexpectedTopLevelDefinitionStartError(true);
        }

        boolean firstTypeDecl = true;   // have we seen a class, enum, or interface declaration yet?
        boolean isImplicitClass = false;
        OUTER: while (token.kind != EOF) {
            if (token.pos <= endPosTable.errorEndPos) {
                // error recovery
                skip(firstTypeDecl, false, false, false);
                if (token.kind == EOF)
                    break;
            }
            // JLS 7.3 doesn't allow extra semicolons after package or import declarations,
            // but here we try to provide a more helpful error message if we encounter any.
            // Do that by slurping in as many semicolons as possible, and then seeing what
            // comes after before deciding how best to handle them.
            ListBuffer<JCTree> semiList = new ListBuffer<>();
            while (firstTypeDecl && mods == null && token.kind == SEMI) {
                int pos = token.pos;
                nextToken();
                semiList.append(toP(F.at(pos).Skip()));
                if (token.kind == EOF)
                    break OUTER;
            }
            if (firstTypeDecl && mods == null && token.kind == IMPORT) {
                if (!semiList.isEmpty()) {
                    if (source.compareTo(Source.JDK21) >= 0)
                        reportSyntaxError(semiList.first().pos, Errors.ExtraneousSemicolon);
                    else
                        log.warning(semiList.first().pos, Warnings.ExtraneousSemicolon);
                }
                seenImport = true;
                defs.append(importDeclaration());
            } else {
                Comment docComment = token.docComment();
                if (firstTypeDecl && !seenImport && !seenPackage) {
                    docComment = firstToken.docComment();
                    consumedToplevelDoc = true;
                }
                if (mods != null || token.kind != SEMI)
                    mods = modifiersOpt(mods);
                if (firstTypeDecl && token.kind == IDENTIFIER) {
                    if (!semiList.isEmpty()) {
                        if (source.compareTo(Source.JDK21) >= 0)
                            reportSyntaxError(semiList.first().pos, Errors.ExtraneousSemicolon);
                        else
                            log.warning(semiList.first().pos, Warnings.ExtraneousSemicolon);
                    }
                    ModuleKind kind = ModuleKind.STRONG;
                    if (token.name() == names.open) {
                        kind = ModuleKind.OPEN;
                        nextToken();
                    }
                    if (token.kind == IDENTIFIER && token.name() == names.module) {
                        if (mods != null) {
                            checkNoMods(mods.flags & ~Flags.DEPRECATED);
                        }
                        defs.append(moduleDecl(mods, kind, docComment));
                        consumedToplevelDoc = true;
                        break;
                    } else if (kind != ModuleKind.STRONG) {
                        reportSyntaxError(token.pos, Errors.ExpectedModule);
                    }
                }

                defs.appendList(semiList.toList());
                boolean isTopLevelMethodOrField = false;

                // Due to a significant number of existing negative tests
                // this code speculatively tests to see if a top level method
                // or field can parse. If the method or field can parse then
                // it is parsed. Otherwise, parsing continues as though
                // implicitly declared classes did not exist and error reporting
                // is the same as in the past.
                if (!isDeclaration(true)) {
                    final JCModifiers finalMods = mods;
                    JavacParser speculative = new VirtualParser(this);
                    List<JCTree> speculativeResult =
                            speculative.topLevelMethodOrFieldDeclaration(finalMods, null);
                    if (speculativeResult.head.hasTag(METHODDEF) ||
                        speculativeResult.head.hasTag(VARDEF)) {
                        isTopLevelMethodOrField = true;
                    }
                }

                if (isTopLevelMethodOrField) {
                    checkSourceLevel(token.pos, Feature.IMPLICIT_CLASSES);
                    defs.appendList(topLevelMethodOrFieldDeclaration(mods, docComment));
                    isImplicitClass = true;
                } else if (isDefiniteStatementStartToken()) {
                    int startPos = token.pos;
                    List<JCStatement> statements = blockStatement();
                    defs.append(syntaxError(startPos,
                                            statements,
                                            Errors.StatementNotExpected,
                                            true));
                } else {
                    JCTree def = typeDeclaration(mods, docComment);
                    if (def instanceof JCExpressionStatement statement)
                        def = statement.expr;
                    defs.append(def);
                }

                mods = null;
                firstTypeDecl = false;
            }
        }
        List<JCTree> topLevelDefs = isImplicitClass ?  constructImplicitClass(defs.toList()) : defs.toList();
        JCTree.JCCompilationUnit toplevel = F.at(firstToken.pos).TopLevel(topLevelDefs);
        if (!consumedToplevelDoc)
            attach(toplevel, firstToken.docComment());
        if (defs.isEmpty())
            storeEnd(toplevel, S.prevToken().endPos);
        if (keepDocComments)
            toplevel.docComments = docComments;
        if (keepLineMap)
            toplevel.lineMap = S.getLineMap();
        this.endPosTable.setParser(null); // remove reference to parser
        toplevel.endPositions = this.endPosTable;
        return toplevel;
    }

    // Restructure top level to be an implicitly declared class.
    private List<JCTree> constructImplicitClass(List<JCTree> origDefs) {
        ListBuffer<JCTree> topDefs = new ListBuffer<>();
        ListBuffer<JCTree> defs = new ListBuffer<>();

        for (JCTree def : origDefs) {
            if (def.hasTag(Tag.PACKAGEDEF)) {
                log.error(def.pos(), Errors.ImplicitClassShouldNotHavePackageDeclaration);
            } else if (def.hasTag(Tag.IMPORT) || def.hasTag(Tag.MODULEIMPORT)) {
                topDefs.append(def);
            } else if (!def.hasTag(Tag.SKIP)) {
                defs.append(def);
            }
        }

        int primaryPos = getStartPos(defs.first());
        String simplename = PathFileObject.getSimpleName(log.currentSourceFile());

        if (simplename.endsWith(".java")) {
            simplename = simplename.substring(0, simplename.length() - ".java".length());
        }
        if (!SourceVersion.isIdentifier(simplename) || SourceVersion.isKeyword(simplename)) {
            log.error(primaryPos, Errors.BadFileName(simplename));
        }

        Name name = names.fromString(simplename);
        JCModifiers implicitMods = F.at(Position.NOPOS)
                .Modifiers(Flags.FINAL|Flags.IMPLICIT_CLASS, List.nil());
        JCClassDecl implicit = F.at(primaryPos).ClassDef(
                implicitMods, name, List.nil(), null, List.nil(), List.nil(),
                defs.toList());
        topDefs.append(implicit);
        return topDefs.toList();
    }

    JCModuleDecl moduleDecl(JCModifiers mods, ModuleKind kind, Comment dc) {
        int pos = token.pos;
        checkSourceLevel(Feature.MODULES);

        nextToken();
        JCExpression name = qualident(false);
        List<JCDirective> directives = null;

        accept(LBRACE);
        directives = moduleDirectiveList();
        accept(RBRACE);
        accept(EOF);

        JCModuleDecl result = toP(F.at(pos).ModuleDef(mods, kind, name, directives));
        attach(result, dc);
        return result;
    }

    List<JCDirective> moduleDirectiveList() {
        ListBuffer<JCDirective> defs = new ListBuffer<>();
        while (token.kind == IDENTIFIER) {
            int pos = token.pos;
            if (token.name() == names.requires) {
                nextToken();
                boolean isTransitive = false;
                boolean isStaticPhase = false;
            loop:
                while (true) {
                    switch (token.kind) {
                        case IDENTIFIER:
                            if (token.name() == names.transitive) {
                                Token t1 = S.token(1);
                                if (t1.kind == SEMI || t1.kind == DOT) {
                                    break loop;
                                }
                                if (isTransitive) {
                                    log.error(DiagnosticFlag.SYNTAX, token.pos, Errors.RepeatedModifier);
                                }
                                isTransitive = true;
                                break;
                            } else {
                                break loop;
                            }
                        case STATIC:
                            if (isStaticPhase) {
                                log.error(DiagnosticFlag.SYNTAX, token.pos, Errors.RepeatedModifier);
                            }
                            isStaticPhase = true;
                            break;
                        default:
                            break loop;
                    }
                    nextToken();
                }
                JCExpression moduleName = qualident(false);
                accept(SEMI);
                defs.append(toP(F.at(pos).Requires(isTransitive, isStaticPhase, moduleName)));
            } else if (token.name() == names.exports || token.name() == names.opens) {
                boolean exports = token.name() == names.exports;
                nextToken();
                JCExpression pkgName = qualident(false);
                List<JCExpression> moduleNames = null;
                if (token.kind == IDENTIFIER && token.name() == names.to) {
                    nextToken();
                    moduleNames = qualidentList(false);
                }
                accept(SEMI);
                JCDirective d;
                if (exports) {
                    d = F.at(pos).Exports(pkgName, moduleNames);
                } else {
                    d = F.at(pos).Opens(pkgName, moduleNames);
                }
                defs.append(toP(d));
            } else if (token.name() == names.provides) {
                nextToken();
                JCExpression serviceName = qualident(false);
                List<JCExpression> implNames;
                if (token.kind == IDENTIFIER && token.name() == names.with) {
                    nextToken();
                    implNames = qualidentList(false);
                } else {
                    log.error(DiagnosticFlag.SYNTAX, token.pos, Errors.ExpectedStr("'" + names.with + "'"));
                    implNames = List.nil();
                }
                accept(SEMI);
                defs.append(toP(F.at(pos).Provides(serviceName, implNames)));
            } else if (token.name() == names.uses) {
                nextToken();
                JCExpression service = qualident(false);
                accept(SEMI);
                defs.append(toP(F.at(pos).Uses(service)));
            } else {
                setErrorEndPos(pos);
                reportSyntaxError(pos, Errors.InvalidModuleDirective);
                break;
            }
        }
        return defs.toList();
    }

    /** ImportDeclaration = IMPORT [ STATIC ] Ident { "." Ident } [ "." "*" ] ";"
     */
    protected JCTree importDeclaration() {
        int pos = token.pos;
        nextToken();
        boolean importStatic = false;
        if (token.kind == STATIC) {
            importStatic = true;
            nextToken();
        } else if (token.kind == IDENTIFIER && token.name() == names.module &&
                   peekToken(TokenKind.IDENTIFIER)) {
            checkSourceLevel(Feature.MODULE_IMPORTS);
            nextToken();
            JCExpression moduleName = qualident(false);
            accept(SEMI);
            return toP(F.at(pos).ModuleImport(moduleName));
        }
        JCExpression pid = toP(F.at(token.pos).Ident(ident()));
        do {
            int pos1 = token.pos;
            accept(DOT);
            if (token.kind == STAR) {
                pid = to(F.at(pos1).Select(pid, names.asterisk));
                nextToken();
                break;
            } else {
                pid = toP(F.at(pos1).Select(pid, ident()));
            }
        } while (token.kind == DOT);
        accept(SEMI);
        return toP(F.at(pos).Import((JCFieldAccess)pid, importStatic));
    }

    /** TypeDeclaration = ClassOrInterfaceOrEnumDeclaration
     *                  | ";"
     */
    JCTree typeDeclaration(JCModifiers mods, Comment docComment) {
        int pos = token.pos;
        if (mods == null && token.kind == SEMI) {
            nextToken();
            return toP(F.at(pos).Skip());
        } else {
            return classOrRecordOrInterfaceOrEnumDeclaration(modifiersOpt(mods), docComment);
        }
    }

    /** ClassOrInterfaceOrEnumDeclaration = ModifiersOpt
     *           (ClassDeclaration | InterfaceDeclaration | EnumDeclaration)
     *  @param mods     Any modifiers starting the class or interface declaration
     *  @param dc       The documentation comment for the class, or null.
     */
    protected JCStatement classOrRecordOrInterfaceOrEnumDeclaration(JCModifiers mods, Comment dc) {
        if (token.kind == CLASS) {
            return classDeclaration(mods, dc);
        } if (isRecordStart()) {
            return recordDeclaration(mods, dc);
        } else if (token.kind == INTERFACE) {
            return interfaceDeclaration(mods, dc);
        } else if (token.kind == ENUM) {
            return enumDeclaration(mods, dc);
        } else {
            int pos = token.pos;
            List<JCTree> errs;
            if (LAX_IDENTIFIER.test(token.kind)) {
                errs = List.of(mods, toP(F.at(pos).Ident(ident())));
                setErrorEndPos(token.pos);
            } else {
                errs = List.of(mods);
            }

            return toP(F.Exec(syntaxError(pos, errs, unexpectedTopLevelDefinitionStartError)));

        }
    }

    /** ClassDeclaration = CLASS Ident TypeParametersOpt [EXTENDS Type]
     *                     [IMPLEMENTS TypeList] ClassBody
     *  @param mods    The modifiers starting the class declaration
     *  @param dc       The documentation comment for the class, or null.
     */
    protected JCClassDecl classDeclaration(JCModifiers mods, Comment dc) {
        int pos = token.pos;
        accept(CLASS);
        Name name = typeName();

        List<JCTypeParameter> typarams = typeParametersOpt();

        JCExpression extending = null;
        if (token.kind == EXTENDS) {
            nextToken();
            extending = parseType();
        }
        List<JCExpression> implementing = List.nil();
        if (token.kind == IMPLEMENTS) {
            nextToken();
            implementing = typeList();
        }
        List<JCExpression> permitting = permitsClause(mods, "class");

        saveDanglingDocComments(dc);

        List<JCTree> defs = classInterfaceOrRecordBody(name, false, false);
        JCClassDecl result = toP(F.at(pos).ClassDef(
            mods, name, typarams, extending, implementing, permitting, defs));
        attach(result, dc);
        return result;
    }

    protected JCClassDecl recordDeclaration(JCModifiers mods, Comment dc) {
        int pos = token.pos;
        nextToken();
        mods.flags |= Flags.RECORD;
        Name name = typeName();

        List<JCTypeParameter> typarams = typeParametersOpt();

        List<JCVariableDecl> headerFields = formalParameters(false, true);

        List<JCExpression> implementing = List.nil();
        if (token.kind == IMPLEMENTS) {
            nextToken();
            implementing = typeList();
        }

        saveDanglingDocComments(dc);

        List<JCTree> defs = classInterfaceOrRecordBody(name, false, true);
        java.util.List<JCVariableDecl> fields = new ArrayList<>();
        for (JCVariableDecl field : headerFields) {
            fields.add(field);
        }
        for (JCTree def : defs) {
            if (def.hasTag(METHODDEF)) {
                JCMethodDecl methDef = (JCMethodDecl) def;
                if (methDef.name == names.init && methDef.params.isEmpty() && (methDef.mods.flags & Flags.COMPACT_RECORD_CONSTRUCTOR) != 0) {
                    ListBuffer<JCVariableDecl> tmpParams = new ListBuffer<>();
                    for (JCVariableDecl param : headerFields) {
                        tmpParams.add(F.at(param)
                                // we will get flags plus annotations from the record component
                                .VarDef(F.Modifiers(Flags.PARAMETER | Flags.GENERATED_MEMBER | Flags.MANDATED | param.mods.flags & Flags.VARARGS,
                                        param.mods.annotations),
                                param.name, param.vartype, null));
                    }
                    methDef.params = tmpParams.toList();
                }
            }
        }
        for (int i = fields.size() - 1; i >= 0; i--) {
            JCVariableDecl field = fields.get(i);
            defs = defs.prepend(field);
        }
        JCClassDecl result = toP(F.at(pos).ClassDef(mods, name, typarams, null, implementing, defs));
        attach(result, dc);
        return result;
    }

    Name typeName() {
        int pos = token.pos;
        Name name = ident();
        Source source = restrictedTypeNameStartingAtSource(name, pos, true);
        if (source != null) {
            reportSyntaxError(pos, Errors.RestrictedTypeNotAllowed(name, source));
        }
        return name;
    }

    /** InterfaceDeclaration = INTERFACE Ident TypeParametersOpt
     *                         [EXTENDS TypeList] InterfaceBody
     *  @param mods    The modifiers starting the interface declaration
     *  @param dc       The documentation comment for the interface, or null.
     */
    protected JCClassDecl interfaceDeclaration(JCModifiers mods, Comment dc) {
        int pos = token.pos;
        accept(INTERFACE);

        Name name = typeName();

        List<JCTypeParameter> typarams = typeParametersOpt();

        List<JCExpression> extending = List.nil();
        if (token.kind == EXTENDS) {
            nextToken();
            extending = typeList();
        }
        List<JCExpression> permitting = permitsClause(mods, "interface");

        saveDanglingDocComments(dc);

        List<JCTree> defs;
        defs = classInterfaceOrRecordBody(name, true, false);
        JCClassDecl result = toP(F.at(pos).ClassDef(
            mods, name, typarams, null, extending, permitting, defs));
        attach(result, dc);
        return result;
    }

    List<JCExpression> permitsClause(JCModifiers mods, String classOrInterface) {
        if (allowSealedTypes && token.kind == IDENTIFIER && token.name() == names.permits) {
            checkSourceLevel(Feature.SEALED_CLASSES);
            if ((mods.flags & Flags.SEALED) == 0) {
                log.error(token.pos, Errors.InvalidPermitsClause(Fragments.ClassIsNotSealed(classOrInterface)));
            }
            nextToken();
            return qualidentList(false);
        }
        return List.nil();
    }

    /** EnumDeclaration = ENUM Ident [IMPLEMENTS TypeList] EnumBody
     *  @param mods    The modifiers starting the enum declaration
     *  @param dc       The documentation comment for the enum, or null.
     */
    protected JCClassDecl enumDeclaration(JCModifiers mods, Comment dc) {
        int pos = token.pos;
        accept(ENUM);

        Name name = typeName();

        int typeNamePos = token.pos;
        List<JCTypeParameter> typarams = typeParametersOpt(true);
        if (typarams == null || !typarams.isEmpty()) {
            int errorPosition = typarams == null
                    ? typeNamePos
                    : typarams.head.pos;
            log.error(DiagnosticFlag.SYNTAX, errorPosition, Errors.EnumCantBeGeneric);
        }

        List<JCExpression> implementing = List.nil();
        if (token.kind == IMPLEMENTS) {
            nextToken();
            implementing = typeList();
        }

        saveDanglingDocComments(dc);

        List<JCTree> defs = enumBody(name);
        mods.flags |= Flags.ENUM;
        JCClassDecl result = toP(F.at(pos).
            ClassDef(mods, name, List.nil(),
                     null, implementing, defs));
        attach(result, dc);
        return result;
    }

    /** EnumBody = "{" { EnumeratorDeclarationList } [","]
     *                  [ ";" {ClassBodyDeclaration} ] "}"
     */
    List<JCTree> enumBody(Name enumName) {
        accept(LBRACE);
        ListBuffer<JCTree> defs = new ListBuffer<>();
        boolean wasSemi = false;
        boolean hasStructuralErrors = false;
        boolean wasError = false;
        if (token.kind == COMMA) {
            nextToken();
            if (token.kind == SEMI) {
                wasSemi = true;
                nextToken();
            } else if (token.kind != RBRACE) {
                reportSyntaxError(S.prevToken().endPos,
                                  Errors.Expected2(RBRACE, SEMI));
                wasError = true;
            }
        }
        while (token.kind != RBRACE && token.kind != EOF) {
            if (token.kind == SEMI) {
                accept(SEMI);
                wasSemi = true;
                if (token.kind == RBRACE || token.kind == EOF) break;
            }
            EnumeratorEstimate memberType = estimateEnumeratorOrMember(enumName);
            if (memberType == EnumeratorEstimate.UNKNOWN) {
                memberType = wasSemi ? EnumeratorEstimate.MEMBER
                                     : EnumeratorEstimate.ENUMERATOR;
            }
            if (memberType == EnumeratorEstimate.ENUMERATOR) {
                wasError = false;
                if (wasSemi && !hasStructuralErrors) {
                    reportSyntaxError(token.pos, Errors.EnumConstantNotExpected);
                    hasStructuralErrors = true;
                }
                defs.append(enumeratorDeclaration(enumName));
                if (token.pos <= endPosTable.errorEndPos) {
                    // error recovery
                   skip(false, true, true, false);
                } else {
                    if (token.kind != RBRACE && token.kind != SEMI && token.kind != EOF) {
                        if (token.kind == COMMA) {
                            nextToken();
                        } else {
                            setErrorEndPos(token.pos);
                            reportSyntaxError(S.prevToken().endPos,
                                              Errors.Expected3(COMMA, RBRACE, SEMI));
                            wasError = true;
                        }
                    }
                }
            } else {
                if (!wasSemi && !hasStructuralErrors && !wasError) {
                    reportSyntaxError(token.pos, Errors.EnumConstantExpected);
                    hasStructuralErrors = true;
                }
                wasError = false;
                defs.appendList(classOrInterfaceOrRecordBodyDeclaration(null, enumName,
                                                                false, false));
                if (token.pos <= endPosTable.errorEndPos) {
                    // error recovery
                   skip(false, true, true, false);
                }
            }
        }
        accept(RBRACE);
        return defs.toList();
    }

    @SuppressWarnings("fallthrough")
    private EnumeratorEstimate estimateEnumeratorOrMember(Name enumName) {
        // if we are seeing a record declaration inside of an enum we want the same error message as expected for a
        // let's say an interface declaration inside an enum
        boolean ident = token.kind == TokenKind.IDENTIFIER ||
                        token.kind == TokenKind.UNDERSCORE;
        if (ident && token.name() != enumName &&
                (!allowRecords || !isRecordStart())) {
            Token next = S.token(1);
            switch (next.kind) {
                case LPAREN: case LBRACE: case COMMA: case SEMI:
                    return EnumeratorEstimate.ENUMERATOR;
            }
        }
        switch (token.kind) {
            case IDENTIFIER:
                if (allowRecords && isRecordStart()) {
                    return EnumeratorEstimate.MEMBER;
                }
            case MONKEYS_AT: case LT: case UNDERSCORE:
                return EnumeratorEstimate.UNKNOWN;
            default:
                return EnumeratorEstimate.MEMBER;
        }
    }

    private enum EnumeratorEstimate {
        ENUMERATOR,
        MEMBER,
        UNKNOWN;
    }

    /** EnumeratorDeclaration = AnnotationsOpt [TypeArguments] IDENTIFIER [ Arguments ] [ "{" ClassBody "}" ]
     */
    JCTree enumeratorDeclaration(Name enumName) {
        Comment dc = token.docComment();
        int flags = Flags.PUBLIC|Flags.STATIC|Flags.FINAL|Flags.ENUM;
        if (token.deprecatedFlag()) {
            flags |= Flags.DEPRECATED;
        }
        int pos = token.pos;
        List<JCAnnotation> annotations = annotationsOpt(Tag.ANNOTATION);
        JCModifiers mods = F.at(annotations.isEmpty() ? Position.NOPOS : pos).Modifiers(flags, annotations);
        List<JCExpression> typeArgs = typeArgumentsOpt();
        int identPos = token.pos;
        Name name = ident();
        int createPos = token.pos;

        saveDanglingDocComments(dc);

        List<JCExpression> args = (token.kind == LPAREN)
            ? arguments() : List.nil();

        JCClassDecl body = null;
        if (token.kind == LBRACE) {
            JCModifiers mods1 = F.at(Position.NOPOS).Modifiers(Flags.ENUM);
            List<JCTree> defs = classInterfaceOrRecordBody(names.empty, false, false);
            body = toP(F.at(identPos).AnonymousClassDef(mods1, defs));
        }
        if (args.isEmpty() && body == null)
            createPos = identPos;
        JCIdent ident = F.at(identPos).Ident(enumName);
        JCNewClass create = F.at(createPos).NewClass(null, typeArgs, ident, args, body);
        if (createPos != identPos)
            storeEnd(create, S.prevToken().endPos);
        ident = F.at(identPos).Ident(enumName);
        JCTree result = toP(F.at(pos).VarDef(mods, name, ident, create));
        attach(result, dc);
        return result;
    }

    /** TypeList = Type {"," Type}
     */
    List<JCExpression> typeList() {
        ListBuffer<JCExpression> ts = new ListBuffer<>();
        ts.append(parseType());
        while (token.kind == COMMA) {
            nextToken();
            ts.append(parseType());
        }
        return ts.toList();
    }

    /** ClassBody     = "{" {ClassBodyDeclaration} "}"
     *  InterfaceBody = "{" {InterfaceBodyDeclaration} "}"
     */
    List<JCTree> classInterfaceOrRecordBody(Name className, boolean isInterface, boolean isRecord) {
        accept(LBRACE);
        if (token.pos <= endPosTable.errorEndPos) {
            // error recovery
            skip(false, true, false, false);
            if (token.kind == LBRACE)
                nextToken();
            else
                return List.nil();
        }
        ListBuffer<JCTree> defs = new ListBuffer<>();
        while (token.kind != RBRACE && token.kind != EOF) {
            defs.appendList(classOrInterfaceOrRecordBodyDeclaration(null, className, isInterface, isRecord));
            if (token.pos <= endPosTable.errorEndPos) {
               // error recovery
               skip(false, true, true, false);
            }
        }
        accept(RBRACE);
        return defs.toList();
    }

    /** ClassBodyDeclaration =
     *      ";"
     *    | [STATIC] Block
     *    | ModifiersOpt
     *      ( Type Ident
     *        ( VariableDeclaratorsRest ";" | MethodDeclaratorRest )
     *      | VOID Ident VoidMethodDeclaratorRest
     *      | TypeParameters [Annotations]
     *        ( Type Ident MethodDeclaratorRest
     *        | VOID Ident VoidMethodDeclaratorRest
     *        )
     *      | Ident ConstructorDeclaratorRest
     *      | TypeParameters Ident ConstructorDeclaratorRest
     *      | ClassOrInterfaceOrEnumDeclaration
     *      )
     *  InterfaceBodyDeclaration =
     *      ";"
     *    | ModifiersOpt
     *      ( Type Ident
     *        ( ConstantDeclaratorsRest ";" | MethodDeclaratorRest )
     *      | VOID Ident MethodDeclaratorRest
     *      | TypeParameters [Annotations]
     *        ( Type Ident MethodDeclaratorRest
     *        | VOID Ident VoidMethodDeclaratorRest
     *        )
     *      | ClassOrInterfaceOrEnumDeclaration
     *      )
     *
     */
    protected List<JCTree> classOrInterfaceOrRecordBodyDeclaration(JCModifiers mods, Name className,
                                                                   boolean isInterface,
                                                                   boolean isRecord) {
        if (token.kind == SEMI) {
            nextToken();
            return List.nil();
        } else {
            Comment dc = token.docComment();
            int pos = token.pos;
            mods = modifiersOpt(mods);
            if (isDeclaration()) {
                return List.of(classOrRecordOrInterfaceOrEnumDeclaration(mods, dc));
            } else if (token.kind == LBRACE &&
                       (mods.flags & Flags.StandardFlags & ~Flags.STATIC) == 0 &&
                       mods.annotations.isEmpty()) {
                if (isInterface) {
                    log.error(DiagnosticFlag.SYNTAX, token.pos, Errors.InitializerNotAllowed);
                } else if (isRecord && (mods.flags & Flags.STATIC) == 0) {
                    log.error(DiagnosticFlag.SYNTAX, token.pos, Errors.InstanceInitializerNotAllowedInRecords);
                }
                ignoreDanglingComments();   // no declaration with which dangling comments can be associated
                return List.of(block(pos, mods.flags));
            } else if (isDefiniteStatementStartToken()) {
                int startPos = token.pos;
                List<JCStatement> statements = blockStatement();
                return List.of(syntaxError(startPos,
                                           statements,
                                           Errors.StatementNotExpected));
            } else {
                return constructorOrMethodOrFieldDeclaration(mods, className, isInterface, isRecord, dc);
            }
        }
    }

    private List<JCTree> constructorOrMethodOrFieldDeclaration(JCModifiers mods, Name className,
                                                               boolean isInterface,
                                                               boolean isRecord, Comment dc) {
        int pos;
        pos = token.pos;
        List<JCTypeParameter> typarams = typeParametersOpt();
        // if there are type parameters but no modifiers, save the start
        // position of the method in the modifiers.
        if (typarams.nonEmpty() && mods.pos == Position.NOPOS) {
            mods.pos = pos;
            storeEnd(mods, pos);
        }
        List<JCAnnotation> annosAfterParams = annotationsOpt(Tag.ANNOTATION);

        if (annosAfterParams.nonEmpty()) {
            mods.annotations = mods.annotations.appendList(annosAfterParams);
            if (mods.pos == Position.NOPOS)
                mods.pos = mods.annotations.head.pos;
        }

        Token tk = token;
        pos = token.pos;
        JCExpression type;
        boolean isVoid = token.kind == VOID;

        if (isVoid) {
            type = to(F.at(pos).TypeIdent(TypeTag.VOID));
            nextToken();
        } else {
            // method returns types are un-annotated types
            type = unannotatedType(false);
        }

        // Constructor
        if ((token.kind == LPAREN && !isInterface ||
                isRecord && token.kind == LBRACE) && type.hasTag(IDENT)) {
            if (isInterface || tk.name() != className) {
                log.error(DiagnosticFlag.SYNTAX, pos, Errors.InvalidMethDeclRetTypeReq);
            } else if (annosAfterParams.nonEmpty()) {
                illegal(annosAfterParams.head.pos);
            }

            if (isRecord && token.kind == LBRACE) {
                mods.flags |= Flags.COMPACT_RECORD_CONSTRUCTOR;
            }

            return List.of(methodDeclaratorRest(
                    pos, mods, null, names.init, typarams,
                    isInterface, true, isRecord, dc));
        }

        // Record constructor
        if (isRecord && type.hasTag(IDENT) && token.kind == THROWS) {
            // trying to define a compact constructor with a throws clause
            log.error(DiagnosticFlag.SYNTAX, token.pos,
                    Errors.InvalidCanonicalConstructorInRecord(
                            Fragments.Compact,
                            className,
                            Fragments.ThrowsClauseNotAllowedForCanonicalConstructor(Fragments.Compact)));
            skip(false, true, false, false);
            return List.of(methodDeclaratorRest(
                    pos, mods, null, names.init, typarams,
                    isInterface, true, isRecord, dc));
        }

        pos = token.pos;
        Name name = ident();

        // Method
        if (token.kind == LPAREN) {
            return List.of(methodDeclaratorRest(
                    pos, mods, type, name, typarams,
                    isInterface, isVoid, false, dc));
        }

        // Field
        if (!isVoid && typarams.isEmpty()) {
            if (!isRecord || (isRecord && (mods.flags & Flags.STATIC) != 0)) {
                List<JCTree> defs =
                    variableDeclaratorsRest(pos, mods, type, name, isInterface, dc,
                                            new ListBuffer<JCTree>(), false).toList();
                accept(SEMI);
                storeEnd(defs.last(), S.prevToken().endPos);
                return defs;
            }

            int errPos = pos;
            variableDeclaratorsRest(pos, mods, type, name, isInterface, dc,
                    new ListBuffer<JCTree>(), false).toList();
            accept(SEMI);
            return List.of(syntaxError(errPos, null, Errors.RecordCannotDeclareInstanceFields));
         }

         pos = token.pos;
         List<JCTree> err;

         // Error recovery
         if (isVoid || typarams.nonEmpty()) {
             JCMethodDecl m =
                     toP(F.at(pos).MethodDef(mods, name, type, typarams,
                                             List.nil(), List.nil(), null, null));
             attach(m, dc);
             err = List.of(m);
         } else {
             err = List.nil();
         }

         return List.of(syntaxError(token.pos, err, Errors.Expected(LPAREN)));
    }

    private List<JCTree> topLevelMethodOrFieldDeclaration(JCModifiers mods, Comment dc) throws AssertionError {
        int pos = token.pos;
        dc = dc == null ? token.docComment() : dc;
        List<JCTypeParameter> typarams = typeParametersOpt();

        // if there are type parameters but no modifiers, save the start
        // position of the method in the modifiers.
        if (typarams.nonEmpty() && mods.pos == Position.NOPOS) {
            mods.pos = pos;
            storeEnd(mods, pos);
        }

        List<JCAnnotation> annosAfterParams = annotationsOpt(Tag.ANNOTATION);

        if (annosAfterParams.nonEmpty()) {
            mods.annotations = mods.annotations.appendList(annosAfterParams);
            if (mods.pos == Position.NOPOS)
                mods.pos = mods.annotations.head.pos;
        }

        pos = token.pos;
        JCExpression type;
        boolean isVoid = token.kind == VOID;

        if (isVoid) {
            type = to(F.at(pos).TypeIdent(TypeTag.VOID));
            nextToken();
        } else {
            type = unannotatedType(false);
        }

        if (token.kind == IDENTIFIER) {
            pos = token.pos;
            Name name = ident();

            // Method
            if (token.kind == LPAREN) {
                return List.of(methodDeclaratorRest(pos, mods, type, name, typarams,
                        false, isVoid, false, dc));
            }

            // Field
            if (!isVoid && typarams.isEmpty() && (token.kind == EQ || token.kind == SEMI)) {
                List<JCTree> defs =
                        variableDeclaratorsRest(pos, mods, type, name, false, dc,
                                new ListBuffer<JCTree>(), false).toList();
                accept(SEMI);
                storeEnd(defs.last(), S.prevToken().endPos);

                return defs;
            }
        } else if (token.kind == LPAREN && type.hasTag(IDENT)) {
            log.error(DiagnosticFlag.SYNTAX, pos, Errors.InvalidMethDeclRetTypeReq);

            return List.of(methodDeclaratorRest(
                    pos, mods, null, names.init, typarams,
                    false, true, false, dc));
        }

        return List.of(F.Erroneous());
    }

    protected boolean isDeclaration() {
        return isDeclaration(allowRecords);
    }

    private boolean isDeclaration(boolean allowRecords) {
        return token.kind == CLASS ||
               token.kind == INTERFACE ||
               token.kind == ENUM ||
               isRecordStart() && allowRecords;
    }

    /**
     * {@return true if and only if the current token is definitelly a token that
     *  starts a statement.}
     */
    private boolean isDefiniteStatementStartToken() {
        return switch (token.kind) {
            case IF, WHILE, DO, SWITCH, RETURN, TRY, FOR, ASSERT, BREAK,
                 CONTINUE, THROW -> true;
            default -> false;
        };
    }

    protected boolean isRecordStart() {
        if (token.kind == IDENTIFIER && token.name() == names.record && peekToken(TokenKind.IDENTIFIER)) {
            checkSourceLevel(Feature.RECORDS);
            return true;
        } else {
            return false;
        }
    }

    protected boolean isNonSealedClassStart(boolean local) {
        if (isNonSealedIdentifier(token, 0)) {
            Token next = S.token(3);
            return allowedAfterSealedOrNonSealed(next, local, true);
        }
        return false;
    }

    protected boolean isNonSealedIdentifier(Token someToken, int lookAheadOffset) {
        if (someToken.name() == names.non && peekToken(lookAheadOffset, TokenKind.SUB, TokenKind.IDENTIFIER)) {
            Token tokenSub = S.token(lookAheadOffset + 1);
            Token tokenSealed = S.token(lookAheadOffset + 2);
            if (someToken.endPos == tokenSub.pos &&
                    tokenSub.endPos == tokenSealed.pos &&
                    tokenSealed.name() == names.sealed) {
                checkSourceLevel(Feature.SEALED_CLASSES);
                return true;
            }
        }
        return false;
    }

    protected boolean isValueModifier() {
        if (token.kind == IDENTIFIER && token.name() == names.value) {
            boolean isValueModifier = false;
            Token next = S.token(1);
            switch (next.kind) {
                case PRIVATE: case PROTECTED: case PUBLIC: case STATIC: case TRANSIENT:
                case FINAL: case ABSTRACT: case NATIVE: case VOLATILE: case SYNCHRONIZED:
                case STRICTFP: case MONKEYS_AT: case DEFAULT: case BYTE: case SHORT:
                case CHAR: case INT: case LONG: case FLOAT: case DOUBLE: case BOOLEAN: case VOID:
                case CLASS: case INTERFACE: case ENUM:
                    isValueModifier = true;
                    break;
                case IDENTIFIER: // value record R || value value || new value Comparable() {} ??
                    if (next.name() == names.record || next.name() == names.value
                            || (mode & EXPR) != 0)
                        isValueModifier = true;
                    break;
            }
            if (isValueModifier) {
                checkSourceLevel(Feature.VALUE_CLASSES);
                return true;
            }
        }
        return false;
    }

    protected boolean isImplicitModifier() {
        if (token.kind == IDENTIFIER && token.name() == names.implicit) {
            boolean isImplicitModifier = false;
            Token next = S.token(1);
            switch (next.kind) {
                case PRIVATE: case PROTECTED: case PUBLIC: case MONKEYS_AT:
                case STATIC: case FINAL: case ABSTRACT: case NATIVE:
                case SYNCHRONIZED: case STRICTFP: case DEFAULT: case IDENTIFIER:
                    isImplicitModifier = true;
                    break;
            }
            if (isImplicitModifier) {
                checkSourceLevel(Feature.VALUE_CLASSES);
                return true;
            }
        }
        return false;
    }

    protected boolean isSealedClassStart(boolean local) {
        if (token.name() == names.sealed) {
            Token next = S.token(1);
            if (allowedAfterSealedOrNonSealed(next, local, false)) {
                checkSourceLevel(Feature.SEALED_CLASSES);
                return true;
            }
        }
        return false;
    }

    private boolean allowedAfterSealedOrNonSealed(Token next, boolean local, boolean currentIsNonSealed) {
        return local ?
            switch (next.kind) {
                case MONKEYS_AT -> {
                    Token afterNext = S.token(2);
                    yield afterNext.kind != INTERFACE || currentIsNonSealed;
                }
                case ABSTRACT, FINAL, STRICTFP, CLASS, INTERFACE, ENUM -> true;
                default -> false;
            } :
            switch (next.kind) {
                case MONKEYS_AT -> {
                    Token afterNext = S.token(2);
                    yield afterNext.kind != INTERFACE || currentIsNonSealed;
                }
                case PUBLIC, PROTECTED, PRIVATE, ABSTRACT, STATIC, FINAL, STRICTFP, CLASS, INTERFACE, ENUM -> true;
                case IDENTIFIER -> isNonSealedIdentifier(next, currentIsNonSealed ? 3 : 1) ||
                        next.name() == names.sealed ||
                        allowValueClasses && next.name() == names.value;
                default -> false;
            };
    }

    /** MethodDeclaratorRest =
     *      FormalParameters BracketsOpt [THROWS TypeList] ( MethodBody | [DEFAULT AnnotationValue] ";")
     *  VoidMethodDeclaratorRest =
     *      FormalParameters [THROWS TypeList] ( MethodBody | ";")
     *  ConstructorDeclaratorRest =
     *      "(" FormalParameterListOpt ")" [THROWS TypeList] MethodBody
     */
    protected JCTree methodDeclaratorRest(int pos,
                              JCModifiers mods,
                              JCExpression type,
                              Name name,
                              List<JCTypeParameter> typarams,
                              boolean isInterface, boolean isVoid,
                              boolean isRecord,
                              Comment dc) {
        if (isInterface) {
            if ((mods.flags & Flags.PRIVATE) != 0) {
                checkSourceLevel(Feature.PRIVATE_INTERFACE_METHODS);
            }
        }
        JCVariableDecl prevReceiverParam = this.receiverParam;
        try {
            this.receiverParam = null;
            // Parsing formalParameters sets the receiverParam, if present
            List<JCVariableDecl> params = List.nil();
            List<JCExpression> thrown = List.nil();
            boolean unclosedParameterList;
            if (!isRecord || name != names.init || token.kind == LPAREN) {
                params = formalParameters();
                unclosedParameterList = token.pos == endPosTable.errorEndPos;
                if (!isVoid) type = bracketsOpt(type);
                if (token.kind == THROWS) {
                    nextToken();
                    thrown = qualidentList(true);
                }
            } else {
                unclosedParameterList = false;
            }

            saveDanglingDocComments(dc);

            JCBlock body = null;
            JCExpression defaultValue;
            if (token.kind == LBRACE) {
                body = block();
                defaultValue = null;
            } else {
                if (token.kind == DEFAULT) {
                    accept(DEFAULT);
                    defaultValue = annotationValue();
                    accept(SEMI);
                } else {
                    defaultValue = null;
                    accept(SEMI, tk -> Errors.Expected2(LBRACE, SEMI));
                }
                if (token.pos <= endPosTable.errorEndPos) {
                    // error recovery
                    // look if there is a probable missing opening brace,
                    // and if yes, parse as a block
                    boolean parseAsBlock = openingBraceMissing(unclosedParameterList);

                    if (parseAsBlock) {
                        body = block();
                    }
                }
            }

            JCMethodDecl result =
                    toP(F.at(pos).MethodDef(mods, name, type, typarams,
                                            receiverParam, params, thrown,
                                            body, defaultValue));
            attach(result, dc);
            return result;
        } finally {
            this.receiverParam = prevReceiverParam;
        }
    }

    /**
     * After seeing a method header, and not seeing an opening left brace,
     * attempt to estimate if acting as if the left brace was present and
     * parsing the upcoming code will get better results than not parsing
     * the code as a block.
     *
     * The estimate is as follows:
     * - tokens are skipped until member, statement or identifier is found,
     * - then, if there is a left brace, parse as a block,
     * - otherwise, if the head was broken, do not parse as a block,
     * - otherwise, look at the next token and:
     *   - if it definitelly starts a statement, parse as a block,
     *   - otherwise, if it is a closing/right brace, count opening and closing
     *     braces in the rest of the file, to see if imaginarily "adding" an opening
     *     brace would lead to a balanced count - if yes, parse as a block,
     *   - otherwise, speculatively parse the following code as a block, and if
     *     it contains statements that cannot be members, parse as a block,
     *   - otherwise, don't parse as a block.
     *
     * @param unclosedParameterList whether there was a serious problem in the
     *                              parameters list
     * @return true if and only if the following code should be parsed as a block.
     */
    private boolean openingBraceMissing(boolean unclosedParameterList) {
        skip(false, true, !unclosedParameterList, !unclosedParameterList);

        if (token.kind == LBRACE) {
            return true;
        } else if (unclosedParameterList) {
            return false;
        } else {
            return switch (token.kind) {
                //definitelly sees a statement:
                case CASE, DEFAULT, IF, FOR, WHILE, DO, TRY, SWITCH,
                    RETURN, THROW, BREAK, CONTINUE, ELSE, FINALLY,
                    CATCH, THIS, SUPER, NEW -> true;
                case RBRACE -> {
                    //check if adding an opening brace would balance out
                    //the opening and closing braces:
                    int braceBalance = 1;
                    VirtualScanner virtualScanner = new VirtualScanner(S);

                    virtualScanner.nextToken();

                    while (virtualScanner.token().kind != TokenKind.EOF) {
                        switch (virtualScanner.token().kind) {
                            case LBRACE -> braceBalance++;
                            case RBRACE -> braceBalance--;
                        }
                        virtualScanner.nextToken();
                    }

                    yield braceBalance == 0;
                }
                default -> {
                    //speculatively try to parse as a block, and check
                    //if the result would suggest there is a block
                    //e.g.: it contains a statement that is not
                    //a member declaration
                    JavacParser speculative = new VirtualParser(this);
                    JCBlock speculativeResult =
                            speculative.block();
                    if (!speculativeResult.stats.isEmpty()) {
                        JCStatement last = speculativeResult.stats.last();
                        yield !speculativeResult.stats.stream().allMatch(s -> s.hasTag(VARDEF) ||
                                s.hasTag(CLASSDEF) ||
                                s.hasTag(BLOCK) ||
                                s == last) ||
                            !(last instanceof JCExpressionStatement exprStatement &&
                            exprStatement.expr.hasTag(ERRONEOUS));
                    } else {
                        yield false;
                    }
                }
            };
        }
    }

    /** QualidentList = [Annotations] Qualident {"," [Annotations] Qualident}
     */
    List<JCExpression> qualidentList(boolean allowAnnos) {
        ListBuffer<JCExpression> ts = new ListBuffer<>();

        List<JCAnnotation> typeAnnos = allowAnnos ? typeAnnotationsOpt() : List.nil();
        JCExpression qi = qualident(allowAnnos);
        if (!typeAnnos.isEmpty()) {
            JCExpression at = insertAnnotationsToMostInner(qi, typeAnnos, false);
            ts.append(at);
        } else {
            ts.append(qi);
        }
        while (token.kind == COMMA) {
            nextToken();

            typeAnnos = allowAnnos ? typeAnnotationsOpt() : List.nil();
            qi = qualident(allowAnnos);
            if (!typeAnnos.isEmpty()) {
                JCExpression at = insertAnnotationsToMostInner(qi, typeAnnos, false);
                ts.append(at);
            } else {
                ts.append(qi);
            }
        }
        return ts.toList();
    }

    /**
     *  {@literal
     *  TypeParametersOpt = ["<" TypeParameter {"," TypeParameter} ">"]
     *  }
     */
    protected List<JCTypeParameter> typeParametersOpt() {
        return typeParametersOpt(false);
    }
    /** Parses a potentially empty type parameter list if needed with `allowEmpty`.
     *  The caller is free to choose the desirable error message in this (erroneous) case.
     */
    protected List<JCTypeParameter> typeParametersOpt(boolean parseEmpty) {
        if (token.kind == LT) {
            ListBuffer<JCTypeParameter> typarams = new ListBuffer<>();
            nextToken();

            if (parseEmpty && token.kind == GT) {
                accept(GT);
                return null;
            }

            typarams.append(typeParameter());
            while (token.kind == COMMA) {
                nextToken();
                typarams.append(typeParameter());
            }
            accept(GT);
            return typarams.toList();
        } else {
            return List.nil();
        }
    }

    /**
     *  {@literal
     *  TypeParameter = [Annotations] TypeVariable [TypeParameterBound]
     *  TypeParameterBound = EXTENDS Type {"&" Type}
     *  TypeVariable = Ident
     *  }
     */
    JCTypeParameter typeParameter() {
        int pos = token.pos;
        List<JCAnnotation> annos = typeAnnotationsOpt();
        Name name = typeName();
        ListBuffer<JCExpression> bounds = new ListBuffer<>();
        if (token.kind == EXTENDS) {
            nextToken();
            bounds.append(parseType());
            while (token.kind == AMP) {
                nextToken();
                bounds.append(parseType());
            }
        }
        return toP(F.at(pos).TypeParameter(name, bounds.toList(), annos));
    }

    /** FormalParameters = "(" [ FormalParameterList ] ")"
     *  FormalParameterList = [ FormalParameterListNovarargs , ] LastFormalParameter
     *  FormalParameterListNovarargs = [ FormalParameterListNovarargs , ] FormalParameter
     */
    List<JCVariableDecl> formalParameters() {
        return formalParameters(false, false);
    }
    List<JCVariableDecl> formalParameters(boolean lambdaParameters, boolean recordComponents) {
        ListBuffer<JCVariableDecl> params = new ListBuffer<>();
        JCVariableDecl lastParam;
        accept(LPAREN);
        if (token.kind != RPAREN) {
            this.allowThisIdent = !lambdaParameters && !recordComponents;
            lastParam = formalParameter(lambdaParameters, recordComponents);
            if (lastParam.nameexpr != null) {
                this.receiverParam = lastParam;
            } else {
                params.append(lastParam);
            }
            this.allowThisIdent = false;
            while (token.kind == COMMA) {
                if ((lastParam.mods.flags & Flags.VARARGS) != 0) {
                    log.error(DiagnosticFlag.SYNTAX, lastParam, Errors.VarargsMustBeLast);
                }
                nextToken();
                params.append(lastParam = formalParameter(lambdaParameters, recordComponents));
            }
        }
        if (token.kind == RPAREN) {
            nextToken();
        } else {
            setErrorEndPos(token.pos);
            reportSyntaxError(S.prevToken().endPos, Errors.Expected3(COMMA, RPAREN, LBRACKET));
        }
        return params.toList();
    }

    List<JCVariableDecl> implicitParameters(boolean hasParens) {
        if (hasParens) {
            accept(LPAREN);
        }
        ListBuffer<JCVariableDecl> params = new ListBuffer<>();
        if (token.kind != RPAREN && token.kind != ARROW) {
            params.append(implicitParameter());
            while (token.kind == COMMA) {
                nextToken();
                params.append(implicitParameter());
            }
        }
        if (hasParens) {
            accept(RPAREN);
        }
        return params.toList();
    }

    JCModifiers optFinal(long flags) {
        JCModifiers mods = modifiersOpt();
        checkNoMods(mods.flags & ~(Flags.FINAL | Flags.DEPRECATED));
        mods.flags |= flags;
        return mods;
    }

    /**
     * Inserts the annotations (and possibly a new array level)
     * to the left-most type in an array or nested type.
     *
     * When parsing a type like {@code @B Outer.Inner @A []}, the
     * {@code @A} annotation should target the array itself, while
     * {@code @B} targets the nested type {@code Outer}.
     *
     * Currently the parser parses the annotation first, then
     * the array, and then inserts the annotation to the left-most
     * nested type.
     *
     * When {@code createNewLevel} is true, then a new array
     * level is inserted as the most inner type, and have the
     * annotations target it.  This is useful in the case of
     * varargs, e.g. {@code String @A [] @B ...}, as the parser
     * first parses the type {@code String @A []} then inserts
     * a new array level with {@code @B} annotation.
     */
    private JCExpression insertAnnotationsToMostInner(
            JCExpression type, List<JCAnnotation> annos,
            boolean createNewLevel) {
        int origEndPos = getEndPos(type);
        JCExpression mostInnerType = type;
        JCArrayTypeTree mostInnerArrayType = null;
        while (TreeInfo.typeIn(mostInnerType).hasTag(TYPEARRAY)) {
            mostInnerArrayType = (JCArrayTypeTree) TreeInfo.typeIn(mostInnerType);
            mostInnerType = mostInnerArrayType.elemtype;
        }

        if (createNewLevel) {
            mostInnerType = to(F.at(token.pos).TypeArray(mostInnerType));
            origEndPos = getEndPos(mostInnerType);
        }

        JCExpression mostInnerTypeToReturn = mostInnerType;
        if (annos.nonEmpty()) {
            JCExpression lastToModify = mostInnerType;

            while (TreeInfo.typeIn(mostInnerType).hasTag(SELECT) ||
                    TreeInfo.typeIn(mostInnerType).hasTag(TYPEAPPLY)) {
                while (TreeInfo.typeIn(mostInnerType).hasTag(SELECT)) {
                    lastToModify = mostInnerType;
                    mostInnerType = ((JCFieldAccess) TreeInfo.typeIn(mostInnerType)).getExpression();
                }
                while (TreeInfo.typeIn(mostInnerType).hasTag(TYPEAPPLY)) {
                    lastToModify = mostInnerType;
                    mostInnerType = ((JCTypeApply) TreeInfo.typeIn(mostInnerType)).clazz;
                }
            }

            mostInnerType = F.at(annos.head.pos).AnnotatedType(annos, mostInnerType);

            if (TreeInfo.typeIn(lastToModify).hasTag(TYPEAPPLY)) {
                ((JCTypeApply) TreeInfo.typeIn(lastToModify)).clazz = mostInnerType;
            } else if (TreeInfo.typeIn(lastToModify).hasTag(SELECT)) {
                ((JCFieldAccess) TreeInfo.typeIn(lastToModify)).selected = mostInnerType;
            } else {
                // We never saw a SELECT or TYPEAPPLY, return the annotated type.
                mostInnerTypeToReturn = mostInnerType;
            }
        }

        if (mostInnerArrayType == null) {
            return mostInnerTypeToReturn;
        } else {
            mostInnerArrayType.elemtype = mostInnerTypeToReturn;
            storeEnd(type, origEndPos);
            return type;
        }
    }

    /** FormalParameter = { FINAL | '@' Annotation } Type VariableDeclaratorId
     *  LastFormalParameter = { FINAL | '@' Annotation } Type '...' Ident | FormalParameter
     */
    protected JCVariableDecl formalParameter(boolean lambdaParameter, boolean recordComponent) {
        JCModifiers mods = !recordComponent ? optFinal(Flags.PARAMETER) : modifiersOpt();
        if (recordComponent && mods.flags != 0) {
            log.error(mods.pos, Errors.RecordCantDeclareFieldModifiers);
        }
        if (recordComponent) {
            mods.flags |= Flags.RECORD | Flags.FINAL | Flags.PRIVATE | Flags.GENERATED_MEMBER;
        }
        // need to distinguish between vararg annos and array annos
        // look at typeAnnotationsPushedBack comment
        this.permitTypeAnnotationsPushBack = true;
        JCExpression type = parseType(lambdaParameter);
        this.permitTypeAnnotationsPushBack = false;

        if (token.kind == ELLIPSIS) {
            List<JCAnnotation> varargsAnnos = typeAnnotationsPushedBack;
            typeAnnotationsPushedBack = List.nil();
            mods.flags |= Flags.VARARGS;
            // insert var arg type annotations
            type = insertAnnotationsToMostInner(type, varargsAnnos, true);
            nextToken();
        } else {
            // if not a var arg, then typeAnnotationsPushedBack should be null
            if (typeAnnotationsPushedBack.nonEmpty()) {
                reportSyntaxError(typeAnnotationsPushedBack.head.pos, Errors.IllegalStartOfType);
            }
            typeAnnotationsPushedBack = List.nil();
        }
        return variableDeclaratorId(mods, type, false, lambdaParameter, recordComponent);
    }

    protected JCVariableDecl implicitParameter() {
        JCModifiers mods = F.at(token.pos).Modifiers(Flags.PARAMETER);
        return variableDeclaratorId(mods, null, false, true, false);
    }

/* ---------- auxiliary methods -------------- */
    /** Check that given tree is a legal expression statement.
     */
    protected JCExpression checkExprStat(JCExpression t) {
        if (!TreeInfo.isExpressionStatement(t)) {
            JCExpression ret = F.at(t.pos).Erroneous(List.<JCTree>of(t));
            log.error(DiagnosticFlag.SYNTAX, ret, Errors.NotStmt);
            return ret;
        } else {
            return t;
        }
    }

    /** Return precedence of operator represented by token,
     *  -1 if token is not a binary operator. @see TreeInfo.opPrec
     */
    static int prec(TokenKind token) {
        JCTree.Tag oc = optag(token);
        return (oc != NO_TAG) ? TreeInfo.opPrec(oc) : -1;
    }

    /**
     * Return the lesser of two positions, making allowance for either one
     * being unset.
     */
    static int earlier(int pos1, int pos2) {
        if (pos1 == Position.NOPOS)
            return pos2;
        if (pos2 == Position.NOPOS)
            return pos1;
        return (pos1 < pos2 ? pos1 : pos2);
    }

    /** Return operation tag of binary operator represented by token,
     *  No_TAG if token is not a binary operator.
     */
    static JCTree.Tag optag(TokenKind token) {
        switch (token) {
        case BARBAR:
            return OR;
        case AMPAMP:
            return AND;
        case BAR:
            return BITOR;
        case BAREQ:
            return BITOR_ASG;
        case CARET:
            return BITXOR;
        case CARETEQ:
            return BITXOR_ASG;
        case AMP:
            return BITAND;
        case AMPEQ:
            return BITAND_ASG;
        case EQEQ:
            return JCTree.Tag.EQ;
        case BANGEQ:
            return NE;
        case LT:
            return JCTree.Tag.LT;
        case GT:
            return JCTree.Tag.GT;
        case LTEQ:
            return LE;
        case GTEQ:
            return GE;
        case LTLT:
            return SL;
        case LTLTEQ:
            return SL_ASG;
        case GTGT:
            return SR;
        case GTGTEQ:
            return SR_ASG;
        case GTGTGT:
            return USR;
        case GTGTGTEQ:
            return USR_ASG;
        case PLUS:
            return JCTree.Tag.PLUS;
        case PLUSEQ:
            return PLUS_ASG;
        case SUB:
            return MINUS;
        case SUBEQ:
            return MINUS_ASG;
        case STAR:
            return MUL;
        case STAREQ:
            return MUL_ASG;
        case SLASH:
            return DIV;
        case SLASHEQ:
            return DIV_ASG;
        case PERCENT:
            return MOD;
        case PERCENTEQ:
            return MOD_ASG;
        case INSTANCEOF:
            return TYPETEST;
        default:
            return NO_TAG;
        }
    }

    /** Return operation tag of unary operator represented by token,
     *  No_TAG if token is not a binary operator.
     */
    static JCTree.Tag unoptag(TokenKind token) {
        switch (token) {
        case PLUS:
            return POS;
        case SUB:
            return NEG;
        case BANG:
            return NOT;
        case TILDE:
            return COMPL;
        case PLUSPLUS:
            return PREINC;
        case SUBSUB:
            return PREDEC;
        default:
            return NO_TAG;
        }
    }

    /** Return type tag of basic type represented by token,
     *  NONE if token is not a basic type identifier.
     */
    static TypeTag typetag(TokenKind token) {
        switch (token) {
        case BYTE:
            return TypeTag.BYTE;
        case CHAR:
            return TypeTag.CHAR;
        case SHORT:
            return TypeTag.SHORT;
        case INT:
            return TypeTag.INT;
        case LONG:
            return TypeTag.LONG;
        case FLOAT:
            return TypeTag.FLOAT;
        case DOUBLE:
            return TypeTag.DOUBLE;
        case BOOLEAN:
            return TypeTag.BOOLEAN;
        default:
            return TypeTag.NONE;
        }
    }

    void checkSourceLevel(Feature feature) {
        checkSourceLevel(token.pos, feature);
    }

    protected void checkSourceLevel(int pos, Feature feature) {
        if (preview.isPreview(feature) && !preview.isEnabled()) {
            //preview feature without --preview flag, error
            log.error(DiagnosticFlag.SOURCE_LEVEL, pos, preview.disabledError(feature));
        } else if (!feature.allowedInSource(source)) {
            //incompatible source level, error
            log.error(DiagnosticFlag.SOURCE_LEVEL, pos, feature.error(source.name));
        } else if (preview.isPreview(feature)) {
            //use of preview feature, warn
            preview.warnPreview(pos, feature);
        }
    }

    private void updateUnexpectedTopLevelDefinitionStartError(boolean hasPackageDecl) {
        //TODO: proper tests for this logic (and updates):
        if (parseModuleInfo) {
            unexpectedTopLevelDefinitionStartError = Errors.ExpectedModuleOrOpen;
        } else if (Feature.IMPLICIT_CLASSES.allowedInSource(source) && !hasPackageDecl) {
            unexpectedTopLevelDefinitionStartError = Errors.ClassMethodOrFieldExpected;
        } else if (allowRecords) {
            unexpectedTopLevelDefinitionStartError = Errors.Expected4(CLASS, INTERFACE, ENUM, "record");
        } else {
            unexpectedTopLevelDefinitionStartError = Errors.Expected3(CLASS, INTERFACE, ENUM);
        }
    }

    /*
     * a functional source tree and end position mappings
     */
    protected static class SimpleEndPosTable extends AbstractEndPosTable {

        private final IntHashTable endPosMap;

        SimpleEndPosTable(JavacParser parser) {
            super(parser);
            endPosMap = new IntHashTable();
        }

        public void storeEnd(JCTree tree, int endpos) {
            endPosMap.put(tree, errorEndPos > endpos ? errorEndPos : endpos);
        }

        protected <T extends JCTree> T to(T t) {
            storeEnd(t, parser.token.endPos);
            return t;
        }

        protected <T extends JCTree> T toP(T t) {
            storeEnd(t, parser.S.prevToken().endPos);
            return t;
        }

        public int getEndPos(JCTree tree) {
            int value = endPosMap.get(tree);
            // As long as Position.NOPOS==-1, this just returns value.
            return (value == -1) ? Position.NOPOS : value;
        }

        public int replaceTree(JCTree oldTree, JCTree newTree) {
            int pos = endPosMap.remove(oldTree);
            if (pos != -1) {
                storeEnd(newTree, pos);
                return pos;
            }
            return Position.NOPOS;
        }
    }

    /*
     * a default skeletal implementation without any mapping overhead.
     */
    protected static class EmptyEndPosTable extends AbstractEndPosTable {

        EmptyEndPosTable(JavacParser parser) {
            super(parser);
        }

        public void storeEnd(JCTree tree, int endpos) { /* empty */ }

        protected <T extends JCTree> T to(T t) {
            return t;
        }

        protected <T extends JCTree> T toP(T t) {
            return t;
        }

        public int getEndPos(JCTree tree) {
            return Position.NOPOS;
        }

        public int replaceTree(JCTree oldTree, JCTree newTree) {
            return Position.NOPOS;
        }

    }

    protected abstract static class AbstractEndPosTable implements EndPosTable {
        /**
         * The current parser.
         */
        protected JavacParser parser;

        /**
         * Store the last error position.
         */
        public int errorEndPos = Position.NOPOS;

        public AbstractEndPosTable(JavacParser parser) {
            this.parser = parser;
        }

        /**
         * Store current token's ending position for a tree, the value of which
         * will be the greater of last error position and the ending position of
         * the current token.
         * @param t The tree.
         */
        protected abstract <T extends JCTree> T to(T t);

        /**
         * Store current token's ending position for a tree, the value of which
         * will be the greater of last error position and the ending position of
         * the previous token.
         * @param t The tree.
         */
        protected abstract <T extends JCTree> T toP(T t);

        /**
         * Set the error position during the parsing phases, the value of which
         * will be set only if it is greater than the last stored error position.
         * @param errPos The error position
         */
        public void setErrorEndPos(int errPos) {
            if (errPos > errorEndPos) {
                errorEndPos = errPos;
            }
        }

        public void setParser(JavacParser parser) {
            this.parser = parser;
        }
    }
}<|MERGE_RESOLUTION|>--- conflicted
+++ resolved
@@ -208,12 +208,9 @@
         this.allowSealedTypes = Feature.SEALED_CLASSES.allowedInSource(source);
         this.allowValueClasses = (!preview.isPreview(Feature.VALUE_CLASSES) || preview.isEnabled()) &&
                 Feature.VALUE_CLASSES.allowedInSource(source);
-<<<<<<< HEAD
         this.allowNullRestrictedTypes = (!preview.isPreview(Feature.NULL_RESTRICTED_TYPES) || preview.isEnabled()) &&
                 Feature.NULL_RESTRICTED_TYPES.allowedInSource(source);
-=======
         updateUnexpectedTopLevelDefinitionStartError(false);
->>>>>>> 94cca4b7
     }
 
     /** Construct a parser from an existing parser, with minimal overhead.
@@ -240,12 +237,9 @@
         this.allowSealedTypes = Feature.SEALED_CLASSES.allowedInSource(source);
         this.allowValueClasses = (!preview.isPreview(Feature.VALUE_CLASSES) || preview.isEnabled()) &&
                 Feature.VALUE_CLASSES.allowedInSource(source);
-<<<<<<< HEAD
         this.allowNullRestrictedTypes = (!preview.isPreview(Feature.NULL_RESTRICTED_TYPES) || preview.isEnabled()) &&
                 Feature.NULL_RESTRICTED_TYPES.allowedInSource(source);
-=======
         updateUnexpectedTopLevelDefinitionStartError(false);
->>>>>>> 94cca4b7
     }
 
     protected AbstractEndPosTable newEndPosTable(boolean keepEndPositions) {
