--- conflicted
+++ resolved
@@ -196,13 +196,9 @@
         this.allowYieldStatement = Feature.SWITCH_EXPRESSION.allowedInSource(source);
         this.allowRecords = Feature.RECORDS.allowedInSource(source);
         this.allowSealedTypes = Feature.SEALED_CLASSES.allowedInSource(source);
-<<<<<<< HEAD
-        this.allowValueClasses = Feature.VALUE_CLASSES.allowedInSource(source);
-        this.allowNullRestrictedTypes = fac.options.isSet("enableNullRestrictedTypes");
-=======
         this.allowValueClasses = (!preview.isPreview(Feature.VALUE_CLASSES) || preview.isEnabled()) &&
                 Feature.VALUE_CLASSES.allowedInSource(source);
->>>>>>> 9c21d4c5
+        this.allowNullRestrictedTypes = fac.options.isSet("enableNullRestrictedTypes");
     }
 
     /** Construct a parser from an existing parser, with minimal overhead.
@@ -2686,12 +2682,6 @@
             }
             return e;
         } else if (token.kind == LPAREN) {
-<<<<<<< HEAD
-            long badModifiers = mods.flags & ~(Flags.VALUE_CLASS | Flags.FINAL);
-            if (badModifiers != 0)
-                log.error(token.pos, Errors.ModNotAllowedHere(asFlagSet(badModifiers)));
-=======
->>>>>>> 9c21d4c5
             // handle type annotations for instantiations and anonymous classes
             if (newAnnotations.nonEmpty()) {
                 t = insertAnnotationsToMostInner(t, newAnnotations, false);
@@ -3045,12 +3035,8 @@
                 }
             }
         }
-<<<<<<< HEAD
-        if ((isValueModifier() || isIdentityModifier()) && allowValueClasses) {
-=======
         if ((isValueModifier()) && allowValueClasses) {
             checkSourceLevel(Feature.VALUE_CLASSES);
->>>>>>> 9c21d4c5
             dc = token.docComment();
             return List.of(classOrRecordOrInterfaceOrEnumDeclaration(modifiersOpt(), dc));
         }
@@ -3667,17 +3653,10 @@
                     flag = Flags.VALUE_CLASS;
                     break;
                 }
-<<<<<<< HEAD
-                if (isIdentityModifier()) {
-                    flag = Flags.IDENTITY_TYPE;
-                    break;
-                }
                 if (allowNullRestrictedTypes && isImplicitModifier()) {
                     flag = Flags.IMPLICIT;
                     break;
                 }
-=======
->>>>>>> 9c21d4c5
                 break loop;
             }
             default: break loop;
@@ -3946,25 +3925,16 @@
         }
         if (name == names.value) {
             if (allowValueClasses) {
-<<<<<<< HEAD
+                return Source.JDK22;
+            } else if (shouldWarn) {
+                log.warning(pos, Warnings.RestrictedTypeNotAllowedPreview(name, Source.JDK22));
+            }
+        }
+        if (name == names.implicit) {
+            if (allowNullRestrictedTypes && allowValueClasses) {
                 return Source.JDK18;
             } else if (shouldWarn) {
                 log.warning(pos, Warnings.RestrictedTypeNotAllowedPreview(name, Source.JDK18));
-            }
-        }
-        if (name == names.identity) {
-            if (shouldWarn) {
-                log.warning(pos, Warnings.RestrictedTypeNotAllowedPreview(name, Source.JDK18));
-            }
-        }
-        if (name == names.implicit) {
-            if (allowNullRestrictedTypes && allowValueClasses) {
-                return Source.JDK18;
-=======
-                return Source.JDK22;
->>>>>>> 9c21d4c5
-            } else if (shouldWarn) {
-                log.warning(pos, Warnings.RestrictedTypeNotAllowedPreview(name, Source.JDK22));
             }
         }
         if (name == names.sealed) {
@@ -4493,12 +4463,7 @@
         for (JCTree def : defs) {
             if (def.hasTag(METHODDEF)) {
                 JCMethodDecl methDef = (JCMethodDecl) def;
-<<<<<<< HEAD
-                // TODO - specifically for record.
-                if (names.isInit(methDef.name) && methDef.params.isEmpty() && (methDef.mods.flags & Flags.COMPACT_RECORD_CONSTRUCTOR) != 0) {
-=======
                 if (methDef.name == names.init && methDef.params.isEmpty() && (methDef.mods.flags & Flags.COMPACT_RECORD_CONSTRUCTOR) != 0) {
->>>>>>> 9c21d4c5
                     ListBuffer<JCVariableDecl> tmpParams = new ListBuffer<>();
                     for (JCVariableDecl param : headerFields) {
                         tmpParams.add(F.at(param)
@@ -5051,13 +5016,8 @@
                 case CLASS: case INTERFACE: case ENUM:
                     isValueModifier = true;
                     break;
-<<<<<<< HEAD
-                case IDENTIFIER: // value record R || value value || value identity || new value Comparable() {} ??
-                    if (next.name() == names.record || next.name() == names.value || next.name() == names.identity
-=======
                 case IDENTIFIER: // value record R || value value || new value Comparable() {} ??
                     if (next.name() == names.record || next.name() == names.value
->>>>>>> 9c21d4c5
                             || (mode & EXPR) != 0)
                         isValueModifier = true;
                     break;
@@ -5070,54 +5030,6 @@
         return false;
     }
 
-<<<<<<< HEAD
-    protected boolean isIdentityModifier() {
-        if (token.kind == IDENTIFIER && token.name() == names.identity) {
-            boolean isIdentityModifier = false;
-            Token next = S.token(1);
-            switch (next.kind) {
-                case PRIVATE: case PROTECTED: case PUBLIC: case STATIC: case TRANSIENT:
-                case FINAL: case ABSTRACT: case NATIVE: case VOLATILE: case SYNCHRONIZED:
-                case STRICTFP: case MONKEYS_AT: case DEFAULT: case BYTE: case SHORT:
-                case CHAR: case INT: case LONG: case FLOAT: case DOUBLE: case BOOLEAN: case VOID:
-                case CLASS: case INTERFACE: case ENUM:
-                    isIdentityModifier = true;
-                    break;
-                case IDENTIFIER: // identity record R || identity primitive || || identity identity || identity value || new identity Comparable() {}
-                    if (next.name() == names.record || next.name() == names.identity
-                            || next.name() == names.value || (mode & EXPR) != 0)
-                        isIdentityModifier = true;
-                    break;
-            }
-            if (isIdentityModifier) {
-                checkSourceLevel(Feature.VALUE_CLASSES);
-                return true;
-            }
-        }
-        return false;
-    }
-
-    protected boolean isImplicitModifier() {
-        if (token.kind == IDENTIFIER && token.name() == names.implicit) {
-            boolean isImplicitModifier = false;
-            Token next = S.token(1);
-            switch (next.kind) {
-                case PRIVATE: case PROTECTED: case PUBLIC: case MONKEYS_AT:
-                case STATIC: case FINAL: case ABSTRACT: case NATIVE:
-                case SYNCHRONIZED: case STRICTFP: case DEFAULT: case IDENTIFIER:
-                    isImplicitModifier = true;
-                    break;
-            }
-            if (isImplicitModifier) {
-                checkSourceLevel(Feature.VALUE_CLASSES);
-                return true;
-            }
-        }
-        return false;
-    }
-
-=======
->>>>>>> 9c21d4c5
     protected boolean isSealedClassStart(boolean local) {
         if (token.name() == names.sealed) {
             Token next = S.token(1);
@@ -5178,11 +5090,7 @@
             // Parsing formalParameters sets the receiverParam, if present
             List<JCVariableDecl> params = List.nil();
             List<JCExpression> thrown = List.nil();
-<<<<<<< HEAD
-            if (!isRecord || !names.isInit(name) || token.kind == LPAREN) {
-=======
             if (!isRecord || name != names.init || token.kind == LPAREN) {
->>>>>>> 9c21d4c5
                 params = formalParameters();
                 if (!isVoid) type = bracketsOpt(type);
                 if (token.kind == THROWS) {
