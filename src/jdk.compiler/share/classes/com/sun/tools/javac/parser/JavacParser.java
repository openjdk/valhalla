/*
 * Copyright (c) 1999, 2025, Oracle and/or its affiliates. All rights reserved.
 * DO NOT ALTER OR REMOVE COPYRIGHT NOTICES OR THIS FILE HEADER.
 *
 * This code is free software; you can redistribute it and/or modify it
 * under the terms of the GNU General Public License version 2 only, as
 * published by the Free Software Foundation.  Oracle designates this
 * particular file as subject to the "Classpath" exception as provided
 * by Oracle in the LICENSE file that accompanied this code.
 *
 * This code is distributed in the hope that it will be useful, but WITHOUT
 * ANY WARRANTY; without even the implied warranty of MERCHANTABILITY or
 * FITNESS FOR A PARTICULAR PURPOSE.  See the GNU General Public License
 * version 2 for more details (a copy is included in the LICENSE file that
 * accompanied this code).
 *
 * You should have received a copy of the GNU General Public License version
 * 2 along with this work; if not, write to the Free Software Foundation,
 * Inc., 51 Franklin St, Fifth Floor, Boston, MA 02110-1301 USA.
 *
 * Please contact Oracle, 500 Oracle Parkway, Redwood Shores, CA 94065 USA
 * or visit www.oracle.com if you need additional information or have any
 * questions.
 */

package com.sun.tools.javac.parser;

import java.util.*;
import java.util.function.Function;
import java.util.function.Predicate;
import java.util.stream.Collectors;

import javax.lang.model.SourceVersion;

import com.sun.source.tree.CaseTree;
import com.sun.source.tree.MemberReferenceTree.ReferenceMode;
import com.sun.source.tree.ModuleTree.ModuleKind;

import com.sun.tools.javac.code.*;
import com.sun.tools.javac.code.Flags.Flag;
import com.sun.tools.javac.code.Source.Feature;
import com.sun.tools.javac.file.PathFileObject;
import com.sun.tools.javac.parser.Tokens.*;
import com.sun.tools.javac.parser.Tokens.Comment.CommentStyle;
import com.sun.tools.javac.resources.CompilerProperties.Errors;
import com.sun.tools.javac.resources.CompilerProperties.Fragments;
import com.sun.tools.javac.resources.CompilerProperties.LintWarnings;
import com.sun.tools.javac.resources.CompilerProperties.Warnings;
import com.sun.tools.javac.tree.*;
import com.sun.tools.javac.tree.JCTree.*;
import com.sun.tools.javac.util.*;
import com.sun.tools.javac.util.JCDiagnostic.DiagnosticFlag;
import com.sun.tools.javac.util.JCDiagnostic.Error;
import com.sun.tools.javac.util.JCDiagnostic.Fragment;
import com.sun.tools.javac.util.List;

import static com.sun.tools.javac.code.Flags.asFlagSet;
import static com.sun.tools.javac.parser.Tokens.TokenKind.*;
import static com.sun.tools.javac.parser.Tokens.TokenKind.ASSERT;
import static com.sun.tools.javac.parser.Tokens.TokenKind.CASE;
import static com.sun.tools.javac.parser.Tokens.TokenKind.CATCH;
import static com.sun.tools.javac.parser.Tokens.TokenKind.EQ;
import static com.sun.tools.javac.parser.Tokens.TokenKind.GT;
import static com.sun.tools.javac.parser.Tokens.TokenKind.IMPORT;
import static com.sun.tools.javac.parser.Tokens.TokenKind.LT;
import static com.sun.tools.javac.parser.Tokens.TokenKind.SYNCHRONIZED;
import com.sun.tools.javac.parser.VirtualParser.VirtualScanner;
import static com.sun.tools.javac.tree.JCTree.Tag.*;
import static com.sun.tools.javac.resources.CompilerProperties.Fragments.ImplicitAndExplicitNotAllowed;
import static com.sun.tools.javac.resources.CompilerProperties.Fragments.VarAndExplicitNotAllowed;
import static com.sun.tools.javac.resources.CompilerProperties.Fragments.VarAndImplicitNotAllowed;
import com.sun.tools.javac.util.JCDiagnostic.SimpleDiagnosticPosition;

/**
 * The parser maps a token sequence into an abstract syntax tree.
 * The parser is a hand-written recursive-descent parser that
 * implements the grammar described in the Java Language Specification.
 * For efficiency reasons, an operator precedence scheme is used
 * for parsing binary operation expressions.
 *
 *  <p><b>This is NOT part of any supported API.
 *  If you write code that depends on this, you do so at your own risk.
 *  This code and its internal interfaces are subject to change or
 *  deletion without notice.</b>
 */
public class JavacParser implements Parser {

    /** The number of precedence levels of infix operators.
     */
    private static final int infixPrecedenceLevels = 10;

    /** Is the parser instantiated to parse a module-info file ?
     */
    private final boolean parseModuleInfo;

    /** The scanner used for lexical analysis.
     */
    protected Lexer S;

    /** The factory to be used for abstract syntax tree construction.
     */
    protected TreeMaker F;

    /** The log to be used for error diagnostics.
     */
    private Log log;

    /** The Source language setting. */
    private Source source;

    /** The Preview language setting. */
    private Preview preview;

    /** The name table. */
    private Names names;

    /** End position mappings container */
    protected final AbstractEndPosTable endPosTable;

    /** A map associating "other nearby documentation comments"
     *  with the preferred documentation comment for a declaration. */
    protected Map<Comment, List<Comment>> danglingComments = new HashMap<>();
    /** Handler for deferred diagnostics. */
    protected final DeferredLintHandler deferredLintHandler;

    // Because of javac's limited lookahead, some contexts are ambiguous in
    // the presence of type annotations even though they are not ambiguous
    // in the absence of type annotations.  Consider this code:
    //   void m(String [] m) { }
    //   void m(String ... m) { }
    // After parsing "String", javac calls bracketsOpt which immediately
    // returns if the next character is not '['.  Similarly, javac can see
    // if the next token is ... and in that case parse an ellipsis.  But in
    // the presence of type annotations:
    //   void m(String @A [] m) { }
    //   void m(String @A ... m) { }
    // no finite lookahead is enough to determine whether to read array
    // levels or an ellipsis.  Furthermore, if you call bracketsOpt, then
    // bracketsOpt first reads all the leading annotations and only then
    // discovers that it needs to fail.  bracketsOpt needs a way to push
    // back the extra annotations that it read.  (But, bracketsOpt should
    // not *always* be allowed to push back extra annotations that it finds
    // -- in most contexts, any such extra annotation is an error.
    //
    // The following two variables permit type annotations that have
    // already been read to be stored for later use.  Alternate
    // implementations are possible but would cause much larger changes to
    // the parser.

    /** Type annotations that have already been read but have not yet been used. **/
    private List<JCAnnotation> typeAnnotationsPushedBack = List.nil();

    /**
     * If the parser notices extra annotations, then it either immediately
     * issues an error (if this variable is false) or places the extra
     * annotations in variable typeAnnotationsPushedBack (if this variable
     * is true).
     */
    private boolean permitTypeAnnotationsPushBack = false;
    private JCDiagnostic.Error unexpectedTopLevelDefinitionStartError;

    interface ErrorRecoveryAction {
        JCTree doRecover(JavacParser parser);
    }

    enum BasicErrorRecoveryAction implements ErrorRecoveryAction {
        BLOCK_STMT {public JCTree doRecover(JavacParser parser) { return parser.parseStatementAsBlock(); }},
        CATCH_CLAUSE {public JCTree doRecover(JavacParser parser) { return parser.catchClause(); }}
    }

    /** Construct a parser from a given scanner, tree factory and log.
     */
    protected JavacParser(ParserFactory fac,
                          Lexer S,
                          boolean keepDocComments,
                          boolean keepLineMap,
                          boolean keepEndPositions) {
        this(fac, S, keepDocComments, keepLineMap, keepEndPositions, false);

    }
    /** Construct a parser from a given scanner, tree factory and log.
     */
    @SuppressWarnings("this-escape")
    protected JavacParser(ParserFactory fac,
                     Lexer S,
                     boolean keepDocComments,
                     boolean keepLineMap,
                     boolean keepEndPositions,
                     boolean parseModuleInfo) {
        this.S = S;
        nextToken(); // prime the pump
        this.F = fac.F;
        this.log = fac.log;
        this.names = fac.names;
        this.source = fac.source;
        this.preview = fac.preview;
        this.deferredLintHandler = fac.deferredLintHandler;
        this.allowStringFolding = fac.options.getBoolean("allowStringFolding", true);
        this.keepDocComments = keepDocComments;
        this.parseModuleInfo = parseModuleInfo;
        this.docComments = newDocCommentTable(keepDocComments, fac);
        this.keepLineMap = keepLineMap;
        this.errorTree = F.Erroneous();
        this.endPosTable = newEndPosTable(keepEndPositions);
        this.allowYieldStatement = Feature.SWITCH_EXPRESSION.allowedInSource(source);
        this.allowRecords = Feature.RECORDS.allowedInSource(source);
        this.allowSealedTypes = Feature.SEALED_CLASSES.allowedInSource(source);
<<<<<<< HEAD
        this.allowValueClasses = (!preview.isPreview(Feature.VALUE_CLASSES) || preview.isEnabled()) &&
                Feature.VALUE_CLASSES.allowedInSource(source);
=======
        updateUnexpectedTopLevelDefinitionStartError(false);
>>>>>>> 52a5583d
    }

    /** Construct a parser from an existing parser, with minimal overhead.
     */
    @SuppressWarnings("this-escape")
    protected JavacParser(JavacParser parser,
                          Lexer S) {
        this.S = S;
        this.token = parser.token;
        this.F = parser.F;
        this.log = parser.log;
        this.names = parser.names;
        this.source = parser.source;
        this.preview = parser.preview;
        this.deferredLintHandler = parser.deferredLintHandler;
        this.allowStringFolding = parser.allowStringFolding;
        this.keepDocComments = parser.keepDocComments;
        this.parseModuleInfo = false;
        this.docComments = parser.docComments;
        this.errorTree = F.Erroneous();
        this.endPosTable = newEndPosTable(false);
        this.allowYieldStatement = Feature.SWITCH_EXPRESSION.allowedInSource(source);
        this.allowRecords = Feature.RECORDS.allowedInSource(source);
        this.allowSealedTypes = Feature.SEALED_CLASSES.allowedInSource(source);
<<<<<<< HEAD
        this.allowValueClasses = (!preview.isPreview(Feature.VALUE_CLASSES) || preview.isEnabled()) &&
                Feature.VALUE_CLASSES.allowedInSource(source);
=======
        updateUnexpectedTopLevelDefinitionStartError(false);
>>>>>>> 52a5583d
    }

    protected AbstractEndPosTable newEndPosTable(boolean keepEndPositions) {
        return  keepEndPositions
                ? new SimpleEndPosTable(this)
                : new EmptyEndPosTable(this);
    }

    protected DocCommentTable newDocCommentTable(boolean keepDocComments, ParserFactory fac) {
        return keepDocComments ? new LazyDocCommentTable(fac) : null;
    }

    /** Switch: should we fold strings?
     */
    boolean allowStringFolding;

    /** Switch: should we keep docComments?
     */
    boolean keepDocComments;

    /** Switch: should we keep line table?
     */
    boolean keepLineMap;

    /** Switch: is "this" allowed as an identifier?
     * This is needed to parse receiver types.
     */
    boolean allowThisIdent;

    /** Switch: is yield statement allowed in this source level?
     */
    boolean allowYieldStatement;

    /** Switch: are records allowed in this source level?
     */
    boolean allowRecords;

    /** Switch: are value classes allowed in this source level?
     */
    boolean allowValueClasses;

    /** Switch: are sealed types allowed in this source level?
     */
    boolean allowSealedTypes;

    /** The type of the method receiver, as specified by a first "this" parameter.
     */
    JCVariableDecl receiverParam;

    /** When terms are parsed, the mode determines which is expected:
     *     mode = EXPR        : an expression
     *     mode = TYPE        : a type
     *     mode = NOPARAMS    : no parameters allowed for type
     *     mode = TYPEARG     : type argument
     *     mode |= NOLAMBDA   : lambdas are not allowed
     */
    protected static final int EXPR          = 1 << 0;
    protected static final int TYPE          = 1 << 1;
    protected static final int NOPARAMS      = 1 << 2;
    protected static final int TYPEARG       = 1 << 3;
    protected static final int DIAMOND       = 1 << 4;
    protected static final int NOLAMBDA      = 1 << 5;

    protected void setMode(int mode) {
        this.mode = mode;
    }

    protected void setLastMode(int mode) {
        lastmode = mode;
    }

    protected boolean isMode(int mode) {
        return (this.mode & mode) != 0;
    }

    protected boolean wasTypeMode() {
        return (lastmode & TYPE) != 0;
    }

    protected void selectExprMode() {
        setMode((mode & NOLAMBDA) | EXPR);
    }

    protected void selectTypeMode() {
        setMode((mode & NOLAMBDA) | TYPE);
    }

    /** The current mode.
     */
    protected int mode = 0;

    /** The mode of the term that was parsed last.
     */
    protected int lastmode = 0;

    /* ---------- token management -------------- */

    protected Token token;

    public Token token() {
        return token;
    }

    public void nextToken() {
        S.nextToken();
        token = S.token();
    }

    protected boolean peekToken(Predicate<TokenKind> tk) {
        return peekToken(0, tk);
    }

    protected boolean peekToken(int lookahead, Predicate<TokenKind> tk) {
        return tk.test(S.token(lookahead + 1).kind);
    }

    protected boolean peekToken(Predicate<TokenKind> tk1, Predicate<TokenKind> tk2) {
        return peekToken(0, tk1, tk2);
    }

    protected boolean peekToken(int lookahead, Predicate<TokenKind> tk1, Predicate<TokenKind> tk2) {
        return tk1.test(S.token(lookahead + 1).kind) &&
                tk2.test(S.token(lookahead + 2).kind);
    }

    protected boolean peekToken(Predicate<TokenKind> tk1, Predicate<TokenKind> tk2, Predicate<TokenKind> tk3) {
        return peekToken(0, tk1, tk2, tk3);
    }

    protected boolean peekToken(int lookahead, Predicate<TokenKind> tk1, Predicate<TokenKind> tk2, Predicate<TokenKind> tk3) {
        return tk1.test(S.token(lookahead + 1).kind) &&
                tk2.test(S.token(lookahead + 2).kind) &&
                tk3.test(S.token(lookahead + 3).kind);
    }

    @SuppressWarnings("unchecked")
    protected boolean peekToken(Predicate<TokenKind>... kinds) {
        return peekToken(0, kinds);
    }

    @SuppressWarnings("unchecked")
    protected boolean peekToken(int lookahead, Predicate<TokenKind>... kinds) {
        for (Predicate<TokenKind> kind : kinds) {
            if (!kind.test(S.token(++lookahead).kind)) {
                return false;
            }
        }
        return true;
    }

    /* ---------- error recovery -------------- */

    private JCErroneous errorTree;

    /** Skip forward until a suitable stop token is found.
     */
    protected void skip(boolean stopAtImport, boolean stopAtMemberDecl, boolean stopAtIdentifier, boolean stopAtStatement) {
         while (true) {
             switch (token.kind) {
                case SEMI:
                    nextToken();
                    return;
                case PUBLIC:
                case FINAL:
                case ABSTRACT:
                case MONKEYS_AT:
                case EOF:
                case CLASS:
                case INTERFACE:
                case ENUM:
                    return;
                case IMPORT:
                    if (stopAtImport)
                        return;
                    break;
                case LBRACE:
                case RBRACE:
                case PRIVATE:
                case PROTECTED:
                case STATIC:
                case TRANSIENT:
                case NATIVE:
                case VOLATILE:
                case SYNCHRONIZED:
                case STRICTFP:
                case LT:
                case BYTE:
                case SHORT:
                case CHAR:
                case INT:
                case LONG:
                case FLOAT:
                case DOUBLE:
                case BOOLEAN:
                case VOID:
                    if (stopAtMemberDecl)
                        return;
                    break;
                case UNDERSCORE:
                case IDENTIFIER:
                   if (stopAtIdentifier)
                        return;
                    break;
                case CASE:
                case DEFAULT:
                case IF:
                case FOR:
                case WHILE:
                case DO:
                case TRY:
                case SWITCH:
                case RETURN:
                case THROW:
                case BREAK:
                case CONTINUE:
                case ELSE:
                case FINALLY:
                case CATCH:
                case THIS:
                case SUPER:
                case NEW:
                    if (stopAtStatement)
                        return;
                    break;
                case ASSERT:
                    if (stopAtStatement)
                        return;
                    break;
            }
            nextToken();
        }
    }

    protected JCErroneous syntaxError(int pos, Error errorKey) {
        return syntaxError(pos, List.nil(), errorKey);
    }

    protected JCErroneous syntaxError(int pos, List<? extends JCTree> errs, Error errorKey) {
        return syntaxError(pos, errs, errorKey, false);
    }

    private JCErroneous syntaxError(int pos, List<? extends JCTree> errs, Error errorKey, boolean noEofError) {
        setErrorEndPos(pos);
        JCErroneous err = F.at(pos).Erroneous(errs);
        reportSyntaxError(err, errorKey, noEofError);
        if (errs != null) {
            JCTree last = errs.last();
            if (last != null)
                storeEnd(last, pos);
        }
        return toP(err);
    }

    private static final int RECOVERY_THRESHOLD = 50;
    private int errorPos = Position.NOPOS;
    private int count = 0;

    /**
     * Report a syntax using the given the position parameter and arguments,
     * unless one was already reported at the same position.
     */
    protected void reportSyntaxError(int pos, Error errorKey) {
        JCDiagnostic.DiagnosticPosition diag = new JCDiagnostic.SimpleDiagnosticPosition(pos);
        reportSyntaxError(diag, errorKey);
    }

    /**
     * Report a syntax error using the given DiagnosticPosition object and
     * arguments, unless one was already reported at the same position.
     */
    protected void reportSyntaxError(JCDiagnostic.DiagnosticPosition diagPos, Error errorKey) {
        reportSyntaxError(diagPos, errorKey, false);
    }

    private void reportSyntaxError(JCDiagnostic.DiagnosticPosition diagPos, Error errorKey, boolean noEofError) {
        int pos = diagPos.getPreferredPosition();
        if (pos > S.errPos() || pos == Position.NOPOS) {
            if (token.kind == EOF && !noEofError) {
                log.error(DiagnosticFlag.SYNTAX, diagPos, Errors.PrematureEof);
            } else {
                log.error(DiagnosticFlag.SYNTAX, diagPos, errorKey);
            }
        }
        S.errPos(pos);
        if (token.pos == errorPos && token.kind != EOF) {
            //check for a possible infinite loop in parsing:
            Assert.check(count++ < RECOVERY_THRESHOLD);
        } else {
            count = 0;
            errorPos = token.pos;
        }
    }

    /** If next input token matches given token, skip it, otherwise report
     *  an error.
     */
    public void accept(TokenKind tk) {
        accept(tk, Errors::Expected);
    }

    /** If next input token matches given token, skip it, otherwise report
     *  an error.
     */
    public void accept(TokenKind tk, Function<TokenKind, Error> errorProvider) {
        if (token.kind == tk) {
            nextToken();
        } else {
            setErrorEndPos(token.pos);
            reportSyntaxError(S.prevToken().endPos, errorProvider.apply(tk));
        }
    }

    /** Report an illegal start of expression/type error at given position.
     */
    JCExpression illegal(int pos) {
        setErrorEndPos(pos);
        if (isMode(EXPR))
            return syntaxError(pos, Errors.IllegalStartOfExpr);
        else
            return syntaxError(pos, Errors.IllegalStartOfType);

    }

    /** Report an illegal start of expression/type error at current position.
     */
    JCExpression illegal() {
        return illegal(token.pos);
    }

    /** Diagnose a modifier flag from the set, if any. */
    protected void checkNoMods(long mods) {
        checkNoMods(token.pos, mods);
    }

    protected void checkNoMods(int pos, long mods) {
        if (mods != 0) {
            long lowestMod = mods & -mods;
            log.error(DiagnosticFlag.SYNTAX, pos, Errors.ModNotAllowedHere(Flags.asFlagSet(lowestMod)));
        }
    }

/* ---------- doc comments --------- */

    /** A table to store all documentation comments
     *  indexed by the tree nodes they refer to.
     *  defined only if option flag keepDocComment is set.
     */
    private final DocCommentTable docComments;

    /** Record nearby documentation comments against the
     *  primary documentation comment for a declaration.
     *
     *  Dangling documentation comments are handled as follows.
     *  1. {@code Scanner} adds all doc comments to a queue of
     *     recent doc comments. The queue is flushed whenever
     *     it is known that the recent doc comments should be
     *     ignored and should not cause any warnings.
     *  2. The primary documentation comment is the one obtained
     *     from the first token of any declaration.
     *     (using {@code token.getDocComment()}.
     *  3. At the end of the "signature" of the declaration
     *     (that is, before any initialization or body for the
     *     declaration) any other "recent" comments are saved
     *     in a map using the primary comment as a key,
     *     using this method, {@code saveDanglingComments}.
     *  4. When the tree node for the declaration is finally
     *     available, and the primary comment, if any,
     *     is "attached", (in {@link #attach}) any related
     *     dangling comments are also attached to the tree node
     *     by registering them using the {@link #deferredLintHandler}.
     *  5. (Later) Warnings may be generated for the dangling
     *     comments, subject to the {@code -Xlint} and
     *     {@code @SuppressWarnings}.
     *
     *  @param dc the primary documentation comment
     */
    private void saveDanglingDocComments(Comment dc) {
        var recentComments = S.getDocComments();

        switch (recentComments.size()) {
            case 0:
                // no recent comments
                return;

            case 1:
                if (recentComments.peek() == dc) {
                    // no other recent comments
                    recentComments.remove();
                    return;
                }
        }

        var lb = new ListBuffer<Comment>();
        while (!recentComments.isEmpty()) {
            var c = recentComments.remove();
            if (c != dc) {
                lb.add(c);
            }
        }
        danglingComments.put(dc, lb.toList());
    }

    /** Make an entry into docComments hashtable,
     *  provided flag keepDocComments is set and given doc comment is non-null.
     *  If there are any related "dangling comments", register
     *  diagnostics to be handled later, when @SuppressWarnings
     *  can be taken into account.
     *
     *  @param tree   The tree to be used as index in the hashtable
     *  @param dc     The doc comment to associate with the tree, or null.
     */
    protected void attach(JCTree tree, Comment dc) {
        if (keepDocComments && dc != null) {
            docComments.putComment(tree, dc);
        }
        reportDanglingComments(tree, dc);
    }

    /** Reports all dangling comments associated with the
     *  primary comment for a declaration against the position
     *  of the tree node for a declaration.
     *
     * @param tree the tree node for the declaration
     * @param dc the primary comment for the declaration
     */
    void reportDanglingComments(JCTree tree, Comment dc) {
        var list = danglingComments.remove(dc);
        if (list != null) {
            deferredLintHandler.push(tree);
            try {
                list.forEach(this::reportDanglingDocComment);
            } finally {
                deferredLintHandler.pop();
            }
        }
    }

    /**
     * Reports an individual dangling comment using the {@link #deferredLintHandler}.
     * The comment may or not may generate an actual diagnostic, depending on
     * the settings for {@code -Xlint} and/or {@code @SuppressWarnings}.
     *
     * @param c the comment
     */
    void reportDanglingDocComment(Comment c) {
        var pos = c.getPos();
        if (pos != null) {
            deferredLintHandler.report(lint -> {
                if (lint.isEnabled(Lint.LintCategory.DANGLING_DOC_COMMENTS) &&
                        !shebang(c, pos)) {
                    log.warning(
                            pos, LintWarnings.DanglingDocComment);
                }
            });
        }
    }

    /** Returns true for a comment that acts similarly to shebang in UNIX */
    private boolean shebang(Comment c, JCDiagnostic.DiagnosticPosition pos) {
        var src = log.currentSource();
        return c.getStyle() == Comment.CommentStyle.JAVADOC_LINE &&
                c.getPos().getStartPosition() == 0 &&
                src.getLineNumber(pos.getEndPosition(src.getEndPosTable())) == 1;
    }

    /**
     * Ignores any recent documentation comments found by the scanner,
     * such as those that cannot be associated with a nearby declaration.
     */
    private void ignoreDanglingComments() {
        S.getDocComments().clear();
    }

/* -------- source positions ------- */

    protected void setErrorEndPos(int errPos) {
        endPosTable.setErrorEndPos(errPos);
    }

    protected void storeEnd(JCTree tree, int endpos) {
        endPosTable.storeEnd(tree, endpos);
    }

    protected <T extends JCTree> T to(T t) {
        return endPosTable.to(t);
    }

    protected <T extends JCTree> T toP(T t) {
        return endPosTable.toP(t);
    }

    /** Get the start position for a tree node.  The start position is
     * defined to be the position of the first character of the first
     * token of the node's source text.
     * @param tree  The tree node
     */
    public int getStartPos(JCTree tree) {
        return TreeInfo.getStartPos(tree);
    }

    /**
     * Get the end position for a tree node.  The end position is
     * defined to be the position of the last character of the last
     * token of the node's source text.  Returns Position.NOPOS if end
     * positions are not generated or the position is otherwise not
     * found.
     * @param tree  The tree node
     */
    public int getEndPos(JCTree tree) {
        return endPosTable.getEndPos(tree);
    }



/* ---------- parsing -------------- */

    /**
     * Ident = IDENTIFIER
     */
    public Name ident() {
        return ident(false);
    }

    protected Name ident(boolean allowClass) {
        return ident(allowClass, false);
    }

    public Name identOrUnderscore() {
        return ident(false, true);
    }

    protected Name ident(boolean allowClass, boolean asVariable) {
        if (token.kind == IDENTIFIER) {
            Name name = token.name();
            nextToken();
            return name;
        } else if (token.kind == ASSERT) {
            log.error(DiagnosticFlag.SYNTAX, token.pos, Errors.AssertAsIdentifier);
            nextToken();
            return names.error;
        } else if (token.kind == ENUM) {
            log.error(DiagnosticFlag.SYNTAX, token.pos, Errors.EnumAsIdentifier);
            nextToken();
            return names.error;
        } else if (token.kind == THIS) {
            if (allowThisIdent) {
                Name name = token.name();
                nextToken();
                return name;
            } else {
                log.error(DiagnosticFlag.SYNTAX, token.pos, Errors.ThisAsIdentifier);
                nextToken();
                return names.error;
            }
        } else if (token.kind == UNDERSCORE) {
            if (Feature.UNDERSCORE_IDENTIFIER.allowedInSource(source)) {
                log.warning(token.pos, Warnings.UnderscoreAsIdentifier);
            } else if (asVariable) {
                checkSourceLevel(Feature.UNNAMED_VARIABLES);
                if (peekToken(LBRACKET)) {
                    log.error(DiagnosticFlag.SYNTAX, token.pos, Errors.UseOfUnderscoreNotAllowedWithBrackets);
                }
            } else {
                if (Feature.UNNAMED_VARIABLES.allowedInSource(source)) {
                    log.error(DiagnosticFlag.SYNTAX, token.pos, Errors.UseOfUnderscoreNotAllowedNonVariable);
                } else {
                    log.error(DiagnosticFlag.SYNTAX, token.pos, Errors.UnderscoreAsIdentifier);
                }
            }
            Name name = token.name();
            nextToken();
            return name;
        } else {
            accept(IDENTIFIER);
            if (allowClass && token.kind == CLASS) {
                nextToken();
                return names._class;
            }
            return names.error;
        }
    }

    /**
     * Qualident = Ident { DOT [Annotations] Ident }
     */
    public JCExpression qualident(boolean allowAnnos) {
        JCExpression t = toP(F.at(token.pos).Ident(ident()));
        while (token.kind == DOT) {
            int pos = token.pos;
            nextToken();
            List<JCAnnotation> tyannos = null;
            if (allowAnnos) {
                tyannos = typeAnnotationsOpt();
            }
            t = toP(F.at(pos).Select(t, ident()));
            if (tyannos != null && tyannos.nonEmpty()) {
                t = toP(F.at(tyannos.head.pos).AnnotatedType(tyannos, t));
            }
        }
        return t;
    }

    JCExpression literal(Name prefix) {
        return literal(prefix, token.pos);
    }

    /**
     * Literal =
     *     INTLITERAL
     *   | LONGLITERAL
     *   | FLOATLITERAL
     *   | DOUBLELITERAL
     *   | CHARLITERAL
     *   | STRINGLITERAL
     *   | TRUE
     *   | FALSE
     *   | NULL
     */
    JCExpression literal(Name prefix, int pos) {
        JCExpression t = errorTree;
        switch (token.kind) {
        case INTLITERAL:
            try {
                t = F.at(pos).Literal(
                    TypeTag.INT,
                    Convert.string2int(strval(prefix), token.radix()));
            } catch (NumberFormatException ex) {
                reportIntegralLiteralError(prefix, pos);
            }
            break;
        case LONGLITERAL:
            try {
                t = F.at(pos).Literal(
                    TypeTag.LONG,
                    Long.valueOf(Convert.string2long(strval(prefix), token.radix())));
            } catch (NumberFormatException ex) {
                reportIntegralLiteralError(prefix, pos);
            }
            break;
        case FLOATLITERAL: {
            String proper = token.radix() == 16 ?
                    ("0x"+ token.stringVal()) :
                    token.stringVal();
            Float n;
            try {
                n = Float.valueOf(proper);
            } catch (NumberFormatException ex) {
                // error already reported in scanner
                n = Float.NaN;
            }
            if (n.floatValue() == 0.0f && !isZero(proper))
                log.error(DiagnosticFlag.SYNTAX, token.pos, Errors.FpNumberTooSmall);
            else if (n.floatValue() == Float.POSITIVE_INFINITY)
                log.error(DiagnosticFlag.SYNTAX, token.pos, Errors.FpNumberTooLarge);
            else
                t = F.at(pos).Literal(TypeTag.FLOAT, n);
            break;
        }
        case DOUBLELITERAL: {
            String proper = token.radix() == 16 ?
                    ("0x"+ token.stringVal()) :
                    token.stringVal();
            Double n;
            try {
                n = Double.valueOf(proper);
            } catch (NumberFormatException ex) {
                // error already reported in scanner
                n = Double.NaN;
            }
            if (n.doubleValue() == 0.0d && !isZero(proper))
                log.error(DiagnosticFlag.SYNTAX, token.pos, Errors.FpNumberTooSmall);
            else if (n.doubleValue() == Double.POSITIVE_INFINITY)
                log.error(DiagnosticFlag.SYNTAX, token.pos, Errors.FpNumberTooLarge);
            else
                t = F.at(pos).Literal(TypeTag.DOUBLE, n);
            break;
        }
        case CHARLITERAL:
            t = F.at(pos).Literal(
                TypeTag.CHAR,
                token.stringVal().charAt(0) + 0);
            break;
        case STRINGLITERAL:
            t = F.at(pos).Literal(
                TypeTag.CLASS,
                token.stringVal());
            break;
        case TRUE: case FALSE:
            t = F.at(pos).Literal(
                TypeTag.BOOLEAN,
                (token.kind == TRUE ? 1 : 0));
            break;
        case NULL:
            t = F.at(pos).Literal(
                TypeTag.BOT,
                null);
            break;
        default:
            Assert.error();
        }
        if (t == errorTree)
            t = F.at(pos).Erroneous();
        storeEnd(t, token.endPos);
        nextToken();
        return t;
    }
    //where
        boolean isZero(String s) {
            char[] cs = s.toCharArray();
            int base = ((cs.length > 1 && Character.toLowerCase(cs[1]) == 'x') ? 16 : 10);
            int i = ((base==16) ? 2 : 0);
            while (i < cs.length && (cs[i] == '0' || cs[i] == '.')) i++;
            return !(i < cs.length && (Character.digit(cs[i], base) > 0));
        }

        String strval(Name prefix) {
            String s = token.stringVal();
            return prefix.isEmpty() ? s : prefix + s;
        }
        void reportIntegralLiteralError(Name prefix, int pos) {
            int radix = token.radix();
            if (radix == 2 || radix == 8) {
                //attempt to produce more user-friendly error message for
                //binary and octal literals with wrong digits:
                String value = strval(prefix);
                char[] cs = value.toCharArray();
                for (int i = 0; i < cs.length; i++) {
                    char c = cs[i];
                    int d = Character.digit(c, radix);
                    if (d == (-1)) {
                        Error err = radix == 2 ? Errors.IllegalDigitInBinaryLiteral
                                               : Errors.IllegalDigitInOctalLiteral;
                        log.error(DiagnosticFlag.SYNTAX,
                                  token.pos + i,
                                  err);
                        return ;
                    }
                }
            }
            log.error(DiagnosticFlag.SYNTAX, token.pos, Errors.IntNumberTooLarge(strval(prefix)));
        }

    /** terms can be either expressions or types.
     */
    public JCExpression parseExpression() {
        return term(EXPR);
    }

    /** parses patterns.
     */
    public JCPattern parsePattern(int pos, JCModifiers mods, JCExpression parsedType,
                                  boolean allowVar, boolean checkGuard) {
        JCPattern pattern;
        mods = mods != null ? mods : optFinal(0);
        JCExpression e;
        if (token.kind == UNDERSCORE && parsedType == null) {
            nextToken();
            checkSourceLevel(Feature.UNNAMED_VARIABLES);
            pattern = toP(F.at(token.pos).AnyPattern());
        }
        else {
            if (parsedType == null) {
                boolean var = token.kind == IDENTIFIER && token.name() == names.var;
                e = unannotatedType(allowVar, TYPE | NOLAMBDA);
                if (var) {
                    e = null;
                }
            } else {
                e = parsedType;
            }
            if (token.kind == LPAREN) {
                //deconstruction pattern:
                checkSourceLevel(Feature.RECORD_PATTERNS);
                ListBuffer<JCPattern> nested = new ListBuffer<>();
                if (!peekToken(RPAREN)) {
                    do {
                        nextToken();
                        JCPattern nestedPattern = parsePattern(token.pos, null, null, true, false);
                        nested.append(nestedPattern);
                    } while (token.kind == COMMA);
                } else {
                    nextToken();
                }
                accept(RPAREN);
                pattern = toP(F.at(pos).RecordPattern(e, nested.toList()));
                if (mods.annotations.nonEmpty()) {
                    log.error(mods.annotations.head.pos(), Errors.RecordPatternsAnnotationsNotAllowed);
                }
                checkNoMods(pos, mods.flags & Flags.FINAL);
                new TreeScanner() {
                    @Override
                    public void visitAnnotatedType(JCAnnotatedType tree) {
                        log.error(tree.pos(), Errors.RecordPatternsAnnotationsNotAllowed);
                    }
                }.scan(e);
            } else {
                //type test pattern:
                int varPos = token.pos;
                Name name = identOrUnderscore();
                if (Feature.UNNAMED_VARIABLES.allowedInSource(source) && name == names.underscore) {
                    name = names.empty;
                }
                JCVariableDecl var = toP(F.at(varPos).VarDef(mods, name, e, null));
                if (e == null) {
                    var.startPos = pos;
                    if (var.name == names.underscore && !allowVar) {
                        log.error(DiagnosticFlag.SYNTAX, varPos, Errors.UseOfUnderscoreNotAllowed);
                    }
                }
                pattern = toP(F.at(pos).BindingPattern(var));
            }
        }
        return pattern;
    }

    /**
     * parses (optional) type annotations followed by a type. If the
     * annotations are present before the type and are not consumed during array
     * parsing, this method returns a {@link JCAnnotatedType} consisting of
     * these annotations and the underlying type. Otherwise, it returns the
     * underlying type.
     *
     * <p>
     *
     * Note that this method sets {@code mode} to {@code TYPE} first, before
     * parsing annotations.
     */
    public JCExpression parseType() {
        return parseType(false);
    }

    public JCExpression parseType(boolean allowVar) {
        List<JCAnnotation> annotations = typeAnnotationsOpt();
        return parseType(allowVar, annotations);
    }

    public JCExpression parseType(boolean allowVar, List<JCAnnotation> annotations) {
        JCExpression result = unannotatedType(allowVar);

        if (annotations.nonEmpty()) {
            result = insertAnnotationsToMostInner(result, annotations, false);
        }

        return result;
    }

    protected JCExpression parseIntersectionType(int pos, JCExpression firstType) {
        JCExpression t = firstType;
        int pos1 = pos;
        List<JCExpression> targets = List.of(t);
        while (token.kind == AMP) {
            accept(AMP);
            targets = targets.prepend(parseType());
        }
        if (targets.length() > 1) {
            t = toP(F.at(pos1).TypeIntersection(targets.reverse()));
        }
        return t;
    }

    public JCExpression unannotatedType(boolean allowVar) {
        return unannotatedType(allowVar, TYPE);
    }

    public JCExpression unannotatedType(boolean allowVar, int newmode) {
        JCExpression result = term(newmode);
        Name restrictedTypeName = restrictedTypeName(result, !allowVar);

        if (restrictedTypeName != null && (!allowVar || restrictedTypeName != names.var)) {
            syntaxError(result.pos, Errors.RestrictedTypeNotAllowedHere(restrictedTypeName));
        }

        return result;
    }



    protected JCExpression term(int newmode) {
        int prevmode = mode;
        setMode(newmode);
        JCExpression t = term();
        setLastMode(mode);
        setMode(prevmode);
        return t;
    }

    /**
     *  {@literal
     *  Expression = Expression1 [ExpressionRest]
     *  ExpressionRest = [AssignmentOperator Expression1]
     *  AssignmentOperator = "=" | "+=" | "-=" | "*=" | "/=" |
     *                       "&=" | "|=" | "^=" |
     *                       "%=" | "<<=" | ">>=" | ">>>="
     *  Type = Type1
     *  TypeNoParams = TypeNoParams1
     *  StatementExpression = Expression
     *  ConstantExpression = Expression
     *  }
     */
    JCExpression term() {
        JCExpression t = term1();
        if (isMode(EXPR) &&
            (token.kind == EQ || PLUSEQ.compareTo(token.kind) <= 0 && token.kind.compareTo(GTGTGTEQ) <= 0))
            return termRest(t);
        else
            return t;
    }

    JCExpression termRest(JCExpression t) {
        switch (token.kind) {
        case EQ: {
            int pos = token.pos;
            nextToken();
            selectExprMode();
            JCExpression t1 = term();
            return toP(F.at(pos).Assign(t, t1));
        }
        case PLUSEQ:
        case SUBEQ:
        case STAREQ:
        case SLASHEQ:
        case PERCENTEQ:
        case AMPEQ:
        case BAREQ:
        case CARETEQ:
        case LTLTEQ:
        case GTGTEQ:
        case GTGTGTEQ:
            int pos = token.pos;
            TokenKind tk = token.kind;
            nextToken();
            selectExprMode();
            JCExpression t1 = term();
            return F.at(pos).Assignop(optag(tk), t, t1);
        default:
            return t;
        }
    }

    /** Expression1   = Expression2 [Expression1Rest]
     *  Type1         = Type2
     *  TypeNoParams1 = TypeNoParams2
     */
    JCExpression term1() {
        JCExpression t = term2();
        if (isMode(EXPR) && token.kind == QUES) {
            selectExprMode();
            return term1Rest(t);
        } else {
            return t;
        }
    }

    /** Expression1Rest = ["?" Expression ":" Expression1]
     */
    JCExpression term1Rest(JCExpression t) {
        if (token.kind == QUES) {
            int pos = token.pos;
            nextToken();
            JCExpression t1 = term();
            accept(COLON);
            JCExpression t2 = term1();
            return F.at(pos).Conditional(t, t1, t2);
        } else {
            return t;
        }
    }

    /** Expression2   = Expression3 [Expression2Rest]
     *  Type2         = Type3
     *  TypeNoParams2 = TypeNoParams3
     */
    JCExpression term2() {
        JCExpression t = term3();
        if (isMode(EXPR) && prec(token.kind) >= TreeInfo.orPrec) {
            selectExprMode();
            return term2Rest(t, TreeInfo.orPrec);
        } else {
            return t;
        }
    }

    /*  Expression2Rest = {infixop Expression3}
     *                  | Expression3 instanceof Type
     *                  | Expression3 instanceof Pattern
     *  infixop         = "||"
     *                  | "&&"
     *                  | "|"
     *                  | "^"
     *                  | "&"
     *                  | "==" | "!="
     *                  | "<" | ">" | "<=" | ">="
     *                  | "<<" | ">>" | ">>>"
     *                  | "+" | "-"
     *                  | "*" | "/" | "%"
     */
    JCExpression term2Rest(JCExpression t, int minprec) {
        JCExpression[] odStack = newOdStack();
        Token[] opStack = newOpStack();

        // optimization, was odStack = new Tree[...]; opStack = new Tree[...];
        int top = 0;
        odStack[0] = t;
        int startPos = token.pos;
        Token topOp = Tokens.DUMMY;
        while (prec(token.kind) >= minprec) {
            opStack[top] = topOp;

            if (token.kind == INSTANCEOF) {
                int pos = token.pos;
                nextToken();
                JCTree pattern;
                if (token.kind == LPAREN) {
                    checkSourceLevel(token.pos, Feature.PATTERN_SWITCH);
                    pattern = parsePattern(token.pos, null, null, false, false);
                } else {
                    int patternPos = token.pos;
                    JCModifiers mods = optFinal(0);
                    int typePos = token.pos;
                    JCExpression type = unannotatedType(false);
                    if (token.kind == IDENTIFIER) {
                        checkSourceLevel(token.pos, Feature.PATTERN_MATCHING_IN_INSTANCEOF);
                        pattern = parsePattern(patternPos, mods, type, false, false);
                    } else if (token.kind == LPAREN) {
                        pattern = parsePattern(patternPos, mods, type, false, false);
                    } else if (token.kind == UNDERSCORE) {
                        checkSourceLevel(token.pos, Feature.UNNAMED_VARIABLES);
                        pattern = parsePattern(patternPos, mods, type, false, false);
                    } else {
                        checkNoMods(typePos, mods.flags & ~Flags.DEPRECATED);
                        if (mods.annotations.nonEmpty()) {
                            List<JCAnnotation> typeAnnos =
                                    mods.annotations
                                        .map(decl -> {
                                            JCAnnotation typeAnno = F.at(decl.pos)
                                                                     .TypeAnnotation(decl.annotationType,
                                                                                      decl.args);
                                            endPosTable.replaceTree(decl, typeAnno);
                                            return typeAnno;
                                        });
                            type = insertAnnotationsToMostInner(type, typeAnnos, false);
                        }
                        pattern = type;
                    }
                }
                odStack[top] = F.at(pos).TypeTest(odStack[top], pattern);
            } else {
                topOp = token;
                nextToken();
                top++;
                odStack[top] = term3();
            }
            while (top > 0 && prec(topOp.kind) >= prec(token.kind)) {
                odStack[top - 1] = F.at(topOp.pos).Binary(optag(topOp.kind), odStack[top - 1], odStack[top]);
                top--;
                topOp = opStack[top];
            }
        }
        Assert.check(top == 0);
        t = odStack[0];

        if (t.hasTag(JCTree.Tag.PLUS)) {
            t = foldStrings(t);
        }

        odStackSupply.add(odStack);
        opStackSupply.add(opStack);
        return t;
    }
    //where
        /** If tree is a concatenation of string literals, replace it
         *  by a single literal representing the concatenated string.
         */
        protected JCExpression foldStrings(JCExpression tree) {
            if (!allowStringFolding)
                return tree;
            ListBuffer<JCExpression> opStack = new ListBuffer<>();
            ListBuffer<JCLiteral> litBuf = new ListBuffer<>();
            boolean needsFolding = false;
            JCExpression curr = tree;
            while (true) {
                if (curr.hasTag(JCTree.Tag.PLUS)) {
                    JCBinary op = (JCBinary)curr;
                    needsFolding |= foldIfNeeded(op.rhs, litBuf, opStack, false);
                    curr = op.lhs;
                } else {
                    needsFolding |= foldIfNeeded(curr, litBuf, opStack, true);
                    break; //last one!
                }
            }
            if (needsFolding) {
                List<JCExpression> ops = opStack.toList();
                JCExpression res = ops.head;
                for (JCExpression op : ops.tail) {
                    res = F.at(op.getStartPosition()).Binary(optag(TokenKind.PLUS), res, op);
                    storeEnd(res, getEndPos(op));
                }
                return res;
            } else {
                return tree;
            }
        }

        private boolean foldIfNeeded(JCExpression tree, ListBuffer<JCLiteral> litBuf,
                                                ListBuffer<JCExpression> opStack, boolean last) {
            JCLiteral str = stringLiteral(tree);
            if (str != null) {
                litBuf.prepend(str);
                return last && merge(litBuf, opStack);
            } else {
                boolean res = merge(litBuf, opStack);
                litBuf.clear();
                opStack.prepend(tree);
                return res;
            }
        }

        boolean merge(ListBuffer<JCLiteral> litBuf, ListBuffer<JCExpression> opStack) {
            if (litBuf.isEmpty()) {
                return false;
            } else if (litBuf.size() == 1) {
                opStack.prepend(litBuf.first());
                return false;
            } else {
                JCExpression t = F.at(litBuf.first().getStartPosition()).Literal(TypeTag.CLASS,
                        litBuf.stream().map(lit -> (String)lit.getValue()).collect(Collectors.joining()));
                storeEnd(t, litBuf.last().getEndPosition(endPosTable));
                opStack.prepend(t);
                return true;
            }
        }

        private JCLiteral stringLiteral(JCTree tree) {
            if (tree.hasTag(LITERAL)) {
                JCLiteral lit = (JCLiteral)tree;
                if (lit.typetag == TypeTag.CLASS) {
                    return lit;
                }
            }
            return null;
        }


        /** optimization: To save allocating a new operand/operator stack
         *  for every binary operation, we use supplys.
         */
        ArrayList<JCExpression[]> odStackSupply = new ArrayList<>();
        ArrayList<Token[]> opStackSupply = new ArrayList<>();

        private JCExpression[] newOdStack() {
            if (odStackSupply.isEmpty())
                return new JCExpression[infixPrecedenceLevels + 1];
            return odStackSupply.remove(odStackSupply.size() - 1);
        }

        private Token[] newOpStack() {
            if (opStackSupply.isEmpty())
                return new Token[infixPrecedenceLevels + 1];
            return opStackSupply.remove(opStackSupply.size() - 1);
        }

    /**
     *  Expression3    = PrefixOp Expression3
     *                 | "(" Expr | TypeNoParams ")" Expression3
     *                 | Primary {Selector} {PostfixOp}
     *
     *  {@literal
     *  Primary        = "(" Expression ")"
     *                 | Literal
     *                 | [TypeArguments] THIS [Arguments]
     *                 | [TypeArguments] SUPER SuperSuffix
     *                 | NEW [TypeArguments] Creator
     *                 | "(" Arguments ")" "->" ( Expression | Block )
     *                 | Ident "->" ( Expression | Block )
     *                 | [Annotations] Ident { "." [Annotations] Ident }
     *                 | Expression3 MemberReferenceSuffix
     *                   [ [Annotations] "[" ( "]" BracketsOpt "." CLASS | Expression "]" )
     *                   | Arguments
     *                   | "." ( CLASS | THIS | [TypeArguments] SUPER Arguments | NEW [TypeArguments] InnerCreator )
     *                   ]
     *                 | BasicType BracketsOpt "." CLASS
     *  }
     *
     *  PrefixOp       = "++" | "--" | "!" | "~" | "+" | "-"
     *  PostfixOp      = "++" | "--"
     *  Type3          = Ident { "." Ident } [TypeArguments] {TypeSelector} BracketsOpt
     *                 | BasicType
     *  TypeNoParams3  = Ident { "." Ident } BracketsOpt
     *  Selector       = "." [TypeArguments] Ident [Arguments]
     *                 | "." THIS
     *                 | "." [TypeArguments] SUPER SuperSuffix
     *                 | "." NEW [TypeArguments] InnerCreator
     *                 | "[" Expression "]"
     *  TypeSelector   = "." Ident [TypeArguments]
     *  SuperSuffix    = Arguments | "." Ident [Arguments]
     */
    protected JCExpression term3() {
        int pos = token.pos;
        JCExpression t;
        List<JCExpression> typeArgs = typeArgumentsOpt(EXPR);
        switch (token.kind) {
        case QUES:
            if (isMode(TYPE) && isMode(TYPEARG) && !isMode(NOPARAMS)) {
                selectTypeMode();
                return typeArgument();
            } else
                return illegal();
        case PLUSPLUS: case SUBSUB: case BANG: case TILDE: case PLUS: case SUB:
            if (typeArgs == null && isMode(EXPR)) {
                TokenKind tk = token.kind;
                nextToken();
                selectExprMode();
                if (tk == SUB &&
                    (token.kind == INTLITERAL || token.kind == LONGLITERAL) &&
                    token.radix() == 10) {
                    selectExprMode();
                    t = literal(names.hyphen, pos);
                } else {
                    t = term3();
                    return F.at(pos).Unary(unoptag(tk), t);
                }
            } else return illegal();
            break;
        case LPAREN:
            if (typeArgs == null && isMode(EXPR)) {
                ParensResult pres = analyzeParens();
                switch (pres) {
                    case CAST:
                       accept(LPAREN);
                       selectTypeMode();
                       t = parseIntersectionType(pos, parseType());
                       accept(RPAREN);
                       selectExprMode();
                       JCExpression t1 = term3();
                       return F.at(pos).TypeCast(t, t1);
                    case IMPLICIT_LAMBDA:
                    case EXPLICIT_LAMBDA:
                        t = lambdaExpressionOrStatement(true, pres == ParensResult.EXPLICIT_LAMBDA, pos);
                        break;
                    default: //PARENS
                        accept(LPAREN);
                        selectExprMode();
                        t = termRest(term1Rest(term2Rest(term3(), TreeInfo.orPrec)));
                        accept(RPAREN);
                        t = toP(F.at(pos).Parens(t));
                        break;
                }
            } else {
                return illegal();
            }
            break;
        case THIS:
            if (isMode(EXPR)) {
                selectExprMode();
                t = to(F.at(pos).Ident(names._this));
                nextToken();
                if (typeArgs == null)
                    t = argumentsOpt(null, t);
                else
                    t = arguments(typeArgs, t);
                typeArgs = null;
            } else return illegal();
            break;
        case SUPER:
            if (isMode(EXPR)) {
                selectExprMode();
                t = to(F.at(pos).Ident(names._super));
                t = superSuffix(typeArgs, t);
                typeArgs = null;
            } else return illegal();
            break;
        case INTLITERAL: case LONGLITERAL: case FLOATLITERAL: case DOUBLELITERAL:
        case CHARLITERAL: case STRINGLITERAL:
        case TRUE: case FALSE: case NULL:
            if (typeArgs == null && isMode(EXPR)) {
                selectExprMode();
                t = literal(names.empty);
            } else return illegal();
            break;
        case NEW:
            if (typeArgs != null) return illegal();
            if (isMode(EXPR)) {
                selectExprMode();
                nextToken();
                if (token.kind == LT) typeArgs = typeArguments(false);
                t = creator(pos, typeArgs);
                typeArgs = null;
            } else return illegal();
            break;
        case MONKEYS_AT:
            // Only annotated cast types and method references are valid
            List<JCAnnotation> typeAnnos = typeAnnotationsOpt();
            if (typeAnnos.isEmpty()) {
                // else there would be no '@'
                throw new AssertionError("Expected type annotations, but found none!");
            }

            JCExpression expr = term3();

            if (!isMode(TYPE)) {
                // Type annotations on class literals no longer legal
                switch (expr.getTag()) {
                case REFERENCE: {
                    JCMemberReference mref = (JCMemberReference) expr;
                    mref.expr = toP(F.at(pos).AnnotatedType(typeAnnos, mref.expr));
                    t = mref;
                    break;
                }
                case SELECT: {
                    JCFieldAccess sel = (JCFieldAccess) expr;

                    if (sel.name != names._class) {
                        return illegal();
                    } else {
                        log.error(token.pos, Errors.NoAnnotationsOnDotClass);
                        return expr;
                    }
                }
                default:
                    return illegal(typeAnnos.head.pos);
                }

            } else {
                // Type annotations targeting a cast
                t = insertAnnotationsToMostInner(expr, typeAnnos, false);
            }
            break;
        case UNDERSCORE: case IDENTIFIER: case ASSERT: case ENUM:
            if (typeArgs != null) return illegal();
            if (isMode(EXPR) && !isMode(NOLAMBDA) && peekToken(ARROW)) {
                t = lambdaExpressionOrStatement(false, false, pos);
            } else {
                t = toP(F.at(token.pos).Ident(ident()));
                loop: while (true) {
                    pos = token.pos;
                    final List<JCAnnotation> annos = typeAnnotationsOpt();

                    // need to report an error later if LBRACKET is for array
                    // index access rather than array creation level
                    if (!annos.isEmpty() && token.kind != LBRACKET && token.kind != ELLIPSIS)
                        return illegal(annos.head.pos);

                    switch (token.kind) {
                    case LBRACKET:
                        nextToken();
                        if (token.kind == RBRACKET) {
                            nextToken();
                            t = bracketsOpt(t);
                            t = toP(F.at(pos).TypeArray(t));
                            if (annos.nonEmpty()) {
                                t = toP(F.at(pos).AnnotatedType(annos, t));
                            }
                            t = bracketsSuffix(t);
                        } else {
                            if (isMode(EXPR)) {
                                selectExprMode();
                                JCExpression t1 = term();
                                if (!annos.isEmpty()) t = illegal(annos.head.pos);
                                t = to(F.at(pos).Indexed(t, t1));
                            }
                            accept(RBRACKET);
                        }
                        break loop;
                    case LPAREN:
                        if (isMode(EXPR)) {
                            selectExprMode();
                            t = arguments(typeArgs, t);
                            if (!annos.isEmpty()) t = illegal(annos.head.pos);
                            typeArgs = null;
                        }
                        break loop;
                    case DOT:
                        nextToken();
                        if (token.kind == TokenKind.IDENTIFIER && typeArgs != null) {
                            return illegal();
                        }
                        int prevmode = mode;
                        setMode(mode & ~NOPARAMS);
                        typeArgs = typeArgumentsOpt(EXPR);
                        setMode(prevmode);
                        if (isMode(EXPR)) {
                            switch (token.kind) {
                            case CLASS:
                                if (typeArgs != null) return illegal();
                                selectExprMode();
                                t = to(F.at(pos).Select(t, names._class));
                                nextToken();
                                break loop;
                            case THIS:
                                if (typeArgs != null) return illegal();
                                selectExprMode();
                                t = to(F.at(pos).Select(t, names._this));
                                nextToken();
                                break loop;
                            case SUPER:
                                selectExprMode();
                                t = to(F.at(pos).Select(t, names._super));
                                t = superSuffix(typeArgs, t);
                                typeArgs = null;
                                break loop;
                            case NEW:
                                if (typeArgs != null) return illegal();
                                selectExprMode();
                                int pos1 = token.pos;
                                nextToken();
                                if (token.kind == LT) typeArgs = typeArguments(false);
                                t = innerCreator(pos1, typeArgs, t);
                                typeArgs = null;
                                break loop;
                            }
                        }

                        List<JCAnnotation> tyannos = null;
                        if (isMode(TYPE) && token.kind == MONKEYS_AT) {
                            tyannos = typeAnnotationsOpt();
                        }
                        // typeArgs saved for next loop iteration.
                        t = toP(F.at(pos).Select(t, ident()));
                        if (token.pos <= endPosTable.errorEndPos &&
                            token.kind == MONKEYS_AT) {
                            //error recovery, case like:
                            //int i = expr.<missing-ident>
                            //@Deprecated
                            if (typeArgs != null) illegal();
                            return toP(t);
                        }
                        if (tyannos != null && tyannos.nonEmpty()) {
                            t = toP(F.at(tyannos.head.pos).AnnotatedType(tyannos, t));
                        }
                        break;
                    case ELLIPSIS:
                        if (this.permitTypeAnnotationsPushBack) {
                            this.typeAnnotationsPushedBack = annos;
                        } else if (annos.nonEmpty()) {
                            // Don't return here -- error recovery attempt
                            illegal(annos.head.pos);
                        }
                        break loop;
                    case LT:
                        if (!isMode(TYPE) && isParameterizedTypePrefix()) {
                            //this is either an unbound method reference whose qualifier
                            //is a generic type i.e. A<S>::m
                            int pos1 = token.pos;
                            accept(LT);
                            ListBuffer<JCExpression> args = new ListBuffer<>();
                            args.append(typeArgument());
                            while (token.kind == COMMA) {
                                nextToken();
                                args.append(typeArgument());
                            }
                            accept(GT);
                            t = toP(F.at(pos1).TypeApply(t, args.toList()));
                            while (token.kind == DOT) {
                                nextToken();
                                selectTypeMode();
                                t = toP(F.at(token.pos).Select(t, ident()));
                                t = typeArgumentsOpt(t);
                            }
                            t = bracketsOpt(t);
                            if (token.kind != COLCOL) {
                                //method reference expected here
                                t = illegal();
                            }
                            selectExprMode();
                            return term3Rest(t, typeArgs);
                        }
                        break loop;
                    default:
                        break loop;
                    }
                }
            }
            if (typeArgs != null) illegal();
            t = typeArgumentsOpt(t);
            break;
        case BYTE: case SHORT: case CHAR: case INT: case LONG: case FLOAT:
        case DOUBLE: case BOOLEAN:
            if (typeArgs != null) illegal();
            t = bracketsSuffix(bracketsOpt(basicType()));
            break;
        case VOID:
            if (typeArgs != null) illegal();
            if (isMode(EXPR)) {
                nextToken();
                if (token.kind == DOT) {
                    JCPrimitiveTypeTree ti = toP(F.at(pos).TypeIdent(TypeTag.VOID));
                    t = bracketsSuffix(ti);
                } else {
                    return illegal(pos);
                }
            } else {
                // Support the corner case of myMethodHandle.<void>invoke() by passing
                // a void type (like other primitive types) to the next phase.
                // The error will be reported in Attr.attribTypes or Attr.visitApply.
                JCPrimitiveTypeTree ti = to(F.at(pos).TypeIdent(TypeTag.VOID));
                nextToken();
                return ti;
                //return illegal();
            }
            break;
        case SWITCH:
            checkSourceLevel(Feature.SWITCH_EXPRESSION);
            allowYieldStatement = true;
            int switchPos = token.pos;
            nextToken();
            JCExpression selector = parExpression();
            accept(LBRACE);
            ListBuffer<JCCase> cases = new ListBuffer<>();
            while (true) {
                pos = token.pos;
                switch (token.kind) {
                case CASE:
                case DEFAULT:
                    cases.appendList(switchExpressionStatementGroup());
                    break;
                case RBRACE: case EOF:
                    JCSwitchExpression e = to(F.at(switchPos).SwitchExpression(selector,
                                                                               cases.toList()));
                    e.endpos = token.pos;
                    accept(RBRACE);
                    return e;
                default:
                    nextToken(); // to ensure progress
                    syntaxError(pos, Errors.Expected3(CASE, DEFAULT, RBRACE));
                }
            }
            // Not reachable.
        default:
            return illegal();
        }
        return term3Rest(t, typeArgs);
    }

    private List<JCCase> switchExpressionStatementGroup() {
        ListBuffer<JCCase> caseExprs = new ListBuffer<>();
        int casePos = token.pos;
        ListBuffer<JCCaseLabel> pats = new ListBuffer<>();

        if (token.kind == DEFAULT) {
            nextToken();
            pats.append(toP(F.at(casePos).DefaultCaseLabel()));
        } else {
            accept(CASE);
            boolean allowDefault = false;
            while (true) {
                JCCaseLabel label = parseCaseLabel(allowDefault);
                pats.append(label);
                if (token.kind != COMMA) break;
                checkSourceLevel(Feature.SWITCH_MULTIPLE_CASE_LABELS);
                nextToken();
                allowDefault = TreeInfo.isNullCaseLabel(label);
            };
        }
        JCExpression guard = parseGuard(pats.last());
        List<JCStatement> stats = null;
        JCTree body = null;
        CaseTree.CaseKind kind;
        switch (token.kind) {
            case ARROW:
                checkSourceLevel(Feature.SWITCH_RULE);
                nextToken();
                if (token.kind == TokenKind.THROW || token.kind == TokenKind.LBRACE) {
                    stats = List.of(parseStatement());
                    body = stats.head;
                    kind = JCCase.RULE;
                } else {
                    JCExpression value = parseExpression();
                    stats = List.of(to(F.at(value).Yield(value)));
                    body = value;
                    kind = JCCase.RULE;
                    accept(SEMI);
                }
                break;
            default:
                accept(COLON, tk -> Errors.Expected2(COLON, ARROW));
                stats = blockStatements();
                kind = JCCase.STATEMENT;
                break;
        }
        caseExprs.append(toP(F.at(casePos).Case(kind, pats.toList(), guard, stats, body)));
        return caseExprs.toList();
    }

    JCExpression term3Rest(JCExpression t, List<JCExpression> typeArgs) {
        if (typeArgs != null) illegal();
        while (true) {
            int pos1 = token.pos;
            final List<JCAnnotation> annos = typeAnnotationsOpt();

            if (token.kind == LBRACKET) {
                nextToken();
                if (isMode(TYPE)) {
                    int prevmode = mode;
                    selectTypeMode();
                    if (token.kind == RBRACKET) {
                        nextToken();
                        t = bracketsOpt(t);
                        t = toP(F.at(pos1).TypeArray(t));
                        if (token.kind == COLCOL) {
                            selectExprMode();
                            continue;
                        }
                        if (annos.nonEmpty()) {
                            t = toP(F.at(pos1).AnnotatedType(annos, t));
                        }
                        return t;
                    }
                    setMode(prevmode);
                }
                if (isMode(EXPR)) {
                    selectExprMode();
                    JCExpression t1 = term();
                    t = to(F.at(pos1).Indexed(t, t1));
                }
                accept(RBRACKET);
            } else if (token.kind == DOT) {
                nextToken();
                typeArgs = typeArgumentsOpt(EXPR);
                if (token.kind == SUPER && isMode(EXPR)) {
                    selectExprMode();
                    t = to(F.at(pos1).Select(t, names._super));
                    nextToken();
                    t = arguments(typeArgs, t);
                    typeArgs = null;
                } else if (token.kind == NEW && isMode(EXPR)) {
                    if (typeArgs != null) return illegal();
                    selectExprMode();
                    int pos2 = token.pos;
                    nextToken();
                    if (token.kind == LT) typeArgs = typeArguments(false);
                    t = innerCreator(pos2, typeArgs, t);
                    typeArgs = null;
                } else {
                    List<JCAnnotation> tyannos = null;
                    if (isMode(TYPE) && token.kind == MONKEYS_AT) {
                        // is the mode check needed?
                        tyannos = typeAnnotationsOpt();
                    }
                    t = toP(F.at(pos1).Select(t, ident(true)));
                    if (token.pos <= endPosTable.errorEndPos &&
                        token.kind == MONKEYS_AT) {
                        //error recovery, case like:
                        //int i = expr.<missing-ident>
                        //@Deprecated
                        break;
                    }
                    if (tyannos != null && tyannos.nonEmpty()) {
                        t = toP(F.at(tyannos.head.pos).AnnotatedType(tyannos, t));
                    }
                    t = argumentsOpt(typeArgs, typeArgumentsOpt(t));
                    typeArgs = null;
                }
            } else if (isMode(EXPR) && token.kind == COLCOL) {
                selectExprMode();
                if (typeArgs != null) return illegal();
                accept(COLCOL);
                t = memberReferenceSuffix(pos1, t);
            } else {
                if (!annos.isEmpty()) {
                    if (permitTypeAnnotationsPushBack)
                        typeAnnotationsPushedBack = annos;
                    else
                        return illegal(annos.head.pos);
                }
                break;
            }
        }
        while ((token.kind == PLUSPLUS || token.kind == SUBSUB) && isMode(EXPR)) {
            selectExprMode();
            t = to(F.at(token.pos).Unary(
                  token.kind == PLUSPLUS ? POSTINC : POSTDEC, t));
            nextToken();
        }
        return toP(t);
    }

    /**
     * If we see an identifier followed by a '&lt;' it could be an unbound
     * method reference or a binary expression. To disambiguate, look for a
     * matching '&gt;' and see if the subsequent terminal is either '.' or '::'.
     */
    @SuppressWarnings("fallthrough")
    boolean isParameterizedTypePrefix() {
        int pos = 0, depth = 0;
        outer: for (Token t = S.token(pos) ; ; t = S.token(++pos)) {
            switch (t.kind) {
                case IDENTIFIER: case UNDERSCORE: case QUES: case EXTENDS: case SUPER:
                case DOT: case RBRACKET: case LBRACKET: case COMMA:
                case BYTE: case SHORT: case INT: case LONG: case FLOAT:
                case DOUBLE: case BOOLEAN: case CHAR:
                case MONKEYS_AT:
                    break;

                case LPAREN:
                    // skip annotation values
                    int nesting = 0;
                    for (; ; pos++) {
                        TokenKind tk2 = S.token(pos).kind;
                        switch (tk2) {
                            case EOF:
                                return false;
                            case LPAREN:
                                nesting++;
                                break;
                            case RPAREN:
                                nesting--;
                                if (nesting == 0) {
                                    continue outer;
                                }
                                break;
                        }
                    }

                case LT:
                    depth++; break;
                case GTGTGT:
                    depth--;
                case GTGT:
                    depth--;
                case GT:
                    depth--;
                    if (depth == 0) {
                        TokenKind nextKind = S.token(pos + 1).kind;
                        return
                            nextKind == TokenKind.DOT ||
                            nextKind == TokenKind.LBRACKET ||
                            nextKind == TokenKind.COLCOL;
                    }
                    break;
                default:
                    return false;
            }
        }
    }

    /**
     * If we see an identifier followed by a '&lt;' it could be an unbound
     * method reference or a binary expression. To disambiguate, look for a
     * matching '&gt;' and see if the subsequent terminal is either '.' or '::'.
     */
    @SuppressWarnings("fallthrough")
    ParensResult analyzeParens() {
        int depth = 0;
        boolean type = false;
        ParensResult defaultResult = ParensResult.PARENS;
        outer: for (int lookahead = 0; ; lookahead++) {
            TokenKind tk = S.token(lookahead).kind;
            switch (tk) {
                case COMMA:
                    type = true;
                case EXTENDS: case SUPER: case DOT: case AMP:
                    //skip
                    break;
                case QUES:
                    if (peekToken(lookahead, EXTENDS) ||
                            peekToken(lookahead, SUPER)) {
                        //wildcards
                        type = true;
                    }
                    break;
                case BYTE: case SHORT: case INT: case LONG: case FLOAT:
                case DOUBLE: case BOOLEAN: case CHAR: case VOID:
                    if (peekToken(lookahead, RPAREN)) {
                        //Type, ')' -> cast
                        return ParensResult.CAST;
                    } else if (peekToken(lookahead, LAX_IDENTIFIER)) {
                        //Type, Identifier/'_'/'assert'/'enum' -> explicit lambda
                        return ParensResult.EXPLICIT_LAMBDA;
                    }
                    break;
                case LPAREN:
                    if (lookahead != 0) {
                        // '(' in a non-starting position -> parens
                        return ParensResult.PARENS;
                    } else if (peekToken(lookahead, RPAREN)) {
                        // '(', ')' -> explicit lambda
                        return ParensResult.EXPLICIT_LAMBDA;
                    }
                    break;
                case RPAREN:
                    // if we have seen something that looks like a type,
                    // then it's a cast expression
                    if (type) return ParensResult.CAST;
                    // otherwise, disambiguate cast vs. parenthesized expression
                    // based on subsequent token.
                    switch (S.token(lookahead + 1).kind) {
                        /*case PLUSPLUS: case SUBSUB: */
                        case BANG: case TILDE:
                        case LPAREN: case THIS: case SUPER:
                        case INTLITERAL: case LONGLITERAL: case FLOATLITERAL:
                        case DOUBLELITERAL: case CHARLITERAL: case STRINGLITERAL:
                        case STRINGFRAGMENT:
                        case TRUE: case FALSE: case NULL:
                        case NEW: case IDENTIFIER: case ASSERT: case ENUM: case UNDERSCORE:
                        case SWITCH:
                        case BYTE: case SHORT: case CHAR: case INT:
                        case LONG: case FLOAT: case DOUBLE: case BOOLEAN: case VOID:
                            return ParensResult.CAST;
                        default:
                            return defaultResult;
                    }
                case UNDERSCORE:
                case ASSERT:
                case ENUM:
                case IDENTIFIER:
                    if (peekToken(lookahead, LAX_IDENTIFIER)) {
                        // Identifier, Identifier/'_'/'assert'/'enum' -> explicit lambda
                        return ParensResult.EXPLICIT_LAMBDA;
                    } else if (peekToken(lookahead, RPAREN, ARROW)) {
                        // Identifier, ')' '->' -> implicit lambda
                        return !isMode(NOLAMBDA) ? ParensResult.IMPLICIT_LAMBDA
                                                 : ParensResult.PARENS;
                    } else if (depth == 0 && peekToken(lookahead, COMMA)) {
                        defaultResult = ParensResult.IMPLICIT_LAMBDA;
                    }
                    type = false;
                    break;
                case FINAL:
                case ELLIPSIS:
                    //those can only appear in explicit lambdas
                    return ParensResult.EXPLICIT_LAMBDA;
                case MONKEYS_AT:
                    type = true;
                    lookahead = skipAnnotation(lookahead);
                    break;
                case LBRACKET:
                    if (peekToken(lookahead, RBRACKET, LAX_IDENTIFIER)) {
                        // '[', ']', Identifier/'_'/'assert'/'enum' -> explicit lambda
                        return ParensResult.EXPLICIT_LAMBDA;
                    } else if (peekToken(lookahead, RBRACKET, RPAREN) ||
                            peekToken(lookahead, RBRACKET, AMP)) {
                        // '[', ']', ')' -> cast
                        // '[', ']', '&' -> cast (intersection type)
                        return ParensResult.CAST;
                    } else if (peekToken(lookahead, RBRACKET)) {
                        //consume the ']' and skip
                        type = true;
                        lookahead++;
                        break;
                    } else {
                        return ParensResult.PARENS;
                    }
                case LT:
                    depth++; break;
                case GTGTGT:
                    depth--;
                case GTGT:
                    depth--;
                case GT:
                    depth--;
                    if (depth == 0) {
                        if (peekToken(lookahead, RPAREN) ||
                                peekToken(lookahead, AMP)) {
                            // '>', ')' -> cast
                            // '>', '&' -> cast
                            return ParensResult.CAST;
                        } else if (peekToken(lookahead, LAX_IDENTIFIER, COMMA) ||
                                peekToken(lookahead, LAX_IDENTIFIER, RPAREN, ARROW) ||
                                peekToken(lookahead, ELLIPSIS)) {
                            // '>', Identifier/'_'/'assert'/'enum', ',' -> explicit lambda
                            // '>', Identifier/'_'/'assert'/'enum', ')', '->' -> explicit lambda
                            // '>', '...' -> explicit lambda
                            return ParensResult.EXPLICIT_LAMBDA;
                        }
                        //it looks a type, but could still be (i) a cast to generic type,
                        //(ii) an unbound method reference or (iii) an explicit lambda
                        type = true;
                        break;
                    } else if (depth < 0) {
                        //unbalanced '<', '>' - not a generic type
                        return ParensResult.PARENS;
                    }
                    break;
                default:
                    //this includes EOF
                    return defaultResult;
            }
        }
    }

    private int skipAnnotation(int lookahead) {
        lookahead += 1; //skip '@'
        while (peekToken(lookahead, DOT)) {
            lookahead += 2;
        }
        if (peekToken(lookahead, LPAREN)) {
            lookahead++;
            //skip annotation values
            int nesting = 0;
            for (; ; lookahead++) {
                TokenKind tk2 = S.token(lookahead).kind;
                switch (tk2) {
                    case EOF:
                        return lookahead;
                    case LPAREN:
                        nesting++;
                        break;
                    case RPAREN:
                        nesting--;
                        if (nesting == 0) {
                            return lookahead;
                        }
                    break;
                }
            }
        }
        return lookahead;
    }

    /** Accepts all identifier-like tokens */
    protected Predicate<TokenKind> LAX_IDENTIFIER = t -> t == IDENTIFIER || t == UNDERSCORE || t == ASSERT || t == ENUM;

    enum ParensResult {
        CAST,
        EXPLICIT_LAMBDA,
        IMPLICIT_LAMBDA,
        PARENS
    }

    JCExpression lambdaExpressionOrStatement(boolean hasParens, boolean explicitParams, int pos) {
        List<JCVariableDecl> params = explicitParams ?
                formalParameters(true, false) :
                implicitParameters(hasParens);
        if (explicitParams) {
            LambdaClassifier lambdaClassifier = new LambdaClassifier();
            for (JCVariableDecl param: params) {
                Name restrictedTypeName;
                if (param.vartype != null &&
                        (restrictedTypeName = restrictedTypeName(param.vartype, false)) != null &&
                        param.vartype.hasTag(TYPEARRAY)) {
                    log.error(DiagnosticFlag.SYNTAX, param.pos,
                        Feature.VAR_SYNTAX_IMPLICIT_LAMBDAS.allowedInSource(source)
                            ? Errors.RestrictedTypeNotAllowedArray(restrictedTypeName) : Errors.RestrictedTypeNotAllowedHere(restrictedTypeName));
                }
                lambdaClassifier.addParameter(param);
                if (lambdaClassifier.result() == LambdaParameterKind.ERROR) {
                    break;
                }
            }
            if (lambdaClassifier.diagFragment != null) {
                log.error(DiagnosticFlag.SYNTAX, pos, Errors.InvalidLambdaParameterDeclaration(lambdaClassifier.diagFragment));
            }
            for (JCVariableDecl param: params) {
                if (param.vartype != null
                        && restrictedTypeName(param.vartype, true) != null) {
                    checkSourceLevel(param.pos, Feature.VAR_SYNTAX_IMPLICIT_LAMBDAS);
                    param.startPos = TreeInfo.getStartPos(param.vartype);
                    param.vartype = null;
                }
            }
        }
        return lambdaExpressionOrStatementRest(params, pos);
    }

    enum LambdaParameterKind {
        VAR(0),
        EXPLICIT(1),
        IMPLICIT(2),
        ERROR(-1);

        private final int index;

        LambdaParameterKind(int index) {
            this.index = index;
        }
    }

    private static final Fragment[][] decisionTable = new Fragment[][] {
        /*              VAR                              EXPLICIT                         IMPLICIT  */
        /* VAR      */ {null,                            VarAndExplicitNotAllowed,        VarAndImplicitNotAllowed},
        /* EXPLICIT */ {VarAndExplicitNotAllowed,        null,                            ImplicitAndExplicitNotAllowed},
        /* IMPLICIT */ {VarAndImplicitNotAllowed,        ImplicitAndExplicitNotAllowed,   null},
    };

    class LambdaClassifier {
        LambdaParameterKind kind;
        Fragment diagFragment;

        /**
         * analyzeParens() has already classified the lambda as EXPLICIT_LAMBDA, due to
         * two consecutive identifiers. Because of that {@code (<explicit lambda>)}, the
         * parser will always attempt to parse a type, followed by a name. If the lambda
         * contains an illegal mix of implicit and explicit parameters, it is possible
         * for the parser to see a {@code ,} when expecting a name, in which case the
         * variable is created with an erroneous name. The logic below makes sure that
         * the lambda parameters are all declared with either an explicit type (e.g.
         * {@code String x}), or with an inferred type (using {@code var x}). Any other
         * combination is rejected.
         * */
        void addParameter(JCVariableDecl param) {
            Assert.check(param.vartype != null);

            if (param.name == names.error) {
                reduce(LambdaParameterKind.IMPLICIT);
            }
            else if (restrictedTypeName(param.vartype, false) != null) {
                reduce(LambdaParameterKind.VAR);
            } else {
                reduce(LambdaParameterKind.EXPLICIT);
            }
        }

        private void reduce(LambdaParameterKind newKind) {
            if (kind == null) {
                kind = newKind;
            } else if (kind != newKind && kind != LambdaParameterKind.ERROR) {
                LambdaParameterKind currentKind = kind;
                kind = LambdaParameterKind.ERROR;
                boolean varIndex = currentKind.index == LambdaParameterKind.VAR.index ||
                        newKind.index == LambdaParameterKind.VAR.index;
                diagFragment = Feature.VAR_SYNTAX_IMPLICIT_LAMBDAS.allowedInSource(source) || !varIndex ?
                        decisionTable[currentKind.index][newKind.index] : null;
            }
        }

        LambdaParameterKind result() {
            return kind;
        }
    }

    JCExpression lambdaExpressionOrStatementRest(List<JCVariableDecl> args, int pos) {
        accept(ARROW);

        return token.kind == LBRACE ?
            lambdaStatement(args, pos, token.pos) :
            lambdaExpression(args, pos);
    }

    JCExpression lambdaStatement(List<JCVariableDecl> args, int pos, int pos2) {
        JCBlock block = block(pos2, 0);
        return toP(F.at(pos).Lambda(args, block));
    }

    JCExpression lambdaExpression(List<JCVariableDecl> args, int pos) {
        JCTree expr = parseExpression();
        return toP(F.at(pos).Lambda(args, expr));
    }

    /** SuperSuffix = Arguments | "." [TypeArguments] Ident [Arguments]
     */
    JCExpression superSuffix(List<JCExpression> typeArgs, JCExpression t) {
        nextToken();
        if (token.kind == LPAREN || typeArgs != null) {
            t = arguments(typeArgs, t);
        } else if (token.kind == COLCOL) {
            if (typeArgs != null) return illegal();
            t = memberReferenceSuffix(t);
        } else {
            int pos = token.pos;
            accept(DOT);
            typeArgs = (token.kind == LT) ? typeArguments(false) : null;
            t = toP(F.at(pos).Select(t, ident()));
            t = argumentsOpt(typeArgs, t);
        }
        return t;
    }

    /** BasicType = BYTE | SHORT | CHAR | INT | LONG | FLOAT | DOUBLE | BOOLEAN
     */
    JCPrimitiveTypeTree basicType() {
        JCPrimitiveTypeTree t = to(F.at(token.pos).TypeIdent(typetag(token.kind)));
        nextToken();
        return t;
    }

    /** ArgumentsOpt = [ Arguments ]
     */
    JCExpression argumentsOpt(List<JCExpression> typeArgs, JCExpression t) {
        if (isMode(EXPR) && token.kind == LPAREN || typeArgs != null) {
            selectExprMode();
            return arguments(typeArgs, t);
        } else {
            return t;
        }
    }

    /** Arguments = "(" [Expression { COMMA Expression }] ")"
     */
    List<JCExpression> arguments() {
        ListBuffer<JCExpression> args = new ListBuffer<>();
        if (token.kind == LPAREN) {
            nextToken();
            if (token.kind != RPAREN) {
                args.append(parseExpression());
                while (token.kind == COMMA) {
                    nextToken();
                    args.append(parseExpression());
                }
            }
            accept(RPAREN, tk -> Errors.Expected2(RPAREN, COMMA));
        } else {
            syntaxError(token.pos, Errors.Expected(LPAREN));
        }
        return args.toList();
    }

    JCExpression arguments(List<JCExpression> typeArgs, JCExpression t) {
        int pos = token.pos;
        List<JCExpression> args = arguments();
        JCExpression mi = F.at(pos).Apply(typeArgs, t, args);
        if (t.hasTag(IDENT) && isInvalidUnqualifiedMethodIdentifier(((JCIdent) t).pos,
                                                                    ((JCIdent) t).name)) {
            log.error(DiagnosticFlag.SYNTAX, t, Errors.InvalidYield);
            mi = F.Erroneous(List.of(mi));
        }
        return toP(mi);
    }

    boolean isInvalidUnqualifiedMethodIdentifier(int pos, Name name) {
        if (name == names.yield) {
            if (allowYieldStatement) {
                return true;
            } else {
                log.warning(pos, Warnings.InvalidYield);
            }
        }
        return false;
    }

    /**  TypeArgumentsOpt = [ TypeArguments ]
     */
    JCExpression typeArgumentsOpt(JCExpression t) {
        if (token.kind == LT &&
            isMode(TYPE) &&
            !isMode(NOPARAMS)) {
            selectTypeMode();
            return typeArguments(t, false);
        } else {
            return t;
        }
    }
    List<JCExpression> typeArgumentsOpt() {
        return typeArgumentsOpt(TYPE);
    }

    List<JCExpression> typeArgumentsOpt(int useMode) {
        if (token.kind == LT) {
            if (!isMode(useMode) ||
                isMode(NOPARAMS)) {
                illegal();
            }
            setMode(useMode);
            return typeArguments(false);
        }
        return null;
    }

    /**
     *  {@literal
     *  TypeArguments  = "<" TypeArgument {"," TypeArgument} ">"
     *  }
     */
    List<JCExpression> typeArguments(boolean diamondAllowed) {
        if (token.kind == LT) {
            nextToken();
            if (token.kind == GT && diamondAllowed) {
                setMode(mode | DIAMOND);
                nextToken();
                return List.nil();
            } else {
                ListBuffer<JCExpression> args = new ListBuffer<>();
                args.append(!isMode(EXPR) ? typeArgument() : parseType());
                while (token.kind == COMMA) {
                    nextToken();
                    args.append(!isMode(EXPR) ? typeArgument() : parseType());
                }
                switch (token.kind) {

                case GTGTGTEQ: case GTGTEQ: case GTEQ:
                case GTGTGT: case GTGT:
                    token = S.split();
                    break;
                case GT:
                    nextToken();
                    break;
                default:
                    args.append(syntaxError(token.pos, Errors.Expected2(GT, COMMA)));
                    break;
                }
                return args.toList();
            }
        } else {
            return List.of(syntaxError(token.pos, Errors.Expected(LT)));
        }
    }

    /**
     *  {@literal
     *  TypeArgument = Type
     *               | [Annotations] "?"
     *               | [Annotations] "?" EXTENDS Type {"&" Type}
     *               | [Annotations] "?" SUPER Type
     *  }
     */
    JCExpression typeArgument() {
        List<JCAnnotation> annotations = typeAnnotationsOpt();
        if (token.kind != QUES) return parseType(false, annotations);
        int pos = token.pos;
        nextToken();
        JCExpression result;
        if (token.kind == EXTENDS) {
            TypeBoundKind t = to(F.at(pos).TypeBoundKind(BoundKind.EXTENDS));
            nextToken();
            JCExpression bound = parseType();
            result = F.at(pos).Wildcard(t, bound);
        } else if (token.kind == SUPER) {
            TypeBoundKind t = to(F.at(pos).TypeBoundKind(BoundKind.SUPER));
            nextToken();
            JCExpression bound = parseType();
            result = F.at(pos).Wildcard(t, bound);
        } else if (LAX_IDENTIFIER.test(token.kind)) {
            //error recovery
            TypeBoundKind t = F.at(Position.NOPOS).TypeBoundKind(BoundKind.UNBOUND);
            JCExpression wc = toP(F.at(pos).Wildcard(t, null));
            JCIdent id = toP(F.at(token.pos).Ident(ident()));
            JCErroneous err = F.at(pos).Erroneous(List.<JCTree>of(wc, id));
            reportSyntaxError(err, Errors.Expected3(GT, EXTENDS, SUPER));
            result = err;
        } else {
            TypeBoundKind t = toP(F.at(pos).TypeBoundKind(BoundKind.UNBOUND));
            result = toP(F.at(pos).Wildcard(t, null));
        }
        if (!annotations.isEmpty()) {
            result = toP(F.at(annotations.head.pos).AnnotatedType(annotations,result));
        }
        return result;
    }

    JCTypeApply typeArguments(JCExpression t, boolean diamondAllowed) {
        int pos = token.pos;
        List<JCExpression> args = typeArguments(diamondAllowed);
        return toP(F.at(pos).TypeApply(t, args));
    }

    /**
     * BracketsOpt = { [Annotations] "[" "]" }*
     *
     * <p>
     *
     * <code>annotations</code> is the list of annotations targeting
     * the expression <code>t</code>.
     */
    private JCExpression bracketsOpt(JCExpression t,
            List<JCAnnotation> annotations) {
        List<JCAnnotation> nextLevelAnnotations = typeAnnotationsOpt();

        if (token.kind == LBRACKET) {
            int pos = token.pos;
            nextToken();
            t = bracketsOptCont(t, pos, nextLevelAnnotations);
        } else if (!nextLevelAnnotations.isEmpty()) {
            if (permitTypeAnnotationsPushBack) {
                this.typeAnnotationsPushedBack = nextLevelAnnotations;
            } else {
                return illegal(nextLevelAnnotations.head.pos);
            }
        }

        if (!annotations.isEmpty()) {
            t = toP(F.at(token.pos).AnnotatedType(annotations, t));
        }
        return t;
    }

    /** BracketsOpt = [ "[" "]" { [Annotations] "[" "]"} ]
     */
    private JCExpression bracketsOpt(JCExpression t) {
        return bracketsOpt(t, List.nil());
    }

    private JCExpression bracketsOptCont(JCExpression t, int pos,
            List<JCAnnotation> annotations) {
        accept(RBRACKET);
        t = bracketsOpt(t);
        t = toP(F.at(pos).TypeArray(t));
        if (annotations.nonEmpty()) {
            t = toP(F.at(pos).AnnotatedType(annotations, t));
        }
        return t;
    }

    /** BracketsSuffixExpr = "." CLASS
     *  BracketsSuffixType =
     */
    JCExpression bracketsSuffix(JCExpression t) {
        if (isMode(EXPR) && token.kind == DOT) {
            selectExprMode();
            int pos = token.pos;
            nextToken();
            accept(CLASS);
            if (token.pos == endPosTable.errorEndPos) {
                // error recovery
                Name name;
                if (LAX_IDENTIFIER.test(token.kind)) {
                    name = token.name();
                    nextToken();
                } else {
                    name = names.error;
                }
                t = F.at(pos).Erroneous(List.<JCTree>of(toP(F.at(pos).Select(t, name))));
            } else {
                Tag tag = t.getTag();
                // Type annotations are illegal on class literals. Annotated non array class literals
                // are complained about directly in term3(), Here check for type annotations on dimensions
                // taking care to handle some interior dimension(s) being annotated.
                if ((tag == TYPEARRAY && TreeInfo.containsTypeAnnotation(t)) || tag == ANNOTATED_TYPE)
                    syntaxError(token.pos, Errors.NoAnnotationsOnDotClass);
                t = toP(F.at(pos).Select(t, names._class));
            }
        } else if (isMode(TYPE)) {
            if (token.kind != COLCOL) {
                selectTypeMode();
            }
        } else if (token.kind != COLCOL) {
            syntaxError(token.pos, Errors.DotClassExpected);
        }
        return t;
    }

    /**
     * MemberReferenceSuffix = "::" [TypeArguments] Ident
     *                       | "::" [TypeArguments] "new"
     */
    JCExpression memberReferenceSuffix(JCExpression t) {
        int pos1 = token.pos;
        accept(COLCOL);
        return memberReferenceSuffix(pos1, t);
    }

    JCExpression memberReferenceSuffix(int pos1, JCExpression t) {
        selectExprMode();
        List<JCExpression> typeArgs = null;
        if (token.kind == LT) {
            typeArgs = typeArguments(false);
        }
        Name refName;
        ReferenceMode refMode;
        if (token.kind == NEW) {
            refMode = ReferenceMode.NEW;
            refName = names.init;
            nextToken();
        } else {
            refMode = ReferenceMode.INVOKE;
            refName = ident();
        }
        return toP(F.at(t.getStartPosition()).Reference(refMode, refName, t, typeArgs));
    }

    /** Creator = [Annotations] Qualident [TypeArguments] ( ArrayCreatorRest | ClassCreatorRest )
     */
    JCExpression creator(int newpos, List<JCExpression> typeArgs) {
        List<JCAnnotation> newAnnotations = typeAnnotationsOpt();

        switch (token.kind) {
        case BYTE: case SHORT: case CHAR: case INT: case LONG: case FLOAT:
        case DOUBLE: case BOOLEAN:
            if (typeArgs == null) {
                if (newAnnotations.isEmpty()) {
                    return arrayCreatorRest(newpos, basicType());
                } else {
                    return arrayCreatorRest(newpos, toP(F.at(newAnnotations.head.pos).AnnotatedType(newAnnotations, basicType())));
                }
            }
            break;
        default:
        }
        JCExpression t = qualident(true);

        int prevmode = mode;
        selectTypeMode();
        boolean diamondFound = false;
        int lastTypeargsPos = -1;
        if (token.kind == LT) {
            lastTypeargsPos = token.pos;
            t = typeArguments(t, true);
            diamondFound = isMode(DIAMOND);
        }
        while (token.kind == DOT) {
            if (diamondFound) {
                //cannot select after a diamond
                illegal();
            }
            int pos = token.pos;
            nextToken();
            List<JCAnnotation> tyannos = typeAnnotationsOpt();
            t = toP(F.at(pos).Select(t, ident()));

            if (tyannos != null && tyannos.nonEmpty()) {
                t = toP(F.at(tyannos.head.pos).AnnotatedType(tyannos, t));
            }

            if (token.kind == LT) {
                lastTypeargsPos = token.pos;
                t = typeArguments(t, true);
                diamondFound = isMode(DIAMOND);
            }
        }
        setMode(prevmode);
        if (token.kind == LBRACKET || token.kind == MONKEYS_AT) {
            // handle type annotations for non primitive arrays
            if (newAnnotations.nonEmpty()) {
                t = insertAnnotationsToMostInner(t, newAnnotations, false);
            }

            JCExpression e = arrayCreatorRest(newpos, t);
            if (diamondFound) {
                reportSyntaxError(lastTypeargsPos, Errors.CannotCreateArrayWithDiamond);
                return toP(F.at(newpos).Erroneous(List.of(e)));
            }
            else if (typeArgs != null) {
                int pos = newpos;
                if (!typeArgs.isEmpty() && typeArgs.head.pos != Position.NOPOS) {
                    // note: this should always happen but we should
                    // not rely on this as the parser is continuously
                    // modified to improve error recovery.
                    pos = typeArgs.head.pos;
                }
                setErrorEndPos(S.prevToken().endPos);
                JCErroneous err = F.at(pos).Erroneous(typeArgs.prepend(e));
                reportSyntaxError(err, Errors.CannotCreateArrayWithTypeArguments);
                return toP(err);
            }
            return e;
        } else if (token.kind == LPAREN) {
            // handle type annotations for instantiations and anonymous classes
            if (newAnnotations.nonEmpty()) {
                t = insertAnnotationsToMostInner(t, newAnnotations, false);
            }
            return classCreatorRest(newpos, null, typeArgs, t);
        } else {
            setErrorEndPos(token.pos);
            reportSyntaxError(token.pos, Errors.Expected2(LPAREN, LBRACKET));
            t = toP(F.at(newpos).NewClass(null, typeArgs, t, List.nil(), null));
            return toP(F.at(newpos).Erroneous(List.<JCTree>of(t)));
        }
    }

    /** InnerCreator = [Annotations] Ident [TypeArguments] ClassCreatorRest
     */
    JCExpression innerCreator(int newpos, List<JCExpression> typeArgs, JCExpression encl) {
        List<JCAnnotation> newAnnotations = typeAnnotationsOpt();

        JCExpression t = toP(F.at(token.pos).Ident(ident()));

        if (newAnnotations.nonEmpty()) {
            t = toP(F.at(newAnnotations.head.pos).AnnotatedType(newAnnotations, t));
        }

        if (token.kind == LT) {
            int prevmode = mode;
            t = typeArguments(t, true);
            setMode(prevmode);
        }
        return classCreatorRest(newpos, encl, typeArgs, t);
    }

    /** ArrayCreatorRest = [Annotations] "[" ( "]" BracketsOpt ArrayInitializer
     *                         | Expression "]" {[Annotations]  "[" Expression "]"} BracketsOpt )
     */
    JCExpression arrayCreatorRest(int newpos, JCExpression elemtype) {
        List<JCAnnotation> annos = typeAnnotationsOpt();

        accept(LBRACKET);
        if (token.kind == RBRACKET) {
            accept(RBRACKET);
            elemtype = bracketsOpt(elemtype, annos);
            if (token.kind == LBRACE) {
                JCNewArray na = (JCNewArray)arrayInitializer(newpos, elemtype);
                if (annos.nonEmpty()) {
                    // when an array initializer is present then
                    // the parsed annotations should target the
                    // new array tree
                    // bracketsOpt inserts the annotation in
                    // elemtype, and it needs to be corrected
                    //
                    JCAnnotatedType annotated = (JCAnnotatedType)elemtype;
                    assert annotated.annotations == annos;
                    na.annotations = annotated.annotations;
                    na.elemtype = annotated.underlyingType;
                }
                return na;
            } else {
                JCExpression t = toP(F.at(newpos).NewArray(elemtype, List.nil(), null));
                return syntaxError(token.pos, List.of(t), Errors.ArrayDimensionMissing);
            }
        } else {
            ListBuffer<JCExpression> dims = new ListBuffer<>();

            // maintain array dimension type annotations
            ListBuffer<List<JCAnnotation>> dimAnnotations = new ListBuffer<>();
            dimAnnotations.append(annos);

            dims.append(parseExpression());
            accept(RBRACKET);
            while (token.kind == LBRACKET
                    || token.kind == MONKEYS_AT) {
                List<JCAnnotation> maybeDimAnnos = typeAnnotationsOpt();
                int pos = token.pos;
                nextToken();
                if (token.kind == RBRACKET) { // no dimension
                    elemtype = bracketsOptCont(elemtype, pos, maybeDimAnnos);
                } else {
                    dimAnnotations.append(maybeDimAnnos);
                    dims.append(parseExpression());
                    accept(RBRACKET);
                }
            }

            List<JCExpression> elems = null;
            int errpos = token.pos;

            if (token.kind == LBRACE) {
                elems = arrayInitializerElements(newpos, elemtype);
            }

            JCNewArray na = toP(F.at(newpos).NewArray(elemtype, dims.toList(), elems));
            na.dimAnnotations = dimAnnotations.toList();

            if (elems != null) {
                return syntaxError(errpos, List.of(na), Errors.IllegalArrayCreationBothDimensionAndInitialization);
            }

            return na;
        }
    }

    /** ClassCreatorRest = Arguments [ClassBody]
     */
    JCNewClass classCreatorRest(int newpos,
                                  JCExpression encl,
                                  List<JCExpression> typeArgs,
                                  JCExpression t)
    {
        List<JCExpression> args = arguments();
        JCClassDecl body = null;
        if (token.kind == LBRACE) {
            ignoreDanglingComments(); // ignore any comments from before the '{'
            int pos = token.pos;
            List<JCTree> defs = classInterfaceOrRecordBody(names.empty, false, false);
            JCModifiers mods = F.at(Position.NOPOS).Modifiers(0);
            body = toP(F.at(pos).AnonymousClassDef(mods, defs));
        }
        return toP(F.at(newpos).NewClass(encl, typeArgs, t, args, body));
    }

    /** ArrayInitializer = "{" [VariableInitializer {"," VariableInitializer}] [","] "}"
     */
    JCExpression arrayInitializer(int newpos, JCExpression t) {
        List<JCExpression> elems = arrayInitializerElements(newpos, t);
        return toP(F.at(newpos).NewArray(t, List.nil(), elems));
    }

    List<JCExpression> arrayInitializerElements(int newpos, JCExpression t) {
        accept(LBRACE);
        ListBuffer<JCExpression> elems = new ListBuffer<>();
        if (token.kind == COMMA) {
            nextToken();
        } else if (token.kind != RBRACE) {
            elems.append(variableInitializer());
            while (token.kind == COMMA) {
                nextToken();
                if (token.kind == RBRACE) break;
                elems.append(variableInitializer());
            }
        }
        accept(RBRACE);
        return elems.toList();
    }

    /** VariableInitializer = ArrayInitializer | Expression
     */
    public JCExpression variableInitializer() {
        return token.kind == LBRACE ? arrayInitializer(token.pos, null) : parseExpression();
    }

    /** ParExpression = "(" Expression ")"
     */
    JCExpression parExpression() {
        int pos = token.pos;
        accept(LPAREN);
        JCExpression t = parseExpression();
        accept(RPAREN);
        return toP(F.at(pos).Parens(t));
    }

    /** Block = "{" BlockStatements "}"
     */
    JCBlock block(int pos, long flags) {
        accept(LBRACE);
        ignoreDanglingComments();   // ignore any comments from before the '{'
        List<JCStatement> stats = blockStatements();
        JCBlock t = F.at(pos).Block(flags, stats);
        while (token.kind == CASE || token.kind == DEFAULT) {
            syntaxError(token.pos, Errors.Orphaned(token.kind));
            switchBlockStatementGroups();
        }
        // the Block node has a field "endpos" for first char of last token, which is
        // usually but not necessarily the last char of the last token.
        t.endpos = token.pos;
        accept(RBRACE);
        return toP(t);
    }

    public JCBlock block() {
        return block(token.pos, 0);
    }

    /** BlockStatements = { BlockStatement }
     *  BlockStatement  = LocalVariableDeclarationStatement
     *                  | ClassOrInterfaceOrEnumDeclaration
     *                  | [Ident ":"] Statement
     *  LocalVariableDeclarationStatement
     *                  = { FINAL | '@' Annotation } Type VariableDeclarators ";"
     */
    List<JCStatement> blockStatements() {
        //todo: skip to anchor on error(?)
        int lastErrPos = -1;
        ListBuffer<JCStatement> stats = new ListBuffer<>();
        while (true) {
            List<JCStatement> stat = blockStatement();
            ignoreDanglingComments();  // ignore comments not consumed by the statement
            if (stat.isEmpty()) {
                return stats.toList();
            } else {
                // error recovery
                if (token.pos == lastErrPos)
                    return stats.toList();
                if (token.pos <= endPosTable.errorEndPos) {
                    skip(false, true, true, true);
                    lastErrPos = token.pos;
                }
                stats.addAll(stat);
            }
        }
    }

    /*
     * Parse a Statement (JLS 14.5). As an enhancement to improve error recovery,
     * this method will also recognize variable and class declarations (which are
     * not legal for a Statement) by delegating the parsing to BlockStatement (JLS 14.2).
     * If any illegal declarations are found, they will be wrapped in an erroneous tree,
     * and an error will be produced by this method.
     */
    JCStatement parseStatementAsBlock() {
        int pos = token.pos;
        List<JCStatement> stats = blockStatement();
        if (stats.isEmpty()) {
            JCErroneous e = syntaxError(pos, Errors.IllegalStartOfStmt);
            return toP(F.at(pos).Exec(e));
        } else {
            JCStatement first = stats.head;
            Error error = null;
            switch (first.getTag()) {
            case CLASSDEF:
                error = Errors.ClassNotAllowed;
                break;
            case VARDEF:
                error = Errors.VariableNotAllowed;
                break;
            }
            if (error != null) {
                log.error(DiagnosticFlag.SYNTAX, first, error);
                List<JCBlock> blist = List.of(F.at(first.pos).Block(0, stats));
                return toP(F.at(pos).Exec(F.at(first.pos).Erroneous(blist)));
            }
            return first;
        }
    }

    /**This method parses a statement appearing inside a block.
     */
    List<JCStatement> blockStatement() {
        //todo: skip to anchor on error(?)
        Comment dc;
        int pos = token.pos;
        switch (token.kind) {
        case RBRACE: case CASE: case DEFAULT: case EOF:
            return List.nil();
        case LBRACE: case IF: case FOR: case WHILE: case DO: case TRY:
        case SWITCH: case SYNCHRONIZED: case RETURN: case THROW: case BREAK:
        case CONTINUE: case SEMI: case ELSE: case FINALLY: case CATCH:
        case ASSERT:
            return List.of(parseSimpleStatement());
        case MONKEYS_AT:
        case FINAL: {
            dc = token.docComment();
            JCModifiers mods = modifiersOpt();
            if (isDeclaration()) {
                return List.of(classOrRecordOrInterfaceOrEnumDeclaration(mods, dc));
            } else {
                JCExpression t = parseType(true);
                return localVariableDeclarations(mods, t, dc);
            }
        }
        case ABSTRACT: case STRICTFP: {
            dc = token.docComment();
            JCModifiers mods = modifiersOpt();
            return List.of(classOrRecordOrInterfaceOrEnumDeclaration(mods, dc));
        }
        case INTERFACE:
        case CLASS:
            dc = token.docComment();
            return List.of(classOrRecordOrInterfaceOrEnumDeclaration(modifiersOpt(), dc));
        case ENUM:
            if (!allowRecords) {
                log.error(DiagnosticFlag.SYNTAX, token.pos, Errors.LocalEnum);
            }
            dc = token.docComment();
            return List.of(classOrRecordOrInterfaceOrEnumDeclaration(modifiersOpt(), dc));
        case IDENTIFIER:
            if (token.name() == names.yield && allowYieldStatement) {
                Token next = S.token(1);
                boolean isYieldStatement;
                switch (next.kind) {
                    case PLUS: case SUB: case STRINGLITERAL: case CHARLITERAL:
                    case STRINGFRAGMENT:
                    case INTLITERAL: case LONGLITERAL: case FLOATLITERAL: case DOUBLELITERAL:
                    case NULL: case IDENTIFIER: case UNDERSCORE: case TRUE: case FALSE:
                    case NEW: case SWITCH: case THIS: case SUPER:
                    case BYTE, CHAR, SHORT, INT, LONG, FLOAT, DOUBLE, VOID, BOOLEAN:
                        isYieldStatement = true;
                        break;
                    case PLUSPLUS: case SUBSUB:
                        isYieldStatement = S.token(2).kind != SEMI;
                        break;
                    case BANG: case TILDE:
                        isYieldStatement = S.token(1).kind != SEMI;
                        break;
                    case LPAREN:
                        int lookahead = 2;
                        int balance = 1;
                        boolean hasComma = false;
                        boolean inTypeArgs = false;
                        Token l;
                        while ((l = S.token(lookahead)).kind != EOF && balance != 0) {
                            switch (l.kind) {
                                case LPAREN: balance++; break;
                                case RPAREN: balance--; break;
                                case COMMA: if (balance == 1 && !inTypeArgs) hasComma = true; break;
                                case LT: inTypeArgs = true; break;
                                case GT: inTypeArgs = false;
                            }
                            lookahead++;
                        }
                        isYieldStatement = (!hasComma && lookahead != 3) || l.kind == ARROW;
                        break;
                    case SEMI: //error recovery - this is not a valid statement:
                        isYieldStatement = true;
                        break;
                    default:
                        isYieldStatement = false;
                        break;
                }

                if (isYieldStatement) {
                    nextToken();
                    JCExpression t = term(EXPR);
                    accept(SEMI);
                    return List.of(toP(F.at(pos).Yield(t)));
                }

                //else intentional fall-through
            } else {
                if (isNonSealedClassStart(true)) {
                    log.error(token.pos, Errors.SealedOrNonSealedLocalClassesNotAllowed);
                    nextToken();
                    nextToken();
                    nextToken();
                    return List.of(classOrRecordOrInterfaceOrEnumDeclaration(modifiersOpt(), token.docComment()));
                } else if (isSealedClassStart(true)) {
                    checkSourceLevel(Feature.SEALED_CLASSES);
                    log.error(token.pos, Errors.SealedOrNonSealedLocalClassesNotAllowed);
                    nextToken();
                    return List.of(classOrRecordOrInterfaceOrEnumDeclaration(modifiersOpt(), token.docComment()));
                }
            }
        }
        if ((isValueModifier()) && allowValueClasses) {
            checkSourceLevel(Feature.VALUE_CLASSES);
            dc = token.docComment();
            return List.of(classOrRecordOrInterfaceOrEnumDeclaration(modifiersOpt(), dc));
        }
        dc = token.docComment();
        if (isRecordStart() && allowRecords) {
            return List.of(recordDeclaration(F.at(pos).Modifiers(0), dc));
        } else {
            Token prevToken = token;
            JCExpression t = term(EXPR | TYPE);
            if (token.kind == COLON && t.hasTag(IDENT)) {
                nextToken();
                JCStatement stat = parseStatementAsBlock();
                return List.of(F.at(pos).Labelled(prevToken.name(), stat));
            } else if (wasTypeMode() && LAX_IDENTIFIER.test(token.kind)) {
                pos = token.pos;
                JCModifiers mods = F.at(Position.NOPOS).Modifiers(0);
                F.at(pos);
                return localVariableDeclarations(mods, t, dc);
            } else {
                // This Exec is an "ExpressionStatement"; it subsumes the terminating semicolon
                t = checkExprStat(t);
                accept(SEMI);
                JCExpressionStatement expr = toP(F.at(pos).Exec(t));
                return List.of(expr);
            }
        }
    }
    //where
        private List<JCStatement> localVariableDeclarations(JCModifiers mods, JCExpression type, Comment dc) {
            if (dc != null) {
                // ignore a well-placed doc comment, but save any misplaced ones
                saveDanglingDocComments(dc);
            }
            ListBuffer<JCStatement> stats =
                    variableDeclarators(mods, type, new ListBuffer<>(), true);
            // A "LocalVariableDeclarationStatement" subsumes the terminating semicolon
            accept(SEMI);
            storeEnd(stats.last(), S.prevToken().endPos);
            return stats.toList();
        }

    /** Statement =
     *       Block
     *     | IF ParExpression Statement [ELSE Statement]
     *     | FOR "(" ForInitOpt ";" [Expression] ";" ForUpdateOpt ")" Statement
     *     | FOR "(" FormalParameter : Expression ")" Statement
     *     | WHILE ParExpression Statement
     *     | DO Statement WHILE ParExpression ";"
     *     | TRY Block ( Catches | [Catches] FinallyPart )
     *     | TRY "(" ResourceSpecification ";"opt ")" Block [Catches] [FinallyPart]
     *     | SWITCH ParExpression "{" SwitchBlockStatementGroups "}"
     *     | SYNCHRONIZED ParExpression Block
     *     | RETURN [Expression] ";"
     *     | THROW Expression ";"
     *     | BREAK [Ident] ";"
     *     | CONTINUE [Ident] ";"
     *     | ASSERT Expression [ ":" Expression ] ";"
     *     | ";"
     */
    public JCStatement parseSimpleStatement() {
        ignoreDanglingComments(); // ignore comments before statement
        int pos = token.pos;
        switch (token.kind) {
        case LBRACE:
            return block();
        case IF: {
            nextToken();
            JCExpression cond = parExpression();
            JCStatement thenpart = parseStatementAsBlock();
            JCStatement elsepart = null;
            if (token.kind == ELSE) {
                nextToken();
                elsepart = parseStatementAsBlock();
            }
            return F.at(pos).If(cond, thenpart, elsepart);
        }
        case FOR: {
            nextToken();
            accept(LPAREN);
            List<JCStatement> inits = token.kind == SEMI ? List.nil() : forInit();
            if (inits.length() == 1 &&
                inits.head.hasTag(VARDEF) &&
                ((JCVariableDecl) inits.head).init == null &&
                token.kind == COLON) {
                JCVariableDecl var = (JCVariableDecl)inits.head;
                accept(COLON);
                JCExpression expr = parseExpression();
                accept(RPAREN);
                JCStatement body = parseStatementAsBlock();
                return F.at(pos).ForeachLoop(var, expr, body);
            } else {
                accept(SEMI);
                JCExpression cond = token.kind == SEMI ? null : parseExpression();
                accept(SEMI);
                List<JCExpressionStatement> steps = token.kind == RPAREN ? List.nil() : forUpdate();
                accept(RPAREN);
                JCStatement body = parseStatementAsBlock();
                return F.at(pos).ForLoop(inits, cond, steps, body);
            }
        }
        case WHILE: {
            nextToken();
            JCExpression cond = parExpression();
            JCStatement body = parseStatementAsBlock();
            return F.at(pos).WhileLoop(cond, body);
        }
        case DO: {
            nextToken();
            JCStatement body = parseStatementAsBlock();
            accept(WHILE);
            JCExpression cond = parExpression();
            accept(SEMI);
            JCDoWhileLoop t = toP(F.at(pos).DoLoop(body, cond));
            return t;
        }
        case TRY: {
            nextToken();
            List<JCTree> resources = List.nil();
            if (token.kind == LPAREN) {
                nextToken();
                resources = resources();
                accept(RPAREN);
            }
            JCBlock body = block();
            ListBuffer<JCCatch> catchers = new ListBuffer<>();
            JCBlock finalizer = null;
            if (token.kind == CATCH || token.kind == FINALLY) {
                while (token.kind == CATCH) catchers.append(catchClause());
                if (token.kind == FINALLY) {
                    nextToken();
                    finalizer = block();
                }
            } else {
                if (resources.isEmpty()) {
                    log.error(DiagnosticFlag.SYNTAX, pos, Errors.TryWithoutCatchFinallyOrResourceDecls);
                }
            }
            return F.at(pos).Try(resources, body, catchers.toList(), finalizer);
        }
        case SWITCH: {
            nextToken();
            JCExpression selector = parExpression();
            accept(LBRACE);
            List<JCCase> cases = switchBlockStatementGroups();
            JCSwitch t = to(F.at(pos).Switch(selector, cases));
            t.endpos = token.endPos;
            accept(RBRACE);
            return t;
        }
        case SYNCHRONIZED: {
            nextToken();
            JCExpression lock = parExpression();
            JCBlock body = block();
            return F.at(pos).Synchronized(lock, body);
        }
        case RETURN: {
            nextToken();
            JCExpression result = token.kind == SEMI ? null : parseExpression();
            accept(SEMI);
            JCReturn t = toP(F.at(pos).Return(result));
            return t;
        }
        case THROW: {
            nextToken();
            JCExpression exc = parseExpression();
            accept(SEMI);
            JCThrow t = toP(F.at(pos).Throw(exc));
            return t;
        }
        case BREAK: {
            nextToken();
            Name label = LAX_IDENTIFIER.test(token.kind) ? ident() : null;
            accept(SEMI);
            JCBreak t = toP(F.at(pos).Break(label));
            return t;
        }
        case CONTINUE: {
            nextToken();
            Name label = LAX_IDENTIFIER.test(token.kind) ? ident() : null;
            accept(SEMI);
            JCContinue t =  toP(F.at(pos).Continue(label));
            return t;
        }
        case SEMI:
            nextToken();
            return toP(F.at(pos).Skip());
        case ELSE:
            int elsePos = token.pos;
            nextToken();
            return doRecover(elsePos, BasicErrorRecoveryAction.BLOCK_STMT, Errors.ElseWithoutIf);
        case FINALLY:
            int finallyPos = token.pos;
            nextToken();
            return doRecover(finallyPos, BasicErrorRecoveryAction.BLOCK_STMT, Errors.FinallyWithoutTry);
        case CATCH:
            return doRecover(token.pos, BasicErrorRecoveryAction.CATCH_CLAUSE, Errors.CatchWithoutTry);
        case ASSERT: {
            nextToken();
            JCExpression assertion = parseExpression();
            JCExpression message = null;
            if (token.kind == COLON) {
                nextToken();
                message = parseExpression();
            }
            accept(SEMI);
            JCAssert t = toP(F.at(pos).Assert(assertion, message));
            return t;
        }
        default:
            Assert.error();
            return null;
        }
    }

    @Override
    public JCStatement parseStatement() {
        return parseStatementAsBlock();
    }

    private JCStatement doRecover(int startPos, ErrorRecoveryAction action, Error errorKey) {
        int errPos = S.errPos();
        JCTree stm = action.doRecover(this);
        S.errPos(errPos);
        return toP(F.Exec(syntaxError(startPos, List.of(stm), errorKey)));
    }

    /** CatchClause     = CATCH "(" FormalParameter ")" Block
     * TODO: the "FormalParameter" is not correct, it uses the special "catchTypes" rule below.
     */
    protected JCCatch catchClause() {
        int pos = token.pos;
        accept(CATCH);
        accept(LPAREN);
        JCModifiers mods = optFinal(Flags.PARAMETER);
        List<JCExpression> catchTypes = catchTypes();
        JCExpression paramType = catchTypes.size() > 1 ?
                toP(F.at(catchTypes.head.getStartPosition()).TypeUnion(catchTypes)) :
                catchTypes.head;
        JCVariableDecl formal = variableDeclaratorId(mods, paramType, true, false, false);
        accept(RPAREN);
        JCBlock body = block();
        return F.at(pos).Catch(formal, body);
    }

    List<JCExpression> catchTypes() {
        ListBuffer<JCExpression> catchTypes = new ListBuffer<>();
        catchTypes.add(parseType());
        while (token.kind == BAR) {
            nextToken();
            // Instead of qualident this is now parseType.
            // But would that allow too much, e.g. arrays or generics?
            catchTypes.add(parseType());
        }
        return catchTypes.toList();
    }

    /** SwitchBlockStatementGroups = { SwitchBlockStatementGroup }
     *  SwitchBlockStatementGroup = SwitchLabel BlockStatements
     *  SwitchLabel = CASE ConstantExpression ":" | DEFAULT ":"
     */
    List<JCCase> switchBlockStatementGroups() {
        ListBuffer<JCCase> cases = new ListBuffer<>();
        while (true) {
            int pos = token.pos;
            switch (token.kind) {
            case CASE:
            case DEFAULT:
                cases.appendList(switchBlockStatementGroup());
                break;
            case RBRACE: case EOF:
                return cases.toList();
            default:
                nextToken(); // to ensure progress
                syntaxError(pos, Errors.Expected3(CASE, DEFAULT, RBRACE));
            }
        }
    }

    protected List<JCCase> switchBlockStatementGroup() {
        int pos = token.pos;
        List<JCStatement> stats;
        JCCase c;
        ListBuffer<JCCase> cases = new ListBuffer<JCCase>();
        switch (token.kind) {
        case CASE: {
            nextToken();
            ListBuffer<JCCaseLabel> pats = new ListBuffer<>();
            boolean allowDefault = false;
            while (true) {
                JCCaseLabel label = parseCaseLabel(allowDefault);
                pats.append(label);
                if (token.kind != COMMA) break;
                nextToken();
                checkSourceLevel(Feature.SWITCH_MULTIPLE_CASE_LABELS);
                allowDefault = TreeInfo.isNullCaseLabel(label);
            };
            JCExpression guard = parseGuard(pats.last());
            CaseTree.CaseKind caseKind;
            JCTree body = null;
            if (token.kind == ARROW) {
                checkSourceLevel(Feature.SWITCH_RULE);
                accept(ARROW);
                caseKind = JCCase.RULE;
                JCStatement statement = parseStatementAsBlock();
                if (!statement.hasTag(EXEC) && !statement.hasTag(BLOCK) && !statement.hasTag(Tag.THROW)) {
                    log.error(statement.pos(), Errors.SwitchCaseUnexpectedStatement);
                }
                stats = List.of(statement);
                body = stats.head;
            } else {
                accept(COLON, tk -> Errors.Expected2(COLON, ARROW));
                caseKind = JCCase.STATEMENT;
                stats = blockStatements();
            }
            c = F.at(pos).Case(caseKind, pats.toList(), guard, stats, body);
            if (stats.isEmpty())
                storeEnd(c, S.prevToken().endPos);
            return cases.append(c).toList();
        }
        case DEFAULT: {
            nextToken();
            JCCaseLabel defaultPattern = toP(F.at(pos).DefaultCaseLabel());
            JCExpression guard = parseGuard(defaultPattern);
            CaseTree.CaseKind caseKind;
            JCTree body = null;
            if (token.kind == ARROW) {
                checkSourceLevel(Feature.SWITCH_RULE);
                accept(ARROW);
                caseKind = JCCase.RULE;
                JCStatement statement = parseStatementAsBlock();
                if (!statement.hasTag(EXEC) && !statement.hasTag(BLOCK) && !statement.hasTag(Tag.THROW)) {
                    log.error(statement.pos(), Errors.SwitchCaseUnexpectedStatement);
                }
                stats = List.of(statement);
                body = stats.head;
            } else {
                accept(COLON, tk -> Errors.Expected2(COLON, ARROW));
                caseKind = JCCase.STATEMENT;
                stats = blockStatements();
            }
            c = F.at(pos).Case(caseKind, List.of(defaultPattern), guard, stats, body);
            if (stats.isEmpty())
                storeEnd(c, S.prevToken().endPos);
            return cases.append(c).toList();
        }
        }
        throw new AssertionError("should not reach here");
    }

    private JCCaseLabel parseCaseLabel(boolean allowDefault) {
        int patternPos = token.pos;
        JCCaseLabel label;

        if (token.kind == DEFAULT) {
            checkSourceLevel(token.pos, Feature.PATTERN_SWITCH);
            if (!allowDefault) {
                reportSyntaxError(new SimpleDiagnosticPosition(token.pos),
                                  Errors.DefaultLabelNotAllowed);
            }
            nextToken();
            label = toP(F.at(patternPos).DefaultCaseLabel());
        } else {
            JCModifiers mods = optFinal(0);
            boolean pattern = mods.flags != 0 || mods.annotations.nonEmpty() ||
                              analyzePattern(0) == PatternResult.PATTERN;
            if (pattern) {
                checkSourceLevel(token.pos, Feature.PATTERN_SWITCH);
                JCPattern p = parsePattern(patternPos, mods, null, false, true);
                return toP(F.at(patternPos).PatternCaseLabel(p));
            } else {
                JCExpression expr = term(EXPR | NOLAMBDA);
                return toP(F.at(patternPos).ConstantCaseLabel(expr));
            }
        }

        return label;
    }

    private JCExpression parseGuard(JCCaseLabel label) {
        JCExpression guard = null;

        if (token.kind == IDENTIFIER && token.name() == names.when) {
            int pos = token.pos;

            nextToken();
            guard = term(EXPR | NOLAMBDA);

            if (!(label instanceof JCPatternCaseLabel)) {
                guard = syntaxError(pos, List.of(guard), Errors.GuardNotAllowed);
            }
        }

        return guard;
    }
    @SuppressWarnings("fallthrough")
    PatternResult analyzePattern(int lookahead) {
        int typeDepth = 0;
        int parenDepth = 0;
        PatternResult pendingResult = PatternResult.EXPRESSION;
        while (true) {
            TokenKind token = S.token(lookahead).kind;
            switch (token) {
                case BYTE: case SHORT: case INT: case LONG: case FLOAT:
                case DOUBLE: case BOOLEAN: case CHAR: case VOID:
                case ASSERT, ENUM, IDENTIFIER:
                    if (typeDepth == 0 && peekToken(lookahead, LAX_IDENTIFIER)) {
                        if (parenDepth == 0) {
                            return PatternResult.PATTERN;
                        } else {
                            pendingResult = PatternResult.PATTERN;
                        }
                    } else if (typeDepth == 0 && parenDepth == 0 && (peekToken(lookahead, tk -> tk == ARROW || tk == COMMA))) {
                        return PatternResult.EXPRESSION;
                    }
                    break;
                case UNDERSCORE:
                    // TODO: REFACTOR to remove the code duplication
                    if (typeDepth == 0 && peekToken(lookahead, tk -> tk == RPAREN || tk == COMMA)) {
                        return PatternResult.PATTERN;
                    } else if (typeDepth == 0 && peekToken(lookahead, LAX_IDENTIFIER)) {
                        if (parenDepth == 0) {
                            return PatternResult.PATTERN;
                        } else {
                            pendingResult = PatternResult.PATTERN;
                        }
                    }
                    break;
                case DOT, QUES, EXTENDS, SUPER, COMMA: break;
                case LT: typeDepth++; break;
                case GTGTGT: typeDepth--;
                case GTGT: typeDepth--;
                case GT:
                    typeDepth--;
                    if (typeDepth == 0 && !peekToken(lookahead, DOT)) {
                         return peekToken(lookahead, LAX_IDENTIFIER) ||
                                peekToken(lookahead, tk -> tk == LPAREN) ? PatternResult.PATTERN
                                                                         : PatternResult.EXPRESSION;
                    } else if (typeDepth < 0) return PatternResult.EXPRESSION;
                    break;
                case MONKEYS_AT:
                    lookahead = skipAnnotation(lookahead);
                    break;
                case LBRACKET:
                    if (peekToken(lookahead, RBRACKET, LAX_IDENTIFIER)) {
                        return PatternResult.PATTERN;
                    } else if (peekToken(lookahead, RBRACKET)) {
                        lookahead++;
                        break;
                    } else {
                        // This is a potential guard, if we are already in a pattern
                        return pendingResult;
                    }
                case LPAREN:
                    if (S.token(lookahead + 1).kind == RPAREN) {
                        return parenDepth != 0 && S.token(lookahead + 2).kind == ARROW
                                ? PatternResult.EXPRESSION
                                : PatternResult.PATTERN;
                    }
                    parenDepth++; break;
                case RPAREN:
                    parenDepth--;
                    if (parenDepth == 0 &&
                        typeDepth == 0 &&
                        peekToken(lookahead, TokenKind.IDENTIFIER) &&
                        S.token(lookahead + 1).name() == names.when) {
                        return PatternResult.PATTERN;
                    }
                    break;
                case ARROW: return parenDepth > 0 ? PatternResult.EXPRESSION
                                                   : pendingResult;
                case FINAL:
                    if (parenDepth > 0) return PatternResult.PATTERN;
                default: return pendingResult;
            }
            lookahead++;
        }
    }

    private enum PatternResult {
        EXPRESSION,
        PATTERN;
    }

    /** MoreStatementExpressions = { COMMA StatementExpression }
     */
    <T extends ListBuffer<? super JCExpressionStatement>> T moreStatementExpressions(int pos,
                                                                    JCExpression first,
                                                                    T stats) {
        // This Exec is a "StatementExpression"; it subsumes no terminating token
        stats.append(toP(F.at(pos).Exec(checkExprStat(first))));
        while (token.kind == COMMA) {
            nextToken();
            pos = token.pos;
            JCExpression t = parseExpression();
            // This Exec is a "StatementExpression"; it subsumes no terminating token
            stats.append(toP(F.at(pos).Exec(checkExprStat(t))));
        }
        return stats;
    }

    /** ForInit = StatementExpression MoreStatementExpressions
     *           |  { FINAL | '@' Annotation } Type VariableDeclarators
     */
    List<JCStatement> forInit() {
        ListBuffer<JCStatement> stats = new ListBuffer<>();
        int pos = token.pos;
        if (token.kind == FINAL || token.kind == MONKEYS_AT) {
            return variableDeclarators(optFinal(0), parseType(true), stats, true).toList();
        } else {
            JCExpression t = term(EXPR | TYPE);
            if (wasTypeMode() && LAX_IDENTIFIER.test(token.kind)) {
                return variableDeclarators(modifiersOpt(), t, stats, true).toList();
            } else if (wasTypeMode() && token.kind == COLON) {
                log.error(DiagnosticFlag.SYNTAX, pos, Errors.BadInitializer("for-loop"));
                return List.of((JCStatement)F.at(pos).VarDef(modifiersOpt(), names.error, t, null));
            } else {
                return moreStatementExpressions(pos, t, stats).toList();
            }
        }
    }

    /** ForUpdate = StatementExpression MoreStatementExpressions
     */
    List<JCExpressionStatement> forUpdate() {
        return moreStatementExpressions(token.pos,
                                        parseExpression(),
                                        new ListBuffer<JCExpressionStatement>()).toList();
    }

    /** AnnotationsOpt = { '@' Annotation }
     *
     * @param kind Whether to parse an ANNOTATION or TYPE_ANNOTATION
     */
    protected List<JCAnnotation> annotationsOpt(Tag kind) {
        if (token.kind != MONKEYS_AT) return List.nil(); // optimization
        ListBuffer<JCAnnotation> buf = new ListBuffer<>();
        int prevmode = mode;
        while (token.kind == MONKEYS_AT) {
            int pos = token.pos;
            nextToken();
            buf.append(annotation(pos, kind));
        }
        setLastMode(mode);
        setMode(prevmode);
        List<JCAnnotation> annotations = buf.toList();

        return annotations;
    }

    List<JCAnnotation> typeAnnotationsOpt() {
        List<JCAnnotation> annotations = annotationsOpt(Tag.TYPE_ANNOTATION);
        return annotations;
    }

    /** ModifiersOpt = { Modifier }
     *  Modifier = PUBLIC | PROTECTED | PRIVATE | STATIC | ABSTRACT | FINAL
     *           | NATIVE | SYNCHRONIZED | TRANSIENT | VOLATILE | "@"
     *           | "@" Annotation
     */
    protected JCModifiers modifiersOpt() {
        return modifiersOpt(null);
    }
    protected JCModifiers modifiersOpt(JCModifiers partial) {
        long flags;
        ListBuffer<JCAnnotation> annotations = new ListBuffer<>();
        int pos;
        if (partial == null) {
            flags = 0;
            pos = token.pos;
        } else {
            flags = partial.flags;
            annotations.appendList(partial.annotations);
            pos = partial.pos;
        }
        if (token.deprecatedFlag()) {
            flags |= Flags.DEPRECATED;
        }
        int lastPos;
    loop:
        while (true) {
            long flag;
            switch (token.kind) {
            case PRIVATE     : flag = Flags.PRIVATE; break;
            case PROTECTED   : flag = Flags.PROTECTED; break;
            case PUBLIC      : flag = Flags.PUBLIC; break;
            case STATIC      : flag = Flags.STATIC; break;
            case TRANSIENT   : flag = Flags.TRANSIENT; break;
            case FINAL       : flag = Flags.FINAL; break;
            case ABSTRACT    : flag = Flags.ABSTRACT; break;
            case NATIVE      : flag = Flags.NATIVE; break;
            case VOLATILE    : flag = Flags.VOLATILE; break;
            case SYNCHRONIZED: flag = Flags.SYNCHRONIZED; break;
            case STRICTFP    : flag = Flags.STRICTFP; break;
            case MONKEYS_AT  : flag = Flags.ANNOTATION; break;
            case DEFAULT     : flag = Flags.DEFAULT; break;
            case ERROR       : flag = 0; nextToken(); break;
            case IDENTIFIER  : {
                if (isNonSealedClassStart(false)) {
                    flag = Flags.NON_SEALED;
                    nextToken();
                    nextToken();
                    break;
                }
                if (isSealedClassStart(false)) {
                    checkSourceLevel(Feature.SEALED_CLASSES);
                    flag = Flags.SEALED;
                    break;
                }
                if (isValueModifier()) {
                    checkSourceLevel(Feature.VALUE_CLASSES);
                    flag = Flags.VALUE_CLASS;
                    break;
                }
                break loop;
            }
            default: break loop;
            }
            if ((flags & flag) != 0) log.error(DiagnosticFlag.SYNTAX, token.pos, Errors.RepeatedModifier);
            lastPos = token.pos;
            nextToken();
            if (flag == Flags.ANNOTATION) {
                if (token.kind != INTERFACE) {
                    JCAnnotation ann = annotation(lastPos, Tag.ANNOTATION);
                    // if first modifier is an annotation, set pos to annotation's.
                    if (flags == 0 && annotations.isEmpty())
                        pos = ann.pos;
                    annotations.append(ann);
                    flag = 0;
                }
            }
            flags |= flag;
        }
        switch (token.kind) {
        case ENUM: flags |= Flags.ENUM; break;
        case INTERFACE: flags |= Flags.INTERFACE; break;
        default: break;
        }

        /* A modifiers tree with no modifier tokens or annotations
         * has no text position. */
        if ((flags & (Flags.ModifierFlags | Flags.ANNOTATION)) == 0 && annotations.isEmpty())
            pos = Position.NOPOS;

        JCModifiers mods = F.at(pos).Modifiers(flags, annotations.toList());
        if (pos != Position.NOPOS)
            storeEnd(mods, S.prevToken().endPos);
        return mods;
    }

    /** Annotation              = "@" Qualident [ "(" AnnotationFieldValues ")" ]
     *
     * @param pos position of "@" token
     * @param kind Whether to parse an ANNOTATION or TYPE_ANNOTATION
     */
    JCAnnotation annotation(int pos, Tag kind) {
        // accept(AT); // AT consumed by caller
        JCTree ident = qualident(false);
        List<JCExpression> fieldValues = annotationFieldValuesOpt();
        JCAnnotation ann;
        if (kind == Tag.ANNOTATION) {
            ann = F.at(pos).Annotation(ident, fieldValues);
        } else if (kind == Tag.TYPE_ANNOTATION) {
            ann = F.at(pos).TypeAnnotation(ident, fieldValues);
        } else {
            throw new AssertionError("Unhandled annotation kind: " + kind);
        }

        storeEnd(ann, S.prevToken().endPos);
        return ann;
    }

    List<JCExpression> annotationFieldValuesOpt() {
        return (token.kind == LPAREN) ? annotationFieldValues() : List.nil();
    }

    /** AnnotationFieldValues   = "(" [ AnnotationFieldValue { "," AnnotationFieldValue } ] ")" */
    List<JCExpression> annotationFieldValues() {
        accept(LPAREN);
        ListBuffer<JCExpression> buf = new ListBuffer<>();
        if (token.kind != RPAREN) {
            buf.append(annotationFieldValue());
            while (token.kind == COMMA) {
                nextToken();
                buf.append(annotationFieldValue());
            }
        }
        accept(RPAREN);
        return buf.toList();
    }

    /** AnnotationFieldValue    = AnnotationValue
     *                          | Identifier "=" AnnotationValue
     */
    JCExpression annotationFieldValue() {
        if (LAX_IDENTIFIER.test(token.kind)) {
            selectExprMode();
            JCExpression t1 = term1();
            if (t1.hasTag(IDENT) && token.kind == EQ) {
                int pos = token.pos;
                accept(EQ);
                JCExpression v = annotationValue();
                return toP(F.at(pos).Assign(t1, v));
            } else {
                return t1;
            }
        }
        return annotationValue();
    }

    /* AnnotationValue          = ConditionalExpression
     *                          | Annotation
     *                          | "{" [ AnnotationValue { "," AnnotationValue } ] [","] "}"
     */
    JCExpression annotationValue() {
        int pos;
        switch (token.kind) {
        case MONKEYS_AT:
            pos = token.pos;
            nextToken();
            return annotation(pos, Tag.ANNOTATION);
        case LBRACE:
            pos = token.pos;
            accept(LBRACE);
            ListBuffer<JCExpression> buf = new ListBuffer<>();
            if (token.kind == COMMA) {
                nextToken();
            } else if (token.kind != RBRACE) {
                buf.append(annotationValue());
                while (token.kind == COMMA) {
                    nextToken();
                    if (token.kind == RBRACE) break;
                    buf.append(annotationValue());
                }
            }
            accept(RBRACE, tk -> Errors.AnnotationMissingElementValue);
            return toP(F.at(pos).NewArray(null, List.nil(), buf.toList()));
        default:
            selectExprMode();
            return term1();
        }
    }

    /** VariableDeclarators = VariableDeclarator { "," VariableDeclarator }
     */
    public <T extends ListBuffer<? super JCVariableDecl>> T variableDeclarators(JCModifiers mods,
                                                                         JCExpression type,
                                                                         T vdefs,
                                                                         boolean localDecl)
    {
        return variableDeclaratorsRest(token.pos, mods, type, identOrUnderscore(), false, null, vdefs, localDecl);
    }

    /** VariableDeclaratorsRest = VariableDeclaratorRest { "," VariableDeclarator }
     *  ConstantDeclaratorsRest = ConstantDeclaratorRest { "," ConstantDeclarator }
     *
     *  @param reqInit  Is an initializer always required?
     *  @param dc       The documentation comment for the variable declarations, or null.
     */
    protected <T extends ListBuffer<? super JCVariableDecl>> T variableDeclaratorsRest(int pos,
                                                                     JCModifiers mods,
                                                                     JCExpression type,
                                                                     Name name,
                                                                     boolean reqInit,
                                                                     Comment dc,
                                                                     T vdefs,
                                                                     boolean localDecl)
    {
        JCVariableDecl head = variableDeclaratorRest(pos, mods, type, name, reqInit, dc, localDecl, false);
        vdefs.append(head);
        while (token.kind == COMMA) {
            // All but last of multiple declarators subsume a comma
            storeEnd((JCTree)vdefs.last(), token.endPos);
            nextToken();
            vdefs.append(variableDeclarator(mods, type, reqInit, dc, localDecl));
        }
        return vdefs;
    }

    /** VariableDeclarator = Ident VariableDeclaratorRest
     *  ConstantDeclarator = Ident ConstantDeclaratorRest
     */
    JCVariableDecl variableDeclarator(JCModifiers mods, JCExpression type, boolean reqInit, Comment dc, boolean localDecl) {
        return variableDeclaratorRest(token.pos, mods, type, identOrUnderscore(), reqInit, dc, localDecl, true);
    }

    /** VariableDeclaratorRest = BracketsOpt ["=" VariableInitializer]
     *  ConstantDeclaratorRest = BracketsOpt "=" VariableInitializer
     *
     *  @param reqInit  Is an initializer always required?
     *  @param dc       The documentation comment for the variable declarations, or null.
     */
    JCVariableDecl variableDeclaratorRest(int pos, JCModifiers mods, JCExpression type, Name name,
                                  boolean reqInit, Comment dc, boolean localDecl, boolean compound) {
        boolean declaredUsingVar = false;
        JCExpression init = null;
        type = bracketsOpt(type);

        if (Feature.UNNAMED_VARIABLES.allowedInSource(source) && name == names.underscore) {
            if (!localDecl) {
                log.error(DiagnosticFlag.SYNTAX, pos, Errors.UseOfUnderscoreNotAllowed);
            }
            name = names.empty;
        }

        saveDanglingDocComments(dc);

        if (token.kind == EQ) {
            nextToken();
            init = variableInitializer();
        }
        else if (reqInit) syntaxError(token.pos, Errors.Expected(EQ));

        if (Feature.UNNAMED_VARIABLES.allowedInSource(source) && name == names.empty
                && localDecl
                && init == null
                && token.kind != COLON) { // if its unnamed local variable, it needs to have an init unless in enhanced-for
            syntaxError(token.pos, Errors.Expected(EQ));
        }

        int startPos = Position.NOPOS;
        JCTree elemType = TreeInfo.innermostType(type, true);
        if (elemType.hasTag(IDENT)) {
            Name typeName = ((JCIdent) elemType).name;
            if (restrictedTypeNameStartingAtSource(typeName, pos, !compound && localDecl) != null) {
                if (typeName != names.var) {
                    reportSyntaxError(elemType.pos, Errors.RestrictedTypeNotAllowedHere(typeName));
                } else if (type.hasTag(TYPEARRAY) && !compound) {
                    //error - 'var' and arrays
                    reportSyntaxError(elemType.pos, Errors.RestrictedTypeNotAllowedArray(typeName));
                } else {
                    declaredUsingVar = true;
                    if (compound)
                        //error - 'var' in compound local var decl
                        reportSyntaxError(elemType.pos, Errors.RestrictedTypeNotAllowedCompound(typeName));
                    startPos = TreeInfo.getStartPos(mods);
                    if (startPos == Position.NOPOS)
                        startPos = TreeInfo.getStartPos(type);
                    //implicit type
                    type = null;
                }
            }
        }
        JCVariableDecl result = toP(F.at(pos).VarDef(mods, name, type, init, declaredUsingVar));
        attach(result, dc);
        result.startPos = startPos;
        return result;
    }

    Name restrictedTypeName(JCExpression e, boolean shouldWarn) {
        switch (e.getTag()) {
            case IDENT:
                return restrictedTypeNameStartingAtSource(((JCIdent)e).name, e.pos, shouldWarn) != null ? ((JCIdent)e).name : null;
            case TYPEARRAY:
                return restrictedTypeName(((JCArrayTypeTree)e).elemtype, shouldWarn);
            default:
                return null;
        }
    }

    Source restrictedTypeNameStartingAtSource(Name name, int pos, boolean shouldWarn) {
        if (name == names.var) {
            if (Feature.LOCAL_VARIABLE_TYPE_INFERENCE.allowedInSource(source)) {
                return Source.JDK10;
            } else if (shouldWarn) {
                log.warning(pos, Warnings.RestrictedTypeNotAllowed(name, Source.JDK10));
            }
        }
        if (name == names.yield) {
            if (allowYieldStatement) {
                return Source.JDK14;
            } else if (shouldWarn) {
                log.warning(pos, Warnings.RestrictedTypeNotAllowed(name, Source.JDK14));
            }
        }
        if (name == names.record) {
            if (allowRecords) {
                return Source.JDK14;
            } else if (shouldWarn) {
                log.warning(pos, Warnings.RestrictedTypeNotAllowedPreview(name, Source.JDK14));
            }
        }
        if (name == names.value) {
            if (allowValueClasses) {
                return Source.JDK23;
            } else if (shouldWarn) {
                log.warning(pos, Warnings.RestrictedTypeNotAllowedPreview(name, Source.JDK23));
            }
        }
        if (name == names.sealed) {
            if (allowSealedTypes) {
                return Source.JDK15;
            } else if (shouldWarn) {
                log.warning(pos, Warnings.RestrictedTypeNotAllowedPreview(name, Source.JDK15));
            }
        }
        if (name == names.permits) {
            if (allowSealedTypes) {
                return Source.JDK15;
            } else if (shouldWarn) {
                log.warning(pos, Warnings.RestrictedTypeNotAllowedPreview(name, Source.JDK15));
            }
        }
        return null;
    }

    /** VariableDeclaratorId = Ident BracketsOpt
     */
    JCVariableDecl variableDeclaratorId(JCModifiers mods, JCExpression type, boolean catchParameter, boolean lambdaParameter, boolean recordComponent) {
        int pos = token.pos;
        Name name;
        if (allowThisIdent ||
            !lambdaParameter ||
            LAX_IDENTIFIER.test(token.kind) ||
            mods.flags != Flags.PARAMETER ||
            mods.annotations.nonEmpty()) {
            JCExpression pn;
            if (token.kind == UNDERSCORE && (catchParameter || lambdaParameter)) {
                pn = toP(F.at(token.pos).Ident(identOrUnderscore()));
            } else {
                pn = qualident(false);
            }
            if (pn.hasTag(Tag.IDENT) && ((JCIdent)pn).name != names._this) {
                name = ((JCIdent)pn).name;
            } else if (lambdaParameter && type == null) {
                // we have a lambda parameter that is not an identifier this is a syntax error
                type = pn;
                name = names.empty;
                reportSyntaxError(pos, Errors.Expected(IDENTIFIER));
            } else {
                if (allowThisIdent) {
                    if ((mods.flags & Flags.VARARGS) != 0) {
                        log.error(token.pos, Errors.VarargsAndReceiver);
                    }
                    if (token.kind == LBRACKET) {
                        log.error(token.pos, Errors.ArrayAndReceiver);
                    }
                    if (pn.hasTag(Tag.SELECT) && ((JCFieldAccess)pn).name != names._this) {
                        log.error(token.pos, Errors.WrongReceiver);
                    }
                }
                return toP(F.at(pos).ReceiverVarDef(mods, pn, type));
            }
        } else {
            /** if it is a lambda parameter and the token kind is not an identifier,
             *  and there are no modifiers or annotations, then this means that the compiler
             *  supposed the lambda to be explicit but it can contain a mix of implicit,
             *  var or explicit parameters. So we assign the error name to the parameter name
             *  instead of issuing an error and analyze the lambda parameters as a whole at
             *  a higher level.
             */
            name = names.error;
        }
        if ((mods.flags & Flags.VARARGS) != 0 &&
                token.kind == LBRACKET) {
            log.error(token.pos, Errors.VarargsAndOldArraySyntax);
        }
        if (recordComponent && token.kind == LBRACKET) {
            log.error(token.pos, Errors.RecordComponentAndOldArraySyntax);
        }
        type = bracketsOpt(type);

        if (Feature.UNNAMED_VARIABLES.allowedInSource(source) && name == names.underscore) {
            name = names.empty;
        }

        return toP(F.at(pos).VarDef(mods, name, type, null,
                type != null && type.hasTag(IDENT) && ((JCIdent)type).name == names.var));
    }

    /** Resources = Resource { ";" Resources }
     */
    List<JCTree> resources() {
        ListBuffer<JCTree> defs = new ListBuffer<>();
        defs.append(resource());
        while (token.kind == SEMI) {
            // All but last of multiple declarators must subsume a semicolon
            storeEnd(defs.last(), token.endPos);
            int semiColonPos = token.pos;
            nextToken();
            if (token.kind == RPAREN) { // Optional trailing semicolon
                                       // after last resource
                break;
            }
            defs.append(resource());
        }
        return defs.toList();
    }

    /** Resource = VariableModifiersOpt Type VariableDeclaratorId "=" Expression
     *           | Expression
     */
    protected JCTree resource() {
        if (token.kind == FINAL || token.kind == MONKEYS_AT) {
            JCModifiers mods = optFinal(0);
            JCExpression t = parseType(true);
            return variableDeclaratorRest(token.pos, mods, t, identOrUnderscore(), true, null, true, false);
        }
        JCExpression t = term(EXPR | TYPE);
        if (wasTypeMode() && LAX_IDENTIFIER.test(token.kind)) {
            JCModifiers mods = F.Modifiers(0);
            return variableDeclaratorRest(token.pos, mods, t, identOrUnderscore(), true, null, true, false);
        } else {
            checkSourceLevel(Feature.EFFECTIVELY_FINAL_VARIABLES_IN_TRY_WITH_RESOURCES);
            if (!t.hasTag(IDENT) && !t.hasTag(SELECT)) {
                log.error(t.pos(), Errors.TryWithResourcesExprNeedsVar);
            }

            return t;
        }
    }

    /** CompilationUnit = [ { "@" Annotation } PACKAGE Qualident ";"] {ImportDeclaration} {TypeDeclaration}
     */
    public JCTree.JCCompilationUnit parseCompilationUnit() {
        Token firstToken = token;
        JCModifiers mods = null;
        boolean consumedToplevelDoc = false;
        boolean seenImport = false;
        boolean seenPackage = false;
        ListBuffer<JCTree> defs = new ListBuffer<>();
        if (token.kind == MONKEYS_AT)
            mods = modifiersOpt();

        if (token.kind == PACKAGE) {
            int packagePos = token.pos;
            List<JCAnnotation> annotations = List.nil();
            seenPackage = true;
            if (mods != null) {
                checkNoMods(mods.flags & ~Flags.DEPRECATED);
                annotations = mods.annotations;
                mods = null;
            }
            nextToken();
            JCExpression pid = qualident(false);
            accept(SEMI);
            JCPackageDecl pd = toP(F.at(packagePos).PackageDecl(annotations, pid));
            attach(pd, firstToken.docComment());
            consumedToplevelDoc = true;
            defs.append(pd);
            updateUnexpectedTopLevelDefinitionStartError(true);
        }

        boolean firstTypeDecl = true;   // have we seen a class, enum, or interface declaration yet?
        boolean isImplicitClass = false;
        OUTER: while (token.kind != EOF) {
            if (token.pos <= endPosTable.errorEndPos) {
                // error recovery
                skip(firstTypeDecl, false, false, false);
                if (token.kind == EOF)
                    break;
            }
            // JLS 7.3 doesn't allow extra semicolons after package or import declarations,
            // but here we try to provide a more helpful error message if we encounter any.
            // Do that by slurping in as many semicolons as possible, and then seeing what
            // comes after before deciding how best to handle them.
            ListBuffer<JCTree> semiList = new ListBuffer<>();
            while (firstTypeDecl && mods == null && token.kind == SEMI) {
                int pos = token.pos;
                nextToken();
                semiList.append(toP(F.at(pos).Skip()));
                if (token.kind == EOF)
                    break OUTER;
            }
            if (firstTypeDecl && mods == null && token.kind == IMPORT) {
                if (!semiList.isEmpty()) {
                    if (source.compareTo(Source.JDK21) >= 0)
                        reportSyntaxError(semiList.first().pos, Errors.ExtraneousSemicolon);
                    else
                        log.warning(semiList.first().pos, Warnings.ExtraneousSemicolon);
                }
                seenImport = true;
                defs.append(importDeclaration());
            } else {
                Comment docComment = token.docComment();
                if (firstTypeDecl && !seenImport && !seenPackage) {
                    docComment = firstToken.docComment();
                    consumedToplevelDoc = true;
                }
                if (mods != null || token.kind != SEMI)
                    mods = modifiersOpt(mods);
                if (firstTypeDecl && token.kind == IDENTIFIER) {
                    if (!semiList.isEmpty()) {
                        if (source.compareTo(Source.JDK21) >= 0)
                            reportSyntaxError(semiList.first().pos, Errors.ExtraneousSemicolon);
                        else
                            log.warning(semiList.first().pos, Warnings.ExtraneousSemicolon);
                    }
                    ModuleKind kind = ModuleKind.STRONG;
                    if (token.name() == names.open) {
                        kind = ModuleKind.OPEN;
                        nextToken();
                    }
                    if (token.kind == IDENTIFIER && token.name() == names.module) {
                        if (mods != null) {
                            checkNoMods(mods.flags & ~Flags.DEPRECATED);
                        }
                        defs.append(moduleDecl(mods, kind, docComment));
                        consumedToplevelDoc = true;
                        break;
                    } else if (kind != ModuleKind.STRONG) {
                        reportSyntaxError(token.pos, Errors.ExpectedModule);
                    }
                }

                defs.appendList(semiList.toList());
                boolean isTopLevelMethodOrField = false;

                // Due to a significant number of existing negative tests
                // this code speculatively tests to see if a top level method
                // or field can parse. If the method or field can parse then
                // it is parsed. Otherwise, parsing continues as though
                // implicitly declared classes did not exist and error reporting
                // is the same as in the past.
                if (!isDeclaration(true)) {
                    final JCModifiers finalMods = mods;
                    JavacParser speculative = new VirtualParser(this);
                    List<JCTree> speculativeResult =
                            speculative.topLevelMethodOrFieldDeclaration(finalMods, null);
                    if (speculativeResult.head.hasTag(METHODDEF) ||
                        speculativeResult.head.hasTag(VARDEF)) {
                        isTopLevelMethodOrField = true;
                    }
                }

                if (isTopLevelMethodOrField) {
                    checkSourceLevel(token.pos, Feature.IMPLICIT_CLASSES);
                    defs.appendList(topLevelMethodOrFieldDeclaration(mods, docComment));
                    isImplicitClass = true;
                } else if (isDefiniteStatementStartToken()) {
                    int startPos = token.pos;
                    List<JCStatement> statements = blockStatement();
                    defs.append(syntaxError(startPos,
                                            statements,
                                            Errors.StatementNotExpected,
                                            true));
                } else {
                    JCTree def = typeDeclaration(mods, docComment);
                    if (def instanceof JCExpressionStatement statement)
                        def = statement.expr;
                    defs.append(def);
                }

                mods = null;
                firstTypeDecl = false;
            }
        }
        List<JCTree> topLevelDefs = isImplicitClass ?  constructImplicitClass(defs.toList()) : defs.toList();
        JCTree.JCCompilationUnit toplevel = F.at(firstToken.pos).TopLevel(topLevelDefs);
        if (!consumedToplevelDoc)
            attach(toplevel, firstToken.docComment());
        if (defs.isEmpty())
            storeEnd(toplevel, S.prevToken().endPos);
        if (keepDocComments)
            toplevel.docComments = docComments;
        if (keepLineMap)
            toplevel.lineMap = S.getLineMap();
        this.endPosTable.setParser(null); // remove reference to parser
        toplevel.endPositions = this.endPosTable;
        return toplevel;
    }

    // Restructure top level to be an implicitly declared class.
    private List<JCTree> constructImplicitClass(List<JCTree> origDefs) {
        ListBuffer<JCTree> topDefs = new ListBuffer<>();
        ListBuffer<JCTree> defs = new ListBuffer<>();

        for (JCTree def : origDefs) {
            if (def.hasTag(Tag.PACKAGEDEF)) {
                log.error(def.pos(), Errors.ImplicitClassShouldNotHavePackageDeclaration);
            } else if (def.hasTag(Tag.IMPORT) || def.hasTag(Tag.MODULEIMPORT)) {
                topDefs.append(def);
            } else if (!def.hasTag(Tag.SKIP)) {
                defs.append(def);
            }
        }

        int primaryPos = getStartPos(defs.first());
        String simplename = PathFileObject.getSimpleName(log.currentSourceFile());

        if (simplename.endsWith(".java")) {
            simplename = simplename.substring(0, simplename.length() - ".java".length());
        }
        if (!SourceVersion.isIdentifier(simplename) || SourceVersion.isKeyword(simplename)) {
            log.error(primaryPos, Errors.BadFileName(simplename));
        }

        Name name = names.fromString(simplename);
        JCModifiers implicitMods = F.at(Position.NOPOS)
                .Modifiers(Flags.FINAL|Flags.IMPLICIT_CLASS, List.nil());
        JCClassDecl implicit = F.at(primaryPos).ClassDef(
                implicitMods, name, List.nil(), null, List.nil(), List.nil(),
                defs.toList());
        topDefs.append(implicit);
        return topDefs.toList();
    }

    JCModuleDecl moduleDecl(JCModifiers mods, ModuleKind kind, Comment dc) {
        int pos = token.pos;
        checkSourceLevel(Feature.MODULES);

        nextToken();
        JCExpression name = qualident(false);
        List<JCDirective> directives = null;

        accept(LBRACE);
        directives = moduleDirectiveList();
        accept(RBRACE);
        accept(EOF);

        JCModuleDecl result = toP(F.at(pos).ModuleDef(mods, kind, name, directives));
        attach(result, dc);
        return result;
    }

    List<JCDirective> moduleDirectiveList() {
        ListBuffer<JCDirective> defs = new ListBuffer<>();
        while (token.kind == IDENTIFIER) {
            int pos = token.pos;
            if (token.name() == names.requires) {
                nextToken();
                boolean isTransitive = false;
                boolean isStaticPhase = false;
            loop:
                while (true) {
                    switch (token.kind) {
                        case IDENTIFIER:
                            if (token.name() == names.transitive) {
                                Token t1 = S.token(1);
                                if (t1.kind == SEMI || t1.kind == DOT) {
                                    break loop;
                                }
                                if (isTransitive) {
                                    log.error(DiagnosticFlag.SYNTAX, token.pos, Errors.RepeatedModifier);
                                }
                                isTransitive = true;
                                break;
                            } else {
                                break loop;
                            }
                        case STATIC:
                            if (isStaticPhase) {
                                log.error(DiagnosticFlag.SYNTAX, token.pos, Errors.RepeatedModifier);
                            }
                            isStaticPhase = true;
                            break;
                        default:
                            break loop;
                    }
                    nextToken();
                }
                JCExpression moduleName = qualident(false);
                accept(SEMI);
                defs.append(toP(F.at(pos).Requires(isTransitive, isStaticPhase, moduleName)));
            } else if (token.name() == names.exports || token.name() == names.opens) {
                boolean exports = token.name() == names.exports;
                nextToken();
                JCExpression pkgName = qualident(false);
                List<JCExpression> moduleNames = null;
                if (token.kind == IDENTIFIER && token.name() == names.to) {
                    nextToken();
                    moduleNames = qualidentList(false);
                }
                accept(SEMI);
                JCDirective d;
                if (exports) {
                    d = F.at(pos).Exports(pkgName, moduleNames);
                } else {
                    d = F.at(pos).Opens(pkgName, moduleNames);
                }
                defs.append(toP(d));
            } else if (token.name() == names.provides) {
                nextToken();
                JCExpression serviceName = qualident(false);
                List<JCExpression> implNames;
                if (token.kind == IDENTIFIER && token.name() == names.with) {
                    nextToken();
                    implNames = qualidentList(false);
                } else {
                    log.error(DiagnosticFlag.SYNTAX, token.pos, Errors.ExpectedStr("'" + names.with + "'"));
                    implNames = List.nil();
                }
                accept(SEMI);
                defs.append(toP(F.at(pos).Provides(serviceName, implNames)));
            } else if (token.name() == names.uses) {
                nextToken();
                JCExpression service = qualident(false);
                accept(SEMI);
                defs.append(toP(F.at(pos).Uses(service)));
            } else {
                setErrorEndPos(pos);
                reportSyntaxError(pos, Errors.InvalidModuleDirective);
                break;
            }
        }
        return defs.toList();
    }

    /** ImportDeclaration = IMPORT [ STATIC ] Ident { "." Ident } [ "." "*" ] ";"
     */
    protected JCTree importDeclaration() {
        int pos = token.pos;
        nextToken();
        boolean importStatic = false;
        if (token.kind == STATIC) {
            importStatic = true;
            nextToken();
        } else if (token.kind == IDENTIFIER && token.name() == names.module &&
                   peekToken(TokenKind.IDENTIFIER)) {
            checkSourceLevel(Feature.MODULE_IMPORTS);
            nextToken();
            JCExpression moduleName = qualident(false);
            accept(SEMI);
            return toP(F.at(pos).ModuleImport(moduleName));
        }
        JCExpression pid = toP(F.at(token.pos).Ident(ident()));
        do {
            int pos1 = token.pos;
            accept(DOT);
            if (token.kind == STAR) {
                pid = to(F.at(pos1).Select(pid, names.asterisk));
                nextToken();
                break;
            } else {
                pid = toP(F.at(pos1).Select(pid, ident()));
            }
        } while (token.kind == DOT);
        accept(SEMI);
        return toP(F.at(pos).Import((JCFieldAccess)pid, importStatic));
    }

    /** TypeDeclaration = ClassOrInterfaceOrEnumDeclaration
     *                  | ";"
     */
    JCTree typeDeclaration(JCModifiers mods, Comment docComment) {
        int pos = token.pos;
        if (mods == null && token.kind == SEMI) {
            nextToken();
            return toP(F.at(pos).Skip());
        } else {
            return classOrRecordOrInterfaceOrEnumDeclaration(modifiersOpt(mods), docComment);
        }
    }

    /** ClassOrInterfaceOrEnumDeclaration = ModifiersOpt
     *           (ClassDeclaration | InterfaceDeclaration | EnumDeclaration)
     *  @param mods     Any modifiers starting the class or interface declaration
     *  @param dc       The documentation comment for the class, or null.
     */
    protected JCStatement classOrRecordOrInterfaceOrEnumDeclaration(JCModifiers mods, Comment dc) {
        if (token.kind == CLASS) {
            return classDeclaration(mods, dc);
        } if (isRecordStart()) {
            return recordDeclaration(mods, dc);
        } else if (token.kind == INTERFACE) {
            return interfaceDeclaration(mods, dc);
        } else if (token.kind == ENUM) {
            return enumDeclaration(mods, dc);
        } else {
            int pos = token.pos;
            List<JCTree> errs;
            if (LAX_IDENTIFIER.test(token.kind)) {
                errs = List.of(mods, toP(F.at(pos).Ident(ident())));
                setErrorEndPos(token.pos);
            } else {
                errs = List.of(mods);
            }

            return toP(F.Exec(syntaxError(pos, errs, unexpectedTopLevelDefinitionStartError)));

        }
    }

    /** ClassDeclaration = CLASS Ident TypeParametersOpt [EXTENDS Type]
     *                     [IMPLEMENTS TypeList] ClassBody
     *  @param mods    The modifiers starting the class declaration
     *  @param dc       The documentation comment for the class, or null.
     */
    protected JCClassDecl classDeclaration(JCModifiers mods, Comment dc) {
        int pos = token.pos;
        accept(CLASS);
        Name name = typeName();

        List<JCTypeParameter> typarams = typeParametersOpt();

        JCExpression extending = null;
        if (token.kind == EXTENDS) {
            nextToken();
            extending = parseType();
        }
        List<JCExpression> implementing = List.nil();
        if (token.kind == IMPLEMENTS) {
            nextToken();
            implementing = typeList();
        }
        List<JCExpression> permitting = permitsClause(mods, "class");

        saveDanglingDocComments(dc);

        List<JCTree> defs = classInterfaceOrRecordBody(name, false, false);
        JCClassDecl result = toP(F.at(pos).ClassDef(
            mods, name, typarams, extending, implementing, permitting, defs));
        attach(result, dc);
        return result;
    }

    protected JCClassDecl recordDeclaration(JCModifiers mods, Comment dc) {
        int pos = token.pos;
        nextToken();
        mods.flags |= Flags.RECORD;
        Name name = typeName();

        List<JCTypeParameter> typarams = typeParametersOpt();

        List<JCVariableDecl> headerFields = formalParameters(false, true);

        List<JCExpression> implementing = List.nil();
        if (token.kind == IMPLEMENTS) {
            nextToken();
            implementing = typeList();
        }

        saveDanglingDocComments(dc);

        List<JCTree> defs = classInterfaceOrRecordBody(name, false, true);
        java.util.List<JCVariableDecl> fields = new ArrayList<>();
        for (JCVariableDecl field : headerFields) {
            fields.add(field);
        }
        for (JCTree def : defs) {
            if (def.hasTag(METHODDEF)) {
                JCMethodDecl methDef = (JCMethodDecl) def;
                if (methDef.name == names.init && methDef.params.isEmpty() && (methDef.mods.flags & Flags.COMPACT_RECORD_CONSTRUCTOR) != 0) {
                    ListBuffer<JCVariableDecl> tmpParams = new ListBuffer<>();
                    for (JCVariableDecl param : headerFields) {
                        tmpParams.add(F.at(param)
                                // we will get flags plus annotations from the record component
                                .VarDef(F.Modifiers(Flags.PARAMETER | Flags.GENERATED_MEMBER | Flags.MANDATED | param.mods.flags & Flags.VARARGS,
                                        param.mods.annotations),
                                param.name, param.vartype, null));
                    }
                    methDef.params = tmpParams.toList();
                }
            }
        }
        for (int i = fields.size() - 1; i >= 0; i--) {
            JCVariableDecl field = fields.get(i);
            defs = defs.prepend(field);
        }
        JCClassDecl result = toP(F.at(pos).ClassDef(mods, name, typarams, null, implementing, defs));
        attach(result, dc);
        return result;
    }

    Name typeName() {
        int pos = token.pos;
        Name name = ident();
        Source source = restrictedTypeNameStartingAtSource(name, pos, true);
        if (source != null) {
            reportSyntaxError(pos, Errors.RestrictedTypeNotAllowed(name, source));
        }
        return name;
    }

    /** InterfaceDeclaration = INTERFACE Ident TypeParametersOpt
     *                         [EXTENDS TypeList] InterfaceBody
     *  @param mods    The modifiers starting the interface declaration
     *  @param dc       The documentation comment for the interface, or null.
     */
    protected JCClassDecl interfaceDeclaration(JCModifiers mods, Comment dc) {
        int pos = token.pos;
        accept(INTERFACE);

        Name name = typeName();

        List<JCTypeParameter> typarams = typeParametersOpt();

        List<JCExpression> extending = List.nil();
        if (token.kind == EXTENDS) {
            nextToken();
            extending = typeList();
        }
        List<JCExpression> permitting = permitsClause(mods, "interface");

        saveDanglingDocComments(dc);

        List<JCTree> defs;
        defs = classInterfaceOrRecordBody(name, true, false);
        JCClassDecl result = toP(F.at(pos).ClassDef(
            mods, name, typarams, null, extending, permitting, defs));
        attach(result, dc);
        return result;
    }

    List<JCExpression> permitsClause(JCModifiers mods, String classOrInterface) {
        if (allowSealedTypes && token.kind == IDENTIFIER && token.name() == names.permits) {
            checkSourceLevel(Feature.SEALED_CLASSES);
            if ((mods.flags & Flags.SEALED) == 0) {
                log.error(token.pos, Errors.InvalidPermitsClause(Fragments.ClassIsNotSealed(classOrInterface)));
            }
            nextToken();
            return qualidentList(false);
        }
        return List.nil();
    }

    /** EnumDeclaration = ENUM Ident [IMPLEMENTS TypeList] EnumBody
     *  @param mods    The modifiers starting the enum declaration
     *  @param dc       The documentation comment for the enum, or null.
     */
    protected JCClassDecl enumDeclaration(JCModifiers mods, Comment dc) {
        int pos = token.pos;
        accept(ENUM);

        Name name = typeName();

        int typeNamePos = token.pos;
        List<JCTypeParameter> typarams = typeParametersOpt(true);
        if (typarams == null || !typarams.isEmpty()) {
            int errorPosition = typarams == null
                    ? typeNamePos
                    : typarams.head.pos;
            log.error(DiagnosticFlag.SYNTAX, errorPosition, Errors.EnumCantBeGeneric);
        }

        List<JCExpression> implementing = List.nil();
        if (token.kind == IMPLEMENTS) {
            nextToken();
            implementing = typeList();
        }

        saveDanglingDocComments(dc);

        List<JCTree> defs = enumBody(name);
        mods.flags |= Flags.ENUM;
        JCClassDecl result = toP(F.at(pos).
            ClassDef(mods, name, List.nil(),
                     null, implementing, defs));
        attach(result, dc);
        return result;
    }

    /** EnumBody = "{" { EnumeratorDeclarationList } [","]
     *                  [ ";" {ClassBodyDeclaration} ] "}"
     */
    List<JCTree> enumBody(Name enumName) {
        accept(LBRACE);
        ListBuffer<JCTree> defs = new ListBuffer<>();
        boolean wasSemi = false;
        boolean hasStructuralErrors = false;
        boolean wasError = false;
        if (token.kind == COMMA) {
            nextToken();
            if (token.kind == SEMI) {
                wasSemi = true;
                nextToken();
            } else if (token.kind != RBRACE) {
                reportSyntaxError(S.prevToken().endPos,
                                  Errors.Expected2(RBRACE, SEMI));
                wasError = true;
            }
        }
        while (token.kind != RBRACE && token.kind != EOF) {
            if (token.kind == SEMI) {
                accept(SEMI);
                wasSemi = true;
                if (token.kind == RBRACE || token.kind == EOF) break;
            }
            EnumeratorEstimate memberType = estimateEnumeratorOrMember(enumName);
            if (memberType == EnumeratorEstimate.UNKNOWN) {
                memberType = wasSemi ? EnumeratorEstimate.MEMBER
                                     : EnumeratorEstimate.ENUMERATOR;
            }
            if (memberType == EnumeratorEstimate.ENUMERATOR) {
                wasError = false;
                if (wasSemi && !hasStructuralErrors) {
                    reportSyntaxError(token.pos, Errors.EnumConstantNotExpected);
                    hasStructuralErrors = true;
                }
                defs.append(enumeratorDeclaration(enumName));
                if (token.pos <= endPosTable.errorEndPos) {
                    // error recovery
                   skip(false, true, true, false);
                } else {
                    if (token.kind != RBRACE && token.kind != SEMI && token.kind != EOF) {
                        if (token.kind == COMMA) {
                            nextToken();
                        } else {
                            setErrorEndPos(token.pos);
                            reportSyntaxError(S.prevToken().endPos,
                                              Errors.Expected3(COMMA, RBRACE, SEMI));
                            wasError = true;
                        }
                    }
                }
            } else {
                if (!wasSemi && !hasStructuralErrors && !wasError) {
                    reportSyntaxError(token.pos, Errors.EnumConstantExpected);
                    hasStructuralErrors = true;
                }
                wasError = false;
                defs.appendList(classOrInterfaceOrRecordBodyDeclaration(null, enumName,
                                                                false, false));
                if (token.pos <= endPosTable.errorEndPos) {
                    // error recovery
                   skip(false, true, true, false);
                }
            }
        }
        accept(RBRACE);
        return defs.toList();
    }

    @SuppressWarnings("fallthrough")
    private EnumeratorEstimate estimateEnumeratorOrMember(Name enumName) {
        // if we are seeing a record declaration inside of an enum we want the same error message as expected for a
        // let's say an interface declaration inside an enum
        boolean ident = token.kind == TokenKind.IDENTIFIER ||
                        token.kind == TokenKind.UNDERSCORE;
        if (ident && token.name() != enumName &&
                (!allowRecords || !isRecordStart())) {
            Token next = S.token(1);
            switch (next.kind) {
                case LPAREN: case LBRACE: case COMMA: case SEMI:
                    return EnumeratorEstimate.ENUMERATOR;
            }
        }
        switch (token.kind) {
            case IDENTIFIER:
                if (allowRecords && isRecordStart()) {
                    return EnumeratorEstimate.MEMBER;
                }
            case MONKEYS_AT: case LT: case UNDERSCORE:
                return EnumeratorEstimate.UNKNOWN;
            default:
                return EnumeratorEstimate.MEMBER;
        }
    }

    private enum EnumeratorEstimate {
        ENUMERATOR,
        MEMBER,
        UNKNOWN;
    }

    /** EnumeratorDeclaration = AnnotationsOpt [TypeArguments] IDENTIFIER [ Arguments ] [ "{" ClassBody "}" ]
     */
    JCTree enumeratorDeclaration(Name enumName) {
        Comment dc = token.docComment();
        int flags = Flags.PUBLIC|Flags.STATIC|Flags.FINAL|Flags.ENUM;
        if (token.deprecatedFlag()) {
            flags |= Flags.DEPRECATED;
        }
        int pos = token.pos;
        List<JCAnnotation> annotations = annotationsOpt(Tag.ANNOTATION);
        JCModifiers mods = F.at(annotations.isEmpty() ? Position.NOPOS : pos).Modifiers(flags, annotations);
        List<JCExpression> typeArgs = typeArgumentsOpt();
        int identPos = token.pos;
        Name name = ident();
        int createPos = token.pos;

        saveDanglingDocComments(dc);

        List<JCExpression> args = (token.kind == LPAREN)
            ? arguments() : List.nil();

        JCClassDecl body = null;
        if (token.kind == LBRACE) {
            JCModifiers mods1 = F.at(Position.NOPOS).Modifiers(Flags.ENUM);
            List<JCTree> defs = classInterfaceOrRecordBody(names.empty, false, false);
            body = toP(F.at(identPos).AnonymousClassDef(mods1, defs));
        }
        if (args.isEmpty() && body == null)
            createPos = identPos;
        JCIdent ident = F.at(identPos).Ident(enumName);
        JCNewClass create = F.at(createPos).NewClass(null, typeArgs, ident, args, body);
        if (createPos != identPos)
            storeEnd(create, S.prevToken().endPos);
        ident = F.at(identPos).Ident(enumName);
        JCTree result = toP(F.at(pos).VarDef(mods, name, ident, create));
        attach(result, dc);
        return result;
    }

    /** TypeList = Type {"," Type}
     */
    List<JCExpression> typeList() {
        ListBuffer<JCExpression> ts = new ListBuffer<>();
        ts.append(parseType());
        while (token.kind == COMMA) {
            nextToken();
            ts.append(parseType());
        }
        return ts.toList();
    }

    /** ClassBody     = "{" {ClassBodyDeclaration} "}"
     *  InterfaceBody = "{" {InterfaceBodyDeclaration} "}"
     */
    List<JCTree> classInterfaceOrRecordBody(Name className, boolean isInterface, boolean isRecord) {
        accept(LBRACE);
        if (token.pos <= endPosTable.errorEndPos) {
            // error recovery
            skip(false, true, false, false);
            if (token.kind == LBRACE)
                nextToken();
            else
                return List.nil();
        }
        ListBuffer<JCTree> defs = new ListBuffer<>();
        while (token.kind != RBRACE && token.kind != EOF) {
            defs.appendList(classOrInterfaceOrRecordBodyDeclaration(null, className, isInterface, isRecord));
            if (token.pos <= endPosTable.errorEndPos) {
               // error recovery
               skip(false, true, true, false);
            }
        }
        accept(RBRACE);
        return defs.toList();
    }

    /** ClassBodyDeclaration =
     *      ";"
     *    | [STATIC] Block
     *    | ModifiersOpt
     *      ( Type Ident
     *        ( VariableDeclaratorsRest ";" | MethodDeclaratorRest )
     *      | VOID Ident VoidMethodDeclaratorRest
     *      | TypeParameters [Annotations]
     *        ( Type Ident MethodDeclaratorRest
     *        | VOID Ident VoidMethodDeclaratorRest
     *        )
     *      | Ident ConstructorDeclaratorRest
     *      | TypeParameters Ident ConstructorDeclaratorRest
     *      | ClassOrInterfaceOrEnumDeclaration
     *      )
     *  InterfaceBodyDeclaration =
     *      ";"
     *    | ModifiersOpt
     *      ( Type Ident
     *        ( ConstantDeclaratorsRest ";" | MethodDeclaratorRest )
     *      | VOID Ident MethodDeclaratorRest
     *      | TypeParameters [Annotations]
     *        ( Type Ident MethodDeclaratorRest
     *        | VOID Ident VoidMethodDeclaratorRest
     *        )
     *      | ClassOrInterfaceOrEnumDeclaration
     *      )
     *
     */
    protected List<JCTree> classOrInterfaceOrRecordBodyDeclaration(JCModifiers mods, Name className,
                                                                   boolean isInterface,
                                                                   boolean isRecord) {
        if (token.kind == SEMI) {
            nextToken();
            return List.nil();
        } else {
            Comment dc = token.docComment();
            int pos = token.pos;
            mods = modifiersOpt(mods);
            if (isDeclaration()) {
                return List.of(classOrRecordOrInterfaceOrEnumDeclaration(mods, dc));
            } else if (token.kind == LBRACE &&
                       (mods.flags & Flags.StandardFlags & ~Flags.STATIC) == 0 &&
                       mods.annotations.isEmpty()) {
                if (isInterface) {
                    log.error(DiagnosticFlag.SYNTAX, token.pos, Errors.InitializerNotAllowed);
                } else if (isRecord && (mods.flags & Flags.STATIC) == 0) {
                    log.error(DiagnosticFlag.SYNTAX, token.pos, Errors.InstanceInitializerNotAllowedInRecords);
                }
                ignoreDanglingComments();   // no declaration with which dangling comments can be associated
                return List.of(block(pos, mods.flags));
            } else if (isDefiniteStatementStartToken()) {
                int startPos = token.pos;
                List<JCStatement> statements = blockStatement();
                return List.of(syntaxError(startPos,
                                           statements,
                                           Errors.StatementNotExpected));
            } else {
                return constructorOrMethodOrFieldDeclaration(mods, className, isInterface, isRecord, dc);
            }
        }
    }

    private List<JCTree> constructorOrMethodOrFieldDeclaration(JCModifiers mods, Name className,
                                                               boolean isInterface,
                                                               boolean isRecord, Comment dc) {
        int pos;
        pos = token.pos;
        List<JCTypeParameter> typarams = typeParametersOpt();
        // if there are type parameters but no modifiers, save the start
        // position of the method in the modifiers.
        if (typarams.nonEmpty() && mods.pos == Position.NOPOS) {
            mods.pos = pos;
            storeEnd(mods, pos);
        }
        List<JCAnnotation> annosAfterParams = annotationsOpt(Tag.ANNOTATION);

        if (annosAfterParams.nonEmpty()) {
            mods.annotations = mods.annotations.appendList(annosAfterParams);
            if (mods.pos == Position.NOPOS)
                mods.pos = mods.annotations.head.pos;
        }

        Token tk = token;
        pos = token.pos;
        JCExpression type;
        boolean isVoid = token.kind == VOID;

        if (isVoid) {
            type = to(F.at(pos).TypeIdent(TypeTag.VOID));
            nextToken();
        } else {
            // method returns types are un-annotated types
            type = unannotatedType(false);
        }

        // Constructor
        if ((token.kind == LPAREN && !isInterface ||
                isRecord && token.kind == LBRACE) && type.hasTag(IDENT)) {
            if (isInterface || tk.name() != className) {
                log.error(DiagnosticFlag.SYNTAX, pos, Errors.InvalidMethDeclRetTypeReq);
            } else if (annosAfterParams.nonEmpty()) {
                illegal(annosAfterParams.head.pos);
            }

            if (isRecord && token.kind == LBRACE) {
                mods.flags |= Flags.COMPACT_RECORD_CONSTRUCTOR;
            }

            return List.of(methodDeclaratorRest(
                    pos, mods, null, names.init, typarams,
                    isInterface, true, isRecord, dc));
        }

        // Record constructor
        if (isRecord && type.hasTag(IDENT) && token.kind == THROWS) {
            // trying to define a compact constructor with a throws clause
            log.error(DiagnosticFlag.SYNTAX, token.pos,
                    Errors.InvalidCanonicalConstructorInRecord(
                            Fragments.Compact,
                            className,
                            Fragments.ThrowsClauseNotAllowedForCanonicalConstructor(Fragments.Compact)));
            skip(false, true, false, false);
            return List.of(methodDeclaratorRest(
                    pos, mods, null, names.init, typarams,
                    isInterface, true, isRecord, dc));
        }

        pos = token.pos;
        Name name = ident();

        // Method
        if (token.kind == LPAREN) {
            return List.of(methodDeclaratorRest(
                    pos, mods, type, name, typarams,
                    isInterface, isVoid, false, dc));
        }

        // Field
        if (!isVoid && typarams.isEmpty()) {
            if (!isRecord || (isRecord && (mods.flags & Flags.STATIC) != 0)) {
                List<JCTree> defs =
                    variableDeclaratorsRest(pos, mods, type, name, isInterface, dc,
                                            new ListBuffer<JCTree>(), false).toList();
                accept(SEMI);
                storeEnd(defs.last(), S.prevToken().endPos);
                return defs;
            }

            int errPos = pos;
            variableDeclaratorsRest(pos, mods, type, name, isInterface, dc,
                    new ListBuffer<JCTree>(), false).toList();
            accept(SEMI);
            return List.of(syntaxError(errPos, null, Errors.RecordCannotDeclareInstanceFields));
         }

         pos = token.pos;
         List<JCTree> err;

         // Error recovery
         if (isVoid || typarams.nonEmpty()) {
             JCMethodDecl m =
                     toP(F.at(pos).MethodDef(mods, name, type, typarams,
                                             List.nil(), List.nil(), null, null));
             attach(m, dc);
             err = List.of(m);
         } else {
             err = List.nil();
         }

         return List.of(syntaxError(token.pos, err, Errors.Expected(LPAREN)));
    }

    private List<JCTree> topLevelMethodOrFieldDeclaration(JCModifiers mods, Comment dc) throws AssertionError {
        int pos = token.pos;
        dc = dc == null ? token.docComment() : dc;
        List<JCTypeParameter> typarams = typeParametersOpt();

        // if there are type parameters but no modifiers, save the start
        // position of the method in the modifiers.
        if (typarams.nonEmpty() && mods.pos == Position.NOPOS) {
            mods.pos = pos;
            storeEnd(mods, pos);
        }

        List<JCAnnotation> annosAfterParams = annotationsOpt(Tag.ANNOTATION);

        if (annosAfterParams.nonEmpty()) {
            mods.annotations = mods.annotations.appendList(annosAfterParams);
            if (mods.pos == Position.NOPOS)
                mods.pos = mods.annotations.head.pos;
        }

        pos = token.pos;
        JCExpression type;
        boolean isVoid = token.kind == VOID;

        if (isVoid) {
            type = to(F.at(pos).TypeIdent(TypeTag.VOID));
            nextToken();
        } else {
            type = unannotatedType(false);
        }

        if (token.kind == IDENTIFIER) {
            pos = token.pos;
            Name name = ident();

            // Method
            if (token.kind == LPAREN) {
                return List.of(methodDeclaratorRest(pos, mods, type, name, typarams,
                        false, isVoid, false, dc));
            }

            // Field
            if (!isVoid && typarams.isEmpty() && (token.kind == EQ || token.kind == SEMI)) {
                List<JCTree> defs =
                        variableDeclaratorsRest(pos, mods, type, name, false, dc,
                                new ListBuffer<JCTree>(), false).toList();
                accept(SEMI);
                storeEnd(defs.last(), S.prevToken().endPos);

                return defs;
            }
        } else if (token.kind == LPAREN && type.hasTag(IDENT)) {
            log.error(DiagnosticFlag.SYNTAX, pos, Errors.InvalidMethDeclRetTypeReq);

            return List.of(methodDeclaratorRest(
                    pos, mods, null, names.init, typarams,
                    false, true, false, dc));
        }

        return List.of(F.Erroneous());
    }

    protected boolean isDeclaration() {
        return isDeclaration(allowRecords);
    }

    private boolean isDeclaration(boolean allowRecords) {
        return token.kind == CLASS ||
               token.kind == INTERFACE ||
               token.kind == ENUM ||
               isRecordStart() && allowRecords;
    }

    /**
     * {@return true if and only if the current token is definitelly a token that
     *  starts a statement.}
     */
    private boolean isDefiniteStatementStartToken() {
        return switch (token.kind) {
            case IF, WHILE, DO, SWITCH, RETURN, TRY, FOR, ASSERT, BREAK,
                 CONTINUE, THROW -> true;
            default -> false;
        };
    }

    protected boolean isRecordStart() {
        if (token.kind == IDENTIFIER && token.name() == names.record && peekToken(TokenKind.IDENTIFIER)) {
            checkSourceLevel(Feature.RECORDS);
            return true;
        } else {
            return false;
        }
    }

    protected boolean isNonSealedClassStart(boolean local) {
        if (isNonSealedIdentifier(token, 0)) {
            Token next = S.token(3);
            return allowedAfterSealedOrNonSealed(next, local, true);
        }
        return false;
    }

    protected boolean isNonSealedIdentifier(Token someToken, int lookAheadOffset) {
        if (someToken.name() == names.non && peekToken(lookAheadOffset, TokenKind.SUB, TokenKind.IDENTIFIER)) {
            Token tokenSub = S.token(lookAheadOffset + 1);
            Token tokenSealed = S.token(lookAheadOffset + 2);
            if (someToken.endPos == tokenSub.pos &&
                    tokenSub.endPos == tokenSealed.pos &&
                    tokenSealed.name() == names.sealed) {
                checkSourceLevel(Feature.SEALED_CLASSES);
                return true;
            }
        }
        return false;
    }

    protected boolean isValueModifier() {
        if (token.kind == IDENTIFIER && token.name() == names.value) {
            boolean isValueModifier = false;
            Token next = S.token(1);
            switch (next.kind) {
                case PRIVATE: case PROTECTED: case PUBLIC: case STATIC: case TRANSIENT:
                case FINAL: case ABSTRACT: case NATIVE: case VOLATILE: case SYNCHRONIZED:
                case STRICTFP: case MONKEYS_AT: case DEFAULT: case BYTE: case SHORT:
                case CHAR: case INT: case LONG: case FLOAT: case DOUBLE: case BOOLEAN: case VOID:
                case CLASS: case INTERFACE: case ENUM:
                    isValueModifier = true;
                    break;
                case IDENTIFIER: // value record R || value value || new value Comparable() {} ??
                    if (next.name() == names.record || next.name() == names.value
                            || (mode & EXPR) != 0)
                        isValueModifier = true;
                    break;
            }
            if (isValueModifier) {
                checkSourceLevel(Feature.VALUE_CLASSES);
                return true;
            }
        }
        return false;
    }

    protected boolean isSealedClassStart(boolean local) {
        if (token.name() == names.sealed) {
            Token next = S.token(1);
            if (allowedAfterSealedOrNonSealed(next, local, false)) {
                checkSourceLevel(Feature.SEALED_CLASSES);
                return true;
            }
        }
        return false;
    }

    private boolean allowedAfterSealedOrNonSealed(Token next, boolean local, boolean currentIsNonSealed) {
        return local ?
            switch (next.kind) {
                case MONKEYS_AT -> {
                    Token afterNext = S.token(2);
                    yield afterNext.kind != INTERFACE || currentIsNonSealed;
                }
                case ABSTRACT, FINAL, STRICTFP, CLASS, INTERFACE, ENUM -> true;
                default -> false;
            } :
            switch (next.kind) {
                case MONKEYS_AT -> {
                    Token afterNext = S.token(2);
                    yield afterNext.kind != INTERFACE || currentIsNonSealed;
                }
                case PUBLIC, PROTECTED, PRIVATE, ABSTRACT, STATIC, FINAL, STRICTFP, CLASS, INTERFACE, ENUM -> true;
                case IDENTIFIER -> isNonSealedIdentifier(next, currentIsNonSealed ? 3 : 1) ||
                        next.name() == names.sealed ||
                        allowValueClasses && next.name() == names.value;
                default -> false;
            };
    }

    /** MethodDeclaratorRest =
     *      FormalParameters BracketsOpt [THROWS TypeList] ( MethodBody | [DEFAULT AnnotationValue] ";")
     *  VoidMethodDeclaratorRest =
     *      FormalParameters [THROWS TypeList] ( MethodBody | ";")
     *  ConstructorDeclaratorRest =
     *      "(" FormalParameterListOpt ")" [THROWS TypeList] MethodBody
     */
    protected JCTree methodDeclaratorRest(int pos,
                              JCModifiers mods,
                              JCExpression type,
                              Name name,
                              List<JCTypeParameter> typarams,
                              boolean isInterface, boolean isVoid,
                              boolean isRecord,
                              Comment dc) {
        if (isInterface) {
            if ((mods.flags & Flags.PRIVATE) != 0) {
                checkSourceLevel(Feature.PRIVATE_INTERFACE_METHODS);
            }
        }
        JCVariableDecl prevReceiverParam = this.receiverParam;
        try {
            this.receiverParam = null;
            // Parsing formalParameters sets the receiverParam, if present
            List<JCVariableDecl> params = List.nil();
            List<JCExpression> thrown = List.nil();
            boolean unclosedParameterList;
            if (!isRecord || name != names.init || token.kind == LPAREN) {
                params = formalParameters();
                unclosedParameterList = token.pos == endPosTable.errorEndPos;
                if (!isVoid) type = bracketsOpt(type);
                if (token.kind == THROWS) {
                    nextToken();
                    thrown = qualidentList(true);
                }
            } else {
                unclosedParameterList = false;
            }

            saveDanglingDocComments(dc);

            JCBlock body = null;
            JCExpression defaultValue;
            if (token.kind == LBRACE) {
                body = block();
                defaultValue = null;
            } else {
                if (token.kind == DEFAULT) {
                    accept(DEFAULT);
                    defaultValue = annotationValue();
                    accept(SEMI);
                } else {
                    defaultValue = null;
                    accept(SEMI, tk -> Errors.Expected2(LBRACE, SEMI));
                }
                if (token.pos <= endPosTable.errorEndPos) {
                    // error recovery
                    // look if there is a probable missing opening brace,
                    // and if yes, parse as a block
                    boolean parseAsBlock = openingBraceMissing(unclosedParameterList);

                    if (parseAsBlock) {
                        body = block();
                    }
                }
            }

            JCMethodDecl result =
                    toP(F.at(pos).MethodDef(mods, name, type, typarams,
                                            receiverParam, params, thrown,
                                            body, defaultValue));
            attach(result, dc);
            return result;
        } finally {
            this.receiverParam = prevReceiverParam;
        }
    }

    /**
     * After seeing a method header, and not seeing an opening left brace,
     * attempt to estimate if acting as if the left brace was present and
     * parsing the upcoming code will get better results than not parsing
     * the code as a block.
     *
     * The estimate is as follows:
     * - tokens are skipped until member, statement or identifier is found,
     * - then, if there is a left brace, parse as a block,
     * - otherwise, if the head was broken, do not parse as a block,
     * - otherwise, look at the next token and:
     *   - if it definitelly starts a statement, parse as a block,
     *   - otherwise, if it is a closing/right brace, count opening and closing
     *     braces in the rest of the file, to see if imaginarily "adding" an opening
     *     brace would lead to a balanced count - if yes, parse as a block,
     *   - otherwise, speculatively parse the following code as a block, and if
     *     it contains statements that cannot be members, parse as a block,
     *   - otherwise, don't parse as a block.
     *
     * @param unclosedParameterList whether there was a serious problem in the
     *                              parameters list
     * @return true if and only if the following code should be parsed as a block.
     */
    private boolean openingBraceMissing(boolean unclosedParameterList) {
        skip(false, true, !unclosedParameterList, !unclosedParameterList);

        if (token.kind == LBRACE) {
            return true;
        } else if (unclosedParameterList) {
            return false;
        } else {
            return switch (token.kind) {
                //definitelly sees a statement:
                case CASE, DEFAULT, IF, FOR, WHILE, DO, TRY, SWITCH,
                    RETURN, THROW, BREAK, CONTINUE, ELSE, FINALLY,
                    CATCH, THIS, SUPER, NEW -> true;
                case RBRACE -> {
                    //check if adding an opening brace would balance out
                    //the opening and closing braces:
                    int braceBalance = 1;
                    VirtualScanner virtualScanner = new VirtualScanner(S);

                    virtualScanner.nextToken();

                    while (virtualScanner.token().kind != TokenKind.EOF) {
                        switch (virtualScanner.token().kind) {
                            case LBRACE -> braceBalance++;
                            case RBRACE -> braceBalance--;
                        }
                        virtualScanner.nextToken();
                    }

                    yield braceBalance == 0;
                }
                default -> {
                    //speculatively try to parse as a block, and check
                    //if the result would suggest there is a block
                    //e.g.: it contains a statement that is not
                    //a member declaration
                    JavacParser speculative = new VirtualParser(this);
                    JCBlock speculativeResult =
                            speculative.block();
                    if (!speculativeResult.stats.isEmpty()) {
                        JCStatement last = speculativeResult.stats.last();
                        yield !speculativeResult.stats.stream().allMatch(s -> s.hasTag(VARDEF) ||
                                s.hasTag(CLASSDEF) ||
                                s.hasTag(BLOCK) ||
                                s == last) ||
                            !(last instanceof JCExpressionStatement exprStatement &&
                            exprStatement.expr.hasTag(ERRONEOUS));
                    } else {
                        yield false;
                    }
                }
            };
        }
    }

    /** QualidentList = [Annotations] Qualident {"," [Annotations] Qualident}
     */
    List<JCExpression> qualidentList(boolean allowAnnos) {
        ListBuffer<JCExpression> ts = new ListBuffer<>();

        List<JCAnnotation> typeAnnos = allowAnnos ? typeAnnotationsOpt() : List.nil();
        JCExpression qi = qualident(allowAnnos);
        if (!typeAnnos.isEmpty()) {
            JCExpression at = insertAnnotationsToMostInner(qi, typeAnnos, false);
            ts.append(at);
        } else {
            ts.append(qi);
        }
        while (token.kind == COMMA) {
            nextToken();

            typeAnnos = allowAnnos ? typeAnnotationsOpt() : List.nil();
            qi = qualident(allowAnnos);
            if (!typeAnnos.isEmpty()) {
                JCExpression at = insertAnnotationsToMostInner(qi, typeAnnos, false);
                ts.append(at);
            } else {
                ts.append(qi);
            }
        }
        return ts.toList();
    }

    /**
     *  {@literal
     *  TypeParametersOpt = ["<" TypeParameter {"," TypeParameter} ">"]
     *  }
     */
    protected List<JCTypeParameter> typeParametersOpt() {
        return typeParametersOpt(false);
    }
    /** Parses a potentially empty type parameter list if needed with `allowEmpty`.
     *  The caller is free to choose the desirable error message in this (erroneous) case.
     */
    protected List<JCTypeParameter> typeParametersOpt(boolean parseEmpty) {
        if (token.kind == LT) {
            ListBuffer<JCTypeParameter> typarams = new ListBuffer<>();
            nextToken();

            if (parseEmpty && token.kind == GT) {
                accept(GT);
                return null;
            }

            typarams.append(typeParameter());
            while (token.kind == COMMA) {
                nextToken();
                typarams.append(typeParameter());
            }
            accept(GT);
            return typarams.toList();
        } else {
            return List.nil();
        }
    }

    /**
     *  {@literal
     *  TypeParameter = [Annotations] TypeVariable [TypeParameterBound]
     *  TypeParameterBound = EXTENDS Type {"&" Type}
     *  TypeVariable = Ident
     *  }
     */
    JCTypeParameter typeParameter() {
        int pos = token.pos;
        List<JCAnnotation> annos = typeAnnotationsOpt();
        Name name = typeName();
        ListBuffer<JCExpression> bounds = new ListBuffer<>();
        if (token.kind == EXTENDS) {
            nextToken();
            bounds.append(parseType());
            while (token.kind == AMP) {
                nextToken();
                bounds.append(parseType());
            }
        }
        return toP(F.at(pos).TypeParameter(name, bounds.toList(), annos));
    }

    /** FormalParameters = "(" [ FormalParameterList ] ")"
     *  FormalParameterList = [ FormalParameterListNovarargs , ] LastFormalParameter
     *  FormalParameterListNovarargs = [ FormalParameterListNovarargs , ] FormalParameter
     */
    List<JCVariableDecl> formalParameters() {
        return formalParameters(false, false);
    }
    List<JCVariableDecl> formalParameters(boolean lambdaParameters, boolean recordComponents) {
        ListBuffer<JCVariableDecl> params = new ListBuffer<>();
        JCVariableDecl lastParam;
        accept(LPAREN);
        if (token.kind != RPAREN) {
            this.allowThisIdent = !lambdaParameters && !recordComponents;
            lastParam = formalParameter(lambdaParameters, recordComponents);
            if (lastParam.nameexpr != null) {
                this.receiverParam = lastParam;
            } else {
                params.append(lastParam);
            }
            this.allowThisIdent = false;
            while (token.kind == COMMA) {
                if ((lastParam.mods.flags & Flags.VARARGS) != 0) {
                    log.error(DiagnosticFlag.SYNTAX, lastParam, Errors.VarargsMustBeLast);
                }
                nextToken();
                params.append(lastParam = formalParameter(lambdaParameters, recordComponents));
            }
        }
        if (token.kind == RPAREN) {
            nextToken();
        } else {
            setErrorEndPos(token.pos);
            reportSyntaxError(S.prevToken().endPos, Errors.Expected3(COMMA, RPAREN, LBRACKET));
        }
        return params.toList();
    }

    List<JCVariableDecl> implicitParameters(boolean hasParens) {
        if (hasParens) {
            accept(LPAREN);
        }
        ListBuffer<JCVariableDecl> params = new ListBuffer<>();
        if (token.kind != RPAREN && token.kind != ARROW) {
            params.append(implicitParameter());
            while (token.kind == COMMA) {
                nextToken();
                params.append(implicitParameter());
            }
        }
        if (hasParens) {
            accept(RPAREN);
        }
        return params.toList();
    }

    JCModifiers optFinal(long flags) {
        JCModifiers mods = modifiersOpt();
        checkNoMods(mods.flags & ~(Flags.FINAL | Flags.DEPRECATED));
        mods.flags |= flags;
        return mods;
    }

    /**
     * Inserts the annotations (and possibly a new array level)
     * to the left-most type in an array or nested type.
     *
     * When parsing a type like {@code @B Outer.Inner @A []}, the
     * {@code @A} annotation should target the array itself, while
     * {@code @B} targets the nested type {@code Outer}.
     *
     * Currently the parser parses the annotation first, then
     * the array, and then inserts the annotation to the left-most
     * nested type.
     *
     * When {@code createNewLevel} is true, then a new array
     * level is inserted as the most inner type, and have the
     * annotations target it.  This is useful in the case of
     * varargs, e.g. {@code String @A [] @B ...}, as the parser
     * first parses the type {@code String @A []} then inserts
     * a new array level with {@code @B} annotation.
     */
    private JCExpression insertAnnotationsToMostInner(
            JCExpression type, List<JCAnnotation> annos,
            boolean createNewLevel) {
        int origEndPos = getEndPos(type);
        JCExpression mostInnerType = type;
        JCArrayTypeTree mostInnerArrayType = null;
        while (TreeInfo.typeIn(mostInnerType).hasTag(TYPEARRAY)) {
            mostInnerArrayType = (JCArrayTypeTree) TreeInfo.typeIn(mostInnerType);
            mostInnerType = mostInnerArrayType.elemtype;
        }

        if (createNewLevel) {
            mostInnerType = to(F.at(token.pos).TypeArray(mostInnerType));
            origEndPos = getEndPos(mostInnerType);
        }

        JCExpression mostInnerTypeToReturn = mostInnerType;
        if (annos.nonEmpty()) {
            JCExpression lastToModify = mostInnerType;

            while (TreeInfo.typeIn(mostInnerType).hasTag(SELECT) ||
                    TreeInfo.typeIn(mostInnerType).hasTag(TYPEAPPLY)) {
                while (TreeInfo.typeIn(mostInnerType).hasTag(SELECT)) {
                    lastToModify = mostInnerType;
                    mostInnerType = ((JCFieldAccess) TreeInfo.typeIn(mostInnerType)).getExpression();
                }
                while (TreeInfo.typeIn(mostInnerType).hasTag(TYPEAPPLY)) {
                    lastToModify = mostInnerType;
                    mostInnerType = ((JCTypeApply) TreeInfo.typeIn(mostInnerType)).clazz;
                }
            }

            mostInnerType = F.at(annos.head.pos).AnnotatedType(annos, mostInnerType);

            if (TreeInfo.typeIn(lastToModify).hasTag(TYPEAPPLY)) {
                ((JCTypeApply) TreeInfo.typeIn(lastToModify)).clazz = mostInnerType;
            } else if (TreeInfo.typeIn(lastToModify).hasTag(SELECT)) {
                ((JCFieldAccess) TreeInfo.typeIn(lastToModify)).selected = mostInnerType;
            } else {
                // We never saw a SELECT or TYPEAPPLY, return the annotated type.
                mostInnerTypeToReturn = mostInnerType;
            }
        }

        if (mostInnerArrayType == null) {
            return mostInnerTypeToReturn;
        } else {
            mostInnerArrayType.elemtype = mostInnerTypeToReturn;
            storeEnd(type, origEndPos);
            return type;
        }
    }

    /** FormalParameter = { FINAL | '@' Annotation } Type VariableDeclaratorId
     *  LastFormalParameter = { FINAL | '@' Annotation } Type '...' Ident | FormalParameter
     */
    protected JCVariableDecl formalParameter(boolean lambdaParameter, boolean recordComponent) {
        JCModifiers mods = !recordComponent ? optFinal(Flags.PARAMETER) : modifiersOpt();
        if (recordComponent && mods.flags != 0) {
            log.error(mods.pos, Errors.RecordCantDeclareFieldModifiers);
        }
        if (recordComponent) {
            mods.flags |= Flags.RECORD | Flags.FINAL | Flags.PRIVATE | Flags.GENERATED_MEMBER;
        }
        // need to distinguish between vararg annos and array annos
        // look at typeAnnotationsPushedBack comment
        this.permitTypeAnnotationsPushBack = true;
        JCExpression type = parseType(lambdaParameter);
        this.permitTypeAnnotationsPushBack = false;

        if (token.kind == ELLIPSIS) {
            List<JCAnnotation> varargsAnnos = typeAnnotationsPushedBack;
            typeAnnotationsPushedBack = List.nil();
            mods.flags |= Flags.VARARGS;
            // insert var arg type annotations
            type = insertAnnotationsToMostInner(type, varargsAnnos, true);
            nextToken();
        } else {
            // if not a var arg, then typeAnnotationsPushedBack should be null
            if (typeAnnotationsPushedBack.nonEmpty()) {
                reportSyntaxError(typeAnnotationsPushedBack.head.pos, Errors.IllegalStartOfType);
            }
            typeAnnotationsPushedBack = List.nil();
        }
        return variableDeclaratorId(mods, type, false, lambdaParameter, recordComponent);
    }

    protected JCVariableDecl implicitParameter() {
        JCModifiers mods = F.at(token.pos).Modifiers(Flags.PARAMETER);
        return variableDeclaratorId(mods, null, false, true, false);
    }

/* ---------- auxiliary methods -------------- */
    /** Check that given tree is a legal expression statement.
     */
    protected JCExpression checkExprStat(JCExpression t) {
        if (!TreeInfo.isExpressionStatement(t)) {
            JCExpression ret = F.at(t.pos).Erroneous(List.<JCTree>of(t));
            log.error(DiagnosticFlag.SYNTAX, ret, Errors.NotStmt);
            return ret;
        } else {
            return t;
        }
    }

    /** Return precedence of operator represented by token,
     *  -1 if token is not a binary operator. @see TreeInfo.opPrec
     */
    static int prec(TokenKind token) {
        JCTree.Tag oc = optag(token);
        return (oc != NO_TAG) ? TreeInfo.opPrec(oc) : -1;
    }

    /**
     * Return the lesser of two positions, making allowance for either one
     * being unset.
     */
    static int earlier(int pos1, int pos2) {
        if (pos1 == Position.NOPOS)
            return pos2;
        if (pos2 == Position.NOPOS)
            return pos1;
        return (pos1 < pos2 ? pos1 : pos2);
    }

    /** Return operation tag of binary operator represented by token,
     *  No_TAG if token is not a binary operator.
     */
    static JCTree.Tag optag(TokenKind token) {
        switch (token) {
        case BARBAR:
            return OR;
        case AMPAMP:
            return AND;
        case BAR:
            return BITOR;
        case BAREQ:
            return BITOR_ASG;
        case CARET:
            return BITXOR;
        case CARETEQ:
            return BITXOR_ASG;
        case AMP:
            return BITAND;
        case AMPEQ:
            return BITAND_ASG;
        case EQEQ:
            return JCTree.Tag.EQ;
        case BANGEQ:
            return NE;
        case LT:
            return JCTree.Tag.LT;
        case GT:
            return JCTree.Tag.GT;
        case LTEQ:
            return LE;
        case GTEQ:
            return GE;
        case LTLT:
            return SL;
        case LTLTEQ:
            return SL_ASG;
        case GTGT:
            return SR;
        case GTGTEQ:
            return SR_ASG;
        case GTGTGT:
            return USR;
        case GTGTGTEQ:
            return USR_ASG;
        case PLUS:
            return JCTree.Tag.PLUS;
        case PLUSEQ:
            return PLUS_ASG;
        case SUB:
            return MINUS;
        case SUBEQ:
            return MINUS_ASG;
        case STAR:
            return MUL;
        case STAREQ:
            return MUL_ASG;
        case SLASH:
            return DIV;
        case SLASHEQ:
            return DIV_ASG;
        case PERCENT:
            return MOD;
        case PERCENTEQ:
            return MOD_ASG;
        case INSTANCEOF:
            return TYPETEST;
        default:
            return NO_TAG;
        }
    }

    /** Return operation tag of unary operator represented by token,
     *  No_TAG if token is not a binary operator.
     */
    static JCTree.Tag unoptag(TokenKind token) {
        switch (token) {
        case PLUS:
            return POS;
        case SUB:
            return NEG;
        case BANG:
            return NOT;
        case TILDE:
            return COMPL;
        case PLUSPLUS:
            return PREINC;
        case SUBSUB:
            return PREDEC;
        default:
            return NO_TAG;
        }
    }

    /** Return type tag of basic type represented by token,
     *  NONE if token is not a basic type identifier.
     */
    static TypeTag typetag(TokenKind token) {
        switch (token) {
        case BYTE:
            return TypeTag.BYTE;
        case CHAR:
            return TypeTag.CHAR;
        case SHORT:
            return TypeTag.SHORT;
        case INT:
            return TypeTag.INT;
        case LONG:
            return TypeTag.LONG;
        case FLOAT:
            return TypeTag.FLOAT;
        case DOUBLE:
            return TypeTag.DOUBLE;
        case BOOLEAN:
            return TypeTag.BOOLEAN;
        default:
            return TypeTag.NONE;
        }
    }

    void checkSourceLevel(Feature feature) {
        checkSourceLevel(token.pos, feature);
    }

    protected void checkSourceLevel(int pos, Feature feature) {
        if (preview.isPreview(feature) && !preview.isEnabled()) {
            //preview feature without --preview flag, error
            log.error(DiagnosticFlag.SOURCE_LEVEL, pos, preview.disabledError(feature));
        } else if (!feature.allowedInSource(source)) {
            //incompatible source level, error
            log.error(DiagnosticFlag.SOURCE_LEVEL, pos, feature.error(source.name));
        } else if (preview.isPreview(feature)) {
            //use of preview feature, warn
            preview.warnPreview(pos, feature);
        }
    }

    private void updateUnexpectedTopLevelDefinitionStartError(boolean hasPackageDecl) {
        //TODO: proper tests for this logic (and updates):
        if (parseModuleInfo) {
            unexpectedTopLevelDefinitionStartError = Errors.ExpectedModuleOrOpen;
        } else if (Feature.IMPLICIT_CLASSES.allowedInSource(source) && !hasPackageDecl) {
            unexpectedTopLevelDefinitionStartError = Errors.ClassMethodOrFieldExpected;
        } else if (allowRecords) {
            unexpectedTopLevelDefinitionStartError = Errors.Expected4(CLASS, INTERFACE, ENUM, "record");
        } else {
            unexpectedTopLevelDefinitionStartError = Errors.Expected3(CLASS, INTERFACE, ENUM);
        }
    }

    /*
     * a functional source tree and end position mappings
     */
    protected static class SimpleEndPosTable extends AbstractEndPosTable {

        private final IntHashTable endPosMap;

        SimpleEndPosTable(JavacParser parser) {
            super(parser);
            endPosMap = new IntHashTable();
        }

        public void storeEnd(JCTree tree, int endpos) {
            endPosMap.put(tree, errorEndPos > endpos ? errorEndPos : endpos);
        }

        protected <T extends JCTree> T to(T t) {
            storeEnd(t, parser.token.endPos);
            return t;
        }

        protected <T extends JCTree> T toP(T t) {
            storeEnd(t, parser.S.prevToken().endPos);
            return t;
        }

        public int getEndPos(JCTree tree) {
            int value = endPosMap.get(tree);
            // As long as Position.NOPOS==-1, this just returns value.
            return (value == -1) ? Position.NOPOS : value;
        }

        public int replaceTree(JCTree oldTree, JCTree newTree) {
            int pos = endPosMap.remove(oldTree);
            if (pos != -1) {
                storeEnd(newTree, pos);
                return pos;
            }
            return Position.NOPOS;
        }
    }

    /*
     * a default skeletal implementation without any mapping overhead.
     */
    protected static class EmptyEndPosTable extends AbstractEndPosTable {

        EmptyEndPosTable(JavacParser parser) {
            super(parser);
        }

        public void storeEnd(JCTree tree, int endpos) { /* empty */ }

        protected <T extends JCTree> T to(T t) {
            return t;
        }

        protected <T extends JCTree> T toP(T t) {
            return t;
        }

        public int getEndPos(JCTree tree) {
            return Position.NOPOS;
        }

        public int replaceTree(JCTree oldTree, JCTree newTree) {
            return Position.NOPOS;
        }

    }

    protected abstract static class AbstractEndPosTable implements EndPosTable {
        /**
         * The current parser.
         */
        protected JavacParser parser;

        /**
         * Store the last error position.
         */
        public int errorEndPos = Position.NOPOS;

        public AbstractEndPosTable(JavacParser parser) {
            this.parser = parser;
        }

        /**
         * Store current token's ending position for a tree, the value of which
         * will be the greater of last error position and the ending position of
         * the current token.
         * @param t The tree.
         */
        protected abstract <T extends JCTree> T to(T t);

        /**
         * Store current token's ending position for a tree, the value of which
         * will be the greater of last error position and the ending position of
         * the previous token.
         * @param t The tree.
         */
        protected abstract <T extends JCTree> T toP(T t);

        /**
         * Set the error position during the parsing phases, the value of which
         * will be set only if it is greater than the last stored error position.
         * @param errPos The error position
         */
        public void setErrorEndPos(int errPos) {
            if (errPos > errorEndPos) {
                errorEndPos = errPos;
            }
        }

        public void setParser(JavacParser parser) {
            this.parser = parser;
        }
    }
}<|MERGE_RESOLUTION|>--- conflicted
+++ resolved
@@ -205,12 +205,9 @@
         this.allowYieldStatement = Feature.SWITCH_EXPRESSION.allowedInSource(source);
         this.allowRecords = Feature.RECORDS.allowedInSource(source);
         this.allowSealedTypes = Feature.SEALED_CLASSES.allowedInSource(source);
-<<<<<<< HEAD
         this.allowValueClasses = (!preview.isPreview(Feature.VALUE_CLASSES) || preview.isEnabled()) &&
                 Feature.VALUE_CLASSES.allowedInSource(source);
-=======
         updateUnexpectedTopLevelDefinitionStartError(false);
->>>>>>> 52a5583d
     }
 
     /** Construct a parser from an existing parser, with minimal overhead.
@@ -235,12 +232,9 @@
         this.allowYieldStatement = Feature.SWITCH_EXPRESSION.allowedInSource(source);
         this.allowRecords = Feature.RECORDS.allowedInSource(source);
         this.allowSealedTypes = Feature.SEALED_CLASSES.allowedInSource(source);
-<<<<<<< HEAD
         this.allowValueClasses = (!preview.isPreview(Feature.VALUE_CLASSES) || preview.isEnabled()) &&
                 Feature.VALUE_CLASSES.allowedInSource(source);
-=======
         updateUnexpectedTopLevelDefinitionStartError(false);
->>>>>>> 52a5583d
     }
 
     protected AbstractEndPosTable newEndPosTable(boolean keepEndPositions) {
