/*
 * Copyright (c) 1999, 2022, Oracle and/or its affiliates. All rights reserved.
 * DO NOT ALTER OR REMOVE COPYRIGHT NOTICES OR THIS FILE HEADER.
 *
 * This code is free software; you can redistribute it and/or modify it
 * under the terms of the GNU General Public License version 2 only, as
 * published by the Free Software Foundation.  Oracle designates this
 * particular file as subject to the "Classpath" exception as provided
 * by Oracle in the LICENSE file that accompanied this code.
 *
 * This code is distributed in the hope that it will be useful, but WITHOUT
 * ANY WARRANTY; without even the implied warranty of MERCHANTABILITY or
 * FITNESS FOR A PARTICULAR PURPOSE.  See the GNU General Public License
 * version 2 for more details (a copy is included in the LICENSE file that
 * accompanied this code).
 *
 * You should have received a copy of the GNU General Public License version
 * 2 along with this work; if not, write to the Free Software Foundation,
 * Inc., 51 Franklin St, Fifth Floor, Boston, MA 02110-1301 USA.
 *
 * Please contact Oracle, 500 Oracle Parkway, Redwood Shores, CA 94065 USA
 * or visit www.oracle.com if you need additional information or have any
 * questions.
 */

package com.sun.tools.javac.comp;

import java.util.*;
import java.util.stream.Collectors;

import com.sun.source.tree.LambdaExpressionTree.BodyKind;
import com.sun.tools.javac.code.*;
import com.sun.tools.javac.code.Kinds.KindSelector;
import com.sun.tools.javac.code.Scope.WriteableScope;
import com.sun.tools.javac.jvm.*;
import com.sun.tools.javac.jvm.PoolConstant.LoadableConstant;
import com.sun.tools.javac.main.Option.PkgInfo;
import com.sun.tools.javac.resources.CompilerProperties.Fragments;
import com.sun.tools.javac.resources.CompilerProperties.Notes;
import com.sun.tools.javac.tree.*;
import com.sun.tools.javac.util.*;
import com.sun.tools.javac.util.JCDiagnostic.DiagnosticPosition;
import com.sun.tools.javac.util.List;

import com.sun.tools.javac.code.Symbol.*;
import com.sun.tools.javac.code.Symbol.OperatorSymbol.AccessCode;
import com.sun.tools.javac.resources.CompilerProperties.Errors;
import com.sun.tools.javac.tree.JCTree.*;
import com.sun.tools.javac.code.Type.*;

import com.sun.tools.javac.jvm.Target;
import com.sun.tools.javac.tree.EndPosTable;

import static com.sun.tools.javac.code.Flags.*;
import static com.sun.tools.javac.code.Flags.BLOCK;
import static com.sun.tools.javac.code.Scope.LookupKind.NON_RECURSIVE;
import static com.sun.tools.javac.code.TypeTag.*;
import static com.sun.tools.javac.code.Kinds.Kind.*;
import com.sun.tools.javac.code.Source.Feature;
import static com.sun.tools.javac.jvm.ByteCodes.*;
import com.sun.tools.javac.tree.JCTree.JCBreak;
import com.sun.tools.javac.tree.JCTree.JCCase;
import com.sun.tools.javac.tree.JCTree.JCExpression;
import com.sun.tools.javac.tree.JCTree.JCExpressionStatement;

import static com.sun.tools.javac.tree.JCTree.JCOperatorExpression.OperandPos.LEFT;
import com.sun.tools.javac.tree.JCTree.JCSwitchExpression;

import static com.sun.tools.javac.tree.JCTree.Tag.*;

/** This pass translates away some syntactic sugar: inner classes,
 *  class literals, assertions, foreach loops, etc.
 *
 *  <p><b>This is NOT part of any supported API.
 *  If you write code that depends on this, you do so at your own risk.
 *  This code and its internal interfaces are subject to change or
 *  deletion without notice.</b>
 */
public class Lower extends TreeTranslator {
    protected static final Context.Key<Lower> lowerKey = new Context.Key<>();

    public static Lower instance(Context context) {
        Lower instance = context.get(lowerKey);
        if (instance == null)
            instance = new Lower(context);
        return instance;
    }

    private final Names names;
    private final Log log;
    private final Symtab syms;
    private final Resolve rs;
    private final Operators operators;
    private final Check chk;
    private final Attr attr;
    private TreeMaker make;
    private DiagnosticPosition make_pos;
    private final ConstFold cfolder;
    private final Target target;
    private final TypeEnvs typeEnvs;
    private final Name dollarAssertionsDisabled;
    private final Types types;
    private final TransTypes transTypes;
    private final boolean debugLower;
    private final boolean disableProtectedAccessors; // experimental
    private final PkgInfo pkginfoOpt;
    private final boolean optimizeOuterThis;
    private final boolean useMatchException;
    private final HashMap<TypePairs, String> typePairToName;
    private final boolean allowValueClasses;
    private int variableIndex = 0;

    @SuppressWarnings("this-escape")
    protected Lower(Context context) {
        context.put(lowerKey, this);
        names = Names.instance(context);
        log = Log.instance(context);
        syms = Symtab.instance(context);
        rs = Resolve.instance(context);
        operators = Operators.instance(context);
        chk = Check.instance(context);
        attr = Attr.instance(context);
        make = TreeMaker.instance(context);
        cfolder = ConstFold.instance(context);
        target = Target.instance(context);
        typeEnvs = TypeEnvs.instance(context);
        dollarAssertionsDisabled = names.
            fromString(target.syntheticNameChar() + "assertionsDisabled");

        types = Types.instance(context);
        transTypes = TransTypes.instance(context);
        Options options = Options.instance(context);
        debugLower = options.isSet("debuglower");
        pkginfoOpt = PkgInfo.get(options);
        optimizeOuterThis =
            target.optimizeOuterThis() ||
            options.getBoolean("optimizeOuterThis", false);
        disableProtectedAccessors = options.isSet("disableProtectedAccessors");
        Source source = Source.instance(context);
        Preview preview = Preview.instance(context);
        useMatchException = Feature.PATTERN_SWITCH.allowedInSource(source) &&
                            (preview.isEnabled() || !preview.isPreview(Feature.PATTERN_SWITCH));
        typePairToName = TypePairs.initialize(syms);
        this.allowValueClasses = (!preview.isPreview(Feature.VALUE_CLASSES) || preview.isEnabled()) &&
                Feature.VALUE_CLASSES.allowedInSource(source);
    }

    /** The currently enclosing class.
     */
    ClassSymbol currentClass;

    /** A queue of all translated classes.
     */
    ListBuffer<JCTree> translated;

    /** Environment for symbol lookup, set by translateTopLevelClass.
     */
    Env<AttrContext> attrEnv;

    /** A hash table mapping syntax trees to their ending source positions.
     */
    EndPosTable endPosTable;

/* ************************************************************************
 * Global mappings
 *************************************************************************/

    /** A hash table mapping local classes to their definitions.
     */
    Map<ClassSymbol, JCClassDecl> classdefs;

    /** A hash table mapping local classes to a list of pruned trees.
     */
    public Map<ClassSymbol, List<JCTree>> prunedTree = new WeakHashMap<>();

    /** A hash table mapping virtual accessed symbols in outer subclasses
     *  to the actually referred symbol in superclasses.
     */
    Map<Symbol,Symbol> actualSymbols;

    /**
     * The current expected return type.
     */
    Type currentRestype;

    /** The current method definition.
     */
    JCMethodDecl currentMethodDef;

    /** The current method symbol.
     */
    MethodSymbol currentMethodSym;

    /** The currently enclosing outermost class definition.
     */
    JCClassDecl outermostClassDef;

    /** The currently enclosing outermost member definition.
     */
    JCTree outermostMemberDef;

    /** A hash table mapping local classes to a set of outer this fields
     */
    public Map<ClassSymbol, Set<JCExpression>> initializerOuterThis = new WeakHashMap<>();

    /** A navigator class for assembling a mapping from local class symbols
     *  to class definition trees.
     *  There is only one case; all other cases simply traverse down the tree.
     */
    class ClassMap extends TreeScanner {

        /** All encountered class defs are entered into classdefs table.
         */
        public void visitClassDef(JCClassDecl tree) {
            classdefs.put(tree.sym, tree);
            super.visitClassDef(tree);
        }
    }
    ClassMap classMap = new ClassMap();

    /** Map a class symbol to its definition.
     *  @param c    The class symbol of which we want to determine the definition.
     */
    JCClassDecl classDef(ClassSymbol c) {
        // First lookup the class in the classdefs table.
        JCClassDecl def = classdefs.get(c);
        if (def == null && outermostMemberDef != null) {
            // If this fails, traverse outermost member definition, entering all
            // local classes into classdefs, and try again.
            classMap.scan(outermostMemberDef);
            def = classdefs.get(c);
        }
        if (def == null) {
            // If this fails, traverse outermost class definition, entering all
            // local classes into classdefs, and try again.
            classMap.scan(outermostClassDef);
            def = classdefs.get(c);
        }
        return def;
    }

    /**
     * Get the enum constants for the given enum class symbol, if known.
     * They will only be found if they are defined within the same top-level
     * class as the class being compiled, so it's safe to assume that they
     * can't change at runtime due to a recompilation.
     */
    List<Name> enumNamesFor(ClassSymbol c) {

        // Find the class definition and verify it is an enum class
        final JCClassDecl classDef = classDef(c);
        if (classDef == null ||
            (classDef.mods.flags & ENUM) == 0 ||
            (types.supertype(currentClass.type).tsym.flags() & ENUM) != 0) {
            return null;
        }

        // Gather the enum identifiers
        ListBuffer<Name> idents = new ListBuffer<>();
        for (List<JCTree> defs = classDef.defs; defs.nonEmpty(); defs=defs.tail) {
            if (defs.head.hasTag(VARDEF) &&
                (((JCVariableDecl) defs.head).mods.flags & ENUM) != 0) {
                JCVariableDecl var = (JCVariableDecl)defs.head;
                idents.append(var.name);
            }
        }
        return idents.toList();
    }

    /** A hash table mapping class symbols to lists of free variables.
     *  accessed by them. Only free variables of the method immediately containing
     *  a class are associated with that class.
     */
    Map<ClassSymbol,List<VarSymbol>> freevarCache;

    /** A navigator class for collecting the free variables accessed
     *  from a local class.
     */
    class FreeVarCollector extends CaptureScanner {

        FreeVarCollector(JCTree ownerTree) {
            super(ownerTree);
        }

        void addFreeVars(ClassSymbol c) {
            List<VarSymbol> fvs = freevarCache.get(c);
            if (fvs != null) {
                for (List<VarSymbol> l = fvs; l.nonEmpty(); l = l.tail) {
                    addFreeVar(l.head);
                }
            }
        }

        /** If tree refers to a class instance creation expression
         *  add all free variables of the freshly created class.
         */
        public void visitNewClass(JCNewClass tree) {
            ClassSymbol c = (ClassSymbol)tree.constructor.owner;
            addFreeVars(c);
            super.visitNewClass(tree);
        }

        /** If tree refers to a superclass constructor call,
         *  add all free variables of the superclass.
         */
        public void visitApply(JCMethodInvocation tree) {
            if (TreeInfo.name(tree.meth) == names._super) {
                addFreeVars((ClassSymbol) TreeInfo.symbol(tree.meth).owner);
            }
            super.visitApply(tree);
        }
    }

    /** Return the variables accessed from within a local class, which
     *  are declared in the local class' owner.
     *  (in reverse order of first access).
     */
    List<VarSymbol> freevars(ClassSymbol c)  {
        List<VarSymbol> fvs = freevarCache.get(c);
        if (fvs != null) {
            return fvs;
        }
        FreeVarCollector collector = new FreeVarCollector(classDef(c));
        fvs = collector.analyzeCaptures().reverse();
        freevarCache.put(c, fvs);
        return fvs;
    }

    Map<TypeSymbol,EnumMapping> enumSwitchMap = new LinkedHashMap<>();

    EnumMapping mapForEnum(DiagnosticPosition pos, TypeSymbol enumClass) {

        // If enum class is part of this compilation, just switch on ordinal value
        if (enumClass.kind == TYP) {
            final List<Name> idents = enumNamesFor((ClassSymbol)enumClass);
            if (idents != null)
                return new CompileTimeEnumMapping(idents);
        }

        // Map identifiers to ordinal values at runtime, and then switch on that
        return enumSwitchMap.computeIfAbsent(enumClass, ec -> new RuntimeEnumMapping(pos, ec));
    }

    /** Generates a test value and corresponding cases for a switch on an enum type.
     */
    interface EnumMapping {

        /** Given an expression for the enum value's ordinal, generate an expression for the switch statement.
         */
        JCExpression switchValue(JCExpression ordinalExpr);

        /** Generate the switch statement case value corresponding to the given enum value.
         */
        JCLiteral caseValue(VarSymbol v);

        default void translate() {
        }
    }

    /** EnumMapping using compile-time constants. Only valid when compiling the enum class itself,
     *  because otherwise the ordinals we use could become obsolete if/when the enum class is recompiled.
     */
    class CompileTimeEnumMapping implements EnumMapping {

        final List<Name> enumNames;

        CompileTimeEnumMapping(List<Name> enumNames) {
            Assert.check(enumNames != null);
            this.enumNames = enumNames;
        }

        @Override
        public JCExpression switchValue(JCExpression ordinalExpr) {
            return ordinalExpr;
        }

        @Override
        public JCLiteral caseValue(VarSymbol v) {
            final int ordinal = enumNames.indexOf(v.name);
            Assert.check(ordinal != -1);
            return make.Literal(ordinal);
        }
    }

    /** EnumMapping using run-time ordinal lookup.
     *
     *  This builds a translation table to be used for enum switches.
     *
     *  <p>For each enum that appears as the type of a switch
     *  expression, we maintain an EnumMapping to assist in the
     *  translation, as exemplified by the following example:
     *
     *  <p>we translate
     *  <pre>
     *          switch(colorExpression) {
     *          case red: stmt1;
     *          case green: stmt2;
     *          }
     *  </pre>
     *  into
     *  <pre>
     *          switch(Outer$0.$EnumMap$Color[colorExpression.ordinal()]) {
     *          case 1: stmt1;
     *          case 2: stmt2
     *          }
     *  </pre>
     *  with the auxiliary table initialized as follows:
     *  <pre>
     *          class Outer$0 {
     *              synthetic final int[] $EnumMap$Color = new int[Color.values().length];
     *              static {
     *                  try { $EnumMap$Color[red.ordinal()] = 1; } catch (NoSuchFieldError ex) {}
     *                  try { $EnumMap$Color[green.ordinal()] = 2; } catch (NoSuchFieldError ex) {}
     *              }
     *          }
     *  </pre>
     *  class EnumMapping provides mapping data and support methods for this translation.
     */
    class RuntimeEnumMapping implements EnumMapping {
        RuntimeEnumMapping(DiagnosticPosition pos, TypeSymbol forEnum) {
            this.forEnum = forEnum;
            this.values = new LinkedHashMap<>();
            this.pos = pos;
            Name varName = names
                .fromString(target.syntheticNameChar() +
                            "SwitchMap" +
                            target.syntheticNameChar() +
                            ClassWriter.externalize(forEnum.type.tsym.flatName().toString())
                            .replace('/', '.')
                            .replace('.', target.syntheticNameChar()));
            ClassSymbol outerCacheClass = outerCacheClass();
            this.mapVar = new VarSymbol(STATIC | SYNTHETIC | FINAL,
                                        varName,
                                        new ArrayType(syms.intType, syms.arrayClass),
                                        outerCacheClass);
            enterSynthetic(pos, mapVar, outerCacheClass.members());
        }

        DiagnosticPosition pos = null;

        // the next value to use
        int next = 1; // 0 (unused map elements) go to the default label

        // the enum for which this is a map
        final TypeSymbol forEnum;

        // the field containing the map
        final VarSymbol mapVar;

        // the mapped values
        final Map<VarSymbol,Integer> values;

        @Override
        public JCExpression switchValue(JCExpression ordinalExpr) {
            return make.Indexed(mapVar, ordinalExpr);
        }

        @Override
        public JCLiteral caseValue(VarSymbol v) {
            Integer result = values.get(v);
            if (result == null)
                values.put(v, result = next++);
            return make.Literal(result);
        }

        // generate the field initializer for the map
        @Override
        public void translate() {
            boolean prevAllowProtectedAccess = attrEnv.info.allowProtectedAccess;
            try {
                make.at(pos.getStartPosition());
                attrEnv.info.allowProtectedAccess = true;
                JCClassDecl owner = classDef((ClassSymbol)mapVar.owner);

                // synthetic static final int[] $SwitchMap$Color = new int[Color.values().length];
                MethodSymbol valuesMethod = lookupMethod(pos,
                                                         names.values,
                                                         forEnum.type,
                                                         List.nil());
                JCExpression size = make // Color.values().length
                    .Select(make.App(make.QualIdent(valuesMethod)),
                            syms.lengthVar);
                JCExpression mapVarInit = make
                    .NewArray(make.Type(syms.intType), List.of(size), null)
                    .setType(new ArrayType(syms.intType, syms.arrayClass));

                // try { $SwitchMap$Color[red.ordinal()] = 1; } catch (java.lang.NoSuchFieldError ex) {}
                ListBuffer<JCStatement> stmts = new ListBuffer<>();
                Symbol ordinalMethod = lookupMethod(pos,
                                                    names.ordinal,
                                                    forEnum.type,
                                                    List.nil());
                List<JCCatch> catcher = List.<JCCatch>nil()
                    .prepend(make.Catch(make.VarDef(new VarSymbol(PARAMETER, names.ex,
                                                                  syms.noSuchFieldErrorType,
                                                                  syms.noSymbol),
                                                    null),
                                        make.Block(0, List.nil())));
                for (Map.Entry<VarSymbol,Integer> e : values.entrySet()) {
                    VarSymbol enumerator = e.getKey();
                    Integer mappedValue = e.getValue();
                    JCExpression assign = make
                        .Assign(make.Indexed(mapVar,
                                             make.App(make.Select(make.QualIdent(enumerator),
                                                                  ordinalMethod))),
                                make.Literal(mappedValue))
                        .setType(syms.intType);
                    JCStatement exec = make.Exec(assign);
                    JCStatement _try = make.Try(make.Block(0, List.of(exec)), catcher, null);
                    stmts.append(_try);
                }

                owner.defs = owner.defs
                    .prepend(make.Block(STATIC, stmts.toList()))
                    .prepend(make.VarDef(mapVar, mapVarInit));
            } finally {
                attrEnv.info.allowProtectedAccess = prevAllowProtectedAccess;
            }
        }
    }


/* ************************************************************************
 * Tree building blocks
 *************************************************************************/

    /** Equivalent to make.at(pos.getStartPosition()) with side effect of caching
     *  pos as make_pos, for use in diagnostics.
     **/
    TreeMaker make_at(DiagnosticPosition pos) {
        make_pos = pos;
        return make.at(pos);
    }

    /** Make an attributed tree representing a literal. This will be an
     *  Ident node in the case of boolean literals, a Literal node in all
     *  other cases.
     *  @param type       The literal's type.
     *  @param value      The literal's value.
     */
    JCExpression makeLit(Type type, Object value) {
        return make.Literal(type.getTag(), value).setType(type.constType(value));
    }

    /** Make an attributed tree representing null.
     */
    JCExpression makeNull() {
        return makeLit(syms.botType, null);
    }

    /** Make an attributed class instance creation expression.
     *  @param ctype    The class type.
     *  @param args     The constructor arguments.
     */
    JCNewClass makeNewClass(Type ctype, List<JCExpression> args) {
        JCNewClass tree = make.NewClass(null,
            null, make.QualIdent(ctype.tsym), args, null);
        tree.constructor = rs.resolveConstructor(
            make_pos, attrEnv, ctype, TreeInfo.types(args), List.nil());
        tree.type = ctype;
        return tree;
    }

    /** Make an attributed unary expression.
     *  @param optag    The operators tree tag.
     *  @param arg      The operator's argument.
     */
    JCUnary makeUnary(JCTree.Tag optag, JCExpression arg) {
        JCUnary tree = make.Unary(optag, arg);
        tree.operator = operators.resolveUnary(tree, optag, arg.type);
        tree.type = tree.operator.type.getReturnType();
        return tree;
    }

    /** Make an attributed binary expression.
     *  @param optag    The operators tree tag.
     *  @param lhs      The operator's left argument.
     *  @param rhs      The operator's right argument.
     */
    JCBinary makeBinary(JCTree.Tag optag, JCExpression lhs, JCExpression rhs) {
        JCBinary tree = make.Binary(optag, lhs, rhs);
        tree.operator = operators.resolveBinary(tree, optag, lhs.type, rhs.type);
        tree.type = tree.operator.type.getReturnType();
        return tree;
    }

    /** Make an attributed assignop expression.
     *  @param optag    The operators tree tag.
     *  @param lhs      The operator's left argument.
     *  @param rhs      The operator's right argument.
     */
    JCAssignOp makeAssignop(JCTree.Tag optag, JCTree lhs, JCTree rhs) {
        JCAssignOp tree = make.Assignop(optag, lhs, rhs);
        tree.operator = operators.resolveBinary(tree, tree.getTag().noAssignOp(), lhs.type, rhs.type);
        tree.type = lhs.type;
        return tree;
    }

    /** Convert tree into string object, unless it has already a
     *  reference type..
     */
    JCExpression makeString(JCExpression tree) {
        if (!tree.type.isPrimitiveOrVoid()) {
            return tree;
        } else {
            Symbol valueOfSym = lookupMethod(tree.pos(),
                                             names.valueOf,
                                             syms.stringType,
                                             List.of(tree.type));
            return make.App(make.QualIdent(valueOfSym), List.of(tree));
        }
    }

    /** Create an empty anonymous class definition and enter and complete
     *  its symbol. Return the class definition's symbol.
     *  and create
     *  @param flags    The class symbol's flags
     *  @param owner    The class symbol's owner
     */
    JCClassDecl makeEmptyClass(long flags, ClassSymbol owner) {
        return makeEmptyClass(flags, owner, null, true);
    }

    JCClassDecl makeEmptyClass(long flags, ClassSymbol owner, Name flatname,
            boolean addToDefs) {
        // Create class symbol.
        ClassSymbol c = syms.defineClass(names.empty, owner);
        if (flatname != null) {
            c.flatname = flatname;
        } else {
            c.flatname = chk.localClassName(c);
        }
        c.sourcefile = owner.sourcefile;
        c.completer = Completer.NULL_COMPLETER;
        c.members_field = WriteableScope.create(c);
        c.flags_field = flags;
        ClassType ctype = (ClassType) c.type;
        ctype.supertype_field = syms.objectType;
        ctype.interfaces_field = List.nil();

        JCClassDecl odef = classDef(owner);

        // Enter class symbol in owner scope and compiled table.
        enterSynthetic(odef.pos(), c, owner.members());
        chk.putCompiled(c);

        // Create class definition tree.
        JCClassDecl cdef = make.ClassDef(
            make.Modifiers(flags), names.empty,
            List.nil(),
            null, List.nil(), List.nil());
        cdef.sym = c;
        cdef.type = c.type;

        // Append class definition tree to owner's definitions.
        if (addToDefs) odef.defs = odef.defs.prepend(cdef);
        return cdef;
    }

/* ************************************************************************
 * Symbol manipulation utilities
 *************************************************************************/

    /** Enter a synthetic symbol in a given scope, but complain if there was already one there.
     *  @param pos           Position for error reporting.
     *  @param sym           The symbol.
     *  @param s             The scope.
     */
    private void enterSynthetic(DiagnosticPosition pos, Symbol sym, WriteableScope s) {
        s.enter(sym);
    }

    /** Create a fresh synthetic name within a given scope - the unique name is
     *  obtained by appending '$' chars at the end of the name until no match
     *  is found.
     *
     * @param name base name
     * @param s scope in which the name has to be unique
     * @return fresh synthetic name
     */
    private Name makeSyntheticName(Name name, Scope s) {
        do {
            name = name.append(
                    target.syntheticNameChar(),
                    names.empty);
        } while (lookupSynthetic(name, s) != null);
        return name;
    }

    /** Check whether synthetic symbols generated during lowering conflict
     *  with user-defined symbols.
     *
     *  @param translatedTrees lowered class trees
     */
    void checkConflicts(List<JCTree> translatedTrees) {
        for (JCTree t : translatedTrees) {
            t.accept(conflictsChecker);
        }
    }

    JCTree.Visitor conflictsChecker = new TreeScanner() {

        TypeSymbol currentClass;

        @Override
        public void visitMethodDef(JCMethodDecl that) {
            checkConflicts(that.pos(), that.sym, currentClass);
            super.visitMethodDef(that);
        }

        @Override
        public void visitVarDef(JCVariableDecl that) {
            if (that.sym.owner.kind == TYP) {
                checkConflicts(that.pos(), that.sym, currentClass);
            }
            super.visitVarDef(that);
        }

        @Override
        public void visitClassDef(JCClassDecl that) {
            TypeSymbol prevCurrentClass = currentClass;
            currentClass = that.sym;
            try {
                super.visitClassDef(that);
            }
            finally {
                currentClass = prevCurrentClass;
            }
        }

        void checkConflicts(DiagnosticPosition pos, Symbol sym, TypeSymbol c) {
            for (Type ct = c.type; ct != Type.noType ; ct = types.supertype(ct)) {
                for (Symbol sym2 : ct.tsym.members().getSymbolsByName(sym.name, NON_RECURSIVE)) {
                    // VM allows methods and variables with differing types
                    if (sym.kind == sym2.kind &&
                        types.isSameType(types.erasure(sym.type), types.erasure(sym2.type)) &&
                        sym != sym2 &&
                        (sym.flags() & Flags.SYNTHETIC) != (sym2.flags() & Flags.SYNTHETIC) &&
                        (sym.flags() & BRIDGE) == 0 && (sym2.flags() & BRIDGE) == 0) {
                        syntheticError(pos, (sym2.flags() & SYNTHETIC) == 0 ? sym2 : sym);
                        return;
                    }
                }
            }
        }

        /** Report a conflict between a user symbol and a synthetic symbol.
         */
        private void syntheticError(DiagnosticPosition pos, Symbol sym) {
            if (!sym.type.isErroneous()) {
                log.error(pos, Errors.CannotGenerateClass(sym.location(), Fragments.SyntheticNameConflict(sym, sym.location())));
            }
        }
    };

    /** Look up a synthetic name in a given scope.
     *  @param s            The scope.
     *  @param name         The name.
     */
    private Symbol lookupSynthetic(Name name, Scope s) {
        Symbol sym = s.findFirst(name);
        return (sym==null || (sym.flags()&SYNTHETIC)==0) ? null : sym;
    }

    /** Look up a method in a given scope.
     */
    private MethodSymbol lookupMethod(DiagnosticPosition pos, Name name, Type qual, List<Type> args) {
        return rs.resolveInternalMethod(pos, attrEnv, qual, name, args, List.nil());
    }

    /** Anon inner classes are used as access constructor tags.
     * accessConstructorTag will use an existing anon class if one is available,
     * and synthesize a class (with makeEmptyClass) if one is not available.
     * However, there is a small possibility that an existing class will not
     * be generated as expected if it is inside a conditional with a constant
     * expression. If that is found to be the case, create an empty class tree here.
     */
    private void checkAccessConstructorTags() {
        for (List<ClassSymbol> l = accessConstrTags; l.nonEmpty(); l = l.tail) {
            ClassSymbol c = l.head;
            if (isTranslatedClassAvailable(c))
                continue;
            // Create class definition tree.
            // IDENTITY_TYPE will be interpreted as ACC_SUPER for older class files so we are fine
            JCClassDecl cdec = makeEmptyClass(STATIC | SYNTHETIC | IDENTITY_TYPE,
                    c.outermostClass(), c.flatname, false);
            swapAccessConstructorTag(c, cdec.sym);
            translated.append(cdec);
        }
    }
    // where
    private boolean isTranslatedClassAvailable(ClassSymbol c) {
        for (JCTree tree: translated) {
            if (tree.hasTag(CLASSDEF)
                    && ((JCClassDecl) tree).sym == c) {
                return true;
            }
        }
        return false;
    }

    void swapAccessConstructorTag(ClassSymbol oldCTag, ClassSymbol newCTag) {
        for (MethodSymbol methodSymbol : accessConstrs.values()) {
            Assert.check(methodSymbol.type.hasTag(METHOD));
            MethodType oldMethodType =
                    (MethodType)methodSymbol.type;
            if (oldMethodType.argtypes.head.tsym == oldCTag)
                methodSymbol.type =
                    types.createMethodTypeWithParameters(oldMethodType,
                        oldMethodType.getParameterTypes().tail
                            .prepend(newCTag.erasure(types)));
        }
    }

/* ************************************************************************
 * Access methods
 *************************************************************************/

    /** A mapping from symbols to their access numbers.
     */
    private Map<Symbol,Integer> accessNums;

    /** A mapping from symbols to an array of access symbols, indexed by
     *  access code.
     */
    private Map<Symbol,MethodSymbol[]> accessSyms;

    /** A mapping from (constructor) symbols to access constructor symbols.
     */
    private Map<Symbol,MethodSymbol> accessConstrs;

    /** A list of all class symbols used for access constructor tags.
     */
    private List<ClassSymbol> accessConstrTags;

    /** A queue for all accessed symbols.
     */
    private ListBuffer<Symbol> accessed;

    /** return access code for identifier,
     *  @param tree     The tree representing the identifier use.
     *  @param enclOp   The closest enclosing operation node of tree,
     *                  null if tree is not a subtree of an operation.
     */
    private static int accessCode(JCTree tree, JCTree enclOp) {
        if (enclOp == null)
            return AccessCode.DEREF.code;
        else if (enclOp.hasTag(ASSIGN) &&
                 tree == TreeInfo.skipParens(((JCAssign) enclOp).lhs))
            return AccessCode.ASSIGN.code;
        else if ((enclOp.getTag().isIncOrDecUnaryOp() || enclOp.getTag().isAssignop()) &&
                tree == TreeInfo.skipParens(((JCOperatorExpression) enclOp).getOperand(LEFT)))
            return (((JCOperatorExpression) enclOp).operator).getAccessCode(enclOp.getTag());
        else
            return AccessCode.DEREF.code;
    }

    /** Return binary operator that corresponds to given access code.
     */
    private OperatorSymbol binaryAccessOperator(int acode, Tag tag) {
        return operators.lookupBinaryOp(op -> op.getAccessCode(tag) == acode);
    }

    /** Return tree tag for assignment operation corresponding
     *  to given binary operator.
     */
    private static JCTree.Tag treeTag(OperatorSymbol operator) {
        switch (operator.opcode) {
        case ByteCodes.ior: case ByteCodes.lor:
            return BITOR_ASG;
        case ByteCodes.ixor: case ByteCodes.lxor:
            return BITXOR_ASG;
        case ByteCodes.iand: case ByteCodes.land:
            return BITAND_ASG;
        case ByteCodes.ishl: case ByteCodes.lshl:
        case ByteCodes.ishll: case ByteCodes.lshll:
            return SL_ASG;
        case ByteCodes.ishr: case ByteCodes.lshr:
        case ByteCodes.ishrl: case ByteCodes.lshrl:
            return SR_ASG;
        case ByteCodes.iushr: case ByteCodes.lushr:
        case ByteCodes.iushrl: case ByteCodes.lushrl:
            return USR_ASG;
        case ByteCodes.iadd: case ByteCodes.ladd:
        case ByteCodes.fadd: case ByteCodes.dadd:
        case ByteCodes.string_add:
            return PLUS_ASG;
        case ByteCodes.isub: case ByteCodes.lsub:
        case ByteCodes.fsub: case ByteCodes.dsub:
            return MINUS_ASG;
        case ByteCodes.imul: case ByteCodes.lmul:
        case ByteCodes.fmul: case ByteCodes.dmul:
            return MUL_ASG;
        case ByteCodes.idiv: case ByteCodes.ldiv:
        case ByteCodes.fdiv: case ByteCodes.ddiv:
            return DIV_ASG;
        case ByteCodes.imod: case ByteCodes.lmod:
        case ByteCodes.fmod: case ByteCodes.dmod:
            return MOD_ASG;
        default:
            throw new AssertionError();
        }
    }

    /** The name of the access method with number `anum' and access code `acode'.
     */
    Name accessName(int anum, int acode) {
        return names.fromString(
            "access" + target.syntheticNameChar() + anum + acode / 10 + acode % 10);
    }

    /** Return access symbol for a private or protected symbol from an inner class.
     *  @param sym        The accessed private symbol.
     *  @param tree       The accessing tree.
     *  @param enclOp     The closest enclosing operation node of tree,
     *                    null if tree is not a subtree of an operation.
     *  @param protAccess Is access to a protected symbol in another
     *                    package?
     *  @param refSuper   Is access via a (qualified) C.super?
     */
    MethodSymbol accessSymbol(Symbol sym, JCTree tree, JCTree enclOp,
                              boolean protAccess, boolean refSuper) {
        ClassSymbol accOwner = refSuper && protAccess
            // For access via qualified super (T.super.x), place the
            // access symbol on T.
            ? (ClassSymbol)((JCFieldAccess) tree).selected.type.tsym
            // Otherwise pretend that the owner of an accessed
            // protected symbol is the enclosing class of the current
            // class which is a subclass of the symbol's owner.
            : accessClass(sym, protAccess, tree);

        Symbol vsym = sym;
        if (sym.owner != accOwner) {
            vsym = sym.clone(accOwner);
            actualSymbols.put(vsym, sym);
        }

        Integer anum              // The access number of the access method.
            = accessNums.get(vsym);
        if (anum == null) {
            anum = accessed.length();
            accessNums.put(vsym, anum);
            accessSyms.put(vsym, new MethodSymbol[AccessCode.numberOfAccessCodes]);
            accessed.append(vsym);
            // System.out.println("accessing " + vsym + " in " + vsym.location());
        }

        int acode;                // The access code of the access method.
        List<Type> argtypes;      // The argument types of the access method.
        Type restype;             // The result type of the access method.
        List<Type> thrown;        // The thrown exceptions of the access method.
        switch (vsym.kind) {
        case VAR:
            acode = accessCode(tree, enclOp);
            if (acode >= AccessCode.FIRSTASGOP.code) {
                OperatorSymbol operator = binaryAccessOperator(acode, enclOp.getTag());
                if (operator.opcode == string_add)
                    argtypes = List.of(syms.objectType);
                else
                    argtypes = operator.type.getParameterTypes().tail;
            } else if (acode == AccessCode.ASSIGN.code)
                argtypes = List.of(vsym.erasure(types));
            else
                argtypes = List.nil();
            restype = vsym.erasure(types);
            thrown = List.nil();
            break;
        case MTH:
            acode = AccessCode.DEREF.code;
            argtypes = vsym.erasure(types).getParameterTypes();
            restype = vsym.erasure(types).getReturnType();
            thrown = vsym.type.getThrownTypes();
            break;
        default:
            throw new AssertionError();
        }

        // For references via qualified super, increment acode by one,
        // making it odd.
        if (protAccess && refSuper) acode++;

        // Instance access methods get instance as first parameter.
        // For protected symbols this needs to be the instance as a member
        // of the type containing the accessed symbol, not the class
        // containing the access method.
        if ((vsym.flags() & STATIC) == 0) {
            argtypes = argtypes.prepend(vsym.owner.erasure(types));
        }
        MethodSymbol[] accessors = accessSyms.get(vsym);
        MethodSymbol accessor = accessors[acode];
        if (accessor == null) {
            accessor = new MethodSymbol(
                STATIC | SYNTHETIC | (accOwner.isInterface() ? PUBLIC : 0),
                accessName(anum.intValue(), acode),
                new MethodType(argtypes, restype, thrown, syms.methodClass),
                accOwner);
            enterSynthetic(tree.pos(), accessor, accOwner.members());
            accessors[acode] = accessor;
        }
        return accessor;
    }

    /** The qualifier to be used for accessing a symbol in an outer class.
     *  This is either C.sym or C.this.sym, depending on whether or not
     *  sym is static.
     *  @param sym   The accessed symbol.
     */
    JCExpression accessBase(DiagnosticPosition pos, Symbol sym) {
        return (sym.flags() & STATIC) != 0
            ? access(make.at(pos.getStartPosition()).QualIdent(sym.owner))
            : makeOwnerThis(pos, sym, true);
    }

    /** Do we need an access method to reference private symbol?
     */
    boolean needsPrivateAccess(Symbol sym) {
        if (target.hasNestmateAccess()) {
            return false;
        }
        if ((sym.flags() & PRIVATE) == 0 || sym.owner == currentClass) {
            return false;
        } else if (sym.name == names.init && sym.owner.isDirectlyOrIndirectlyLocal()) {
            // private constructor in local class: relax protection
            sym.flags_field &= ~PRIVATE;
            return false;
        } else {
            return true;
        }
    }

    /** Do we need an access method to reference symbol in other package?
     */
    boolean needsProtectedAccess(Symbol sym, JCTree tree) {
        if (disableProtectedAccessors) return false;
        if ((sym.flags() & PROTECTED) == 0 ||
            sym.owner.owner == currentClass.owner || // fast special case
            sym.packge() == currentClass.packge())
            return false;
        if (!currentClass.isSubClass(sym.owner, types))
            return true;
        if ((sym.flags() & STATIC) != 0 ||
            !tree.hasTag(SELECT) ||
            TreeInfo.name(((JCFieldAccess) tree).selected) == names._super)
            return false;
        return !((JCFieldAccess) tree).selected.type.tsym.isSubClass(currentClass, types);
    }

    /** The class in which an access method for given symbol goes.
     *  @param sym        The access symbol
     *  @param protAccess Is access to a protected symbol in another
     *                    package?
     */
    ClassSymbol accessClass(Symbol sym, boolean protAccess, JCTree tree) {
        if (protAccess) {
            Symbol qualifier = null;
            ClassSymbol c = currentClass;
            if (tree.hasTag(SELECT) && (sym.flags() & STATIC) == 0) {
                qualifier = ((JCFieldAccess) tree).selected.type.tsym;
                while (!qualifier.isSubClass(c, types)) {
                    c = c.owner.enclClass();
                }
                return c;
            } else {
                while (!c.isSubClass(sym.owner, types)) {
                    c = c.owner.enclClass();
                }
            }
            return c;
        } else {
            // the symbol is private
            return sym.owner.enclClass();
        }
    }

    private boolean noClassDefIn(JCTree tree) {
        var scanner = new TreeScanner() {
            boolean noClassDef = true;
            @Override
            public void visitClassDef(JCClassDecl tree) {
                noClassDef = false;
            }
        };
        scanner.scan(tree);
        return scanner.noClassDef;
    }

    private void addPrunedInfo(JCTree tree) {
        List<JCTree> infoList = prunedTree.get(currentClass);
        infoList = (infoList == null) ? List.of(tree) : infoList.prepend(tree);
        prunedTree.put(currentClass, infoList);
    }

    /** Ensure that identifier is accessible, return tree accessing the identifier.
     *  @param sym      The accessed symbol.
     *  @param tree     The tree referring to the symbol.
     *  @param enclOp   The closest enclosing operation node of tree,
     *                  null if tree is not a subtree of an operation.
     *  @param refSuper Is access via a (qualified) C.super?
     */
    JCExpression access(Symbol sym, JCExpression tree, JCExpression enclOp, boolean refSuper) {
        // Access a free variable via its proxy, or its proxy's proxy
        while (sym.kind == VAR && sym.owner.kind == MTH &&
            sym.owner.enclClass() != currentClass) {
            // A constant is replaced by its constant value.
            Object cv = ((VarSymbol)sym).getConstValue();
            if (cv != null) {
                make.at(tree.pos);
                return makeLit(sym.type, cv);
            }
            // Otherwise replace the variable by its proxy.
            sym = proxies.get(sym);
            Assert.check(sym != null && (sym.flags_field & FINAL) != 0);
            tree = make.at(tree.pos).Ident(sym);
        }
        JCExpression base = (tree.hasTag(SELECT)) ? ((JCFieldAccess) tree).selected : null;
        switch (sym.kind) {
        case TYP:
            if (sym.owner.kind != PCK) {
                // Convert type idents to
                // <flat name> or <package name> . <flat name>
                Name flatname = Convert.shortName(sym.flatName());
                while (base != null &&
                       TreeInfo.symbol(base) != null &&
                       TreeInfo.symbol(base).kind != PCK) {
                    base = (base.hasTag(SELECT))
                        ? ((JCFieldAccess) base).selected
                        : null;
                }
                if (tree.hasTag(IDENT)) {
                    ((JCIdent) tree).name = flatname;
                } else if (base == null) {
                    tree = make.at(tree.pos).Ident(sym);
                    ((JCIdent) tree).name = flatname;
                } else {
                    ((JCFieldAccess) tree).selected = base;
                    ((JCFieldAccess) tree).name = flatname;
                }
            }
            break;
        case MTH: case VAR:
            if (sym.owner.kind == TYP) {

                // Access methods are required for
                //  - private members,
                //  - protected members in a superclass of an
                //    enclosing class contained in another package.
                //  - all non-private members accessed via a qualified super.
                boolean protAccess = refSuper && !needsPrivateAccess(sym)
                    || needsProtectedAccess(sym, tree);
                boolean accReq = protAccess || needsPrivateAccess(sym);

                // A base has to be supplied for
                //  - simple identifiers accessing variables in outer classes.
                boolean baseReq =
                    base == null &&
                    sym.owner != syms.predefClass &&
                    !sym.isMemberOf(currentClass, types);

                if (accReq || baseReq) {
                    make.at(tree.pos);

                    // Constants are replaced by their constant value.
                    if (sym.kind == VAR) {
                        Object cv = ((VarSymbol)sym).getConstValue();
                        if (cv != null) {
                            addPrunedInfo(tree);
                            return makeLit(sym.type, cv);
                        }
                    }

                    // Private variables and methods are replaced by calls
                    // to their access methods.
                    if (accReq) {
                        List<JCExpression> args = List.nil();
                        if ((sym.flags() & STATIC) == 0) {
                            // Instance access methods get instance
                            // as first parameter.
                            if (base == null)
                                base = makeOwnerThis(tree.pos(), sym, true);
                            args = args.prepend(base);
                            base = null;   // so we don't duplicate code
                        }
                        Symbol access = accessSymbol(sym, tree,
                                                     enclOp, protAccess,
                                                     refSuper);
                        JCExpression receiver = make.Select(
                            base != null ? base : make.QualIdent(access.owner),
                            access);
                        return make.App(receiver, args);

                    // Other accesses to members of outer classes get a
                    // qualifier.
                    } else if (baseReq) {
                        return make.at(tree.pos).Select(
                            accessBase(tree.pos(), sym), sym).setType(tree.type);
                    }
                }
            }
        }
        return tree;
    }

    /** Ensure that identifier is accessible, return tree accessing the identifier.
     *  @param tree     The identifier tree.
     */
    JCExpression access(JCExpression tree) {
        Symbol sym = TreeInfo.symbol(tree);
        return sym == null ? tree : access(sym, tree, null, false);
    }

    /** Return access constructor for a private constructor,
     *  or the constructor itself, if no access constructor is needed.
     *  @param pos       The position to report diagnostics, if any.
     *  @param constr    The private constructor.
     */
    Symbol accessConstructor(DiagnosticPosition pos, Symbol constr) {
        if (needsPrivateAccess(constr)) {
            ClassSymbol accOwner = constr.owner.enclClass();
            MethodSymbol aconstr = accessConstrs.get(constr);
            if (aconstr == null) {
                List<Type> argtypes = constr.type.getParameterTypes();
                if ((accOwner.flags_field & ENUM) != 0)
                    argtypes = argtypes
                        .prepend(syms.intType)
                        .prepend(syms.stringType);
                aconstr = new MethodSymbol(
                    SYNTHETIC,
                    names.init,
                    new MethodType(
                        argtypes.append(
                            accessConstructorTag().erasure(types)),
                        constr.type.getReturnType(),
                        constr.type.getThrownTypes(),
                        syms.methodClass),
                    accOwner);
                enterSynthetic(pos, aconstr, accOwner.members());
                accessConstrs.put(constr, aconstr);
                accessed.append(constr);
            }
            return aconstr;
        } else {
            return constr;
        }
    }

    /** Return an anonymous class nested in this toplevel class.
     */
    ClassSymbol accessConstructorTag() {
        ClassSymbol topClass = currentClass.outermostClass();
        ModuleSymbol topModle = topClass.packge().modle;
        for (int i = 1; ; i++) {
            Name flatname = names.fromString("" + topClass.getQualifiedName() +
                                            target.syntheticNameChar() +
                                            i);
            ClassSymbol ctag = chk.getCompiled(topModle, flatname);
            if (ctag == null)
                // IDENTITY_TYPE will be interpreted as ACC_SUPER for older class files so we are fine
                ctag = makeEmptyClass(STATIC | SYNTHETIC | IDENTITY_TYPE, topClass).sym;
            else if (!ctag.isAnonymous())
                continue;
            // keep a record of all tags, to verify that all are generated as required
            accessConstrTags = accessConstrTags.prepend(ctag);
            return ctag;
        }
    }

    /** Add all required access methods for a private symbol to enclosing class.
     *  @param sym       The symbol.
     */
    void makeAccessible(Symbol sym) {
        JCClassDecl cdef = classDef(sym.owner.enclClass());
        if (cdef == null) Assert.error("class def not found: " + sym + " in " + sym.owner);
        if (sym.name == names.init) {
            cdef.defs = cdef.defs.prepend(
                accessConstructorDef(cdef.pos, sym, accessConstrs.get(sym)));
        } else {
            MethodSymbol[] accessors = accessSyms.get(sym);
            for (int i = 0; i < AccessCode.numberOfAccessCodes; i++) {
                if (accessors[i] != null)
                    cdef.defs = cdef.defs.prepend(
                        accessDef(cdef.pos, sym, accessors[i], i));
            }
        }
    }

    /** Construct definition of an access method.
     *  @param pos        The source code position of the definition.
     *  @param vsym       The private or protected symbol.
     *  @param accessor   The access method for the symbol.
     *  @param acode      The access code.
     */
    JCTree accessDef(int pos, Symbol vsym, MethodSymbol accessor, int acode) {
//      System.err.println("access " + vsym + " with " + accessor);//DEBUG
        currentClass = vsym.owner.enclClass();
        make.at(pos);
        JCMethodDecl md = make.MethodDef(accessor, null);

        // Find actual symbol
        Symbol sym = actualSymbols.get(vsym);
        if (sym == null) sym = vsym;

        JCExpression ref;           // The tree referencing the private symbol.
        List<JCExpression> args;    // Any additional arguments to be passed along.
        if ((sym.flags() & STATIC) != 0) {
            ref = make.Ident(sym);
            args = make.Idents(md.params);
        } else {
            JCExpression site = make.Ident(md.params.head);
            if (acode % 2 != 0) {
                //odd access codes represent qualified super accesses - need to
                //emit reference to the direct superclass, even if the referred
                //member is from an indirect superclass (JLS 13.1)
                site.setType(types.erasure(types.supertype(vsym.owner.enclClass().type)));
            }
            ref = make.Select(site, sym);
            args = make.Idents(md.params.tail);
        }
        JCStatement stat;          // The statement accessing the private symbol.
        if (sym.kind == VAR) {
            // Normalize out all odd access codes by taking floor modulo 2:
            int acode1 = acode - (acode & 1);

            JCExpression expr;      // The access method's return value.
            AccessCode aCode = AccessCode.getFromCode(acode1);
            switch (aCode) {
            case DEREF:
                expr = ref;
                break;
            case ASSIGN:
                expr = make.Assign(ref, args.head);
                break;
            case PREINC: case POSTINC: case PREDEC: case POSTDEC:
                expr = makeUnary(aCode.tag, ref);
                break;
            default:
                expr = make.Assignop(
                    treeTag(binaryAccessOperator(acode1, JCTree.Tag.NO_TAG)), ref, args.head);
                ((JCAssignOp) expr).operator = binaryAccessOperator(acode1, JCTree.Tag.NO_TAG);
            }
            stat = make.Return(expr.setType(sym.type));
        } else {
            stat = make.Call(make.App(ref, args));
        }
        md.body = make.Block(0, List.of(stat));

        // Make sure all parameters, result types and thrown exceptions
        // are accessible.
        for (List<JCVariableDecl> l = md.params; l.nonEmpty(); l = l.tail)
            l.head.vartype = access(l.head.vartype);
        md.restype = access(md.restype);
        for (List<JCExpression> l = md.thrown; l.nonEmpty(); l = l.tail)
            l.head = access(l.head);

        return md;
    }

    /** Construct definition of an access constructor.
     *  @param pos        The source code position of the definition.
     *  @param constr     The private constructor.
     *  @param accessor   The access method for the constructor.
     */
    JCTree accessConstructorDef(int pos, Symbol constr, MethodSymbol accessor) {
        make.at(pos);
        JCMethodDecl md = make.MethodDef(accessor,
                                      accessor.externalType(types),
                                      null);
        JCIdent callee = make.Ident(names._this);
        callee.sym = constr;
        callee.type = constr.type;
        md.body =
            make.Block(0, List.of(
                make.Call(
                    make.App(
                        callee,
                        make.Idents(md.params.reverse().tail.reverse())))));
        return md;
    }

/* ************************************************************************
 * Free variables proxies and this$n
 *************************************************************************/

    /** A map which allows to retrieve the translated proxy variable for any given symbol of an
     *  enclosing scope that is accessed (the accessed symbol could be the synthetic 'this$n' symbol).
     *  Inside a constructor, the map temporarily overrides entries corresponding to proxies and any
     *  'this$n' symbols, where they represent the constructor parameters.
     */
    Map<Symbol, Symbol> proxies;

    /** A scope containing all unnamed resource variables/saved
     *  exception variables for translated TWR blocks
     */
    WriteableScope twrVars;

    /** A stack containing the this$n field of the currently translated
     *  classes (if needed) in innermost first order.
     *  Inside a constructor, proxies and any this$n symbol are duplicated
     *  in an additional innermost scope, where they represent the constructor
     *  parameters.
     */
    List<VarSymbol> outerThisStack;

    /** The name of a free variable proxy.
     */
    Name proxyName(Name name, int index) {
        Name proxyName = names.fromString("val" + target.syntheticNameChar() + name);
        if (index > 0) {
            proxyName = proxyName.append(names.fromString("" + target.syntheticNameChar() + index));
        }
        return proxyName;
    }

    /** Proxy definitions for all free variables in given list, in reverse order.
     *  @param pos               The source code position of the definition.
     *  @param freevars          The free variables.
     *  @param owner             The class in which the definitions go.
     *  @param additionalFlags   Any additional flags
     */
<<<<<<< HEAD
=======
    List<JCVariableDecl> freevarDefs(int pos, List<VarSymbol> freevars, Symbol owner) {
        return freevarDefs(pos, freevars, owner, LOCAL_CAPTURE_FIELD);
    }

>>>>>>> c58fbef0
    List<JCVariableDecl> freevarDefs(int pos, List<VarSymbol> freevars, Symbol owner,
            long additionalFlags) {
        long flags = FINAL | SYNTHETIC | additionalFlags;
        List<JCVariableDecl> defs = List.nil();
        Set<Name> proxyNames = new HashSet<>();
        for (List<VarSymbol> l = freevars; l.nonEmpty(); l = l.tail) {
            VarSymbol v = l.head;
            int index = 0;
            Name proxyName;
            do {
                proxyName = proxyName(v.name, index++);
            } while (!proxyNames.add(proxyName));
            VarSymbol proxy = new VarSymbol(
                flags, proxyName, v.erasure(types), owner) {
                @Override
                public Symbol baseSymbol() {
                    return v;
                }
            };
            proxies.put(v, proxy);
            JCVariableDecl vd = make.at(pos).VarDef(proxy, null);
            vd.vartype = access(vd.vartype);
            defs = defs.prepend(vd);
        }
        return defs;
    }

    /** The name of a this$n field
     *  @param type   The class referenced by the this$n field
     */
    Name outerThisName(Type type, Symbol owner) {
        Type t = type.getEnclosingType();
        int nestingLevel = 0;
        while (t.hasTag(CLASS)) {
            t = t.getEnclosingType();
            nestingLevel++;
        }
        Name result = names.fromString("this" + target.syntheticNameChar() + nestingLevel);
        while (owner.kind == TYP && ((ClassSymbol)owner).members().findFirst(result) != null)
            result = names.fromString(result.toString() + target.syntheticNameChar());
        return result;
    }

    private VarSymbol makeOuterThisVarSymbol(Symbol owner, long flags) {
        Type target = owner.innermostAccessibleEnclosingClass().erasure(types);
        // Set NOOUTERTHIS for all synthetic outer instance variables, and unset
        // it when the variable is accessed. If the variable is never accessed,
        // we skip creating an outer instance field and saving the constructor
        // parameter to it.
        VarSymbol outerThis =
            new VarSymbol(flags | NOOUTERTHIS, outerThisName(target, owner), target, owner);
        outerThisStack = outerThisStack.prepend(outerThis);
        return outerThis;
    }

    private JCVariableDecl makeOuterThisVarDecl(int pos, VarSymbol sym) {
        JCVariableDecl vd = make.at(pos).VarDef(sym, null);
        vd.vartype = access(vd.vartype);
        return vd;
    }

    /** Definition for this$n field.
     *  @param pos        The source code position of the definition.
     *  @param owner      The method in which the definition goes.
     */
    JCVariableDecl outerThisDef(int pos, MethodSymbol owner) {
        ClassSymbol c = owner.enclClass();
        boolean isMandated =
            // Anonymous constructors
            (owner.isConstructor() && owner.isAnonymous()) ||
            // Constructors of non-private inner member classes
            (owner.isConstructor() && c.isInner() &&
             !c.isPrivate() && !c.isStatic());
        long flags =
            FINAL | (isMandated ? MANDATED : SYNTHETIC) | PARAMETER;
        VarSymbol outerThis = makeOuterThisVarSymbol(owner, flags);
        owner.extraParams = owner.extraParams.prepend(outerThis);
        return makeOuterThisVarDecl(pos, outerThis);
    }

    /** Definition for this$n field.
     *  @param pos        The source code position of the definition.
     *  @param owner      The class in which the definition goes.
     */
    JCVariableDecl outerThisDef(int pos, ClassSymbol owner) {
        VarSymbol outerThis = makeOuterThisVarSymbol(owner, FINAL | SYNTHETIC | (allowValueClasses && owner.isValueClass() ? STRICT : 0));
        return makeOuterThisVarDecl(pos, outerThis);
    }

    /** Return a list of trees that load the free variables in given list,
     *  in reverse order.
     *  @param pos          The source code position to be used for the trees.
     *  @param freevars     The list of free variables.
     */
    List<JCExpression> loadFreevars(DiagnosticPosition pos, List<VarSymbol> freevars) {
        List<JCExpression> args = List.nil();
        for (List<VarSymbol> l = freevars; l.nonEmpty(); l = l.tail)
            args = args.prepend(loadFreevar(pos, l.head));
        return args;
    }
//where
        JCExpression loadFreevar(DiagnosticPosition pos, VarSymbol v) {
            return access(v, make.at(pos).Ident(v), null, false);
        }

    /** Construct a tree simulating the expression {@code C.this}.
     *  @param pos           The source code position to be used for the tree.
     *  @param c             The qualifier class.
     */
    JCExpression makeThis(DiagnosticPosition pos, TypeSymbol c) {
        if (currentClass == c) {
            // in this case, `this' works fine
            return make.at(pos).This(c.erasure(types));
        } else {
            // need to go via this$n
            return makeOuterThis(pos, c);
        }
    }

    /**
     * Optionally replace a try statement with the desugaring of a
     * try-with-resources statement.  The canonical desugaring of
     *
     * try ResourceSpecification
     *   Block
     *
     * is
     *
     * {
     *   final VariableModifiers_minus_final R #resource = Expression;
     *
     *   try ResourceSpecificationtail
     *     Block
     *   } body-only-finally {
     *     if (#resource != null) //nullcheck skipped if Expression is provably non-null
     *         #resource.close();
     *   } catch (Throwable #primaryException) {
     *       if (#resource != null) //nullcheck skipped if Expression is provably non-null
     *           try {
     *               #resource.close();
     *           } catch (Throwable #suppressedException) {
     *              #primaryException.addSuppressed(#suppressedException);
     *           }
     *       throw #primaryException;
     *   }
     * }
     *
     * @param tree  The try statement to inspect.
     * @return a desugared try-with-resources tree, or the original
     * try block if there are no resources to manage.
     */
    JCTree makeTwrTry(JCTry tree) {
        make_at(tree.pos());
        twrVars = twrVars.dup();
        JCBlock twrBlock = makeTwrBlock(tree.resources, tree.body, 0);
        if (tree.catchers.isEmpty() && tree.finalizer == null)
            result = translate(twrBlock);
        else
            result = translate(make.Try(twrBlock, tree.catchers, tree.finalizer));
        twrVars = twrVars.leave();
        return result;
    }

    private JCBlock makeTwrBlock(List<JCTree> resources, JCBlock block, int depth) {
        if (resources.isEmpty())
            return block;

        // Add resource declaration or expression to block statements
        ListBuffer<JCStatement> stats = new ListBuffer<>();
        JCTree resource = resources.head;
        JCExpression resourceUse;
        boolean resourceNonNull;
        if (resource instanceof JCVariableDecl variableDecl) {
            resourceUse = make.Ident(variableDecl.sym).setType(resource.type);
            resourceNonNull = variableDecl.init != null && TreeInfo.skipParens(variableDecl.init).hasTag(NEWCLASS);
            stats.add(variableDecl);
        } else {
            Assert.check(resource instanceof JCExpression);
            VarSymbol syntheticTwrVar =
            new VarSymbol(SYNTHETIC | FINAL,
                          makeSyntheticName(names.fromString("twrVar" +
                                           depth), twrVars),
                          (resource.type.hasTag(BOT)) ?
                          syms.autoCloseableType : resource.type,
                          currentMethodSym);
            twrVars.enter(syntheticTwrVar);
            JCVariableDecl syntheticTwrVarDecl =
                make.VarDef(syntheticTwrVar, (JCExpression)resource);
            resourceUse = (JCExpression)make.Ident(syntheticTwrVar);
            resourceNonNull = false;
            stats.add(syntheticTwrVarDecl);
        }

        //create (semi-) finally block that will be copied into the main try body:
        int oldPos = make.pos;
        make.at(TreeInfo.endPos(block));

        // if (#resource != null) { #resource.close(); }
        JCStatement bodyCloseStatement = makeResourceCloseInvocation(resourceUse);

        if (!resourceNonNull) {
            bodyCloseStatement = make.If(makeNonNullCheck(resourceUse),
                                         bodyCloseStatement,
                                         null);
        }

        JCBlock finallyClause = make.Block(BODY_ONLY_FINALIZE, List.of(bodyCloseStatement));
        make.at(oldPos);

        // Create catch clause that saves exception, closes the resource and then rethrows the exception:
        VarSymbol primaryException =
            new VarSymbol(FINAL|SYNTHETIC,
                          names.fromString("t" +
                                           target.syntheticNameChar()),
                          syms.throwableType,
                          currentMethodSym);
        JCVariableDecl primaryExceptionDecl = make.VarDef(primaryException, null);

        // close resource:
        // try {
        //     #resource.close();
        // } catch (Throwable #suppressedException) {
        //     #primaryException.addSuppressed(#suppressedException);
        // }
        VarSymbol suppressedException =
            new VarSymbol(SYNTHETIC, make.paramName(2),
                          syms.throwableType,
                          currentMethodSym);
        JCStatement addSuppressedStatement =
            make.Exec(makeCall(make.Ident(primaryException),
                               names.addSuppressed,
                               List.of(make.Ident(suppressedException))));
        JCBlock closeResourceTryBlock =
            make.Block(0L, List.of(makeResourceCloseInvocation(resourceUse)));
        JCVariableDecl catchSuppressedDecl = make.VarDef(suppressedException, null);
        JCBlock catchSuppressedBlock = make.Block(0L, List.of(addSuppressedStatement));
        List<JCCatch> catchSuppressedClauses =
                List.of(make.Catch(catchSuppressedDecl, catchSuppressedBlock));
        JCTry closeResourceTry = make.Try(closeResourceTryBlock, catchSuppressedClauses, null);
        closeResourceTry.finallyCanCompleteNormally = true;

        JCStatement exceptionalCloseStatement = closeResourceTry;

        if (!resourceNonNull) {
            // if (#resource != null) {  }
            exceptionalCloseStatement = make.If(makeNonNullCheck(resourceUse),
                                                exceptionalCloseStatement,
                                                null);
        }

        JCStatement exceptionalRethrow = make.Throw(make.Ident(primaryException));
        JCBlock exceptionalCloseBlock = make.Block(0L, List.of(exceptionalCloseStatement, exceptionalRethrow));
        JCCatch exceptionalCatchClause = make.Catch(primaryExceptionDecl, exceptionalCloseBlock);

        //create the main try statement with the close:
        JCTry outerTry = make.Try(makeTwrBlock(resources.tail, block, depth + 1),
                                  List.of(exceptionalCatchClause),
                                  finallyClause);

        outerTry.finallyCanCompleteNormally = true;
        stats.add(outerTry);

        JCBlock newBlock = make.Block(0L, stats.toList());
        return newBlock;
    }

    private JCStatement makeResourceCloseInvocation(JCExpression resource) {
        // convert to AutoCloseable if needed
        if (types.asSuper(resource.type, syms.autoCloseableType.tsym) == null) {
            resource = convert(resource, syms.autoCloseableType);
        }

        // create resource.close() method invocation
        JCExpression resourceClose = makeCall(resource,
                                              names.close,
                                              List.nil());
        return make.Exec(resourceClose);
    }

    private JCExpression makeNonNullCheck(JCExpression expression) {
        return makeBinary(NE, expression, makeNull());
    }

    /** Construct a tree that represents the outer instance
     *  {@code C.this}. Never pick the current `this'.
     *  @param pos           The source code position to be used for the tree.
     *  @param c             The qualifier class.
     */
    JCExpression makeOuterThis(DiagnosticPosition pos, TypeSymbol c) {
        List<VarSymbol> ots = outerThisStack;
        if (ots.isEmpty()) {
            log.error(pos, Errors.NoEnclInstanceOfTypeInScope(c));
            return makeNull();
        }
        VarSymbol ot = ots.head;
        JCExpression tree = access(make.at(pos).Ident(ot));
        ot.flags_field &= ~NOOUTERTHIS;
        TypeSymbol otc = ot.type.tsym;
        while (otc != c) {
            do {
                ots = ots.tail;
                if (ots.isEmpty()) {
                    log.error(pos, Errors.NoEnclInstanceOfTypeInScope(c));
                    Assert.error(); // should have been caught in Attr
                    return tree;
                }
                ot = ots.head;
            } while (ot.owner != otc);
            if (otc.owner.kind != PCK && !otc.hasOuterInstance()) {
                log.error(pos, Errors.NoEnclInstanceOfTypeInScope(c));
                Assert.error(); // should have been caught in Attr
                return makeNull();
            }
            tree = access(make.at(pos).Select(tree, ot));
            ot.flags_field &= ~NOOUTERTHIS;
            otc = ot.type.tsym;
        }
        return tree;
    }

    /** Construct a tree that represents the closest outer instance
     *  {@code C.this} such that the given symbol is a member of C.
     *  @param pos           The source code position to be used for the tree.
     *  @param sym           The accessed symbol.
     *  @param preciseMatch  should we accept a type that is a subtype of
     *                       sym's owner, even if it doesn't contain sym
     *                       due to hiding, overriding, or non-inheritance
     *                       due to protection?
     */
    JCExpression makeOwnerThis(DiagnosticPosition pos, Symbol sym, boolean preciseMatch) {
        if (preciseMatch ? sym.isMemberOf(currentClass, types)
                         : currentClass.isSubClass(sym.owner, types)) {
            // in this case, `this' works fine
            return make.at(pos).This(currentClass.erasure(types));
        } else {
            // need to go via this$n
            return makeOwnerThisN(pos, sym, preciseMatch);
        }
    }

    /**
     * Similar to makeOwnerThis but will never pick "this".
     */
    JCExpression makeOwnerThisN(DiagnosticPosition pos, Symbol sym, boolean preciseMatch) {
        Symbol c = sym.owner;
        List<VarSymbol> ots = outerThisStack;
        if (ots.isEmpty()) {
            log.error(pos, Errors.NoEnclInstanceOfTypeInScope(c));
            return makeNull();
        }
        VarSymbol ot = ots.head;
        JCExpression tree = access(make.at(pos).Ident(ot));
        ot.flags_field &= ~NOOUTERTHIS;
        TypeSymbol otc = ot.type.tsym;
        while (!(preciseMatch ? sym.isMemberOf(otc, types) : otc.isSubClass(sym.owner, types))) {
            do {
                ots = ots.tail;
                if (ots.isEmpty()) {
                    log.error(pos, Errors.NoEnclInstanceOfTypeInScope(c));
                    return tree;
                }
                ot = ots.head;
            } while (ot.owner != otc);
            tree = access(make.at(pos).Select(tree, ot));
            ot.flags_field &= ~NOOUTERTHIS;
            otc = ot.type.tsym;
        }
        return tree;
    }

    /** Return tree simulating the assignment {@code this.name = name}, where
     *  name is the name of a free variable.
     */
    JCStatement initField(int pos, Symbol rhs, Symbol lhs) {
        Assert.check(rhs.owner.kind == MTH);
        Assert.check(rhs.owner.owner == lhs.owner);
        make.at(pos);
        return
            make.Exec(
                make.Assign(
                    make.Select(make.This(lhs.owner.erasure(types)), lhs),
                    make.Ident(rhs)).setType(lhs.erasure(types)));
    }

    /** Return tree simulating the assignment {@code this.this$n = this$n}.
     */
    JCStatement initOuterThis(int pos, VarSymbol rhs) {
        Assert.check(rhs.owner.kind == MTH);
        VarSymbol lhs = outerThisStack.head;
        Assert.check(rhs.owner.owner == lhs.owner);
        make.at(pos);
        return
            make.Exec(
                make.Assign(
                    make.Select(make.This(lhs.owner.erasure(types)), lhs),
                    make.Ident(rhs)).setType(lhs.erasure(types)));
    }

/* ************************************************************************
 * Code for .class
 *************************************************************************/

    /** Return the symbol of a class to contain a cache of
     *  compiler-generated statics such as class$ and the
     *  $assertionsDisabled flag.  We create an anonymous nested class
     *  (unless one already exists) and return its symbol.  However,
     *  for backward compatibility in 1.4 and earlier we use the
     *  top-level class itself.
     */
    private ClassSymbol outerCacheClass() {
        ClassSymbol clazz = outermostClassDef.sym;
        Scope s = clazz.members();
        for (Symbol sym : s.getSymbols(NON_RECURSIVE))
            if (sym.kind == TYP &&
                sym.name == names.empty &&
                (sym.flags() & INTERFACE) == 0) return (ClassSymbol) sym;
        // IDENTITY_TYPE will be interpreted as ACC_SUPER for older class files so we are fine
        return makeEmptyClass(STATIC | SYNTHETIC | IDENTITY_TYPE, clazz).sym;
    }

    /** Create an attributed tree of the form left.name(). */
    private JCMethodInvocation makeCall(JCExpression left, Name name, List<JCExpression> args) {
        Assert.checkNonNull(left.type);
        Symbol funcsym = lookupMethod(make_pos, name, left.type,
                                      TreeInfo.types(args));
        return make.App(make.Select(left, funcsym), args);
    }

    /** The tree simulating a T.class expression.
     *  @param clazz      The tree identifying type T.
     */
    private JCExpression classOf(JCTree clazz) {
        return classOfType(clazz.type, clazz.pos());
    }

    private JCExpression classOfType(Type type, DiagnosticPosition pos) {
        switch (type.getTag()) {
        case BYTE: case SHORT: case CHAR: case INT: case LONG: case FLOAT:
        case DOUBLE: case BOOLEAN: case VOID:
            // replace with <BoxedClass>.TYPE
            ClassSymbol c = types.boxedClass(type);
            Symbol typeSym =
                rs.accessBase(
                    rs.findIdentInType(pos, attrEnv, c.type, names.TYPE, KindSelector.VAR),
                    pos, c.type, names.TYPE, true);
            if (typeSym.kind == VAR)
                ((VarSymbol)typeSym).getConstValue(); // ensure initializer is evaluated
            return make.QualIdent(typeSym);
        case CLASS: case ARRAY:
                VarSymbol sym = new VarSymbol(
                        STATIC | PUBLIC | FINAL, names._class,
                        syms.classType, type.tsym);
                return make_at(pos).Select(make.Type(type), sym);
        default:
            throw new AssertionError();
        }
    }

/* ************************************************************************
 * Code for enabling/disabling assertions.
 *************************************************************************/

    private ClassSymbol assertionsDisabledClassCache;

    /**Used to create an auxiliary class to hold $assertionsDisabled for interfaces.
     */
    private ClassSymbol assertionsDisabledClass() {
        if (assertionsDisabledClassCache != null) return assertionsDisabledClassCache;

        // IDENTITY_TYPE will be interpreted as ACC_SUPER for older class files so we are fine
        assertionsDisabledClassCache = makeEmptyClass(STATIC | SYNTHETIC | IDENTITY_TYPE, outermostClassDef.sym).sym;

        return assertionsDisabledClassCache;
    }

    // This code is not particularly robust if the user has
    // previously declared a member named '$assertionsDisabled'.
    // The same faulty idiom also appears in the translation of
    // class literals above.  We should report an error if a
    // previous declaration is not synthetic.

    private JCExpression assertFlagTest(DiagnosticPosition pos) {
        // Outermost class may be either true class or an interface.
        ClassSymbol outermostClass = outermostClassDef.sym;

        //only classes can hold a non-public field, look for a usable one:
        ClassSymbol container = !currentClass.isInterface() ? currentClass :
                assertionsDisabledClass();

        VarSymbol assertDisabledSym =
            (VarSymbol)lookupSynthetic(dollarAssertionsDisabled,
                                       container.members());
        if (assertDisabledSym == null) {
            assertDisabledSym =
                new VarSymbol(STATIC | FINAL | SYNTHETIC,
                              dollarAssertionsDisabled,
                              syms.booleanType,
                              container);
            enterSynthetic(pos, assertDisabledSym, container.members());
            Symbol desiredAssertionStatusSym = lookupMethod(pos,
                                                            names.desiredAssertionStatus,
                                                            types.erasure(syms.classType),
                                                            List.nil());
            JCClassDecl containerDef = classDef(container);
            make_at(containerDef.pos());
            JCExpression notStatus = makeUnary(NOT, make.App(make.Select(
                    classOfType(types.erasure(outermostClass.type),
                                containerDef.pos()),
                    desiredAssertionStatusSym)));
            JCVariableDecl assertDisabledDef = make.VarDef(assertDisabledSym,
                                                   notStatus);
            containerDef.defs = containerDef.defs.prepend(assertDisabledDef);

            if (currentClass.isInterface()) {
                //need to load the assertions enabled/disabled state while
                //initializing the interface:
                JCClassDecl currentClassDef = classDef(currentClass);
                make_at(currentClassDef.pos());
                JCStatement dummy = make.If(make.QualIdent(assertDisabledSym), make.Skip(), null);
                JCBlock clinit = make.Block(STATIC, List.of(dummy));
                currentClassDef.defs = currentClassDef.defs.prepend(clinit);
            }
        }
        make_at(pos);
        return makeUnary(NOT, make.Ident(assertDisabledSym));
    }


/* ************************************************************************
 * Building blocks for let expressions
 *************************************************************************/

    interface TreeBuilder {
        JCExpression build(JCExpression arg);
    }

    /** Construct an expression using the builder, with the given rval
     *  expression as an argument to the builder.  However, the rval
     *  expression must be computed only once, even if used multiple
     *  times in the result of the builder.  We do that by
     *  constructing a "let" expression that saves the rvalue into a
     *  temporary variable and then uses the temporary variable in
     *  place of the expression built by the builder.  The complete
     *  resulting expression is of the form
     *  <pre>
     *    (let <b>TYPE</b> <b>TEMP</b> = <b>RVAL</b>;
     *     in (<b>BUILDER</b>(<b>TEMP</b>)))
     *  </pre>
     *  where <code><b>TEMP</b></code> is a newly declared variable
     *  in the let expression.
     */
    JCExpression abstractRval(JCExpression rval, Type type, TreeBuilder builder) {
        rval = TreeInfo.skipParens(rval);
        switch (rval.getTag()) {
        case LITERAL:
            return builder.build(rval);
        case IDENT:
            JCIdent id = (JCIdent) rval;
            if ((id.sym.flags() & FINAL) != 0 && id.sym.owner.kind == MTH)
                return builder.build(rval);
        }
        Name name = TreeInfo.name(rval);
        if (name == names._super || name == names._this)
            return builder.build(rval);
        VarSymbol var =
            new VarSymbol(FINAL|SYNTHETIC,
                          names.fromString(
                                          target.syntheticNameChar()
                                          + "" + rval.hashCode()),
                                      type,
                                      currentMethodSym);
        rval = convert(rval,type);
        JCVariableDecl def = make.VarDef(var, rval); // XXX cast
        JCExpression built = builder.build(make.Ident(var));
        JCExpression res = make.LetExpr(def, built);
        res.type = built.type;
        return res;
    }

    // same as above, with the type of the temporary variable computed
    JCExpression abstractRval(JCExpression rval, TreeBuilder builder) {
        return abstractRval(rval, rval.type, builder);
    }

    // same as above, but for an expression that may be used as either
    // an rvalue or an lvalue.  This requires special handling for
    // Select expressions, where we place the left-hand-side of the
    // select in a temporary, and for Indexed expressions, where we
    // place both the indexed expression and the index value in temps.
    JCExpression abstractLval(JCExpression lval, final TreeBuilder builder) {
        lval = TreeInfo.skipParens(lval);
        switch (lval.getTag()) {
        case IDENT:
            return builder.build(lval);
        case SELECT: {
            final JCFieldAccess s = (JCFieldAccess)lval;
            Symbol lid = TreeInfo.symbol(s.selected);
            if (lid != null && lid.kind == TYP) return builder.build(lval);
            return abstractRval(s.selected, selected -> builder.build(make.Select(selected, s.sym)));
        }
        case INDEXED: {
            final JCArrayAccess i = (JCArrayAccess)lval;
            return abstractRval(i.indexed, indexed -> abstractRval(i.index, syms.intType, index -> {
                JCExpression newLval = make.Indexed(indexed, index);
                newLval.setType(i.type);
                return builder.build(newLval);
            }));
        }
        case TYPECAST: {
            return abstractLval(((JCTypeCast)lval).expr, builder);
        }
        }
        throw new AssertionError(lval);
    }

    // evaluate and discard the first expression, then evaluate the second.
    JCExpression makeComma(final JCExpression expr1, final JCExpression expr2) {
        JCExpression res = make.LetExpr(List.of(make.Exec(expr1)), expr2);
        res.type = expr2.type;
        return res;
    }

/* ************************************************************************
 * Translation methods
 *************************************************************************/

    /** Visitor argument: enclosing operator node.
     */
    private JCExpression enclOp;

    /** Visitor method: Translate a single node.
     *  Attach the source position from the old tree to its replacement tree.
     */
    @Override
    public <T extends JCTree> T translate(T tree) {
        if (tree == null) {
            return null;
        } else {
            make_at(tree.pos());
            T result = super.translate(tree);
            if (endPosTable != null && result != tree) {
                endPosTable.replaceTree(tree, result);
            }
            return result;
        }
    }

    /** Visitor method: Translate a single node, boxing or unboxing if needed.
     */
    public <T extends JCExpression> T translate(T tree, Type type) {
        return (tree == null) ? null : boxIfNeeded(translate(tree), type);
    }

    /** Visitor method: Translate tree.
     */
    public <T extends JCTree> T translate(T tree, JCExpression enclOp) {
        JCExpression prevEnclOp = this.enclOp;
        this.enclOp = enclOp;
        T res = translate(tree);
        this.enclOp = prevEnclOp;
        return res;
    }

    /** Visitor method: Translate list of trees.
     */
    public <T extends JCExpression> List<T> translate(List<T> trees, Type type) {
        if (trees == null) return null;
        for (List<T> l = trees; l.nonEmpty(); l = l.tail)
            l.head = translate(l.head, type);
        return trees;
    }

    public void visitPackageDef(JCPackageDecl tree) {
        if (!needPackageInfoClass(tree))
                        return;

        long flags = Flags.ABSTRACT | Flags.INTERFACE;
        // package-info is marked SYNTHETIC in JDK 1.6 and later releases
        flags = flags | Flags.SYNTHETIC;
        ClassSymbol c = tree.packge.package_info;
        c.setAttributes(tree.packge);
        c.flags_field |= flags;
        ClassType ctype = (ClassType) c.type;
        ctype.supertype_field = syms.objectType;
        ctype.interfaces_field = List.nil();
        createInfoClass(tree.annotations, c);
    }
    // where
    private boolean needPackageInfoClass(JCPackageDecl pd) {
        switch (pkginfoOpt) {
            case ALWAYS:
                return true;
            case LEGACY:
                return pd.getAnnotations().nonEmpty();
            case NONEMPTY:
                for (Attribute.Compound a :
                         pd.packge.getDeclarationAttributes()) {
                    Attribute.RetentionPolicy p = types.getRetention(a);
                    if (p != Attribute.RetentionPolicy.SOURCE)
                        return true;
                }
                return false;
        }
        throw new AssertionError();
    }

    public void visitModuleDef(JCModuleDecl tree) {
        ModuleSymbol msym = tree.sym;
        ClassSymbol c = msym.module_info;
        c.setAttributes(msym);
        c.flags_field |= Flags.MODULE;
        createInfoClass(List.nil(), tree.sym.module_info);
    }

    private void createInfoClass(List<JCAnnotation> annots, ClassSymbol c) {
        long flags = Flags.ABSTRACT | Flags.INTERFACE;
        JCClassDecl infoClass =
                make.ClassDef(make.Modifiers(flags, annots),
                    c.name, List.nil(),
                    null, List.nil(), List.nil());
        infoClass.sym = c;
        translated.append(infoClass);
    }

    public void visitClassDef(JCClassDecl tree) {
        Env<AttrContext> prevEnv = attrEnv;
        ClassSymbol currentClassPrev = currentClass;
        MethodSymbol currentMethodSymPrev = currentMethodSym;

        currentClass = tree.sym;
        currentMethodSym = null;
        attrEnv = typeEnvs.remove(currentClass);
        if (attrEnv == null)
            attrEnv = prevEnv;

        classdefs.put(currentClass, tree);

        Map<Symbol, Symbol> prevProxies = proxies;
        proxies = new HashMap<>(proxies);
        List<VarSymbol> prevOuterThisStack = outerThisStack;

        // If this is an enum definition
        if ((tree.mods.flags & ENUM) != 0 &&
            (types.supertype(currentClass.type).tsym.flags() & ENUM) == 0)
            visitEnumDef(tree);

        if ((tree.mods.flags & RECORD) != 0) {
            visitRecordDef(tree);
        }

        // If this is a nested class, define a this$n field for
        // it and add to proxies.
        JCVariableDecl otdef = null;
        if (currentClass.hasOuterInstance())
            otdef = outerThisDef(tree.pos, currentClass);

        // If this is a local class, define proxies for all its free variables.
        List<JCVariableDecl> fvdefs = freevarDefs(
            tree.pos, freevars(currentClass), currentClass, allowValueClasses && currentClass.isValueClass() ? STRICT : 0);

        // Recursively translate superclass, interfaces.
        tree.extending = translate(tree.extending);
        tree.implementing = translate(tree.implementing);

        if (currentClass.isDirectlyOrIndirectlyLocal()) {
            ClassSymbol encl = currentClass.owner.enclClass();
            if (encl.trans_local == null) {
                encl.trans_local = List.nil();
            }
            encl.trans_local = encl.trans_local.prepend(currentClass);
        }

        // Recursively translate members, taking into account that new members
        // might be created during the translation and prepended to the member
        // list `tree.defs'.
        List<JCTree> seen = List.nil();
        while (tree.defs != seen) {
            List<JCTree> unseen = tree.defs;
            for (List<JCTree> l = unseen; l.nonEmpty() && l != seen; l = l.tail) {
                JCTree outermostMemberDefPrev = outermostMemberDef;
                if (outermostMemberDefPrev == null) outermostMemberDef = l.head;
                l.head = translate(l.head);
                outermostMemberDef = outermostMemberDefPrev;
            }
            seen = unseen;
        }

        // Convert a protected modifier to public, mask static modifier.
        if ((tree.mods.flags & PROTECTED) != 0) tree.mods.flags |= PUBLIC;
        tree.mods.flags &= ClassFlags;

        // Convert name to flat representation, replacing '.' by '$'.
        tree.name = Convert.shortName(currentClass.flatName());

        // Add free variables proxy definitions to class.

        for (List<JCVariableDecl> l = fvdefs; l.nonEmpty(); l = l.tail) {
            tree.defs = tree.defs.prepend(l.head);
            enterSynthetic(tree.pos(), l.head.sym, currentClass.members());
        }
        // If this$n was accessed, add the field definition and prepend
        // initializer code to any super() invocation to initialize it
        if (currentClass.hasOuterInstance() && shouldEmitOuterThis(currentClass)) {
            tree.defs = tree.defs.prepend(otdef);
            enterSynthetic(tree.pos(), otdef.sym, currentClass.members());

            for (JCTree def : tree.defs) {
                if (TreeInfo.isConstructor(def)) {
                    JCMethodDecl mdef = (JCMethodDecl)def;
                    if (TreeInfo.hasConstructorCall(mdef, names._super)) {
                        List<JCStatement> initializer = List.of(initOuterThis(mdef.body.pos, mdef.params.head.sym));
                        TreeInfo.mapSuperCalls(mdef.body, supercall -> make.Block(0, initializer.append(supercall)));
                    }
                }
            }
        }

        proxies = prevProxies;
        outerThisStack = prevOuterThisStack;

        // Append translated tree to `translated' queue.
        translated.append(tree);

        attrEnv = prevEnv;
        currentClass = currentClassPrev;
        currentMethodSym = currentMethodSymPrev;

        // Return empty block {} as a placeholder for an inner class.
        result = make_at(tree.pos()).Block(SYNTHETIC, List.nil());
    }

    private boolean shouldEmitOuterThis(ClassSymbol sym) {
      if (!optimizeOuterThis) {
        // Optimization is disabled
        return true;
      }
      if ((outerThisStack.head.flags_field & NOOUTERTHIS) == 0)  {
        // Enclosing instance field is used
        return true;
      }
      if (rs.isSerializable(sym.type)) {
        // Class is serializable
        return true;
      }
      return false;
    }

    List<JCTree> generateMandatedAccessors(JCClassDecl tree) {
        List<JCVariableDecl> fields = TreeInfo.recordFields(tree);
        return tree.sym.getRecordComponents().stream()
                .filter(rc -> (rc.accessor.flags() & Flags.GENERATED_MEMBER) != 0)
                .map(rc -> {
                    // we need to return the field not the record component
                    JCVariableDecl field = fields.stream().filter(f -> f.name == rc.name).findAny().get();
                    make_at(tree.pos());
                    return make.MethodDef(rc.accessor, make.Block(0,
                            List.of(make.Return(make.Ident(field)))));
                }).collect(List.collector());
    }

    /** Translate an enum class. */
    private void visitEnumDef(JCClassDecl tree) {
        make_at(tree.pos());

        // add the supertype, if needed
        if (tree.extending == null)
            tree.extending = make.Type(types.supertype(tree.type));

        // classOfType adds a cache field to tree.defs
        JCExpression e_class = classOfType(tree.sym.type, tree.pos()).
            setType(types.erasure(syms.classType));

        // process each enumeration constant, adding implicit constructor parameters
        int nextOrdinal = 0;
        ListBuffer<JCExpression> values = new ListBuffer<>();
        ListBuffer<JCTree> enumDefs = new ListBuffer<>();
        ListBuffer<JCTree> otherDefs = new ListBuffer<>();
        for (List<JCTree> defs = tree.defs;
             defs.nonEmpty();
             defs=defs.tail) {
            if (defs.head.hasTag(VARDEF) && (((JCVariableDecl) defs.head).mods.flags & ENUM) != 0) {
                JCVariableDecl var = (JCVariableDecl)defs.head;
                visitEnumConstantDef(var, nextOrdinal++);
                values.append(make.QualIdent(var.sym));
                enumDefs.append(var);
            } else {
                otherDefs.append(defs.head);
            }
        }

        // synthetic private static T[] $values() { return new T[] { a, b, c }; }
        // synthetic private static final T[] $VALUES = $values();
        Name valuesName = syntheticName(tree, "VALUES");
        Type arrayType = new ArrayType(types.erasure(tree.type), syms.arrayClass);
        VarSymbol valuesVar = new VarSymbol(PRIVATE|FINAL|STATIC|SYNTHETIC,
                                            valuesName,
                                            arrayType,
                                            tree.type.tsym);
        JCNewArray newArray = make.NewArray(make.Type(types.erasure(tree.type)),
                                          List.nil(),
                                          values.toList());
        newArray.type = arrayType;

        MethodSymbol valuesMethod = new MethodSymbol(PRIVATE|STATIC|SYNTHETIC,
                syntheticName(tree, "values"),
                new MethodType(List.nil(), arrayType, List.nil(), tree.type.tsym),
                tree.type.tsym);
        enumDefs.append(make.MethodDef(valuesMethod, make.Block(0, List.of(make.Return(newArray)))));
        tree.sym.members().enter(valuesMethod);

        enumDefs.append(make.VarDef(valuesVar, make.App(make.QualIdent(valuesMethod))));
        tree.sym.members().enter(valuesVar);

        MethodSymbol valuesSym = lookupMethod(tree.pos(), names.values,
                                        tree.type, List.nil());
        List<JCStatement> valuesBody;
        if (useClone()) {
            // return (T[]) $VALUES.clone();
            JCTypeCast valuesResult =
                make.TypeCast(valuesSym.type.getReturnType(),
                              make.App(make.Select(make.Ident(valuesVar),
                                                   syms.arrayCloneMethod)));
            valuesBody = List.of(make.Return(valuesResult));
        } else {
            // template: T[] $result = new T[$values.length];
            Name resultName = syntheticName(tree, "result");
            VarSymbol resultVar = new VarSymbol(FINAL|SYNTHETIC,
                                                resultName,
                                                arrayType,
                                                valuesSym);
            JCNewArray resultArray = make.NewArray(make.Type(types.erasure(tree.type)),
                                  List.of(make.Select(make.Ident(valuesVar), syms.lengthVar)),
                                  null);
            resultArray.type = arrayType;
            JCVariableDecl decl = make.VarDef(resultVar, resultArray);

            // template: System.arraycopy($VALUES, 0, $result, 0, $VALUES.length);
            if (systemArraycopyMethod == null) {
                systemArraycopyMethod =
                    new MethodSymbol(PUBLIC | STATIC,
                                     names.fromString("arraycopy"),
                                     new MethodType(List.of(syms.objectType,
                                                            syms.intType,
                                                            syms.objectType,
                                                            syms.intType,
                                                            syms.intType),
                                                    syms.voidType,
                                                    List.nil(),
                                                    syms.methodClass),
                                     syms.systemType.tsym);
            }
            JCStatement copy =
                make.Exec(make.App(make.Select(make.Ident(syms.systemType.tsym),
                                               systemArraycopyMethod),
                          List.of(make.Ident(valuesVar), make.Literal(0),
                                  make.Ident(resultVar), make.Literal(0),
                                  make.Select(make.Ident(valuesVar), syms.lengthVar))));

            // template: return $result;
            JCStatement ret = make.Return(make.Ident(resultVar));
            valuesBody = List.of(decl, copy, ret);
        }

        JCMethodDecl valuesDef =
             make.MethodDef(valuesSym, make.Block(0, valuesBody));

        enumDefs.append(valuesDef);

        if (debugLower)
            System.err.println(tree.sym + ".valuesDef = " + valuesDef);

        /** The template for the following code is:
         *
         *     public static E valueOf(String name) {
         *         return (E)Enum.valueOf(E.class, name);
         *     }
         *
         *  where E is tree.sym
         */
        MethodSymbol valueOfSym = lookupMethod(tree.pos(),
                         names.valueOf,
                         tree.sym.type,
                         List.of(syms.stringType));
        Assert.check((valueOfSym.flags() & STATIC) != 0);
        VarSymbol nameArgSym = valueOfSym.params.head;
        JCIdent nameVal = make.Ident(nameArgSym);
        JCStatement enum_ValueOf =
            make.Return(make.TypeCast(tree.sym.type,
                                      makeCall(make.Ident(syms.enumSym),
                                               names.valueOf,
                                               List.of(e_class, nameVal))));
        JCMethodDecl valueOf = make.MethodDef(valueOfSym,
                                           make.Block(0, List.of(enum_ValueOf)));
        nameVal.sym = valueOf.params.head.sym;
        if (debugLower)
            System.err.println(tree.sym + ".valueOf = " + valueOf);
        enumDefs.append(valueOf);

        enumDefs.appendList(otherDefs.toList());
        tree.defs = enumDefs.toList();
    }
        // where
        private MethodSymbol systemArraycopyMethod;
        private boolean useClone() {
            try {
                return syms.objectType.tsym.members().findFirst(names.clone) != null;
            }
            catch (CompletionFailure e) {
                return false;
            }
        }

        private Name syntheticName(JCClassDecl tree, String baseName) {
            Name valuesName = names.fromString(target.syntheticNameChar() + baseName);
            while (tree.sym.members().findFirst(valuesName) != null) // avoid name clash
                valuesName = names.fromString(valuesName + "" + target.syntheticNameChar());
            return valuesName;
        }

    /** Translate an enumeration constant and its initializer. */
    private void visitEnumConstantDef(JCVariableDecl var, int ordinal) {
        JCNewClass varDef = (JCNewClass)var.init;
        varDef.args = varDef.args.
            prepend(makeLit(syms.intType, ordinal)).
            prepend(makeLit(syms.stringType, var.name.toString()));
    }

    private List<VarSymbol> recordVars(Type t) {
        List<VarSymbol> vars = List.nil();
        while (!t.hasTag(NONE)) {
            if (t.hasTag(CLASS)) {
                for (Symbol s : t.tsym.members().getSymbols(s -> s.kind == VAR && (s.flags() & RECORD) != 0)) {
                    vars = vars.prepend((VarSymbol)s);
                }
            }
            t = types.supertype(t);
        }
        return vars;
    }

    /** Translate a record. */
    private void visitRecordDef(JCClassDecl tree) {
        make_at(tree.pos());
        List<VarSymbol> vars = recordVars(tree.type);
        MethodHandleSymbol[] getterMethHandles = new MethodHandleSymbol[vars.size()];
        int index = 0;
        for (VarSymbol var : vars) {
            if (var.owner != tree.sym) {
                var = new VarSymbol(var.flags_field, var.name, var.type, tree.sym);
            }
            getterMethHandles[index] = var.asMethodHandle(true);
            index++;
        }

        tree.defs = tree.defs.appendList(generateMandatedAccessors(tree));
        tree.defs = tree.defs.appendList(List.of(
                generateRecordMethod(tree, names.toString, vars, getterMethHandles),
                generateRecordMethod(tree, names.hashCode, vars, getterMethHandles),
                generateRecordMethod(tree, names.equals, vars, getterMethHandles)
        ));
    }

    JCTree generateRecordMethod(JCClassDecl tree, Name name, List<VarSymbol> vars, MethodHandleSymbol[] getterMethHandles) {
        make_at(tree.pos());
        boolean isEquals = name == names.equals;
        MethodSymbol msym = lookupMethod(tree.pos(),
                name,
                tree.sym.type,
                isEquals ? List.of(syms.objectType) : List.nil());
        // compiler generated methods have the record flag set, user defined ones dont
        if ((msym.flags() & RECORD) != 0) {
            /* class java.lang.runtime.ObjectMethods provides a common bootstrap that provides a customized implementation
             * for methods: toString, hashCode and equals. Here we just need to generate and indy call to:
             * java.lang.runtime.ObjectMethods::bootstrap and provide: the record class, the record component names and
             * the accessors.
             */
            Name bootstrapName = names.bootstrap;
            LoadableConstant[] staticArgsValues = new LoadableConstant[2 + getterMethHandles.length];
            staticArgsValues[0] = (ClassType)tree.sym.type;
            String concatNames = vars.stream()
                    .map(v -> v.name)
                    .collect(Collectors.joining(";", "", ""));
            staticArgsValues[1] = LoadableConstant.String(concatNames);
            int index = 2;
            for (MethodHandleSymbol mho : getterMethHandles) {
                staticArgsValues[index] = mho;
                index++;
            }

            List<Type> staticArgTypes = List.of(syms.classType,
                    syms.stringType,
                    new ArrayType(syms.methodHandleType, syms.arrayClass));

            JCFieldAccess qualifier = makeIndyQualifier(syms.objectMethodsType, tree, msym,
                    List.of(syms.methodHandleLookupType,
                            syms.stringType,
                            syms.typeDescriptorType).appendList(staticArgTypes),
                    staticArgsValues, bootstrapName, name, false);

            VarSymbol _this = new VarSymbol(SYNTHETIC, names._this, tree.sym.type, tree.sym);

            JCMethodInvocation proxyCall;
            if (!isEquals) {
                proxyCall = make.Apply(List.nil(), qualifier, List.of(make.Ident(_this)));
            } else {
                VarSymbol o = msym.params.head;
                o.adr = 0;
                proxyCall = make.Apply(List.nil(), qualifier, List.of(make.Ident(_this), make.Ident(o)));
            }
            proxyCall.type = qualifier.type;
            return make.MethodDef(msym, make.Block(0, List.of(make.Return(proxyCall))));
        } else {
            return make.Block(SYNTHETIC, List.nil());
        }
    }

    private String argsTypeSig(List<Type> typeList) {
        LowerSignatureGenerator sg = new LowerSignatureGenerator();
        sg.assembleSig(typeList);
        return sg.toString();
    }

    /**
     * Signature Generation
     */
    private class LowerSignatureGenerator extends Types.SignatureGenerator {

        /**
         * An output buffer for type signatures.
         */
        StringBuilder sb = new StringBuilder();

        LowerSignatureGenerator() {
            types.super();
        }

        @Override
        protected void append(char ch) {
            sb.append(ch);
        }

        @Override
        protected void append(byte[] ba) {
            sb.append(new String(ba));
        }

        @Override
        protected void append(Name name) {
            sb.append(name.toString());
        }

        @Override
        public String toString() {
            return sb.toString();
        }
    }

    /**
     * Creates an indy qualifier, helpful to be part of an indy invocation
     * @param site                the site
     * @param tree                a class declaration tree
     * @param msym                the method symbol
     * @param staticArgTypes      the static argument types
     * @param staticArgValues     the static argument values
     * @param bootstrapName       the bootstrap name to look for
     * @param argName             normally bootstraps receives a method name as second argument, if you want that name
     *                            to be different to that of the bootstrap name pass a different name here
     * @param isStatic            is it static or not
     * @return                    a field access tree
     */
    JCFieldAccess makeIndyQualifier(
            Type site,
            JCClassDecl tree,
            MethodSymbol msym,
            List<Type> staticArgTypes,
            LoadableConstant[] staticArgValues,
            Name bootstrapName,
            Name argName,
            boolean isStatic) {
        MethodSymbol bsm = rs.resolveInternalMethod(tree.pos(), attrEnv, site,
                bootstrapName, staticArgTypes, List.nil());

        MethodType indyType = msym.type.asMethodType();
        indyType = new MethodType(
                isStatic ? List.nil() : indyType.argtypes.prepend(tree.sym.type),
                indyType.restype,
                indyType.thrown,
                syms.methodClass
        );
        DynamicMethodSymbol dynSym = new DynamicMethodSymbol(argName,
                syms.noSymbol,
                bsm.asHandle(),
                indyType,
                staticArgValues);
        JCFieldAccess qualifier = make.Select(make.QualIdent(site.tsym), argName);
        qualifier.sym = dynSym;
        qualifier.type = msym.type.asMethodType().restype;
        return qualifier;
    }

    public void visitMethodDef(JCMethodDecl tree) {
        if (tree.name == names.init && (currentClass.flags_field&ENUM) != 0) {
            // Add "String $enum$name, int $enum$ordinal" to the beginning of the
            // argument list for each constructor of an enum.
            JCVariableDecl nameParam = make_at(tree.pos()).
                Param(names.fromString(target.syntheticNameChar() +
                                       "enum" + target.syntheticNameChar() + "name"),
                      syms.stringType, tree.sym);
            nameParam.mods.flags |= SYNTHETIC; nameParam.sym.flags_field |= SYNTHETIC;
            JCVariableDecl ordParam = make.
                Param(names.fromString(target.syntheticNameChar() +
                                       "enum" + target.syntheticNameChar() +
                                       "ordinal"),
                      syms.intType, tree.sym);
            ordParam.mods.flags |= SYNTHETIC; ordParam.sym.flags_field |= SYNTHETIC;

            MethodSymbol m = tree.sym;
            tree.params = tree.params.prepend(ordParam).prepend(nameParam);

            m.extraParams = m.extraParams.prepend(ordParam.sym);
            m.extraParams = m.extraParams.prepend(nameParam.sym);
            Type olderasure = m.erasure(types);
            m.erasure_field = new MethodType(
                olderasure.getParameterTypes().prepend(syms.intType).prepend(syms.stringType),
                olderasure.getReturnType(),
                olderasure.getThrownTypes(),
                syms.methodClass);
        }

        Type prevRestype = currentRestype;
        JCMethodDecl prevMethodDef = currentMethodDef;
        MethodSymbol prevMethodSym = currentMethodSym;
        int prevVariableIndex = variableIndex;
        try {
            currentRestype = types.erasure(tree.type.getReturnType());
            currentMethodDef = tree;
            currentMethodSym = tree.sym;
            variableIndex = 0;
            visitMethodDefInternal(tree);
        } finally {
            currentRestype = prevRestype;
            currentMethodDef = prevMethodDef;
            currentMethodSym = prevMethodSym;
            variableIndex = prevVariableIndex;
        }
    }

    private void visitMethodDefInternal(JCMethodDecl tree) {
        if (tree.name == names.init &&
            !currentClass.isStatic() &&
            (currentClass.isInner() || currentClass.isDirectlyOrIndirectlyLocal())) {
            // We are seeing a constructor of an inner class.
            MethodSymbol m = tree.sym;

            // Push a new proxy scope for constructor parameters.
            // and create definitions for any this$n and proxy parameters.
            Map<Symbol, Symbol> prevProxies = proxies;
            proxies = new HashMap<>(proxies);
            List<VarSymbol> prevOuterThisStack = outerThisStack;
            List<VarSymbol> fvs = freevars(currentClass);
            JCVariableDecl otdef = null;
            if (currentClass.hasOuterInstance())
                otdef = outerThisDef(tree.pos, m);
            List<JCVariableDecl> fvdefs = freevarDefs(tree.pos, fvs, m, PARAMETER);

            // Recursively translate result type, parameters and thrown list.
            tree.restype = translate(tree.restype);
            tree.params = translateVarDefs(tree.params);
            tree.thrown = translate(tree.thrown);

            // when compiling stubs, don't process body
            if (tree.body == null) {
                result = tree;
                return;
            }

            // Add this$n (if needed) in front of and free variables behind
            // constructor parameter list.
            tree.params = tree.params.appendList(fvdefs);
            if (currentClass.hasOuterInstance()) {
                tree.params = tree.params.prepend(otdef);
            }

            // Determine whether this constructor has a super() invocation
            boolean invokesSuper = TreeInfo.hasConstructorCall(tree, names._super);

            // Create initializers for this$n and proxies
            ListBuffer<JCStatement> added = new ListBuffer<>();
            if (fvs.nonEmpty()) {
                List<Type> addedargtypes = List.nil();
                for (List<VarSymbol> l = fvs; l.nonEmpty(); l = l.tail) {
                    m.capturedLocals =
                        m.capturedLocals.prepend((VarSymbol)
                                                (proxies.get(l.head)));
                    if (invokesSuper) {
                        added = added.prepend(
                          initField(tree.body.pos, proxies.get(l.head), prevProxies.get(l.head)));
                    }
                    addedargtypes = addedargtypes.prepend(l.head.erasure(types));
                }
                Type olderasure = m.erasure(types);
                m.erasure_field = new MethodType(
                    olderasure.getParameterTypes().appendList(addedargtypes),
                    olderasure.getReturnType(),
                    olderasure.getThrownTypes(),
                    syms.methodClass);
            }

            // Recursively translate existing local statements
            tree.body.stats = translate(tree.body.stats);

            // Prepend initializers in front of super() call
            if (added.nonEmpty()) {
                List<JCStatement> initializers = added.toList();
                TreeInfo.mapSuperCalls(tree.body, supercall -> make.Block(0, initializers.append(supercall)));
            }

            // pop local variables from proxy stack
            proxies = prevProxies;

            outerThisStack = prevOuterThisStack;
        } else {
            super.visitMethodDef(tree);
        }
        if (tree.name == names.init && ((tree.sym.flags_field & Flags.COMPACT_RECORD_CONSTRUCTOR) != 0 ||
                (tree.sym.flags_field & (GENERATEDCONSTR | RECORD)) == (GENERATEDCONSTR | RECORD))) {
            // lets find out if there is any field waiting to be initialized
            ListBuffer<VarSymbol> fields = new ListBuffer<>();
            for (Symbol sym : currentClass.getEnclosedElements()) {
                if (sym.kind == Kinds.Kind.VAR && ((sym.flags() & RECORD) != 0))
                    fields.append((VarSymbol) sym);
            }
            ListBuffer<JCStatement> initializers = new ListBuffer<>();
            for (VarSymbol field: fields) {
                if ((field.flags_field & Flags.UNINITIALIZED_FIELD) != 0) {
                    VarSymbol param = tree.params.stream().filter(p -> p.name == field.name).findFirst().get().sym;
                    make.at(tree.pos);
                    initializers.add(make.Exec(
                            make.Assign(
                                    make.Select(make.This(field.owner.erasure(types)), field),
                                    make.Ident(param)).setType(field.erasure(types))));
                    field.flags_field &= ~Flags.UNINITIALIZED_FIELD;
                }
            }
            if (initializers.nonEmpty()) {
                if (tree.sym.owner.isValueClass()) {
                    TreeInfo.mapSuperCalls(tree.body, supercall -> make.Block(0, initializers.toList().append(supercall)));
                } else {
                    tree.body.stats = tree.body.stats.appendList(initializers);
                }
            }
        }
        result = tree;
    }

    public void visitTypeCast(JCTypeCast tree) {
        tree.clazz = translate(tree.clazz);
        if (tree.type.isPrimitive() != tree.expr.type.isPrimitive())
            tree.expr = translate(tree.expr, tree.type);
        else
            tree.expr = translate(tree.expr);
        result = tree;
    }

    /**
     * All the exactness checks between primitive types that require a run-time
     * check are in {@code java.lang.runtime.ExactConversionsSupport}. Those methods
     * are in the form {@code ExactConversionsSupport.is<S>To<T>Exact} where both
     * {@code S} and {@code T} are primitive types and correspond to the runtime
     * action that will be executed to check whether a certain value (that is passed
     * as a parameter) can be converted to {@code T} without loss of information.
     *
     * Rewrite {@code instanceof if expr : Object} and Type is primitive type:
     *
     * {@snippet :
     *   Object v = ...
     *   if (v instanceof float)
     *   =>
     *   if (let tmp$123 = v; tmp$123 instanceof Float)
     * }
     *
     * Rewrite {@code instanceof if expr : wrapper reference type}
     *
     * {@snippet :
     *   Integer v = ...
     *   if (v instanceof float)
     *   =>
     *   if (let tmp$123 = v; tmp$123 != null && ExactConversionsSupport.intToFloatExact(tmp$123.intValue()))
     * }
     *
     * Rewrite {@code instanceof if expr : primitive}
     *
     * {@snippet :
     *   int v = ...
     *   if (v instanceof float)
     *   =>
     *   if (let tmp$123 = v; ExactConversionsSupport.intToFloatExact(tmp$123))
     * }
     *
     * More rewritings:
     * <ul>
     * <li>If the {@code instanceof} check is unconditionally exact rewrite to true.</li>
     * <li>If expression type is {@code Byte}, {@code Short}, {@code Integer}, ..., an
     *     unboxing conversion followed by a widening primitive conversion.</li>
     * <li>If expression type is a supertype: {@code Number}, a narrowing reference
     *     conversion followed by an unboxing conversion.</li>
     * </ul>
     */
    public void visitTypeTest(JCInstanceOf tree) {
        if (tree.expr.type.isPrimitive() || tree.pattern.type.isPrimitive()) {
            JCExpression exactnessCheck = null;
            JCExpression instanceOfExpr = translate(tree.expr);

            // preserving the side effects of the value
            VarSymbol dollar_s = new VarSymbol(FINAL | SYNTHETIC,
                    names.fromString("tmp" + variableIndex++ + this.target.syntheticNameChar()),
                    types.erasure(tree.expr.type),
                    currentMethodSym);
            JCStatement var = make.at(tree.pos())
                    .VarDef(dollar_s, instanceOfExpr);

            if (types.isUnconditionallyExact(tree.expr.type, tree.pattern.type)) {
                exactnessCheck = make.Literal(BOOLEAN, 1).setType(syms.booleanType.constType(1));
            }
            else if (tree.expr.type.isReference()) {
                JCExpression nullCheck =
                        makeBinary(NE,
                            make.Ident(dollar_s),
                            makeNull());

                if (types.isUnconditionallyExact(types.unboxedType(tree.expr.type), tree.pattern.type)) {
                    exactnessCheck = nullCheck;
                } else if (types.unboxedType(tree.expr.type).isPrimitive()) {
                    exactnessCheck =
                        makeBinary(AND,
                            nullCheck,
                            getExactnessCheck(tree, boxIfNeeded(make.Ident(dollar_s), types.unboxedType(tree.expr.type))));
                } else {
                    exactnessCheck =
                        makeBinary(AND,
                            nullCheck,
                            make.at(tree.pos())
                                .TypeTest(make.Ident(dollar_s), make.Type(types.boxedClass(tree.pattern.type).type))
                                .setType(syms.booleanType));
                }
            }
            else if (tree.expr.type.isPrimitive()) {
                exactnessCheck = getExactnessCheck(tree, make.Ident(dollar_s));
            }

            result = make.LetExpr(List.of(var), exactnessCheck)
                    .setType(syms.booleanType);
        } else {
            tree.expr = translate(tree.expr);
            tree.pattern = translate(tree.pattern);
            result = tree;
        }
    }

    // TypePairs should be in sync with the corresponding record in SwitchBootstraps
    record TypePairs(TypeSymbol from, TypeSymbol to) {
        public static TypePairs of(Symtab syms, Type from, Type to) {
            if (from == syms.byteType || from == syms.shortType || from == syms.charType) {
                from = syms.intType;
            }
            return new TypePairs(from, to);
        }

        public TypePairs(Type from, Type to) {
            this(from.tsym, to.tsym);
        }

        public static HashMap<TypePairs, String> initialize(Symtab syms) {
            HashMap<TypePairs, String> typePairToName = new HashMap<>();
            typePairToName.put(new TypePairs(syms.byteType,   syms.charType),   "isIntToCharExact");      // redirected
            typePairToName.put(new TypePairs(syms.shortType,  syms.byteType),   "isIntToByteExact");      // redirected
            typePairToName.put(new TypePairs(syms.shortType,  syms.charType),   "isIntToCharExact");      // redirected
            typePairToName.put(new TypePairs(syms.charType,   syms.byteType),   "isIntToByteExact");      // redirected
            typePairToName.put(new TypePairs(syms.charType,   syms.shortType),  "isIntToShortExact");     // redirected
            typePairToName.put(new TypePairs(syms.intType,    syms.byteType),   "isIntToByteExact");
            typePairToName.put(new TypePairs(syms.intType,    syms.shortType),  "isIntToShortExact");
            typePairToName.put(new TypePairs(syms.intType,    syms.charType),   "isIntToCharExact");
            typePairToName.put(new TypePairs(syms.intType,    syms.floatType),  "isIntToFloatExact");
            typePairToName.put(new TypePairs(syms.longType,   syms.byteType),   "isLongToByteExact");
            typePairToName.put(new TypePairs(syms.longType,   syms.shortType),  "isLongToShortExact");
            typePairToName.put(new TypePairs(syms.longType,   syms.charType),   "isLongToCharExact");
            typePairToName.put(new TypePairs(syms.longType,   syms.intType),    "isLongToIntExact");
            typePairToName.put(new TypePairs(syms.longType,   syms.floatType),  "isLongToFloatExact");
            typePairToName.put(new TypePairs(syms.longType,   syms.doubleType), "isLongToDoubleExact");
            typePairToName.put(new TypePairs(syms.floatType,  syms.byteType),   "isFloatToByteExact");
            typePairToName.put(new TypePairs(syms.floatType,  syms.shortType),  "isFloatToShortExact");
            typePairToName.put(new TypePairs(syms.floatType,  syms.charType),   "isFloatToCharExact");
            typePairToName.put(new TypePairs(syms.floatType,  syms.intType),    "isFloatToIntExact");
            typePairToName.put(new TypePairs(syms.floatType,  syms.longType),   "isFloatToLongExact");
            typePairToName.put(new TypePairs(syms.doubleType, syms.byteType),   "isDoubleToByteExact");
            typePairToName.put(new TypePairs(syms.doubleType, syms.shortType),  "isDoubleToShortExact");
            typePairToName.put(new TypePairs(syms.doubleType, syms.charType),   "isDoubleToCharExact");
            typePairToName.put(new TypePairs(syms.doubleType, syms.intType),    "isDoubleToIntExact");
            typePairToName.put(new TypePairs(syms.doubleType, syms.longType),   "isDoubleToLongExact");
            typePairToName.put(new TypePairs(syms.doubleType, syms.floatType),  "isDoubleToFloatExact");
            return typePairToName;
        }
    }

    private JCExpression getExactnessCheck(JCInstanceOf tree, JCExpression argument) {
        TypePairs pair = TypePairs.of(syms, types.unboxedTypeOrType(tree.expr.type), tree.pattern.type);

        Name exactnessFunction = names.fromString(typePairToName.get(pair));

        // Resolve the exactness method
        Symbol ecsym = lookupMethod(tree.pos(),
                exactnessFunction,
                syms.exactConversionsSupportType,
                List.of(pair.from.type));

        // Generate the method call ExactnessChecks.<exactness method>(<argument>);
        JCFieldAccess select = make.Select(
                make.QualIdent(syms.exactConversionsSupportType.tsym),
                exactnessFunction);
        select.sym = ecsym;
        select.setType(syms.booleanType);

        JCExpression exactnessCheck = make.Apply(List.nil(),
                select,
                List.of(argument));
        exactnessCheck.setType(syms.booleanType);
        return exactnessCheck;
    }

    public void visitNewClass(JCNewClass tree) {
        ClassSymbol c = (ClassSymbol)tree.constructor.owner;

        // Box arguments, if necessary
        boolean isEnum = (tree.constructor.owner.flags() & ENUM) != 0;
        List<Type> argTypes = tree.constructor.type.getParameterTypes();
        if (isEnum) argTypes = argTypes.prepend(syms.intType).prepend(syms.stringType);
        tree.args = boxArgs(argTypes, tree.args, tree.varargsElement);
        tree.varargsElement = null;

        // If created class is local, add free variables after
        // explicit constructor arguments.
        if (c.isDirectlyOrIndirectlyLocal() && !c.isStatic()) {
            tree.args = tree.args.appendList(loadFreevars(tree.pos(), freevars(c)));
        }

        // If an access constructor is used, append null as a last argument.
        Symbol constructor = accessConstructor(tree.pos(), tree.constructor);
        if (constructor != tree.constructor) {
            tree.args = tree.args.append(makeNull());
            tree.constructor = constructor;
        }

        // If created class has an outer instance, and new is qualified, pass
        // qualifier as first argument. If new is not qualified, pass the
        // correct outer instance as first argument.
        if (c.hasOuterInstance()) {
            JCExpression thisArg;
            if (tree.encl != null) {
                thisArg = attr.makeNullCheck(translate(tree.encl));
                thisArg.type = tree.encl.type;
            } else if (c.isDirectlyOrIndirectlyLocal()) {
                // local class
                thisArg = makeThis(tree.pos(), c.innermostAccessibleEnclosingClass());
            } else {
                // nested class
                thisArg = makeOwnerThis(tree.pos(), c, false);
                if (currentMethodSym != null &&
                        ((currentMethodSym.flags_field & (STATIC | BLOCK)) == BLOCK) &&
                        currentMethodSym.owner.isValueClass()) {
                    // instance initializer in a value class
                    Set<JCExpression> outerThisSet = initializerOuterThis.get(currentClass);
                    if (outerThisSet == null) {
                        outerThisSet = new HashSet<>();
                    }
                    outerThisSet.add(thisArg);
                    initializerOuterThis.put(currentClass, outerThisSet);
                }
            }
            tree.args = tree.args.prepend(thisArg);
        }
        tree.encl = null;

        // If we have an anonymous class, create its flat version, rather
        // than the class or interface following new.
        if (tree.def != null) {
            translate(tree.def);

            tree.clazz = access(make_at(tree.clazz.pos()).Ident(tree.def.sym));
            tree.def = null;
        } else {
            tree.clazz = access(c, tree.clazz, enclOp, false);
        }
        result = tree;
    }

    // Simplify conditionals with known constant controlling expressions.
    // This allows us to avoid generating supporting declarations for
    // the dead code, which will not be eliminated during code generation.
    // Note that Flow.isFalse and Flow.isTrue only return true
    // for constant expressions in the sense of JLS 15.27, which
    // are guaranteed to have no side-effects.  More aggressive
    // constant propagation would require that we take care to
    // preserve possible side-effects in the condition expression.

    // One common case is equality expressions involving a constant and null.
    // Since null is not a constant expression (because null cannot be
    // represented in the constant pool), equality checks involving null are
    // not captured by Flow.isTrue/isFalse.
    // Equality checks involving a constant and null, e.g.
    //     "" == null
    // are safe to simplify as no side-effects can occur.

    private boolean isTrue(JCTree exp) {
        if (exp.type.isTrue())
            return true;
        Boolean b = expValue(exp);
        return b == null ? false : b;
    }
    private boolean isFalse(JCTree exp) {
        if (exp.type.isFalse())
            return true;
        Boolean b = expValue(exp);
        return b == null ? false : !b;
    }
    /* look for (in)equality relations involving null.
     * return true - if expression is always true
     *       false - if expression is always false
     *        null - if expression cannot be eliminated
     */
    private Boolean expValue(JCTree exp) {
        while (exp.hasTag(PARENS))
            exp = ((JCParens)exp).expr;

        boolean eq;
        switch (exp.getTag()) {
        case EQ: eq = true;  break;
        case NE: eq = false; break;
        default:
            return null;
        }

        // we have a JCBinary(EQ|NE)
        // check if we have two literals (constants or null)
        JCBinary b = (JCBinary)exp;
        if (b.lhs.type.hasTag(BOT)) return expValueIsNull(eq, b.rhs);
        if (b.rhs.type.hasTag(BOT)) return expValueIsNull(eq, b.lhs);
        return null;
    }
    private Boolean expValueIsNull(boolean eq, JCTree t) {
        if (t.type.hasTag(BOT)) return Boolean.valueOf(eq);
        if (t.hasTag(LITERAL))  return Boolean.valueOf(!eq);
        return null;
    }

    /** Visitor method for conditional expressions.
     */
    @Override
    public void visitConditional(JCConditional tree) {
        JCTree cond = tree.cond = translate(tree.cond, syms.booleanType);
        if (isTrue(cond) && noClassDefIn(tree.falsepart)) {
            result = convert(translate(tree.truepart, tree.type), tree.type);
            addPrunedInfo(cond);
        } else if (isFalse(cond) && noClassDefIn(tree.truepart)) {
            result = convert(translate(tree.falsepart, tree.type), tree.type);
            addPrunedInfo(cond);
        } else {
            // Condition is not a compile-time constant.
            tree.truepart = translate(tree.truepart, tree.type);
            tree.falsepart = translate(tree.falsepart, tree.type);
            result = tree;
        }
    }
//where
    private JCExpression convert(JCExpression tree, Type pt) {
        if (tree.type == pt || tree.type.hasTag(BOT))
            return tree;
        JCExpression result = make_at(tree.pos()).TypeCast(make.Type(pt), tree);
        result.type = (tree.type.constValue() != null) ? cfolder.coerce(tree.type, pt)
                                                       : pt;
        return result;
    }

    /** Visitor method for if statements.
     */
    public void visitIf(JCIf tree) {
        JCTree cond = tree.cond = translate(tree.cond, syms.booleanType);
        if (isTrue(cond) && noClassDefIn(tree.elsepart)) {
            result = translate(tree.thenpart);
            addPrunedInfo(cond);
        } else if (isFalse(cond) && noClassDefIn(tree.thenpart)) {
            if (tree.elsepart != null) {
                result = translate(tree.elsepart);
            } else {
                result = make.Skip();
            }
            addPrunedInfo(cond);
        } else {
            // Condition is not a compile-time constant.
            tree.thenpart = translate(tree.thenpart);
            tree.elsepart = translate(tree.elsepart);
            result = tree;
        }
    }

    /** Visitor method for assert statements. Translate them away.
     */
    public void visitAssert(JCAssert tree) {
        tree.cond = translate(tree.cond, syms.booleanType);
        if (!tree.cond.type.isTrue()) {
            JCExpression cond = assertFlagTest(tree.pos());
            List<JCExpression> exnArgs = (tree.detail == null) ?
                List.nil() : List.of(translate(tree.detail));
            if (!tree.cond.type.isFalse()) {
                cond = makeBinary
                    (AND,
                     cond,
                     makeUnary(NOT, tree.cond));
            }
            result =
                make.If(cond,
                        make_at(tree).
                           Throw(makeNewClass(syms.assertionErrorType, exnArgs)),
                        null);
        } else {
            result = make.Skip();
        }
    }

    public void visitApply(JCMethodInvocation tree) {
        Symbol meth = TreeInfo.symbol(tree.meth);
        List<Type> argtypes = meth.type.getParameterTypes();
        if (meth.name == names.init && meth.owner == syms.enumSym)
            argtypes = argtypes.tail.tail;
        tree.args = boxArgs(argtypes, tree.args, tree.varargsElement);
        tree.varargsElement = null;
        Name methName = TreeInfo.name(tree.meth);
        if (meth.name==names.init) {
            // We are seeing a this(...) or super(...) constructor call.
            // If an access constructor is used, append null as a last argument.
            Symbol constructor = accessConstructor(tree.pos(), meth);
            if (constructor != meth) {
                tree.args = tree.args.append(makeNull());
                TreeInfo.setSymbol(tree.meth, constructor);
            }

            // If we are calling a constructor of a local class, add
            // free variables after explicit constructor arguments.
            ClassSymbol c = (ClassSymbol)constructor.owner;
            if (c.isDirectlyOrIndirectlyLocal() && !c.isStatic()) {
                tree.args = tree.args.appendList(loadFreevars(tree.pos(), freevars(c)));
            }

            // If we are calling a constructor of an enum class, pass
            // along the name and ordinal arguments
            if ((c.flags_field&ENUM) != 0 || c.getQualifiedName() == names.java_lang_Enum) {
                List<JCVariableDecl> params = currentMethodDef.params;
                if (currentMethodSym.owner.hasOuterInstance())
                    params = params.tail; // drop this$n
                tree.args = tree.args
                    .prepend(make_at(tree.pos()).Ident(params.tail.head.sym)) // ordinal
                    .prepend(make.Ident(params.head.sym)); // name
            }

            // If we are calling a constructor of a class with an outer
            // instance, and the call
            // is qualified, pass qualifier as first argument in front of
            // the explicit constructor arguments. If the call
            // is not qualified, pass the correct outer instance as
            // first argument. If we are a static class, there is no
            // such outer instance, so generate an error.
            if (c.hasOuterInstance()) {
                JCExpression thisArg;
                if (tree.meth.hasTag(SELECT)) {
                    thisArg = attr.
                        makeNullCheck(translate(((JCFieldAccess) tree.meth).selected));
                    tree.meth = make.Ident(constructor);
                    ((JCIdent) tree.meth).name = methName;
                } else if (c.isDirectlyOrIndirectlyLocal() || methName == names._this){
                    // local class or this() call
                    thisArg = makeThis(tree.meth.pos(), c.innermostAccessibleEnclosingClass());
                } else if (currentClass.isStatic()) {
                    // super() call from static nested class - invalid
                    log.error(tree.pos(),
                        Errors.NoEnclInstanceOfTypeInScope(c.type.getEnclosingType().tsym));
                    thisArg = make.Literal(BOT, null).setType(syms.botType);
                } else {
                    // super() call of nested class - never pick 'this'
                    thisArg = makeOwnerThisN(tree.meth.pos(), c, false);
                }
                tree.args = tree.args.prepend(thisArg);
            }
        } else {
            // We are seeing a normal method invocation; translate this as usual.
            tree.meth = translate(tree.meth);

            // If the translated method itself is an Apply tree, we are
            // seeing an access method invocation. In this case, append
            // the method arguments to the arguments of the access method.
            if (tree.meth.hasTag(APPLY)) {
                JCMethodInvocation app = (JCMethodInvocation)tree.meth;
                app.args = tree.args.prependList(app.args);
                result = app;
                return;
            }
        }
        if (tree.args.stream().anyMatch(c -> c == null)) {
            throw new AssertionError("Whooops before: " + tree);
        }
        result = tree;
    }

    List<JCExpression> boxArgs(List<Type> parameters, List<JCExpression> _args, Type varargsElement) {
        List<JCExpression> args = _args;
        if (parameters.isEmpty()) return args;
        boolean anyChanges = false;
        ListBuffer<JCExpression> result = new ListBuffer<>();
        while (parameters.tail.nonEmpty()) {
            JCExpression arg = translate(args.head, parameters.head);
            anyChanges |= (arg != args.head);
            result.append(arg);
            args = args.tail;
            parameters = parameters.tail;
        }
        Type parameter = parameters.head;
        if (varargsElement != null) {
            anyChanges = true;
            ListBuffer<JCExpression> elems = new ListBuffer<>();
            while (args.nonEmpty()) {
                JCExpression arg = translate(args.head, varargsElement);
                elems.append(arg);
                args = args.tail;
            }
            JCNewArray boxedArgs = make.NewArray(make.Type(varargsElement),
                                               List.nil(),
                                               elems.toList());
            boxedArgs.type = new ArrayType(varargsElement, syms.arrayClass);
            result.append(boxedArgs);
        } else {
            if (args.length() != 1) throw new AssertionError(args);
            JCExpression arg = translate(args.head, parameter);
            anyChanges |= (arg != args.head);
            result.append(arg);
            if (!anyChanges) return _args;
        }
        return result.toList();
    }

    /** Expand a boxing or unboxing conversion if needed. */
    @SuppressWarnings("unchecked") // XXX unchecked
    <T extends JCExpression> T boxIfNeeded(T tree, Type type) {
        Assert.check(!type.hasTag(VOID));
        if (type.hasTag(NONE))
            return tree;
        boolean havePrimitive = tree.type.isPrimitive();
        if (havePrimitive == type.isPrimitive())
            return tree;
        if (havePrimitive) {
            Type unboxedTarget = types.unboxedType(type);
            if (!unboxedTarget.hasTag(NONE)) {
                if (!types.isSubtype(tree.type, unboxedTarget)) //e.g. Character c = 89;
                    tree.type = unboxedTarget.constType(tree.type.constValue());
                return (T)boxPrimitive(tree, types.erasure(type));
            } else {
                tree = (T)boxPrimitive(tree);
            }
        } else {
            tree = (T)unbox(tree, type);
        }
        return tree;
    }

    /** Box up a single primitive expression. */
    JCExpression boxPrimitive(JCExpression tree) {
        return boxPrimitive(tree, types.boxedClass(tree.type).type);
    }

    /** Box up a single primitive expression. */
    JCExpression boxPrimitive(JCExpression tree, Type box) {
        make_at(tree.pos());
        Symbol valueOfSym = lookupMethod(tree.pos(),
                                         names.valueOf,
                                         box,
                                         List.<Type>nil()
                                         .prepend(tree.type));
        return make.App(make.QualIdent(valueOfSym), List.of(tree));
    }

    /** Unbox an object to a primitive value. */
    JCExpression unbox(JCExpression tree, Type primitive) {
        Type unboxedType = types.unboxedType(tree.type);
        if (unboxedType.hasTag(NONE)) {
            unboxedType = primitive;
            if (!unboxedType.isPrimitive())
                throw new AssertionError(unboxedType);
            make_at(tree.pos());
            tree = make.TypeCast(types.boxedClass(unboxedType).type, tree);
        } else {
            // There must be a conversion from unboxedType to primitive.
            if (!types.isSubtype(unboxedType, primitive))
                throw new AssertionError(tree);
        }
        make_at(tree.pos());
        Symbol valueSym = lookupMethod(tree.pos(),
                                       unboxedType.tsym.name.append(names.Value), // x.intValue()
                                       tree.type,
                                       List.nil());
        return make.App(make.Select(tree, valueSym));
    }

    /** Visitor method for parenthesized expressions.
     *  If the subexpression has changed, omit the parens.
     */
    public void visitParens(JCParens tree) {
        JCTree expr = translate(tree.expr);
        result = ((expr == tree.expr) ? tree : expr);
    }

    public void visitIndexed(JCArrayAccess tree) {
        tree.indexed = translate(tree.indexed);
        tree.index = translate(tree.index, syms.intType);
        result = tree;
    }

    public void visitAssign(JCAssign tree) {
        tree.lhs = translate(tree.lhs, tree);
        tree.rhs = translate(tree.rhs, tree.lhs.type);

        // If translated left hand side is an Apply, we are
        // seeing an access method invocation. In this case, append
        // right hand side as last argument of the access method.
        if (tree.lhs.hasTag(APPLY)) {
            JCMethodInvocation app = (JCMethodInvocation)tree.lhs;
            app.args = List.of(tree.rhs).prependList(app.args);
            result = app;
        } else {
            result = tree;
        }
    }

    public void visitAssignop(final JCAssignOp tree) {
        final boolean boxingReq = !tree.lhs.type.isPrimitive() &&
            tree.operator.type.getReturnType().isPrimitive();

        AssignopDependencyScanner depScanner = new AssignopDependencyScanner(tree);
        depScanner.scan(tree.rhs);

        if (boxingReq || depScanner.dependencyFound) {
            // boxing required; need to rewrite as x = (unbox typeof x)(x op y);
            // or if x == (typeof x)z then z = (unbox typeof x)((typeof x)z op y)
            // (but without recomputing x)
            JCTree newTree = abstractLval(tree.lhs, lhs -> {
                Tag newTag = tree.getTag().noAssignOp();
                // Erasure (TransTypes) can change the type of
                // tree.lhs.  However, we can still get the
                // unerased type of tree.lhs as it is stored
                // in tree.type in Attr.
                OperatorSymbol newOperator = operators.resolveBinary(tree,
                                                              newTag,
                                                              tree.type,
                                                              tree.rhs.type);
                //Need to use the "lhs" at two places, once on the future left hand side
                //and once in the future binary operator. But further processing may change
                //the components of the tree in place (see visitSelect for e.g. <Class>.super.<ident>),
                //so cloning the tree to avoid interference between the uses:
                JCExpression expr = (JCExpression) lhs.clone();
                if (expr.type != tree.type)
                    expr = make.TypeCast(tree.type, expr);
                JCBinary opResult = make.Binary(newTag, expr, tree.rhs);
                opResult.operator = newOperator;
                opResult.type = newOperator.type.getReturnType();
                JCExpression newRhs = boxingReq ?
                    make.TypeCast(types.unboxedType(tree.type), opResult) :
                    opResult;
                return make.Assign(lhs, newRhs).setType(tree.type);
            });
            result = translate(newTree);
            return;
        }
        tree.lhs = translate(tree.lhs, tree);
        tree.rhs = translate(tree.rhs, tree.operator.type.getParameterTypes().tail.head);

        // If translated left hand side is an Apply, we are
        // seeing an access method invocation. In this case, append
        // right hand side as last argument of the access method.
        if (tree.lhs.hasTag(APPLY)) {
            JCMethodInvocation app = (JCMethodInvocation)tree.lhs;
            // if operation is a += on strings,
            // make sure to convert argument to string
            JCExpression rhs = tree.operator.opcode == string_add
              ? makeString(tree.rhs)
              : tree.rhs;
            app.args = List.of(rhs).prependList(app.args);
            result = app;
        } else {
            result = tree;
        }
    }

    class AssignopDependencyScanner extends TreeScanner {

        Symbol sym;
        boolean dependencyFound = false;

        AssignopDependencyScanner(JCAssignOp tree) {
            this.sym = TreeInfo.symbol(tree.lhs);
        }

        @Override
        public void scan(JCTree tree) {
            if (tree != null && sym != null) {
                tree.accept(this);
            }
        }

        @Override
        public void visitAssignop(JCAssignOp tree) {
            if (TreeInfo.symbol(tree.lhs) == sym) {
                dependencyFound = true;
                return;
            }
            super.visitAssignop(tree);
        }

        @Override
        public void visitUnary(JCUnary tree) {
            if (TreeInfo.symbol(tree.arg) == sym) {
                dependencyFound = true;
                return;
            }
            super.visitUnary(tree);
        }
    }

    /** Lower a tree of the form e++ or e-- where e is an object type */
    JCExpression lowerBoxedPostop(final JCUnary tree) {
        // translate to tmp1=lval(e); tmp2=tmp1; tmp1 OP 1; tmp2
        // or
        // translate to tmp1=lval(e); tmp2=tmp1; (typeof tree)tmp1 OP 1; tmp2
        // where OP is += or -=
        final boolean cast = TreeInfo.skipParens(tree.arg).hasTag(TYPECAST);
        return abstractLval(tree.arg, tmp1 -> abstractRval(tmp1, tree.arg.type, tmp2 -> {
            Tag opcode = (tree.hasTag(POSTINC))
                ? PLUS_ASG : MINUS_ASG;
            //"tmp1" and "tmp2" may refer to the same instance
            //(for e.g. <Class>.super.<ident>). But further processing may
            //change the components of the tree in place (see visitSelect),
            //so cloning the tree to avoid interference between the two uses:
            JCExpression lhs = (JCExpression)tmp1.clone();
            lhs = cast
                ? make.TypeCast(tree.arg.type, lhs)
                : lhs;
            JCExpression update = makeAssignop(opcode,
                                         lhs,
                                         make.Literal(1));
            return makeComma(update, tmp2);
        }));
    }

    public void visitUnary(JCUnary tree) {
        boolean isUpdateOperator = tree.getTag().isIncOrDecUnaryOp();
        if (isUpdateOperator && !tree.arg.type.isPrimitive()) {
            switch(tree.getTag()) {
            case PREINC:            // ++ e
                    // translate to e += 1
            case PREDEC:            // -- e
                    // translate to e -= 1
                {
                    JCTree.Tag opcode = (tree.hasTag(PREINC))
                        ? PLUS_ASG : MINUS_ASG;
                    JCAssignOp newTree = makeAssignop(opcode,
                                                    tree.arg,
                                                    make.Literal(1));
                    result = translate(newTree, tree.type);
                    return;
                }
            case POSTINC:           // e ++
            case POSTDEC:           // e --
                {
                    result = translate(lowerBoxedPostop(tree), tree.type);
                    return;
                }
            }
            throw new AssertionError(tree);
        }

        tree.arg = boxIfNeeded(translate(tree.arg, tree), tree.type);

        if (tree.hasTag(NOT) && tree.arg.type.constValue() != null) {
            tree.type = cfolder.fold1(bool_not, tree.arg.type);
        }

        // If translated left hand side is an Apply, we are
        // seeing an access method invocation. In this case, return
        // that access method invocation as result.
        if (isUpdateOperator && tree.arg.hasTag(APPLY)) {
            result = tree.arg;
        } else {
            result = tree;
        }
    }

    public void visitBinary(JCBinary tree) {
        List<Type> formals = tree.operator.type.getParameterTypes();
        JCTree lhs = tree.lhs = translate(tree.lhs, formals.head);
        switch (tree.getTag()) {
        case OR:
            if (isTrue(lhs)) {
                result = lhs;
                return;
            }
            if (isFalse(lhs)) {
                result = translate(tree.rhs, formals.tail.head);
                return;
            }
            break;
        case AND:
            if (isFalse(lhs)) {
                result = lhs;
                return;
            }
            if (isTrue(lhs)) {
                result = translate(tree.rhs, formals.tail.head);
                return;
            }
            break;
        }
        tree.rhs = translate(tree.rhs, formals.tail.head);
        result = tree;
    }

    public void visitIdent(JCIdent tree) {
        result = access(tree.sym, tree, enclOp, false);
    }

    /** Translate away the foreach loop.  */
    public void visitForeachLoop(JCEnhancedForLoop tree) {
        if (types.elemtype(tree.expr.type) == null)
            visitIterableForeachLoop(tree);
        else
            visitArrayForeachLoop(tree);
    }
        // where
        /**
         * A statement of the form
         *
         * <pre>
         *     for ( T v : arrayexpr ) stmt;
         * </pre>
         *
         * (where arrayexpr is of an array type) gets translated to
         *
         * <pre>{@code
         *     for ( { arraytype #arr = arrayexpr;
         *             int #len = array.length;
         *             int #i = 0; };
         *           #i < #len; i$++ ) {
         *         T v = arr$[#i];
         *         stmt;
         *     }
         * }</pre>
         *
         * where #arr, #len, and #i are freshly named synthetic local variables.
         */
        private void visitArrayForeachLoop(JCEnhancedForLoop tree) {
            make_at(tree.expr.pos());
            VarSymbol arraycache = new VarSymbol(SYNTHETIC,
                                                 names.fromString("arr" + target.syntheticNameChar()),
                                                 tree.expr.type,
                                                 currentMethodSym);
            JCStatement arraycachedef = make.VarDef(arraycache, tree.expr);
            VarSymbol lencache = new VarSymbol(SYNTHETIC,
                                               names.fromString("len" + target.syntheticNameChar()),
                                               syms.intType,
                                               currentMethodSym);
            JCStatement lencachedef = make.
                VarDef(lencache, make.Select(make.Ident(arraycache), syms.lengthVar));
            VarSymbol index = new VarSymbol(SYNTHETIC,
                                            names.fromString("i" + target.syntheticNameChar()),
                                            syms.intType,
                                            currentMethodSym);

            JCVariableDecl indexdef = make.VarDef(index, make.Literal(INT, 0));
            indexdef.init.type = indexdef.type = syms.intType.constType(0);

            List<JCStatement> loopinit = List.of(arraycachedef, lencachedef, indexdef);
            JCBinary cond = makeBinary(LT, make.Ident(index), make.Ident(lencache));

            JCExpressionStatement step = make.Exec(makeUnary(PREINC, make.Ident(index)));

            Type elemtype = types.elemtype(tree.expr.type);
            JCExpression loopvarinit = make.Indexed(make.Ident(arraycache),
                                                    make.Ident(index)).setType(elemtype);
            JCVariableDecl loopvardef = (JCVariableDecl)make.VarDef(tree.var.mods,
                                                  tree.var.name,
                                                  tree.var.vartype,
                                                  loopvarinit).setType(tree.var.type);
            loopvardef.sym = tree.var.sym;
            JCBlock body = make.
                Block(0, List.of(loopvardef, tree.body));

            result = translate(make.
                               ForLoop(loopinit,
                                       cond,
                                       List.of(step),
                                       body));
            patchTargets(body, tree, result);
        }
        /** Patch up break and continue targets. */
        private void patchTargets(JCTree body, final JCTree src, final JCTree dest) {
            class Patcher extends TreeScanner {
                public void visitBreak(JCBreak tree) {
                    if (tree.target == src)
                        tree.target = dest;
                }
                public void visitYield(JCYield tree) {
                    if (tree.target == src)
                        tree.target = dest;
                    scan(tree.value);
                }
                public void visitContinue(JCContinue tree) {
                    if (tree.target == src)
                        tree.target = dest;
                }
                public void visitClassDef(JCClassDecl tree) {}
            }
            new Patcher().scan(body);
        }
        /**
         * A statement of the form
         *
         * <pre>
         *     for ( T v : coll ) stmt ;
         * </pre>
         *
         * (where coll implements {@code Iterable<? extends T>}) gets translated to
         *
         * <pre>{@code
         *     for ( Iterator<? extends T> #i = coll.iterator(); #i.hasNext(); ) {
         *         T v = (T) #i.next();
         *         stmt;
         *     }
         * }</pre>
         *
         * where #i is a freshly named synthetic local variable.
         */
        private void visitIterableForeachLoop(JCEnhancedForLoop tree) {
            make_at(tree.expr.pos());
            Type iteratorTarget = syms.objectType;
            Type iterableType = types.asSuper(types.cvarUpperBound(tree.expr.type),
                                              syms.iterableType.tsym);
            if (iterableType.getTypeArguments().nonEmpty())
                iteratorTarget = types.erasure(iterableType.getTypeArguments().head);
            tree.expr.type = types.erasure(types.skipTypeVars(tree.expr.type, false));
            tree.expr = transTypes.coerce(attrEnv, tree.expr, types.erasure(iterableType));
            Symbol iterator = lookupMethod(tree.expr.pos(),
                                           names.iterator,
                                           tree.expr.type,
                                           List.nil());
            Assert.check(types.isSameType(types.erasure(types.asSuper(iterator.type.getReturnType(), syms.iteratorType.tsym)), types.erasure(syms.iteratorType)));
            VarSymbol itvar = new VarSymbol(SYNTHETIC, names.fromString("i" + target.syntheticNameChar()),
                                            types.erasure(syms.iteratorType),
                                            currentMethodSym);

             JCStatement init = make.
                VarDef(itvar, make.App(make.Select(tree.expr, iterator)
                     .setType(types.erasure(iterator.type))));

            Symbol hasNext = lookupMethod(tree.expr.pos(),
                                          names.hasNext,
                                          itvar.type,
                                          List.nil());
            JCMethodInvocation cond = make.App(make.Select(make.Ident(itvar), hasNext));
            Symbol next = lookupMethod(tree.expr.pos(),
                                       names.next,
                                       itvar.type,
                                       List.nil());
            JCExpression vardefinit = make.App(make.Select(make.Ident(itvar), next));
            if (tree.var.type.isPrimitive())
                vardefinit = make.TypeCast(types.cvarUpperBound(iteratorTarget), vardefinit);
            else
                vardefinit = make.TypeCast(tree.var.type, vardefinit);
            JCVariableDecl indexDef = (JCVariableDecl)make.VarDef(tree.var.mods,
                                                  tree.var.name,
                                                  tree.var.vartype,
                                                  vardefinit).setType(tree.var.type);
            indexDef.sym = tree.var.sym;
            JCBlock body = make.Block(0, List.of(indexDef, tree.body));
            body.endpos = TreeInfo.endPos(tree.body);
            result = translate(make.
                ForLoop(List.of(init),
                        cond,
                        List.nil(),
                        body));
            patchTargets(body, tree, result);
        }

    public void visitVarDef(JCVariableDecl tree) {
        MethodSymbol oldMethodSym = currentMethodSym;
        int prevVariableIndex = variableIndex;
        tree.mods = translate(tree.mods);
        tree.vartype = translate(tree.vartype);
        if (currentMethodSym == null) {
            // A class or instance field initializer.
            currentMethodSym =
                new MethodSymbol((tree.mods.flags&STATIC) | BLOCK,
                                 names.empty, null,
                                 currentClass);
        }
        try {
            if (tree.init != null) tree.init = translate(tree.init, tree.type);
            result = tree;
        } finally {
            currentMethodSym = oldMethodSym;
            variableIndex = prevVariableIndex;
        }
    }

    public void visitBlock(JCBlock tree) {
        MethodSymbol oldMethodSym = currentMethodSym;
        if (currentMethodSym == null) {
            // Block is a static or instance initializer.
            currentMethodSym =
                new MethodSymbol(tree.flags | BLOCK,
                                 names.empty, null,
                                 currentClass);
        }
        int prevVariableIndex = variableIndex;
        try {
            variableIndex = 0;
            super.visitBlock(tree);
        } finally {
            currentMethodSym = oldMethodSym;
            variableIndex = prevVariableIndex;
        }
    }

    public void visitDoLoop(JCDoWhileLoop tree) {
        tree.body = translate(tree.body);
        tree.cond = translate(tree.cond, syms.booleanType);
        result = tree;
    }

    public void visitWhileLoop(JCWhileLoop tree) {
        tree.cond = translate(tree.cond, syms.booleanType);
        tree.body = translate(tree.body);
        result = tree;
    }

    public void visitForLoop(JCForLoop tree) {
        tree.init = translate(tree.init);
        if (tree.cond != null)
            tree.cond = translate(tree.cond, syms.booleanType);
        tree.step = translate(tree.step);
        tree.body = translate(tree.body);
        result = tree;
    }

    public void visitReturn(JCReturn tree) {
        if (tree.expr != null)
            tree.expr = translate(tree.expr,
                                  currentRestype);
        result = tree;
    }

    @Override
    public void visitLambda(JCLambda tree) {
        Type prevRestype = currentRestype;
        try {
            currentRestype = types.erasure(tree.getDescriptorType(types)).getReturnType();
            // represent void results as NO_TYPE, to avoid unnecessary boxing in boxIfNeeded
            if (currentRestype.hasTag(VOID))
                currentRestype = Type.noType;
            tree.body = tree.getBodyKind() == BodyKind.EXPRESSION ?
                    translate((JCExpression) tree.body, currentRestype) :
                    translate(tree.body);
        } finally {
            currentRestype = prevRestype;
        }
        result = tree;
    }

    public void visitSwitch(JCSwitch tree) {
        List<JCCase> cases = tree.patternSwitch ? addDefaultIfNeeded(tree.patternSwitch,
                                                                     tree.wasEnumSelector,
                                                                     tree.cases)
                                                : tree.cases;
        handleSwitch(tree, tree.selector, cases);
    }

    @Override
    public void visitSwitchExpression(JCSwitchExpression tree) {
        List<JCCase> cases = addDefaultIfNeeded(tree.patternSwitch, tree.wasEnumSelector, tree.cases);
        handleSwitch(tree, tree.selector, cases);
    }

    private List<JCCase> addDefaultIfNeeded(boolean patternSwitch, boolean wasEnumSelector,
                                            List<JCCase> cases) {
        if (cases.stream().flatMap(c -> c.labels.stream()).noneMatch(p -> p.hasTag(Tag.DEFAULTCASELABEL))) {
            boolean matchException = useMatchException;
            matchException |= patternSwitch && !wasEnumSelector;
            Type exception = matchException ? syms.matchExceptionType
                                            : syms.incompatibleClassChangeErrorType;
            List<JCExpression> params = matchException ? List.of(makeNull(), makeNull())
                                                       : List.nil();
            JCThrow thr = make.Throw(makeNewClass(exception, params));
            JCCase c = make.Case(JCCase.STATEMENT, List.of(make.DefaultCaseLabel()), null, List.of(thr), null);
            cases = cases.prepend(c);
        }

        return cases;
    }

    private void handleSwitch(JCTree tree, JCExpression selector, List<JCCase> cases) {
        //expand multiple label cases:
        ListBuffer<JCCase> convertedCases = new ListBuffer<>();

        for (JCCase c : cases) {
            switch (c.labels.size()) {
                case 0: //default
                case 1: //single label
                    convertedCases.append(c);
                    break;
                default: //multiple labels, expand:
                    //case C1, C2, C3: ...
                    //=>
                    //case C1:
                    //case C2:
                    //case C3: ...
                    List<JCCaseLabel> patterns = c.labels;
                    while (patterns.tail.nonEmpty()) {
                        convertedCases.append(make_at(c.pos()).Case(JCCase.STATEMENT,
                                                           List.of(patterns.head),
                                                           null,
                                                           List.nil(),
                                                           null));
                        patterns = patterns.tail;
                    }
                    c.labels = patterns;
                    convertedCases.append(c);
                    break;
            }
        }

        for (JCCase c : convertedCases) {
            if (c.caseKind == JCCase.RULE && c.completesNormally) {
                JCBreak b = make.at(TreeInfo.endPos(c.stats.last())).Break(null);
                b.target = tree;
                c.stats = c.stats.append(b);
            }
        }

        cases = convertedCases.toList();

        Type selsuper = types.supertype(selector.type);
        boolean enumSwitch = selsuper != null &&
            (selector.type.tsym.flags() & ENUM) != 0;
        boolean stringSwitch = selsuper != null &&
            types.isSameType(selector.type, syms.stringType);
        boolean boxedSwitch = !enumSwitch && !stringSwitch && !selector.type.isPrimitive();
        selector = translate(selector, selector.type);
        cases = translateCases(cases);
        if (tree.hasTag(SWITCH)) {
            ((JCSwitch) tree).selector = selector;
            ((JCSwitch) tree).cases = cases;
        } else if (tree.hasTag(SWITCH_EXPRESSION)) {
            ((JCSwitchExpression) tree).selector = selector;
            ((JCSwitchExpression) tree).cases = cases;
        } else {
            Assert.error();
        }
        if (enumSwitch) {
            result = visitEnumSwitch(tree, selector, cases);
        } else if (stringSwitch) {
            result = visitStringSwitch(tree, selector, cases);
        } else if (boxedSwitch) {
            //An switch over boxed primitive. Pattern matching switches are already translated
            //by TransPatterns, so all non-primitive types are only boxed primitives:
            result = visitBoxedPrimitiveSwitch(tree, selector, cases);
        } else {
            result = tree;
        }
    }

    public JCTree visitEnumSwitch(JCTree tree, JCExpression selector, List<JCCase> cases) {
        TypeSymbol enumSym = selector.type.tsym;
        EnumMapping map = mapForEnum(tree.pos(), enumSym);
        make_at(tree.pos());
        Symbol ordinalMethod = lookupMethod(tree.pos(),
                                            names.ordinal,
                                            selector.type,
                                            List.nil());
        JCExpression newSelector;

        if (cases.stream().anyMatch(c -> TreeInfo.isNullCaseLabel(c.labels.head))) {
            //for enum switches with case null, do:
            //switch ($selector != null ? $mapVar[$selector.ordinal()] : -1) {...}
            //replacing case null with case -1:
            VarSymbol dollar_s = new VarSymbol(FINAL|SYNTHETIC,
                                               names.fromString("s" + variableIndex++ + this.target.syntheticNameChar()),
                                               selector.type,
                                               currentMethodSym);
            JCStatement var = make.at(tree.pos()).VarDef(dollar_s, selector).setType(dollar_s.type);
            newSelector = map.switchValue(
                    make.App(make.Select(make.Ident(dollar_s),
                            ordinalMethod)));
            newSelector =
                    make.LetExpr(List.of(var),
                                 make.Conditional(makeBinary(NE, make.Ident(dollar_s), makeNull()),
                                                  newSelector,
                                                  makeLit(syms.intType, -1))
                                     .setType(newSelector.type))
                        .setType(newSelector.type);
        } else {
            newSelector = map.switchValue(
                    make.App(make.Select(selector,
                            ordinalMethod)));
        }
        ListBuffer<JCCase> newCases = new ListBuffer<>();
        for (JCCase c : cases) {
            if (c.labels.head.hasTag(CONSTANTCASELABEL)) {
                JCExpression pat;
                if (TreeInfo.isNullCaseLabel(c.labels.head)) {
                    pat = makeLit(syms.intType, -1);
                } else {
                    VarSymbol label = (VarSymbol)TreeInfo.symbol(((JCConstantCaseLabel) c.labels.head).expr);
                    pat = map.caseValue(label);
                }
                newCases.append(make.Case(JCCase.STATEMENT, List.of(make.ConstantCaseLabel(pat)), null, c.stats, null));
            } else {
                newCases.append(c);
            }
        }
        JCTree enumSwitch;
        if (tree.hasTag(SWITCH)) {
            enumSwitch = make.Switch(newSelector, newCases.toList());
        } else if (tree.hasTag(SWITCH_EXPRESSION)) {
            enumSwitch = make.SwitchExpression(newSelector, newCases.toList());
            enumSwitch.setType(tree.type);
        } else {
            Assert.error();
            throw new AssertionError();
        }
        patchTargets(enumSwitch, tree, enumSwitch);
        return enumSwitch;
    }

    public JCTree visitStringSwitch(JCTree tree, JCExpression selector, List<JCCase> caseList) {
        int alternatives = caseList.size();

        if (alternatives == 0) { // Strange but legal possibility (only legal for switch statement)
            return make.at(tree.pos()).Exec(attr.makeNullCheck(selector));
        } else {
            /*
             * The general approach used is to translate a single
             * string switch statement into a series of two chained
             * switch statements: the first a synthesized statement
             * switching on the argument string's hash value and
             * computing a string's position in the list of original
             * case labels, if any, followed by a second switch on the
             * computed integer value.  The second switch has the same
             * code structure as the original string switch statement
             * except that the string case labels are replaced with
             * positional integer constants starting at 0.
             *
             * The first switch statement can be thought of as an
             * inlined map from strings to their position in the case
             * label list.  An alternate implementation would use an
             * actual Map for this purpose, as done for enum switches.
             *
             * With some additional effort, it would be possible to
             * use a single switch statement on the hash code of the
             * argument, but care would need to be taken to preserve
             * the proper control flow in the presence of hash
             * collisions and other complications, such as
             * fallthroughs.  Switch statements with one or two
             * alternatives could also be specially translated into
             * if-then statements to omit the computation of the hash
             * code.
             *
             * The generated code assumes that the hashing algorithm
             * of String is the same in the compilation environment as
             * in the environment the code will run in.  The string
             * hashing algorithm in the SE JDK has been unchanged
             * since at least JDK 1.2.  Since the algorithm has been
             * specified since that release as well, it is very
             * unlikely to be changed in the future.
             *
             * Different hashing algorithms, such as the length of the
             * strings or a perfect hashing algorithm over the
             * particular set of case labels, could potentially be
             * used instead of String.hashCode.
             */

            ListBuffer<JCStatement> stmtList = new ListBuffer<>();

            // Map from String case labels to their original position in
            // the list of case labels.
            Map<String, Integer> caseLabelToPosition = new LinkedHashMap<>(alternatives + 1, 1.0f);

            // Map of hash codes to the string case labels having that hashCode.
            Map<Integer, Set<String>> hashToString = new LinkedHashMap<>(alternatives + 1, 1.0f);

            int casePosition = 0;
            JCCase nullCase = null;
            int nullCaseLabel = -1;

            for(JCCase oneCase : caseList) {
                if (oneCase.labels.head.hasTag(CONSTANTCASELABEL)) {
                    if (TreeInfo.isNullCaseLabel(oneCase.labels.head)) {
                        nullCase = oneCase;
                        nullCaseLabel = casePosition;
                    } else {
                        JCExpression expression = ((JCConstantCaseLabel) oneCase.labels.head).expr;
                        String labelExpr = (String) expression.type.constValue();
                        Integer mapping = caseLabelToPosition.put(labelExpr, casePosition);
                        Assert.checkNull(mapping);
                        int hashCode = labelExpr.hashCode();

                        Set<String> stringSet = hashToString.get(hashCode);
                        if (stringSet == null) {
                            stringSet = new LinkedHashSet<>(1, 1.0f);
                            stringSet.add(labelExpr);
                            hashToString.put(hashCode, stringSet);
                        } else {
                            boolean added = stringSet.add(labelExpr);
                            Assert.check(added);
                        }
                    }
                }
                casePosition++;
            }

            // Synthesize a switch statement that has the effect of
            // mapping from a string to the integer position of that
            // string in the list of case labels.  This is done by
            // switching on the hashCode of the string followed by an
            // if-then-else chain comparing the input for equality
            // with all the case labels having that hash value.

            /*
             * s$ = top of stack;
             * tmp$ = -1;
             * switch($s.hashCode()) {
             *     case caseLabel.hashCode:
             *         if (s$.equals("caseLabel_1")
             *           tmp$ = caseLabelToPosition("caseLabel_1");
             *         else if (s$.equals("caseLabel_2"))
             *           tmp$ = caseLabelToPosition("caseLabel_2");
             *         ...
             *         break;
             * ...
             * }
             */

            VarSymbol dollar_s = new VarSymbol(FINAL|SYNTHETIC,
                                               names.fromString("s" + variableIndex++ + target.syntheticNameChar()),
                                               syms.stringType,
                                               currentMethodSym);
            stmtList.append(make.at(tree.pos()).VarDef(dollar_s, selector).setType(dollar_s.type));

            VarSymbol dollar_tmp = new VarSymbol(SYNTHETIC,
                                                 names.fromString("tmp" + variableIndex++ + target.syntheticNameChar()),
                                                 syms.intType,
                                                 currentMethodSym);
            JCVariableDecl dollar_tmp_def =
                (JCVariableDecl)make.VarDef(dollar_tmp, make.Literal(INT, -1)).setType(dollar_tmp.type);
            dollar_tmp_def.init.type = dollar_tmp.type = syms.intType;
            stmtList.append(dollar_tmp_def);
            ListBuffer<JCCase> caseBuffer = new ListBuffer<>();
            // hashCode will trigger nullcheck on original switch expression
            JCMethodInvocation hashCodeCall = makeCall(make.Ident(dollar_s),
                                                       names.hashCode,
                                                       List.nil()).setType(syms.intType);
            JCSwitch switch1 = make.Switch(hashCodeCall,
                                        caseBuffer.toList());
            for(Map.Entry<Integer, Set<String>> entry : hashToString.entrySet()) {
                int hashCode = entry.getKey();
                Set<String> stringsWithHashCode = entry.getValue();
                Assert.check(stringsWithHashCode.size() >= 1);

                JCStatement elsepart = null;
                for(String caseLabel : stringsWithHashCode ) {
                    JCMethodInvocation stringEqualsCall = makeCall(make.Ident(dollar_s),
                                                                   names.equals,
                                                                   List.of(make.Literal(caseLabel)));
                    elsepart = make.If(stringEqualsCall,
                                       make.Exec(make.Assign(make.Ident(dollar_tmp),
                                                             make.Literal(caseLabelToPosition.get(caseLabel))).
                                                 setType(dollar_tmp.type)),
                                       elsepart);
                }

                ListBuffer<JCStatement> lb = new ListBuffer<>();
                JCBreak breakStmt = make.Break(null);
                breakStmt.target = switch1;
                lb.append(elsepart).append(breakStmt);

                caseBuffer.append(make.Case(JCCase.STATEMENT,
                                            List.of(make.ConstantCaseLabel(make.Literal(hashCode))),
                                            null,
                                            lb.toList(),
                                            null));
            }

            switch1.cases = caseBuffer.toList();

            if (nullCase != null) {
                stmtList.append(make.If(makeBinary(NE, make.Ident(dollar_s), makeNull()), switch1, make.Exec(make.Assign(make.Ident(dollar_tmp),
                                                             make.Literal(nullCaseLabel)).
                                                 setType(dollar_tmp.type))).setType(syms.intType));
            } else {
                stmtList.append(switch1);
            }

            // Make isomorphic switch tree replacing string labels
            // with corresponding integer ones from the label to
            // position map.

            ListBuffer<JCCase> lb = new ListBuffer<>();
            for(JCCase oneCase : caseList ) {
                boolean isDefault = !oneCase.labels.head.hasTag(CONSTANTCASELABEL);
                JCExpression caseExpr;
                if (isDefault)
                    caseExpr = null;
                else if (oneCase == nullCase) {
                    caseExpr = make.Literal(nullCaseLabel);
                } else {
                    JCExpression expression = ((JCConstantCaseLabel) oneCase.labels.head).expr;
                    String name = (String) TreeInfo.skipParens(expression)
                                                   .type.constValue();
                    caseExpr = make.Literal(caseLabelToPosition.get(name));
                }

                lb.append(make.Case(JCCase.STATEMENT, caseExpr == null ? List.of(make.DefaultCaseLabel())
                                                                       : List.of(make.ConstantCaseLabel(caseExpr)),
                                    null,
                                    oneCase.stats, null));
            }

            if (tree.hasTag(SWITCH)) {
                JCSwitch switch2 = make.Switch(make.Ident(dollar_tmp), lb.toList());
                // Rewire up old unlabeled break statements to the
                // replacement switch being created.
                patchTargets(switch2, tree, switch2);

                stmtList.append(switch2);

                JCBlock res = make.Block(0L, stmtList.toList());
                res.endpos = TreeInfo.endPos(tree);
                return res;
            } else {
                JCSwitchExpression switch2 = make.SwitchExpression(make.Ident(dollar_tmp), lb.toList());

                // Rewire up old unlabeled break statements to the
                // replacement switch being created.
                patchTargets(switch2, tree, switch2);

                switch2.setType(tree.type);

                LetExpr res = make.LetExpr(stmtList.toList(), switch2);

                res.needsCond = true;
                res.setType(tree.type);

                return res;
            }
        }
    }

    private JCTree visitBoxedPrimitiveSwitch(JCTree tree, JCExpression selector, List<JCCase> cases) {
        JCExpression newSelector;

        if (cases.stream().anyMatch(c -> TreeInfo.isNullCaseLabel(c.labels.head))) {
            //a switch over a boxed primitive, with a null case. Pick two constants that are
            //not used by any branch in the case (c1 and c2), close to other constants that are
            //used in the switch. Then do:
            //switch ($selector != null ? $selector != c1 ? $selector : c2 : c1) {...}
            //replacing case null with case c1
            Set<Integer> constants = new LinkedHashSet<>();
            JCCase nullCase = null;

            for (JCCase c : cases) {
                if (TreeInfo.isNullCaseLabel(c.labels.head)) {
                    nullCase = c;
                } else if (!c.labels.head.hasTag(DEFAULTCASELABEL)) {
                    constants.add((int) ((JCConstantCaseLabel) c.labels.head).expr.type.constValue());
                }
            }

            Assert.checkNonNull(nullCase);

            int nullValue = constants.isEmpty() ? 0 : constants.iterator().next();

            while (constants.contains(nullValue)) nullValue++;

            constants.add(nullValue);
            nullCase.labels.head = make.ConstantCaseLabel(makeLit(syms.intType, nullValue));

            int replacementValue = nullValue;

            while (constants.contains(replacementValue)) replacementValue++;

            VarSymbol dollar_s = new VarSymbol(FINAL|SYNTHETIC,
                                               names.fromString("s" + variableIndex++ + this.target.syntheticNameChar()),
                                               selector.type,
                                               currentMethodSym);
            JCStatement var = make.at(tree.pos()).VarDef(dollar_s, selector).setType(dollar_s.type);
            JCExpression nullValueReplacement =
                    make.Conditional(makeBinary(NE,
                                                 unbox(make.Ident(dollar_s), syms.intType),
                                                 makeLit(syms.intType, nullValue)),
                                     unbox(make.Ident(dollar_s), syms.intType),
                                     makeLit(syms.intType, replacementValue))
                        .setType(syms.intType);
            JCExpression nullCheck =
                    make.Conditional(makeBinary(NE, make.Ident(dollar_s), makeNull()),
                                     nullValueReplacement,
                                     makeLit(syms.intType, nullValue))
                        .setType(syms.intType);
            newSelector = make.LetExpr(List.of(var), nullCheck).setType(syms.intType);
        } else {
            newSelector = unbox(selector, syms.intType);
        }

        if (tree.hasTag(SWITCH)) {
            ((JCSwitch) tree).selector = newSelector;
        } else {
            ((JCSwitchExpression) tree).selector = newSelector;
        }

        return tree;
    }

    @Override
    public void visitBreak(JCBreak tree) {
        result = tree;
    }

    @Override
    public void visitYield(JCYield tree) {
        tree.value = translate(tree.value, tree.target.type);
        result = tree;
    }

    public void visitNewArray(JCNewArray tree) {
        tree.elemtype = translate(tree.elemtype);
        for (List<JCExpression> t = tree.dims; t.tail != null; t = t.tail)
            if (t.head != null) t.head = translate(t.head, syms.intType);
        tree.elems = translate(tree.elems, types.elemtype(tree.type));
        result = tree;
    }

    public void visitSelect(JCFieldAccess tree) {
        // need to special case-access of the form C.super.x
        // these will always need an access method, unless C
        // is a default interface subclassed by the current class.
        boolean qualifiedSuperAccess =
            tree.selected.hasTag(SELECT) &&
            TreeInfo.name(tree.selected) == names._super &&
            !types.isDirectSuperInterface(((JCFieldAccess)tree.selected).selected.type.tsym, currentClass);
        tree.selected = translate(tree.selected);
        if (tree.name == names._class && tree.selected.type.isPrimitiveOrVoid()) {
            result = classOf(tree.selected);
        }
        else if (tree.name == names._super &&
                types.isDirectSuperInterface(tree.selected.type.tsym, currentClass)) {
            //default super call!! Not a classic qualified super call
            TypeSymbol supSym = tree.selected.type.tsym;
            Assert.checkNonNull(types.asSuper(currentClass.type, supSym));
            result = tree;
        }
        else if (tree.name == names._this || tree.name == names._super) {
            result = makeThis(tree.pos(), tree.selected.type.tsym);
        }
        else
            result = access(tree.sym, tree, enclOp, qualifiedSuperAccess);
    }

    public void visitLetExpr(LetExpr tree) {
        tree.defs = translate(tree.defs);
        tree.expr = translate(tree.expr, tree.type);
        result = tree;
    }

    // There ought to be nothing to rewrite here;
    // we don't generate code.
    public void visitAnnotation(JCAnnotation tree) {
        result = tree;
    }

    @Override
    public void visitTry(JCTry tree) {
        if (tree.resources.nonEmpty()) {
            result = makeTwrTry(tree);
            return;
        }

        boolean hasBody = tree.body.getStatements().nonEmpty();
        boolean hasCatchers = tree.catchers.nonEmpty();
        boolean hasFinally = tree.finalizer != null &&
                tree.finalizer.getStatements().nonEmpty();

        if (!hasCatchers && !hasFinally) {
            result = translate(tree.body);
            return;
        }

        if (!hasBody) {
            if (hasFinally) {
                result = translate(tree.finalizer);
            } else {
                result = translate(tree.body);
            }
            return;
        }

        // no optimizations possible
        super.visitTry(tree);
    }

/* ************************************************************************
 * main method
 *************************************************************************/

    /** Translate a toplevel class and return a list consisting of
     *  the translated class and translated versions of all inner classes.
     *  @param env   The attribution environment current at the class definition.
     *               We need this for resolving some additional symbols.
     *  @param cdef  The tree representing the class definition.
     */
    public List<JCTree> translateTopLevelClass(Env<AttrContext> env, JCTree cdef, TreeMaker make) {
        ListBuffer<JCTree> translated = null;
        try {
            attrEnv = env;
            this.make = make;
            endPosTable = env.toplevel.endPositions;
            currentClass = null;
            currentRestype = null;
            currentMethodDef = null;
            outermostClassDef = (cdef.hasTag(CLASSDEF)) ? (JCClassDecl)cdef : null;
            outermostMemberDef = null;
            this.translated = new ListBuffer<>();
            classdefs = new HashMap<>();
            actualSymbols = new HashMap<>();
            freevarCache = new HashMap<>();
            proxies = new HashMap<>();
            twrVars = WriteableScope.create(syms.noSymbol);
            outerThisStack = List.nil();
            accessNums = new HashMap<>();
            accessSyms = new HashMap<>();
            accessConstrs = new HashMap<>();
            accessConstrTags = List.nil();
            accessed = new ListBuffer<>();
            translate(cdef, (JCExpression)null);
            for (List<Symbol> l = accessed.toList(); l.nonEmpty(); l = l.tail)
                makeAccessible(l.head);
            for (EnumMapping map : enumSwitchMap.values())
                map.translate();
            checkConflicts(this.translated.toList());
            checkAccessConstructorTags();
            translated = this.translated;
        } finally {
            // note that recursive invocations of this method fail hard
            attrEnv = null;
            this.make = null;
            endPosTable = null;
            currentClass = null;
            currentRestype = null;
            currentMethodDef = null;
            outermostClassDef = null;
            outermostMemberDef = null;
            this.translated = null;
            classdefs = null;
            actualSymbols = null;
            freevarCache = null;
            proxies = null;
            outerThisStack = null;
            accessNums = null;
            accessSyms = null;
            accessConstrs = null;
            accessConstrTags = null;
            accessed = null;
            enumSwitchMap.clear();
            assertionsDisabledClassCache = null;
        }
        return translated.toList();
    }

    // needed for the lambda deserialization method, which is expressed as a big switch on strings
    public JCMethodDecl translateMethod(Env<AttrContext> env, JCMethodDecl methodDecl, TreeMaker make) {
        try {
            this.attrEnv = env;
            this.make = make;
            this.currentClass = methodDecl.sym.enclClass();
            proxies = new HashMap<>();
            return translate(methodDecl);
        } finally {
            this.attrEnv = null;
            this.make = null;
            this.currentClass = null;
            // the two fields below are set when visiting the method
            this.currentMethodSym = null;
            this.currentMethodDef = null;
            this.proxies = null;
        }
    }
}<|MERGE_RESOLUTION|>--- conflicted
+++ resolved
@@ -1416,13 +1416,10 @@
      *  @param owner             The class in which the definitions go.
      *  @param additionalFlags   Any additional flags
      */
-<<<<<<< HEAD
-=======
     List<JCVariableDecl> freevarDefs(int pos, List<VarSymbol> freevars, Symbol owner) {
         return freevarDefs(pos, freevars, owner, LOCAL_CAPTURE_FIELD);
     }
 
->>>>>>> c58fbef0
     List<JCVariableDecl> freevarDefs(int pos, List<VarSymbol> freevars, Symbol owner,
             long additionalFlags) {
         long flags = FINAL | SYNTHETIC | additionalFlags;
@@ -2181,7 +2178,7 @@
 
         // If this is a local class, define proxies for all its free variables.
         List<JCVariableDecl> fvdefs = freevarDefs(
-            tree.pos, freevars(currentClass), currentClass, allowValueClasses && currentClass.isValueClass() ? STRICT : 0);
+            tree.pos, freevars(currentClass), currentClass, allowValueClasses && currentClass.isValueClass() ? STRICT : LOCAL_CAPTURE_FIELD);
 
         // Recursively translate superclass, interfaces.
         tree.extending = translate(tree.extending);
