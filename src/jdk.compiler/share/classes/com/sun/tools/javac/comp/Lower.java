--- conflicted
+++ resolved
@@ -108,11 +108,8 @@
     private final boolean useMatchException;
     private final HashMap<TypePairs, String> typePairToName;
     private final boolean allowValueClasses;
-<<<<<<< HEAD
+    private int variableIndex = 0;
     private final boolean allowNullRestrictedTypes;
-=======
-    private int variableIndex = 0;
->>>>>>> 115d3dea
 
     @SuppressWarnings("this-escape")
     protected Lower(Context context) {
