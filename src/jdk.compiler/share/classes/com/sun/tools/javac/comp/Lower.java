/*
 * Copyright (c) 1999, 2021, Oracle and/or its affiliates. All rights reserved.
 * DO NOT ALTER OR REMOVE COPYRIGHT NOTICES OR THIS FILE HEADER.
 *
 * This code is free software; you can redistribute it and/or modify it
 * under the terms of the GNU General Public License version 2 only, as
 * published by the Free Software Foundation.  Oracle designates this
 * particular file as subject to the "Classpath" exception as provided
 * by Oracle in the LICENSE file that accompanied this code.
 *
 * This code is distributed in the hope that it will be useful, but WITHOUT
 * ANY WARRANTY; without even the implied warranty of MERCHANTABILITY or
 * FITNESS FOR A PARTICULAR PURPOSE.  See the GNU General Public License
 * version 2 for more details (a copy is included in the LICENSE file that
 * accompanied this code).
 *
 * You should have received a copy of the GNU General Public License version
 * 2 along with this work; if not, write to the Free Software Foundation,
 * Inc., 51 Franklin St, Fifth Floor, Boston, MA 02110-1301 USA.
 *
 * Please contact Oracle, 500 Oracle Parkway, Redwood Shores, CA 94065 USA
 * or visit www.oracle.com if you need additional information or have any
 * questions.
 */

package com.sun.tools.javac.comp;

import java.util.*;
import java.util.stream.Collectors;

import com.sun.tools.javac.code.*;
import com.sun.tools.javac.code.Kinds.KindSelector;
import com.sun.tools.javac.code.Scope.WriteableScope;
import com.sun.tools.javac.code.Source.Feature;
import com.sun.tools.javac.jvm.*;
import com.sun.tools.javac.jvm.PoolConstant.LoadableConstant;
import com.sun.tools.javac.main.Option.PkgInfo;
import com.sun.tools.javac.resources.CompilerProperties.Fragments;
import com.sun.tools.javac.tree.*;
import com.sun.tools.javac.util.*;
import com.sun.tools.javac.util.JCDiagnostic.DiagnosticPosition;
import com.sun.tools.javac.util.List;

import com.sun.tools.javac.code.Symbol.*;
import com.sun.tools.javac.code.Symbol.OperatorSymbol.AccessCode;
import com.sun.tools.javac.resources.CompilerProperties.Errors;
import com.sun.tools.javac.tree.JCTree.*;
import com.sun.tools.javac.code.Type.*;

import com.sun.tools.javac.jvm.Target;
import com.sun.tools.javac.tree.EndPosTable;

import static com.sun.tools.javac.code.Flags.*;
import static com.sun.tools.javac.code.Flags.BLOCK;
import static com.sun.tools.javac.code.Scope.LookupKind.NON_RECURSIVE;
import static com.sun.tools.javac.code.TypeTag.*;
import static com.sun.tools.javac.code.Kinds.Kind.*;
import static com.sun.tools.javac.jvm.ByteCodes.*;
import com.sun.tools.javac.tree.JCTree.JCBreak;
import com.sun.tools.javac.tree.JCTree.JCCase;
import com.sun.tools.javac.tree.JCTree.JCExpression;
import com.sun.tools.javac.tree.JCTree.JCExpressionStatement;
import static com.sun.tools.javac.tree.JCTree.JCOperatorExpression.OperandPos.LEFT;
import com.sun.tools.javac.tree.JCTree.JCSwitchExpression;
import static com.sun.tools.javac.tree.JCTree.Tag.*;

/** This pass translates away some syntactic sugar: inner classes,
 *  class literals, assertions, foreach loops, etc.
 *
 *  <p><b>This is NOT part of any supported API.
 *  If you write code that depends on this, you do so at your own risk.
 *  This code and its internal interfaces are subject to change or
 *  deletion without notice.</b>
 */
public class Lower extends TreeTranslator {
    protected static final Context.Key<Lower> lowerKey = new Context.Key<>();

    public static Lower instance(Context context) {
        Lower instance = context.get(lowerKey);
        if (instance == null)
            instance = new Lower(context);
        return instance;
    }

    private final Names names;
    private final Log log;
    private final Symtab syms;
    private final Resolve rs;
    private final Operators operators;
    private final Check chk;
    private final Attr attr;
    private TreeMaker make;
    private DiagnosticPosition make_pos;
    private final ConstFold cfolder;
    private final Target target;
    private final TypeEnvs typeEnvs;
    private final Name dollarAssertionsDisabled;
    private final Types types;
    private final boolean debugLower;
    private final boolean disableProtectedAccessors; // experimental
    private final PkgInfo pkginfoOpt;

    protected Lower(Context context) {
        context.put(lowerKey, this);
        names = Names.instance(context);
        log = Log.instance(context);
        syms = Symtab.instance(context);
        rs = Resolve.instance(context);
        operators = Operators.instance(context);
        chk = Check.instance(context);
        attr = Attr.instance(context);
        make = TreeMaker.instance(context);
        cfolder = ConstFold.instance(context);
        target = Target.instance(context);
        typeEnvs = TypeEnvs.instance(context);
        dollarAssertionsDisabled = names.
            fromString(target.syntheticNameChar() + "assertionsDisabled");

        types = Types.instance(context);
        Options options = Options.instance(context);
        debugLower = options.isSet("debuglower");
        pkginfoOpt = PkgInfo.get(options);
        disableProtectedAccessors = options.isSet("disableProtectedAccessors");
    }

    /** The currently enclosing class.
     */
    ClassSymbol currentClass;

    /** A queue of all translated classes.
     */
    ListBuffer<JCTree> translated;

    /** Environment for symbol lookup, set by translateTopLevelClass.
     */
    Env<AttrContext> attrEnv;

    /** A hash table mapping syntax trees to their ending source positions.
     */
    EndPosTable endPosTable;

/**************************************************************************
 * Global mappings
 *************************************************************************/

    /** A hash table mapping local classes to their definitions.
     */
    Map<ClassSymbol, JCClassDecl> classdefs;

    /** A hash table mapping local classes to a list of pruned trees.
     */
    public Map<ClassSymbol, List<JCTree>> prunedTree = new WeakHashMap<>();

    /** A hash table mapping virtual accessed symbols in outer subclasses
     *  to the actually referred symbol in superclasses.
     */
    Map<Symbol,Symbol> actualSymbols;

    /** The current method definition.
     */
    JCMethodDecl currentMethodDef;

    /** The current method symbol.
     */
    MethodSymbol currentMethodSym;

    /** The currently enclosing outermost class definition.
     */
    JCClassDecl outermostClassDef;

    /** The currently enclosing outermost member definition.
     */
    JCTree outermostMemberDef;

    /** A map from local variable symbols to their translation (as per LambdaToMethod).
     * This is required when a capturing local class is created from a lambda (in which
     * case the captured symbols should be replaced with the translated lambda symbols).
     */
    Map<Symbol, Symbol> lambdaTranslationMap = null;

    /** A navigator class for assembling a mapping from local class symbols
     *  to class definition trees.
     *  There is only one case; all other cases simply traverse down the tree.
     */
    class ClassMap extends TreeScanner {

        /** All encountered class defs are entered into classdefs table.
         */
        public void visitClassDef(JCClassDecl tree) {
            classdefs.put(tree.sym, tree);
            super.visitClassDef(tree);
        }
    }
    ClassMap classMap = new ClassMap();

    /** Map a class symbol to its definition.
     *  @param c    The class symbol of which we want to determine the definition.
     */
    JCClassDecl classDef(ClassSymbol c) {
        // First lookup the class in the classdefs table.
        JCClassDecl def = classdefs.get(c);
        if (def == null && outermostMemberDef != null) {
            // If this fails, traverse outermost member definition, entering all
            // local classes into classdefs, and try again.
            classMap.scan(outermostMemberDef);
            def = classdefs.get(c);
        }
        if (def == null) {
            // If this fails, traverse outermost class definition, entering all
            // local classes into classdefs, and try again.
            classMap.scan(outermostClassDef);
            def = classdefs.get(c);
        }
        return def;
    }

    /** A hash table mapping class symbols to lists of free variables.
     *  accessed by them. Only free variables of the method immediately containing
     *  a class are associated with that class.
     */
    Map<ClassSymbol,List<VarSymbol>> freevarCache;

    /** A navigator class for collecting the free variables accessed
     *  from a local class. There is only one case; all other cases simply
     *  traverse down the tree. This class doesn't deal with the specific
     *  of Lower - it's an abstract visitor that is meant to be reused in
     *  order to share the local variable capture logic.
     */
    abstract class BasicFreeVarCollector extends TreeScanner {

        /** Add all free variables of class c to fvs list
         *  unless they are already there.
         */
        abstract void addFreeVars(ClassSymbol c);

        /** If tree refers to a variable in owner of local class, add it to
         *  free variables list.
         */
        public void visitIdent(JCIdent tree) {
            visitSymbol(tree.sym);
        }
        // where
        abstract void visitSymbol(Symbol _sym);

        /** If tree refers to a class instance creation expression
         *  add all free variables of the freshly created class.
         */
        public void visitNewClass(JCNewClass tree) {
            ClassSymbol c = (ClassSymbol)tree.constructor.owner;
            addFreeVars(c);
            super.visitNewClass(tree);
        }

        /** If tree refers to a superclass constructor call,
         *  add all free variables of the superclass.
         */
        public void visitApply(JCMethodInvocation tree) {
            if (TreeInfo.name(tree.meth) == names._super) {
                addFreeVars((ClassSymbol) TreeInfo.symbol(tree.meth).owner);
            }
            super.visitApply(tree);
        }

        @Override
        public void visitYield(JCYield tree) {
            scan(tree.value);
        }

    }

    /**
     * Lower-specific subclass of {@code BasicFreeVarCollector}.
     */
    class FreeVarCollector extends BasicFreeVarCollector {

        /** The owner of the local class.
         */
        Symbol owner;

        /** The local class.
         */
        ClassSymbol clazz;

        /** The list of owner's variables accessed from within the local class,
         *  without any duplicates.
         */
        List<VarSymbol> fvs;

        FreeVarCollector(ClassSymbol clazz) {
            this.clazz = clazz;
            this.owner = clazz.owner;
            this.fvs = List.nil();
        }

        /** Add free variable to fvs list unless it is already there.
         */
        private void addFreeVar(VarSymbol v) {
            for (List<VarSymbol> l = fvs; l.nonEmpty(); l = l.tail)
                if (l.head == v) return;
            fvs = fvs.prepend(v);
        }

        @Override
        void addFreeVars(ClassSymbol c) {
            List<VarSymbol> fvs = freevarCache.get(c);
            if (fvs != null) {
                for (List<VarSymbol> l = fvs; l.nonEmpty(); l = l.tail) {
                    addFreeVar(l.head);
                }
            }
        }

        @Override
        void visitSymbol(Symbol _sym) {
            Symbol sym = _sym;
            if (sym.kind == VAR || sym.kind == MTH) {
                if (sym != null && sym.owner != owner)
                    sym = proxies.get(sym);
                if (sym != null && sym.owner == owner) {
                    VarSymbol v = (VarSymbol)sym;
                    if (v.getConstValue() == null) {
                        addFreeVar(v);
                    }
                } else {
                    if (outerThisStack.head != null &&
                        outerThisStack.head != _sym)
                        visitSymbol(outerThisStack.head);
                }
            }
        }

        /** If tree refers to a class instance creation expression
         *  add all free variables of the freshly created class.
         */
        public void visitNewClass(JCNewClass tree) {
            ClassSymbol c = (ClassSymbol)tree.constructor.owner;
            if (tree.encl == null &&
                c.hasOuterInstance() &&
                outerThisStack.head != null)
                visitSymbol(outerThisStack.head);
            super.visitNewClass(tree);
        }

        /** If tree refers to a qualified this or super expression
         *  for anything but the current class, add the outer this
         *  stack as a free variable.
         */
        public void visitSelect(JCFieldAccess tree) {
            if ((tree.name == names._this || tree.name == names._super) &&
                tree.selected.type.tsym != clazz &&
                outerThisStack.head != null)
                visitSymbol(outerThisStack.head);
            super.visitSelect(tree);
        }

        /** If tree refers to a superclass constructor call,
         *  add all free variables of the superclass.
         */
        public void visitApply(JCMethodInvocation tree) {
            if (TreeInfo.name(tree.meth) == names._super) {
                Symbol constructor = TreeInfo.symbol(tree.meth);
                ClassSymbol c = (ClassSymbol)constructor.owner;
                if (c.hasOuterInstance() &&
                    !tree.meth.hasTag(SELECT) &&
                    outerThisStack.head != null)
                    visitSymbol(outerThisStack.head);
            }
            super.visitApply(tree);
        }

    }

    ClassSymbol ownerToCopyFreeVarsFrom(ClassSymbol c) {
        if (!c.isDirectlyOrIndirectlyLocal()) {
            return null;
        }
        Symbol currentOwner = c.owner;
        while (currentOwner.owner.kind.matches(KindSelector.TYP) && currentOwner.isDirectlyOrIndirectlyLocal()) {
            currentOwner = currentOwner.owner;
        }
        if (currentOwner.owner.kind.matches(KindSelector.VAL_MTH) && c.isSubClass(currentOwner, types)) {
            return (ClassSymbol)currentOwner;
        }
        return null;
    }

    /** Return the variables accessed from within a local class, which
     *  are declared in the local class' owner.
     *  (in reverse order of first access).
     */
    List<VarSymbol> freevars(ClassSymbol c)  {
        List<VarSymbol> fvs = freevarCache.get(c);
        if (fvs != null) {
            return fvs;
        }
        if (c.owner.kind.matches(KindSelector.VAL_MTH)) {
            FreeVarCollector collector = new FreeVarCollector(c);
            collector.scan(classDef(c));
            fvs = collector.fvs;
            freevarCache.put(c, fvs);
            return fvs;
        } else {
            ClassSymbol owner = ownerToCopyFreeVarsFrom(c);
            if (owner != null) {
                fvs = freevarCache.get(owner);
                freevarCache.put(c, fvs);
                return fvs;
            } else {
                return List.nil();
            }
        }
    }

    Map<TypeSymbol,EnumMapping> enumSwitchMap = new LinkedHashMap<>();

    EnumMapping mapForEnum(DiagnosticPosition pos, TypeSymbol enumClass) {
        EnumMapping map = enumSwitchMap.get(enumClass);
        if (map == null)
            enumSwitchMap.put(enumClass, map = new EnumMapping(pos, enumClass));
        return map;
    }

    /** This map gives a translation table to be used for enum
     *  switches.
     *
     *  <p>For each enum that appears as the type of a switch
     *  expression, we maintain an EnumMapping to assist in the
     *  translation, as exemplified by the following example:
     *
     *  <p>we translate
     *  <pre>
     *          switch(colorExpression) {
     *          case red: stmt1;
     *          case green: stmt2;
     *          }
     *  </pre>
     *  into
     *  <pre>
     *          switch(Outer$0.$EnumMap$Color[colorExpression.ordinal()]) {
     *          case 1: stmt1;
     *          case 2: stmt2
     *          }
     *  </pre>
     *  with the auxiliary table initialized as follows:
     *  <pre>
     *          class Outer$0 {
     *              synthetic final int[] $EnumMap$Color = new int[Color.values().length];
     *              static {
     *                  try { $EnumMap$Color[red.ordinal()] = 1; } catch (NoSuchFieldError ex) {}
     *                  try { $EnumMap$Color[green.ordinal()] = 2; } catch (NoSuchFieldError ex) {}
     *              }
     *          }
     *  </pre>
     *  class EnumMapping provides mapping data and support methods for this translation.
     */
    class EnumMapping {
        EnumMapping(DiagnosticPosition pos, TypeSymbol forEnum) {
            this.forEnum = forEnum;
            this.values = new LinkedHashMap<>();
            this.pos = pos;
            Name varName = names
                .fromString(target.syntheticNameChar() +
                            "SwitchMap" +
                            target.syntheticNameChar() +
                            names.fromUtf(ClassWriter.externalize(forEnum.type.tsym.flatName())).toString()
                            .replace('/', '.')
                            .replace('.', target.syntheticNameChar()));
            ClassSymbol outerCacheClass = outerCacheClass();
            this.mapVar = new VarSymbol(STATIC | SYNTHETIC | FINAL,
                                        varName,
                                        new ArrayType(syms.intType, syms.arrayClass),
                                        outerCacheClass);
            enterSynthetic(pos, mapVar, outerCacheClass.members());
        }

        DiagnosticPosition pos = null;

        // the next value to use
        int next = 1; // 0 (unused map elements) go to the default label

        // the enum for which this is a map
        final TypeSymbol forEnum;

        // the field containing the map
        final VarSymbol mapVar;

        // the mapped values
        final Map<VarSymbol,Integer> values;

        JCLiteral forConstant(VarSymbol v) {
            Integer result = values.get(v);
            if (result == null)
                values.put(v, result = next++);
            return make.Literal(result);
        }

        // generate the field initializer for the map
        void translate() {
            make.at(pos.getStartPosition());
            JCClassDecl owner = classDef((ClassSymbol)mapVar.owner);

            // synthetic static final int[] $SwitchMap$Color = new int[Color.values().length];
            MethodSymbol valuesMethod = lookupMethod(pos,
                                                     names.values,
                                                     forEnum.type,
                                                     List.nil());
            JCExpression size = make // Color.values().length
                .Select(make.App(make.QualIdent(valuesMethod)),
                        syms.lengthVar);
            JCExpression mapVarInit = make
                .NewArray(make.Type(syms.intType), List.of(size), null)
                .setType(new ArrayType(syms.intType, syms.arrayClass));

            // try { $SwitchMap$Color[red.ordinal()] = 1; } catch (java.lang.NoSuchFieldError ex) {}
            ListBuffer<JCStatement> stmts = new ListBuffer<>();
            Symbol ordinalMethod = lookupMethod(pos,
                                                names.ordinal,
                                                forEnum.type,
                                                List.nil());
            List<JCCatch> catcher = List.<JCCatch>nil()
                .prepend(make.Catch(make.VarDef(new VarSymbol(PARAMETER, names.ex,
                                                              syms.noSuchFieldErrorType,
                                                              syms.noSymbol),
                                                null),
                                    make.Block(0, List.nil())));
            for (Map.Entry<VarSymbol,Integer> e : values.entrySet()) {
                VarSymbol enumerator = e.getKey();
                Integer mappedValue = e.getValue();
                JCExpression assign = make
                    .Assign(make.Indexed(mapVar,
                                         make.App(make.Select(make.QualIdent(enumerator),
                                                              ordinalMethod))),
                            make.Literal(mappedValue))
                    .setType(syms.intType);
                JCStatement exec = make.Exec(assign);
                JCStatement _try = make.Try(make.Block(0, List.of(exec)), catcher, null);
                stmts.append(_try);
            }

            owner.defs = owner.defs
                .prepend(make.Block(STATIC, stmts.toList()))
                .prepend(make.VarDef(mapVar, mapVarInit));
        }
    }


/**************************************************************************
 * Tree building blocks
 *************************************************************************/

    /** Equivalent to make.at(pos.getStartPosition()) with side effect of caching
     *  pos as make_pos, for use in diagnostics.
     **/
    TreeMaker make_at(DiagnosticPosition pos) {
        make_pos = pos;
        return make.at(pos);
    }

    /** Make an attributed tree representing a literal. This will be an
     *  Ident node in the case of boolean literals, a Literal node in all
     *  other cases.
     *  @param type       The literal's type.
     *  @param value      The literal's value.
     */
    JCExpression makeLit(Type type, Object value) {
        return make.Literal(type.getTag(), value).setType(type.constType(value));
    }

    /** Make an attributed tree representing null.
     */
    JCExpression makeNull() {
        return makeLit(syms.botType, null);
    }

    /** Make an attributed class instance creation expression.
     *  @param ctype    The class type.
     *  @param args     The constructor arguments.
     */
    JCNewClass makeNewClass(Type ctype, List<JCExpression> args) {
        JCNewClass tree = make.NewClass(null,
            null, make.QualIdent(ctype.tsym), args, null);
        tree.constructor = rs.resolveConstructor(
            make_pos, attrEnv, ctype, TreeInfo.types(args), List.nil());
        tree.type = ctype;
        return tree;
    }

    /** Make an attributed unary expression.
     *  @param optag    The operators tree tag.
     *  @param arg      The operator's argument.
     */
    JCUnary makeUnary(JCTree.Tag optag, JCExpression arg) {
        JCUnary tree = make.Unary(optag, arg);
        tree.operator = operators.resolveUnary(tree, optag, arg.type);
        tree.type = tree.operator.type.getReturnType();
        return tree;
    }

    /** Make an attributed binary expression.
     *  @param optag    The operators tree tag.
     *  @param lhs      The operator's left argument.
     *  @param rhs      The operator's right argument.
     */
    JCBinary makeBinary(JCTree.Tag optag, JCExpression lhs, JCExpression rhs) {
        JCBinary tree = make.Binary(optag, lhs, rhs);
        tree.operator = operators.resolveBinary(tree, optag, lhs.type, rhs.type);
        tree.type = tree.operator.type.getReturnType();
        return tree;
    }

    /** Make an attributed assignop expression.
     *  @param optag    The operators tree tag.
     *  @param lhs      The operator's left argument.
     *  @param rhs      The operator's right argument.
     */
    JCAssignOp makeAssignop(JCTree.Tag optag, JCTree lhs, JCTree rhs) {
        JCAssignOp tree = make.Assignop(optag, lhs, rhs);
        tree.operator = operators.resolveBinary(tree, tree.getTag().noAssignOp(), lhs.type, rhs.type);
        tree.type = lhs.type;
        return tree;
    }

    /** Convert tree into string object, unless it has already a
     *  reference type..
     */
    JCExpression makeString(JCExpression tree) {
        if (!tree.type.isPrimitiveOrVoid()) {
            return tree;
        } else {
            Symbol valueOfSym = lookupMethod(tree.pos(),
                                             names.valueOf,
                                             syms.stringType,
                                             List.of(tree.type));
            return make.App(make.QualIdent(valueOfSym), List.of(tree));
        }
    }

    /** Create an empty anonymous class definition and enter and complete
     *  its symbol. Return the class definition's symbol.
     *  and create
     *  @param flags    The class symbol's flags
     *  @param owner    The class symbol's owner
     */
    JCClassDecl makeEmptyClass(long flags, ClassSymbol owner) {
        return makeEmptyClass(flags, owner, null, true);
    }

    JCClassDecl makeEmptyClass(long flags, ClassSymbol owner, Name flatname,
            boolean addToDefs) {
        // Create class symbol.
        ClassSymbol c = syms.defineClass(names.empty, owner);
        if (flatname != null) {
            c.flatname = flatname;
        } else {
            c.flatname = chk.localClassName(c);
        }
        c.sourcefile = owner.sourcefile;
        c.completer = Completer.NULL_COMPLETER;
        c.members_field = WriteableScope.create(c);
        c.flags_field = flags;
        ClassType ctype = (ClassType) c.type;
        ctype.supertype_field = syms.objectType;
        ctype.interfaces_field = List.nil();

        JCClassDecl odef = classDef(owner);

        // Enter class symbol in owner scope and compiled table.
        enterSynthetic(odef.pos(), c, owner.members());
        chk.putCompiled(c);

        // Create class definition tree.
        JCClassDecl cdef = make.ClassDef(
            make.Modifiers(flags), names.empty,
            List.nil(),
            null, List.nil(), List.nil());
        cdef.sym = c;
        cdef.type = c.type;

        // Append class definition tree to owner's definitions.
        if (addToDefs) odef.defs = odef.defs.prepend(cdef);
        return cdef;
    }

/**************************************************************************
 * Symbol manipulation utilities
 *************************************************************************/

    /** Enter a synthetic symbol in a given scope, but complain if there was already one there.
     *  @param pos           Position for error reporting.
     *  @param sym           The symbol.
     *  @param s             The scope.
     */
    private void enterSynthetic(DiagnosticPosition pos, Symbol sym, WriteableScope s) {
        s.enter(sym);
    }

    /** Create a fresh synthetic name within a given scope - the unique name is
     *  obtained by appending '$' chars at the end of the name until no match
     *  is found.
     *
     * @param name base name
     * @param s scope in which the name has to be unique
     * @return fresh synthetic name
     */
    private Name makeSyntheticName(Name name, Scope s) {
        do {
            name = name.append(
                    target.syntheticNameChar(),
                    names.empty);
        } while (lookupSynthetic(name, s) != null);
        return name;
    }

    /** Check whether synthetic symbols generated during lowering conflict
     *  with user-defined symbols.
     *
     *  @param translatedTrees lowered class trees
     */
    void checkConflicts(List<JCTree> translatedTrees) {
        for (JCTree t : translatedTrees) {
            t.accept(conflictsChecker);
        }
    }

    JCTree.Visitor conflictsChecker = new TreeScanner() {

        TypeSymbol currentClass;

        @Override
        public void visitMethodDef(JCMethodDecl that) {
            checkConflicts(that.pos(), that.sym, currentClass);
            super.visitMethodDef(that);
        }

        @Override
        public void visitVarDef(JCVariableDecl that) {
            if (that.sym.owner.kind == TYP) {
                checkConflicts(that.pos(), that.sym, currentClass);
            }
            super.visitVarDef(that);
        }

        @Override
        public void visitClassDef(JCClassDecl that) {
            TypeSymbol prevCurrentClass = currentClass;
            currentClass = that.sym;
            try {
                super.visitClassDef(that);
            }
            finally {
                currentClass = prevCurrentClass;
            }
        }

        void checkConflicts(DiagnosticPosition pos, Symbol sym, TypeSymbol c) {
            for (Type ct = c.type; ct != Type.noType ; ct = types.supertype(ct)) {
                for (Symbol sym2 : ct.tsym.members().getSymbolsByName(sym.name, NON_RECURSIVE)) {
                    // VM allows methods and variables with differing types
                    if (sym.kind == sym2.kind &&
                        types.isSameType(types.erasure(sym.type), types.erasure(sym2.type)) &&
                        sym != sym2 &&
                        (sym.flags() & Flags.SYNTHETIC) != (sym2.flags() & Flags.SYNTHETIC) &&
                        (sym.flags() & BRIDGE) == 0 && (sym2.flags() & BRIDGE) == 0) {
                        syntheticError(pos, (sym2.flags() & SYNTHETIC) == 0 ? sym2 : sym);
                        return;
                    }
                }
            }
        }

        /** Report a conflict between a user symbol and a synthetic symbol.
         */
        private void syntheticError(DiagnosticPosition pos, Symbol sym) {
            if (!sym.type.isErroneous()) {
                log.error(pos, Errors.CannotGenerateClass(sym.location(), Fragments.SyntheticNameConflict(sym, sym.location())));
            }
        }
    };

    /** Look up a synthetic name in a given scope.
     *  @param s            The scope.
     *  @param name         The name.
     */
    private Symbol lookupSynthetic(Name name, Scope s) {
        Symbol sym = s.findFirst(name);
        return (sym==null || (sym.flags()&SYNTHETIC)==0) ? null : sym;
    }

    /** Look up a method in a given scope.
     */
    private MethodSymbol lookupMethod(DiagnosticPosition pos, Name name, Type qual, List<Type> args) {
        return rs.resolveInternalMethod(pos, attrEnv, qual, name, args, List.nil());
    }

    /** Anon inner classes are used as access constructor tags.
     * accessConstructorTag will use an existing anon class if one is available,
     * and synthesize a class (with makeEmptyClass) if one is not available.
     * However, there is a small possibility that an existing class will not
     * be generated as expected if it is inside a conditional with a constant
     * expression. If that is found to be the case, create an empty class tree here.
     */
    private void checkAccessConstructorTags() {
        for (List<ClassSymbol> l = accessConstrTags; l.nonEmpty(); l = l.tail) {
            ClassSymbol c = l.head;
            if (isTranslatedClassAvailable(c))
                continue;
            // Create class definition tree.
            JCClassDecl cdec = makeEmptyClass(STATIC | SYNTHETIC,
                    c.outermostClass(), c.flatname, false);
            swapAccessConstructorTag(c, cdec.sym);
            translated.append(cdec);
        }
    }
    // where
    private boolean isTranslatedClassAvailable(ClassSymbol c) {
        for (JCTree tree: translated) {
            if (tree.hasTag(CLASSDEF)
                    && ((JCClassDecl) tree).sym == c) {
                return true;
            }
        }
        return false;
    }

    void swapAccessConstructorTag(ClassSymbol oldCTag, ClassSymbol newCTag) {
        for (MethodSymbol methodSymbol : accessConstrs.values()) {
            Assert.check(methodSymbol.type.hasTag(METHOD));
            MethodType oldMethodType =
                    (MethodType)methodSymbol.type;
            if (oldMethodType.argtypes.head.tsym == oldCTag)
                methodSymbol.type =
                    types.createMethodTypeWithParameters(oldMethodType,
                        oldMethodType.getParameterTypes().tail
                            .prepend(newCTag.erasure(types)));
        }
    }

/**************************************************************************
 * Access methods
 *************************************************************************/

    /** A mapping from symbols to their access numbers.
     */
    private Map<Symbol,Integer> accessNums;

    /** A mapping from symbols to an array of access symbols, indexed by
     *  access code.
     */
    private Map<Symbol,MethodSymbol[]> accessSyms;

    /** A mapping from (constructor) symbols to access constructor symbols.
     */
    private Map<Symbol,MethodSymbol> accessConstrs;

    /** A list of all class symbols used for access constructor tags.
     */
    private List<ClassSymbol> accessConstrTags;

    /** A queue for all accessed symbols.
     */
    private ListBuffer<Symbol> accessed;

    /** return access code for identifier,
     *  @param tree     The tree representing the identifier use.
     *  @param enclOp   The closest enclosing operation node of tree,
     *                  null if tree is not a subtree of an operation.
     */
    private static int accessCode(JCTree tree, JCTree enclOp) {
        if (enclOp == null)
            return AccessCode.DEREF.code;
        else if (enclOp.hasTag(ASSIGN) &&
                 tree == TreeInfo.skipParens(((JCAssign) enclOp).lhs))
            return AccessCode.ASSIGN.code;
        else if (enclOp.hasTag(WITHFIELD) &&
                tree == TreeInfo.skipParens(((JCWithField) enclOp).field))
            return AccessCode.WITHFIELD.code;
        else if ((enclOp.getTag().isIncOrDecUnaryOp() || enclOp.getTag().isAssignop()) &&
                tree == TreeInfo.skipParens(((JCOperatorExpression) enclOp).getOperand(LEFT)))
            return (((JCOperatorExpression) enclOp).operator).getAccessCode(enclOp.getTag());
        else
            return AccessCode.DEREF.code;
    }

    /** Return binary operator that corresponds to given access code.
     */
    private OperatorSymbol binaryAccessOperator(int acode, Tag tag) {
        return operators.lookupBinaryOp(op -> op.getAccessCode(tag) == acode);
    }

    /** Return tree tag for assignment operation corresponding
     *  to given binary operator.
     */
    private static JCTree.Tag treeTag(OperatorSymbol operator) {
        switch (operator.opcode) {
        case ByteCodes.ior: case ByteCodes.lor:
            return BITOR_ASG;
        case ByteCodes.ixor: case ByteCodes.lxor:
            return BITXOR_ASG;
        case ByteCodes.iand: case ByteCodes.land:
            return BITAND_ASG;
        case ByteCodes.ishl: case ByteCodes.lshl:
        case ByteCodes.ishll: case ByteCodes.lshll:
            return SL_ASG;
        case ByteCodes.ishr: case ByteCodes.lshr:
        case ByteCodes.ishrl: case ByteCodes.lshrl:
            return SR_ASG;
        case ByteCodes.iushr: case ByteCodes.lushr:
        case ByteCodes.iushrl: case ByteCodes.lushrl:
            return USR_ASG;
        case ByteCodes.iadd: case ByteCodes.ladd:
        case ByteCodes.fadd: case ByteCodes.dadd:
        case ByteCodes.string_add:
            return PLUS_ASG;
        case ByteCodes.isub: case ByteCodes.lsub:
        case ByteCodes.fsub: case ByteCodes.dsub:
            return MINUS_ASG;
        case ByteCodes.imul: case ByteCodes.lmul:
        case ByteCodes.fmul: case ByteCodes.dmul:
            return MUL_ASG;
        case ByteCodes.idiv: case ByteCodes.ldiv:
        case ByteCodes.fdiv: case ByteCodes.ddiv:
            return DIV_ASG;
        case ByteCodes.imod: case ByteCodes.lmod:
        case ByteCodes.fmod: case ByteCodes.dmod:
            return MOD_ASG;
        default:
            throw new AssertionError();
        }
    }

    /** The name of the access method with number `anum' and access code `acode'.
     */
    Name accessName(int anum, int acode) {
        return names.fromString(
            "access" + target.syntheticNameChar() + anum + acode / 10 + acode % 10);
    }

    /** Return access symbol for a private or protected symbol from an inner class.
     *  @param sym        The accessed private symbol.
     *  @param tree       The accessing tree.
     *  @param enclOp     The closest enclosing operation node of tree,
     *                    null if tree is not a subtree of an operation.
     *  @param protAccess Is access to a protected symbol in another
     *                    package?
     *  @param refSuper   Is access via a (qualified) C.super?
     */
    MethodSymbol accessSymbol(Symbol sym, JCTree tree, JCTree enclOp,
                              boolean protAccess, boolean refSuper) {
        ClassSymbol accOwner = refSuper && protAccess
            // For access via qualified super (T.super.x), place the
            // access symbol on T.
            ? (ClassSymbol)((JCFieldAccess) tree).selected.type.tsym
            // Otherwise pretend that the owner of an accessed
            // protected symbol is the enclosing class of the current
            // class which is a subclass of the symbol's owner.
            : accessClass(sym, protAccess, tree);

        Symbol vsym = sym;
        if (sym.owner != accOwner) {
            vsym = sym.clone(accOwner);
            actualSymbols.put(vsym, sym);
        }

        Integer anum              // The access number of the access method.
            = accessNums.get(vsym);
        if (anum == null) {
            anum = accessed.length();
            accessNums.put(vsym, anum);
            accessSyms.put(vsym, new MethodSymbol[AccessCode.numberOfAccessCodes]);
            accessed.append(vsym);
            // System.out.println("accessing " + vsym + " in " + vsym.location());
        }

        int acode;                // The access code of the access method.
        List<Type> argtypes;      // The argument types of the access method.
        Type restype;             // The result type of the access method.
        List<Type> thrown;        // The thrown exceptions of the access method.
        switch (vsym.kind) {
        case VAR:
            acode = accessCode(tree, enclOp);
            if (acode >= AccessCode.FIRSTASGOP.code) {
                OperatorSymbol operator = binaryAccessOperator(acode, enclOp.getTag());
                if (operator.opcode == string_add)
                    argtypes = List.of(syms.objectType);
                else
                    argtypes = operator.type.getParameterTypes().tail;
            } else if (acode == AccessCode.ASSIGN.code || acode == AccessCode.WITHFIELD.code)
                argtypes = List.of(vsym.erasure(types));
            else
                argtypes = List.nil();
            restype = acode == AccessCode.WITHFIELD.code ? vsym.owner.erasure(types) : vsym.erasure(types);
            thrown = List.nil();
            break;
        case MTH:
            acode = AccessCode.DEREF.code;
            argtypes = vsym.erasure(types).getParameterTypes();
            restype = vsym.erasure(types).getReturnType();
            thrown = vsym.type.getThrownTypes();
            break;
        default:
            throw new AssertionError();
        }

        // For references via qualified super, increment acode by one,
        // making it odd.
        if (protAccess && refSuper) acode++;

        // Instance access methods get instance as first parameter.
        // For protected symbols this needs to be the instance as a member
        // of the type containing the accessed symbol, not the class
        // containing the access method.
        if ((vsym.flags() & STATIC) == 0) {
            argtypes = argtypes.prepend(vsym.owner.erasure(types));
        }
        MethodSymbol[] accessors = accessSyms.get(vsym);
        MethodSymbol accessor = accessors[acode];
        if (accessor == null) {
            accessor = new MethodSymbol(
                STATIC | SYNTHETIC | (accOwner.isInterface() ? PUBLIC : 0),
                accessName(anum.intValue(), acode),
                new MethodType(argtypes, restype, thrown, syms.methodClass),
                accOwner);
            enterSynthetic(tree.pos(), accessor, accOwner.members());
            accessors[acode] = accessor;
        }
        return accessor;
    }

    /** The qualifier to be used for accessing a symbol in an outer class.
     *  This is either C.sym or C.this.sym, depending on whether or not
     *  sym is static.
     *  @param sym   The accessed symbol.
     */
    JCExpression accessBase(DiagnosticPosition pos, Symbol sym) {
        return (sym.flags() & STATIC) != 0
            ? access(make.at(pos.getStartPosition()).QualIdent(sym.owner))
            : makeOwnerThis(pos, sym, true);
    }

    /** Do we need an access method to reference private symbol?
     */
    boolean needsPrivateAccess(Symbol sym) {
        if (target.hasNestmateAccess()) {
            return false;
        }
        if ((sym.flags() & PRIVATE) == 0 || sym.owner == currentClass) {
            return false;
        } else if (sym.name == names.init && sym.owner.isDirectlyOrIndirectlyLocal()) {
            // private constructor in local class: relax protection
            sym.flags_field &= ~PRIVATE;
            return false;
        } else {
            return true;
        }
    }

    /** Do we need an access method to reference symbol in other package?
     */
    boolean needsProtectedAccess(Symbol sym, JCTree tree) {
        if (disableProtectedAccessors) return false;
        if ((sym.flags() & PROTECTED) == 0 ||
            sym.owner.owner == currentClass.owner || // fast special case
            sym.packge() == currentClass.packge())
            return false;
        if (!currentClass.isSubClass(sym.owner, types))
            return true;
        if ((sym.flags() & STATIC) != 0 ||
            !tree.hasTag(SELECT) ||
            TreeInfo.name(((JCFieldAccess) tree).selected) == names._super)
            return false;
        return !((JCFieldAccess) tree).selected.type.tsym.isSubClass(currentClass, types);
    }

    /** The class in which an access method for given symbol goes.
     *  @param sym        The access symbol
     *  @param protAccess Is access to a protected symbol in another
     *                    package?
     */
    ClassSymbol accessClass(Symbol sym, boolean protAccess, JCTree tree) {
        if (protAccess) {
            Symbol qualifier = null;
            ClassSymbol c = currentClass;
            if (tree.hasTag(SELECT) && (sym.flags() & STATIC) == 0) {
                qualifier = ((JCFieldAccess) tree).selected.type.tsym;
                while (!qualifier.isSubClass(c, types)) {
                    c = c.owner.enclClass();
                }
                return c;
            } else {
                while (!c.isSubClass(sym.owner, types)) {
                    c = c.owner.enclClass();
                }
            }
            return c;
        } else {
            // the symbol is private
            return sym.owner.enclClass();
        }
    }

    private void addPrunedInfo(JCTree tree) {
        List<JCTree> infoList = prunedTree.get(currentClass);
        infoList = (infoList == null) ? List.of(tree) : infoList.prepend(tree);
        prunedTree.put(currentClass, infoList);
    }

    /** Ensure that identifier is accessible, return tree accessing the identifier.
     *  @param sym      The accessed symbol.
     *  @param tree     The tree referring to the symbol.
     *  @param enclOp   The closest enclosing operation node of tree,
     *                  null if tree is not a subtree of an operation.
     *  @param refSuper Is access via a (qualified) C.super?
     */
    JCExpression access(Symbol sym, JCExpression tree, JCExpression enclOp, boolean refSuper) {
        // Access a free variable via its proxy, or its proxy's proxy
        while (sym.kind == VAR && sym.owner.kind == MTH &&
            sym.owner.enclClass() != currentClass) {
            // A constant is replaced by its constant value.
            Object cv = ((VarSymbol)sym).getConstValue();
            if (cv != null) {
                make.at(tree.pos);
                return makeLit(sym.type, cv);
            }
            if (lambdaTranslationMap != null && lambdaTranslationMap.get(sym) != null) {
                return make.at(tree.pos).Ident(lambdaTranslationMap.get(sym));
            } else {
                // Otherwise replace the variable by its proxy.
                sym = proxies.get(sym);
                Assert.check(sym != null && (sym.flags_field & FINAL) != 0);
                tree = make.at(tree.pos).Ident(sym);
            }
        }
        JCExpression base = (tree.hasTag(SELECT)) ? ((JCFieldAccess) tree).selected : null;
        switch (sym.kind) {
        case TYP:
            if (sym.owner.kind != PCK) {
                // Make sure not to lose type fidelity due to symbol sharing between projections
                boolean requireReferenceProjection =
                        tree.hasTag(SELECT) && ((JCFieldAccess) tree).name == names.ref && tree.type.isReferenceProjection();
                // Convert type idents to
                // <flat name> or <package name> . <flat name>
                Name flatname = Convert.shortName(sym.flatName());
<<<<<<< HEAD
=======
                if (types.splitPrimitiveClass && requireReferenceProjection) {
                    flatname = flatname.append('$', names.ref);
                }
>>>>>>> 85af6b56
                while (base != null &&
                       TreeInfo.symbol(base) != null &&
                       TreeInfo.symbol(base).kind != PCK) {
                    base = (base.hasTag(SELECT))
                        ? ((JCFieldAccess) base).selected
                        : null;
                }
                if (tree.hasTag(IDENT)) {
                    ((JCIdent) tree).name = flatname;
                } else if (base == null) {
                    tree = make.at(tree.pos).Ident(sym);
                    ((JCIdent) tree).name = flatname;
                    if (requireReferenceProjection) {
                        tree.setType(tree.type.referenceProjection());
                    }
                } else {
                    ((JCFieldAccess) tree).selected = base;
                    ((JCFieldAccess) tree).name = flatname;
                    if (requireReferenceProjection) {
                        tree.setType(tree.type.referenceProjection());
                    }
                }
            }
            break;
        case MTH: case VAR:
            if (sym.owner.kind == TYP) {

                // Access methods are required for
                //  - private members,
                //  - protected members in a superclass of an
                //    enclosing class contained in another package.
                //  - all non-private members accessed via a qualified super.
                boolean protAccess = refSuper && !needsPrivateAccess(sym)
                    || needsProtectedAccess(sym, tree);
                boolean accReq = protAccess || needsPrivateAccess(sym);

                // A base has to be supplied for
                //  - simple identifiers accessing variables in outer classes.
                boolean baseReq =
                    base == null &&
                    sym.owner != syms.predefClass &&
                    !sym.isMemberOf(currentClass, types);

                if (accReq || baseReq) {
                    make.at(tree.pos);

                    // Constants are replaced by their constant value.
                    if (sym.kind == VAR) {
                        Object cv = ((VarSymbol)sym).getConstValue();
                        if (cv != null) {
                            addPrunedInfo(tree);
                            return makeLit(sym.type, cv);
                        }
                    }

                    // Private variables and methods are replaced by calls
                    // to their access methods.
                    if (accReq) {
                        List<JCExpression> args = List.nil();
                        if ((sym.flags() & STATIC) == 0) {
                            // Instance access methods get instance
                            // as first parameter.
                            if (base == null)
                                base = makeOwnerThis(tree.pos(), sym, true);
                            args = args.prepend(base);
                            base = null;   // so we don't duplicate code
                        }
                        Symbol access = accessSymbol(sym, tree,
                                                     enclOp, protAccess,
                                                     refSuper);
                        JCExpression receiver = make.Select(
                            base != null ? base : make.QualIdent(access.owner),
                            access);
                        return make.App(receiver, args);

                    // Other accesses to members of outer classes get a
                    // qualifier.
                    } else if (baseReq) {
                        return make.at(tree.pos).Select(
                            accessBase(tree.pos(), sym), sym).setType(tree.type);
                    }
                }
            } else if (sym.owner.kind == MTH && lambdaTranslationMap != null) {
                //sym is a local variable - check the lambda translation map to
                //see if sym has been translated to something else in the current
                //scope (by LambdaToMethod)
                Symbol translatedSym = lambdaTranslationMap.get(sym.baseSymbol());
                if (translatedSym != null) {
                    tree = make.at(tree.pos).Ident(translatedSym);
                }
            }
        }
        return tree;
    }

    /** Ensure that identifier is accessible, return tree accessing the identifier.
     *  @param tree     The identifier tree.
     */
    JCExpression access(JCExpression tree) {
        Symbol sym = TreeInfo.symbol(tree);
        return sym == null ? tree : access(sym, tree, null, false);
    }

    /** Return access constructor for a private constructor,
     *  or the constructor itself, if no access constructor is needed.
     *  @param pos       The position to report diagnostics, if any.
     *  @param constr    The private constructor.
     */
    Symbol accessConstructor(DiagnosticPosition pos, Symbol constr) {
        if (needsPrivateAccess(constr)) {
            ClassSymbol accOwner = constr.owner.enclClass();
            MethodSymbol aconstr = accessConstrs.get(constr);
            if (aconstr == null) {
                List<Type> argtypes = constr.type.getParameterTypes();
                if ((accOwner.flags_field & ENUM) != 0)
                    argtypes = argtypes
                        .prepend(syms.intType)
                        .prepend(syms.stringType);
                aconstr = new MethodSymbol(
                    SYNTHETIC,
                    names.init,
                    new MethodType(
                        argtypes.append(
                            accessConstructorTag().erasure(types)),
                        constr.type.getReturnType(),
                        constr.type.getThrownTypes(),
                        syms.methodClass),
                    accOwner);
                enterSynthetic(pos, aconstr, accOwner.members());
                accessConstrs.put(constr, aconstr);
                accessed.append(constr);
            }
            return aconstr;
        } else {
            return constr;
        }
    }

    /** Return an anonymous class nested in this toplevel class.
     */
    ClassSymbol accessConstructorTag() {
        ClassSymbol topClass = currentClass.outermostClass();
        ModuleSymbol topModle = topClass.packge().modle;
        for (int i = 1; ; i++) {
            Name flatname = names.fromString("" + topClass.getQualifiedName() +
                                            target.syntheticNameChar() +
                                            i);
            ClassSymbol ctag = chk.getCompiled(topModle, flatname);
            if (ctag == null)
                ctag = makeEmptyClass(STATIC | SYNTHETIC, topClass).sym;
            else if (!ctag.isAnonymous())
                continue;
            // keep a record of all tags, to verify that all are generated as required
            accessConstrTags = accessConstrTags.prepend(ctag);
            return ctag;
        }
    }

    /** Add all required access methods for a private symbol to enclosing class.
     *  @param sym       The symbol.
     */
    void makeAccessible(Symbol sym) {
        JCClassDecl cdef = classDef(sym.owner.enclClass());
        if (cdef == null) Assert.error("class def not found: " + sym + " in " + sym.owner);
        if (sym.name == names.init) {
            cdef.defs = cdef.defs.prepend(
                accessConstructorDef(cdef.pos, sym, accessConstrs.get(sym)));
        } else {
            MethodSymbol[] accessors = accessSyms.get(sym);
            for (int i = 0; i < AccessCode.numberOfAccessCodes; i++) {
                if (accessors[i] != null)
                    cdef.defs = cdef.defs.prepend(
                        accessDef(cdef.pos, sym, accessors[i], i));
            }
        }
    }

    /** Construct definition of an access method.
     *  @param pos        The source code position of the definition.
     *  @param vsym       The private or protected symbol.
     *  @param accessor   The access method for the symbol.
     *  @param acode      The access code.
     */
    JCTree accessDef(int pos, Symbol vsym, MethodSymbol accessor, int acode) {
//      System.err.println("access " + vsym + " with " + accessor);//DEBUG
        currentClass = vsym.owner.enclClass();
        make.at(pos);
        JCMethodDecl md = make.MethodDef(accessor, null);

        // Find actual symbol
        Symbol sym = actualSymbols.get(vsym);
        if (sym == null) sym = vsym;

        JCExpression ref;           // The tree referencing the private symbol.
        List<JCExpression> args;    // Any additional arguments to be passed along.
        if ((sym.flags() & STATIC) != 0) {
            ref = make.Ident(sym);
            args = make.Idents(md.params);
        } else {
            JCExpression site = make.Ident(md.params.head);
            if (acode % 2 != 0) {
                //odd access codes represent qualified super accesses - need to
                //emit reference to the direct superclass, even if the referred
                //member is from an indirect superclass (JLS 13.1)
                site.setType(types.erasure(types.supertype(vsym.owner.enclClass().type)));
            }
            ref = make.Select(site, sym);
            args = make.Idents(md.params.tail);
        }
        JCStatement stat;          // The statement accessing the private symbol.
        if (sym.kind == VAR) {
            // Normalize out all odd access codes by taking floor modulo 2:
            int acode1 = acode - (acode & 1);

            JCExpression expr;      // The access method's return value.
            AccessCode aCode = AccessCode.getFromCode(acode1);
            switch (aCode) {
            case DEREF:
                expr = ref;
                break;
            case ASSIGN:
                expr = make.Assign(ref, args.head);
                break;
            case PREINC: case POSTINC: case PREDEC: case POSTDEC:
                expr = makeUnary(aCode.tag, ref);
                break;
            case WITHFIELD:
                expr = make.WithField(ref, args.head);
                break;
            default:
                expr = make.Assignop(
                    treeTag(binaryAccessOperator(acode1, JCTree.Tag.NO_TAG)), ref, args.head);
                ((JCAssignOp) expr).operator = binaryAccessOperator(acode1, JCTree.Tag.NO_TAG);
            }
            stat = make.Return(expr.setType(aCode == AccessCode.WITHFIELD ? sym.owner.type : sym.type));
        } else {
            stat = make.Call(make.App(ref, args));
        }
        md.body = make.Block(0, List.of(stat));

        // Make sure all parameters, result types and thrown exceptions
        // are accessible.
        for (List<JCVariableDecl> l = md.params; l.nonEmpty(); l = l.tail)
            l.head.vartype = access(l.head.vartype);
        md.restype = access(md.restype);
        for (List<JCExpression> l = md.thrown; l.nonEmpty(); l = l.tail)
            l.head = access(l.head);

        return md;
    }

    /** Construct definition of an access constructor.
     *  @param pos        The source code position of the definition.
     *  @param constr     The private constructor.
     *  @param accessor   The access method for the constructor.
     */
    JCTree accessConstructorDef(int pos, Symbol constr, MethodSymbol accessor) {
        make.at(pos);
        JCMethodDecl md = make.MethodDef(accessor,
                                      accessor.externalType(types),
                                      null);
        JCIdent callee = make.Ident(names._this);
        callee.sym = constr;
        callee.type = constr.type;
        md.body =
            make.Block(0, List.of(
                make.Call(
                    make.App(
                        callee,
                        make.Idents(md.params.reverse().tail.reverse())))));
        return md;
    }

/**************************************************************************
 * Free variables proxies and this$n
 *************************************************************************/

    /** A map which allows to retrieve the translated proxy variable for any given symbol of an
     *  enclosing scope that is accessed (the accessed symbol could be the synthetic 'this$n' symbol).
     *  Inside a constructor, the map temporarily overrides entries corresponding to proxies and any
     *  'this$n' symbols, where they represent the constructor parameters.
     */
    Map<Symbol, Symbol> proxies;

    /** A scope containing all unnamed resource variables/saved
     *  exception variables for translated TWR blocks
     */
    WriteableScope twrVars;

    /** A stack containing the this$n field of the currently translated
     *  classes (if needed) in innermost first order.
     *  Inside a constructor, proxies and any this$n symbol are duplicated
     *  in an additional innermost scope, where they represent the constructor
     *  parameters.
     */
    List<VarSymbol> outerThisStack;

    /** The name of a free variable proxy.
     */
    Name proxyName(Name name, int index) {
        Name proxyName = names.fromString("val" + target.syntheticNameChar() + name);
        if (index > 0) {
            proxyName = proxyName.append(names.fromString("" + target.syntheticNameChar() + index));
        }
        return proxyName;
    }

    /** Proxy definitions for all free variables in given list, in reverse order.
     *  @param pos        The source code position of the definition.
     *  @param freevars   The free variables.
     *  @param owner      The class in which the definitions go.
     */
    List<JCVariableDecl> freevarDefs(int pos, List<VarSymbol> freevars, Symbol owner) {
        return freevarDefs(pos, freevars, owner, 0);
    }

    List<JCVariableDecl> freevarDefs(int pos, List<VarSymbol> freevars, Symbol owner,
            long additionalFlags) {
        long flags = FINAL | SYNTHETIC | additionalFlags;
        List<JCVariableDecl> defs = List.nil();
        Set<Name> proxyNames = new HashSet<>();
        for (List<VarSymbol> l = freevars; l.nonEmpty(); l = l.tail) {
            VarSymbol v = l.head;
            int index = 0;
            Name proxyName;
            do {
                proxyName = proxyName(v.name, index++);
            } while (!proxyNames.add(proxyName));
            final Type type = v.erasure(types);
            VarSymbol proxy = new VarSymbol(
                flags, proxyName, type, owner);
            proxies.put(v, proxy);
            JCVariableDecl vd = make.at(pos).VarDef(proxy, null);
            vd.vartype = access(vd.vartype);
            defs = defs.prepend(vd);
        }
        return defs;
    }

    /** The name of a this$n field
     *  @param type   The class referenced by the this$n field
     */
    Name outerThisName(Type type, Symbol owner) {
        Type t = type.getEnclosingType();
        int nestingLevel = 0;
        while (t.hasTag(CLASS)) {
            t = t.getEnclosingType();
            nestingLevel++;
        }
        Name result = names.fromString("this" + target.syntheticNameChar() + nestingLevel);
        while (owner.kind == TYP && ((ClassSymbol)owner).members().findFirst(result) != null)
            result = names.fromString(result.toString() + target.syntheticNameChar());
        return result;
    }

    private VarSymbol makeOuterThisVarSymbol(Symbol owner, long flags) {
        Type target = types.erasure(owner.enclClass().type.getEnclosingType());
        VarSymbol outerThis =
            new VarSymbol(flags, outerThisName(target, owner), target, owner);
        outerThisStack = outerThisStack.prepend(outerThis);
        return outerThis;
    }

    private JCVariableDecl makeOuterThisVarDecl(int pos, VarSymbol sym) {
        JCVariableDecl vd = make.at(pos).VarDef(sym, null);
        vd.vartype = access(vd.vartype);
        return vd;
    }

    /** Definition for this$n field.
     *  @param pos        The source code position of the definition.
     *  @param owner      The method in which the definition goes.
     */
    JCVariableDecl outerThisDef(int pos, MethodSymbol owner) {
        ClassSymbol c = owner.enclClass();
        boolean isMandated =
            // Anonymous constructors
            (owner.isConstructor() && owner.isAnonymous()) ||
            // Constructors of non-private inner member classes
            (owner.isConstructor() && c.isInner() &&
             !c.isPrivate() && !c.isStatic());
        long flags =
            FINAL | (isMandated ? MANDATED : SYNTHETIC) | PARAMETER;
        VarSymbol outerThis = makeOuterThisVarSymbol(owner, flags);
        owner.extraParams = owner.extraParams.prepend(outerThis);
        return makeOuterThisVarDecl(pos, outerThis);
    }

    /** Definition for this$n field.
     *  @param pos        The source code position of the definition.
     *  @param owner      The class in which the definition goes.
     */
    JCVariableDecl outerThisDef(int pos, ClassSymbol owner) {
        Type target = types.erasure(owner.enclClass().type.getEnclosingType());
        long flags = FINAL | SYNTHETIC;
        VarSymbol outerThis = makeOuterThisVarSymbol(owner, flags);
        return makeOuterThisVarDecl(pos, outerThis);
    }

    /** Return a list of trees that load the free variables in given list,
     *  in reverse order.
     *  @param pos          The source code position to be used for the trees.
     *  @param freevars     The list of free variables.
     */
    List<JCExpression> loadFreevars(DiagnosticPosition pos, List<VarSymbol> freevars) {
        List<JCExpression> args = List.nil();
        for (List<VarSymbol> l = freevars; l.nonEmpty(); l = l.tail)
            args = args.prepend(loadFreevar(pos, l.head));
        return args;
    }
//where
        JCExpression loadFreevar(DiagnosticPosition pos, VarSymbol v) {
            return access(v, make.at(pos).Ident(v), null, false);
        }

    /** Construct a tree simulating the expression {@code C.this}.
     *  @param pos           The source code position to be used for the tree.
     *  @param c             The qualifier class.
     */
    JCExpression makeThis(DiagnosticPosition pos, TypeSymbol c) {
        if (currentClass == c) {
            // in this case, `this' works fine
            return make.at(pos).This(c.erasure(types));
        } else {
            // need to go via this$n
            return makeOuterThis(pos, c);
        }
    }

    /**
     * Optionally replace a try statement with the desugaring of a
     * try-with-resources statement.  The canonical desugaring of
     *
     * try ResourceSpecification
     *   Block
     *
     * is
     *
     * {
     *   final VariableModifiers_minus_final R #resource = Expression;
     *
     *   try ResourceSpecificationtail
     *     Block
     *   } body-only-finally {
     *     if (#resource != null) //nullcheck skipped if Expression is provably non-null
     *         #resource.close();
     *   } catch (Throwable #primaryException) {
     *       if (#resource != null) //nullcheck skipped if Expression is provably non-null
     *           try {
     *               #resource.close();
     *           } catch (Throwable #suppressedException) {
     *              #primaryException.addSuppressed(#suppressedException);
     *           }
     *       throw #primaryException;
     *   }
     * }
     *
     * @param tree  The try statement to inspect.
     * @return A a desugared try-with-resources tree, or the original
     * try block if there are no resources to manage.
     */
    JCTree makeTwrTry(JCTry tree) {
        make_at(tree.pos());
        twrVars = twrVars.dup();
        JCBlock twrBlock = makeTwrBlock(tree.resources, tree.body, 0);
        if (tree.catchers.isEmpty() && tree.finalizer == null)
            result = translate(twrBlock);
        else
            result = translate(make.Try(twrBlock, tree.catchers, tree.finalizer));
        twrVars = twrVars.leave();
        return result;
    }

    private JCBlock makeTwrBlock(List<JCTree> resources, JCBlock block, int depth) {
        if (resources.isEmpty())
            return block;

        // Add resource declaration or expression to block statements
        ListBuffer<JCStatement> stats = new ListBuffer<>();
        JCTree resource = resources.head;
        JCExpression resourceUse;
        boolean resourceNonNull;
        if (resource instanceof JCVariableDecl variableDecl) {
            resourceUse = make.Ident(variableDecl.sym).setType(resource.type);
            resourceNonNull = variableDecl.init != null && TreeInfo.skipParens(variableDecl.init).hasTag(NEWCLASS);
            stats.add(variableDecl);
        } else {
            Assert.check(resource instanceof JCExpression);
            VarSymbol syntheticTwrVar =
            new VarSymbol(SYNTHETIC | FINAL,
                          makeSyntheticName(names.fromString("twrVar" +
                                           depth), twrVars),
                          (resource.type.hasTag(BOT)) ?
                          syms.autoCloseableType : resource.type,
                          currentMethodSym);
            twrVars.enter(syntheticTwrVar);
            JCVariableDecl syntheticTwrVarDecl =
                make.VarDef(syntheticTwrVar, (JCExpression)resource);
            resourceUse = (JCExpression)make.Ident(syntheticTwrVar);
            resourceNonNull = false;
            stats.add(syntheticTwrVarDecl);
        }

        //create (semi-) finally block that will be copied into the main try body:
        int oldPos = make.pos;
        make.at(TreeInfo.endPos(block));

        // if (#resource != null) { #resource.close(); }
        JCStatement bodyCloseStatement = makeResourceCloseInvocation(resourceUse);

        if (!resourceNonNull) {
            bodyCloseStatement = make.If(makeNonNullCheck(resourceUse),
                                         bodyCloseStatement,
                                         null);
        }

        JCBlock finallyClause = make.Block(BODY_ONLY_FINALIZE, List.of(bodyCloseStatement));
        make.at(oldPos);

        // Create catch clause that saves exception, closes the resource and then rethrows the exception:
        VarSymbol primaryException =
            new VarSymbol(FINAL|SYNTHETIC,
                          names.fromString("t" +
                                           target.syntheticNameChar()),
                          syms.throwableType,
                          currentMethodSym);
        JCVariableDecl primaryExceptionDecl = make.VarDef(primaryException, null);

        // close resource:
        // try {
        //     #resource.close();
        // } catch (Throwable #suppressedException) {
        //     #primaryException.addSuppressed(#suppressedException);
        // }
        VarSymbol suppressedException =
            new VarSymbol(SYNTHETIC, make.paramName(2),
                          syms.throwableType,
                          currentMethodSym);
        JCStatement addSuppressedStatement =
            make.Exec(makeCall(make.Ident(primaryException),
                               names.addSuppressed,
                               List.of(make.Ident(suppressedException))));
        JCBlock closeResourceTryBlock =
            make.Block(0L, List.of(makeResourceCloseInvocation(resourceUse)));
        JCVariableDecl catchSuppressedDecl = make.VarDef(suppressedException, null);
        JCBlock catchSuppressedBlock = make.Block(0L, List.of(addSuppressedStatement));
        List<JCCatch> catchSuppressedClauses =
                List.of(make.Catch(catchSuppressedDecl, catchSuppressedBlock));
        JCTry closeResourceTry = make.Try(closeResourceTryBlock, catchSuppressedClauses, null);
        closeResourceTry.finallyCanCompleteNormally = true;

        JCStatement exceptionalCloseStatement = closeResourceTry;

        if (!resourceNonNull) {
            // if (#resource != null) {  }
            exceptionalCloseStatement = make.If(makeNonNullCheck(resourceUse),
                                                exceptionalCloseStatement,
                                                null);
        }

        JCStatement exceptionalRethrow = make.Throw(make.Ident(primaryException));
        JCBlock exceptionalCloseBlock = make.Block(0L, List.of(exceptionalCloseStatement, exceptionalRethrow));
        JCCatch exceptionalCatchClause = make.Catch(primaryExceptionDecl, exceptionalCloseBlock);

        //create the main try statement with the close:
        JCTry outerTry = make.Try(makeTwrBlock(resources.tail, block, depth + 1),
                                  List.of(exceptionalCatchClause),
                                  finallyClause);

        outerTry.finallyCanCompleteNormally = true;
        stats.add(outerTry);

        JCBlock newBlock = make.Block(0L, stats.toList());
        return newBlock;
    }

    private JCStatement makeResourceCloseInvocation(JCExpression resource) {
        // convert to AutoCloseable if needed
        if (types.asSuper(resource.type.referenceProjectionOrSelf(), syms.autoCloseableType.tsym) == null) {
            resource = convert(resource, syms.autoCloseableType);
        }

        // create resource.close() method invocation
        JCExpression resourceClose = makeCall(resource,
                                              names.close,
                                              List.nil());
        return make.Exec(resourceClose);
    }

    private JCExpression makeNonNullCheck(JCExpression expression) {
        return makeBinary(NE, expression, makeNull());
    }

    /** Construct a tree that represents the outer instance
     *  {@code C.this}. Never pick the current `this'.
     *  @param pos           The source code position to be used for the tree.
     *  @param c             The qualifier class.
     */
    JCExpression makeOuterThis(DiagnosticPosition pos, TypeSymbol c) {
        List<VarSymbol> ots = outerThisStack;
        if (ots.isEmpty()) {
            log.error(pos, Errors.NoEnclInstanceOfTypeInScope(c));
            Assert.error();
            return makeNull();
        }
        VarSymbol ot = ots.head;
        JCExpression tree = access(make.at(pos).Ident(ot));
        TypeSymbol otc = ot.type.tsym;
        while (otc != c) {
            do {
                ots = ots.tail;
                if (ots.isEmpty()) {
                    log.error(pos, Errors.NoEnclInstanceOfTypeInScope(c));
                    Assert.error(); // should have been caught in Attr
                    return tree;
                }
                ot = ots.head;
            } while (ot.owner != otc);
            if (otc.owner.kind != PCK && !otc.hasOuterInstance()) {
                chk.earlyRefError(pos, c);
                Assert.error(); // should have been caught in Attr
                return makeNull();
            }
            tree = access(make.at(pos).Select(tree, ot));
            otc = ot.type.tsym;
        }
        return tree;
    }

    /** Construct a tree that represents the closest outer instance
     *  {@code C.this} such that the given symbol is a member of C.
     *  @param pos           The source code position to be used for the tree.
     *  @param sym           The accessed symbol.
     *  @param preciseMatch  should we accept a type that is a subtype of
     *                       sym's owner, even if it doesn't contain sym
     *                       due to hiding, overriding, or non-inheritance
     *                       due to protection?
     */
    JCExpression makeOwnerThis(DiagnosticPosition pos, Symbol sym, boolean preciseMatch) {
        Symbol c = sym.owner;
        if (preciseMatch ? sym.isMemberOf(currentClass, types)
                         : currentClass.isSubClass(sym.owner, types)) {
            // in this case, `this' works fine
            return make.at(pos).This(c.erasure(types));
        } else {
            // need to go via this$n
            return makeOwnerThisN(pos, sym, preciseMatch);
        }
    }

    /**
     * Similar to makeOwnerThis but will never pick "this".
     */
    JCExpression makeOwnerThisN(DiagnosticPosition pos, Symbol sym, boolean preciseMatch) {
        Symbol c = sym.owner;
        List<VarSymbol> ots = outerThisStack;
        if (ots.isEmpty()) {
            log.error(pos, Errors.NoEnclInstanceOfTypeInScope(c));
            Assert.error();
            return makeNull();
        }
        VarSymbol ot = ots.head;
        JCExpression tree = access(make.at(pos).Ident(ot));
        TypeSymbol otc = ot.type.tsym;
        while (!(preciseMatch ? sym.isMemberOf(otc, types) : otc.isSubClass(sym.owner, types))) {
            do {
                ots = ots.tail;
                if (ots.isEmpty()) {
                    log.error(pos, Errors.NoEnclInstanceOfTypeInScope(c));
                    Assert.error();
                    return tree;
                }
                ot = ots.head;
            } while (ot.owner != otc);
            tree = access(make.at(pos).Select(tree, ot));
            otc = ot.type.tsym;
        }
        return tree;
    }

    /** Return tree simulating the assignment {@code this.name = name}, where
     *  name is the name of a free variable.
     */
    JCStatement initField(int pos, Symbol rhs, Symbol lhs) {
        Assert.check(rhs.owner.kind == MTH);
        Assert.check(rhs.owner.owner == lhs.owner);
        make.at(pos);
        return
            make.Exec(
                make.Assign(
                    make.Select(make.This(lhs.owner.erasure(types)), lhs),
                    make.Ident(rhs)).setType(lhs.erasure(types)));
    }

    /** Return tree simulating the assignment {@code this.this$n = this$n}.
     */
    JCStatement initOuterThis(int pos) {
        VarSymbol rhs = outerThisStack.head;
        Assert.check(rhs.owner.kind == MTH);
        VarSymbol lhs = outerThisStack.tail.head;
        Assert.check(rhs.owner.owner == lhs.owner);
        make.at(pos);
        return
            make.Exec(
                make.Assign(
                    make.Select(make.This(lhs.owner.erasure(types)), lhs),
                    make.Ident(rhs)).setType(lhs.erasure(types)));
    }

/**************************************************************************
 * Code for .class
 *************************************************************************/

    /** Return the symbol of a class to contain a cache of
     *  compiler-generated statics such as class$ and the
     *  $assertionsDisabled flag.  We create an anonymous nested class
     *  (unless one already exists) and return its symbol.  However,
     *  for backward compatibility in 1.4 and earlier we use the
     *  top-level class itself.
     */
    private ClassSymbol outerCacheClass() {
        ClassSymbol clazz = outermostClassDef.sym;
        Scope s = clazz.members();
        for (Symbol sym : s.getSymbols(NON_RECURSIVE))
            if (sym.kind == TYP &&
                sym.name == names.empty &&
                (sym.flags() & INTERFACE) == 0) return (ClassSymbol) sym;
        return makeEmptyClass(STATIC | SYNTHETIC, clazz).sym;
    }

    /** Create an attributed tree of the form left.name(). */
    private JCMethodInvocation makeCall(JCExpression left, Name name, List<JCExpression> args) {
        Assert.checkNonNull(left.type);
        Symbol funcsym = lookupMethod(make_pos, name, left.type,
                                      TreeInfo.types(args));
        return make.App(make.Select(left, funcsym), args);
    }

    /** The tree simulating a T.class expression.
     *  @param clazz      The tree identifying type T.
     */
    private JCExpression classOf(JCTree clazz) {
        return classOfType(clazz.type, clazz.pos());
    }

    private JCExpression classOfType(Type type, DiagnosticPosition pos) {
        switch (type.getTag()) {
        case BYTE: case SHORT: case CHAR: case INT: case LONG: case FLOAT:
        case DOUBLE: case BOOLEAN: case VOID:
            // replace with <BoxedClass>.TYPE
            ClassSymbol c = types.boxedClass(type);
            Symbol typeSym =
                rs.accessBase(
                    rs.findIdentInType(pos, attrEnv, c.type, names.TYPE, KindSelector.VAR),
                    pos, c.type, names.TYPE, true);
            if (typeSym.kind == VAR)
                ((VarSymbol)typeSym).getConstValue(); // ensure initializer is evaluated
            return make.QualIdent(typeSym);
        case CLASS: case ARRAY:
                VarSymbol sym = new VarSymbol(
                        STATIC | PUBLIC | FINAL, names._class,
                        syms.classType, type.tsym);
                return make_at(pos).Select(make.Type(type), sym);
        default:
            throw new AssertionError();
        }
    }

/**************************************************************************
 * Code for enabling/disabling assertions.
 *************************************************************************/

    private ClassSymbol assertionsDisabledClassCache;

    /**Used to create an auxiliary class to hold $assertionsDisabled for interfaces.
     */
    private ClassSymbol assertionsDisabledClass() {
        if (assertionsDisabledClassCache != null) return assertionsDisabledClassCache;

        assertionsDisabledClassCache = makeEmptyClass(STATIC | SYNTHETIC, outermostClassDef.sym).sym;

        return assertionsDisabledClassCache;
    }

    // This code is not particularly robust if the user has
    // previously declared a member named '$assertionsDisabled'.
    // The same faulty idiom also appears in the translation of
    // class literals above.  We should report an error if a
    // previous declaration is not synthetic.

    private JCExpression assertFlagTest(DiagnosticPosition pos) {
        // Outermost class may be either true class or an interface.
        ClassSymbol outermostClass = outermostClassDef.sym;

        //only classes can hold a non-public field, look for a usable one:
        ClassSymbol container = !currentClass.isInterface() ? currentClass :
                assertionsDisabledClass();

        VarSymbol assertDisabledSym =
            (VarSymbol)lookupSynthetic(dollarAssertionsDisabled,
                                       container.members());
        if (assertDisabledSym == null) {
            assertDisabledSym =
                new VarSymbol(STATIC | FINAL | SYNTHETIC,
                              dollarAssertionsDisabled,
                              syms.booleanType,
                              container);
            enterSynthetic(pos, assertDisabledSym, container.members());
            Symbol desiredAssertionStatusSym = lookupMethod(pos,
                                                            names.desiredAssertionStatus,
                                                            types.erasure(syms.classType),
                                                            List.nil());
            JCClassDecl containerDef = classDef(container);
            make_at(containerDef.pos());
            JCExpression notStatus = makeUnary(NOT, make.App(make.Select(
                    classOfType(types.erasure(outermostClass.type),
                                containerDef.pos()),
                    desiredAssertionStatusSym)));
            JCVariableDecl assertDisabledDef = make.VarDef(assertDisabledSym,
                                                   notStatus);
            containerDef.defs = containerDef.defs.prepend(assertDisabledDef);

            if (currentClass.isInterface()) {
                //need to load the assertions enabled/disabled state while
                //initializing the interface:
                JCClassDecl currentClassDef = classDef(currentClass);
                make_at(currentClassDef.pos());
                JCStatement dummy = make.If(make.QualIdent(assertDisabledSym), make.Skip(), null);
                JCBlock clinit = make.Block(STATIC, List.of(dummy));
                currentClassDef.defs = currentClassDef.defs.prepend(clinit);
            }
        }
        make_at(pos);
        return makeUnary(NOT, make.Ident(assertDisabledSym));
    }


/**************************************************************************
 * Building blocks for let expressions
 *************************************************************************/

    interface TreeBuilder {
        JCExpression build(JCExpression arg);
    }

    /** Construct an expression using the builder, with the given rval
     *  expression as an argument to the builder.  However, the rval
     *  expression must be computed only once, even if used multiple
     *  times in the result of the builder.  We do that by
     *  constructing a "let" expression that saves the rvalue into a
     *  temporary variable and then uses the temporary variable in
     *  place of the expression built by the builder.  The complete
     *  resulting expression is of the form
     *  <pre>
     *    (let <b>TYPE</b> <b>TEMP</b> = <b>RVAL</b>;
     *     in (<b>BUILDER</b>(<b>TEMP</b>)))
     *  </pre>
     *  where <code><b>TEMP</b></code> is a newly declared variable
     *  in the let expression.
     */
    JCExpression abstractRval(JCExpression rval, Type type, TreeBuilder builder) {
        rval = TreeInfo.skipParens(rval);
        switch (rval.getTag()) {
        case LITERAL:
            return builder.build(rval);
        case IDENT:
            JCIdent id = (JCIdent) rval;
            if ((id.sym.flags() & FINAL) != 0 && id.sym.owner.kind == MTH)
                return builder.build(rval);
        }
        Name name = TreeInfo.name(rval);
        if (name == names._super || name == names._this)
            return builder.build(rval);
        VarSymbol var =
            new VarSymbol(FINAL|SYNTHETIC,
                          names.fromString(
                                          target.syntheticNameChar()
                                          + "" + rval.hashCode()),
                                      type,
                                      currentMethodSym);
        rval = convert(rval,type);
        JCVariableDecl def = make.VarDef(var, rval); // XXX cast
        JCExpression built = builder.build(make.Ident(var));
        JCExpression res = make.LetExpr(def, built);
        res.type = built.type;
        return res;
    }

    // same as above, with the type of the temporary variable computed
    JCExpression abstractRval(JCExpression rval, TreeBuilder builder) {
        return abstractRval(rval, rval.type, builder);
    }

    // same as above, but for an expression that may be used as either
    // an rvalue or an lvalue.  This requires special handling for
    // Select expressions, where we place the left-hand-side of the
    // select in a temporary, and for Indexed expressions, where we
    // place both the indexed expression and the index value in temps.
    JCExpression abstractLval(JCExpression lval, final TreeBuilder builder) {
        lval = TreeInfo.skipParens(lval);
        switch (lval.getTag()) {
        case IDENT:
            return builder.build(lval);
        case SELECT: {
            final JCFieldAccess s = (JCFieldAccess)lval;
            Symbol lid = TreeInfo.symbol(s.selected);
            if (lid != null && lid.kind == TYP) return builder.build(lval);
            return abstractRval(s.selected, selected -> builder.build(make.Select(selected, s.sym)));
        }
        case INDEXED: {
            final JCArrayAccess i = (JCArrayAccess)lval;
            return abstractRval(i.indexed, indexed -> abstractRval(i.index, syms.intType, index -> {
                JCExpression newLval = make.Indexed(indexed, index);
                newLval.setType(i.type);
                return builder.build(newLval);
            }));
        }
        case TYPECAST: {
            return abstractLval(((JCTypeCast)lval).expr, builder);
        }
        }
        throw new AssertionError(lval);
    }

    // evaluate and discard the first expression, then evaluate the second.
    JCExpression makeComma(final JCExpression expr1, final JCExpression expr2) {
        JCExpression res = make.LetExpr(List.of(make.Exec(expr1)), expr2);
        res.type = expr2.type;
        return res;
    }

/**************************************************************************
 * Translation methods
 *************************************************************************/

    /** Visitor argument: enclosing operator node.
     */
    private JCExpression enclOp;

    /** Visitor method: Translate a single node.
     *  Attach the source position from the old tree to its replacement tree.
     */
    @Override
    public <T extends JCTree> T translate(T tree) {
        if (tree == null) {
            return null;
        } else {
            make_at(tree.pos());
            T result = super.translate(tree);
            if (endPosTable != null && result != tree) {
                endPosTable.replaceTree(tree, result);
            }
            return result;
        }
    }

    /** Visitor method: Translate a single node, boxing or unboxing if needed.
     */
    public <T extends JCExpression> T translate(T tree, Type type) {
        return (tree == null) ? null :
                applyPrimitiveConversionsAsNeeded(boxIfNeeded(translate(tree), type), type);
    }

    /** Visitor method: Translate tree.
     */
    public <T extends JCTree> T translate(T tree, JCExpression enclOp) {
        JCExpression prevEnclOp = this.enclOp;
        this.enclOp = enclOp;
        T res = translate(tree);
        this.enclOp = prevEnclOp;
        return res;
    }

    /** Visitor method: Translate list of trees.
     */
    public <T extends JCExpression> List<T> translate(List<T> trees, Type type) {
        if (trees == null) return null;
        for (List<T> l = trees; l.nonEmpty(); l = l.tail)
            l.head = translate(l.head, type);
        return trees;
    }

    public void visitPackageDef(JCPackageDecl tree) {
        if (!needPackageInfoClass(tree))
                        return;

        long flags = Flags.ABSTRACT | Flags.INTERFACE;
        // package-info is marked SYNTHETIC in JDK 1.6 and later releases
        flags = flags | Flags.SYNTHETIC;
        ClassSymbol c = tree.packge.package_info;
        c.setAttributes(tree.packge);
        c.flags_field |= flags;
        ClassType ctype = (ClassType) c.type;
        ctype.supertype_field = syms.objectType;
        ctype.interfaces_field = List.nil();
        createInfoClass(tree.annotations, c);
    }
    // where
    private boolean needPackageInfoClass(JCPackageDecl pd) {
        switch (pkginfoOpt) {
            case ALWAYS:
                return true;
            case LEGACY:
                return pd.getAnnotations().nonEmpty();
            case NONEMPTY:
                for (Attribute.Compound a :
                         pd.packge.getDeclarationAttributes()) {
                    Attribute.RetentionPolicy p = types.getRetention(a);
                    if (p != Attribute.RetentionPolicy.SOURCE)
                        return true;
                }
                return false;
        }
        throw new AssertionError();
    }

    public void visitModuleDef(JCModuleDecl tree) {
        ModuleSymbol msym = tree.sym;
        ClassSymbol c = msym.module_info;
        c.setAttributes(msym);
        c.flags_field |= Flags.MODULE;
        createInfoClass(List.nil(), tree.sym.module_info);
    }

    private void createInfoClass(List<JCAnnotation> annots, ClassSymbol c) {
        long flags = Flags.ABSTRACT | Flags.INTERFACE;
        JCClassDecl infoClass =
                make.ClassDef(make.Modifiers(flags, annots),
                    c.name, List.nil(),
                    null, List.nil(), List.nil());
        infoClass.sym = c;
        translated.append(infoClass);
    }

    public void visitClassDef(JCClassDecl tree) {
        Env<AttrContext> prevEnv = attrEnv;
        ClassSymbol currentClassPrev = currentClass;
        MethodSymbol currentMethodSymPrev = currentMethodSym;

        currentClass = tree.sym;
        currentMethodSym = null;
        attrEnv = typeEnvs.remove(currentClass);
        if (attrEnv == null)
            attrEnv = prevEnv;

        classdefs.put(currentClass, tree);

        Map<Symbol, Symbol> prevProxies = proxies;
        proxies = new HashMap<>(proxies);
        List<VarSymbol> prevOuterThisStack = outerThisStack;

        // If this is an enum definition
        if ((tree.mods.flags & ENUM) != 0 &&
            (types.supertype(currentClass.type).tsym.flags() & ENUM) == 0)
            visitEnumDef(tree);

        if ((tree.mods.flags & RECORD) != 0) {
            visitRecordDef(tree);
        }

        // If this is a nested class, define a this$n field for
        // it and add to proxies.
        JCVariableDecl otdef = null;
        if (currentClass.hasOuterInstance())
            otdef = outerThisDef(tree.pos, currentClass);

        // If this is a local class, define proxies for all its free variables.
        List<JCVariableDecl> fvdefs = freevarDefs(
            tree.pos, freevars(currentClass), currentClass);

        // Recursively translate superclass, interfaces.
        tree.extending = translate(tree.extending);
        tree.implementing = translate(tree.implementing);

        if (currentClass.isDirectlyOrIndirectlyLocal()) {
            ClassSymbol encl = currentClass.owner.enclClass();
            if (encl.trans_local == null) {
                encl.trans_local = List.nil();
            }
            encl.trans_local = encl.trans_local.prepend(currentClass);
        }

        // Recursively translate members, taking into account that new members
        // might be created during the translation and prepended to the member
        // list `tree.defs'.
        List<JCTree> seen = List.nil();
        while (tree.defs != seen) {
            List<JCTree> unseen = tree.defs;
            for (List<JCTree> l = unseen; l.nonEmpty() && l != seen; l = l.tail) {
                JCTree outermostMemberDefPrev = outermostMemberDef;
                if (outermostMemberDefPrev == null) outermostMemberDef = l.head;
                l.head = translate(l.head);
                outermostMemberDef = outermostMemberDefPrev;
            }
            seen = unseen;
        }

        // Convert a protected modifier to public, mask static modifier.
        if ((tree.mods.flags & PROTECTED) != 0) tree.mods.flags |= PUBLIC;
        tree.mods.flags &= ClassFlags;

        // Convert name to flat representation, replacing '.' by '$'.
        tree.name = Convert.shortName(currentClass.flatName());

        // Add this$n and free variables proxy definitions to class.

        for (List<JCVariableDecl> l = fvdefs; l.nonEmpty(); l = l.tail) {
            tree.defs = tree.defs.prepend(l.head);
            enterSynthetic(tree.pos(), l.head.sym, currentClass.members());
        }
        if (currentClass.hasOuterInstance()) {
            tree.defs = tree.defs.prepend(otdef);
            enterSynthetic(tree.pos(), otdef.sym, currentClass.members());
        }

        proxies = prevProxies;
        outerThisStack = prevOuterThisStack;

        // Append translated tree to `translated' queue.
        translated.append(tree);

        attrEnv = prevEnv;
        currentClass = currentClassPrev;
        currentMethodSym = currentMethodSymPrev;

        // Return empty block {} as a placeholder for an inner class.
        result = make_at(tree.pos()).Block(SYNTHETIC, List.nil());
    }

    List<JCTree> generateMandatedAccessors(JCClassDecl tree) {
        List<JCVariableDecl> fields = TreeInfo.recordFields(tree);
        return tree.sym.getRecordComponents().stream()
                .filter(rc -> (rc.accessor.flags() & Flags.GENERATED_MEMBER) != 0)
                .map(rc -> {
                    // we need to return the field not the record component
                    JCVariableDecl field = fields.stream().filter(f -> f.name == rc.name).findAny().get();
                    make_at(tree.pos());
                    return make.MethodDef(rc.accessor, make.Block(0,
                            List.of(make.Return(make.Ident(field)))));
                }).collect(List.collector());
    }

    /** Translate an enum class. */
    private void visitEnumDef(JCClassDecl tree) {
        make_at(tree.pos());

        // add the supertype, if needed
        if (tree.extending == null)
            tree.extending = make.Type(types.supertype(tree.type));

        // classOfType adds a cache field to tree.defs
        JCExpression e_class = classOfType(tree.sym.type, tree.pos()).
            setType(types.erasure(syms.classType));

        // process each enumeration constant, adding implicit constructor parameters
        int nextOrdinal = 0;
        ListBuffer<JCExpression> values = new ListBuffer<>();
        ListBuffer<JCTree> enumDefs = new ListBuffer<>();
        ListBuffer<JCTree> otherDefs = new ListBuffer<>();
        for (List<JCTree> defs = tree.defs;
             defs.nonEmpty();
             defs=defs.tail) {
            if (defs.head.hasTag(VARDEF) && (((JCVariableDecl) defs.head).mods.flags & ENUM) != 0) {
                JCVariableDecl var = (JCVariableDecl)defs.head;
                visitEnumConstantDef(var, nextOrdinal++);
                values.append(make.QualIdent(var.sym));
                enumDefs.append(var);
            } else {
                otherDefs.append(defs.head);
            }
        }

        // synthetic private static T[] $values() { return new T[] { a, b, c }; }
        // synthetic private static final T[] $VALUES = $values();
        Name valuesName = syntheticName(tree, "VALUES");
        Type arrayType = new ArrayType(types.erasure(tree.type), syms.arrayClass);
        VarSymbol valuesVar = new VarSymbol(PRIVATE|FINAL|STATIC|SYNTHETIC,
                                            valuesName,
                                            arrayType,
                                            tree.type.tsym);
        JCNewArray newArray = make.NewArray(make.Type(types.erasure(tree.type)),
                                          List.nil(),
                                          values.toList());
        newArray.type = arrayType;

        MethodSymbol valuesMethod = new MethodSymbol(PRIVATE|STATIC|SYNTHETIC,
                syntheticName(tree, "values"),
                new MethodType(List.nil(), arrayType, List.nil(), tree.type.tsym),
                tree.type.tsym);
        enumDefs.append(make.MethodDef(valuesMethod, make.Block(0, List.of(make.Return(newArray)))));
        tree.sym.members().enter(valuesMethod);

        enumDefs.append(make.VarDef(valuesVar, make.App(make.QualIdent(valuesMethod))));
        tree.sym.members().enter(valuesVar);

        Symbol valuesSym = lookupMethod(tree.pos(), names.values,
                                        tree.type, List.nil());
        List<JCStatement> valuesBody;
        if (useClone()) {
            // return (T[]) $VALUES.clone();
            JCTypeCast valuesResult =
                make.TypeCast(valuesSym.type.getReturnType(),
                              make.App(make.Select(make.Ident(valuesVar),
                                                   syms.arrayCloneMethod)));
            valuesBody = List.of(make.Return(valuesResult));
        } else {
            // template: T[] $result = new T[$values.length];
            Name resultName = syntheticName(tree, "result");
            VarSymbol resultVar = new VarSymbol(FINAL|SYNTHETIC,
                                                resultName,
                                                arrayType,
                                                valuesSym);
            JCNewArray resultArray = make.NewArray(make.Type(types.erasure(tree.type)),
                                  List.of(make.Select(make.Ident(valuesVar), syms.lengthVar)),
                                  null);
            resultArray.type = arrayType;
            JCVariableDecl decl = make.VarDef(resultVar, resultArray);

            // template: System.arraycopy($VALUES, 0, $result, 0, $VALUES.length);
            if (systemArraycopyMethod == null) {
                systemArraycopyMethod =
                    new MethodSymbol(PUBLIC | STATIC,
                                     names.fromString("arraycopy"),
                                     new MethodType(List.of(syms.objectType,
                                                            syms.intType,
                                                            syms.objectType,
                                                            syms.intType,
                                                            syms.intType),
                                                    syms.voidType,
                                                    List.nil(),
                                                    syms.methodClass),
                                     syms.systemType.tsym);
            }
            JCStatement copy =
                make.Exec(make.App(make.Select(make.Ident(syms.systemType.tsym),
                                               systemArraycopyMethod),
                          List.of(make.Ident(valuesVar), make.Literal(0),
                                  make.Ident(resultVar), make.Literal(0),
                                  make.Select(make.Ident(valuesVar), syms.lengthVar))));

            // template: return $result;
            JCStatement ret = make.Return(make.Ident(resultVar));
            valuesBody = List.of(decl, copy, ret);
        }

        JCMethodDecl valuesDef =
             make.MethodDef((MethodSymbol)valuesSym, make.Block(0, valuesBody));

        enumDefs.append(valuesDef);

        if (debugLower)
            System.err.println(tree.sym + ".valuesDef = " + valuesDef);

        /** The template for the following code is:
         *
         *     public static E valueOf(String name) {
         *         return (E)Enum.valueOf(E.class, name);
         *     }
         *
         *  where E is tree.sym
         */
        MethodSymbol valueOfSym = lookupMethod(tree.pos(),
                         names.valueOf,
                         tree.sym.type,
                         List.of(syms.stringType));
        Assert.check((valueOfSym.flags() & STATIC) != 0);
        VarSymbol nameArgSym = valueOfSym.params.head;
        JCIdent nameVal = make.Ident(nameArgSym);
        JCStatement enum_ValueOf =
            make.Return(make.TypeCast(tree.sym.type,
                                      makeCall(make.Ident(syms.enumSym),
                                               names.valueOf,
                                               List.of(e_class, nameVal))));
        JCMethodDecl valueOf = make.MethodDef(valueOfSym,
                                           make.Block(0, List.of(enum_ValueOf)));
        nameVal.sym = valueOf.params.head.sym;
        if (debugLower)
            System.err.println(tree.sym + ".valueOf = " + valueOf);
        enumDefs.append(valueOf);

        enumDefs.appendList(otherDefs.toList());
        tree.defs = enumDefs.toList();
    }
        // where
        private MethodSymbol systemArraycopyMethod;
        private boolean useClone() {
            try {
                return syms.objectType.tsym.members().findFirst(names.clone) != null;
            }
            catch (CompletionFailure e) {
                return false;
            }
        }

        private Name syntheticName(JCClassDecl tree, String baseName) {
            Name valuesName = names.fromString(target.syntheticNameChar() + baseName);
            while (tree.sym.members().findFirst(valuesName) != null) // avoid name clash
                valuesName = names.fromString(valuesName + "" + target.syntheticNameChar());
            return valuesName;
        }

    /** Translate an enumeration constant and its initializer. */
    private void visitEnumConstantDef(JCVariableDecl var, int ordinal) {
        JCNewClass varDef = (JCNewClass)var.init;
        varDef.args = varDef.args.
            prepend(makeLit(syms.intType, ordinal)).
            prepend(makeLit(syms.stringType, var.name.toString()));
    }

    private List<VarSymbol> recordVars(Type t) {
        List<VarSymbol> vars = List.nil();
        while (!t.hasTag(NONE)) {
            if (t.hasTag(CLASS)) {
                for (Symbol s : t.tsym.members().getSymbols(s -> s.kind == VAR && (s.flags() & RECORD) != 0)) {
                    vars = vars.prepend((VarSymbol)s);
                }
            }
            t = types.supertype(t);
        }
        return vars;
    }

    /** Translate a record. */
    private void visitRecordDef(JCClassDecl tree) {
        make_at(tree.pos());
        List<VarSymbol> vars = recordVars(tree.type);
        MethodHandleSymbol[] getterMethHandles = new MethodHandleSymbol[vars.size()];
        int index = 0;
        for (VarSymbol var : vars) {
            if (var.owner != tree.sym) {
                var = new VarSymbol(var.flags_field, var.name, var.type, tree.sym);
            }
            getterMethHandles[index] = var.asMethodHandle(true);
            index++;
        }

        tree.defs = tree.defs.appendList(generateMandatedAccessors(tree));
        tree.defs = tree.defs.appendList(List.of(
                generateRecordMethod(tree, names.toString, vars, getterMethHandles),
                generateRecordMethod(tree, names.hashCode, vars, getterMethHandles),
                generateRecordMethod(tree, names.equals, vars, getterMethHandles)
        ));
    }

    JCTree generateRecordMethod(JCClassDecl tree, Name name, List<VarSymbol> vars, MethodHandleSymbol[] getterMethHandles) {
        make_at(tree.pos());
        boolean isEquals = name == names.equals;
        MethodSymbol msym = lookupMethod(tree.pos(),
                name,
                tree.sym.type,
                isEquals ? List.of(syms.objectType) : List.nil());
        // compiler generated methods have the record flag set, user defined ones dont
        if ((msym.flags() & RECORD) != 0) {
            /* class java.lang.runtime.ObjectMethods provides a common bootstrap that provides a customized implementation
             * for methods: toString, hashCode and equals. Here we just need to generate and indy call to:
             * java.lang.runtime.ObjectMethods::bootstrap and provide: the record class, the record component names and
             * the accessors.
             */
            Name bootstrapName = names.bootstrap;
            LoadableConstant[] staticArgsValues = new LoadableConstant[2 + getterMethHandles.length];
            staticArgsValues[0] = (ClassType)tree.sym.type;
            String concatNames = vars.stream()
                    .map(v -> v.name)
                    .collect(Collectors.joining(";", "", ""));
            staticArgsValues[1] = LoadableConstant.String(concatNames);
            int index = 2;
            for (MethodHandleSymbol mho : getterMethHandles) {
                staticArgsValues[index] = mho;
                index++;
            }

            List<Type> staticArgTypes = List.of(syms.classType,
                    syms.stringType,
                    new ArrayType(syms.methodHandleType, syms.arrayClass));

            JCFieldAccess qualifier = makeIndyQualifier(syms.objectMethodsType, tree, msym,
                    List.of(syms.methodHandleLookupType,
                            syms.stringType,
                            syms.typeDescriptorType).appendList(staticArgTypes),
                    staticArgsValues, bootstrapName, name, false);

            VarSymbol _this = new VarSymbol(SYNTHETIC, names._this, tree.sym.type, tree.sym);

            JCMethodInvocation proxyCall;
            if (!isEquals) {
                proxyCall = make.Apply(List.nil(), qualifier, List.of(make.Ident(_this)));
            } else {
                VarSymbol o = msym.params.head;
                o.adr = 0;
                proxyCall = make.Apply(List.nil(), qualifier, List.of(make.Ident(_this), make.Ident(o)));
            }
            proxyCall.type = qualifier.type;
            return make.MethodDef(msym, make.Block(0, List.of(make.Return(proxyCall))));
        } else {
            return make.Block(SYNTHETIC, List.nil());
        }
    }

    private String argsTypeSig(List<Type> typeList) {
        LowerSignatureGenerator sg = new LowerSignatureGenerator();
        sg.assembleSig(typeList);
        return sg.toString();
    }

    /**
     * Signature Generation
     */
    private class LowerSignatureGenerator extends Types.SignatureGenerator {

        /**
         * An output buffer for type signatures.
         */
        StringBuilder sb = new StringBuilder();

        LowerSignatureGenerator() {
            super(types);
        }

        @Override
        protected void append(char ch) {
            sb.append(ch);
        }

        @Override
        protected void append(byte[] ba) {
            sb.append(new String(ba));
        }

        @Override
        protected void append(Name name) {
            sb.append(name.toString());
        }

        @Override
        public String toString() {
            return sb.toString();
        }
    }

    /**
     * Creates an indy qualifier, helpful to be part of an indy invocation
     * @param site                the site
     * @param tree                a class declaration tree
     * @param msym                the method symbol
     * @param staticArgTypes      the static argument types
     * @param staticArgValues     the static argument values
     * @param bootstrapName       the bootstrap name to look for
     * @param argName             normally bootstraps receives a method name as second argument, if you want that name
     *                            to be different to that of the bootstrap name pass a different name here
     * @param isStatic            is it static or not
     * @return                    a field access tree
     */
    JCFieldAccess makeIndyQualifier(
            Type site,
            JCClassDecl tree,
            MethodSymbol msym,
            List<Type> staticArgTypes,
            LoadableConstant[] staticArgValues,
            Name bootstrapName,
            Name argName,
            boolean isStatic) {
        Symbol bsm = rs.resolveInternalMethod(tree.pos(), attrEnv, site,
                bootstrapName, staticArgTypes, List.nil());

        MethodType indyType = msym.type.asMethodType();
        indyType = new MethodType(
                isStatic ? List.nil() : indyType.argtypes.prepend(tree.sym.type),
                indyType.restype,
                indyType.thrown,
                syms.methodClass
        );
        DynamicMethodSymbol dynSym = new DynamicMethodSymbol(argName,
                syms.noSymbol,
                ((MethodSymbol)bsm).asHandle(),
                indyType,
                staticArgValues);
        JCFieldAccess qualifier = make.Select(make.QualIdent(site.tsym), argName);
        qualifier.sym = dynSym;
        qualifier.type = msym.type.asMethodType().restype;
        return qualifier;
    }

    public void visitMethodDef(JCMethodDecl tree) {
        if (tree.name == names.init && (currentClass.flags_field&ENUM) != 0) {
            // Add "String $enum$name, int $enum$ordinal" to the beginning of the
            // argument list for each constructor of an enum.
            JCVariableDecl nameParam = make_at(tree.pos()).
                Param(names.fromString(target.syntheticNameChar() +
                                       "enum" + target.syntheticNameChar() + "name"),
                      syms.stringType, tree.sym);
            nameParam.mods.flags |= SYNTHETIC; nameParam.sym.flags_field |= SYNTHETIC;
            JCVariableDecl ordParam = make.
                Param(names.fromString(target.syntheticNameChar() +
                                       "enum" + target.syntheticNameChar() +
                                       "ordinal"),
                      syms.intType, tree.sym);
            ordParam.mods.flags |= SYNTHETIC; ordParam.sym.flags_field |= SYNTHETIC;

            MethodSymbol m = tree.sym;
            tree.params = tree.params.prepend(ordParam).prepend(nameParam);

            m.extraParams = m.extraParams.prepend(ordParam.sym);
            m.extraParams = m.extraParams.prepend(nameParam.sym);
            Type olderasure = m.erasure(types);
            m.erasure_field = new MethodType(
                olderasure.getParameterTypes().prepend(syms.intType).prepend(syms.stringType),
                olderasure.getReturnType(),
                olderasure.getThrownTypes(),
                syms.methodClass);
        }

        JCMethodDecl prevMethodDef = currentMethodDef;
        MethodSymbol prevMethodSym = currentMethodSym;
        try {
            currentMethodDef = tree;
            currentMethodSym = tree.sym;
            visitMethodDefInternal(tree);
        } finally {
            currentMethodDef = prevMethodDef;
            currentMethodSym = prevMethodSym;
        }
    }

    private void visitMethodDefInternal(JCMethodDecl tree) {
        if (tree.name == names.init &&
            (currentClass.isInner() || currentClass.isDirectlyOrIndirectlyLocal())) {
            // We are seeing a constructor of an inner class.
            MethodSymbol m = tree.sym;

            // Push a new proxy scope for constructor parameters.
            // and create definitions for any this$n and proxy parameters.
            Map<Symbol, Symbol> prevProxies = proxies;
            proxies = new HashMap<>(proxies);
            List<VarSymbol> prevOuterThisStack = outerThisStack;
            List<VarSymbol> fvs = freevars(currentClass);
            JCVariableDecl otdef = null;
            if (currentClass.hasOuterInstance())
                otdef = outerThisDef(tree.pos, m);
            List<JCVariableDecl> fvdefs = freevarDefs(tree.pos, fvs, m, PARAMETER);

            // Recursively translate result type, parameters and thrown list.
            tree.restype = translate(tree.restype);
            tree.params = translateVarDefs(tree.params);
            tree.thrown = translate(tree.thrown);

            // when compiling stubs, don't process body
            if (tree.body == null) {
                result = tree;
                return;
            }

            // Add this$n (if needed) in front of and free variables behind
            // constructor parameter list.
            tree.params = tree.params.appendList(fvdefs);
            if (currentClass.hasOuterInstance()) {
                tree.params = tree.params.prepend(otdef);
            }

            // If this is an initial constructor, i.e., it does not start with
            // this(...), insert initializers for this$n and proxies
            // before (pre-1.4, after) the call to superclass constructor.
            JCStatement selfCall = translate(tree.body.stats.head);

            List<JCStatement> added = List.nil();
            if (fvs.nonEmpty()) {
                List<Type> addedargtypes = List.nil();
                for (List<VarSymbol> l = fvs; l.nonEmpty(); l = l.tail) {
                    m.capturedLocals =
                        m.capturedLocals.prepend((VarSymbol)
                                                (proxies.get(l.head)));
                    if (TreeInfo.isInitialConstructor(tree)) {
                        added = added.prepend(
                          initField(tree.body.pos, proxies.get(l.head), prevProxies.get(l.head)));
                    }
                    addedargtypes = addedargtypes.prepend(l.head.erasure(types));
                }
                Type olderasure = m.erasure(types);
                m.erasure_field = new MethodType(
                    olderasure.getParameterTypes().appendList(addedargtypes),
                    olderasure.getReturnType(),
                    olderasure.getThrownTypes(),
                    syms.methodClass);
            }
            if (currentClass.hasOuterInstance() &&
                TreeInfo.isInitialConstructor(tree))
            {
                added = added.prepend(initOuterThis(tree.body.pos));
            }

            // pop local variables from proxy stack
            proxies = prevProxies;

            // recursively translate following local statements and
            // combine with this- or super-call
            List<JCStatement> stats = translate(tree.body.stats.tail);
            tree.body.stats = stats.prepend(selfCall).prependList(added);
            outerThisStack = prevOuterThisStack;
        } else {
            Map<Symbol, Symbol> prevLambdaTranslationMap =
                    lambdaTranslationMap;
            try {
                lambdaTranslationMap = (tree.sym.flags() & SYNTHETIC) != 0 &&
                        tree.sym.name.startsWith(names.lambda) ?
                        makeTranslationMap(tree) : null;
                super.visitMethodDef(tree);
            } finally {
                lambdaTranslationMap = prevLambdaTranslationMap;
            }
        }
        if (tree.name == names.init && (tree.sym.flags_field & Flags.COMPACT_RECORD_CONSTRUCTOR) != 0) {
            // lets find out if there is any field waiting to be initialized
            ListBuffer<VarSymbol> fields = new ListBuffer<>();
            for (Symbol sym : currentClass.getEnclosedElements()) {
                if (sym.kind == Kinds.Kind.VAR && ((sym.flags() & RECORD) != 0))
                    fields.append((VarSymbol) sym);
            }
            for (VarSymbol field: fields) {
                if ((field.flags_field & Flags.UNINITIALIZED_FIELD) != 0) {
                    VarSymbol param = tree.params.stream().filter(p -> p.name == field.name).findFirst().get().sym;
                    make.at(tree.pos);
                    tree.body.stats = tree.body.stats.append(
                            make.Exec(
                                    make.Assign(
                                            make.Select(make.This(field.owner.erasure(types)), field),
                                            make.Ident(param)).setType(field.erasure(types))));
                    // we don't need the flag at the field anymore
                    field.flags_field &= ~Flags.UNINITIALIZED_FIELD;
                }
            }
        }
        result = tree;
    }
    //where
        private Map<Symbol, Symbol> makeTranslationMap(JCMethodDecl tree) {
            Map<Symbol, Symbol> translationMap = new HashMap<>();
            for (JCVariableDecl vd : tree.params) {
                Symbol p = vd.sym;
                if (p != p.baseSymbol()) {
                    translationMap.put(p.baseSymbol(), p);
                }
            }
            return translationMap;
        }

    public void visitTypeCast(JCTypeCast tree) {
        tree.clazz = translate(tree.clazz);
        if (tree.type.isPrimitive() != tree.expr.type.isPrimitive())
            tree.expr = translate(tree.expr, tree.type);
        else
            tree.expr = translate(tree.expr);
        result = tree;
    }

    public void visitNewClass(JCNewClass tree) {
        ClassSymbol c = (ClassSymbol)tree.constructor.owner;

        // Box arguments, if necessary
        boolean isEnum = (tree.constructor.owner.flags() & ENUM) != 0;
        List<Type> argTypes = tree.constructor.type.getParameterTypes();
        if (isEnum) argTypes = argTypes.prepend(syms.intType).prepend(syms.stringType);
        tree.args = boxArgs(argTypes, tree.args, tree.varargsElement);
        tree.varargsElement = null;

        // If created class is local, add free variables after
        // explicit constructor arguments.
        if (c.isDirectlyOrIndirectlyLocal()) {
            tree.args = tree.args.appendList(loadFreevars(tree.pos(), freevars(c)));
        }

        // If an access constructor is used, append null as a last argument.
        Symbol constructor = accessConstructor(tree.pos(), tree.constructor);
        if (constructor != tree.constructor) {
            tree.args = tree.args.append(makeNull());
            tree.constructor = constructor;
        }

        // If created class has an outer instance, and new is qualified, pass
        // qualifier as first argument. If new is not qualified, pass the
        // correct outer instance as first argument.
        if (c.hasOuterInstance()) {
            JCExpression thisArg;
            if (tree.encl != null) {
                thisArg = attr.makeNullCheck(translate(tree.encl));
                thisArg.type = tree.encl.type;
            } else if (c.isDirectlyOrIndirectlyLocal()) {
                // local class
                thisArg = makeThis(tree.pos(), c.type.getEnclosingType().tsym);
            } else {
                // nested class
                thisArg = makeOwnerThis(tree.pos(), c, false);
            }
            tree.args = tree.args.prepend(thisArg);
        }
        tree.encl = null;

        // If we have an anonymous class, create its flat version, rather
        // than the class or interface following new.
        if (tree.def != null) {
            Map<Symbol, Symbol> prevLambdaTranslationMap = lambdaTranslationMap;
            try {
                lambdaTranslationMap = null;
                translate(tree.def);
            } finally {
                lambdaTranslationMap = prevLambdaTranslationMap;
            }

            tree.clazz = access(make_at(tree.clazz.pos()).Ident(tree.def.sym));
            tree.def = null;
        } else {
            tree.clazz = access(c, tree.clazz, enclOp, false);
        }
        result = tree;
    }

    // Simplify conditionals with known constant controlling expressions.
    // This allows us to avoid generating supporting declarations for
    // the dead code, which will not be eliminated during code generation.
    // Note that Flow.isFalse and Flow.isTrue only return true
    // for constant expressions in the sense of JLS 15.27, which
    // are guaranteed to have no side-effects.  More aggressive
    // constant propagation would require that we take care to
    // preserve possible side-effects in the condition expression.

    // One common case is equality expressions involving a constant and null.
    // Since null is not a constant expression (because null cannot be
    // represented in the constant pool), equality checks involving null are
    // not captured by Flow.isTrue/isFalse.
    // Equality checks involving a constant and null, e.g.
    //     "" == null
    // are safe to simplify as no side-effects can occur.

    private boolean isTrue(JCTree exp) {
        if (exp.type.isTrue())
            return true;
        Boolean b = expValue(exp);
        return b == null ? false : b;
    }
    private boolean isFalse(JCTree exp) {
        if (exp.type.isFalse())
            return true;
        Boolean b = expValue(exp);
        return b == null ? false : !b;
    }
    /* look for (in)equality relations involving null.
     * return true - if expression is always true
     *       false - if expression is always false
     *        null - if expression cannot be eliminated
     */
    private Boolean expValue(JCTree exp) {
        while (exp.hasTag(PARENS))
            exp = ((JCParens)exp).expr;

        boolean eq;
        switch (exp.getTag()) {
        case EQ: eq = true;  break;
        case NE: eq = false; break;
        default:
            return null;
        }

        // we have a JCBinary(EQ|NE)
        // check if we have two literals (constants or null)
        JCBinary b = (JCBinary)exp;
        if (b.lhs.type.hasTag(BOT)) return expValueIsNull(eq, b.rhs);
        if (b.rhs.type.hasTag(BOT)) return expValueIsNull(eq, b.lhs);
        return null;
    }
    private Boolean expValueIsNull(boolean eq, JCTree t) {
        if (t.type.hasTag(BOT)) return Boolean.valueOf(eq);
        if (t.hasTag(LITERAL))  return Boolean.valueOf(!eq);
        return null;
    }

    /** Visitor method for conditional expressions.
     */
    @Override
    public void visitConditional(JCConditional tree) {
        JCTree cond = tree.cond = translate(tree.cond, syms.booleanType);
        if (isTrue(cond)) {
            result = convert(translate(tree.truepart, tree.type), tree.type);
            addPrunedInfo(cond);
        } else if (isFalse(cond)) {
            result = convert(translate(tree.falsepart, tree.type), tree.type);
            addPrunedInfo(cond);
        } else {
            // Condition is not a compile-time constant.
            tree.truepart = translate(tree.truepart, tree.type);
            tree.falsepart = translate(tree.falsepart, tree.type);
            result = tree;
        }
    }
//where
    private JCExpression convert(JCExpression tree, Type pt) {
        if (tree.type == pt || tree.type.hasTag(BOT))
            return tree;
        JCExpression result = make_at(tree.pos()).TypeCast(make.Type(pt), tree);
        result.type = (tree.type.constValue() != null) ? cfolder.coerce(tree.type, pt)
                                                       : pt;
        return result;
    }

    /** Visitor method for if statements.
     */
    public void visitIf(JCIf tree) {
        JCTree cond = tree.cond = translate(tree.cond, syms.booleanType);
        if (isTrue(cond)) {
            result = translate(tree.thenpart);
            addPrunedInfo(cond);
        } else if (isFalse(cond)) {
            if (tree.elsepart != null) {
                result = translate(tree.elsepart);
            } else {
                result = make.Skip();
            }
            addPrunedInfo(cond);
        } else {
            // Condition is not a compile-time constant.
            tree.thenpart = translate(tree.thenpart);
            tree.elsepart = translate(tree.elsepart);
            result = tree;
        }
    }

    /** Visitor method for assert statements. Translate them away.
     */
    public void visitAssert(JCAssert tree) {
        tree.cond = translate(tree.cond, syms.booleanType);
        if (!tree.cond.type.isTrue()) {
            JCExpression cond = assertFlagTest(tree.pos());
            List<JCExpression> exnArgs = (tree.detail == null) ?
                List.nil() : List.of(translate(tree.detail));
            if (!tree.cond.type.isFalse()) {
                cond = makeBinary
                    (AND,
                     cond,
                     makeUnary(NOT, tree.cond));
            }
            result =
                make.If(cond,
                        make_at(tree).
                           Throw(makeNewClass(syms.assertionErrorType, exnArgs)),
                        null);
        } else {
            result = make.Skip();
        }
    }

    public void visitApply(JCMethodInvocation tree) {
        Symbol meth = TreeInfo.symbol(tree.meth);
        List<Type> argtypes = meth.type.getParameterTypes();
        if (meth.name == names.init && meth.owner == syms.enumSym)
            argtypes = argtypes.tail.tail;
        tree.args = boxArgs(argtypes, tree.args, tree.varargsElement);
        tree.varargsElement = null;
        Name methName = TreeInfo.name(tree.meth);
        if (meth.name==names.init) {
            // We are seeing a this(...) or super(...) constructor call.
            // If an access constructor is used, append null as a last argument.
            Symbol constructor = accessConstructor(tree.pos(), meth);
            if (constructor != meth) {
                tree.args = tree.args.append(makeNull());
                TreeInfo.setSymbol(tree.meth, constructor);
            }

            // If we are calling a constructor of a local class, add
            // free variables after explicit constructor arguments.
            ClassSymbol c = (ClassSymbol)constructor.owner;
            if (c.isDirectlyOrIndirectlyLocal()) {
                tree.args = tree.args.appendList(loadFreevars(tree.pos(), freevars(c)));
            }

            // If we are calling a constructor of an enum class, pass
            // along the name and ordinal arguments
            if ((c.flags_field&ENUM) != 0 || c.getQualifiedName() == names.java_lang_Enum) {
                List<JCVariableDecl> params = currentMethodDef.params;
                if (currentMethodSym.owner.hasOuterInstance())
                    params = params.tail; // drop this$n
                tree.args = tree.args
                    .prepend(make_at(tree.pos()).Ident(params.tail.head.sym)) // ordinal
                    .prepend(make.Ident(params.head.sym)); // name
            }

            // If we are calling a constructor of a class with an outer
            // instance, and the call
            // is qualified, pass qualifier as first argument in front of
            // the explicit constructor arguments. If the call
            // is not qualified, pass the correct outer instance as
            // first argument.
            if (c.hasOuterInstance()) {
                JCExpression thisArg;
                if (tree.meth.hasTag(SELECT)) {
                    thisArg = attr.
                        makeNullCheck(translate(((JCFieldAccess) tree.meth).selected));
                    tree.meth = make.Ident(constructor);
                    ((JCIdent) tree.meth).name = methName;
                } else if (c.isDirectlyOrIndirectlyLocal() || methName == names._this){
                    // local class or this() call
                    thisArg = makeThis(tree.meth.pos(), c.type.getEnclosingType().tsym);
                } else {
                    // super() call of nested class - never pick 'this'
                    thisArg = makeOwnerThisN(tree.meth.pos(), c, false);
                }
                tree.args = tree.args.prepend(thisArg);
            }
        } else {
            // We are seeing a normal method invocation; translate this as usual.
            tree.meth = translate(tree.meth);

            // If the translated method itself is an Apply tree, we are
            // seeing an access method invocation. In this case, append
            // the method arguments to the arguments of the access method.
            if (tree.meth.hasTag(APPLY)) {
                JCMethodInvocation app = (JCMethodInvocation)tree.meth;
                app.args = tree.args.prependList(app.args);
                result = app;
                return;
            }
        }
        result = tree;
    }

    List<JCExpression> boxArgs(List<Type> parameters, List<JCExpression> _args, Type varargsElement) {
        List<JCExpression> args = _args;
        if (parameters.isEmpty()) return args;
        boolean anyChanges = false;
        ListBuffer<JCExpression> result = new ListBuffer<>();
        while (parameters.tail.nonEmpty()) {
            JCExpression arg = translate(args.head, parameters.head);
            anyChanges |= (arg != args.head);
            result.append(arg);
            args = args.tail;
            parameters = parameters.tail;
        }
        Type parameter = parameters.head;
        if (varargsElement != null) {
            anyChanges = true;
            ListBuffer<JCExpression> elems = new ListBuffer<>();
            while (args.nonEmpty()) {
                JCExpression arg = translate(args.head, varargsElement);
                elems.append(arg);
                args = args.tail;
            }
            JCNewArray boxedArgs = make.NewArray(make.Type(varargsElement),
                                               List.nil(),
                                               elems.toList());
            boxedArgs.type = new ArrayType(varargsElement, syms.arrayClass);
            result.append(boxedArgs);
        } else {
            if (args.length() != 1) throw new AssertionError(args);
            JCExpression arg = translate(args.head, parameter);
            anyChanges |= (arg != args.head);
            result.append(arg);
            if (!anyChanges) return _args;
        }
        return result.toList();
    }

    /** Apply primitive value/reference conversions as needed */
    @SuppressWarnings("unchecked")
    <T extends JCExpression> T applyPrimitiveConversionsAsNeeded(T tree, Type type) {
        boolean haveValue = tree.type.isPrimitiveClass();
        if (haveValue == type.isPrimitiveClass())
            return tree;
        // For narrowing conversion, insert a cast which should trigger a null check
        // For widening conversions, insert a cast if emitting a unified class file.
        return (T) make.TypeCast(type, tree);

    }



    /** Expand a boxing or unboxing conversion if needed. */
    @SuppressWarnings("unchecked") // XXX unchecked
    <T extends JCExpression> T boxIfNeeded(T tree, Type type) {
        boolean havePrimitive = tree.type.isPrimitive();
        if (havePrimitive == type.isPrimitive())
            return tree;
        if (havePrimitive) {
            Type unboxedTarget = types.unboxedType(type);
            if (!unboxedTarget.hasTag(NONE)) {
                if (!types.isSubtype(tree.type, unboxedTarget)) //e.g. Character c = 89;
                    tree.type = unboxedTarget.constType(tree.type.constValue());
                return (T)boxPrimitive(tree, types.erasure(type));
            } else {
                tree = (T)boxPrimitive(tree);
            }
        } else {
            tree = (T)unbox(tree, type);
        }
        return tree;
    }

    /** Box up a single primitive expression. */
    JCExpression boxPrimitive(JCExpression tree) {
        return boxPrimitive(tree, types.boxedClass(tree.type).type);
    }

    /** Box up a single primitive expression. */
    JCExpression boxPrimitive(JCExpression tree, Type box) {
        make_at(tree.pos());
        Symbol valueOfSym = lookupMethod(tree.pos(),
                                         names.valueOf,
                                         box,
                                         List.<Type>nil()
                                         .prepend(tree.type));
        return make.App(make.QualIdent(valueOfSym), List.of(tree));
    }

    /** Unbox an object to a primitive value. */
    JCExpression unbox(JCExpression tree, Type primitive) {
        Type unboxedType = types.unboxedType(tree.type);
        if (unboxedType.hasTag(NONE)) {
            unboxedType = primitive;
            if (!unboxedType.isPrimitive())
                throw new AssertionError(unboxedType);
            make_at(tree.pos());
            tree = make.TypeCast(types.boxedClass(unboxedType).type, tree);
        } else {
            // There must be a conversion from unboxedType to primitive.
            if (!types.isSubtype(unboxedType, primitive))
                throw new AssertionError(tree);
        }
        make_at(tree.pos());
        Symbol valueSym = lookupMethod(tree.pos(),
                                       unboxedType.tsym.name.append(names.Value), // x.intValue()
                                       tree.type,
                                       List.nil());
        return make.App(make.Select(tree, valueSym));
    }

    /** Visitor method for parenthesized expressions.
     *  If the subexpression has changed, omit the parens.
     */
    public void visitParens(JCParens tree) {
        JCTree expr = translate(tree.expr);
        result = ((expr == tree.expr) ? tree : expr);
    }

    public void visitIndexed(JCArrayAccess tree) {
        tree.indexed = translate(tree.indexed);
        tree.index = translate(tree.index, syms.intType);
        result = tree;
    }

    public void visitAssign(JCAssign tree) {
        tree.lhs = translate(tree.lhs, tree);
        tree.rhs = translate(tree.rhs, tree.lhs.type);

        // If translated left hand side is an Apply, we are
        // seeing an access method invocation. In this case, append
        // right hand side as last argument of the access method.
        if (tree.lhs.hasTag(APPLY)) {
            JCMethodInvocation app = (JCMethodInvocation)tree.lhs;
            app.args = List.of(tree.rhs).prependList(app.args);
            result = app;
        } else {
            result = tree;
        }
    }

    public void visitAssignop(final JCAssignOp tree) {
        final boolean boxingReq = !tree.lhs.type.isPrimitive() &&
            tree.operator.type.getReturnType().isPrimitive();

        AssignopDependencyScanner depScanner = new AssignopDependencyScanner(tree);
        depScanner.scan(tree.rhs);

        if (boxingReq || depScanner.dependencyFound) {
            // boxing required; need to rewrite as x = (unbox typeof x)(x op y);
            // or if x == (typeof x)z then z = (unbox typeof x)((typeof x)z op y)
            // (but without recomputing x)
            JCTree newTree = abstractLval(tree.lhs, lhs -> {
                Tag newTag = tree.getTag().noAssignOp();
                // Erasure (TransTypes) can change the type of
                // tree.lhs.  However, we can still get the
                // unerased type of tree.lhs as it is stored
                // in tree.type in Attr.
                OperatorSymbol newOperator = operators.resolveBinary(tree,
                                                              newTag,
                                                              tree.type,
                                                              tree.rhs.type);
                //Need to use the "lhs" at two places, once on the future left hand side
                //and once in the future binary operator. But further processing may change
                //the components of the tree in place (see visitSelect for e.g. <Class>.super.<ident>),
                //so cloning the tree to avoid interference between the uses:
                JCExpression expr = (JCExpression) lhs.clone();
                if (expr.type != tree.type)
                    expr = make.TypeCast(tree.type, expr);
                JCBinary opResult = make.Binary(newTag, expr, tree.rhs);
                opResult.operator = newOperator;
                opResult.type = newOperator.type.getReturnType();
                JCExpression newRhs = boxingReq ?
                    make.TypeCast(types.unboxedType(tree.type), opResult) :
                    opResult;
                return make.Assign(lhs, newRhs).setType(tree.type);
            });
            result = translate(newTree);
            return;
        }
        tree.lhs = translate(tree.lhs, tree);
        tree.rhs = translate(tree.rhs, tree.operator.type.getParameterTypes().tail.head);

        // If translated left hand side is an Apply, we are
        // seeing an access method invocation. In this case, append
        // right hand side as last argument of the access method.
        if (tree.lhs.hasTag(APPLY)) {
            JCMethodInvocation app = (JCMethodInvocation)tree.lhs;
            // if operation is a += on strings,
            // make sure to convert argument to string
            JCExpression rhs = tree.operator.opcode == string_add
              ? makeString(tree.rhs)
              : tree.rhs;
            app.args = List.of(rhs).prependList(app.args);
            result = app;
        } else {
            result = tree;
        }
    }

    class AssignopDependencyScanner extends TreeScanner {

        Symbol sym;
        boolean dependencyFound = false;

        AssignopDependencyScanner(JCAssignOp tree) {
            this.sym = TreeInfo.symbol(tree.lhs);
        }

        @Override
        public void scan(JCTree tree) {
            if (tree != null && sym != null) {
                tree.accept(this);
            }
        }

        @Override
        public void visitAssignop(JCAssignOp tree) {
            if (TreeInfo.symbol(tree.lhs) == sym) {
                dependencyFound = true;
                return;
            }
            super.visitAssignop(tree);
        }

        @Override
        public void visitUnary(JCUnary tree) {
            if (TreeInfo.symbol(tree.arg) == sym) {
                dependencyFound = true;
                return;
            }
            super.visitUnary(tree);
        }
    }

    /** Lower a tree of the form e++ or e-- where e is an object type */
    JCExpression lowerBoxedPostop(final JCUnary tree) {
        // translate to tmp1=lval(e); tmp2=tmp1; tmp1 OP 1; tmp2
        // or
        // translate to tmp1=lval(e); tmp2=tmp1; (typeof tree)tmp1 OP 1; tmp2
        // where OP is += or -=
        final boolean cast = TreeInfo.skipParens(tree.arg).hasTag(TYPECAST);
        return abstractLval(tree.arg, tmp1 -> abstractRval(tmp1, tree.arg.type, tmp2 -> {
            Tag opcode = (tree.hasTag(POSTINC))
                ? PLUS_ASG : MINUS_ASG;
            //"tmp1" and "tmp2" may refer to the same instance
            //(for e.g. <Class>.super.<ident>). But further processing may
            //change the components of the tree in place (see visitSelect),
            //so cloning the tree to avoid interference between the two uses:
            JCExpression lhs = (JCExpression)tmp1.clone();
            lhs = cast
                ? make.TypeCast(tree.arg.type, lhs)
                : lhs;
            JCExpression update = makeAssignop(opcode,
                                         lhs,
                                         make.Literal(1));
            return makeComma(update, tmp2);
        }));
    }

    public void visitUnary(JCUnary tree) {
        boolean isUpdateOperator = tree.getTag().isIncOrDecUnaryOp();
        if (isUpdateOperator && !tree.arg.type.isPrimitive()) {
            switch(tree.getTag()) {
            case PREINC:            // ++ e
                    // translate to e += 1
            case PREDEC:            // -- e
                    // translate to e -= 1
                {
                    JCTree.Tag opcode = (tree.hasTag(PREINC))
                        ? PLUS_ASG : MINUS_ASG;
                    JCAssignOp newTree = makeAssignop(opcode,
                                                    tree.arg,
                                                    make.Literal(1));
                    result = translate(newTree, tree.type);
                    return;
                }
            case POSTINC:           // e ++
            case POSTDEC:           // e --
                {
                    result = translate(lowerBoxedPostop(tree), tree.type);
                    return;
                }
            }
            throw new AssertionError(tree);
        }

        tree.arg = boxIfNeeded(translate(tree.arg, tree), tree.type);

        if (tree.hasTag(NOT) && tree.arg.type.constValue() != null) {
            tree.type = cfolder.fold1(bool_not, tree.arg.type);
        }

        // If translated left hand side is an Apply, we are
        // seeing an access method invocation. In this case, return
        // that access method invocation as result.
        if (isUpdateOperator && tree.arg.hasTag(APPLY)) {
            result = tree.arg;
        } else {
            result = tree;
        }
    }

    public void visitBinary(JCBinary tree) {
        List<Type> formals = tree.operator.type.getParameterTypes();
        JCTree lhs = tree.lhs = translate(tree.lhs, formals.head);
        switch (tree.getTag()) {
        case OR:
            if (isTrue(lhs)) {
                result = lhs;
                return;
            }
            if (isFalse(lhs)) {
                result = translate(tree.rhs, formals.tail.head);
                return;
            }
            break;
        case AND:
            if (isFalse(lhs)) {
                result = lhs;
                return;
            }
            if (isTrue(lhs)) {
                result = translate(tree.rhs, formals.tail.head);
                return;
            }
            break;
        }
        tree.rhs = translate(tree.rhs, formals.tail.head);
        result = tree;
    }

    public void visitIdent(JCIdent tree) {
        result = access(tree.sym, tree, enclOp, false);
    }

    /** Translate away the foreach loop.  */
    public void visitForeachLoop(JCEnhancedForLoop tree) {
        if (types.elemtype(tree.expr.type) == null)
            visitIterableForeachLoop(tree);
        else
            visitArrayForeachLoop(tree);
    }
        // where
        /**
         * A statement of the form
         *
         * <pre>
         *     for ( T v : arrayexpr ) stmt;
         * </pre>
         *
         * (where arrayexpr is of an array type) gets translated to
         *
         * <pre>{@code
         *     for ( { arraytype #arr = arrayexpr;
         *             int #len = array.length;
         *             int #i = 0; };
         *           #i < #len; i$++ ) {
         *         T v = arr$[#i];
         *         stmt;
         *     }
         * }</pre>
         *
         * where #arr, #len, and #i are freshly named synthetic local variables.
         */
        private void visitArrayForeachLoop(JCEnhancedForLoop tree) {
            make_at(tree.expr.pos());
            VarSymbol arraycache = new VarSymbol(SYNTHETIC,
                                                 names.fromString("arr" + target.syntheticNameChar()),
                                                 tree.expr.type,
                                                 currentMethodSym);
            JCStatement arraycachedef = make.VarDef(arraycache, tree.expr);
            VarSymbol lencache = new VarSymbol(SYNTHETIC,
                                               names.fromString("len" + target.syntheticNameChar()),
                                               syms.intType,
                                               currentMethodSym);
            JCStatement lencachedef = make.
                VarDef(lencache, make.Select(make.Ident(arraycache), syms.lengthVar));
            VarSymbol index = new VarSymbol(SYNTHETIC,
                                            names.fromString("i" + target.syntheticNameChar()),
                                            syms.intType,
                                            currentMethodSym);

            JCVariableDecl indexdef = make.VarDef(index, make.Literal(INT, 0));
            indexdef.init.type = indexdef.type = syms.intType.constType(0);

            List<JCStatement> loopinit = List.of(arraycachedef, lencachedef, indexdef);
            JCBinary cond = makeBinary(LT, make.Ident(index), make.Ident(lencache));

            JCExpressionStatement step = make.Exec(makeUnary(PREINC, make.Ident(index)));

            Type elemtype = types.elemtype(tree.expr.type);
            JCExpression loopvarinit = make.Indexed(make.Ident(arraycache),
                                                    make.Ident(index)).setType(elemtype);
            JCVariableDecl loopvardef = (JCVariableDecl)make.VarDef(tree.var.mods,
                                                  tree.var.name,
                                                  tree.var.vartype,
                                                  loopvarinit).setType(tree.var.type);
            loopvardef.sym = tree.var.sym;
            JCBlock body = make.
                Block(0, List.of(loopvardef, tree.body));

            result = translate(make.
                               ForLoop(loopinit,
                                       cond,
                                       List.of(step),
                                       body));
            patchTargets(body, tree, result);
        }
        /** Patch up break and continue targets. */
        private void patchTargets(JCTree body, final JCTree src, final JCTree dest) {
            class Patcher extends TreeScanner {
                public void visitBreak(JCBreak tree) {
                    if (tree.target == src)
                        tree.target = dest;
                }
                public void visitYield(JCYield tree) {
                    if (tree.target == src)
                        tree.target = dest;
                    scan(tree.value);
                }
                public void visitContinue(JCContinue tree) {
                    if (tree.target == src)
                        tree.target = dest;
                }
                public void visitClassDef(JCClassDecl tree) {}
            }
            new Patcher().scan(body);
        }
        /**
         * A statement of the form
         *
         * <pre>
         *     for ( T v : coll ) stmt ;
         * </pre>
         *
         * (where coll implements {@code Iterable<? extends T>}) gets translated to
         *
         * <pre>{@code
         *     for ( Iterator<? extends T> #i = coll.iterator(); #i.hasNext(); ) {
         *         T v = (T) #i.next();
         *         stmt;
         *     }
         * }</pre>
         *
         * where #i is a freshly named synthetic local variable.
         */
        private void visitIterableForeachLoop(JCEnhancedForLoop tree) {
            make_at(tree.expr.pos());
            Type iteratorTarget = syms.objectType;
            Type iterableType = types.asSuper(types.cvarUpperBound(tree.expr.type.referenceProjectionOrSelf()),
                                              syms.iterableType.tsym);
            if (iterableType.getTypeArguments().nonEmpty())
                iteratorTarget = types.erasure(iterableType.getTypeArguments().head);
            Type eType = types.skipTypeVars(tree.expr.type, false);
            tree.expr.type = types.erasure(eType);
            if (eType.isCompound())
                tree.expr = make.TypeCast(types.erasure(iterableType), tree.expr);
            Symbol iterator = lookupMethod(tree.expr.pos(),
                                           names.iterator,
                                           eType,
                                           List.nil());
            VarSymbol itvar = new VarSymbol(SYNTHETIC, names.fromString("i" + target.syntheticNameChar()),
                                            types.erasure(types.asSuper(iterator.type.getReturnType().referenceProjectionOrSelf(), syms.iteratorType.tsym)),
                                            currentMethodSym);

             JCStatement init = make.
                VarDef(itvar, make.App(make.Select(tree.expr, iterator)
                     .setType(types.erasure(iterator.type))));

            Symbol hasNext = lookupMethod(tree.expr.pos(),
                                          names.hasNext,
                                          itvar.type,
                                          List.nil());
            JCMethodInvocation cond = make.App(make.Select(make.Ident(itvar), hasNext));
            Symbol next = lookupMethod(tree.expr.pos(),
                                       names.next,
                                       itvar.type,
                                       List.nil());
            JCExpression vardefinit = make.App(make.Select(make.Ident(itvar), next));
            if (tree.var.type.isPrimitive())
                vardefinit = make.TypeCast(types.cvarUpperBound(iteratorTarget), vardefinit);
            else
                vardefinit = make.TypeCast(tree.var.type, vardefinit);
            JCVariableDecl indexDef = (JCVariableDecl)make.VarDef(tree.var.mods,
                                                  tree.var.name,
                                                  tree.var.vartype,
                                                  vardefinit).setType(tree.var.type);
            indexDef.sym = tree.var.sym;
            JCBlock body = make.Block(0, List.of(indexDef, tree.body));
            body.endpos = TreeInfo.endPos(tree.body);
            result = translate(make.
                ForLoop(List.of(init),
                        cond,
                        List.nil(),
                        body));
            patchTargets(body, tree, result);
        }

    public void visitVarDef(JCVariableDecl tree) {
        MethodSymbol oldMethodSym = currentMethodSym;
        tree.mods = translate(tree.mods);
        tree.vartype = translate(tree.vartype);
        if (currentMethodSym == null) {
            // A class or instance field initializer.
            currentMethodSym =
                new MethodSymbol((tree.mods.flags&STATIC) | BLOCK,
                                 names.empty, null,
                                 currentClass);
        }
        if (tree.init != null) tree.init = translate(tree.init, tree.type);
        result = tree;
        currentMethodSym = oldMethodSym;
    }

    public void visitBlock(JCBlock tree) {
        MethodSymbol oldMethodSym = currentMethodSym;
        if (currentMethodSym == null) {
            // Block is a static or instance initializer.
            currentMethodSym =
                new MethodSymbol(tree.flags | BLOCK,
                                 names.empty, null,
                                 currentClass);
        }
        super.visitBlock(tree);
        currentMethodSym = oldMethodSym;
    }

    public void visitDoLoop(JCDoWhileLoop tree) {
        tree.body = translate(tree.body);
        tree.cond = translate(tree.cond, syms.booleanType);
        result = tree;
    }

    public void visitWhileLoop(JCWhileLoop tree) {
        tree.cond = translate(tree.cond, syms.booleanType);
        tree.body = translate(tree.body);
        result = tree;
    }

    public void visitWithField(JCWithField tree) {
        Type fieldType = tree.field.type;
        tree.field = translate(tree.field, tree);
        tree.value = translate(tree.value, fieldType); // important to use pre-translation type.

        // If translated field is an Apply, we are
        // seeing an access method invocation. In this case, append
        // right hand side as last argument of the access method.
        if (tree.field.hasTag(APPLY)) {
            JCMethodInvocation app = (JCMethodInvocation) tree.field;
            app.args = List.of(tree.value).prependList(app.args);
            result = app;
        } else {
            result = tree;
        }
    }

    public void visitForLoop(JCForLoop tree) {
        tree.init = translate(tree.init);
        if (tree.cond != null)
            tree.cond = translate(tree.cond, syms.booleanType);
        tree.step = translate(tree.step);
        tree.body = translate(tree.body);
        result = tree;
    }

    public void visitReturn(JCReturn tree) {
        if (tree.expr != null)
            tree.expr = translate(tree.expr,
                                  types.erasure(currentMethodDef
                                                .restype.type));
        result = tree;
    }

    public void visitSwitch(JCSwitch tree) {
        List<JCCase> cases = tree.patternSwitch ? addDefaultIfNeeded(tree.cases) : tree.cases;
        handleSwitch(tree, tree.selector, cases);
    }

    @Override
    public void visitSwitchExpression(JCSwitchExpression tree) {
        List<JCCase> cases = addDefaultIfNeeded(tree.cases);
        handleSwitch(tree, tree.selector, cases);
    }

    private List<JCCase> addDefaultIfNeeded(List<JCCase> cases) {
        if (cases.stream().flatMap(c -> c.labels.stream()).noneMatch(p -> p.hasTag(Tag.DEFAULTCASELABEL))) {
            JCThrow thr = make.Throw(makeNewClass(syms.incompatibleClassChangeErrorType,
                                                  List.nil()));
            JCCase c = make.Case(JCCase.STATEMENT, List.of(make.DefaultCaseLabel()), List.of(thr), null);
            cases = cases.append(c);
        }

        return cases;
    }

    private void handleSwitch(JCTree tree, JCExpression selector, List<JCCase> cases) {
        //expand multiple label cases:
        ListBuffer<JCCase> convertedCases = new ListBuffer<>();

        for (JCCase c : cases) {
            switch (c.labels.size()) {
                case 0: //default
                case 1: //single label
                    convertedCases.append(c);
                    break;
                default: //multiple labels, expand:
                    //case C1, C2, C3: ...
                    //=>
                    //case C1:
                    //case C2:
                    //case C3: ...
                    List<JCCaseLabel> patterns = c.labels;
                    while (patterns.tail.nonEmpty()) {
                        convertedCases.append(make_at(c.pos()).Case(JCCase.STATEMENT,
                                                           List.of(patterns.head),
                                                           List.nil(),
                                                           null));
                        patterns = patterns.tail;
                    }
                    c.labels = patterns;
                    convertedCases.append(c);
                    break;
            }
        }

        for (JCCase c : convertedCases) {
            if (c.caseKind == JCCase.RULE && c.completesNormally) {
                JCBreak b = make.at(TreeInfo.endPos(c.stats.last())).Break(null);
                b.target = tree;
                c.stats = c.stats.append(b);
            }
        }

        cases = convertedCases.toList();

        Type selsuper = types.supertype(selector.type);
        boolean enumSwitch = selsuper != null &&
            (selector.type.tsym.flags() & ENUM) != 0;
        boolean stringSwitch = selsuper != null &&
            types.isSameType(selector.type, syms.stringType);
        boolean boxedSwitch = !enumSwitch && !stringSwitch && !selector.type.isPrimitive();
        selector = translate(selector, selector.type);
        cases = translateCases(cases);
        if (tree.hasTag(SWITCH)) {
            ((JCSwitch) tree).selector = selector;
            ((JCSwitch) tree).cases = cases;
        } else if (tree.hasTag(SWITCH_EXPRESSION)) {
            ((JCSwitchExpression) tree).selector = selector;
            ((JCSwitchExpression) tree).cases = cases;
        } else {
            Assert.error();
        }
        if (enumSwitch) {
            result = visitEnumSwitch(tree, selector, cases);
        } else if (stringSwitch) {
            result = visitStringSwitch(tree, selector, cases);
        } else if (boxedSwitch) {
            //An switch over boxed primitive. Pattern matching switches are already translated
            //by TransPatterns, so all non-primitive types are only boxed primitives:
            result = visitBoxedPrimitiveSwitch(tree, selector, cases);
        } else {
            result = tree;
        }
    }

    public JCTree visitEnumSwitch(JCTree tree, JCExpression selector, List<JCCase> cases) {
        TypeSymbol enumSym = selector.type.tsym;
        EnumMapping map = mapForEnum(tree.pos(), enumSym);
        make_at(tree.pos());
        Symbol ordinalMethod = lookupMethod(tree.pos(),
                                            names.ordinal,
                                            selector.type,
                                            List.nil());
        JCExpression newSelector;

        if (cases.stream().anyMatch(c -> TreeInfo.isNull(c.labels.head))) {
            //for enum switches with case null, do:
            //switch ($selector != null ? $mapVar[$selector.ordinal()] : -1) {...}
            //replacing case null with case -1:
            VarSymbol dollar_s = new VarSymbol(FINAL|SYNTHETIC,
                                               names.fromString("s" + tree.pos + this.target.syntheticNameChar()),
                                               selector.type,
                                               currentMethodSym);
            JCStatement var = make.at(tree.pos()).VarDef(dollar_s, selector).setType(dollar_s.type);
            newSelector = make.Indexed(map.mapVar,
                    make.App(make.Select(make.Ident(dollar_s),
                            ordinalMethod)));
            newSelector =
                    make.LetExpr(List.of(var),
                                 make.Conditional(makeBinary(NE, make.Ident(dollar_s), makeNull()),
                                                  newSelector,
                                                  makeLit(syms.intType, -1))
                                     .setType(newSelector.type))
                        .setType(newSelector.type);
        } else {
            newSelector = make.Indexed(map.mapVar,
                    make.App(make.Select(selector,
                            ordinalMethod)));
        }
        ListBuffer<JCCase> newCases = new ListBuffer<>();
        for (JCCase c : cases) {
            if (c.labels.head.isExpression()) {
                JCExpression pat;
                if (TreeInfo.isNull(c.labels.head)) {
                    pat = makeLit(syms.intType, -1);
                } else {
                    VarSymbol label = (VarSymbol)TreeInfo.symbol((JCExpression) c.labels.head);
                    pat = map.forConstant(label);
                }
                newCases.append(make.Case(JCCase.STATEMENT, List.of(pat), c.stats, null));
            } else {
                newCases.append(c);
            }
        }
        JCTree enumSwitch;
        if (tree.hasTag(SWITCH)) {
            enumSwitch = make.Switch(newSelector, newCases.toList());
        } else if (tree.hasTag(SWITCH_EXPRESSION)) {
            enumSwitch = make.SwitchExpression(newSelector, newCases.toList());
            enumSwitch.setType(tree.type);
        } else {
            Assert.error();
            throw new AssertionError();
        }
        patchTargets(enumSwitch, tree, enumSwitch);
        return enumSwitch;
    }

    public JCTree visitStringSwitch(JCTree tree, JCExpression selector, List<JCCase> caseList) {
        int alternatives = caseList.size();

        if (alternatives == 0) { // Strange but legal possibility (only legal for switch statement)
            return make.at(tree.pos()).Exec(attr.makeNullCheck(selector));
        } else {
            /*
             * The general approach used is to translate a single
             * string switch statement into a series of two chained
             * switch statements: the first a synthesized statement
             * switching on the argument string's hash value and
             * computing a string's position in the list of original
             * case labels, if any, followed by a second switch on the
             * computed integer value.  The second switch has the same
             * code structure as the original string switch statement
             * except that the string case labels are replaced with
             * positional integer constants starting at 0.
             *
             * The first switch statement can be thought of as an
             * inlined map from strings to their position in the case
             * label list.  An alternate implementation would use an
             * actual Map for this purpose, as done for enum switches.
             *
             * With some additional effort, it would be possible to
             * use a single switch statement on the hash code of the
             * argument, but care would need to be taken to preserve
             * the proper control flow in the presence of hash
             * collisions and other complications, such as
             * fallthroughs.  Switch statements with one or two
             * alternatives could also be specially translated into
             * if-then statements to omit the computation of the hash
             * code.
             *
             * The generated code assumes that the hashing algorithm
             * of String is the same in the compilation environment as
             * in the environment the code will run in.  The string
             * hashing algorithm in the SE JDK has been unchanged
             * since at least JDK 1.2.  Since the algorithm has been
             * specified since that release as well, it is very
             * unlikely to be changed in the future.
             *
             * Different hashing algorithms, such as the length of the
             * strings or a perfect hashing algorithm over the
             * particular set of case labels, could potentially be
             * used instead of String.hashCode.
             */

            ListBuffer<JCStatement> stmtList = new ListBuffer<>();

            // Map from String case labels to their original position in
            // the list of case labels.
            Map<String, Integer> caseLabelToPosition = new LinkedHashMap<>(alternatives + 1, 1.0f);

            // Map of hash codes to the string case labels having that hashCode.
            Map<Integer, Set<String>> hashToString = new LinkedHashMap<>(alternatives + 1, 1.0f);

            int casePosition = 0;
            JCCase nullCase = null;
            int nullCaseLabel = -1;

            for(JCCase oneCase : caseList) {
                if (oneCase.labels.head.isExpression()) {
                    if (TreeInfo.isNull(oneCase.labels.head)) {
                        nullCase = oneCase;
                        nullCaseLabel = casePosition;
                    } else {
                        JCExpression expression = (JCExpression) oneCase.labels.head;
                        String labelExpr = (String) expression.type.constValue();
                        Integer mapping = caseLabelToPosition.put(labelExpr, casePosition);
                        Assert.checkNull(mapping);
                        int hashCode = labelExpr.hashCode();

                        Set<String> stringSet = hashToString.get(hashCode);
                        if (stringSet == null) {
                            stringSet = new LinkedHashSet<>(1, 1.0f);
                            stringSet.add(labelExpr);
                            hashToString.put(hashCode, stringSet);
                        } else {
                            boolean added = stringSet.add(labelExpr);
                            Assert.check(added);
                        }
                    }
                }
                casePosition++;
            }

            // Synthesize a switch statement that has the effect of
            // mapping from a string to the integer position of that
            // string in the list of case labels.  This is done by
            // switching on the hashCode of the string followed by an
            // if-then-else chain comparing the input for equality
            // with all the case labels having that hash value.

            /*
             * s$ = top of stack;
             * tmp$ = -1;
             * switch($s.hashCode()) {
             *     case caseLabel.hashCode:
             *         if (s$.equals("caseLabel_1")
             *           tmp$ = caseLabelToPosition("caseLabel_1");
             *         else if (s$.equals("caseLabel_2"))
             *           tmp$ = caseLabelToPosition("caseLabel_2");
             *         ...
             *         break;
             * ...
             * }
             */

            VarSymbol dollar_s = new VarSymbol(FINAL|SYNTHETIC,
                                               names.fromString("s" + tree.pos + target.syntheticNameChar()),
                                               syms.stringType,
                                               currentMethodSym);
            stmtList.append(make.at(tree.pos()).VarDef(dollar_s, selector).setType(dollar_s.type));

            VarSymbol dollar_tmp = new VarSymbol(SYNTHETIC,
                                                 names.fromString("tmp" + tree.pos + target.syntheticNameChar()),
                                                 syms.intType,
                                                 currentMethodSym);
            JCVariableDecl dollar_tmp_def =
                (JCVariableDecl)make.VarDef(dollar_tmp, make.Literal(INT, -1)).setType(dollar_tmp.type);
            dollar_tmp_def.init.type = dollar_tmp.type = syms.intType;
            stmtList.append(dollar_tmp_def);
            ListBuffer<JCCase> caseBuffer = new ListBuffer<>();
            // hashCode will trigger nullcheck on original switch expression
            JCMethodInvocation hashCodeCall = makeCall(make.Ident(dollar_s),
                                                       names.hashCode,
                                                       List.nil()).setType(syms.intType);
            JCSwitch switch1 = make.Switch(hashCodeCall,
                                        caseBuffer.toList());
            for(Map.Entry<Integer, Set<String>> entry : hashToString.entrySet()) {
                int hashCode = entry.getKey();
                Set<String> stringsWithHashCode = entry.getValue();
                Assert.check(stringsWithHashCode.size() >= 1);

                JCStatement elsepart = null;
                for(String caseLabel : stringsWithHashCode ) {
                    JCMethodInvocation stringEqualsCall = makeCall(make.Ident(dollar_s),
                                                                   names.equals,
                                                                   List.of(make.Literal(caseLabel)));
                    elsepart = make.If(stringEqualsCall,
                                       make.Exec(make.Assign(make.Ident(dollar_tmp),
                                                             make.Literal(caseLabelToPosition.get(caseLabel))).
                                                 setType(dollar_tmp.type)),
                                       elsepart);
                }

                ListBuffer<JCStatement> lb = new ListBuffer<>();
                JCBreak breakStmt = make.Break(null);
                breakStmt.target = switch1;
                lb.append(elsepart).append(breakStmt);

                caseBuffer.append(make.Case(JCCase.STATEMENT, List.of(make.Literal(hashCode)), lb.toList(), null));
            }

            switch1.cases = caseBuffer.toList();

            if (nullCase != null) {
                stmtList.append(make.If(makeBinary(NE, make.Ident(dollar_s), makeNull()), switch1, make.Exec(make.Assign(make.Ident(dollar_tmp),
                                                             make.Literal(nullCaseLabel)).
                                                 setType(dollar_tmp.type))).setType(syms.intType));
            } else {
                stmtList.append(switch1);
            }

            // Make isomorphic switch tree replacing string labels
            // with corresponding integer ones from the label to
            // position map.

            ListBuffer<JCCase> lb = new ListBuffer<>();
            for(JCCase oneCase : caseList ) {
                boolean isDefault = !oneCase.labels.head.isExpression();
                JCCaseLabel caseExpr;
                if (isDefault)
                    caseExpr = null;
                else if (oneCase == nullCase) {
                    caseExpr = make.Literal(nullCaseLabel);
                } else {
                    caseExpr = make.Literal(caseLabelToPosition.get((String)TreeInfo.skipParens((JCExpression) oneCase.labels.head).
                                                                    type.constValue()));
                }

                lb.append(make.Case(JCCase.STATEMENT, caseExpr == null ? List.of(make.DefaultCaseLabel()) : List.of(caseExpr),
                                    oneCase.stats, null));
            }

            if (tree.hasTag(SWITCH)) {
                JCSwitch switch2 = make.Switch(make.Ident(dollar_tmp), lb.toList());
                // Rewire up old unlabeled break statements to the
                // replacement switch being created.
                patchTargets(switch2, tree, switch2);

                stmtList.append(switch2);

                JCBlock res = make.Block(0L, stmtList.toList());
                res.endpos = TreeInfo.endPos(tree);
                return res;
            } else {
                JCSwitchExpression switch2 = make.SwitchExpression(make.Ident(dollar_tmp), lb.toList());

                // Rewire up old unlabeled break statements to the
                // replacement switch being created.
                patchTargets(switch2, tree, switch2);

                switch2.setType(tree.type);

                LetExpr res = make.LetExpr(stmtList.toList(), switch2);

                res.needsCond = true;
                res.setType(tree.type);

                return res;
            }
        }
    }

    private JCTree visitBoxedPrimitiveSwitch(JCTree tree, JCExpression selector, List<JCCase> cases) {
        JCExpression newSelector;

        if (cases.stream().anyMatch(c -> TreeInfo.isNull(c.labels.head))) {
            //a switch over a boxed primitive, with a null case. Pick two constants that are
            //not used by any branch in the case (c1 and c2), close to other constants that are
            //used in the switch. Then do:
            //switch ($selector != null ? $selector != c1 ? $selector : c2 : c1) {...}
            //replacing case null with case c1
            Set<Integer> constants = new LinkedHashSet<>();
            JCCase nullCase = null;

            for (JCCase c : cases) {
                if (TreeInfo.isNull(c.labels.head)) {
                    nullCase = c;
                } else if (!c.labels.head.hasTag(DEFAULTCASELABEL)) {
                    constants.add((int) c.labels.head.type.constValue());
                }
            }

            Assert.checkNonNull(nullCase);

            int nullValue = constants.isEmpty() ? 0 : constants.iterator().next();

            while (constants.contains(nullValue)) nullValue++;

            constants.add(nullValue);
            nullCase.labels.head = makeLit(syms.intType, nullValue);

            int replacementValue = nullValue;

            while (constants.contains(replacementValue)) replacementValue++;

            VarSymbol dollar_s = new VarSymbol(FINAL|SYNTHETIC,
                                               names.fromString("s" + tree.pos + this.target.syntheticNameChar()),
                                               selector.type,
                                               currentMethodSym);
            JCStatement var = make.at(tree.pos()).VarDef(dollar_s, selector).setType(dollar_s.type);
            JCExpression nullValueReplacement =
                    make.Conditional(makeBinary(NE,
                                                 unbox(make.Ident(dollar_s), syms.intType),
                                                 makeLit(syms.intType, nullValue)),
                                     unbox(make.Ident(dollar_s), syms.intType),
                                     makeLit(syms.intType, replacementValue))
                        .setType(syms.intType);
            JCExpression nullCheck =
                    make.Conditional(makeBinary(NE, make.Ident(dollar_s), makeNull()),
                                     nullValueReplacement,
                                     makeLit(syms.intType, nullValue))
                        .setType(syms.intType);
            newSelector = make.LetExpr(List.of(var), nullCheck).setType(syms.intType);
        } else {
            newSelector = unbox(selector, syms.intType);
        }

        if (tree.hasTag(SWITCH)) {
            ((JCSwitch) tree).selector = newSelector;
        } else {
            ((JCSwitchExpression) tree).selector = newSelector;
        }

        return tree;
    }

    @Override
    public void visitBreak(JCBreak tree) {
        result = tree;
    }

    @Override
    public void visitYield(JCYield tree) {
        tree.value = translate(tree.value, tree.target.type);
        result = tree;
    }

    public void visitNewArray(JCNewArray tree) {
        tree.elemtype = translate(tree.elemtype);
        for (List<JCExpression> t = tree.dims; t.tail != null; t = t.tail)
            if (t.head != null) t.head = translate(t.head, syms.intType);
        tree.elems = translate(tree.elems, types.elemtype(tree.type));
        result = tree;
    }

    public void visitSelect(JCFieldAccess tree) {
        // need to special case-access of the form C.super.x
        // these will always need an access method, unless C
        // is a default interface subclassed by the current class.
        boolean qualifiedSuperAccess =
            tree.selected.hasTag(SELECT) &&
            TreeInfo.name(tree.selected) == names._super &&
            !types.isDirectSuperInterface(((JCFieldAccess)tree.selected).selected.type.tsym, currentClass);
        tree.selected = translate(tree.selected);
        if (tree.name == names._class) {
            result = classOf(tree.selected);
        }
        else if (tree.name == names._super &&
                types.isDirectSuperInterface(tree.selected.type.tsym, currentClass)) {
            //default super call!! Not a classic qualified super call
            TypeSymbol supSym = tree.selected.type.tsym;
            Assert.checkNonNull(types.asSuper(currentClass.type.referenceProjectionOrSelf(), supSym));
            result = tree;
        }
        else if (tree.name == names._this || tree.name == names._super) {
            result = makeThis(tree.pos(), tree.selected.type.tsym);
        }
        else
            result = access(tree.sym, tree, enclOp, qualifiedSuperAccess);
    }

    public void visitLetExpr(LetExpr tree) {
        tree.defs = translate(tree.defs);
        tree.expr = translate(tree.expr, tree.type);
        result = tree;
    }

    // There ought to be nothing to rewrite here;
    // we don't generate code.
    public void visitAnnotation(JCAnnotation tree) {
        result = tree;
    }

    @Override
    public void visitTry(JCTry tree) {
        if (tree.resources.nonEmpty()) {
            result = makeTwrTry(tree);
            return;
        }

        boolean hasBody = tree.body.getStatements().nonEmpty();
        boolean hasCatchers = tree.catchers.nonEmpty();
        boolean hasFinally = tree.finalizer != null &&
                tree.finalizer.getStatements().nonEmpty();

        if (!hasCatchers && !hasFinally) {
            result = translate(tree.body);
            return;
        }

        if (!hasBody) {
            if (hasFinally) {
                result = translate(tree.finalizer);
            } else {
                result = translate(tree.body);
            }
            return;
        }

        // no optimizations possible
        super.visitTry(tree);
    }

/**************************************************************************
 * main method
 *************************************************************************/

    /** Translate a toplevel class and return a list consisting of
     *  the translated class and translated versions of all inner classes.
     *  @param env   The attribution environment current at the class definition.
     *               We need this for resolving some additional symbols.
     *  @param cdef  The tree representing the class definition.
     */
    public List<JCTree> translateTopLevelClass(Env<AttrContext> env, JCTree cdef, TreeMaker make) {
        ListBuffer<JCTree> translated = null;
        try {
            attrEnv = env;
            this.make = make;
            endPosTable = env.toplevel.endPositions;
            currentClass = null;
            currentMethodDef = null;
            outermostClassDef = (cdef.hasTag(CLASSDEF)) ? (JCClassDecl)cdef : null;
            outermostMemberDef = null;
            this.translated = new ListBuffer<>();
            classdefs = new HashMap<>();
            actualSymbols = new HashMap<>();
            freevarCache = new HashMap<>();
            proxies = new HashMap<>();
            twrVars = WriteableScope.create(syms.noSymbol);
            outerThisStack = List.nil();
            accessNums = new HashMap<>();
            accessSyms = new HashMap<>();
            accessConstrs = new HashMap<>();
            accessConstrTags = List.nil();
            accessed = new ListBuffer<>();
            translate(cdef, (JCExpression)null);
            for (List<Symbol> l = accessed.toList(); l.nonEmpty(); l = l.tail)
                makeAccessible(l.head);
            for (EnumMapping map : enumSwitchMap.values())
                map.translate();
            checkConflicts(this.translated.toList());
            checkAccessConstructorTags();
            translated = this.translated;
        } finally {
            // note that recursive invocations of this method fail hard
            attrEnv = null;
            this.make = null;
            endPosTable = null;
            currentClass = null;
            currentMethodDef = null;
            outermostClassDef = null;
            outermostMemberDef = null;
            this.translated = null;
            classdefs = null;
            actualSymbols = null;
            freevarCache = null;
            proxies = null;
            outerThisStack = null;
            accessNums = null;
            accessSyms = null;
            accessConstrs = null;
            accessConstrTags = null;
            accessed = null;
            enumSwitchMap.clear();
            assertionsDisabledClassCache = null;
        }
        return translated.toList();
    }
}<|MERGE_RESOLUTION|>--- conflicted
+++ resolved
@@ -1140,12 +1140,6 @@
                 // Convert type idents to
                 // <flat name> or <package name> . <flat name>
                 Name flatname = Convert.shortName(sym.flatName());
-<<<<<<< HEAD
-=======
-                if (types.splitPrimitiveClass && requireReferenceProjection) {
-                    flatname = flatname.append('$', names.ref);
-                }
->>>>>>> 85af6b56
                 while (base != null &&
                        TreeInfo.symbol(base) != null &&
                        TreeInfo.symbol(base).kind != PCK) {
