/*
 * Copyright (c) 1999, 2022, Oracle and/or its affiliates. All rights reserved.
 * DO NOT ALTER OR REMOVE COPYRIGHT NOTICES OR THIS FILE HEADER.
 *
 * This code is free software; you can redistribute it and/or modify it
 * under the terms of the GNU General Public License version 2 only, as
 * published by the Free Software Foundation.  Oracle designates this
 * particular file as subject to the "Classpath" exception as provided
 * by Oracle in the LICENSE file that accompanied this code.
 *
 * This code is distributed in the hope that it will be useful, but WITHOUT
 * ANY WARRANTY; without even the implied warranty of MERCHANTABILITY or
 * FITNESS FOR A PARTICULAR PURPOSE.  See the GNU General Public License
 * version 2 for more details (a copy is included in the LICENSE file that
 * accompanied this code).
 *
 * You should have received a copy of the GNU General Public License version
 * 2 along with this work; if not, write to the Free Software Foundation,
 * Inc., 51 Franklin St, Fifth Floor, Boston, MA 02110-1301 USA.
 *
 * Please contact Oracle, 500 Oracle Parkway, Redwood Shores, CA 94065 USA
 * or visit www.oracle.com if you need additional information or have any
 * questions.
 */

package com.sun.tools.javac.comp;

import java.util.*;
import java.util.stream.Collectors;

import com.sun.tools.javac.code.*;
import com.sun.tools.javac.code.Kinds.KindSelector;
import com.sun.tools.javac.code.Scope.WriteableScope;
import com.sun.tools.javac.jvm.*;
import com.sun.tools.javac.jvm.PoolConstant.LoadableConstant;
import com.sun.tools.javac.main.Option.PkgInfo;
import com.sun.tools.javac.resources.CompilerProperties.Fragments;
import com.sun.tools.javac.tree.*;
import com.sun.tools.javac.util.*;
import com.sun.tools.javac.util.JCDiagnostic.DiagnosticPosition;
import com.sun.tools.javac.util.List;

import com.sun.tools.javac.code.Symbol.*;
import com.sun.tools.javac.code.Symbol.OperatorSymbol.AccessCode;
import com.sun.tools.javac.resources.CompilerProperties.Errors;
import com.sun.tools.javac.tree.JCTree.*;
import com.sun.tools.javac.code.Type.*;

import com.sun.tools.javac.jvm.Target;
import com.sun.tools.javac.tree.EndPosTable;

import static com.sun.tools.javac.code.Flags.*;
import static com.sun.tools.javac.code.Flags.BLOCK;
import static com.sun.tools.javac.code.Scope.LookupKind.NON_RECURSIVE;
import static com.sun.tools.javac.code.TypeTag.*;
import static com.sun.tools.javac.code.Kinds.Kind.*;
import com.sun.tools.javac.code.Source.Feature;
import static com.sun.tools.javac.jvm.ByteCodes.*;
import com.sun.tools.javac.tree.JCTree.JCBreak;
import com.sun.tools.javac.tree.JCTree.JCCase;
import com.sun.tools.javac.tree.JCTree.JCExpression;
import com.sun.tools.javac.tree.JCTree.JCExpressionStatement;
import static com.sun.tools.javac.tree.JCTree.JCOperatorExpression.OperandPos.LEFT;
import com.sun.tools.javac.tree.JCTree.JCSwitchExpression;
import static com.sun.tools.javac.tree.JCTree.Tag.*;

/** This pass translates away some syntactic sugar: inner classes,
 *  class literals, assertions, foreach loops, etc.
 *
 *  <p><b>This is NOT part of any supported API.
 *  If you write code that depends on this, you do so at your own risk.
 *  This code and its internal interfaces are subject to change or
 *  deletion without notice.</b>
 */
public class Lower extends TreeTranslator {
    protected static final Context.Key<Lower> lowerKey = new Context.Key<>();

    public static Lower instance(Context context) {
        Lower instance = context.get(lowerKey);
        if (instance == null)
            instance = new Lower(context);
        return instance;
    }

    private final Names names;
    private final Log log;
    private final Symtab syms;
    private final Resolve rs;
    private final Operators operators;
    private final Check chk;
    private final Attr attr;
    private TreeMaker make;
    private DiagnosticPosition make_pos;
    private final ConstFold cfolder;
    private final Target target;
    private final TypeEnvs typeEnvs;
    private final Name dollarAssertionsDisabled;
    private final Types types;
    private final TransTypes transTypes;
    private final boolean debugLower;
    private final boolean disableProtectedAccessors; // experimental
    private final PkgInfo pkginfoOpt;
    private final boolean optimizeOuterThis;
    private final boolean useMatchException;
    private final boolean emitQDesc;
    private final boolean allowNullRestrictedTypes;

    @SuppressWarnings("this-escape")
    protected Lower(Context context) {
        context.put(lowerKey, this);
        names = Names.instance(context);
        log = Log.instance(context);
        syms = Symtab.instance(context);
        rs = Resolve.instance(context);
        operators = Operators.instance(context);
        chk = Check.instance(context);
        attr = Attr.instance(context);
        make = TreeMaker.instance(context);
        cfolder = ConstFold.instance(context);
        target = Target.instance(context);
        typeEnvs = TypeEnvs.instance(context);
        dollarAssertionsDisabled = names.
            fromString(target.syntheticNameChar() + "assertionsDisabled");

        types = Types.instance(context);
        transTypes = TransTypes.instance(context);
        Options options = Options.instance(context);
        debugLower = options.isSet("debuglower");
        pkginfoOpt = PkgInfo.get(options);
        optimizeOuterThis =
            target.optimizeOuterThis() ||
            options.getBoolean("optimizeOuterThis", false);
        disableProtectedAccessors = options.isSet("disableProtectedAccessors");
        Source source = Source.instance(context);
        Preview preview = Preview.instance(context);
        useMatchException = Feature.PATTERN_SWITCH.allowedInSource(source) &&
                            (preview.isEnabled() || !preview.isPreview(Feature.PATTERN_SWITCH));
        emitQDesc = options.isSet("emitQDesc") || options.isSet("enablePrimitiveClasses");
        allowNullRestrictedTypes = options.isSet("enableNullRestrictedTypes");
    }

    /** The currently enclosing class.
     */
    ClassSymbol currentClass;

    /** A queue of all translated classes.
     */
    ListBuffer<JCTree> translated;

    /** Environment for symbol lookup, set by translateTopLevelClass.
     */
    Env<AttrContext> attrEnv;

    /** A hash table mapping syntax trees to their ending source positions.
     */
    EndPosTable endPosTable;

/**************************************************************************
 * Global mappings
 *************************************************************************/

    /** A hash table mapping local classes to their definitions.
     */
    Map<ClassSymbol, JCClassDecl> classdefs;

    /** A hash table mapping local classes to a list of pruned trees.
     */
    public Map<ClassSymbol, List<JCTree>> prunedTree = new WeakHashMap<>();

    /** A hash table mapping virtual accessed symbols in outer subclasses
     *  to the actually referred symbol in superclasses.
     */
    Map<Symbol,Symbol> actualSymbols;

    /** The current method definition.
     */
    JCMethodDecl currentMethodDef;

    /** The current method symbol.
     */
    MethodSymbol currentMethodSym;

    /** The currently enclosing outermost class definition.
     */
    JCClassDecl outermostClassDef;

    /** The currently enclosing outermost member definition.
     */
    JCTree outermostMemberDef;

    /** A map from local variable symbols to their translation (as per LambdaToMethod).
     * This is required when a capturing local class is created from a lambda (in which
     * case the captured symbols should be replaced with the translated lambda symbols).
     */
    Map<Symbol, Symbol> lambdaTranslationMap = null;

    /** A navigator class for assembling a mapping from local class symbols
     *  to class definition trees.
     *  There is only one case; all other cases simply traverse down the tree.
     */
    class ClassMap extends TreeScanner {

        /** All encountered class defs are entered into classdefs table.
         */
        public void visitClassDef(JCClassDecl tree) {
            classdefs.put(tree.sym, tree);
            super.visitClassDef(tree);
        }
    }
    ClassMap classMap = new ClassMap();

    /** Map a class symbol to its definition.
     *  @param c    The class symbol of which we want to determine the definition.
     */
    JCClassDecl classDef(ClassSymbol c) {
        // First lookup the class in the classdefs table.
        JCClassDecl def = classdefs.get(c);
        if (def == null && outermostMemberDef != null) {
            // If this fails, traverse outermost member definition, entering all
            // local classes into classdefs, and try again.
            classMap.scan(outermostMemberDef);
            def = classdefs.get(c);
        }
        if (def == null) {
            // If this fails, traverse outermost class definition, entering all
            // local classes into classdefs, and try again.
            classMap.scan(outermostClassDef);
            def = classdefs.get(c);
        }
        return def;
    }

    /**
     * Get the enum constants for the given enum class symbol, if known.
     * They will only be found if they are defined within the same top-level
     * class as the class being compiled, so it's safe to assume that they
     * can't change at runtime due to a recompilation.
     */
    List<Name> enumNamesFor(ClassSymbol c) {

        // Find the class definition and verify it is an enum class
        final JCClassDecl classDef = classDef(c);
        if (classDef == null ||
            (classDef.mods.flags & ENUM) == 0 ||
            (types.supertype(currentClass.type).tsym.flags() & ENUM) != 0) {
            return null;
        }

        // Gather the enum identifiers
        ListBuffer<Name> idents = new ListBuffer<>();
        for (List<JCTree> defs = classDef.defs; defs.nonEmpty(); defs=defs.tail) {
            if (defs.head.hasTag(VARDEF) &&
                (((JCVariableDecl) defs.head).mods.flags & ENUM) != 0) {
                JCVariableDecl var = (JCVariableDecl)defs.head;
                idents.append(var.name);
            }
        }
        return idents.toList();
    }

    /** A hash table mapping class symbols to lists of free variables.
     *  accessed by them. Only free variables of the method immediately containing
     *  a class are associated with that class.
     */
    Map<ClassSymbol,List<VarSymbol>> freevarCache;

    /** A navigator class for collecting the free variables accessed
     *  from a local class. There is only one case; all other cases simply
     *  traverse down the tree. This class doesn't deal with the specific
     *  of Lower - it's an abstract visitor that is meant to be reused in
     *  order to share the local variable capture logic.
     */
    abstract class BasicFreeVarCollector extends TreeScanner {

        /** Add all free variables of class c to fvs list
         *  unless they are already there.
         */
        abstract void addFreeVars(ClassSymbol c);

        /** If tree refers to a variable in owner of local class, add it to
         *  free variables list.
         */
        public void visitIdent(JCIdent tree) {
            visitSymbol(tree.sym);
        }
        // where
        abstract void visitSymbol(Symbol _sym);

        /** If tree refers to a class instance creation expression
         *  add all free variables of the freshly created class.
         */
        public void visitNewClass(JCNewClass tree) {
            ClassSymbol c = (ClassSymbol)tree.constructor.owner;
            addFreeVars(c);
            super.visitNewClass(tree);
        }

        /** If tree refers to a superclass constructor call,
         *  add all free variables of the superclass.
         */
        public void visitApply(JCMethodInvocation tree) {
            if (TreeInfo.name(tree.meth) == names._super) {
                addFreeVars((ClassSymbol) TreeInfo.symbol(tree.meth).owner);
            }
            super.visitApply(tree);
        }

        @Override
        public void visitYield(JCYield tree) {
            scan(tree.value);
        }

    }

    /**
     * Lower-specific subclass of {@code BasicFreeVarCollector}.
     */
    class FreeVarCollector extends BasicFreeVarCollector {

        /** The owner of the local class.
         */
        Symbol owner;

        /** The local class.
         */
        ClassSymbol clazz;

        /** The list of owner's variables accessed from within the local class,
         *  without any duplicates.
         */
        List<VarSymbol> fvs;

        FreeVarCollector(ClassSymbol clazz) {
            this.clazz = clazz;
            this.owner = clazz.owner;
            this.fvs = List.nil();
        }

        /** Add free variable to fvs list unless it is already there.
         */
        private void addFreeVar(VarSymbol v) {
            for (List<VarSymbol> l = fvs; l.nonEmpty(); l = l.tail)
                if (l.head == v) return;
            fvs = fvs.prepend(v);
        }

        @Override
        void addFreeVars(ClassSymbol c) {
            List<VarSymbol> fvs = freevarCache.get(c);
            if (fvs != null) {
                for (List<VarSymbol> l = fvs; l.nonEmpty(); l = l.tail) {
                    addFreeVar(l.head);
                }
            }
        }

        @Override
        void visitSymbol(Symbol _sym) {
            Symbol sym = _sym;
            if (sym.kind == VAR || sym.kind == MTH) {
                if (sym != null && sym.owner != owner)
                    sym = proxies.get(sym);
                if (sym != null && sym.owner == owner) {
                    VarSymbol v = (VarSymbol)sym;
                    if (v.getConstValue() == null) {
                        addFreeVar(v);
                    }
                } else {
                    if (outerThisStack.head != null &&
                        outerThisStack.head != _sym)
                        visitSymbol(outerThisStack.head);
                }
            }
        }

        /** If tree refers to a class instance creation expression
         *  add all free variables of the freshly created class.
         */
        public void visitNewClass(JCNewClass tree) {
            ClassSymbol c = (ClassSymbol)tree.constructor.owner;
            if (tree.encl == null &&
                c.hasOuterInstance() &&
                outerThisStack.head != null)
                visitSymbol(outerThisStack.head);
            super.visitNewClass(tree);
        }

        /** If tree refers to a qualified this or super expression
         *  for anything but the current class, add the outer this
         *  stack as a free variable.
         */
        public void visitSelect(JCFieldAccess tree) {
            if ((tree.name == names._this || tree.name == names._super) &&
                tree.selected.type.tsym != clazz &&
                outerThisStack.head != null)
                visitSymbol(outerThisStack.head);
            super.visitSelect(tree);
        }

        /** If tree refers to a superclass constructor call,
         *  add all free variables of the superclass.
         */
        public void visitApply(JCMethodInvocation tree) {
            if (TreeInfo.name(tree.meth) == names._super) {
                Symbol constructor = TreeInfo.symbol(tree.meth);
                ClassSymbol c = (ClassSymbol)constructor.owner;
                if (c.hasOuterInstance() &&
                    !tree.meth.hasTag(SELECT) &&
                    outerThisStack.head != null)
                    visitSymbol(outerThisStack.head);
            }
            super.visitApply(tree);
        }

    }

    ClassSymbol ownerToCopyFreeVarsFrom(ClassSymbol c) {
        if (!c.isDirectlyOrIndirectlyLocal()) {
            return null;
        }
        Symbol currentOwner = c.owner;
        while (currentOwner.owner.kind.matches(KindSelector.TYP) && currentOwner.isDirectlyOrIndirectlyLocal()) {
            currentOwner = currentOwner.owner;
        }
        if (currentOwner.owner.kind.matches(KindSelector.VAL_MTH) && c.isSubClass(currentOwner, types)) {
            return (ClassSymbol)currentOwner;
        }
        return null;
    }

    /** Return the variables accessed from within a local class, which
     *  are declared in the local class' owner.
     *  (in reverse order of first access).
     */
    List<VarSymbol> freevars(ClassSymbol c)  {
        List<VarSymbol> fvs = freevarCache.get(c);
        if (fvs != null) {
            return fvs;
        }
        if (c.owner.kind.matches(KindSelector.VAL_MTH) && !c.isStatic()) {
            FreeVarCollector collector = new FreeVarCollector(c);
            collector.scan(classDef(c));
            fvs = collector.fvs;
            freevarCache.put(c, fvs);
            return fvs;
        } else {
            ClassSymbol owner = ownerToCopyFreeVarsFrom(c);
            if (owner != null) {
                fvs = freevarCache.get(owner);
                freevarCache.put(c, fvs);
                return fvs;
            } else {
                return List.nil();
            }
        }
    }

    Map<TypeSymbol,EnumMapping> enumSwitchMap = new LinkedHashMap<>();

    EnumMapping mapForEnum(DiagnosticPosition pos, TypeSymbol enumClass) {

        // If enum class is part of this compilation, just switch on ordinal value
        if (enumClass.kind == TYP) {
            final List<Name> idents = enumNamesFor((ClassSymbol)enumClass);
            if (idents != null)
                return new CompileTimeEnumMapping(idents);
        }

        // Map identifiers to ordinal values at runtime, and then switch on that
        return enumSwitchMap.computeIfAbsent(enumClass, ec -> new RuntimeEnumMapping(pos, ec));
    }

    /** Generates a test value and corresponding cases for a switch on an enum type.
     */
    interface EnumMapping {

        /** Given an expression for the enum value's ordinal, generate an expression for the switch statement.
         */
        JCExpression switchValue(JCExpression ordinalExpr);

        /** Generate the switch statement case value corresponding to the given enum value.
         */
        JCLiteral caseValue(VarSymbol v);

        default void translate() {
        }
    }

    /** EnumMapping using compile-time constants. Only valid when compiling the enum class itself,
     *  because otherwise the ordinals we use could become obsolete if/when the enum class is recompiled.
     */
    class CompileTimeEnumMapping implements EnumMapping {

        final List<Name> enumNames;

        CompileTimeEnumMapping(List<Name> enumNames) {
            Assert.check(enumNames != null);
            this.enumNames = enumNames;
        }

        @Override
        public JCExpression switchValue(JCExpression ordinalExpr) {
            return ordinalExpr;
        }

        @Override
        public JCLiteral caseValue(VarSymbol v) {
            final int ordinal = enumNames.indexOf(v.name);
            Assert.check(ordinal != -1);
            return make.Literal(ordinal);
        }
    }

    /** EnumMapping using run-time ordinal lookup.
     *
     *  This builds a translation table to be used for enum switches.
     *
     *  <p>For each enum that appears as the type of a switch
     *  expression, we maintain an EnumMapping to assist in the
     *  translation, as exemplified by the following example:
     *
     *  <p>we translate
     *  <pre>
     *          switch(colorExpression) {
     *          case red: stmt1;
     *          case green: stmt2;
     *          }
     *  </pre>
     *  into
     *  <pre>
     *          switch(Outer$0.$EnumMap$Color[colorExpression.ordinal()]) {
     *          case 1: stmt1;
     *          case 2: stmt2
     *          }
     *  </pre>
     *  with the auxiliary table initialized as follows:
     *  <pre>
     *          class Outer$0 {
     *              synthetic final int[] $EnumMap$Color = new int[Color.values().length];
     *              static {
     *                  try { $EnumMap$Color[red.ordinal()] = 1; } catch (NoSuchFieldError ex) {}
     *                  try { $EnumMap$Color[green.ordinal()] = 2; } catch (NoSuchFieldError ex) {}
     *              }
     *          }
     *  </pre>
     *  class EnumMapping provides mapping data and support methods for this translation.
     */
    class RuntimeEnumMapping implements EnumMapping {
        RuntimeEnumMapping(DiagnosticPosition pos, TypeSymbol forEnum) {
            this.forEnum = forEnum;
            this.values = new LinkedHashMap<>();
            this.pos = pos;
            Name varName = names
                .fromString(target.syntheticNameChar() +
                            "SwitchMap" +
                            target.syntheticNameChar() +
                            ClassWriter.externalize(forEnum.type.tsym.flatName().toString())
                            .replace('/', '.')
                            .replace('.', target.syntheticNameChar()));
            ClassSymbol outerCacheClass = outerCacheClass();
            this.mapVar = new VarSymbol(STATIC | SYNTHETIC | FINAL,
                                        varName,
                                        new ArrayType(syms.intType, syms.arrayClass),
                                        outerCacheClass);
            enterSynthetic(pos, mapVar, outerCacheClass.members());
        }

        DiagnosticPosition pos = null;

        // the next value to use
        int next = 1; // 0 (unused map elements) go to the default label

        // the enum for which this is a map
        final TypeSymbol forEnum;

        // the field containing the map
        final VarSymbol mapVar;

        // the mapped values
        final Map<VarSymbol,Integer> values;

        @Override
        public JCExpression switchValue(JCExpression ordinalExpr) {
            return make.Indexed(mapVar, ordinalExpr);
        }

        @Override
        public JCLiteral caseValue(VarSymbol v) {
            Integer result = values.get(v);
            if (result == null)
                values.put(v, result = next++);
            return make.Literal(result);
        }

        // generate the field initializer for the map
        @Override
        public void translate() {
            boolean prevAllowProtectedAccess = attrEnv.info.allowProtectedAccess;
            try {
                make.at(pos.getStartPosition());
                attrEnv.info.allowProtectedAccess = true;
                JCClassDecl owner = classDef((ClassSymbol)mapVar.owner);

                // synthetic static final int[] $SwitchMap$Color = new int[Color.values().length];
                MethodSymbol valuesMethod = lookupMethod(pos,
                                                         names.values,
                                                         forEnum.type,
                                                         List.nil());
                JCExpression size = make // Color.values().length
                    .Select(make.App(make.QualIdent(valuesMethod)),
                            syms.lengthVar);
                JCExpression mapVarInit = make
                    .NewArray(make.Type(syms.intType), List.of(size), null)
                    .setType(new ArrayType(syms.intType, syms.arrayClass));

                // try { $SwitchMap$Color[red.ordinal()] = 1; } catch (java.lang.NoSuchFieldError ex) {}
                ListBuffer<JCStatement> stmts = new ListBuffer<>();
                Symbol ordinalMethod = lookupMethod(pos,
                                                    names.ordinal,
                                                    forEnum.type,
                                                    List.nil());
                List<JCCatch> catcher = List.<JCCatch>nil()
                    .prepend(make.Catch(make.VarDef(new VarSymbol(PARAMETER, names.ex,
                                                                  syms.noSuchFieldErrorType,
                                                                  syms.noSymbol),
                                                    null),
                                        make.Block(0, List.nil())));
                for (Map.Entry<VarSymbol,Integer> e : values.entrySet()) {
                    VarSymbol enumerator = e.getKey();
                    Integer mappedValue = e.getValue();
                    JCExpression assign = make
                        .Assign(make.Indexed(mapVar,
                                             make.App(make.Select(make.QualIdent(enumerator),
                                                                  ordinalMethod))),
                                make.Literal(mappedValue))
                        .setType(syms.intType);
                    JCStatement exec = make.Exec(assign);
                    JCStatement _try = make.Try(make.Block(0, List.of(exec)), catcher, null);
                    stmts.append(_try);
                }

                owner.defs = owner.defs
                    .prepend(make.Block(STATIC, stmts.toList()))
                    .prepend(make.VarDef(mapVar, mapVarInit));
            } finally {
                attrEnv.info.allowProtectedAccess = prevAllowProtectedAccess;
            }
        }
    }


/**************************************************************************
 * Tree building blocks
 *************************************************************************/

    /** Equivalent to make.at(pos.getStartPosition()) with side effect of caching
     *  pos as make_pos, for use in diagnostics.
     **/
    TreeMaker make_at(DiagnosticPosition pos) {
        make_pos = pos;
        return make.at(pos);
    }

    /** Make an attributed tree representing a literal. This will be an
     *  Ident node in the case of boolean literals, a Literal node in all
     *  other cases.
     *  @param type       The literal's type.
     *  @param value      The literal's value.
     */
    JCExpression makeLit(Type type, Object value) {
        return make.Literal(type.getTag(), value).setType(type.constType(value));
    }

    /** Make an attributed tree representing null.
     */
    JCExpression makeNull() {
        return makeLit(syms.botType, null);
    }

    /** Make an attributed class instance creation expression.
     *  @param ctype    The class type.
     *  @param args     The constructor arguments.
     */
    JCNewClass makeNewClass(Type ctype, List<JCExpression> args) {
        JCNewClass tree = make.NewClass(null,
            null, make.QualIdent(ctype.tsym), args, null);
        tree.constructor = rs.resolveConstructor(
            make_pos, attrEnv, ctype, TreeInfo.types(args), List.nil());
        tree.type = ctype;
        return tree;
    }

    /** Make an attributed unary expression.
     *  @param optag    The operators tree tag.
     *  @param arg      The operator's argument.
     */
    JCUnary makeUnary(JCTree.Tag optag, JCExpression arg) {
        JCUnary tree = make.Unary(optag, arg);
        tree.operator = operators.resolveUnary(tree, optag, arg.type);
        tree.type = tree.operator.type.getReturnType();
        return tree;
    }

    /** Make an attributed binary expression.
     *  @param optag    The operators tree tag.
     *  @param lhs      The operator's left argument.
     *  @param rhs      The operator's right argument.
     */
    JCBinary makeBinary(JCTree.Tag optag, JCExpression lhs, JCExpression rhs) {
        JCBinary tree = make.Binary(optag, lhs, rhs);
        tree.operator = operators.resolveBinary(tree, optag, lhs.type, rhs.type);
        tree.type = tree.operator.type.getReturnType();
        return tree;
    }

    /** Make an attributed assignop expression.
     *  @param optag    The operators tree tag.
     *  @param lhs      The operator's left argument.
     *  @param rhs      The operator's right argument.
     */
    JCAssignOp makeAssignop(JCTree.Tag optag, JCTree lhs, JCTree rhs) {
        JCAssignOp tree = make.Assignop(optag, lhs, rhs);
        tree.operator = operators.resolveBinary(tree, tree.getTag().noAssignOp(), lhs.type, rhs.type);
        tree.type = lhs.type;
        return tree;
    }

    /** Convert tree into string object, unless it has already a
     *  reference type..
     */
    JCExpression makeString(JCExpression tree) {
        if (!tree.type.isPrimitiveOrVoid()) {
            return tree;
        } else {
            Symbol valueOfSym = lookupMethod(tree.pos(),
                                             names.valueOf,
                                             syms.stringType,
                                             List.of(tree.type));
            return make.App(make.QualIdent(valueOfSym), List.of(tree));
        }
    }

    /** Create an empty anonymous class definition and enter and complete
     *  its symbol. Return the class definition's symbol.
     *  and create
     *  @param flags    The class symbol's flags
     *  @param owner    The class symbol's owner
     */
    JCClassDecl makeEmptyClass(long flags, ClassSymbol owner) {
        return makeEmptyClass(flags, owner, null, true);
    }

    JCClassDecl makeEmptyClass(long flags, ClassSymbol owner, Name flatname,
            boolean addToDefs) {
        // Create class symbol.
        ClassSymbol c = syms.defineClass(names.empty, owner);
        if (flatname != null) {
            c.flatname = flatname;
        } else {
            c.flatname = chk.localClassName(c);
        }
        c.sourcefile = owner.sourcefile;
        c.completer = Completer.NULL_COMPLETER;
        c.members_field = WriteableScope.create(c);
        c.flags_field = flags;
        ClassType ctype = (ClassType) c.type;
        ctype.supertype_field = syms.objectType;
        ctype.interfaces_field = List.nil();

        JCClassDecl odef = classDef(owner);

        // Enter class symbol in owner scope and compiled table.
        enterSynthetic(odef.pos(), c, owner.members());
        chk.putCompiled(c);

        // Create class definition tree.
        JCClassDecl cdef = make.ClassDef(
            make.Modifiers(flags), names.empty,
            List.nil(),
            null, List.nil(), List.nil());
        cdef.sym = c;
        cdef.type = c.type;

        // Append class definition tree to owner's definitions.
        if (addToDefs) odef.defs = odef.defs.prepend(cdef);
        return cdef;
    }

/**************************************************************************
 * Symbol manipulation utilities
 *************************************************************************/

    /** Enter a synthetic symbol in a given scope, but complain if there was already one there.
     *  @param pos           Position for error reporting.
     *  @param sym           The symbol.
     *  @param s             The scope.
     */
    private void enterSynthetic(DiagnosticPosition pos, Symbol sym, WriteableScope s) {
        s.enter(sym);
    }

    /** Create a fresh synthetic name within a given scope - the unique name is
     *  obtained by appending '$' chars at the end of the name until no match
     *  is found.
     *
     * @param name base name
     * @param s scope in which the name has to be unique
     * @return fresh synthetic name
     */
    private Name makeSyntheticName(Name name, Scope s) {
        do {
            name = name.append(
                    target.syntheticNameChar(),
                    names.empty);
        } while (lookupSynthetic(name, s) != null);
        return name;
    }

    /** Check whether synthetic symbols generated during lowering conflict
     *  with user-defined symbols.
     *
     *  @param translatedTrees lowered class trees
     */
    void checkConflicts(List<JCTree> translatedTrees) {
        for (JCTree t : translatedTrees) {
            t.accept(conflictsChecker);
        }
    }

    JCTree.Visitor conflictsChecker = new TreeScanner() {

        TypeSymbol currentClass;

        @Override
        public void visitMethodDef(JCMethodDecl that) {
            checkConflicts(that.pos(), that.sym, currentClass);
            super.visitMethodDef(that);
        }

        @Override
        public void visitVarDef(JCVariableDecl that) {
            if (that.sym.owner.kind == TYP) {
                checkConflicts(that.pos(), that.sym, currentClass);
            }
            super.visitVarDef(that);
        }

        @Override
        public void visitClassDef(JCClassDecl that) {
            TypeSymbol prevCurrentClass = currentClass;
            currentClass = that.sym;
            try {
                super.visitClassDef(that);
            }
            finally {
                currentClass = prevCurrentClass;
            }
        }

        void checkConflicts(DiagnosticPosition pos, Symbol sym, TypeSymbol c) {
            for (Type ct = c.type; ct != Type.noType ; ct = types.supertype(ct)) {
                for (Symbol sym2 : ct.tsym.members().getSymbolsByName(sym.name, NON_RECURSIVE)) {
                    // VM allows methods and variables with differing types
                    if (sym.kind == sym2.kind &&
                        types.isSameType(types.erasure(sym.type), types.erasure(sym2.type)) &&
                        sym != sym2 &&
                        (sym.flags() & Flags.SYNTHETIC) != (sym2.flags() & Flags.SYNTHETIC) &&
                        (sym.flags() & BRIDGE) == 0 && (sym2.flags() & BRIDGE) == 0) {
                        syntheticError(pos, (sym2.flags() & SYNTHETIC) == 0 ? sym2 : sym);
                        return;
                    }
                }
            }
        }

        /** Report a conflict between a user symbol and a synthetic symbol.
         */
        private void syntheticError(DiagnosticPosition pos, Symbol sym) {
            if (!sym.type.isErroneous()) {
                log.error(pos, Errors.CannotGenerateClass(sym.location(), Fragments.SyntheticNameConflict(sym, sym.location())));
            }
        }
    };

    /** Look up a synthetic name in a given scope.
     *  @param s            The scope.
     *  @param name         The name.
     */
    private Symbol lookupSynthetic(Name name, Scope s) {
        Symbol sym = s.findFirst(name);
        return (sym==null || (sym.flags()&SYNTHETIC)==0) ? null : sym;
    }

    /** Look up a method in a given scope.
     */
    private MethodSymbol lookupMethod(DiagnosticPosition pos, Name name, Type qual, List<Type> args) {
        return rs.resolveInternalMethod(pos, attrEnv, qual, name, args, List.nil());
    }

    /** Anon inner classes are used as access constructor tags.
     * accessConstructorTag will use an existing anon class if one is available,
     * and synthesize a class (with makeEmptyClass) if one is not available.
     * However, there is a small possibility that an existing class will not
     * be generated as expected if it is inside a conditional with a constant
     * expression. If that is found to be the case, create an empty class tree here.
     */
    private void checkAccessConstructorTags() {
        for (List<ClassSymbol> l = accessConstrTags; l.nonEmpty(); l = l.tail) {
            ClassSymbol c = l.head;
            if (isTranslatedClassAvailable(c))
                continue;
            // Create class definition tree.
            JCClassDecl cdec = makeEmptyClass(STATIC | SYNTHETIC | IDENTITY_TYPE,
                    c.outermostClass(), c.flatname, false);
            swapAccessConstructorTag(c, cdec.sym);
            translated.append(cdec);
        }
    }
    // where
    private boolean isTranslatedClassAvailable(ClassSymbol c) {
        for (JCTree tree: translated) {
            if (tree.hasTag(CLASSDEF)
                    && ((JCClassDecl) tree).sym == c) {
                return true;
            }
        }
        return false;
    }

    void swapAccessConstructorTag(ClassSymbol oldCTag, ClassSymbol newCTag) {
        for (MethodSymbol methodSymbol : accessConstrs.values()) {
            Assert.check(methodSymbol.type.hasTag(METHOD));
            MethodType oldMethodType =
                    (MethodType)methodSymbol.type;
            if (oldMethodType.argtypes.head.tsym == oldCTag)
                methodSymbol.type =
                    types.createMethodTypeWithParameters(oldMethodType,
                        oldMethodType.getParameterTypes().tail
                            .prepend(newCTag.erasure(types)));
        }
    }

/**************************************************************************
 * Access methods
 *************************************************************************/

    /** A mapping from symbols to their access numbers.
     */
    private Map<Symbol,Integer> accessNums;

    /** A mapping from symbols to an array of access symbols, indexed by
     *  access code.
     */
    private Map<Symbol,MethodSymbol[]> accessSyms;

    /** A mapping from (constructor) symbols to access constructor symbols.
     */
    private Map<Symbol,MethodSymbol> accessConstrs;

    /** A list of all class symbols used for access constructor tags.
     */
    private List<ClassSymbol> accessConstrTags;

    /** A queue for all accessed symbols.
     */
    private ListBuffer<Symbol> accessed;

    /** return access code for identifier,
     *  @param tree     The tree representing the identifier use.
     *  @param enclOp   The closest enclosing operation node of tree,
     *                  null if tree is not a subtree of an operation.
     */
    private static int accessCode(JCTree tree, JCTree enclOp) {
        if (enclOp == null)
            return AccessCode.DEREF.code;
        else if (enclOp.hasTag(ASSIGN) &&
                 tree == TreeInfo.skipParens(((JCAssign) enclOp).lhs))
            return AccessCode.ASSIGN.code;
        else if ((enclOp.getTag().isIncOrDecUnaryOp() || enclOp.getTag().isAssignop()) &&
                tree == TreeInfo.skipParens(((JCOperatorExpression) enclOp).getOperand(LEFT)))
            return (((JCOperatorExpression) enclOp).operator).getAccessCode(enclOp.getTag());
        else
            return AccessCode.DEREF.code;
    }

    /** Return binary operator that corresponds to given access code.
     */
    private OperatorSymbol binaryAccessOperator(int acode, Tag tag) {
        return operators.lookupBinaryOp(op -> op.getAccessCode(tag) == acode);
    }

    /** Return tree tag for assignment operation corresponding
     *  to given binary operator.
     */
    private static JCTree.Tag treeTag(OperatorSymbol operator) {
        switch (operator.opcode) {
        case ByteCodes.ior: case ByteCodes.lor:
            return BITOR_ASG;
        case ByteCodes.ixor: case ByteCodes.lxor:
            return BITXOR_ASG;
        case ByteCodes.iand: case ByteCodes.land:
            return BITAND_ASG;
        case ByteCodes.ishl: case ByteCodes.lshl:
        case ByteCodes.ishll: case ByteCodes.lshll:
            return SL_ASG;
        case ByteCodes.ishr: case ByteCodes.lshr:
        case ByteCodes.ishrl: case ByteCodes.lshrl:
            return SR_ASG;
        case ByteCodes.iushr: case ByteCodes.lushr:
        case ByteCodes.iushrl: case ByteCodes.lushrl:
            return USR_ASG;
        case ByteCodes.iadd: case ByteCodes.ladd:
        case ByteCodes.fadd: case ByteCodes.dadd:
        case ByteCodes.string_add:
            return PLUS_ASG;
        case ByteCodes.isub: case ByteCodes.lsub:
        case ByteCodes.fsub: case ByteCodes.dsub:
            return MINUS_ASG;
        case ByteCodes.imul: case ByteCodes.lmul:
        case ByteCodes.fmul: case ByteCodes.dmul:
            return MUL_ASG;
        case ByteCodes.idiv: case ByteCodes.ldiv:
        case ByteCodes.fdiv: case ByteCodes.ddiv:
            return DIV_ASG;
        case ByteCodes.imod: case ByteCodes.lmod:
        case ByteCodes.fmod: case ByteCodes.dmod:
            return MOD_ASG;
        default:
            throw new AssertionError();
        }
    }

    /** The name of the access method with number `anum' and access code `acode'.
     */
    Name accessName(int anum, int acode) {
        return names.fromString(
            "access" + target.syntheticNameChar() + anum + acode / 10 + acode % 10);
    }

    /** Return access symbol for a private or protected symbol from an inner class.
     *  @param sym        The accessed private symbol.
     *  @param tree       The accessing tree.
     *  @param enclOp     The closest enclosing operation node of tree,
     *                    null if tree is not a subtree of an operation.
     *  @param protAccess Is access to a protected symbol in another
     *                    package?
     *  @param refSuper   Is access via a (qualified) C.super?
     */
    MethodSymbol accessSymbol(Symbol sym, JCTree tree, JCTree enclOp,
                              boolean protAccess, boolean refSuper) {
        ClassSymbol accOwner = refSuper && protAccess
            // For access via qualified super (T.super.x), place the
            // access symbol on T.
            ? (ClassSymbol)((JCFieldAccess) tree).selected.type.tsym
            // Otherwise pretend that the owner of an accessed
            // protected symbol is the enclosing class of the current
            // class which is a subclass of the symbol's owner.
            : accessClass(sym, protAccess, tree);

        Symbol vsym = sym;
        if (sym.owner != accOwner) {
            vsym = sym.clone(accOwner);
            actualSymbols.put(vsym, sym);
        }

        Integer anum              // The access number of the access method.
            = accessNums.get(vsym);
        if (anum == null) {
            anum = accessed.length();
            accessNums.put(vsym, anum);
            accessSyms.put(vsym, new MethodSymbol[AccessCode.numberOfAccessCodes]);
            accessed.append(vsym);
            // System.out.println("accessing " + vsym + " in " + vsym.location());
        }

        int acode;                // The access code of the access method.
        List<Type> argtypes;      // The argument types of the access method.
        Type restype;             // The result type of the access method.
        List<Type> thrown;        // The thrown exceptions of the access method.
        switch (vsym.kind) {
        case VAR:
            acode = accessCode(tree, enclOp);
            if (acode >= AccessCode.FIRSTASGOP.code) {
                OperatorSymbol operator = binaryAccessOperator(acode, enclOp.getTag());
                if (operator.opcode == string_add)
                    argtypes = List.of(syms.objectType);
                else
                    argtypes = operator.type.getParameterTypes().tail;
            } else if (acode == AccessCode.ASSIGN.code)
                argtypes = List.of(vsym.erasure(types));
            else
                argtypes = List.nil();
            restype = vsym.erasure(types);
            thrown = List.nil();
            break;
        case MTH:
            acode = AccessCode.DEREF.code;
            argtypes = vsym.erasure(types).getParameterTypes();
            restype = vsym.erasure(types).getReturnType();
            thrown = vsym.type.getThrownTypes();
            break;
        default:
            throw new AssertionError();
        }

        // For references via qualified super, increment acode by one,
        // making it odd.
        if (protAccess && refSuper) acode++;

        // Instance access methods get instance as first parameter.
        // For protected symbols this needs to be the instance as a member
        // of the type containing the accessed symbol, not the class
        // containing the access method.
        if ((vsym.flags() & STATIC) == 0) {
            argtypes = argtypes.prepend(vsym.owner.erasure(types));
        }
        MethodSymbol[] accessors = accessSyms.get(vsym);
        MethodSymbol accessor = accessors[acode];
        if (accessor == null) {
            accessor = new MethodSymbol(
                STATIC | SYNTHETIC | (accOwner.isInterface() ? PUBLIC : 0),
                accessName(anum.intValue(), acode),
                new MethodType(argtypes, restype, thrown, syms.methodClass),
                accOwner);
            enterSynthetic(tree.pos(), accessor, accOwner.members());
            accessors[acode] = accessor;
        }
        return accessor;
    }

    /** The qualifier to be used for accessing a symbol in an outer class.
     *  This is either C.sym or C.this.sym, depending on whether or not
     *  sym is static.
     *  @param sym   The accessed symbol.
     */
    JCExpression accessBase(DiagnosticPosition pos, Symbol sym) {
        return (sym.flags() & STATIC) != 0
            ? access(make.at(pos.getStartPosition()).QualIdent(sym.owner))
            : makeOwnerThis(pos, sym, true);
    }

    /** Do we need an access method to reference private symbol?
     */
    boolean needsPrivateAccess(Symbol sym) {
        if (target.hasNestmateAccess()) {
            return false;
        }
        if ((sym.flags() & PRIVATE) == 0 || sym.owner == currentClass) {
            return false;
<<<<<<< HEAD
        } else if (names.isInit(sym.name) && sym.owner.isDirectlyOrIndirectlyLocal()) {
=======
        } else if (sym.name == names.init && sym.owner.isDirectlyOrIndirectlyLocal()) {
>>>>>>> 9c21d4c5
            // private constructor in local class: relax protection
            sym.flags_field &= ~PRIVATE;
            return false;
        } else {
            return true;
        }
    }

    /** Do we need an access method to reference symbol in other package?
     */
    boolean needsProtectedAccess(Symbol sym, JCTree tree) {
        if (disableProtectedAccessors) return false;
        if ((sym.flags() & PROTECTED) == 0 ||
            sym.owner.owner == currentClass.owner || // fast special case
            sym.packge() == currentClass.packge())
            return false;
        if (!currentClass.isSubClass(sym.owner, types))
            return true;
        if ((sym.flags() & STATIC) != 0 ||
            !tree.hasTag(SELECT) ||
            TreeInfo.name(((JCFieldAccess) tree).selected) == names._super)
            return false;
        return !((JCFieldAccess) tree).selected.type.tsym.isSubClass(currentClass, types);
    }

    /** The class in which an access method for given symbol goes.
     *  @param sym        The access symbol
     *  @param protAccess Is access to a protected symbol in another
     *                    package?
     */
    ClassSymbol accessClass(Symbol sym, boolean protAccess, JCTree tree) {
        if (protAccess) {
            Symbol qualifier = null;
            ClassSymbol c = currentClass;
            if (tree.hasTag(SELECT) && (sym.flags() & STATIC) == 0) {
                qualifier = ((JCFieldAccess) tree).selected.type.tsym;
                while (!qualifier.isSubClass(c, types)) {
                    c = c.owner.enclClass();
                }
                return c;
            } else {
                while (!c.isSubClass(sym.owner, types)) {
                    c = c.owner.enclClass();
                }
            }
            return c;
        } else {
            // the symbol is private
            return sym.owner.enclClass();
        }
    }

    private boolean noClassDefIn(JCTree tree) {
        var scanner = new TreeScanner() {
            boolean noClassDef = true;
            @Override
            public void visitClassDef(JCClassDecl tree) {
                noClassDef = false;
            }
        };
        scanner.scan(tree);
        return scanner.noClassDef;
    }

    private void addPrunedInfo(JCTree tree) {
        List<JCTree> infoList = prunedTree.get(currentClass);
        infoList = (infoList == null) ? List.of(tree) : infoList.prepend(tree);
        prunedTree.put(currentClass, infoList);
    }

    /** Ensure that identifier is accessible, return tree accessing the identifier.
     *  @param sym      The accessed symbol.
     *  @param tree     The tree referring to the symbol.
     *  @param enclOp   The closest enclosing operation node of tree,
     *                  null if tree is not a subtree of an operation.
     *  @param refSuper Is access via a (qualified) C.super?
     */
    JCExpression access(Symbol sym, JCExpression tree, JCExpression enclOp, boolean refSuper) {
        // Access a free variable via its proxy, or its proxy's proxy
        while (sym.kind == VAR && sym.owner.kind == MTH &&
            sym.owner.enclClass() != currentClass) {
            // A constant is replaced by its constant value.
            Object cv = ((VarSymbol)sym).getConstValue();
            if (cv != null) {
                make.at(tree.pos);
                return makeLit(sym.type, cv);
            }
            if (lambdaTranslationMap != null && lambdaTranslationMap.get(sym) != null) {
                return make.at(tree.pos).Ident(lambdaTranslationMap.get(sym));
            } else {
                // Otherwise replace the variable by its proxy.
                sym = proxies.get(sym);
                Assert.check(sym != null && (sym.flags_field & FINAL) != 0);
                tree = make.at(tree.pos).Ident(sym);
            }
        }
        JCExpression base = (tree.hasTag(SELECT)) ? ((JCFieldAccess) tree).selected : null;
        switch (sym.kind) {
        case TYP:
            if (sym.owner.kind != PCK) {
                // Convert type idents to
                // <flat name> or <package name> . <flat name>
                Name flatname = Convert.shortName(sym.flatName());
                while (base != null &&
                       TreeInfo.symbol(base) != null &&
                       TreeInfo.symbol(base).kind != PCK) {
                    base = (base.hasTag(SELECT))
                        ? ((JCFieldAccess) base).selected
                        : null;
                }
                if (tree.hasTag(IDENT)) {
                    ((JCIdent) tree).name = flatname;
                } else if (base == null) {
                    tree = make.at(tree.pos).Ident(sym);
                    ((JCIdent) tree).name = flatname;
                } else {
                    ((JCFieldAccess) tree).selected = base;
                    ((JCFieldAccess) tree).name = flatname;
                }
            }
            break;
        case MTH: case VAR:
            if (sym.owner.kind == TYP) {

                // Access methods are required for
                //  - private members,
                //  - protected members in a superclass of an
                //    enclosing class contained in another package.
                //  - all non-private members accessed via a qualified super.
                boolean protAccess = refSuper && !needsPrivateAccess(sym)
                    || needsProtectedAccess(sym, tree);
                boolean accReq = protAccess || needsPrivateAccess(sym);

                // A base has to be supplied for
                //  - simple identifiers accessing variables in outer classes.
                boolean baseReq =
                    base == null &&
                    sym.owner != syms.predefClass &&
                    !sym.isMemberOf(currentClass, types);

                if (accReq || baseReq) {
                    make.at(tree.pos);

                    // Constants are replaced by their constant value.
                    if (sym.kind == VAR) {
                        Object cv = ((VarSymbol)sym).getConstValue();
                        if (cv != null) {
                            addPrunedInfo(tree);
                            return makeLit(sym.type, cv);
                        }
                    }

                    // Private variables and methods are replaced by calls
                    // to their access methods.
                    if (accReq) {
                        List<JCExpression> args = List.nil();
                        if ((sym.flags() & STATIC) == 0) {
                            // Instance access methods get instance
                            // as first parameter.
                            if (base == null)
                                base = makeOwnerThis(tree.pos(), sym, true);
                            args = args.prepend(base);
                            base = null;   // so we don't duplicate code
                        }
                        Symbol access = accessSymbol(sym, tree,
                                                     enclOp, protAccess,
                                                     refSuper);
                        JCExpression receiver = make.Select(
                            base != null ? base : make.QualIdent(access.owner),
                            access);
                        return make.App(receiver, args);

                    // Other accesses to members of outer classes get a
                    // qualifier.
                    } else if (baseReq) {
                        return make.at(tree.pos).Select(
                            accessBase(tree.pos(), sym), sym).setType(tree.type);
                    }
                }
            } else if (sym.owner.kind == MTH && lambdaTranslationMap != null) {
                //sym is a local variable - check the lambda translation map to
                //see if sym has been translated to something else in the current
                //scope (by LambdaToMethod)
                Symbol translatedSym = lambdaTranslationMap.get(sym.baseSymbol());
                if (translatedSym != null) {
                    tree = make.at(tree.pos).Ident(translatedSym);
                }
            }
        }
        return tree;
    }

    /** Ensure that identifier is accessible, return tree accessing the identifier.
     *  @param tree     The identifier tree.
     */
    JCExpression access(JCExpression tree) {
        Symbol sym = TreeInfo.symbol(tree);
        return sym == null ? tree : access(sym, tree, null, false);
    }

    /** Return access constructor for a private constructor,
     *  or the constructor itself, if no access constructor is needed.
     *  @param pos       The position to report diagnostics, if any.
     *  @param constr    The private constructor.
     */
    Symbol accessConstructor(DiagnosticPosition pos, Symbol constr) {
        if (needsPrivateAccess(constr)) {
            ClassSymbol accOwner = constr.owner.enclClass();
            MethodSymbol aconstr = accessConstrs.get(constr);
            if (aconstr == null) {
                List<Type> argtypes = constr.type.getParameterTypes();
                if ((accOwner.flags_field & ENUM) != 0)
                    argtypes = argtypes
                        .prepend(syms.intType)
                        .prepend(syms.stringType);
                aconstr = new MethodSymbol(
                    SYNTHETIC,
                    names.init,
                    new MethodType(
                        argtypes.append(
                            accessConstructorTag().erasure(types)),
                        constr.type.getReturnType(),
                        constr.type.getThrownTypes(),
                        syms.methodClass),
                    accOwner);
                enterSynthetic(pos, aconstr, accOwner.members());
                accessConstrs.put(constr, aconstr);
                accessed.append(constr);
            }
            return aconstr;
        } else {
            return constr;
        }
    }

    /** Return an anonymous class nested in this toplevel class.
     */
    ClassSymbol accessConstructorTag() {
        ClassSymbol topClass = currentClass.outermostClass();
        ModuleSymbol topModle = topClass.packge().modle;
        for (int i = 1; ; i++) {
            Name flatname = names.fromString("" + topClass.getQualifiedName() +
                                            target.syntheticNameChar() +
                                            i);
            ClassSymbol ctag = chk.getCompiled(topModle, flatname);
            if (ctag == null)
                ctag = makeEmptyClass(STATIC | SYNTHETIC | IDENTITY_TYPE, topClass).sym;
            else if (!ctag.isAnonymous())
                continue;
            // keep a record of all tags, to verify that all are generated as required
            accessConstrTags = accessConstrTags.prepend(ctag);
            return ctag;
        }
    }

    /** Add all required access methods for a private symbol to enclosing class.
     *  @param sym       The symbol.
     */
    void makeAccessible(Symbol sym) {
        JCClassDecl cdef = classDef(sym.owner.enclClass());
        if (cdef == null) Assert.error("class def not found: " + sym + " in " + sym.owner);
<<<<<<< HEAD
        if (names.isInit(sym.name)) {
=======
        if (sym.name == names.init) {
>>>>>>> 9c21d4c5
            cdef.defs = cdef.defs.prepend(
                accessConstructorDef(cdef.pos, sym, accessConstrs.get(sym)));
        } else {
            MethodSymbol[] accessors = accessSyms.get(sym);
            for (int i = 0; i < AccessCode.numberOfAccessCodes; i++) {
                if (accessors[i] != null)
                    cdef.defs = cdef.defs.prepend(
                        accessDef(cdef.pos, sym, accessors[i], i));
            }
        }
    }

    /** Construct definition of an access method.
     *  @param pos        The source code position of the definition.
     *  @param vsym       The private or protected symbol.
     *  @param accessor   The access method for the symbol.
     *  @param acode      The access code.
     */
    JCTree accessDef(int pos, Symbol vsym, MethodSymbol accessor, int acode) {
//      System.err.println("access " + vsym + " with " + accessor);//DEBUG
        currentClass = vsym.owner.enclClass();
        make.at(pos);
        JCMethodDecl md = make.MethodDef(accessor, null);

        // Find actual symbol
        Symbol sym = actualSymbols.get(vsym);
        if (sym == null) sym = vsym;

        JCExpression ref;           // The tree referencing the private symbol.
        List<JCExpression> args;    // Any additional arguments to be passed along.
        if ((sym.flags() & STATIC) != 0) {
            ref = make.Ident(sym);
            args = make.Idents(md.params);
        } else {
            JCExpression site = make.Ident(md.params.head);
            if (acode % 2 != 0) {
                //odd access codes represent qualified super accesses - need to
                //emit reference to the direct superclass, even if the referred
                //member is from an indirect superclass (JLS 13.1)
                site.setType(types.erasure(types.supertype(vsym.owner.enclClass().type)));
            }
            ref = make.Select(site, sym);
            args = make.Idents(md.params.tail);
        }
        JCStatement stat;          // The statement accessing the private symbol.
        if (sym.kind == VAR) {
            // Normalize out all odd access codes by taking floor modulo 2:
            int acode1 = acode - (acode & 1);

            JCExpression expr;      // The access method's return value.
            AccessCode aCode = AccessCode.getFromCode(acode1);
            switch (aCode) {
            case DEREF:
                expr = ref;
                break;
            case ASSIGN:
                expr = make.Assign(ref, args.head);
                break;
            case PREINC: case POSTINC: case PREDEC: case POSTDEC:
                expr = makeUnary(aCode.tag, ref);
                break;
            default:
                expr = make.Assignop(
                    treeTag(binaryAccessOperator(acode1, JCTree.Tag.NO_TAG)), ref, args.head);
                ((JCAssignOp) expr).operator = binaryAccessOperator(acode1, JCTree.Tag.NO_TAG);
            }
            stat = make.Return(expr.setType(sym.type));
        } else {
            stat = make.Call(make.App(ref, args));
        }
        md.body = make.Block(0, List.of(stat));

        // Make sure all parameters, result types and thrown exceptions
        // are accessible.
        for (List<JCVariableDecl> l = md.params; l.nonEmpty(); l = l.tail)
            l.head.vartype = access(l.head.vartype);
        md.restype = access(md.restype);
        for (List<JCExpression> l = md.thrown; l.nonEmpty(); l = l.tail)
            l.head = access(l.head);

        return md;
    }

    /** Construct definition of an access constructor.
     *  @param pos        The source code position of the definition.
     *  @param constr     The private constructor.
     *  @param accessor   The access method for the constructor.
     */
    JCTree accessConstructorDef(int pos, Symbol constr, MethodSymbol accessor) {
        make.at(pos);
        JCMethodDecl md = make.MethodDef(accessor,
                                      accessor.externalType(types),
                                      null);
        JCIdent callee = make.Ident(names._this);
        callee.sym = constr;
        callee.type = constr.type;
        md.body =
            make.Block(0, List.of(
                make.Call(
                    make.App(
                        callee,
                        make.Idents(md.params.reverse().tail.reverse())))));
        return md;
    }

/**************************************************************************
 * Free variables proxies and this$n
 *************************************************************************/

    /** A map which allows to retrieve the translated proxy variable for any given symbol of an
     *  enclosing scope that is accessed (the accessed symbol could be the synthetic 'this$n' symbol).
     *  Inside a constructor, the map temporarily overrides entries corresponding to proxies and any
     *  'this$n' symbols, where they represent the constructor parameters.
     */
    Map<Symbol, Symbol> proxies;

    /** A scope containing all unnamed resource variables/saved
     *  exception variables for translated TWR blocks
     */
    WriteableScope twrVars;

    /** A stack containing the this$n field of the currently translated
     *  classes (if needed) in innermost first order.
     *  Inside a constructor, proxies and any this$n symbol are duplicated
     *  in an additional innermost scope, where they represent the constructor
     *  parameters.
     */
    List<VarSymbol> outerThisStack;

    /** The name of a free variable proxy.
     */
    Name proxyName(Name name, int index) {
        Name proxyName = names.fromString("val" + target.syntheticNameChar() + name);
        if (index > 0) {
            proxyName = proxyName.append(names.fromString("" + target.syntheticNameChar() + index));
        }
        return proxyName;
    }

    /** Proxy definitions for all free variables in given list, in reverse order.
     *  @param pos        The source code position of the definition.
     *  @param freevars   The free variables.
     *  @param owner      The class in which the definitions go.
     */
    List<JCVariableDecl> freevarDefs(int pos, List<VarSymbol> freevars, Symbol owner) {
        return freevarDefs(pos, freevars, owner, 0);
    }

    List<JCVariableDecl> freevarDefs(int pos, List<VarSymbol> freevars, Symbol owner,
            long additionalFlags) {
        long flags = FINAL | SYNTHETIC | additionalFlags;
        List<JCVariableDecl> defs = List.nil();
        Set<Name> proxyNames = new HashSet<>();
        for (List<VarSymbol> l = freevars; l.nonEmpty(); l = l.tail) {
            VarSymbol v = l.head;
            int index = 0;
            Name proxyName;
            do {
                proxyName = proxyName(v.name, index++);
            } while (!proxyNames.add(proxyName));
            VarSymbol proxy = new VarSymbol(
                flags, proxyName, v.erasure(types), owner);
            proxies.put(v, proxy);
            JCVariableDecl vd = make.at(pos).VarDef(proxy, null);
            vd.vartype = access(vd.vartype);
            defs = defs.prepend(vd);
        }
        return defs;
    }

    /** The name of a this$n field
     *  @param type   The class referenced by the this$n field
     */
    Name outerThisName(Type type, Symbol owner) {
        Type t = type.getEnclosingType();
        int nestingLevel = 0;
        while (t.hasTag(CLASS)) {
            t = t.getEnclosingType();
            nestingLevel++;
        }
        Name result = names.fromString("this" + target.syntheticNameChar() + nestingLevel);
        while (owner.kind == TYP && ((ClassSymbol)owner).members().findFirst(result) != null)
            result = names.fromString(result.toString() + target.syntheticNameChar());
        return result;
    }

    private VarSymbol makeOuterThisVarSymbol(Symbol owner, long flags) {
        Type target = types.erasure(owner.enclClass().type.getEnclosingType());
        // Set NOOUTERTHIS for all synthetic outer instance variables, and unset
        // it when the variable is accessed. If the variable is never accessed,
        // we skip creating an outer instance field and saving the constructor
        // parameter to it.
        VarSymbol outerThis =
            new VarSymbol(flags | NOOUTERTHIS, outerThisName(target, owner), target, owner);
        outerThisStack = outerThisStack.prepend(outerThis);
        return outerThis;
    }

    private JCVariableDecl makeOuterThisVarDecl(int pos, VarSymbol sym) {
        JCVariableDecl vd = make.at(pos).VarDef(sym, null);
        vd.vartype = access(vd.vartype);
        return vd;
    }

    /** Definition for this$n field.
     *  @param pos        The source code position of the definition.
     *  @param owner      The method in which the definition goes.
     */
    JCVariableDecl outerThisDef(int pos, MethodSymbol owner) {
        ClassSymbol c = owner.enclClass();
        boolean isMandated =
            // Anonymous constructors
<<<<<<< HEAD
            (owner.isInit() && owner.isAnonymous()) ||
            // Constructors of non-private inner member classes
            (owner.isInit() && c.isInner() &&
=======
            (owner.isConstructor() && owner.isAnonymous()) ||
            // Constructors of non-private inner member classes
            (owner.isConstructor() && c.isInner() &&
>>>>>>> 9c21d4c5
             !c.isPrivate() && !c.isStatic());
        long flags =
            FINAL | (isMandated ? MANDATED : SYNTHETIC) | PARAMETER;
        VarSymbol outerThis = makeOuterThisVarSymbol(owner, flags);
        owner.extraParams = owner.extraParams.prepend(outerThis);
        return makeOuterThisVarDecl(pos, outerThis);
    }

    /** Definition for this$n field.
     *  @param pos        The source code position of the definition.
     *  @param owner      The class in which the definition goes.
     */
    JCVariableDecl outerThisDef(int pos, ClassSymbol owner) {
        VarSymbol outerThis = makeOuterThisVarSymbol(owner, FINAL | SYNTHETIC);
        return makeOuterThisVarDecl(pos, outerThis);
    }

    /** Return a list of trees that load the free variables in given list,
     *  in reverse order.
     *  @param pos          The source code position to be used for the trees.
     *  @param freevars     The list of free variables.
     */
    List<JCExpression> loadFreevars(DiagnosticPosition pos, List<VarSymbol> freevars) {
        List<JCExpression> args = List.nil();
        for (List<VarSymbol> l = freevars; l.nonEmpty(); l = l.tail)
            args = args.prepend(loadFreevar(pos, l.head));
        return args;
    }
//where
        JCExpression loadFreevar(DiagnosticPosition pos, VarSymbol v) {
            return access(v, make.at(pos).Ident(v), null, false);
        }

    /** Construct a tree simulating the expression {@code C.this}.
     *  @param pos           The source code position to be used for the tree.
     *  @param c             The qualifier class.
     */
    JCExpression makeThis(DiagnosticPosition pos, TypeSymbol c) {
        if (currentClass == c) {
            // in this case, `this' works fine
            return make.at(pos).This(c.erasure(types));
        } else {
            // need to go via this$n
            return makeOuterThis(pos, c);
        }
    }

    /**
     * Optionally replace a try statement with the desugaring of a
     * try-with-resources statement.  The canonical desugaring of
     *
     * try ResourceSpecification
     *   Block
     *
     * is
     *
     * {
     *   final VariableModifiers_minus_final R #resource = Expression;
     *
     *   try ResourceSpecificationtail
     *     Block
     *   } body-only-finally {
     *     if (#resource != null) //nullcheck skipped if Expression is provably non-null
     *         #resource.close();
     *   } catch (Throwable #primaryException) {
     *       if (#resource != null) //nullcheck skipped if Expression is provably non-null
     *           try {
     *               #resource.close();
     *           } catch (Throwable #suppressedException) {
     *              #primaryException.addSuppressed(#suppressedException);
     *           }
     *       throw #primaryException;
     *   }
     * }
     *
     * @param tree  The try statement to inspect.
     * @return a desugared try-with-resources tree, or the original
     * try block if there are no resources to manage.
     */
    JCTree makeTwrTry(JCTry tree) {
        make_at(tree.pos());
        twrVars = twrVars.dup();
        JCBlock twrBlock = makeTwrBlock(tree.resources, tree.body, 0);
        if (tree.catchers.isEmpty() && tree.finalizer == null)
            result = translate(twrBlock);
        else
            result = translate(make.Try(twrBlock, tree.catchers, tree.finalizer));
        twrVars = twrVars.leave();
        return result;
    }

    private JCBlock makeTwrBlock(List<JCTree> resources, JCBlock block, int depth) {
        if (resources.isEmpty())
            return block;

        // Add resource declaration or expression to block statements
        ListBuffer<JCStatement> stats = new ListBuffer<>();
        JCTree resource = resources.head;
        JCExpression resourceUse;
        boolean resourceNonNull;
        if (resource instanceof JCVariableDecl variableDecl) {
            resourceUse = make.Ident(variableDecl.sym).setType(resource.type);
            resourceNonNull = variableDecl.init != null && TreeInfo.skipParens(variableDecl.init).hasTag(NEWCLASS);
            stats.add(variableDecl);
        } else {
            Assert.check(resource instanceof JCExpression);
            VarSymbol syntheticTwrVar =
            new VarSymbol(SYNTHETIC | FINAL,
                          makeSyntheticName(names.fromString("twrVar" +
                                           depth), twrVars),
                          (resource.type.hasTag(BOT)) ?
                          syms.autoCloseableType : resource.type,
                          currentMethodSym);
            twrVars.enter(syntheticTwrVar);
            JCVariableDecl syntheticTwrVarDecl =
                make.VarDef(syntheticTwrVar, (JCExpression)resource);
            resourceUse = (JCExpression)make.Ident(syntheticTwrVar);
            resourceNonNull = false;
            stats.add(syntheticTwrVarDecl);
        }

        //create (semi-) finally block that will be copied into the main try body:
        int oldPos = make.pos;
        make.at(TreeInfo.endPos(block));

        // if (#resource != null) { #resource.close(); }
        JCStatement bodyCloseStatement = makeResourceCloseInvocation(resourceUse);

        if (!resourceNonNull) {
            bodyCloseStatement = make.If(makeNonNullCheck(resourceUse),
                                         bodyCloseStatement,
                                         null);
        }

        JCBlock finallyClause = make.Block(BODY_ONLY_FINALIZE, List.of(bodyCloseStatement));
        make.at(oldPos);

        // Create catch clause that saves exception, closes the resource and then rethrows the exception:
        VarSymbol primaryException =
            new VarSymbol(FINAL|SYNTHETIC,
                          names.fromString("t" +
                                           target.syntheticNameChar()),
                          syms.throwableType,
                          currentMethodSym);
        JCVariableDecl primaryExceptionDecl = make.VarDef(primaryException, null);

        // close resource:
        // try {
        //     #resource.close();
        // } catch (Throwable #suppressedException) {
        //     #primaryException.addSuppressed(#suppressedException);
        // }
        VarSymbol suppressedException =
            new VarSymbol(SYNTHETIC, make.paramName(2),
                          syms.throwableType,
                          currentMethodSym);
        JCStatement addSuppressedStatement =
            make.Exec(makeCall(make.Ident(primaryException),
                               names.addSuppressed,
                               List.of(make.Ident(suppressedException))));
        JCBlock closeResourceTryBlock =
            make.Block(0L, List.of(makeResourceCloseInvocation(resourceUse)));
        JCVariableDecl catchSuppressedDecl = make.VarDef(suppressedException, null);
        JCBlock catchSuppressedBlock = make.Block(0L, List.of(addSuppressedStatement));
        List<JCCatch> catchSuppressedClauses =
                List.of(make.Catch(catchSuppressedDecl, catchSuppressedBlock));
        JCTry closeResourceTry = make.Try(closeResourceTryBlock, catchSuppressedClauses, null);
        closeResourceTry.finallyCanCompleteNormally = true;

        JCStatement exceptionalCloseStatement = closeResourceTry;

        if (!resourceNonNull) {
            // if (#resource != null) {  }
            exceptionalCloseStatement = make.If(makeNonNullCheck(resourceUse),
                                                exceptionalCloseStatement,
                                                null);
        }

        JCStatement exceptionalRethrow = make.Throw(make.Ident(primaryException));
        JCBlock exceptionalCloseBlock = make.Block(0L, List.of(exceptionalCloseStatement, exceptionalRethrow));
        JCCatch exceptionalCatchClause = make.Catch(primaryExceptionDecl, exceptionalCloseBlock);

        //create the main try statement with the close:
        JCTry outerTry = make.Try(makeTwrBlock(resources.tail, block, depth + 1),
                                  List.of(exceptionalCatchClause),
                                  finallyClause);

        outerTry.finallyCanCompleteNormally = true;
        stats.add(outerTry);

        JCBlock newBlock = make.Block(0L, stats.toList());
        return newBlock;
    }

    private JCStatement makeResourceCloseInvocation(JCExpression resource) {
        // convert to AutoCloseable if needed
        if (types.asSuper(resource.type, syms.autoCloseableType.tsym) == null) {
            resource = convert(resource, syms.autoCloseableType);
        }

        // create resource.close() method invocation
        JCExpression resourceClose = makeCall(resource,
                                              names.close,
                                              List.nil());
        return make.Exec(resourceClose);
    }

    private JCExpression makeNonNullCheck(JCExpression expression) {
        return makeBinary(NE, expression, makeNull());
    }

    /** Construct a tree that represents the outer instance
     *  {@code C.this}. Never pick the current `this'.
     *  @param pos           The source code position to be used for the tree.
     *  @param c             The qualifier class.
     */
    JCExpression makeOuterThis(DiagnosticPosition pos, TypeSymbol c) {
        List<VarSymbol> ots = outerThisStack;
        if (ots.isEmpty()) {
            log.error(pos, Errors.NoEnclInstanceOfTypeInScope(c));
            Assert.error();
            return makeNull();
        }
        VarSymbol ot = ots.head;
        JCExpression tree = access(make.at(pos).Ident(ot));
        ot.flags_field &= ~NOOUTERTHIS;
        TypeSymbol otc = ot.type.tsym;
        while (otc != c) {
            do {
                ots = ots.tail;
                if (ots.isEmpty()) {
                    log.error(pos, Errors.NoEnclInstanceOfTypeInScope(c));
                    Assert.error(); // should have been caught in Attr
                    return tree;
                }
                ot = ots.head;
            } while (ot.owner != otc);
            if (otc.owner.kind != PCK && !otc.hasOuterInstance()) {
                log.error(pos, Errors.NoEnclInstanceOfTypeInScope(c));
                Assert.error(); // should have been caught in Attr
                return makeNull();
            }
            tree = access(make.at(pos).Select(tree, ot));
            ot.flags_field &= ~NOOUTERTHIS;
            otc = ot.type.tsym;
        }
        return tree;
    }

    /** Construct a tree that represents the closest outer instance
     *  {@code C.this} such that the given symbol is a member of C.
     *  @param pos           The source code position to be used for the tree.
     *  @param sym           The accessed symbol.
     *  @param preciseMatch  should we accept a type that is a subtype of
     *                       sym's owner, even if it doesn't contain sym
     *                       due to hiding, overriding, or non-inheritance
     *                       due to protection?
     */
    JCExpression makeOwnerThis(DiagnosticPosition pos, Symbol sym, boolean preciseMatch) {
        Symbol c = sym.owner;
        if (preciseMatch ? sym.isMemberOf(currentClass, types)
                         : currentClass.isSubClass(sym.owner, types)) {
            // in this case, `this' works fine
            return make.at(pos).This(c.erasure(types));
        } else {
            // need to go via this$n
            return makeOwnerThisN(pos, sym, preciseMatch);
        }
    }

    /**
     * Similar to makeOwnerThis but will never pick "this".
     */
    JCExpression makeOwnerThisN(DiagnosticPosition pos, Symbol sym, boolean preciseMatch) {
        Symbol c = sym.owner;
        List<VarSymbol> ots = outerThisStack;
        if (ots.isEmpty()) {
            log.error(pos, Errors.NoEnclInstanceOfTypeInScope(c));
            return makeNull();
        }
        VarSymbol ot = ots.head;
        JCExpression tree = access(make.at(pos).Ident(ot));
        ot.flags_field &= ~NOOUTERTHIS;
        TypeSymbol otc = ot.type.tsym;
        while (!(preciseMatch ? sym.isMemberOf(otc, types) : otc.isSubClass(sym.owner, types))) {
            do {
                ots = ots.tail;
                if (ots.isEmpty()) {
                    log.error(pos, Errors.NoEnclInstanceOfTypeInScope(c));
                    return tree;
                }
                ot = ots.head;
            } while (ot.owner != otc);
            tree = access(make.at(pos).Select(tree, ot));
            ot.flags_field &= ~NOOUTERTHIS;
            otc = ot.type.tsym;
        }
        return tree;
    }

    /** Return tree simulating the assignment {@code this.name = name}, where
     *  name is the name of a free variable.
     */
    JCStatement initField(int pos, Symbol rhs, Symbol lhs) {
        Assert.check(rhs.owner.kind == MTH);
        Assert.check(rhs.owner.owner == lhs.owner);
        make.at(pos);
        return
            make.Exec(
                make.Assign(
                    make.Select(make.This(lhs.owner.erasure(types)), lhs),
                    make.Ident(rhs)).setType(lhs.erasure(types)));
    }

    /** Return tree simulating the assignment {@code this.this$n = this$n}.
     */
    JCStatement initOuterThis(int pos, VarSymbol rhs) {
        Assert.check(rhs.owner.kind == MTH);
        VarSymbol lhs = outerThisStack.head;
        Assert.check(rhs.owner.owner == lhs.owner);
        make.at(pos);
        return
            make.Exec(
                make.Assign(
                    make.Select(make.This(lhs.owner.erasure(types)), lhs),
                    make.Ident(rhs)).setType(lhs.erasure(types)));
    }

/**************************************************************************
 * Code for .class
 *************************************************************************/

    /** Return the symbol of a class to contain a cache of
     *  compiler-generated statics such as class$ and the
     *  $assertionsDisabled flag.  We create an anonymous nested class
     *  (unless one already exists) and return its symbol.  However,
     *  for backward compatibility in 1.4 and earlier we use the
     *  top-level class itself.
     */
    private ClassSymbol outerCacheClass() {
        ClassSymbol clazz = outermostClassDef.sym;
        Scope s = clazz.members();
        for (Symbol sym : s.getSymbols(NON_RECURSIVE))
            if (sym.kind == TYP &&
                sym.name == names.empty &&
                (sym.flags() & INTERFACE) == 0) return (ClassSymbol) sym;
        return makeEmptyClass(STATIC | SYNTHETIC | IDENTITY_TYPE, clazz).sym;
    }

    /** Create an attributed tree of the form left.name(). */
    private JCMethodInvocation makeCall(JCExpression left, Name name, List<JCExpression> args) {
        Assert.checkNonNull(left.type);
        Symbol funcsym = lookupMethod(make_pos, name, left.type,
                                      TreeInfo.types(args));
        return make.App(make.Select(left, funcsym), args);
    }

    /** The tree simulating a T.class expression.
     *  @param clazz      The tree identifying type T.
     */
    private JCExpression classOf(JCTree clazz) {
        return classOfType(clazz.type, clazz.pos());
    }

    private JCExpression classOfType(Type type, DiagnosticPosition pos) {
        switch (type.getTag()) {
        case BYTE: case SHORT: case CHAR: case INT: case LONG: case FLOAT:
        case DOUBLE: case BOOLEAN: case VOID:
            // replace with <BoxedClass>.TYPE
            ClassSymbol c = types.boxedClass(type);
            Symbol typeSym =
                rs.accessBase(
                    rs.findIdentInType(pos, attrEnv, c.type, names.TYPE, KindSelector.VAR),
                    pos, c.type, names.TYPE, true);
            if (typeSym.kind == VAR)
                ((VarSymbol)typeSym).getConstValue(); // ensure initializer is evaluated
            return make.QualIdent(typeSym);
        case CLASS: case ARRAY:
                VarSymbol sym = new VarSymbol(
                        STATIC | PUBLIC | FINAL, names._class,
                        syms.classType, type.tsym);
                return make_at(pos).Select(make.Type(type), sym);
        default:
            throw new AssertionError();
        }
    }

/**************************************************************************
 * Code for enabling/disabling assertions.
 *************************************************************************/

    private ClassSymbol assertionsDisabledClassCache;

    /**Used to create an auxiliary class to hold $assertionsDisabled for interfaces.
     */
    private ClassSymbol assertionsDisabledClass() {
        if (assertionsDisabledClassCache != null) return assertionsDisabledClassCache;

        assertionsDisabledClassCache = makeEmptyClass(STATIC | SYNTHETIC | IDENTITY_TYPE, outermostClassDef.sym).sym;

        return assertionsDisabledClassCache;
    }

    // This code is not particularly robust if the user has
    // previously declared a member named '$assertionsDisabled'.
    // The same faulty idiom also appears in the translation of
    // class literals above.  We should report an error if a
    // previous declaration is not synthetic.

    private JCExpression assertFlagTest(DiagnosticPosition pos) {
        // Outermost class may be either true class or an interface.
        ClassSymbol outermostClass = outermostClassDef.sym;

        //only classes can hold a non-public field, look for a usable one:
        ClassSymbol container = !currentClass.isInterface() ? currentClass :
                assertionsDisabledClass();

        VarSymbol assertDisabledSym =
            (VarSymbol)lookupSynthetic(dollarAssertionsDisabled,
                                       container.members());
        if (assertDisabledSym == null) {
            assertDisabledSym =
                new VarSymbol(STATIC | FINAL | SYNTHETIC,
                              dollarAssertionsDisabled,
                              syms.booleanType,
                              container);
            enterSynthetic(pos, assertDisabledSym, container.members());
            Symbol desiredAssertionStatusSym = lookupMethod(pos,
                                                            names.desiredAssertionStatus,
                                                            types.erasure(syms.classType),
                                                            List.nil());
            JCClassDecl containerDef = classDef(container);
            make_at(containerDef.pos());
            JCExpression notStatus = makeUnary(NOT, make.App(make.Select(
                    classOfType(types.erasure(outermostClass.type),
                                containerDef.pos()),
                    desiredAssertionStatusSym)));
            JCVariableDecl assertDisabledDef = make.VarDef(assertDisabledSym,
                                                   notStatus);
            containerDef.defs = containerDef.defs.prepend(assertDisabledDef);

            if (currentClass.isInterface()) {
                //need to load the assertions enabled/disabled state while
                //initializing the interface:
                JCClassDecl currentClassDef = classDef(currentClass);
                make_at(currentClassDef.pos());
                JCStatement dummy = make.If(make.QualIdent(assertDisabledSym), make.Skip(), null);
                JCBlock clinit = make.Block(STATIC, List.of(dummy));
                currentClassDef.defs = currentClassDef.defs.prepend(clinit);
            }
        }
        make_at(pos);
        return makeUnary(NOT, make.Ident(assertDisabledSym));
    }


/**************************************************************************
 * Building blocks for let expressions
 *************************************************************************/

    interface TreeBuilder {
        JCExpression build(JCExpression arg);
    }

    /** Construct an expression using the builder, with the given rval
     *  expression as an argument to the builder.  However, the rval
     *  expression must be computed only once, even if used multiple
     *  times in the result of the builder.  We do that by
     *  constructing a "let" expression that saves the rvalue into a
     *  temporary variable and then uses the temporary variable in
     *  place of the expression built by the builder.  The complete
     *  resulting expression is of the form
     *  <pre>
     *    (let <b>TYPE</b> <b>TEMP</b> = <b>RVAL</b>;
     *     in (<b>BUILDER</b>(<b>TEMP</b>)))
     *  </pre>
     *  where <code><b>TEMP</b></code> is a newly declared variable
     *  in the let expression.
     */
    JCExpression abstractRval(JCExpression rval, Type type, TreeBuilder builder) {
        rval = TreeInfo.skipParens(rval);
        switch (rval.getTag()) {
        case LITERAL:
            return builder.build(rval);
        case IDENT:
            JCIdent id = (JCIdent) rval;
            if ((id.sym.flags() & FINAL) != 0 && id.sym.owner.kind == MTH)
                return builder.build(rval);
        }
        Name name = TreeInfo.name(rval);
        if (name == names._super || name == names._this)
            return builder.build(rval);
        VarSymbol var =
            new VarSymbol(FINAL|SYNTHETIC,
                          names.fromString(
                                          target.syntheticNameChar()
                                          + "" + rval.hashCode()),
                                      type,
                                      currentMethodSym);
        rval = convert(rval,type);
        JCVariableDecl def = make.VarDef(var, rval); // XXX cast
        JCExpression built = builder.build(make.Ident(var));
        JCExpression res = make.LetExpr(def, built);
        res.type = built.type;
        return res;
    }

    // same as above, with the type of the temporary variable computed
    JCExpression abstractRval(JCExpression rval, TreeBuilder builder) {
        return abstractRval(rval, rval.type, builder);
    }

    // same as above, but for an expression that may be used as either
    // an rvalue or an lvalue.  This requires special handling for
    // Select expressions, where we place the left-hand-side of the
    // select in a temporary, and for Indexed expressions, where we
    // place both the indexed expression and the index value in temps.
    JCExpression abstractLval(JCExpression lval, final TreeBuilder builder) {
        lval = TreeInfo.skipParens(lval);
        switch (lval.getTag()) {
        case IDENT:
            return builder.build(lval);
        case SELECT: {
            final JCFieldAccess s = (JCFieldAccess)lval;
            Symbol lid = TreeInfo.symbol(s.selected);
            if (lid != null && lid.kind == TYP) return builder.build(lval);
            return abstractRval(s.selected, selected -> builder.build(make.Select(selected, s.sym)));
        }
        case INDEXED: {
            final JCArrayAccess i = (JCArrayAccess)lval;
            return abstractRval(i.indexed, indexed -> abstractRval(i.index, syms.intType, index -> {
                JCExpression newLval = make.Indexed(indexed, index);
                newLval.setType(i.type);
                return builder.build(newLval);
            }));
        }
        case TYPECAST: {
            return abstractLval(((JCTypeCast)lval).expr, builder);
        }
        }
        throw new AssertionError(lval);
    }

    // evaluate and discard the first expression, then evaluate the second.
    JCExpression makeComma(final JCExpression expr1, final JCExpression expr2) {
        JCExpression res = make.LetExpr(List.of(make.Exec(expr1)), expr2);
        res.type = expr2.type;
        return res;
    }

/**************************************************************************
 * Translation methods
 *************************************************************************/

    /** Visitor argument: enclosing operator node.
     */
    private JCExpression enclOp;

    /** Visitor method: Translate a single node.
     *  Attach the source position from the old tree to its replacement tree.
     */
    @Override
    public <T extends JCTree> T translate(T tree) {
        if (tree == null) {
            return null;
        } else {
            make_at(tree.pos());
            T result = super.translate(tree);
            if (endPosTable != null && result != tree) {
                endPosTable.replaceTree(tree, result);
            }
            return result;
        }
    }

    /** Visitor method: Translate a single node, boxing or unboxing if needed.
     */
    public <T extends JCExpression> T translate(T tree, Type type) {
        return (tree == null) ? null : boxIfNeeded(translate(tree), type);
    }

    /** Visitor method: Translate tree.
     */
    public <T extends JCTree> T translate(T tree, JCExpression enclOp) {
        JCExpression prevEnclOp = this.enclOp;
        this.enclOp = enclOp;
        T res = translate(tree);
        this.enclOp = prevEnclOp;
        return res;
    }

    /** Visitor method: Translate list of trees.
     */
    public <T extends JCExpression> List<T> translate(List<T> trees, Type type) {
        if (trees == null) return null;
        for (List<T> l = trees; l.nonEmpty(); l = l.tail)
            l.head = translate(l.head, type);
        return trees;
    }

    public void visitPackageDef(JCPackageDecl tree) {
        if (!needPackageInfoClass(tree))
                        return;

        long flags = Flags.ABSTRACT | Flags.INTERFACE;
        // package-info is marked SYNTHETIC in JDK 1.6 and later releases
        flags = flags | Flags.SYNTHETIC;
        ClassSymbol c = tree.packge.package_info;
        c.setAttributes(tree.packge);
        c.flags_field |= flags;
        ClassType ctype = (ClassType) c.type;
        ctype.supertype_field = syms.objectType;
        ctype.interfaces_field = List.nil();
        createInfoClass(tree.annotations, c);
    }
    // where
    private boolean needPackageInfoClass(JCPackageDecl pd) {
        switch (pkginfoOpt) {
            case ALWAYS:
                return true;
            case LEGACY:
                return pd.getAnnotations().nonEmpty();
            case NONEMPTY:
                for (Attribute.Compound a :
                         pd.packge.getDeclarationAttributes()) {
                    Attribute.RetentionPolicy p = types.getRetention(a);
                    if (p != Attribute.RetentionPolicy.SOURCE)
                        return true;
                }
                return false;
        }
        throw new AssertionError();
    }

    public void visitModuleDef(JCModuleDecl tree) {
        ModuleSymbol msym = tree.sym;
        ClassSymbol c = msym.module_info;
        c.setAttributes(msym);
        c.flags_field |= Flags.MODULE;
        createInfoClass(List.nil(), tree.sym.module_info);
    }

    private void createInfoClass(List<JCAnnotation> annots, ClassSymbol c) {
        long flags = Flags.ABSTRACT | Flags.INTERFACE;
        JCClassDecl infoClass =
                make.ClassDef(make.Modifiers(flags, annots),
                    c.name, List.nil(),
                    null, List.nil(), List.nil());
        infoClass.sym = c;
        translated.append(infoClass);
    }

    public void visitClassDef(JCClassDecl tree) {
        Env<AttrContext> prevEnv = attrEnv;
        ClassSymbol currentClassPrev = currentClass;
        MethodSymbol currentMethodSymPrev = currentMethodSym;

        currentClass = tree.sym;
        currentMethodSym = null;
        attrEnv = typeEnvs.remove(currentClass);
        if (attrEnv == null)
            attrEnv = prevEnv;

        classdefs.put(currentClass, tree);

        Map<Symbol, Symbol> prevProxies = proxies;
        proxies = new HashMap<>(proxies);
        List<VarSymbol> prevOuterThisStack = outerThisStack;

        // If this is an enum definition
        if ((tree.mods.flags & ENUM) != 0 &&
            (types.supertype(currentClass.type).tsym.flags() & ENUM) == 0)
            visitEnumDef(tree);

        if ((tree.mods.flags & RECORD) != 0) {
            visitRecordDef(tree);
        }

        // If this is a nested class, define a this$n field for
        // it and add to proxies.
        JCVariableDecl otdef = null;
        if (currentClass.hasOuterInstance())
            otdef = outerThisDef(tree.pos, currentClass);

        // If this is a local class, define proxies for all its free variables.
        List<JCVariableDecl> fvdefs = freevarDefs(
            tree.pos, freevars(currentClass), currentClass);

        // Recursively translate superclass, interfaces.
        tree.extending = translate(tree.extending);
        tree.implementing = translate(tree.implementing);

        if (currentClass.isDirectlyOrIndirectlyLocal()) {
            ClassSymbol encl = currentClass.owner.enclClass();
            if (encl.trans_local == null) {
                encl.trans_local = List.nil();
            }
            encl.trans_local = encl.trans_local.prepend(currentClass);
        }

        // Recursively translate members, taking into account that new members
        // might be created during the translation and prepended to the member
        // list `tree.defs'.
        List<JCTree> seen = List.nil();
        while (tree.defs != seen) {
            List<JCTree> unseen = tree.defs;
            for (List<JCTree> l = unseen; l.nonEmpty() && l != seen; l = l.tail) {
                JCTree outermostMemberDefPrev = outermostMemberDef;
                if (outermostMemberDefPrev == null) outermostMemberDef = l.head;
                l.head = translate(l.head);
                outermostMemberDef = outermostMemberDefPrev;
            }
            seen = unseen;
        }

        // Convert a protected modifier to public, mask static modifier.
        if ((tree.mods.flags & PROTECTED) != 0) tree.mods.flags |= PUBLIC;
        tree.mods.flags &= ClassFlags;

        // Convert name to flat representation, replacing '.' by '$'.
        tree.name = Convert.shortName(currentClass.flatName());

        // Add free variables proxy definitions to class.

        for (List<JCVariableDecl> l = fvdefs; l.nonEmpty(); l = l.tail) {
            tree.defs = tree.defs.prepend(l.head);
            enterSynthetic(tree.pos(), l.head.sym, currentClass.members());
        }
        // If this$n was accessed, add the field definition and prepend
        // initializer code to any super() invocation to initialize it
        if (currentClass.hasOuterInstance() && shouldEmitOuterThis(currentClass)) {
            tree.defs = tree.defs.prepend(otdef);
            enterSynthetic(tree.pos(), otdef.sym, currentClass.members());

            for (JCTree def : tree.defs) {
                if (TreeInfo.isConstructor(def)) {
                    JCMethodDecl mdef = (JCMethodDecl)def;
                    if (TreeInfo.hasConstructorCall(mdef, names._super)) {
                        List<JCStatement> initializer = List.of(initOuterThis(mdef.body.pos, mdef.params.head.sym));
                        TreeInfo.mapSuperCalls(mdef.body, supercall -> make.Block(0, initializer.append(supercall)));
                    }
                }
            }
        }

        proxies = prevProxies;
        outerThisStack = prevOuterThisStack;

        // Append translated tree to `translated' queue.
        translated.append(tree);

        attrEnv = prevEnv;
        currentClass = currentClassPrev;
        currentMethodSym = currentMethodSymPrev;

        // Return empty block {} as a placeholder for an inner class.
        result = make_at(tree.pos()).Block(SYNTHETIC, List.nil());
    }

    private boolean shouldEmitOuterThis(ClassSymbol sym) {
      if (!optimizeOuterThis) {
        // Optimization is disabled
        return true;
      }
      if ((outerThisStack.head.flags_field & NOOUTERTHIS) == 0)  {
        // Enclosing instance field is used
        return true;
      }
      if (rs.isSerializable(sym.type)) {
        // Class is serializable
        return true;
      }
      return false;
    }

    List<JCTree> generateMandatedAccessors(JCClassDecl tree) {
        List<JCVariableDecl> fields = TreeInfo.recordFields(tree);
        return tree.sym.getRecordComponents().stream()
                .filter(rc -> (rc.accessor.flags() & Flags.GENERATED_MEMBER) != 0)
                .map(rc -> {
                    // we need to return the field not the record component
                    JCVariableDecl field = fields.stream().filter(f -> f.name == rc.name).findAny().get();
                    make_at(tree.pos());
                    return make.MethodDef(rc.accessor, make.Block(0,
                            List.of(make.Return(make.Ident(field)))));
                }).collect(List.collector());
    }

    /** Translate an enum class. */
    private void visitEnumDef(JCClassDecl tree) {
        make_at(tree.pos());

        // add the supertype, if needed
        if (tree.extending == null)
            tree.extending = make.Type(types.supertype(tree.type));

        // classOfType adds a cache field to tree.defs
        JCExpression e_class = classOfType(tree.sym.type, tree.pos()).
            setType(types.erasure(syms.classType));

        // process each enumeration constant, adding implicit constructor parameters
        int nextOrdinal = 0;
        ListBuffer<JCExpression> values = new ListBuffer<>();
        ListBuffer<JCTree> enumDefs = new ListBuffer<>();
        ListBuffer<JCTree> otherDefs = new ListBuffer<>();
        for (List<JCTree> defs = tree.defs;
             defs.nonEmpty();
             defs=defs.tail) {
            if (defs.head.hasTag(VARDEF) && (((JCVariableDecl) defs.head).mods.flags & ENUM) != 0) {
                JCVariableDecl var = (JCVariableDecl)defs.head;
                visitEnumConstantDef(var, nextOrdinal++);
                values.append(make.QualIdent(var.sym));
                enumDefs.append(var);
            } else {
                otherDefs.append(defs.head);
            }
        }

        // synthetic private static T[] $values() { return new T[] { a, b, c }; }
        // synthetic private static final T[] $VALUES = $values();
        Name valuesName = syntheticName(tree, "VALUES");
        Type arrayType = new ArrayType(types.erasure(tree.type), syms.arrayClass);
        VarSymbol valuesVar = new VarSymbol(PRIVATE|FINAL|STATIC|SYNTHETIC,
                                            valuesName,
                                            arrayType,
                                            tree.type.tsym);
        JCNewArray newArray = make.NewArray(make.Type(types.erasure(tree.type)),
                                          List.nil(),
                                          values.toList());
        newArray.type = arrayType;

        MethodSymbol valuesMethod = new MethodSymbol(PRIVATE|STATIC|SYNTHETIC,
                syntheticName(tree, "values"),
                new MethodType(List.nil(), arrayType, List.nil(), tree.type.tsym),
                tree.type.tsym);
        enumDefs.append(make.MethodDef(valuesMethod, make.Block(0, List.of(make.Return(newArray)))));
        tree.sym.members().enter(valuesMethod);

        enumDefs.append(make.VarDef(valuesVar, make.App(make.QualIdent(valuesMethod))));
        tree.sym.members().enter(valuesVar);

        MethodSymbol valuesSym = lookupMethod(tree.pos(), names.values,
                                        tree.type, List.nil());
        List<JCStatement> valuesBody;
        if (useClone()) {
            // return (T[]) $VALUES.clone();
            JCTypeCast valuesResult =
                make.TypeCast(valuesSym.type.getReturnType(),
                              make.App(make.Select(make.Ident(valuesVar),
                                                   syms.arrayCloneMethod)));
            valuesBody = List.of(make.Return(valuesResult));
        } else {
            // template: T[] $result = new T[$values.length];
            Name resultName = syntheticName(tree, "result");
            VarSymbol resultVar = new VarSymbol(FINAL|SYNTHETIC,
                                                resultName,
                                                arrayType,
                                                valuesSym);
            JCNewArray resultArray = make.NewArray(make.Type(types.erasure(tree.type)),
                                  List.of(make.Select(make.Ident(valuesVar), syms.lengthVar)),
                                  null);
            resultArray.type = arrayType;
            JCVariableDecl decl = make.VarDef(resultVar, resultArray);

            // template: System.arraycopy($VALUES, 0, $result, 0, $VALUES.length);
            if (systemArraycopyMethod == null) {
                systemArraycopyMethod =
                    new MethodSymbol(PUBLIC | STATIC,
                                     names.fromString("arraycopy"),
                                     new MethodType(List.of(syms.objectType,
                                                            syms.intType,
                                                            syms.objectType,
                                                            syms.intType,
                                                            syms.intType),
                                                    syms.voidType,
                                                    List.nil(),
                                                    syms.methodClass),
                                     syms.systemType.tsym);
            }
            JCStatement copy =
                make.Exec(make.App(make.Select(make.Ident(syms.systemType.tsym),
                                               systemArraycopyMethod),
                          List.of(make.Ident(valuesVar), make.Literal(0),
                                  make.Ident(resultVar), make.Literal(0),
                                  make.Select(make.Ident(valuesVar), syms.lengthVar))));

            // template: return $result;
            JCStatement ret = make.Return(make.Ident(resultVar));
            valuesBody = List.of(decl, copy, ret);
        }

        JCMethodDecl valuesDef =
             make.MethodDef(valuesSym, make.Block(0, valuesBody));

        enumDefs.append(valuesDef);

        if (debugLower)
            System.err.println(tree.sym + ".valuesDef = " + valuesDef);

        /** The template for the following code is:
         *
         *     public static E valueOf(String name) {
         *         return (E)Enum.valueOf(E.class, name);
         *     }
         *
         *  where E is tree.sym
         */
        MethodSymbol valueOfSym = lookupMethod(tree.pos(),
                         names.valueOf,
                         tree.sym.type,
                         List.of(syms.stringType));
        Assert.check((valueOfSym.flags() & STATIC) != 0);
        VarSymbol nameArgSym = valueOfSym.params.head;
        JCIdent nameVal = make.Ident(nameArgSym);
        JCStatement enum_ValueOf =
            make.Return(make.TypeCast(tree.sym.type,
                                      makeCall(make.Ident(syms.enumSym),
                                               names.valueOf,
                                               List.of(e_class, nameVal))));
        JCMethodDecl valueOf = make.MethodDef(valueOfSym,
                                           make.Block(0, List.of(enum_ValueOf)));
        nameVal.sym = valueOf.params.head.sym;
        if (debugLower)
            System.err.println(tree.sym + ".valueOf = " + valueOf);
        enumDefs.append(valueOf);

        enumDefs.appendList(otherDefs.toList());
        tree.defs = enumDefs.toList();
    }
        // where
        private MethodSymbol systemArraycopyMethod;
        private boolean useClone() {
            try {
                return syms.objectType.tsym.members().findFirst(names.clone) != null;
            }
            catch (CompletionFailure e) {
                return false;
            }
        }

        private Name syntheticName(JCClassDecl tree, String baseName) {
            Name valuesName = names.fromString(target.syntheticNameChar() + baseName);
            while (tree.sym.members().findFirst(valuesName) != null) // avoid name clash
                valuesName = names.fromString(valuesName + "" + target.syntheticNameChar());
            return valuesName;
        }

    /** Translate an enumeration constant and its initializer. */
    private void visitEnumConstantDef(JCVariableDecl var, int ordinal) {
        JCNewClass varDef = (JCNewClass)var.init;
        varDef.args = varDef.args.
            prepend(makeLit(syms.intType, ordinal)).
            prepend(makeLit(syms.stringType, var.name.toString()));
    }

    private List<VarSymbol> recordVars(Type t) {
        List<VarSymbol> vars = List.nil();
        while (!t.hasTag(NONE)) {
            if (t.hasTag(CLASS)) {
                for (Symbol s : t.tsym.members().getSymbols(s -> s.kind == VAR && (s.flags() & RECORD) != 0)) {
                    vars = vars.prepend((VarSymbol)s);
                }
            }
            t = types.supertype(t);
        }
        return vars;
    }

    /** Translate a record. */
    private void visitRecordDef(JCClassDecl tree) {
        make_at(tree.pos());
        List<VarSymbol> vars = recordVars(tree.type);
        MethodHandleSymbol[] getterMethHandles = new MethodHandleSymbol[vars.size()];
        int index = 0;
        for (VarSymbol var : vars) {
            if (var.owner != tree.sym) {
                var = new VarSymbol(var.flags_field, var.name, var.type, tree.sym);
            }
            getterMethHandles[index] = var.asMethodHandle(true);
            index++;
        }

        tree.defs = tree.defs.appendList(generateMandatedAccessors(tree));
        tree.defs = tree.defs.appendList(List.of(
                generateRecordMethod(tree, names.toString, vars, getterMethHandles),
                generateRecordMethod(tree, names.hashCode, vars, getterMethHandles),
                generateRecordMethod(tree, names.equals, vars, getterMethHandles)
        ));
    }

    JCTree generateRecordMethod(JCClassDecl tree, Name name, List<VarSymbol> vars, MethodHandleSymbol[] getterMethHandles) {
        make_at(tree.pos());
        boolean isEquals = name == names.equals;
        MethodSymbol msym = lookupMethod(tree.pos(),
                name,
                tree.sym.type,
                isEquals ? List.of(syms.objectType) : List.nil());
        // compiler generated methods have the record flag set, user defined ones dont
        if ((msym.flags() & RECORD) != 0) {
            /* class java.lang.runtime.ObjectMethods provides a common bootstrap that provides a customized implementation
             * for methods: toString, hashCode and equals. Here we just need to generate and indy call to:
             * java.lang.runtime.ObjectMethods::bootstrap and provide: the record class, the record component names and
             * the accessors.
             */
            Name bootstrapName = names.bootstrap;
            LoadableConstant[] staticArgsValues = new LoadableConstant[2 + getterMethHandles.length];
            staticArgsValues[0] = (ClassType)tree.sym.type;
            String concatNames = vars.stream()
                    .map(v -> v.name)
                    .collect(Collectors.joining(";", "", ""));
            staticArgsValues[1] = LoadableConstant.String(concatNames);
            int index = 2;
            for (MethodHandleSymbol mho : getterMethHandles) {
                staticArgsValues[index] = mho;
                index++;
            }

            List<Type> staticArgTypes = List.of(syms.classType,
                    syms.stringType,
                    new ArrayType(syms.methodHandleType, syms.arrayClass));

            JCFieldAccess qualifier = makeIndyQualifier(syms.objectMethodsType, tree, msym,
                    List.of(syms.methodHandleLookupType,
                            syms.stringType,
                            syms.typeDescriptorType).appendList(staticArgTypes),
                    staticArgsValues, bootstrapName, name, false);

            VarSymbol _this = new VarSymbol(SYNTHETIC, names._this, tree.sym.type, tree.sym);

            JCMethodInvocation proxyCall;
            if (!isEquals) {
                proxyCall = make.Apply(List.nil(), qualifier, List.of(make.Ident(_this)));
            } else {
                VarSymbol o = msym.params.head;
                o.adr = 0;
                proxyCall = make.Apply(List.nil(), qualifier, List.of(make.Ident(_this), make.Ident(o)));
            }
            proxyCall.type = qualifier.type;
            return make.MethodDef(msym, make.Block(0, List.of(make.Return(proxyCall))));
        } else {
            return make.Block(SYNTHETIC, List.nil());
        }
    }

    private String argsTypeSig(List<Type> typeList) {
        LowerSignatureGenerator sg = new LowerSignatureGenerator();
        sg.assembleSig(typeList);
        return sg.toString();
    }

    /**
     * Signature Generation
     */
    private class LowerSignatureGenerator extends Types.SignatureGenerator {

        /**
         * An output buffer for type signatures.
         */
        StringBuilder sb = new StringBuilder();

        LowerSignatureGenerator() {
            super(types);
        }

        @Override
        protected void append(char ch) {
            sb.append(ch);
        }

        @Override
        protected void append(byte[] ba) {
            sb.append(new String(ba));
        }

        @Override
        protected void append(Name name) {
            sb.append(name.toString());
        }

        @Override
        public String toString() {
            return sb.toString();
        }
    }

    /**
     * Creates an indy qualifier, helpful to be part of an indy invocation
     * @param site                the site
     * @param tree                a class declaration tree
     * @param msym                the method symbol
     * @param staticArgTypes      the static argument types
     * @param staticArgValues     the static argument values
     * @param bootstrapName       the bootstrap name to look for
     * @param argName             normally bootstraps receives a method name as second argument, if you want that name
     *                            to be different to that of the bootstrap name pass a different name here
     * @param isStatic            is it static or not
     * @return                    a field access tree
     */
    JCFieldAccess makeIndyQualifier(
            Type site,
            JCClassDecl tree,
            MethodSymbol msym,
            List<Type> staticArgTypes,
            LoadableConstant[] staticArgValues,
            Name bootstrapName,
            Name argName,
            boolean isStatic) {
        MethodSymbol bsm = rs.resolveInternalMethod(tree.pos(), attrEnv, site,
                bootstrapName, staticArgTypes, List.nil());

        MethodType indyType = msym.type.asMethodType();
        indyType = new MethodType(
                isStatic ? List.nil() : indyType.argtypes.prepend(tree.sym.type),
                indyType.restype,
                indyType.thrown,
                syms.methodClass
        );
        DynamicMethodSymbol dynSym = new DynamicMethodSymbol(argName,
                syms.noSymbol,
                bsm.asHandle(),
                indyType,
                staticArgValues);
        JCFieldAccess qualifier = make.Select(make.QualIdent(site.tsym), argName);
        qualifier.sym = dynSym;
        qualifier.type = msym.type.asMethodType().restype;
        return qualifier;
    }

    public void visitMethodDef(JCMethodDecl tree) {
        if (tree.name == names.init && (currentClass.flags_field&ENUM) != 0) {
            // Add "String $enum$name, int $enum$ordinal" to the beginning of the
            // argument list for each constructor of an enum.
            JCVariableDecl nameParam = make_at(tree.pos()).
                Param(names.fromString(target.syntheticNameChar() +
                                       "enum" + target.syntheticNameChar() + "name"),
                      syms.stringType, tree.sym);
            nameParam.mods.flags |= SYNTHETIC; nameParam.sym.flags_field |= SYNTHETIC;
            JCVariableDecl ordParam = make.
                Param(names.fromString(target.syntheticNameChar() +
                                       "enum" + target.syntheticNameChar() +
                                       "ordinal"),
                      syms.intType, tree.sym);
            ordParam.mods.flags |= SYNTHETIC; ordParam.sym.flags_field |= SYNTHETIC;

            MethodSymbol m = tree.sym;
            tree.params = tree.params.prepend(ordParam).prepend(nameParam);

            m.extraParams = m.extraParams.prepend(ordParam.sym);
            m.extraParams = m.extraParams.prepend(nameParam.sym);
            Type olderasure = m.erasure(types);
            m.erasure_field = new MethodType(
                olderasure.getParameterTypes().prepend(syms.intType).prepend(syms.stringType),
                olderasure.getReturnType(),
                olderasure.getThrownTypes(),
                syms.methodClass);
        }

        JCMethodDecl prevMethodDef = currentMethodDef;
        MethodSymbol prevMethodSym = currentMethodSym;
        try {
            currentMethodDef = tree;
            currentMethodSym = tree.sym;
            visitMethodDefInternal(tree);
        } finally {
            currentMethodDef = prevMethodDef;
            currentMethodSym = prevMethodSym;
        }
    }

    private void visitMethodDefInternal(JCMethodDecl tree) {
<<<<<<< HEAD
        if (names.isInit(tree.name) &&
=======
        if (tree.name == names.init &&
>>>>>>> 9c21d4c5
            !currentClass.isStatic() &&
            (currentClass.isInner() || currentClass.isDirectlyOrIndirectlyLocal())) {
            // We are seeing a constructor of an inner class.
            MethodSymbol m = tree.sym;

            // Push a new proxy scope for constructor parameters.
            // and create definitions for any this$n and proxy parameters.
            Map<Symbol, Symbol> prevProxies = proxies;
            proxies = new HashMap<>(proxies);
            List<VarSymbol> prevOuterThisStack = outerThisStack;
            List<VarSymbol> fvs = freevars(currentClass);
            JCVariableDecl otdef = null;
            if (currentClass.hasOuterInstance())
                otdef = outerThisDef(tree.pos, m);
            List<JCVariableDecl> fvdefs = freevarDefs(tree.pos, fvs, m, PARAMETER);

            // Recursively translate result type, parameters and thrown list.
            tree.restype = translate(tree.restype);
            tree.params = translateVarDefs(tree.params);
            tree.thrown = translate(tree.thrown);

            // when compiling stubs, don't process body
            if (tree.body == null) {
                result = tree;
                return;
            }

            // Add this$n (if needed) in front of and free variables behind
            // constructor parameter list.
            tree.params = tree.params.appendList(fvdefs);
            if (currentClass.hasOuterInstance()) {
                tree.params = tree.params.prepend(otdef);
            }

            // Determine whether this constructor has a super() invocation
            boolean invokesSuper = TreeInfo.hasConstructorCall(tree, names._super);

            // Create initializers for this$n and proxies
            ListBuffer<JCStatement> added = new ListBuffer<>();
            if (fvs.nonEmpty()) {
                List<Type> addedargtypes = List.nil();
                for (List<VarSymbol> l = fvs; l.nonEmpty(); l = l.tail) {
                    m.capturedLocals =
                        m.capturedLocals.prepend((VarSymbol)
                                                (proxies.get(l.head)));
                    if (invokesSuper) {
                        added = added.prepend(
                          initField(tree.body.pos, proxies.get(l.head), prevProxies.get(l.head)));
                    }
                    addedargtypes = addedargtypes.prepend(l.head.erasure(types));
                }
                Type olderasure = m.erasure(types);
                m.erasure_field = new MethodType(
                    olderasure.getParameterTypes().appendList(addedargtypes),
                    olderasure.getReturnType(),
                    olderasure.getThrownTypes(),
                    syms.methodClass);
            }

            // Recursively translate existing local statements
            tree.body.stats = translate(tree.body.stats);

            // Prepend initializers in front of super() call
            if (added.nonEmpty()) {
                List<JCStatement> initializers = added.toList();
                TreeInfo.mapSuperCalls(tree.body, supercall -> make.Block(0, initializers.append(supercall)));
            }

            // pop local variables from proxy stack
            proxies = prevProxies;

            outerThisStack = prevOuterThisStack;
        } else {
            Map<Symbol, Symbol> prevLambdaTranslationMap =
                    lambdaTranslationMap;
            try {
                lambdaTranslationMap = (tree.sym.flags() & SYNTHETIC) != 0 &&
                        tree.sym.name.startsWith(names.lambda) ?
                        makeTranslationMap(tree) : null;
                super.visitMethodDef(tree);
            } finally {
                lambdaTranslationMap = prevLambdaTranslationMap;
            }
        }
<<<<<<< HEAD
        if (names.isInit(tree.name) && ((tree.sym.flags_field & Flags.COMPACT_RECORD_CONSTRUCTOR) != 0 ||
=======
        if (tree.name == names.init && ((tree.sym.flags_field & Flags.COMPACT_RECORD_CONSTRUCTOR) != 0 ||
>>>>>>> 9c21d4c5
                (tree.sym.flags_field & (GENERATEDCONSTR | RECORD)) == (GENERATEDCONSTR | RECORD))) {
            // lets find out if there is any field waiting to be initialized
            ListBuffer<VarSymbol> fields = new ListBuffer<>();
            for (Symbol sym : currentClass.getEnclosedElements()) {
                if (sym.kind == Kinds.Kind.VAR && ((sym.flags() & RECORD) != 0))
                    fields.append((VarSymbol) sym);
            }
            for (VarSymbol field: fields) {
                if ((field.flags_field & Flags.UNINITIALIZED_FIELD) != 0) {
                    VarSymbol param = tree.params.stream().filter(p -> p.name == field.name).findFirst().get().sym;
                    make.at(tree.pos);
                    tree.body.stats = tree.body.stats.append(
                            make.Exec(
                                    make.Assign(
                                            make.Select(make.This(field.owner.erasure(types)), field),
                                            make.Ident(param)).setType(field.erasure(types))));
                    // we don't need the flag at the field anymore
                    field.flags_field &= ~Flags.UNINITIALIZED_FIELD;
                }
            }
        }
        result = tree;
    }
    //where
        private Map<Symbol, Symbol> makeTranslationMap(JCMethodDecl tree) {
            Map<Symbol, Symbol> translationMap = new HashMap<>();
            for (JCVariableDecl vd : tree.params) {
                Symbol p = vd.sym;
                if (p != p.baseSymbol()) {
                    translationMap.put(p.baseSymbol(), p);
                }
            }
            return translationMap;
        }

    public void visitTypeCast(JCTypeCast tree) {
        tree.clazz = translate(tree.clazz);
        if (tree.type.isPrimitive() != tree.expr.type.isPrimitive())
            tree.expr = translate(tree.expr, tree.type);
        else
            tree.expr = translate(tree.expr);
        result = tree;
    }

    public void visitNewClass(JCNewClass tree) {
        ClassSymbol c = (ClassSymbol)tree.constructor.owner;

        // Box arguments, if necessary
        boolean isEnum = (tree.constructor.owner.flags() & ENUM) != 0;
        List<Type> argTypes = tree.constructor.type.getParameterTypes();
        if (isEnum) argTypes = argTypes.prepend(syms.intType).prepend(syms.stringType);
        tree.args = boxArgs(argTypes, tree.args, tree.varargsElement);
        tree.varargsElement = null;

        // If created class is local, add free variables after
        // explicit constructor arguments.
        if (c.isDirectlyOrIndirectlyLocal() && !c.isStatic()) {
            tree.args = tree.args.appendList(loadFreevars(tree.pos(), freevars(c)));
        }

        // If an access constructor is used, append null as a last argument.
        Symbol constructor = accessConstructor(tree.pos(), tree.constructor);
        if (constructor != tree.constructor) {
            tree.args = tree.args.append(makeNull());
            tree.constructor = constructor;
        }

        // If created class has an outer instance, and new is qualified, pass
        // qualifier as first argument. If new is not qualified, pass the
        // correct outer instance as first argument.
        if (c.hasOuterInstance()) {
            JCExpression thisArg;
            if (tree.encl != null) {
                thisArg = attr.makeNullCheck(translate(tree.encl));
                thisArg.type = tree.encl.type;
            } else if (c.isDirectlyOrIndirectlyLocal()) {
                // local class
                thisArg = makeThis(tree.pos(), c.type.getEnclosingType().tsym);
            } else {
                // nested class
                thisArg = makeOwnerThis(tree.pos(), c, false);
            }
            tree.args = tree.args.prepend(thisArg);
        }
        tree.encl = null;

        // If we have an anonymous class, create its flat version, rather
        // than the class or interface following new.
        if (tree.def != null) {
            Map<Symbol, Symbol> prevLambdaTranslationMap = lambdaTranslationMap;
            try {
                lambdaTranslationMap = null;
                translate(tree.def);
            } finally {
                lambdaTranslationMap = prevLambdaTranslationMap;
            }

            tree.clazz = access(make_at(tree.clazz.pos()).Ident(tree.def.sym));
            tree.def = null;
        } else {
            tree.clazz = access(c, tree.clazz, enclOp, false);
        }
        result = tree;
    }

    // Simplify conditionals with known constant controlling expressions.
    // This allows us to avoid generating supporting declarations for
    // the dead code, which will not be eliminated during code generation.
    // Note that Flow.isFalse and Flow.isTrue only return true
    // for constant expressions in the sense of JLS 15.27, which
    // are guaranteed to have no side-effects.  More aggressive
    // constant propagation would require that we take care to
    // preserve possible side-effects in the condition expression.

    // One common case is equality expressions involving a constant and null.
    // Since null is not a constant expression (because null cannot be
    // represented in the constant pool), equality checks involving null are
    // not captured by Flow.isTrue/isFalse.
    // Equality checks involving a constant and null, e.g.
    //     "" == null
    // are safe to simplify as no side-effects can occur.

    private boolean isTrue(JCTree exp) {
        if (exp.type.isTrue())
            return true;
        Boolean b = expValue(exp);
        return b == null ? false : b;
    }
    private boolean isFalse(JCTree exp) {
        if (exp.type.isFalse())
            return true;
        Boolean b = expValue(exp);
        return b == null ? false : !b;
    }
    /* look for (in)equality relations involving null.
     * return true - if expression is always true
     *       false - if expression is always false
     *        null - if expression cannot be eliminated
     */
    private Boolean expValue(JCTree exp) {
        while (exp.hasTag(PARENS))
            exp = ((JCParens)exp).expr;

        boolean eq;
        switch (exp.getTag()) {
        case EQ: eq = true;  break;
        case NE: eq = false; break;
        default:
            return null;
        }

        // we have a JCBinary(EQ|NE)
        // check if we have two literals (constants or null)
        JCBinary b = (JCBinary)exp;
        if (b.lhs.type.hasTag(BOT)) return expValueIsNull(eq, b.rhs);
        if (b.rhs.type.hasTag(BOT)) return expValueIsNull(eq, b.lhs);
        return null;
    }
    private Boolean expValueIsNull(boolean eq, JCTree t) {
        if (t.type.hasTag(BOT)) return Boolean.valueOf(eq);
        if (t.hasTag(LITERAL))  return Boolean.valueOf(!eq);
        return null;
    }

    /** Visitor method for conditional expressions.
     */
    @Override
    public void visitConditional(JCConditional tree) {
        JCTree cond = tree.cond = translate(tree.cond, syms.booleanType);
        if (isTrue(cond) && noClassDefIn(tree.falsepart)) {
            result = convert(translate(tree.truepart, tree.type), tree.type);
            addPrunedInfo(cond);
        } else if (isFalse(cond) && noClassDefIn(tree.truepart)) {
            result = convert(translate(tree.falsepart, tree.type), tree.type);
            addPrunedInfo(cond);
        } else {
            // Condition is not a compile-time constant.
            tree.truepart = translate(tree.truepart, tree.type);
            tree.falsepart = translate(tree.falsepart, tree.type);
            result = tree;
        }
    }
//where
    private JCExpression convert(JCExpression tree, Type pt) {
        if (tree.type == pt || tree.type.hasTag(BOT))
            return tree;
        JCExpression result = make_at(tree.pos()).TypeCast(make.Type(pt), tree);
        result.type = (tree.type.constValue() != null) ? cfolder.coerce(tree.type, pt)
                                                       : pt;
        return result;
    }

    /** Visitor method for if statements.
     */
    public void visitIf(JCIf tree) {
        JCTree cond = tree.cond = translate(tree.cond, syms.booleanType);
        if (isTrue(cond) && noClassDefIn(tree.elsepart)) {
            result = translate(tree.thenpart);
            addPrunedInfo(cond);
        } else if (isFalse(cond) && noClassDefIn(tree.thenpart)) {
            if (tree.elsepart != null) {
                result = translate(tree.elsepart);
            } else {
                result = make.Skip();
            }
            addPrunedInfo(cond);
        } else {
            // Condition is not a compile-time constant.
            tree.thenpart = translate(tree.thenpart);
            tree.elsepart = translate(tree.elsepart);
            result = tree;
        }
    }

    /** Visitor method for assert statements. Translate them away.
     */
    public void visitAssert(JCAssert tree) {
        tree.cond = translate(tree.cond, syms.booleanType);
        if (!tree.cond.type.isTrue()) {
            JCExpression cond = assertFlagTest(tree.pos());
            List<JCExpression> exnArgs = (tree.detail == null) ?
                List.nil() : List.of(translate(tree.detail));
            if (!tree.cond.type.isFalse()) {
                cond = makeBinary
                    (AND,
                     cond,
                     makeUnary(NOT, tree.cond));
            }
            result =
                make.If(cond,
                        make_at(tree).
                           Throw(makeNewClass(syms.assertionErrorType, exnArgs)),
                        null);
        } else {
            result = make.Skip();
        }
    }

    public void visitApply(JCMethodInvocation tree) {
        Symbol meth = TreeInfo.symbol(tree.meth);
        List<Type> argtypes = meth.type.getParameterTypes();
<<<<<<< HEAD
        // TODO - is enum so always <init>.
        if (names.isInit(meth.name) && meth.owner == syms.enumSym)
=======
        if (meth.name == names.init && meth.owner == syms.enumSym)
>>>>>>> 9c21d4c5
            argtypes = argtypes.tail.tail;
        tree.args = boxArgs(argtypes, tree.args, tree.varargsElement);
        tree.varargsElement = null;
        Name methName = TreeInfo.name(tree.meth);
<<<<<<< HEAD
        if (names.isInit(meth.name)) {
=======
        if (meth.name==names.init) {
>>>>>>> 9c21d4c5
            // We are seeing a this(...) or super(...) constructor call.
            // If an access constructor is used, append null as a last argument.
            Symbol constructor = accessConstructor(tree.pos(), meth);
            if (constructor != meth) {
                tree.args = tree.args.append(makeNull());
                TreeInfo.setSymbol(tree.meth, constructor);
            }

            // If we are calling a constructor of a local class, add
            // free variables after explicit constructor arguments.
            ClassSymbol c = (ClassSymbol)constructor.owner;
            if (c.isDirectlyOrIndirectlyLocal() && !c.isStatic()) {
                tree.args = tree.args.appendList(loadFreevars(tree.pos(), freevars(c)));
            }

            // If we are calling a constructor of an enum class, pass
            // along the name and ordinal arguments
            if ((c.flags_field&ENUM) != 0 || c.getQualifiedName() == names.java_lang_Enum) {
                List<JCVariableDecl> params = currentMethodDef.params;
                if (currentMethodSym.owner.hasOuterInstance())
                    params = params.tail; // drop this$n
                tree.args = tree.args
                    .prepend(make_at(tree.pos()).Ident(params.tail.head.sym)) // ordinal
                    .prepend(make.Ident(params.head.sym)); // name
            }

            // If we are calling a constructor of a class with an outer
            // instance, and the call
            // is qualified, pass qualifier as first argument in front of
            // the explicit constructor arguments. If the call
            // is not qualified, pass the correct outer instance as
            // first argument. If we are a static class, there is no
            // such outer instance, so generate an error.
            if (c.hasOuterInstance()) {
                JCExpression thisArg;
                if (tree.meth.hasTag(SELECT)) {
                    thisArg = attr.
                        makeNullCheck(translate(((JCFieldAccess) tree.meth).selected));
                    tree.meth = make.Ident(constructor);
                    ((JCIdent) tree.meth).name = methName;
                } else if (c.isDirectlyOrIndirectlyLocal() || methName == names._this){
                    // local class or this() call
                    thisArg = makeThis(tree.meth.pos(), c.type.getEnclosingType().tsym);
                } else if (currentClass.isStatic()) {
                    // super() call from static nested class - invalid
                    log.error(tree.pos(),
                        Errors.NoEnclInstanceOfTypeInScope(c.type.getEnclosingType().tsym));
                    thisArg = make.Literal(BOT, null).setType(syms.botType);
                } else {
                    // super() call of nested class - never pick 'this'
                    thisArg = makeOwnerThisN(tree.meth.pos(), c, false);
                }
                tree.args = tree.args.prepend(thisArg);
            }
        } else {
            // We are seeing a normal method invocation; translate this as usual.
            tree.meth = translate(tree.meth);

            // If the translated method itself is an Apply tree, we are
            // seeing an access method invocation. In this case, append
            // the method arguments to the arguments of the access method.
            if (tree.meth.hasTag(APPLY)) {
                JCMethodInvocation app = (JCMethodInvocation)tree.meth;
                app.args = tree.args.prependList(app.args);
                result = app;
                return;
            }
        }
        result = tree;
    }

    List<JCExpression> boxArgs(List<Type> parameters, List<JCExpression> _args, Type varargsElement) {
        List<JCExpression> args = _args;
        if (parameters.isEmpty()) return args;
        boolean anyChanges = false;
        ListBuffer<JCExpression> result = new ListBuffer<>();
        while (parameters.tail.nonEmpty()) {
            JCExpression arg = translate(args.head, parameters.head);
            anyChanges |= (arg != args.head);
            result.append(arg);
            args = args.tail;
            parameters = parameters.tail;
        }
        Type parameter = parameters.head;
        if (varargsElement != null) {
            anyChanges = true;
            ListBuffer<JCExpression> elems = new ListBuffer<>();
            while (args.nonEmpty()) {
                JCExpression arg = translate(args.head, varargsElement);
                elems.append(arg);
                args = args.tail;
            }
            JCNewArray boxedArgs = make.NewArray(make.Type(varargsElement),
                                               List.nil(),
                                               elems.toList());
            boxedArgs.type = new ArrayType(varargsElement, syms.arrayClass);
            result.append(boxedArgs);
        } else {
            if (args.length() != 1) throw new AssertionError(args);
            JCExpression arg = translate(args.head, parameter);
            anyChanges |= (arg != args.head);
            result.append(arg);
            if (!anyChanges) return _args;
        }
        return result.toList();
    }

    /** Expand a boxing or unboxing conversion if needed. */
    @SuppressWarnings("unchecked") // XXX unchecked
    <T extends JCExpression> T boxIfNeeded(T tree, Type type) {
        boolean havePrimitive = tree.type.isPrimitive();
        if (havePrimitive == type.isPrimitive())
            return tree;
        if (havePrimitive) {
            Type unboxedTarget = types.unboxedType(type);
            if (!unboxedTarget.hasTag(NONE)) {
                if (!types.isSubtype(tree.type, unboxedTarget)) //e.g. Character c = 89;
                    tree.type = unboxedTarget.constType(tree.type.constValue());
                return (T)boxPrimitive(tree, types.erasure(type));
            } else {
                tree = (T)boxPrimitive(tree);
            }
        } else {
            tree = (T)unbox(tree, type);
        }
        return tree;
    }

    /** Box up a single primitive expression. */
    JCExpression boxPrimitive(JCExpression tree) {
        return boxPrimitive(tree, types.boxedClass(tree.type).type);
    }

    /** Box up a single primitive expression. */
    JCExpression boxPrimitive(JCExpression tree, Type box) {
        make_at(tree.pos());
        Symbol valueOfSym = lookupMethod(tree.pos(),
                                         names.valueOf,
                                         box,
                                         List.<Type>nil()
                                         .prepend(tree.type));
        return make.App(make.QualIdent(valueOfSym), List.of(tree));
    }

    /** Unbox an object to a primitive value. */
    JCExpression unbox(JCExpression tree, Type primitive) {
        Type unboxedType = types.unboxedType(tree.type);
        if (unboxedType.hasTag(NONE)) {
            unboxedType = primitive;
            if (!unboxedType.isPrimitive())
                throw new AssertionError(unboxedType);
            make_at(tree.pos());
            tree = make.TypeCast(types.boxedClass(unboxedType).type, tree);
        } else {
            // There must be a conversion from unboxedType to primitive.
            if (!types.isSubtype(unboxedType, primitive))
                throw new AssertionError(tree);
        }
        make_at(tree.pos());
        Symbol valueSym = lookupMethod(tree.pos(),
                                       unboxedType.tsym.name.append(names.Value), // x.intValue()
                                       tree.type,
                                       List.nil());
        return make.App(make.Select(tree, valueSym));
    }

    /** Visitor method for parenthesized expressions.
     *  If the subexpression has changed, omit the parens.
     */
    public void visitParens(JCParens tree) {
        JCTree expr = translate(tree.expr);
        result = ((expr == tree.expr) ? tree : expr);
    }

    public void visitIndexed(JCArrayAccess tree) {
        tree.indexed = translate(tree.indexed);
        tree.index = translate(tree.index, syms.intType);
        result = tree;
    }

    public void visitAssign(JCAssign tree) {
        tree.lhs = translate(tree.lhs, tree);
        tree.rhs = translate(tree.rhs, tree.lhs.type);

        // If translated left hand side is an Apply, we are
        // seeing an access method invocation. In this case, append
        // right hand side as last argument of the access method.
        if (tree.lhs.hasTag(APPLY)) {
            JCMethodInvocation app = (JCMethodInvocation)tree.lhs;
            app.args = List.of(tree.rhs).prependList(app.args);
            result = app;
        } else {
            result = tree;
        }
    }

    public void visitAssignop(final JCAssignOp tree) {
        final boolean boxingReq = !tree.lhs.type.isPrimitive() &&
            tree.operator.type.getReturnType().isPrimitive();

        AssignopDependencyScanner depScanner = new AssignopDependencyScanner(tree);
        depScanner.scan(tree.rhs);

        if (boxingReq || depScanner.dependencyFound) {
            // boxing required; need to rewrite as x = (unbox typeof x)(x op y);
            // or if x == (typeof x)z then z = (unbox typeof x)((typeof x)z op y)
            // (but without recomputing x)
            JCTree newTree = abstractLval(tree.lhs, lhs -> {
                Tag newTag = tree.getTag().noAssignOp();
                // Erasure (TransTypes) can change the type of
                // tree.lhs.  However, we can still get the
                // unerased type of tree.lhs as it is stored
                // in tree.type in Attr.
                OperatorSymbol newOperator = operators.resolveBinary(tree,
                                                              newTag,
                                                              tree.type,
                                                              tree.rhs.type);
                //Need to use the "lhs" at two places, once on the future left hand side
                //and once in the future binary operator. But further processing may change
                //the components of the tree in place (see visitSelect for e.g. <Class>.super.<ident>),
                //so cloning the tree to avoid interference between the uses:
                JCExpression expr = (JCExpression) lhs.clone();
                if (expr.type != tree.type)
                    expr = make.TypeCast(tree.type, expr);
                JCBinary opResult = make.Binary(newTag, expr, tree.rhs);
                opResult.operator = newOperator;
                opResult.type = newOperator.type.getReturnType();
                JCExpression newRhs = boxingReq ?
                    make.TypeCast(types.unboxedType(tree.type), opResult) :
                    opResult;
                return make.Assign(lhs, newRhs).setType(tree.type);
            });
            result = translate(newTree);
            return;
        }
        tree.lhs = translate(tree.lhs, tree);
        tree.rhs = translate(tree.rhs, tree.operator.type.getParameterTypes().tail.head);

        // If translated left hand side is an Apply, we are
        // seeing an access method invocation. In this case, append
        // right hand side as last argument of the access method.
        if (tree.lhs.hasTag(APPLY)) {
            JCMethodInvocation app = (JCMethodInvocation)tree.lhs;
            // if operation is a += on strings,
            // make sure to convert argument to string
            JCExpression rhs = tree.operator.opcode == string_add
              ? makeString(tree.rhs)
              : tree.rhs;
            app.args = List.of(rhs).prependList(app.args);
            result = app;
        } else {
            result = tree;
        }
    }

    class AssignopDependencyScanner extends TreeScanner {

        Symbol sym;
        boolean dependencyFound = false;

        AssignopDependencyScanner(JCAssignOp tree) {
            this.sym = TreeInfo.symbol(tree.lhs);
        }

        @Override
        public void scan(JCTree tree) {
            if (tree != null && sym != null) {
                tree.accept(this);
            }
        }

        @Override
        public void visitAssignop(JCAssignOp tree) {
            if (TreeInfo.symbol(tree.lhs) == sym) {
                dependencyFound = true;
                return;
            }
            super.visitAssignop(tree);
        }

        @Override
        public void visitUnary(JCUnary tree) {
            if (TreeInfo.symbol(tree.arg) == sym) {
                dependencyFound = true;
                return;
            }
            super.visitUnary(tree);
        }
    }

    /** Lower a tree of the form e++ or e-- where e is an object type */
    JCExpression lowerBoxedPostop(final JCUnary tree) {
        // translate to tmp1=lval(e); tmp2=tmp1; tmp1 OP 1; tmp2
        // or
        // translate to tmp1=lval(e); tmp2=tmp1; (typeof tree)tmp1 OP 1; tmp2
        // where OP is += or -=
        final boolean cast = TreeInfo.skipParens(tree.arg).hasTag(TYPECAST);
        return abstractLval(tree.arg, tmp1 -> abstractRval(tmp1, tree.arg.type, tmp2 -> {
            Tag opcode = (tree.hasTag(POSTINC))
                ? PLUS_ASG : MINUS_ASG;
            //"tmp1" and "tmp2" may refer to the same instance
            //(for e.g. <Class>.super.<ident>). But further processing may
            //change the components of the tree in place (see visitSelect),
            //so cloning the tree to avoid interference between the two uses:
            JCExpression lhs = (JCExpression)tmp1.clone();
            lhs = cast
                ? make.TypeCast(tree.arg.type, lhs)
                : lhs;
            JCExpression update = makeAssignop(opcode,
                                         lhs,
                                         make.Literal(1));
            return makeComma(update, tmp2);
        }));
    }

    public void visitUnary(JCUnary tree) {
        boolean isUpdateOperator = tree.getTag().isIncOrDecUnaryOp();
        if (isUpdateOperator && !tree.arg.type.isPrimitive()) {
            switch(tree.getTag()) {
            case PREINC:            // ++ e
                    // translate to e += 1
            case PREDEC:            // -- e
                    // translate to e -= 1
                {
                    JCTree.Tag opcode = (tree.hasTag(PREINC))
                        ? PLUS_ASG : MINUS_ASG;
                    JCAssignOp newTree = makeAssignop(opcode,
                                                    tree.arg,
                                                    make.Literal(1));
                    result = translate(newTree, tree.type);
                    return;
                }
            case POSTINC:           // e ++
            case POSTDEC:           // e --
                {
                    result = translate(lowerBoxedPostop(tree), tree.type);
                    return;
                }
            }
            throw new AssertionError(tree);
        }

        tree.arg = boxIfNeeded(translate(tree.arg, tree), tree.type);

        if (tree.hasTag(NOT) && tree.arg.type.constValue() != null) {
            tree.type = cfolder.fold1(bool_not, tree.arg.type);
        }

        // If translated left hand side is an Apply, we are
        // seeing an access method invocation. In this case, return
        // that access method invocation as result.
        if (isUpdateOperator && tree.arg.hasTag(APPLY)) {
            result = tree.arg;
        } else {
            result = tree;
        }
    }

    public void visitBinary(JCBinary tree) {
        List<Type> formals = tree.operator.type.getParameterTypes();
        JCTree lhs = tree.lhs = translate(tree.lhs, formals.head);
        switch (tree.getTag()) {
        case OR:
            if (isTrue(lhs)) {
                result = lhs;
                return;
            }
            if (isFalse(lhs)) {
                result = translate(tree.rhs, formals.tail.head);
                return;
            }
            break;
        case AND:
            if (isFalse(lhs)) {
                result = lhs;
                return;
            }
            if (isTrue(lhs)) {
                result = translate(tree.rhs, formals.tail.head);
                return;
            }
            break;
        }
        tree.rhs = translate(tree.rhs, formals.tail.head);
        result = tree;
    }

    public void visitIdent(JCIdent tree) {
        result = access(tree.sym, tree, enclOp, false);
    }

    /** Translate away the foreach loop.  */
    public void visitForeachLoop(JCEnhancedForLoop tree) {
        if (types.elemtype(tree.expr.type) == null)
            visitIterableForeachLoop(tree);
        else
            visitArrayForeachLoop(tree);
    }
        // where
        /**
         * A statement of the form
         *
         * <pre>
         *     for ( T v : arrayexpr ) stmt;
         * </pre>
         *
         * (where arrayexpr is of an array type) gets translated to
         *
         * <pre>{@code
         *     for ( { arraytype #arr = arrayexpr;
         *             int #len = array.length;
         *             int #i = 0; };
         *           #i < #len; i$++ ) {
         *         T v = arr$[#i];
         *         stmt;
         *     }
         * }</pre>
         *
         * where #arr, #len, and #i are freshly named synthetic local variables.
         */
        private void visitArrayForeachLoop(JCEnhancedForLoop tree) {
            make_at(tree.expr.pos());
            VarSymbol arraycache = new VarSymbol(SYNTHETIC,
                                                 names.fromString("arr" + target.syntheticNameChar()),
                                                 tree.expr.type,
                                                 currentMethodSym);
            JCStatement arraycachedef = make.VarDef(arraycache, tree.expr);
            VarSymbol lencache = new VarSymbol(SYNTHETIC,
                                               names.fromString("len" + target.syntheticNameChar()),
                                               syms.intType,
                                               currentMethodSym);
            JCStatement lencachedef = make.
                VarDef(lencache, make.Select(make.Ident(arraycache), syms.lengthVar));
            VarSymbol index = new VarSymbol(SYNTHETIC,
                                            names.fromString("i" + target.syntheticNameChar()),
                                            syms.intType,
                                            currentMethodSym);

            JCVariableDecl indexdef = make.VarDef(index, make.Literal(INT, 0));
            indexdef.init.type = indexdef.type = syms.intType.constType(0);

            List<JCStatement> loopinit = List.of(arraycachedef, lencachedef, indexdef);
            JCBinary cond = makeBinary(LT, make.Ident(index), make.Ident(lencache));

            JCExpressionStatement step = make.Exec(makeUnary(PREINC, make.Ident(index)));

            Type elemtype = types.elemtype(tree.expr.type);
            JCExpression loopvarinit = make.Indexed(make.Ident(arraycache),
                                                    make.Ident(index)).setType(elemtype);
            JCVariableDecl loopvardef = (JCVariableDecl)make.VarDef(tree.var.mods,
                                                  tree.var.name,
                                                  tree.var.vartype,
                                                  loopvarinit).setType(tree.var.type);
            loopvardef.sym = tree.var.sym;
            JCBlock body = make.
                Block(0, List.of(loopvardef, tree.body));

            result = translate(make.
                               ForLoop(loopinit,
                                       cond,
                                       List.of(step),
                                       body));
            patchTargets(body, tree, result);
        }
        /** Patch up break and continue targets. */
        private void patchTargets(JCTree body, final JCTree src, final JCTree dest) {
            class Patcher extends TreeScanner {
                public void visitBreak(JCBreak tree) {
                    if (tree.target == src)
                        tree.target = dest;
                }
                public void visitYield(JCYield tree) {
                    if (tree.target == src)
                        tree.target = dest;
                    scan(tree.value);
                }
                public void visitContinue(JCContinue tree) {
                    if (tree.target == src)
                        tree.target = dest;
                }
                public void visitClassDef(JCClassDecl tree) {}
            }
            new Patcher().scan(body);
        }
        /**
         * A statement of the form
         *
         * <pre>
         *     for ( T v : coll ) stmt ;
         * </pre>
         *
         * (where coll implements {@code Iterable<? extends T>}) gets translated to
         *
         * <pre>{@code
         *     for ( Iterator<? extends T> #i = coll.iterator(); #i.hasNext(); ) {
         *         T v = (T) #i.next();
         *         stmt;
         *     }
         * }</pre>
         *
         * where #i is a freshly named synthetic local variable.
         */
        private void visitIterableForeachLoop(JCEnhancedForLoop tree) {
            make_at(tree.expr.pos());
            Type iteratorTarget = syms.objectType;
            Type iterableType = types.asSuper(types.cvarUpperBound(tree.expr.type),
                                              syms.iterableType.tsym);
            if (iterableType.getTypeArguments().nonEmpty())
                iteratorTarget = types.erasure(iterableType.getTypeArguments().head);
            tree.expr.type = types.erasure(types.skipTypeVars(tree.expr.type, false));
            tree.expr = transTypes.coerce(attrEnv, tree.expr, types.erasure(iterableType));
            Symbol iterator = lookupMethod(tree.expr.pos(),
                                           names.iterator,
                                           tree.expr.type,
                                           List.nil());
            Assert.check(types.isSameType(types.erasure(types.asSuper(iterator.type.getReturnType(), syms.iteratorType.tsym)), types.erasure(syms.iteratorType)));
            VarSymbol itvar = new VarSymbol(SYNTHETIC, names.fromString("i" + target.syntheticNameChar()),
                                            types.erasure(syms.iteratorType),
                                            currentMethodSym);

             JCStatement init = make.
                VarDef(itvar, make.App(make.Select(tree.expr, iterator)
                     .setType(types.erasure(iterator.type))));

            Symbol hasNext = lookupMethod(tree.expr.pos(),
                                          names.hasNext,
                                          itvar.type,
                                          List.nil());
            JCMethodInvocation cond = make.App(make.Select(make.Ident(itvar), hasNext));
            Symbol next = lookupMethod(tree.expr.pos(),
                                       names.next,
                                       itvar.type,
                                       List.nil());
            JCExpression vardefinit = make.App(make.Select(make.Ident(itvar), next));
            if (tree.var.type.isPrimitive())
                vardefinit = make.TypeCast(types.cvarUpperBound(iteratorTarget), vardefinit);
            else
                vardefinit = make.TypeCast(tree.var.type, vardefinit);
            JCVariableDecl indexDef = (JCVariableDecl)make.VarDef(tree.var.mods,
                                                  tree.var.name,
                                                  tree.var.vartype,
                                                  vardefinit).setType(tree.var.type);
            indexDef.sym = tree.var.sym;
            JCBlock body = make.Block(0, List.of(indexDef, tree.body));
            body.endpos = TreeInfo.endPos(tree.body);
            result = translate(make.
                ForLoop(List.of(init),
                        cond,
                        List.nil(),
                        body));
            patchTargets(body, tree, result);
        }

    public void visitVarDef(JCVariableDecl tree) {
        MethodSymbol oldMethodSym = currentMethodSym;
        tree.mods = translate(tree.mods);
        tree.vartype = translate(tree.vartype);
        if (currentMethodSym == null) {
            // A class or instance field initializer.
            currentMethodSym =
                new MethodSymbol((tree.mods.flags&STATIC) | BLOCK,
                                 names.empty, null,
                                 currentClass);
        }
        if (tree.init != null) tree.init = translate(tree.init, tree.type);
        result = tree;
        currentMethodSym = oldMethodSym;
    }

    public void visitBlock(JCBlock tree) {
        MethodSymbol oldMethodSym = currentMethodSym;
        if (currentMethodSym == null) {
            // Block is a static or instance initializer.
            currentMethodSym =
                new MethodSymbol(tree.flags | BLOCK,
                                 names.empty, null,
                                 currentClass);
        }
        super.visitBlock(tree);
        currentMethodSym = oldMethodSym;
    }

    public void visitDoLoop(JCDoWhileLoop tree) {
        tree.body = translate(tree.body);
        tree.cond = translate(tree.cond, syms.booleanType);
        result = tree;
    }

    public void visitWhileLoop(JCWhileLoop tree) {
        tree.cond = translate(tree.cond, syms.booleanType);
        tree.body = translate(tree.body);
        result = tree;
    }

    public void visitForLoop(JCForLoop tree) {
        tree.init = translate(tree.init);
        if (tree.cond != null)
            tree.cond = translate(tree.cond, syms.booleanType);
        tree.step = translate(tree.step);
        tree.body = translate(tree.body);
        result = tree;
    }

    public void visitReturn(JCReturn tree) {
        if (tree.expr != null)
            tree.expr = translate(tree.expr,
                                  types.erasure(currentMethodDef
                                                .restype.type));
        result = tree;
    }

    public void visitSwitch(JCSwitch tree) {
        List<JCCase> cases = tree.patternSwitch ? addDefaultIfNeeded(tree.patternSwitch,
                                                                     tree.wasEnumSelector,
                                                                     tree.cases)
                                                : tree.cases;
        handleSwitch(tree, tree.selector, cases);
    }

    @Override
    public void visitSwitchExpression(JCSwitchExpression tree) {
        List<JCCase> cases = addDefaultIfNeeded(tree.patternSwitch, tree.wasEnumSelector, tree.cases);
        handleSwitch(tree, tree.selector, cases);
    }

    private List<JCCase> addDefaultIfNeeded(boolean patternSwitch, boolean wasEnumSelector,
                                            List<JCCase> cases) {
        if (cases.stream().flatMap(c -> c.labels.stream()).noneMatch(p -> p.hasTag(Tag.DEFAULTCASELABEL))) {
            boolean matchException = useMatchException;
            matchException |= patternSwitch && !wasEnumSelector;
            Type exception = matchException ? syms.matchExceptionType
                                            : syms.incompatibleClassChangeErrorType;
            List<JCExpression> params = matchException ? List.of(makeNull(), makeNull())
                                                       : List.nil();
            JCThrow thr = make.Throw(makeNewClass(exception, params));
            JCCase c = make.Case(JCCase.STATEMENT, List.of(make.DefaultCaseLabel()), null, List.of(thr), null);
            cases = cases.prepend(c);
        }

        return cases;
    }

    private void handleSwitch(JCTree tree, JCExpression selector, List<JCCase> cases) {
        //expand multiple label cases:
        ListBuffer<JCCase> convertedCases = new ListBuffer<>();

        for (JCCase c : cases) {
            switch (c.labels.size()) {
                case 0: //default
                case 1: //single label
                    convertedCases.append(c);
                    break;
                default: //multiple labels, expand:
                    //case C1, C2, C3: ...
                    //=>
                    //case C1:
                    //case C2:
                    //case C3: ...
                    List<JCCaseLabel> patterns = c.labels;
                    while (patterns.tail.nonEmpty()) {
                        convertedCases.append(make_at(c.pos()).Case(JCCase.STATEMENT,
                                                           List.of(patterns.head),
                                                           null,
                                                           List.nil(),
                                                           null));
                        patterns = patterns.tail;
                    }
                    c.labels = patterns;
                    convertedCases.append(c);
                    break;
            }
        }

        for (JCCase c : convertedCases) {
            if (c.caseKind == JCCase.RULE && c.completesNormally) {
                JCBreak b = make.at(TreeInfo.endPos(c.stats.last())).Break(null);
                b.target = tree;
                c.stats = c.stats.append(b);
            }
        }

        cases = convertedCases.toList();

        Type selsuper = types.supertype(selector.type);
        boolean enumSwitch = selsuper != null &&
            (selector.type.tsym.flags() & ENUM) != 0;
        boolean stringSwitch = selsuper != null &&
            types.isSameType(selector.type, syms.stringType);
        boolean boxedSwitch = !enumSwitch && !stringSwitch && !selector.type.isPrimitive();
        selector = translate(selector, selector.type);
        cases = translateCases(cases);
        if (tree.hasTag(SWITCH)) {
            ((JCSwitch) tree).selector = selector;
            ((JCSwitch) tree).cases = cases;
        } else if (tree.hasTag(SWITCH_EXPRESSION)) {
            ((JCSwitchExpression) tree).selector = selector;
            ((JCSwitchExpression) tree).cases = cases;
        } else {
            Assert.error();
        }
        if (enumSwitch) {
            result = visitEnumSwitch(tree, selector, cases);
        } else if (stringSwitch) {
            result = visitStringSwitch(tree, selector, cases);
        } else if (boxedSwitch) {
            //An switch over boxed primitive. Pattern matching switches are already translated
            //by TransPatterns, so all non-primitive types are only boxed primitives:
            result = visitBoxedPrimitiveSwitch(tree, selector, cases);
        } else {
            result = tree;
        }
    }

    public JCTree visitEnumSwitch(JCTree tree, JCExpression selector, List<JCCase> cases) {
        TypeSymbol enumSym = selector.type.tsym;
        EnumMapping map = mapForEnum(tree.pos(), enumSym);
        make_at(tree.pos());
        Symbol ordinalMethod = lookupMethod(tree.pos(),
                                            names.ordinal,
                                            selector.type,
                                            List.nil());
        JCExpression newSelector;

        if (cases.stream().anyMatch(c -> TreeInfo.isNullCaseLabel(c.labels.head))) {
            //for enum switches with case null, do:
            //switch ($selector != null ? $mapVar[$selector.ordinal()] : -1) {...}
            //replacing case null with case -1:
            VarSymbol dollar_s = new VarSymbol(FINAL|SYNTHETIC,
                                               names.fromString("s" + tree.pos + this.target.syntheticNameChar()),
                                               selector.type,
                                               currentMethodSym);
            JCStatement var = make.at(tree.pos()).VarDef(dollar_s, selector).setType(dollar_s.type);
            newSelector = map.switchValue(
                    make.App(make.Select(make.Ident(dollar_s),
                            ordinalMethod)));
            newSelector =
                    make.LetExpr(List.of(var),
                                 make.Conditional(makeBinary(NE, make.Ident(dollar_s), makeNull()),
                                                  newSelector,
                                                  makeLit(syms.intType, -1))
                                     .setType(newSelector.type))
                        .setType(newSelector.type);
        } else {
            newSelector = map.switchValue(
                    make.App(make.Select(selector,
                            ordinalMethod)));
        }
        ListBuffer<JCCase> newCases = new ListBuffer<>();
        for (JCCase c : cases) {
            if (c.labels.head.hasTag(CONSTANTCASELABEL)) {
                JCExpression pat;
                if (TreeInfo.isNullCaseLabel(c.labels.head)) {
                    pat = makeLit(syms.intType, -1);
                } else {
                    VarSymbol label = (VarSymbol)TreeInfo.symbol(((JCConstantCaseLabel) c.labels.head).expr);
                    pat = map.caseValue(label);
                }
                newCases.append(make.Case(JCCase.STATEMENT, List.of(make.ConstantCaseLabel(pat)), null, c.stats, null));
            } else {
                newCases.append(c);
            }
        }
        JCTree enumSwitch;
        if (tree.hasTag(SWITCH)) {
            enumSwitch = make.Switch(newSelector, newCases.toList());
        } else if (tree.hasTag(SWITCH_EXPRESSION)) {
            enumSwitch = make.SwitchExpression(newSelector, newCases.toList());
            enumSwitch.setType(tree.type);
        } else {
            Assert.error();
            throw new AssertionError();
        }
        patchTargets(enumSwitch, tree, enumSwitch);
        return enumSwitch;
    }

    public JCTree visitStringSwitch(JCTree tree, JCExpression selector, List<JCCase> caseList) {
        int alternatives = caseList.size();

        if (alternatives == 0) { // Strange but legal possibility (only legal for switch statement)
            return make.at(tree.pos()).Exec(attr.makeNullCheck(selector));
        } else {
            /*
             * The general approach used is to translate a single
             * string switch statement into a series of two chained
             * switch statements: the first a synthesized statement
             * switching on the argument string's hash value and
             * computing a string's position in the list of original
             * case labels, if any, followed by a second switch on the
             * computed integer value.  The second switch has the same
             * code structure as the original string switch statement
             * except that the string case labels are replaced with
             * positional integer constants starting at 0.
             *
             * The first switch statement can be thought of as an
             * inlined map from strings to their position in the case
             * label list.  An alternate implementation would use an
             * actual Map for this purpose, as done for enum switches.
             *
             * With some additional effort, it would be possible to
             * use a single switch statement on the hash code of the
             * argument, but care would need to be taken to preserve
             * the proper control flow in the presence of hash
             * collisions and other complications, such as
             * fallthroughs.  Switch statements with one or two
             * alternatives could also be specially translated into
             * if-then statements to omit the computation of the hash
             * code.
             *
             * The generated code assumes that the hashing algorithm
             * of String is the same in the compilation environment as
             * in the environment the code will run in.  The string
             * hashing algorithm in the SE JDK has been unchanged
             * since at least JDK 1.2.  Since the algorithm has been
             * specified since that release as well, it is very
             * unlikely to be changed in the future.
             *
             * Different hashing algorithms, such as the length of the
             * strings or a perfect hashing algorithm over the
             * particular set of case labels, could potentially be
             * used instead of String.hashCode.
             */

            ListBuffer<JCStatement> stmtList = new ListBuffer<>();

            // Map from String case labels to their original position in
            // the list of case labels.
            Map<String, Integer> caseLabelToPosition = new LinkedHashMap<>(alternatives + 1, 1.0f);

            // Map of hash codes to the string case labels having that hashCode.
            Map<Integer, Set<String>> hashToString = new LinkedHashMap<>(alternatives + 1, 1.0f);

            int casePosition = 0;
            JCCase nullCase = null;
            int nullCaseLabel = -1;

            for(JCCase oneCase : caseList) {
                if (oneCase.labels.head.hasTag(CONSTANTCASELABEL)) {
                    if (TreeInfo.isNullCaseLabel(oneCase.labels.head)) {
                        nullCase = oneCase;
                        nullCaseLabel = casePosition;
                    } else {
                        JCExpression expression = ((JCConstantCaseLabel) oneCase.labels.head).expr;
                        String labelExpr = (String) expression.type.constValue();
                        Integer mapping = caseLabelToPosition.put(labelExpr, casePosition);
                        Assert.checkNull(mapping);
                        int hashCode = labelExpr.hashCode();

                        Set<String> stringSet = hashToString.get(hashCode);
                        if (stringSet == null) {
                            stringSet = new LinkedHashSet<>(1, 1.0f);
                            stringSet.add(labelExpr);
                            hashToString.put(hashCode, stringSet);
                        } else {
                            boolean added = stringSet.add(labelExpr);
                            Assert.check(added);
                        }
                    }
                }
                casePosition++;
            }

            // Synthesize a switch statement that has the effect of
            // mapping from a string to the integer position of that
            // string in the list of case labels.  This is done by
            // switching on the hashCode of the string followed by an
            // if-then-else chain comparing the input for equality
            // with all the case labels having that hash value.

            /*
             * s$ = top of stack;
             * tmp$ = -1;
             * switch($s.hashCode()) {
             *     case caseLabel.hashCode:
             *         if (s$.equals("caseLabel_1")
             *           tmp$ = caseLabelToPosition("caseLabel_1");
             *         else if (s$.equals("caseLabel_2"))
             *           tmp$ = caseLabelToPosition("caseLabel_2");
             *         ...
             *         break;
             * ...
             * }
             */

            VarSymbol dollar_s = new VarSymbol(FINAL|SYNTHETIC,
                                               names.fromString("s" + tree.pos + target.syntheticNameChar()),
                                               syms.stringType,
                                               currentMethodSym);
            stmtList.append(make.at(tree.pos()).VarDef(dollar_s, selector).setType(dollar_s.type));

            VarSymbol dollar_tmp = new VarSymbol(SYNTHETIC,
                                                 names.fromString("tmp" + tree.pos + target.syntheticNameChar()),
                                                 syms.intType,
                                                 currentMethodSym);
            JCVariableDecl dollar_tmp_def =
                (JCVariableDecl)make.VarDef(dollar_tmp, make.Literal(INT, -1)).setType(dollar_tmp.type);
            dollar_tmp_def.init.type = dollar_tmp.type = syms.intType;
            stmtList.append(dollar_tmp_def);
            ListBuffer<JCCase> caseBuffer = new ListBuffer<>();
            // hashCode will trigger nullcheck on original switch expression
            JCMethodInvocation hashCodeCall = makeCall(make.Ident(dollar_s),
                                                       names.hashCode,
                                                       List.nil()).setType(syms.intType);
            JCSwitch switch1 = make.Switch(hashCodeCall,
                                        caseBuffer.toList());
            for(Map.Entry<Integer, Set<String>> entry : hashToString.entrySet()) {
                int hashCode = entry.getKey();
                Set<String> stringsWithHashCode = entry.getValue();
                Assert.check(stringsWithHashCode.size() >= 1);

                JCStatement elsepart = null;
                for(String caseLabel : stringsWithHashCode ) {
                    JCMethodInvocation stringEqualsCall = makeCall(make.Ident(dollar_s),
                                                                   names.equals,
                                                                   List.of(make.Literal(caseLabel)));
                    elsepart = make.If(stringEqualsCall,
                                       make.Exec(make.Assign(make.Ident(dollar_tmp),
                                                             make.Literal(caseLabelToPosition.get(caseLabel))).
                                                 setType(dollar_tmp.type)),
                                       elsepart);
                }

                ListBuffer<JCStatement> lb = new ListBuffer<>();
                JCBreak breakStmt = make.Break(null);
                breakStmt.target = switch1;
                lb.append(elsepart).append(breakStmt);

                caseBuffer.append(make.Case(JCCase.STATEMENT,
                                            List.of(make.ConstantCaseLabel(make.Literal(hashCode))),
                                            null,
                                            lb.toList(),
                                            null));
            }

            switch1.cases = caseBuffer.toList();

            if (nullCase != null) {
                stmtList.append(make.If(makeBinary(NE, make.Ident(dollar_s), makeNull()), switch1, make.Exec(make.Assign(make.Ident(dollar_tmp),
                                                             make.Literal(nullCaseLabel)).
                                                 setType(dollar_tmp.type))).setType(syms.intType));
            } else {
                stmtList.append(switch1);
            }

            // Make isomorphic switch tree replacing string labels
            // with corresponding integer ones from the label to
            // position map.

            ListBuffer<JCCase> lb = new ListBuffer<>();
            for(JCCase oneCase : caseList ) {
                boolean isDefault = !oneCase.labels.head.hasTag(CONSTANTCASELABEL);
                JCExpression caseExpr;
                if (isDefault)
                    caseExpr = null;
                else if (oneCase == nullCase) {
                    caseExpr = make.Literal(nullCaseLabel);
                } else {
                    JCExpression expression = ((JCConstantCaseLabel) oneCase.labels.head).expr;
                    String name = (String) TreeInfo.skipParens(expression)
                                                   .type.constValue();
                    caseExpr = make.Literal(caseLabelToPosition.get(name));
                }

                lb.append(make.Case(JCCase.STATEMENT, caseExpr == null ? List.of(make.DefaultCaseLabel())
                                                                       : List.of(make.ConstantCaseLabel(caseExpr)),
                                    null,
                                    oneCase.stats, null));
            }

            if (tree.hasTag(SWITCH)) {
                JCSwitch switch2 = make.Switch(make.Ident(dollar_tmp), lb.toList());
                // Rewire up old unlabeled break statements to the
                // replacement switch being created.
                patchTargets(switch2, tree, switch2);

                stmtList.append(switch2);

                JCBlock res = make.Block(0L, stmtList.toList());
                res.endpos = TreeInfo.endPos(tree);
                return res;
            } else {
                JCSwitchExpression switch2 = make.SwitchExpression(make.Ident(dollar_tmp), lb.toList());

                // Rewire up old unlabeled break statements to the
                // replacement switch being created.
                patchTargets(switch2, tree, switch2);

                switch2.setType(tree.type);

                LetExpr res = make.LetExpr(stmtList.toList(), switch2);

                res.needsCond = true;
                res.setType(tree.type);

                return res;
            }
        }
    }

    private JCTree visitBoxedPrimitiveSwitch(JCTree tree, JCExpression selector, List<JCCase> cases) {
        JCExpression newSelector;

        if (cases.stream().anyMatch(c -> TreeInfo.isNullCaseLabel(c.labels.head))) {
            //a switch over a boxed primitive, with a null case. Pick two constants that are
            //not used by any branch in the case (c1 and c2), close to other constants that are
            //used in the switch. Then do:
            //switch ($selector != null ? $selector != c1 ? $selector : c2 : c1) {...}
            //replacing case null with case c1
            Set<Integer> constants = new LinkedHashSet<>();
            JCCase nullCase = null;

            for (JCCase c : cases) {
                if (TreeInfo.isNullCaseLabel(c.labels.head)) {
                    nullCase = c;
                } else if (!c.labels.head.hasTag(DEFAULTCASELABEL)) {
                    constants.add((int) ((JCConstantCaseLabel) c.labels.head).expr.type.constValue());
                }
            }

            Assert.checkNonNull(nullCase);

            int nullValue = constants.isEmpty() ? 0 : constants.iterator().next();

            while (constants.contains(nullValue)) nullValue++;

            constants.add(nullValue);
            nullCase.labels.head = make.ConstantCaseLabel(makeLit(syms.intType, nullValue));

            int replacementValue = nullValue;

            while (constants.contains(replacementValue)) replacementValue++;

            VarSymbol dollar_s = new VarSymbol(FINAL|SYNTHETIC,
                                               names.fromString("s" + tree.pos + this.target.syntheticNameChar()),
                                               selector.type,
                                               currentMethodSym);
            JCStatement var = make.at(tree.pos()).VarDef(dollar_s, selector).setType(dollar_s.type);
            JCExpression nullValueReplacement =
                    make.Conditional(makeBinary(NE,
                                                 unbox(make.Ident(dollar_s), syms.intType),
                                                 makeLit(syms.intType, nullValue)),
                                     unbox(make.Ident(dollar_s), syms.intType),
                                     makeLit(syms.intType, replacementValue))
                        .setType(syms.intType);
            JCExpression nullCheck =
                    make.Conditional(makeBinary(NE, make.Ident(dollar_s), makeNull()),
                                     nullValueReplacement,
                                     makeLit(syms.intType, nullValue))
                        .setType(syms.intType);
            newSelector = make.LetExpr(List.of(var), nullCheck).setType(syms.intType);
        } else {
            newSelector = unbox(selector, syms.intType);
        }

        if (tree.hasTag(SWITCH)) {
            ((JCSwitch) tree).selector = newSelector;
        } else {
            ((JCSwitchExpression) tree).selector = newSelector;
        }

        return tree;
    }

    @Override
    public void visitBreak(JCBreak tree) {
        result = tree;
    }

    @Override
    public void visitYield(JCYield tree) {
        tree.value = translate(tree.value, tree.target.type);
        result = tree;
    }

    public void visitNewArray(JCNewArray tree) {
        // nullness info could be lost in the translation process, let's keep the original element type
        JCExpression originalElemType = tree.elemtype;
        tree.elemtype = translate(tree.elemtype);
        int noOfDims = 0;
        for (List<JCExpression> t = tree.dims; t.tail != null; t = t.tail) {
            if (t.head != null) t.head = translate(t.head, syms.intType);
            noOfDims++;
        }
        tree.elems = translate(tree.elems, types.elemtype(tree.type));
        if (emitQDesc || !allowNullRestrictedTypes || tree.elemtype == null || !originalElemType.type.isNonNullable()) {
            result = tree;
        } else {
            Symbol elemClass = syms.getClassField(tree.elemtype.type, types);
            JCFieldAccess elemClassExpr = make.Select(make.Ident(tree.elemtype.type.tsym).setType(tree.elemtype.type), elemClass);
            MethodSymbol asNullRestrictedTypeMeth = lookupMethod(tree.pos(), names.asNullRestrictedType, syms.classType, List.nil());
            JCExpression asNullRestrictedTypeCall = make.Apply(
                        null,
                        make.Select(elemClassExpr, asNullRestrictedTypeMeth).setType(syms.classType), List.nil()).setType(syms.classType);
            List<JCExpression> dimsExp = tree.dims;
            if (noOfDims > 1) {
                JCNewArray dimsArr = make.NewArray(make.Type(syms.intType), List.nil(), tree.dims);
                dimsArr.type = types.makeArrayType(syms.intType);
                dimsExp = List.of(dimsArr);
            }
            MethodSymbol appyMeth = lookupMethod(tree.pos(), names.newInstance,
                syms.reflectArrayType, List.of(syms.classType, noOfDims == 1 ? syms.intType : types.makeArrayType(syms.intType)));
            JCExpression call =
                    make.Apply(
                            null,
                            make.Select(make.Ident(syms.reflectArrayType.tsym).setType(syms.reflectArrayType), appyMeth).setType(syms.objectType),
                            dimsExp.prepend(asNullRestrictedTypeCall))
                            .setType(syms.objectType);
            JCExpression cast = make.TypeCast(types.makeArrayType(tree.elemtype.type, noOfDims), call);
            result = cast;
        }
    }

    public void visitSelect(JCFieldAccess tree) {
        // need to special case-access of the form C.super.x
        // these will always need an access method, unless C
        // is a default interface subclassed by the current class.
        boolean qualifiedSuperAccess =
            tree.selected.hasTag(SELECT) &&
            TreeInfo.name(tree.selected) == names._super &&
            !types.isDirectSuperInterface(((JCFieldAccess)tree.selected).selected.type.tsym, currentClass);
        tree.selected = translate(tree.selected);
        if (tree.name == names._class) {
            result = classOf(tree.selected);
        }
        else if (tree.name == names._super &&
                types.isDirectSuperInterface(tree.selected.type.tsym, currentClass)) {
            //default super call!! Not a classic qualified super call
            TypeSymbol supSym = tree.selected.type.tsym;
            Assert.checkNonNull(types.asSuper(currentClass.type, supSym));
            result = tree;
        }
        else if (tree.name == names._this || tree.name == names._super) {
            result = makeThis(tree.pos(), tree.selected.type.tsym);
        }
        else
            result = access(tree.sym, tree, enclOp, qualifiedSuperAccess);
    }

    public void visitLetExpr(LetExpr tree) {
        tree.defs = translate(tree.defs);
        tree.expr = translate(tree.expr, tree.type);
        result = tree;
    }

    // There ought to be nothing to rewrite here;
    // we don't generate code.
    public void visitAnnotation(JCAnnotation tree) {
        result = tree;
    }

    @Override
    public void visitTry(JCTry tree) {
        if (tree.resources.nonEmpty()) {
            result = makeTwrTry(tree);
            return;
        }

        boolean hasBody = tree.body.getStatements().nonEmpty();
        boolean hasCatchers = tree.catchers.nonEmpty();
        boolean hasFinally = tree.finalizer != null &&
                tree.finalizer.getStatements().nonEmpty();

        if (!hasCatchers && !hasFinally) {
            result = translate(tree.body);
            return;
        }

        if (!hasBody) {
            if (hasFinally) {
                result = translate(tree.finalizer);
            } else {
                result = translate(tree.body);
            }
            return;
        }

        // no optimizations possible
        super.visitTry(tree);
    }

/**************************************************************************
 * main method
 *************************************************************************/

    /** Translate a toplevel class and return a list consisting of
     *  the translated class and translated versions of all inner classes.
     *  @param env   The attribution environment current at the class definition.
     *               We need this for resolving some additional symbols.
     *  @param cdef  The tree representing the class definition.
     */
    public List<JCTree> translateTopLevelClass(Env<AttrContext> env, JCTree cdef, TreeMaker make) {
        ListBuffer<JCTree> translated = null;
        try {
            attrEnv = env;
            this.make = make;
            endPosTable = env.toplevel.endPositions;
            currentClass = null;
            currentMethodDef = null;
            outermostClassDef = (cdef.hasTag(CLASSDEF)) ? (JCClassDecl)cdef : null;
            outermostMemberDef = null;
            this.translated = new ListBuffer<>();
            classdefs = new HashMap<>();
            actualSymbols = new HashMap<>();
            freevarCache = new HashMap<>();
            proxies = new HashMap<>();
            twrVars = WriteableScope.create(syms.noSymbol);
            outerThisStack = List.nil();
            accessNums = new HashMap<>();
            accessSyms = new HashMap<>();
            accessConstrs = new HashMap<>();
            accessConstrTags = List.nil();
            accessed = new ListBuffer<>();
            translate(cdef, (JCExpression)null);
            for (List<Symbol> l = accessed.toList(); l.nonEmpty(); l = l.tail)
                makeAccessible(l.head);
            for (EnumMapping map : enumSwitchMap.values())
                map.translate();
            checkConflicts(this.translated.toList());
            checkAccessConstructorTags();
            translated = this.translated;
        } finally {
            // note that recursive invocations of this method fail hard
            attrEnv = null;
            this.make = null;
            endPosTable = null;
            currentClass = null;
            currentMethodDef = null;
            outermostClassDef = null;
            outermostMemberDef = null;
            this.translated = null;
            classdefs = null;
            actualSymbols = null;
            freevarCache = null;
            proxies = null;
            outerThisStack = null;
            accessNums = null;
            accessSyms = null;
            accessConstrs = null;
            accessConstrTags = null;
            accessed = null;
            enumSwitchMap.clear();
            assertionsDisabledClassCache = null;
        }
        return translated.toList();
    }
}<|MERGE_RESOLUTION|>--- conflicted
+++ resolved
@@ -102,7 +102,6 @@
     private final PkgInfo pkginfoOpt;
     private final boolean optimizeOuterThis;
     private final boolean useMatchException;
-    private final boolean emitQDesc;
     private final boolean allowNullRestrictedTypes;
 
     @SuppressWarnings("this-escape")
@@ -135,7 +134,6 @@
         Preview preview = Preview.instance(context);
         useMatchException = Feature.PATTERN_SWITCH.allowedInSource(source) &&
                             (preview.isEnabled() || !preview.isPreview(Feature.PATTERN_SWITCH));
-        emitQDesc = options.isSet("emitQDesc") || options.isSet("enablePrimitiveClasses");
         allowNullRestrictedTypes = options.isSet("enableNullRestrictedTypes");
     }
 
@@ -1147,11 +1145,7 @@
         }
         if ((sym.flags() & PRIVATE) == 0 || sym.owner == currentClass) {
             return false;
-<<<<<<< HEAD
-        } else if (names.isInit(sym.name) && sym.owner.isDirectlyOrIndirectlyLocal()) {
-=======
         } else if (sym.name == names.init && sym.owner.isDirectlyOrIndirectlyLocal()) {
->>>>>>> 9c21d4c5
             // private constructor in local class: relax protection
             sym.flags_field &= ~PRIVATE;
             return false;
@@ -1413,11 +1407,7 @@
     void makeAccessible(Symbol sym) {
         JCClassDecl cdef = classDef(sym.owner.enclClass());
         if (cdef == null) Assert.error("class def not found: " + sym + " in " + sym.owner);
-<<<<<<< HEAD
-        if (names.isInit(sym.name)) {
-=======
         if (sym.name == names.init) {
->>>>>>> 9c21d4c5
             cdef.defs = cdef.defs.prepend(
                 accessConstructorDef(cdef.pos, sym, accessConstrs.get(sym)));
         } else {
@@ -1630,15 +1620,9 @@
         ClassSymbol c = owner.enclClass();
         boolean isMandated =
             // Anonymous constructors
-<<<<<<< HEAD
-            (owner.isInit() && owner.isAnonymous()) ||
-            // Constructors of non-private inner member classes
-            (owner.isInit() && c.isInner() &&
-=======
             (owner.isConstructor() && owner.isAnonymous()) ||
             // Constructors of non-private inner member classes
             (owner.isConstructor() && c.isInner() &&
->>>>>>> 9c21d4c5
              !c.isPrivate() && !c.isStatic());
         long flags =
             FINAL | (isMandated ? MANDATED : SYNTHETIC) | PARAMETER;
@@ -2809,11 +2793,7 @@
     }
 
     private void visitMethodDefInternal(JCMethodDecl tree) {
-<<<<<<< HEAD
-        if (names.isInit(tree.name) &&
-=======
         if (tree.name == names.init &&
->>>>>>> 9c21d4c5
             !currentClass.isStatic() &&
             (currentClass.isInner() || currentClass.isDirectlyOrIndirectlyLocal())) {
             // We are seeing a constructor of an inner class.
@@ -2898,11 +2878,7 @@
                 lambdaTranslationMap = prevLambdaTranslationMap;
             }
         }
-<<<<<<< HEAD
-        if (names.isInit(tree.name) && ((tree.sym.flags_field & Flags.COMPACT_RECORD_CONSTRUCTOR) != 0 ||
-=======
         if (tree.name == names.init && ((tree.sym.flags_field & Flags.COMPACT_RECORD_CONSTRUCTOR) != 0 ||
->>>>>>> 9c21d4c5
                 (tree.sym.flags_field & (GENERATEDCONSTR | RECORD)) == (GENERATEDCONSTR | RECORD))) {
             // lets find out if there is any field waiting to be initialized
             ListBuffer<VarSymbol> fields = new ListBuffer<>();
@@ -3144,21 +3120,12 @@
     public void visitApply(JCMethodInvocation tree) {
         Symbol meth = TreeInfo.symbol(tree.meth);
         List<Type> argtypes = meth.type.getParameterTypes();
-<<<<<<< HEAD
-        // TODO - is enum so always <init>.
-        if (names.isInit(meth.name) && meth.owner == syms.enumSym)
-=======
         if (meth.name == names.init && meth.owner == syms.enumSym)
->>>>>>> 9c21d4c5
             argtypes = argtypes.tail.tail;
         tree.args = boxArgs(argtypes, tree.args, tree.varargsElement);
         tree.varargsElement = null;
         Name methName = TreeInfo.name(tree.meth);
-<<<<<<< HEAD
-        if (names.isInit(meth.name)) {
-=======
         if (meth.name==names.init) {
->>>>>>> 9c21d4c5
             // We are seeing a this(...) or super(...) constructor call.
             // If an access constructor is used, append null as a last argument.
             Symbol constructor = accessConstructor(tree.pos(), meth);
