--- conflicted
+++ resolved
@@ -102,11 +102,8 @@
     private final boolean disableProtectedAccessors; // experimental
     private final PkgInfo pkginfoOpt;
     private final boolean optimizeOuterThis;
-<<<<<<< HEAD
     private final boolean allowPrimitiveClasses;
-=======
     private final boolean useMatchException;
->>>>>>> 175e3d3f
 
     protected Lower(Context context) {
         context.put(lowerKey, this);
@@ -134,13 +131,10 @@
             options.getBoolean("optimizeOuterThis", false);
         disableProtectedAccessors = options.isSet("disableProtectedAccessors");
         Source source = Source.instance(context);
-<<<<<<< HEAD
         allowPrimitiveClasses = Source.Feature.PRIMITIVE_CLASSES.allowedInSource(source) && options.isSet("enablePrimitiveClasses");
-=======
         Preview preview = Preview.instance(context);
         useMatchException = Feature.PATTERN_SWITCH.allowedInSource(source) &&
                             (preview.isEnabled() || !preview.isPreview(Feature.PATTERN_SWITCH));
->>>>>>> 175e3d3f
     }
 
     /** The currently enclosing class.
