/*
 * Copyright (c) 1999, 2023, Oracle and/or its affiliates. All rights reserved.
 * DO NOT ALTER OR REMOVE COPYRIGHT NOTICES OR THIS FILE HEADER.
 *
 * This code is free software; you can redistribute it and/or modify it
 * under the terms of the GNU General Public License version 2 only, as
 * published by the Free Software Foundation.  Oracle designates this
 * particular file as subject to the "Classpath" exception as provided
 * by Oracle in the LICENSE file that accompanied this code.
 *
 * This code is distributed in the hope that it will be useful, but WITHOUT
 * ANY WARRANTY; without even the implied warranty of MERCHANTABILITY or
 * FITNESS FOR A PARTICULAR PURPOSE.  See the GNU General Public License
 * version 2 for more details (a copy is included in the LICENSE file that
 * accompanied this code).
 *
 * You should have received a copy of the GNU General Public License version
 * 2 along with this work; if not, write to the Free Software Foundation,
 * Inc., 51 Franklin St, Fifth Floor, Boston, MA 02110-1301 USA.
 *
 * Please contact Oracle, 500 Oracle Parkway, Redwood Shores, CA 94065 USA
 * or visit www.oracle.com if you need additional information or have any
 * questions.
 */

package com.sun.tools.javac.tree;



import com.sun.source.tree.Tree;
import com.sun.source.util.TreePath;
import com.sun.tools.javac.code.*;
import com.sun.tools.javac.code.Symbol.RecordComponent;
import com.sun.tools.javac.comp.AttrContext;
import com.sun.tools.javac.comp.Env;
import com.sun.tools.javac.tree.JCTree.*;
import com.sun.tools.javac.tree.JCTree.JCPolyExpression.*;
import com.sun.tools.javac.util.*;
import com.sun.tools.javac.util.JCDiagnostic.DiagnosticPosition;

import static com.sun.tools.javac.code.Flags.*;
import static com.sun.tools.javac.code.Kinds.Kind.*;
import com.sun.tools.javac.code.Symbol.VarSymbol;
import static com.sun.tools.javac.code.TypeTag.BOOLEAN;
import static com.sun.tools.javac.code.TypeTag.BOT;
import static com.sun.tools.javac.tree.JCTree.Tag.*;
import static com.sun.tools.javac.tree.JCTree.Tag.BLOCK;
import static com.sun.tools.javac.tree.JCTree.Tag.SYNCHRONIZED;

import javax.lang.model.element.ElementKind;
import javax.tools.JavaFileObject;

import java.util.function.Function;
import java.util.function.Predicate;
import java.util.function.ToIntFunction;

import static com.sun.tools.javac.tree.JCTree.JCOperatorExpression.OperandPos.LEFT;
import static com.sun.tools.javac.tree.JCTree.JCOperatorExpression.OperandPos.RIGHT;

/** Utility class containing inspector methods for trees.
 *
 *  <p><b>This is NOT part of any supported API.
 *  If you write code that depends on this, you do so at your own risk.
 *  This code and its internal interfaces are subject to change or
 *  deletion without notice.</b>
 */
public class TreeInfo {

    public static List<JCExpression> args(JCTree t) {
        switch (t.getTag()) {
            case APPLY:
                return ((JCMethodInvocation)t).args;
            case NEWCLASS:
                return ((JCNewClass)t).args;
            default:
                return null;
        }
    }

    /** Is tree a constructor declaration?
     */
    public static boolean isConstructor(JCTree tree) {
        if (tree.hasTag(METHODDEF)) {
            Name name = ((JCMethodDecl) tree).name;
            return name == name.table.names.init;
        } else {
            return false;
        }
    }

    public static boolean isCanonicalConstructor(JCTree tree) {
        // the record flag is only set to the canonical constructor
        return isConstructor(tree) && (((JCMethodDecl)tree).sym.flags_field & RECORD) != 0;
    }

    public static boolean isCompactConstructor(JCTree tree) {
        // the record flag is only set to the canonical constructor
        return isCanonicalConstructor(tree) && (((JCMethodDecl)tree).sym.flags_field & COMPACT_RECORD_CONSTRUCTOR) != 0;
    }

    public static boolean isReceiverParam(JCTree tree) {
        if (tree.hasTag(VARDEF)) {
            return ((JCVariableDecl)tree).nameexpr != null;
        } else {
            return false;
        }
    }

    /** Is there a constructor declaration in the given list of trees?
     */
    public static boolean hasConstructors(List<JCTree> trees) {
        for (List<JCTree> l = trees; l.nonEmpty(); l = l.tail)
            if (isConstructor(l.head)) return true;
        return false;
    }

<<<<<<< HEAD
    public static JCMethodDecl getImplicitConstructor(List<JCTree> trees) {
        for (List<JCTree> l = trees; l.nonEmpty(); l = l.tail)
            if (isConstructor(l.head) && (((JCMethodDecl)l.head).mods.flags & IMPLICIT) != 0) return (JCMethodDecl) l.head;
        return null;
    }

    /** Is there a constructor invocation in the given list of trees?
     *  Optionally, check only for no-arg ctor invocation
     */
    public static Name getConstructorInvocationName(List<? extends JCTree> trees, Names names, boolean argsAllowed) {
        for (JCTree tree : trees) {
            if (tree.hasTag(EXEC)) {
                JCExpressionStatement stat = (JCExpressionStatement)tree;
                if (stat.expr.hasTag(APPLY)) {
                    JCMethodInvocation apply = (JCMethodInvocation)stat.expr;
                    if (argsAllowed || apply.args.size() == 0) {
                        Name methName = TreeInfo.name(apply.meth);
                        if (methName == names._this ||
                                methName == names._super) {
                            return methName;
                        }
                    }
                }
            }
        }
        return names.empty;
    }

=======
>>>>>>> 9c21d4c5
    public static boolean isMultiCatch(JCCatch catchClause) {
        return catchClause.param.vartype.hasTag(TYPEUNION);
    }

    /** Is statement an initializer for a synthetic field?
     */
    public static boolean isSyntheticInit(JCTree stat) {
        if (stat.hasTag(EXEC)) {
            JCExpressionStatement exec = (JCExpressionStatement)stat;
            if (exec.expr.hasTag(ASSIGN)) {
                JCAssign assign = (JCAssign)exec.expr;
                if (assign.lhs.hasTag(SELECT)) {
                    JCFieldAccess select = (JCFieldAccess)assign.lhs;
                    if (select.sym != null &&
                        (select.sym.flags() & SYNTHETIC) != 0) {
                        Name selected = name(select.selected);
                        if (selected != null && selected == selected.table.names._this)
                            return true;
                    }
                }
            }
        }
        return false;
    }

    /** If the expression is a method call, return the method name, null
     *  otherwise. */
    public static Name calledMethodName(JCTree tree) {
        if (tree.hasTag(EXEC)) {
            JCExpressionStatement exec = (JCExpressionStatement)tree;
            if (exec.expr.hasTag(APPLY)) {
                Name mname = TreeInfo.name(((JCMethodInvocation) exec.expr).meth);
                return mname;
            }
        }
        return null;
    }

    /** Is this tree a 'this' identifier?
     */
    public static boolean isThisQualifier(JCTree tree) {
        switch (tree.getTag()) {
            case PARENS:
                return isThisQualifier(skipParens(tree));
            case IDENT: {
                JCIdent id = (JCIdent)tree;
                return id.name == id.name.table.names._this;
            }
            default:
                return false;
        }
    }

    /** Is this tree an identifier, possibly qualified by 'this'?
     */
    public static boolean isIdentOrThisDotIdent(JCTree tree) {
        switch (tree.getTag()) {
            case PARENS:
                return isIdentOrThisDotIdent(skipParens(tree));
            case IDENT:
                return true;
            case SELECT:
                return isThisQualifier(((JCFieldAccess)tree).selected);
            default:
                return false;
        }
    }

    /** Is this a call to super?
     */
    public static boolean isSuperCall(JCTree tree) {
        Name name = calledMethodName(tree);
        if (name != null) {
            Names names = name.table.names;
            return name==names._super;
        } else {
            return false;
        }
    }

    public static List<JCVariableDecl> recordFields(JCClassDecl tree) {
        return tree.defs.stream()
                .filter(t -> t.hasTag(VARDEF))
                .map(t -> (JCVariableDecl)t)
                .filter(vd -> (vd.getModifiers().flags & (Flags.RECORD)) == RECORD)
                .collect(List.collector());
    }

    public static List<Type> recordFieldTypes(JCClassDecl tree) {
        return recordFields(tree).stream()
                .map(vd -> vd.type)
                .collect(List.collector());
    }

    /** Is the given method a constructor containing a super() or this() call?
      */
    public static boolean hasAnyConstructorCall(JCMethodDecl tree) {
        return hasConstructorCall(tree, null);
    }

    /** Is the given method a constructor containing a super() and/or this() call?
      * The "target" is either names._this, names._super, or null for either/both.
      */
    public static boolean hasConstructorCall(JCMethodDecl tree, Name target) {
        JCMethodInvocation app = findConstructorCall(tree);
        return app != null && (target == null || target == name(app.meth));
    }

    /** Find the first super() or init() call in the given constructor.
     */
    public static JCMethodInvocation findConstructorCall(JCMethodDecl md) {
        if (!TreeInfo.isConstructor(md) || md.body == null)
            return null;
        return new ConstructorCallFinder(md.name.table.names).find(md).head;
    }

    /** Finds all calls to this() and/or super() in a given constructor.
     *  We can't assume they will be "top level" statements, because
     *  some synthetic calls to super() are added inside { } blocks.
     *  So we must recurse through the method's entire syntax tree.
     */
    private static class ConstructorCallFinder extends TreeScanner {

        final ListBuffer<JCMethodInvocation> calls = new ListBuffer<>();
        final Names names;

        ConstructorCallFinder(Names names) {
            this.names = names;
        }

        List<JCMethodInvocation> find(JCMethodDecl meth) {
            scan(meth);
            return calls.toList();
        }

        @Override
        public void visitApply(JCMethodInvocation invoke) {
            Name name = TreeInfo.name(invoke.meth);
            if ((name == names._this || name == names._super))
                calls.append(invoke);
            super.visitApply(invoke);
        }

        @Override
        public void visitClassDef(JCClassDecl tree) {
            // don't descend any further
        }

        @Override
        public void visitLambda(JCLambda tree) {
            // don't descend any further
        }
    }

    /** Finds super() invocations and translates them using the given mapping.
     */
    public static void mapSuperCalls(JCBlock block, Function<? super JCExpressionStatement, ? extends JCStatement> mapper) {
        block.stats = block.stats.map(new TreeInfo.SuperCallTranslator(mapper)::translate);
    }

    /** Finds all super() invocations and translates them somehow.
     */
    private static class SuperCallTranslator extends TreeTranslator {

        final Function<? super JCExpressionStatement, ? extends JCStatement> translator;

        /** Constructor.
         *
         * @param translator translates super() invocations, returning replacement statement or null for no change
         */
        SuperCallTranslator(Function<? super JCExpressionStatement, ? extends JCStatement> translator) {
            this.translator = translator;
        }

        // Because it returns void, anywhere super() can legally appear must be a location where a JCStatement
        // could also appear, so it's OK that we are replacing a JCExpressionStatement with a JCStatement here.
        @Override
        public void visitExec(JCExpressionStatement stat) {
            if (!TreeInfo.isSuperCall(stat) || (result = this.translator.apply(stat)) == null)
                super.visitExec(stat);
        }

        @Override
        public void visitClassDef(JCClassDecl tree) {
            // don't descend any further
        }

        @Override
        public void visitLambda(JCLambda tree) {
            // don't descend any further
        }
    }

    /** Return true if a tree represents a diamond new expr. */
    public static boolean isDiamond(JCTree tree) {
        switch(tree.getTag()) {
            case TYPEAPPLY: return ((JCTypeApply)tree).getTypeArguments().isEmpty();
            case NEWCLASS: return isDiamond(((JCNewClass)tree).clazz);
            case ANNOTATED_TYPE: return isDiamond(((JCAnnotatedType)tree).underlyingType);
            default: return false;
        }
    }

    public static boolean isEnumInit(JCTree tree) {
        switch (tree.getTag()) {
            case VARDEF:
                return (((JCVariableDecl)tree).mods.flags & ENUM) != 0;
            default:
                return false;
        }
    }

    /** set 'polyKind' on given tree */
    public static void setPolyKind(JCTree tree, PolyKind pkind) {
        switch (tree.getTag()) {
            case APPLY:
                ((JCMethodInvocation)tree).polyKind = pkind;
                break;
            case NEWCLASS:
                ((JCNewClass)tree).polyKind = pkind;
                break;
            case REFERENCE:
                ((JCMemberReference)tree).refPolyKind = pkind;
                break;
            default:
                throw new AssertionError("Unexpected tree: " + tree);
        }
    }

    /** set 'varargsElement' on given tree */
    public static void setVarargsElement(JCTree tree, Type varargsElement) {
        switch (tree.getTag()) {
            case APPLY:
                ((JCMethodInvocation)tree).varargsElement = varargsElement;
                break;
            case NEWCLASS:
                ((JCNewClass)tree).varargsElement = varargsElement;
                break;
            case REFERENCE:
                ((JCMemberReference)tree).varargsElement = varargsElement;
                break;
            default:
                throw new AssertionError("Unexpected tree: " + tree);
        }
    }

    /** Return true if the tree corresponds to an expression statement */
    public static boolean isExpressionStatement(JCExpression tree) {
        switch(tree.getTag()) {
            case PREINC: case PREDEC:
            case POSTINC: case POSTDEC:
            case ASSIGN:
            case BITOR_ASG: case BITXOR_ASG: case BITAND_ASG:
            case SL_ASG: case SR_ASG: case USR_ASG:
            case PLUS_ASG: case MINUS_ASG:
            case MUL_ASG: case DIV_ASG: case MOD_ASG:
            case APPLY: case NEWCLASS:
            case STRING_TEMPLATE:
            case ERRONEOUS:
                return true;
            default:
                return false;
        }
    }

    /** Return true if the tree corresponds to a statement */
    public static boolean isStatement(JCTree tree) {
        return (tree instanceof JCStatement) &&
                !tree.hasTag(CLASSDEF) &&
                !tree.hasTag(Tag.BLOCK) &&
                !tree.hasTag(METHODDEF);
    }

    /**
     * Return true if the AST corresponds to a static select of the kind A.B
     */
    public static boolean isStaticSelector(JCTree base, Names names) {
        if (base == null)
            return false;
        switch (base.getTag()) {
            case IDENT:
                JCIdent id = (JCIdent)base;
                return id.name != names._this &&
                        id.name != names._super &&
                        isStaticSym(base);
            case SELECT:
                return isStaticSym(base) &&
                    isStaticSelector(((JCFieldAccess)base).selected, names);
            case TYPEAPPLY:
            case TYPEARRAY:
                return true;
            case ANNOTATED_TYPE:
                return isStaticSelector(((JCAnnotatedType)base).underlyingType, names);
            default:
                return false;
        }
    }
    //where
        private static boolean isStaticSym(JCTree tree) {
            Symbol sym = symbol(tree);
            return (sym.kind == TYP || sym.kind == PCK);
        }

    /** Return true if a tree represents the null literal. */
    public static boolean isNull(JCTree tree) {
        if (!tree.hasTag(LITERAL))
            return false;
        JCLiteral lit = (JCLiteral) tree;
        return (lit.typetag == BOT);
    }

    /** Return true iff this tree is a child of some annotation. */
    public static boolean isInAnnotation(Env<?> env, JCTree tree) {
        TreePath tp = TreePath.getPath(env.toplevel, tree);
        if (tp != null) {
            for (Tree t : tp) {
                if (t.getKind() == Tree.Kind.ANNOTATION)
                    return true;
            }
        }
        return false;
    }

    public static String getCommentText(Env<?> env, JCTree tree) {
        DocCommentTable docComments = (tree.hasTag(JCTree.Tag.TOPLEVEL))
                ? ((JCCompilationUnit) tree).docComments
                : env.toplevel.docComments;
        return (docComments == null) ? null : docComments.getCommentText(tree);
    }

    public static DCTree.DCDocComment getCommentTree(Env<?> env, JCTree tree) {
        DocCommentTable docComments = (tree.hasTag(JCTree.Tag.TOPLEVEL))
                ? ((JCCompilationUnit) tree).docComments
                : env.toplevel.docComments;
        return (docComments == null) ? null : docComments.getCommentTree(tree);
    }

    /** The position of the first statement in a block, or the position of
     *  the block itself if it is empty.
     */
    public static int firstStatPos(JCTree tree) {
        if (tree.hasTag(BLOCK) && ((JCBlock) tree).stats.nonEmpty())
            return ((JCBlock) tree).stats.head.pos;
        else
            return tree.pos;
    }

    /** The end position of given tree, if it is a block with
     *  defined endpos.
     */
    public static int endPos(JCTree tree) {
        if (tree.hasTag(BLOCK) && ((JCBlock) tree).endpos != Position.NOPOS)
            return ((JCBlock) tree).endpos;
        else if (tree.hasTag(SYNCHRONIZED))
            return endPos(((JCSynchronized) tree).body);
        else if (tree.hasTag(TRY)) {
            JCTry t = (JCTry) tree;
            return endPos((t.finalizer != null) ? t.finalizer
                          : (t.catchers.nonEmpty() ? t.catchers.last().body : t.body));
        } else if (tree.hasTag(SWITCH) &&
                   ((JCSwitch) tree).endpos != Position.NOPOS) {
            return ((JCSwitch) tree).endpos;
        } else if (tree.hasTag(SWITCH_EXPRESSION) &&
                   ((JCSwitchExpression) tree).endpos != Position.NOPOS) {
            return ((JCSwitchExpression) tree).endpos;
        } else
            return tree.pos;
    }


    /** Get the start position for a tree node.  The start position is
     * defined to be the position of the first character of the first
     * token of the node's source text.
     * @param tree  The tree node
     */
    public static int getStartPos(JCTree tree) {
        if (tree == null)
            return Position.NOPOS;

        switch(tree.getTag()) {
            case MODULEDEF: {
                JCModuleDecl md = (JCModuleDecl)tree;
                return md.mods.annotations.isEmpty() ? md.pos :
                       md.mods.annotations.head.pos;
            }
            case PACKAGEDEF: {
                JCPackageDecl pd = (JCPackageDecl)tree;
                return pd.annotations.isEmpty() ? pd.pos :
                       pd.annotations.head.pos;
            }
            case APPLY:
                return getStartPos(((JCMethodInvocation) tree).meth);
            case ASSIGN:
                return getStartPos(((JCAssign) tree).lhs);
            case BITOR_ASG: case BITXOR_ASG: case BITAND_ASG:
            case SL_ASG: case SR_ASG: case USR_ASG:
            case PLUS_ASG: case MINUS_ASG: case MUL_ASG:
            case DIV_ASG: case MOD_ASG:
            case OR: case AND: case BITOR:
            case BITXOR: case BITAND: case EQ:
            case NE: case LT: case GT:
            case LE: case GE: case SL:
            case SR: case USR: case PLUS:
            case MINUS: case MUL: case DIV:
            case MOD:
            case POSTINC:
            case POSTDEC:
                return getStartPos(((JCOperatorExpression) tree).getOperand(LEFT));
            case CLASSDEF: {
                JCClassDecl node = (JCClassDecl)tree;
                if (node.mods.pos != Position.NOPOS)
                    return node.mods.pos;
                break;
            }
            case CONDEXPR:
                return getStartPos(((JCConditional) tree).cond);
            case EXEC:
                return getStartPos(((JCExpressionStatement) tree).expr);
            case INDEXED:
                return getStartPos(((JCArrayAccess) tree).indexed);
            case METHODDEF: {
                JCMethodDecl node = (JCMethodDecl)tree;
                if (node.mods.pos != Position.NOPOS)
                    return node.mods.pos;
                if (node.typarams.nonEmpty()) // List.nil() used for no typarams
                    return getStartPos(node.typarams.head);
                return node.restype == null ? node.pos : getStartPos(node.restype);
            }
            case SELECT:
                return getStartPos(((JCFieldAccess) tree).selected);
            case TYPEAPPLY:
                return getStartPos(((JCTypeApply) tree).clazz);
            case TYPEARRAY:
                return getStartPos(((JCArrayTypeTree) tree).elemtype);
            case TYPETEST:
                return getStartPos(((JCInstanceOf) tree).expr);
            case ANNOTATED_TYPE: {
                JCAnnotatedType node = (JCAnnotatedType) tree;
                if (node.annotations.nonEmpty()) {
                    if (node.underlyingType.hasTag(TYPEARRAY) ||
                            node.underlyingType.hasTag(SELECT)) {
                        return getStartPos(node.underlyingType);
                    } else {
                        return getStartPos(node.annotations.head);
                    }
                } else {
                    return getStartPos(node.underlyingType);
                }
            }
            case NEWCLASS: {
                JCNewClass node = (JCNewClass)tree;
                if (node.encl != null)
                    return getStartPos(node.encl);
                break;
            }
            case VARDEF: {
                JCVariableDecl node = (JCVariableDecl)tree;
                if (node.startPos != Position.NOPOS) {
                    return node.startPos;
                } else if (node.mods.pos != Position.NOPOS) {
                    return node.mods.pos;
                } else if (node.vartype == null || node.vartype.pos == Position.NOPOS) {
                    //if there's no type (partially typed lambda parameter)
                    //simply return node position
                    return node.pos;
                } else {
                    return getStartPos(node.vartype);
                }
            }
            case BINDINGPATTERN: {
                JCBindingPattern node = (JCBindingPattern)tree;
                return getStartPos(node.var);
            }
            case STRING_TEMPLATE: {
                JCStringTemplate node = (JCStringTemplate) tree;
                return node.processor == null ? node.pos : getStartPos(node.processor);
            }
            case ERRONEOUS: {
                JCErroneous node = (JCErroneous)tree;
                if (node.errs != null && node.errs.nonEmpty()) {
                    int pos = getStartPos(node.errs.head);
                    if (pos != Position.NOPOS) {
                        return pos;
                    }
                }
                break;
            }
        }
        return tree.pos;
    }

    /** The end position of given tree, given  a table of end positions generated by the parser
     */
    public static int getEndPos(JCTree tree, EndPosTable endPosTable) {
        if (tree == null)
            return Position.NOPOS;

        if (endPosTable == null) {
            // fall back on limited info in the tree
            return endPos(tree);
        }

        int mapPos = endPosTable.getEndPos(tree);
        if (mapPos != Position.NOPOS)
            return mapPos;

        switch(tree.getTag()) {
            case BITOR_ASG: case BITXOR_ASG: case BITAND_ASG:
            case SL_ASG: case SR_ASG: case USR_ASG:
            case PLUS_ASG: case MINUS_ASG: case MUL_ASG:
            case DIV_ASG: case MOD_ASG:
            case OR: case AND: case BITOR:
            case BITXOR: case BITAND: case EQ:
            case NE: case LT: case GT:
            case LE: case GE: case SL:
            case SR: case USR: case PLUS:
            case MINUS: case MUL: case DIV:
            case MOD:
            case POS:
            case NEG:
            case NOT:
            case COMPL:
            case PREINC:
            case PREDEC:
                return getEndPos(((JCOperatorExpression) tree).getOperand(RIGHT), endPosTable);
            case CASE:
                return getEndPos(((JCCase) tree).stats.last(), endPosTable);
            case CATCH:
                return getEndPos(((JCCatch) tree).body, endPosTable);
            case CONDEXPR:
                return getEndPos(((JCConditional) tree).falsepart, endPosTable);
            case FORLOOP:
                return getEndPos(((JCForLoop) tree).body, endPosTable);
            case FOREACHLOOP:
                return getEndPos(((JCEnhancedForLoop) tree).body, endPosTable);
            case IF: {
                JCIf node = (JCIf)tree;
                if (node.elsepart == null) {
                    return getEndPos(node.thenpart, endPosTable);
                } else {
                    return getEndPos(node.elsepart, endPosTable);
                }
            }
            case LABELLED:
                return getEndPos(((JCLabeledStatement) tree).body, endPosTable);
            case MODIFIERS:
                return getEndPos(((JCModifiers) tree).annotations.last(), endPosTable);
            case SYNCHRONIZED:
                return getEndPos(((JCSynchronized) tree).body, endPosTable);
            case TOPLEVEL:
                return getEndPos(((JCCompilationUnit) tree).defs.last(), endPosTable);
            case TRY: {
                JCTry node = (JCTry)tree;
                if (node.finalizer != null) {
                    return getEndPos(node.finalizer, endPosTable);
                } else if (!node.catchers.isEmpty()) {
                    return getEndPos(node.catchers.last(), endPosTable);
                } else {
                    return getEndPos(node.body, endPosTable);
                }
            }
            case WILDCARD:
                return getEndPos(((JCWildcard) tree).inner, endPosTable);
            case TYPECAST:
                return getEndPos(((JCTypeCast) tree).expr, endPosTable);
            case TYPETEST:
                return getEndPos(((JCInstanceOf) tree).pattern, endPosTable);
            case WHILELOOP:
                return getEndPos(((JCWhileLoop) tree).body, endPosTable);
            case ANNOTATED_TYPE:
                return getEndPos(((JCAnnotatedType) tree).underlyingType, endPosTable);
            case ERRONEOUS: {
                JCErroneous node = (JCErroneous)tree;
                if (node.errs != null && node.errs.nonEmpty())
                    return getEndPos(node.errs.last(), endPosTable);
            }
        }
        return Position.NOPOS;
    }


    /** A DiagnosticPosition with the preferred position set to the
     *  end position of given tree, if it is a block with
     *  defined endpos.
     */
    public static DiagnosticPosition diagEndPos(final JCTree tree) {
        final int endPos = TreeInfo.endPos(tree);
        return new DiagnosticPosition() {
            public JCTree getTree() { return tree; }
            public int getStartPosition() { return TreeInfo.getStartPos(tree); }
            public int getPreferredPosition() { return endPos; }
            public int getEndPosition(EndPosTable endPosTable) {
                return TreeInfo.getEndPos(tree, endPosTable);
            }
        };
    }

    public enum PosKind {
        START_POS(TreeInfo::getStartPos),
        FIRST_STAT_POS(TreeInfo::firstStatPos),
        END_POS(TreeInfo::endPos);

        final ToIntFunction<JCTree> posFunc;

        PosKind(ToIntFunction<JCTree> posFunc) {
            this.posFunc = posFunc;
        }

        int toPos(JCTree tree) {
            return posFunc.applyAsInt(tree);
        }
    }

    /** The position of the finalizer of given try/synchronized statement.
     */
    public static int finalizerPos(JCTree tree, PosKind posKind) {
        if (tree.hasTag(TRY)) {
            JCTry t = (JCTry) tree;
            Assert.checkNonNull(t.finalizer);
            return posKind.toPos(t.finalizer);
        } else if (tree.hasTag(SYNCHRONIZED)) {
            return endPos(((JCSynchronized) tree).body);
        } else {
            throw new AssertionError();
        }
    }

    /** Find the position for reporting an error about a symbol, where
     *  that symbol is defined somewhere in the given tree. */
    public static int positionFor(final Symbol sym, final JCTree tree) {
        JCTree decl = declarationFor(sym, tree);
        return ((decl != null) ? decl : tree).pos;
    }

    /** Find the position for reporting an error about a symbol, where
     *  that symbol is defined somewhere in the given tree. */
    public static DiagnosticPosition diagnosticPositionFor(final Symbol sym, final JCTree tree) {
        return diagnosticPositionFor(sym, tree, false);
    }

    public static DiagnosticPosition diagnosticPositionFor(final Symbol sym, final JCTree tree, boolean returnNullIfNotFound) {
        return diagnosticPositionFor(sym, tree, returnNullIfNotFound, null);
    }

    public static DiagnosticPosition diagnosticPositionFor(final Symbol sym, final JCTree tree, boolean returnNullIfNotFound,
            Predicate<? super JCTree> filter) {
        class DiagScanner extends DeclScanner {
            DiagScanner(Symbol sym, Predicate<? super JCTree> filter) {
                super(sym, filter);
            }

            public void visitIdent(JCIdent that) {
                if (!checkMatch(that, that.sym))
                    super.visitIdent(that);
            }
            public void visitSelect(JCFieldAccess that) {
                if (!checkMatch(that, that.sym))
                    super.visitSelect(that);
            }
        }
        DiagScanner s = new DiagScanner(sym, filter);
        tree.accept(s);
        JCTree decl = s.result;
        if (decl == null && returnNullIfNotFound) { return null; }
        return ((decl != null) ? decl : tree).pos();
    }

    public static DiagnosticPosition diagnosticPositionFor(final Symbol sym, final List<? extends JCTree> trees) {
        return trees.stream().map(t -> TreeInfo.diagnosticPositionFor(sym, t)).filter(t -> t != null).findFirst().get();
    }

    private static class DeclScanner extends TreeScanner {
        final Symbol sym;
        final Predicate<? super JCTree> filter;

        DeclScanner(final Symbol sym) {
            this(sym, null);
        }
        DeclScanner(final Symbol sym, Predicate<? super JCTree> filter) {
            this.sym = sym;
            this.filter = filter;
        }

        JCTree result = null;
        public void scan(JCTree tree) {
            if (tree!=null && result==null)
                tree.accept(this);
        }
        public void visitTopLevel(JCCompilationUnit that) {
            if (!checkMatch(that, that.packge))
                super.visitTopLevel(that);
        }
        public void visitModuleDef(JCModuleDecl that) {
            checkMatch(that, that.sym);
            // no need to scan within module declaration
        }
        public void visitPackageDef(JCPackageDecl that) {
            if (!checkMatch(that, that.packge))
                super.visitPackageDef(that);
        }
        public void visitClassDef(JCClassDecl that) {
            if (!checkMatch(that, that.sym))
                super.visitClassDef(that);
        }
        public void visitMethodDef(JCMethodDecl that) {
            if (!checkMatch(that, that.sym))
                super.visitMethodDef(that);
        }
        public void visitVarDef(JCVariableDecl that) {
            if (!checkMatch(that, that.sym))
                super.visitVarDef(that);
        }
        public void visitTypeParameter(JCTypeParameter that) {
            if (that.type == null || !checkMatch(that, that.type.tsym))
                super.visitTypeParameter(that);
        }

        protected boolean checkMatch(JCTree that, Symbol thatSym) {
            if (thatSym == this.sym && (filter == null || filter.test(that))) {
                result = that;
                return true;
            }
            if (this.sym.getKind() == ElementKind.RECORD_COMPONENT) {
                if (thatSym != null && thatSym.getKind() == ElementKind.FIELD && (thatSym.flags_field & RECORD) != 0) {
                    RecordComponent rc = thatSym.enclClass().getRecordComponent((VarSymbol)thatSym);
                    return checkMatch(rc.declarationFor(), rc);
                }
            }
            return false;
        }
    }

    /** Find the declaration for a symbol, where
     *  that symbol is defined somewhere in the given tree. */
    public static JCTree declarationFor(final Symbol sym, final JCTree tree) {
        DeclScanner s = new DeclScanner(sym);
        tree.accept(s);
        return s.result;
    }

    /** Return the statement referenced by a label.
     *  If the label refers to a loop or switch, return that switch
     *  otherwise return the labelled statement itself
     */
    public static JCTree referencedStatement(JCLabeledStatement tree) {
        JCTree t = tree;
        do t = ((JCLabeledStatement) t).body;
        while (t.hasTag(LABELLED));
        switch (t.getTag()) {
        case DOLOOP: case WHILELOOP: case FORLOOP: case FOREACHLOOP: case SWITCH:
            return t;
        default:
            return tree;
        }
    }

    /** Skip parens and return the enclosed expression
     */
    public static JCExpression skipParens(JCExpression tree) {
        while (tree.hasTag(PARENS)) {
            tree = ((JCParens) tree).expr;
        }
        return tree;
    }

    /** Skip parens and return the enclosed expression
     */
    public static JCTree skipParens(JCTree tree) {
        if (tree.hasTag(PARENS))
            return skipParens((JCParens)tree);
        else
            return tree;
    }

    /** Return the types of a list of trees.
     */
    public static List<Type> types(List<? extends JCTree> trees) {
        ListBuffer<Type> ts = new ListBuffer<>();
        for (List<? extends JCTree> l = trees; l.nonEmpty(); l = l.tail)
            ts.append(l.head.type);
        return ts.toList();
    }

    /** If this tree is an identifier or a field or a parameterized type,
     *  return its name, otherwise return null.
     */
    public static Name name(JCTree tree) {
        switch (tree.getTag()) {
        case IDENT:
            return ((JCIdent) tree).name;
        case SELECT:
            return ((JCFieldAccess) tree).name;
        case TYPEAPPLY:
            return name(((JCTypeApply) tree).clazz);
        default:
            return null;
        }
    }

    /** If this tree is a qualified identifier, its return fully qualified name,
     *  otherwise return null.
     */
    public static Name fullName(JCTree tree) {
        tree = skipParens(tree);
        switch (tree.getTag()) {
        case IDENT:
            return ((JCIdent) tree).name;
        case SELECT:
            Name sname = fullName(((JCFieldAccess) tree).selected);
            return sname == null ? null : sname.append('.', name(tree));
        default:
            return null;
        }
    }

    public static Symbol symbolFor(JCTree node) {
        Symbol sym = symbolForImpl(node);

        return sym != null ? sym.baseSymbol() : null;
    }

    private static Symbol symbolForImpl(JCTree node) {
        node = skipParens(node);
        switch (node.getTag()) {
        case TOPLEVEL:
            JCCompilationUnit cut = (JCCompilationUnit) node;
            JCModuleDecl moduleDecl = cut.getModuleDecl();
            if (isModuleInfo(cut) && moduleDecl != null)
                return symbolFor(moduleDecl);
            return cut.packge;
        case MODULEDEF:
            return ((JCModuleDecl) node).sym;
        case PACKAGEDEF:
            return ((JCPackageDecl) node).packge;
        case CLASSDEF:
            return ((JCClassDecl) node).sym;
        case METHODDEF:
            return ((JCMethodDecl) node).sym;
        case VARDEF:
            return ((JCVariableDecl) node).sym;
        case IDENT:
            return ((JCIdent) node).sym;
        case SELECT:
            return ((JCFieldAccess) node).sym;
        case REFERENCE:
            return ((JCMemberReference) node).sym;
        case NEWCLASS:
            return ((JCNewClass) node).constructor;
        case APPLY:
            return symbolFor(((JCMethodInvocation) node).meth);
        case TYPEAPPLY:
            return symbolFor(((JCTypeApply) node).clazz);
        case ANNOTATION:
        case TYPE_ANNOTATION:
        case TYPEPARAMETER:
            if (node.type != null)
                return node.type.tsym;
            return null;
        default:
            return null;
        }
    }

    public static boolean isDeclaration(JCTree node) {
        node = skipParens(node);
        switch (node.getTag()) {
        case PACKAGEDEF:
        case CLASSDEF:
        case METHODDEF:
        case VARDEF:
            return true;
        default:
            return false;
        }
    }

    /** If this tree is an identifier or a field, return its symbol,
     *  otherwise return null.
     */
    public static Symbol symbol(JCTree tree) {
        tree = skipParens(tree);
        switch (tree.getTag()) {
        case IDENT:
            return ((JCIdent) tree).sym;
        case SELECT:
            return ((JCFieldAccess) tree).sym;
        case TYPEAPPLY:
            return symbol(((JCTypeApply) tree).clazz);
        case ANNOTATED_TYPE:
            return symbol(((JCAnnotatedType) tree).underlyingType);
        case REFERENCE:
            return ((JCMemberReference) tree).sym;
        case CLASSDEF:
            return ((JCClassDecl) tree).sym;
        default:
            return null;
        }
    }

    /** If this tree has a modifiers field, return it otherwise return null
     */
    public static JCModifiers getModifiers(JCTree tree) {
        tree = skipParens(tree);
        switch (tree.getTag()) {
            case VARDEF:
                return ((JCVariableDecl) tree).mods;
            case METHODDEF:
                return ((JCMethodDecl) tree).mods;
            case CLASSDEF:
                return ((JCClassDecl) tree).mods;
            case MODULEDEF:
                return ((JCModuleDecl) tree).mods;
        default:
            return null;
        }
    }

    /** Return true if this is a nonstatic selection. */
    public static boolean nonstaticSelect(JCTree tree) {
        tree = skipParens(tree);
        if (!tree.hasTag(SELECT)) return false;
        JCFieldAccess s = (JCFieldAccess) tree;
        Symbol e = symbol(s.selected);
        return e == null || (e.kind != PCK && e.kind != TYP);
    }

    /** If this tree is an identifier or a field, set its symbol, otherwise skip.
     */
    public static void setSymbol(JCTree tree, Symbol sym) {
        tree = skipParens(tree);
        switch (tree.getTag()) {
        case IDENT:
            ((JCIdent) tree).sym = sym; break;
        case SELECT:
            ((JCFieldAccess) tree).sym = sym; break;
        default:
        }
    }

    /** If this tree is a declaration or a block, return its flags field,
     *  otherwise return 0.
     */
    public static long flags(JCTree tree) {
        switch (tree.getTag()) {
        case VARDEF:
            return ((JCVariableDecl) tree).mods.flags;
        case METHODDEF:
            return ((JCMethodDecl) tree).mods.flags;
        case CLASSDEF:
            return ((JCClassDecl) tree).mods.flags;
        case BLOCK:
            return ((JCBlock) tree).flags;
        default:
            return 0;
        }
    }

    /** Return first (smallest) flag in `flags':
     *  pre: flags != 0
     */
    public static long firstFlag(long flags) {
        long flag = 1;
        while ((flag & flags) == 0)
            flag = flag << 1;
        return flag;
    }

    /** Return flags as a string, separated by " ".
     */
    public static String flagNames(long flags) {
        return Flags.toString(flags & ExtendedStandardFlags).trim();
    }

    /** Operator precedences values.
     */
    public static final int
        notExpression = -1,   // not an expression
        noPrec = 0,           // no enclosing expression
        assignPrec = 1,
        assignopPrec = 2,
        condPrec = 3,
        orPrec = 4,
        andPrec = 5,
        bitorPrec = 6,
        bitxorPrec = 7,
        bitandPrec = 8,
        eqPrec = 9,
        ordPrec = 10,
        shiftPrec = 11,
        addPrec = 12,
        mulPrec = 13,
        prefixPrec = 14,
        postfixPrec = 15,
        precCount = 16;


    /** Map operators to their precedence levels.
     */
    public static int opPrec(JCTree.Tag op) {
        switch(op) {
        case POS:
        case NEG:
        case NOT:
        case COMPL:
        case PREINC:
        case PREDEC: return prefixPrec;
        case POSTINC:
        case POSTDEC:
        case NULLCHK: return postfixPrec;
        case ASSIGN: return assignPrec;
        case BITOR_ASG:
        case BITXOR_ASG:
        case BITAND_ASG:
        case SL_ASG:
        case SR_ASG:
        case USR_ASG:
        case PLUS_ASG:
        case MINUS_ASG:
        case MUL_ASG:
        case DIV_ASG:
        case MOD_ASG: return assignopPrec;
        case OR: return orPrec;
        case AND: return andPrec;
        case EQ:
        case NE: return eqPrec;
        case LT:
        case GT:
        case LE:
        case GE: return ordPrec;
        case BITOR: return bitorPrec;
        case BITXOR: return bitxorPrec;
        case BITAND: return bitandPrec;
        case SL:
        case SR:
        case USR: return shiftPrec;
        case PLUS:
        case MINUS: return addPrec;
        case MUL:
        case DIV:
        case MOD: return mulPrec;
        case TYPETEST: return ordPrec;
        default: throw new AssertionError();
        }
    }

    static Tree.Kind tagToKind(JCTree.Tag tag) {
        switch (tag) {
        // Postfix expressions
        case POSTINC:           // _ ++
            return Tree.Kind.POSTFIX_INCREMENT;
        case POSTDEC:           // _ --
            return Tree.Kind.POSTFIX_DECREMENT;

        // Unary operators
        case PREINC:            // ++ _
            return Tree.Kind.PREFIX_INCREMENT;
        case PREDEC:            // -- _
            return Tree.Kind.PREFIX_DECREMENT;
        case POS:               // +
            return Tree.Kind.UNARY_PLUS;
        case NEG:               // -
            return Tree.Kind.UNARY_MINUS;
        case COMPL:             // ~
            return Tree.Kind.BITWISE_COMPLEMENT;
        case NOT:               // !
            return Tree.Kind.LOGICAL_COMPLEMENT;

        // Binary operators

        // Multiplicative operators
        case MUL:               // *
            return Tree.Kind.MULTIPLY;
        case DIV:               // /
            return Tree.Kind.DIVIDE;
        case MOD:               // %
            return Tree.Kind.REMAINDER;

        // Additive operators
        case PLUS:              // +
            return Tree.Kind.PLUS;
        case MINUS:             // -
            return Tree.Kind.MINUS;

        // Shift operators
        case SL:                // <<
            return Tree.Kind.LEFT_SHIFT;
        case SR:                // >>
            return Tree.Kind.RIGHT_SHIFT;
        case USR:               // >>>
            return Tree.Kind.UNSIGNED_RIGHT_SHIFT;

        // Relational operators
        case LT:                // <
            return Tree.Kind.LESS_THAN;
        case GT:                // >
            return Tree.Kind.GREATER_THAN;
        case LE:                // <=
            return Tree.Kind.LESS_THAN_EQUAL;
        case GE:                // >=
            return Tree.Kind.GREATER_THAN_EQUAL;

        // Equality operators
        case EQ:                // ==
            return Tree.Kind.EQUAL_TO;
        case NE:                // !=
            return Tree.Kind.NOT_EQUAL_TO;

        // Bitwise and logical operators
        case BITAND:            // &
            return Tree.Kind.AND;
        case BITXOR:            // ^
            return Tree.Kind.XOR;
        case BITOR:             // |
            return Tree.Kind.OR;

        // Conditional operators
        case AND:               // &&
            return Tree.Kind.CONDITIONAL_AND;
        case OR:                // ||
            return Tree.Kind.CONDITIONAL_OR;

        // Assignment operators
        case MUL_ASG:           // *=
            return Tree.Kind.MULTIPLY_ASSIGNMENT;
        case DIV_ASG:           // /=
            return Tree.Kind.DIVIDE_ASSIGNMENT;
        case MOD_ASG:           // %=
            return Tree.Kind.REMAINDER_ASSIGNMENT;
        case PLUS_ASG:          // +=
            return Tree.Kind.PLUS_ASSIGNMENT;
        case MINUS_ASG:         // -=
            return Tree.Kind.MINUS_ASSIGNMENT;
        case SL_ASG:            // <<=
            return Tree.Kind.LEFT_SHIFT_ASSIGNMENT;
        case SR_ASG:            // >>=
            return Tree.Kind.RIGHT_SHIFT_ASSIGNMENT;
        case USR_ASG:           // >>>=
            return Tree.Kind.UNSIGNED_RIGHT_SHIFT_ASSIGNMENT;
        case BITAND_ASG:        // &=
            return Tree.Kind.AND_ASSIGNMENT;
        case BITXOR_ASG:        // ^=
            return Tree.Kind.XOR_ASSIGNMENT;
        case BITOR_ASG:         // |=
            return Tree.Kind.OR_ASSIGNMENT;

        // Null check (implementation detail), for example, __.getClass()
        case NULLCHK:
            return Tree.Kind.OTHER;

        case ANNOTATION:
            return Tree.Kind.ANNOTATION;
        case TYPE_ANNOTATION:
            return Tree.Kind.TYPE_ANNOTATION;

        case EXPORTS:
            return Tree.Kind.EXPORTS;
        case OPENS:
            return Tree.Kind.OPENS;

        default:
            return null;
        }
    }

    /**
     * Returns the underlying type of the tree if it is an annotated type,
     * or the tree itself otherwise.
     */
    public static JCExpression typeIn(JCExpression tree) {
        switch (tree.getTag()) {
        case ANNOTATED_TYPE:
            return ((JCAnnotatedType)tree).underlyingType;
        case IDENT: /* simple names */
        case TYPEIDENT: /* primitive name */
        case SELECT: /* qualified name */
        case TYPEARRAY: /* array types */
        case WILDCARD: /* wild cards */
        case TYPEPARAMETER: /* type parameters */
        case TYPEAPPLY: /* parameterized types */
        case ERRONEOUS: /* error tree TODO: needed for BadCast JSR308 test case. Better way? */
            return tree;
        default:
            throw new AssertionError("Unexpected type tree: " + tree);
        }
    }

    /* Return the inner-most type of a type tree.
     * For an array that contains an annotated type, return that annotated type.
     * TODO: currently only used by Pretty. Describe behavior better.
     */
    public static JCTree innermostType(JCTree type, boolean skipAnnos) {
        JCTree lastAnnotatedType = null;
        JCTree cur = type;
        loop: while (true) {
            switch (cur.getTag()) {
            case TYPEARRAY:
                lastAnnotatedType = null;
                cur = ((JCArrayTypeTree)cur).elemtype;
                break;
            case WILDCARD:
                lastAnnotatedType = null;
                cur = ((JCWildcard)cur).inner;
                break;
            case ANNOTATED_TYPE:
                lastAnnotatedType = cur;
                cur = ((JCAnnotatedType)cur).underlyingType;
                break;
            default:
                break loop;
            }
        }
        if (!skipAnnos && lastAnnotatedType!=null) {
            return lastAnnotatedType;
        } else {
            return cur;
        }
    }

    private static class TypeAnnotationFinder extends TreeScanner {
        public boolean foundTypeAnno = false;

        @Override
        public void scan(JCTree tree) {
            if (foundTypeAnno || tree == null)
                return;
            super.scan(tree);
        }

        public void visitAnnotation(JCAnnotation tree) {
            foundTypeAnno = foundTypeAnno || tree.hasTag(TYPE_ANNOTATION);
        }
    }

    public static boolean containsTypeAnnotation(JCTree e) {
        TypeAnnotationFinder finder = new TypeAnnotationFinder();
        finder.scan(e);
        return finder.foundTypeAnno;
    }

    public static boolean isModuleInfo(JCCompilationUnit tree) {
        return tree.sourcefile.isNameCompatible("module-info", JavaFileObject.Kind.SOURCE)
                && tree.getModuleDecl() != null;
    }

    public static boolean isPackageInfo(JCCompilationUnit tree) {
        return tree.sourcefile.isNameCompatible("package-info", JavaFileObject.Kind.SOURCE);
    }

    public static boolean isErrorEnumSwitch(JCExpression selector, List<JCCase> cases) {
        return selector.type.tsym.kind == Kinds.Kind.ERR &&
               cases.stream().flatMap(c -> c.labels.stream())
                             .filter(l -> l.hasTag(CONSTANTCASELABEL))
                             .map(l -> ((JCConstantCaseLabel) l).expr)
                             .allMatch(p -> p.hasTag(IDENT));
    }

    public static Type primaryPatternType(JCTree pat) {
        return switch (pat.getTag()) {
            case BINDINGPATTERN -> pat.type;
            case RECORDPATTERN -> ((JCRecordPattern) pat).type;
            case ANYPATTERN -> ((JCAnyPattern) pat).type;
            default -> throw new AssertionError();
        };
    }

    public static JCTree primaryPatternTypeTree(JCTree pat) {
        return switch (pat.getTag()) {
            case BINDINGPATTERN -> ((JCBindingPattern) pat).var.vartype;
            case RECORDPATTERN -> ((JCRecordPattern) pat).deconstructor;
            default -> throw new AssertionError();
        };
    }

    public static boolean expectedExhaustive(JCSwitch tree) {
        return tree.patternSwitch ||
               tree.cases.stream()
                         .flatMap(c -> c.labels.stream())
                         .anyMatch(l -> TreeInfo.isNullCaseLabel(l));
    }

    public static boolean unguardedCase(JCCase cse) {
        JCExpression guard = cse.guard;
        if (guard == null) {
            return true;
        }
        return isBooleanWithValue(guard, 1);
    }

    public static boolean isBooleanWithValue(JCExpression guard, int value) {
        var constValue = guard.type.constValue();
        return constValue != null &&
                guard.type.hasTag(BOOLEAN) &&
                ((int) constValue) == value;
    }

    public static boolean isNullCaseLabel(JCCaseLabel label) {
        return label.hasTag(CONSTANTCASELABEL) &&
               TreeInfo.isNull(((JCConstantCaseLabel) label).expr);
    }
}<|MERGE_RESOLUTION|>--- conflicted
+++ resolved
@@ -114,37 +114,12 @@
         return false;
     }
 
-<<<<<<< HEAD
     public static JCMethodDecl getImplicitConstructor(List<JCTree> trees) {
         for (List<JCTree> l = trees; l.nonEmpty(); l = l.tail)
             if (isConstructor(l.head) && (((JCMethodDecl)l.head).mods.flags & IMPLICIT) != 0) return (JCMethodDecl) l.head;
         return null;
     }
 
-    /** Is there a constructor invocation in the given list of trees?
-     *  Optionally, check only for no-arg ctor invocation
-     */
-    public static Name getConstructorInvocationName(List<? extends JCTree> trees, Names names, boolean argsAllowed) {
-        for (JCTree tree : trees) {
-            if (tree.hasTag(EXEC)) {
-                JCExpressionStatement stat = (JCExpressionStatement)tree;
-                if (stat.expr.hasTag(APPLY)) {
-                    JCMethodInvocation apply = (JCMethodInvocation)stat.expr;
-                    if (argsAllowed || apply.args.size() == 0) {
-                        Name methName = TreeInfo.name(apply.meth);
-                        if (methName == names._this ||
-                                methName == names._super) {
-                            return methName;
-                        }
-                    }
-                }
-            }
-        }
-        return names.empty;
-    }
-
-=======
->>>>>>> 9c21d4c5
     public static boolean isMultiCatch(JCCatch catchClause) {
         return catchClause.param.vartype.hasTag(TYPEUNION);
     }
