--- conflicted
+++ resolved
@@ -655,18 +655,9 @@
         synthesizeBoxTypeIfMissing(floatType);
         synthesizeBoxTypeIfMissing(voidType);
 
-<<<<<<< HEAD
-        // For string templates
-        stringTemplateType = enterClass("java.lang.StringTemplate");
-        templateRuntimeType = enterClass("java.lang.runtime.TemplateRuntime");
-        processorType = enterClass("java.lang.StringTemplate$Processor");
-        linkageType = enterClass("java.lang.StringTemplate$Processor$Linkage");
-
         // for value objects
         looselyConsistentValueType = enterClass("java.lang.LooselyConsistentValue");
         reflectArrayType = enterClass("java.lang.reflect.Array");
-=======
->>>>>>> 2c876c9c
         numberType = enterClass("java.lang.Number");
 
         // Enter a synthetic class that is used to mark internal
