--- conflicted
+++ resolved
@@ -215,11 +215,8 @@
     public final Type documentedType;
     public final Type elementTypeType;
     public final Type functionalInterfaceType;
-<<<<<<< HEAD
+    public final Type previewFeatureType;
     public final Type valueBasedType;
-=======
-    public final Type previewFeatureType;
->>>>>>> d8240afe
 
     /** The symbol representing the length field of an array.
      */
@@ -577,11 +574,8 @@
         stringConcatFactory = enterClass("java.lang.invoke.StringConcatFactory");
         valueBootstrapMethods = enterClass("java.lang.invoke.ValueBootstrapMethods");
         functionalInterfaceType = enterClass("java.lang.FunctionalInterface");
-<<<<<<< HEAD
+        previewFeatureType = enterClass("jdk.internal.PreviewFeature");
         valueBasedType = enterClass("java.lang.ValueBased");
-=======
-        previewFeatureType = enterClass("jdk.internal.PreviewFeature");
->>>>>>> d8240afe
 
         synthesizeEmptyInterfaceIfMissing(autoCloseableType);
         synthesizeEmptyInterfaceIfMissing(cloneableType);
