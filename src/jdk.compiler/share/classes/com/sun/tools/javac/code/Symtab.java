/*
 * Copyright (c) 1999, 2024, Oracle and/or its affiliates. All rights reserved.
 * DO NOT ALTER OR REMOVE COPYRIGHT NOTICES OR THIS FILE HEADER.
 *
 * This code is free software; you can redistribute it and/or modify it
 * under the terms of the GNU General Public License version 2 only, as
 * published by the Free Software Foundation.  Oracle designates this
 * particular file as subject to the "Classpath" exception as provided
 * by Oracle in the LICENSE file that accompanied this code.
 *
 * This code is distributed in the hope that it will be useful, but WITHOUT
 * ANY WARRANTY; without even the implied warranty of MERCHANTABILITY or
 * FITNESS FOR A PARTICULAR PURPOSE.  See the GNU General Public License
 * version 2 for more details (a copy is included in the LICENSE file that
 * accompanied this code).
 *
 * You should have received a copy of the GNU General Public License version
 * 2 along with this work; if not, write to the Free Software Foundation,
 * Inc., 51 Franklin St, Fifth Floor, Boston, MA 02110-1301 USA.
 *
 * Please contact Oracle, 500 Oracle Parkway, Redwood Shores, CA 94065 USA
 * or visit www.oracle.com if you need additional information or have any
 * questions.
 */

package com.sun.tools.javac.code;

import java.util.Collection;
import java.util.Collections;
import java.util.EnumSet;
import java.util.HashMap;
import java.util.LinkedHashMap;
import java.util.Map;

import javax.lang.model.element.ElementVisitor;

import com.sun.tools.javac.code.Scope.WriteableScope;
import com.sun.tools.javac.code.Source.Feature;
import com.sun.tools.javac.code.Symbol.ClassSymbol;
import com.sun.tools.javac.code.Symbol.Completer;
import com.sun.tools.javac.code.Symbol.CompletionFailure;
import com.sun.tools.javac.code.Symbol.MethodSymbol;
import com.sun.tools.javac.code.Symbol.ModuleSymbol;
import com.sun.tools.javac.code.Symbol.PackageSymbol;
import com.sun.tools.javac.code.Symbol.RootPackageSymbol;
import com.sun.tools.javac.code.Symbol.TypeSymbol;
import com.sun.tools.javac.code.Symbol.VarSymbol;
import com.sun.tools.javac.code.Type.BottomType;
import com.sun.tools.javac.code.Type.ClassType;
import com.sun.tools.javac.code.Type.ErrorType;
import com.sun.tools.javac.code.Type.JCPrimitiveType;
import com.sun.tools.javac.code.Type.JCVoidType;
import com.sun.tools.javac.code.Type.MethodType;
import com.sun.tools.javac.code.Type.UnknownType;
import com.sun.tools.javac.code.Types.UniqueType;
import com.sun.tools.javac.comp.Modules;
import com.sun.tools.javac.jvm.Target;
import com.sun.tools.javac.util.Assert;
import com.sun.tools.javac.util.Context;
import com.sun.tools.javac.util.Convert;
import com.sun.tools.javac.util.DefinedBy;
import com.sun.tools.javac.util.DefinedBy.Api;
import com.sun.tools.javac.util.Iterators;
import com.sun.tools.javac.util.JavacMessages;
import com.sun.tools.javac.util.List;
import com.sun.tools.javac.util.Name;
import com.sun.tools.javac.util.Names;

import static com.sun.tools.javac.code.Flags.*;
import static com.sun.tools.javac.code.Kinds.Kind.*;
import static com.sun.tools.javac.code.TypeTag.*;

/** A class that defines all predefined constants and operators
 *  as well as special classes such as java.lang.Object, which need
 *  to be known to the compiler. All symbols are held in instance
 *  fields. This makes it possible to work in multiple concurrent
 *  projects, which might use different class files for library classes.
 *
 *  <p><b>This is NOT part of any supported API.
 *  If you write code that depends on this, you do so at your own risk.
 *  This code and its internal interfaces are subject to change or
 *  deletion without notice.</b>
 */
public class Symtab {
    /** The context key for the symbol table. */
    protected static final Context.Key<Symtab> symtabKey = new Context.Key<>();

    /** Get the symbol table instance. */
    public static Symtab instance(Context context) {
        Symtab instance = context.get(symtabKey);
        if (instance == null)
            instance = new Symtab(context);
        return instance;
    }

    /** Builtin types.
     */
    public final JCPrimitiveType byteType = new JCPrimitiveType(BYTE, null);
    public final JCPrimitiveType charType = new JCPrimitiveType(CHAR, null);
    public final JCPrimitiveType shortType = new JCPrimitiveType(SHORT, null);
    public final JCPrimitiveType intType = new JCPrimitiveType(INT, null);
    public final JCPrimitiveType longType = new JCPrimitiveType(LONG, null);
    public final JCPrimitiveType floatType = new JCPrimitiveType(FLOAT, null);
    public final JCPrimitiveType doubleType = new JCPrimitiveType(DOUBLE, null);
    public final JCPrimitiveType booleanType = new JCPrimitiveType(BOOLEAN, null);
    public final Type botType = new BottomType();
    public final JCVoidType voidType = new JCVoidType();

    private final Names names;
    private final JavacMessages messages;
    private final Completer initialCompleter;
    private final Completer moduleCompleter;

    /** A symbol for the unnamed module.
     */
    public final ModuleSymbol unnamedModule;

    /** The error module.
     */
    public final ModuleSymbol errModule;

    /** A symbol for no module, for use with -source 8 or less
     */
    public final ModuleSymbol noModule;

    /** A symbol for the root package.
     */
    public final PackageSymbol rootPackage;

    /** A symbol that stands for a missing symbol.
     */
    public final TypeSymbol noSymbol;

    /** The error symbol.
     */
    public final ClassSymbol errSymbol;

    /** The unknown symbol.
     */
    public final ClassSymbol unknownSymbol;

    /** A value for the errType, with a originalType of noType */
    public final Type errType;

    /** A value for the unknown type. */
    public final Type unknownType;

    /** The builtin type of all arrays. */
    public final ClassSymbol arrayClass;
    public final MethodSymbol arrayCloneMethod;

    /** VGJ: The (singleton) type of all bound types. */
    public final ClassSymbol boundClass;

    /** The builtin type of all methods. */
    public final ClassSymbol methodClass;

    /** A symbol for the java.base module.
     */
    public final ModuleSymbol java_base;

    /** Predefined types.
     */
    public final Type objectType;
    public final Type objectMethodsType;
    public final Type exactConversionsSupportType;
    public final Type objectsType;
    public final Type classType;
    public final Type classLoaderType;
    public final Type stringType;
    public final Type stringBufferType;
    public final Type stringBuilderType;
    public final Type cloneableType;
    public final Type serializableType;
    public final Type serializedLambdaType;
    public final Type varHandleType;
    public final Type methodHandleType;
    public final Type methodHandlesType;
    public final Type methodHandleLookupType;
    public final Type methodTypeType;
    public final Type nativeHeaderType;
    public final Type throwableType;
    public final Type errorType;
    public final Type interruptedExceptionType;
    public final Type illegalArgumentExceptionType;
    public final Type exceptionType;
    public final Type runtimeExceptionType;
    public final Type classNotFoundExceptionType;
    public final Type noClassDefFoundErrorType;
    public final Type noSuchFieldErrorType;
    public final Type assertionErrorType;
    public final Type incompatibleClassChangeErrorType;
    public final Type cloneNotSupportedExceptionType;
    public final Type matchExceptionType;
    public final Type annotationType;
    public final TypeSymbol enumSym;
    public final Type listType;
    public final Type collectionsType;
    public final Type comparableType;
    public final Type comparatorType;
    public final Type arraysType;
    public final Type iterableType;
    public final Type iteratorType;
    public final Type annotationTargetType;
    public final Type overrideType;
    public final Type retentionType;
    public final Type deprecatedType;
    public final Type suppressWarningsType;
    public final Type supplierType;
    public final Type inheritedType;
    public final Type profileType;
    public final Type proprietaryType;
    public final Type systemType;
    public final Type autoCloseableType;
    public final Type trustMeType;
    public final Type lambdaMetafactory;
    public final Type stringConcatFactory;
    public final Type repeatableType;
    public final Type documentedType;
    public final Type elementTypeType;
    public final Type functionalInterfaceType;
    public final Type previewFeatureType;
    public final Type previewFeatureInternalType;
    public final Type restrictedType;
    public final Type typeDescriptorType;
    public final Type recordType;
    public final Type switchBootstrapsType;
    public final Type constantBootstrapsType;
    public final Type classDescType;
    public final Type enumDescType;

    // For serialization lint checking
    public final Type objectStreamFieldType;
    public final Type objectInputStreamType;
    public final Type objectOutputStreamType;
    public final Type ioExceptionType;
    public final Type objectStreamExceptionType;
    // For externalization lint checking
    public final Type externalizableType;
    public final Type objectInputType;
    public final Type objectOutputType;

<<<<<<< HEAD
    // For string templates
    public final Type stringTemplateType;
    public final Type templateRuntimeType;
    public final Type processorType;
    public final Type linkageType;

    // valhalla
    public final Type valueBasedType;
    public final Type valueBasedInternalType;
    public final Type migratedValueClassType;
    public final Type migratedValueClassInternalType;
    public final Type strictType;
    /** The symbol representing the finalize method on Object */
    public final MethodSymbol objectFinalize;
    public final Type numberType;

=======
>>>>>>> 706b421c
    /** The symbol representing the length field of an array.
     */
    public final VarSymbol lengthVar;

    /** The symbol representing the final finalize method on enums */
    public final MethodSymbol enumFinalFinalize;

    /** The symbol representing the close method on TWR AutoCloseable type */
    public final MethodSymbol autoCloseableClose;

    /** The predefined type that belongs to a tag.
     */
    public final Type[] typeOfTag = new Type[TypeTag.getTypeTagCount()];

    /** The name of the class that belongs to a basic type tag.
     */
    public final Name[] boxedName = new Name[TypeTag.getTypeTagCount()];

    /** A hashtable containing the encountered top-level and member classes,
     *  indexed by flat names. The table does not contain local classes.
     *  It should be updated from the outside to reflect classes defined
     *  by compiled source files.
     */
    private final Map<Name, Map<ModuleSymbol,ClassSymbol>> classes = new HashMap<>();

    /** A hashtable containing the encountered packages.
     *  the table should be updated from outside to reflect packages defined
     *  by compiled source files.
     */
    private final Map<Name, Map<ModuleSymbol,PackageSymbol>> packages = new HashMap<>();

    /** A hashtable giving the encountered modules.
     */
    private final Map<Name, ModuleSymbol> modules = new LinkedHashMap<>();

    private final Map<Types.UniqueType, VarSymbol> classFields = new HashMap<>();

    public VarSymbol getClassField(Type type, Types types) {
        return classFields.computeIfAbsent(
            new UniqueType(type, types), k -> {
                Type arg = null;
                if (type.getTag() == ARRAY || type.getTag() == CLASS)
                    arg = types.erasure(type);
                else if (type.isPrimitiveOrVoid())
                    arg = types.boxedClass(type).type;
                else
                    throw new AssertionError(type);

                Type t = new ClassType(
                    classType.getEnclosingType(), List.of(arg), classType.tsym);
                return new VarSymbol(
                    STATIC | PUBLIC | FINAL, names._class, t, type.tsym);
            });
    }

    public void initType(Type type, ClassSymbol c) {
        type.tsym = c;
        typeOfTag[type.getTag().ordinal()] = type;
    }

    public void initType(Type type, String name) {
        initType(
            type,
            new ClassSymbol(
                PUBLIC, names.fromString(name), type, rootPackage));
    }

    public void initType(Type type, String name, String bname) {
        initType(type, name);
        boxedName[type.getTag().ordinal()] = names.fromString("java.lang." + bname);
    }

    /** The class symbol that owns all predefined symbols.
     */
    public final ClassSymbol predefClass;

    /** Enter a class into symbol table.
     *  @param s The name of the class.
     */
    private Type enterClass(String s) {
        return enterClass(java_base, names.fromString(s)).type;
    }

    public void synthesizeEmptyInterfaceIfMissing(final Type type) {
        final Completer completer = type.tsym.completer;
        type.tsym.completer = new Completer() {
            @Override
            public void complete(Symbol sym) throws CompletionFailure {
                try {
                    completer.complete(sym);
                } catch (CompletionFailure e) {
                    sym.flags_field |= (PUBLIC | INTERFACE);
                    ((ClassType) sym.type).supertype_field = objectType;
                }
            }

            @Override
            public boolean isTerminal() {
                return completer.isTerminal();
            }
        };
    }

    public void synthesizeBoxTypeIfMissing(final Type type) {
        ClassSymbol sym = enterClass(java_base, boxedName[type.getTag().ordinal()]);
        final Completer completer = sym.completer;
        sym.completer = new Completer() {
            @Override
            public void complete(Symbol sym) throws CompletionFailure {
                try {
                    completer.complete(sym);
                } catch (CompletionFailure e) {
                    sym.flags_field |= PUBLIC;
                    ((ClassType) sym.type).supertype_field = objectType;
                    MethodSymbol boxMethod =
                        new MethodSymbol(PUBLIC | STATIC, names.valueOf,
                                         new MethodType(List.of(type), sym.type,
                                List.nil(), methodClass),
                            sym);
                    sym.members().enter(boxMethod);
                    MethodSymbol unboxMethod =
                        new MethodSymbol(PUBLIC,
                            type.tsym.name.append(names.Value), // x.intValue()
                            new MethodType(List.nil(), type,
                                List.nil(), methodClass),
                            sym);
                    sym.members().enter(unboxMethod);
                }
            }

            @Override
            public boolean isTerminal() {
                return completer.isTerminal();
            }
        };
    }

    // Enter a synthetic class that is used to mark classes in ct.sym.
    // This class does not have a class file.
    private Type enterSyntheticAnnotation(String name) {
        // for now, leave the module null, to prevent problems from synthesizing the
        // existence of a class in any specific module, including noModule
        ClassType type = (ClassType)enterClass(java_base, names.fromString(name)).type;
        ClassSymbol sym = (ClassSymbol)type.tsym;
        sym.completer = Completer.NULL_COMPLETER;
        sym.flags_field = PUBLIC|ACYCLIC|ANNOTATION|INTERFACE;
        sym.erasure_field = type;
        sym.members_field = WriteableScope.create(sym);
        type.typarams_field = List.nil();
        type.allparams_field = List.nil();
        type.supertype_field = annotationType;
        type.interfaces_field = List.nil();
        return type;
    }

    /** Constructor; enters all predefined identifiers and operators
     *  into symbol table.
     */
    @SuppressWarnings("this-escape")
    protected Symtab(Context context) throws CompletionFailure {
        context.put(symtabKey, this);

        names = Names.instance(context);

        // Create the unknown type
        unknownType = new UnknownType();

        messages = JavacMessages.instance(context);

        MissingInfoHandler missingInfoHandler = MissingInfoHandler.instance(context);

        Target target = Target.instance(context);
        rootPackage = new RootPackageSymbol(names.empty, null,
                                            missingInfoHandler,
                                            target.runtimeUseNestAccess());

        // create the basic builtin symbols
        unnamedModule = new ModuleSymbol(names.empty, null) {
                {
                    directives = List.nil();
                    exports = List.nil();
                    provides = List.nil();
                    uses = List.nil();
                    ModuleSymbol java_base = enterModule(names.java_base);
                    com.sun.tools.javac.code.Directive.RequiresDirective d =
                            new com.sun.tools.javac.code.Directive.RequiresDirective(java_base,
                                    EnumSet.of(com.sun.tools.javac.code.Directive.RequiresFlag.MANDATED));
                    requires = List.of(d);
                }
                @Override
                public String toString() {
                    return messages.getLocalizedString("compiler.misc.unnamed.module");
                }
            };
        addRootPackageFor(unnamedModule);
        unnamedModule.enclosedPackages = unnamedModule.enclosedPackages.prepend(unnamedModule.unnamedPackage);

        errModule = new ModuleSymbol(names.empty, null) {
                {
                    directives = List.nil();
                    exports = List.nil();
                    provides = List.nil();
                    uses = List.nil();
                    ModuleSymbol java_base = enterModule(names.java_base);
                    com.sun.tools.javac.code.Directive.RequiresDirective d =
                            new com.sun.tools.javac.code.Directive.RequiresDirective(java_base,
                                    EnumSet.of(com.sun.tools.javac.code.Directive.RequiresFlag.MANDATED));
                    requires = List.of(d);
                }
            };
        addRootPackageFor(errModule);

        noModule = new ModuleSymbol(names.empty, null) {
            @Override public boolean isNoModule() {
                return true;
            }
        };
        addRootPackageFor(noModule);

        noSymbol = new TypeSymbol(NIL, 0, names.empty, Type.noType, rootPackage) {
            @Override @DefinedBy(Api.LANGUAGE_MODEL)
            public <R, P> R accept(ElementVisitor<R, P> v, P p) {
                return v.visitUnknown(this, p);
            }
        };

        // create the error symbols
        errSymbol = new ClassSymbol(PUBLIC|STATIC|ACYCLIC, names.any, null, rootPackage);
        errType = new ErrorType(errSymbol, Type.noType);

        unknownSymbol = new ClassSymbol(PUBLIC|STATIC|ACYCLIC, names.fromString("<any?>"), null, rootPackage);
        unknownSymbol.members_field = new Scope.ErrorScope(unknownSymbol);
        unknownSymbol.type = unknownType;

        // initialize builtin types
        initType(byteType, "byte", "Byte");
        initType(shortType, "short", "Short");
        initType(charType, "char", "Character");
        initType(intType, "int", "Integer");
        initType(longType, "long", "Long");
        initType(floatType, "float", "Float");
        initType(doubleType, "double", "Double");
        initType(booleanType, "boolean", "Boolean");
        initType(voidType, "void", "Void");
        initType(botType, "<nulltype>");
        initType(errType, errSymbol);
        initType(unknownType, unknownSymbol);

        // the builtin class of all arrays
        arrayClass = new ClassSymbol(PUBLIC|ACYCLIC, names.Array, noSymbol);

        // VGJ
        boundClass = new ClassSymbol(PUBLIC|ACYCLIC, names.Bound, noSymbol);
        boundClass.members_field = new Scope.ErrorScope(boundClass);

        // the builtin class of all methods
        methodClass = new ClassSymbol(PUBLIC|ACYCLIC, names.Method, noSymbol);
        methodClass.members_field = new Scope.ErrorScope(boundClass);

        // Create class to hold all predefined constants and operations.
        predefClass = new ClassSymbol(PUBLIC|ACYCLIC, names.empty, rootPackage);
        WriteableScope scope = WriteableScope.create(predefClass);
        predefClass.members_field = scope;

        // Get the initial completer for Symbols from the ClassFinder
        initialCompleter = ClassFinder.instance(context).getCompleter();
        rootPackage.members_field = WriteableScope.create(rootPackage);

        // Enter symbols for basic types.
        scope.enter(byteType.tsym);
        scope.enter(shortType.tsym);
        scope.enter(charType.tsym);
        scope.enter(intType.tsym);
        scope.enter(longType.tsym);
        scope.enter(floatType.tsym);
        scope.enter(doubleType.tsym);
        scope.enter(booleanType.tsym);
        scope.enter(errType.tsym);

        // Enter symbol for the errSymbol
        scope.enter(errSymbol);

        Source source = Source.instance(context);
        if (Feature.MODULES.allowedInSource(source)) {
            java_base = enterModule(names.java_base);
            //avoid completing java.base during the Symtab initialization
            java_base.completer = Completer.NULL_COMPLETER;
            java_base.visiblePackages = Collections.emptyMap();
        } else {
            java_base = noModule;
        }

        // Get the initial completer for ModuleSymbols from Modules
        moduleCompleter = Modules.instance(context).getCompleter();

        // Enter predefined classes. All are assumed to be in the java.base module.
        objectType = enterClass("java.lang.Object");
        throwableType = enterClass("java.lang.Throwable");
        objectFinalize = new MethodSymbol(PROTECTED,
                names.finalize,
                new MethodType(List.nil(), voidType,
                        List.of(throwableType), methodClass),
                objectType.tsym);
        objectMethodsType = enterClass("java.lang.runtime.ObjectMethods");
        exactConversionsSupportType = enterClass("java.lang.runtime.ExactConversionsSupport");
        objectsType = enterClass("java.util.Objects");
        classType = enterClass("java.lang.Class");
        stringType = enterClass("java.lang.String");
        stringBufferType = enterClass("java.lang.StringBuffer");
        stringBuilderType = enterClass("java.lang.StringBuilder");
        cloneableType = enterClass("java.lang.Cloneable");
        serializableType = enterClass("java.io.Serializable");
        serializedLambdaType = enterClass("java.lang.invoke.SerializedLambda");
        varHandleType = enterClass("java.lang.invoke.VarHandle");
        methodHandleType = enterClass("java.lang.invoke.MethodHandle");
        methodHandlesType = enterClass("java.lang.invoke.MethodHandles");
        methodHandleLookupType = enterClass("java.lang.invoke.MethodHandles$Lookup");
        methodTypeType = enterClass("java.lang.invoke.MethodType");
        errorType = enterClass("java.lang.Error");
        illegalArgumentExceptionType = enterClass("java.lang.IllegalArgumentException");
        interruptedExceptionType = enterClass("java.lang.InterruptedException");
        exceptionType = enterClass("java.lang.Exception");
        runtimeExceptionType = enterClass("java.lang.RuntimeException");
        classNotFoundExceptionType = enterClass("java.lang.ClassNotFoundException");
        noClassDefFoundErrorType = enterClass("java.lang.NoClassDefFoundError");
        noSuchFieldErrorType = enterClass("java.lang.NoSuchFieldError");
        assertionErrorType = enterClass("java.lang.AssertionError");
        incompatibleClassChangeErrorType = enterClass("java.lang.IncompatibleClassChangeError");
        cloneNotSupportedExceptionType = enterClass("java.lang.CloneNotSupportedException");
        matchExceptionType = enterClass("java.lang.MatchException");
        annotationType = enterClass("java.lang.annotation.Annotation");
        classLoaderType = enterClass("java.lang.ClassLoader");
        enumSym = enterClass(java_base, names.java_lang_Enum);
        enumFinalFinalize =
            new MethodSymbol(PROTECTED|FINAL|HYPOTHETICAL,
                             names.finalize,
                             new MethodType(List.nil(), voidType,
                                            List.nil(), methodClass),
                             enumSym);
        listType = enterClass("java.util.List");
        collectionsType = enterClass("java.util.Collections");
        comparableType = enterClass("java.lang.Comparable");
        comparatorType = enterClass("java.util.Comparator");
        arraysType = enterClass("java.util.Arrays");
        iterableType = enterClass("java.lang.Iterable");
        iteratorType = enterClass("java.util.Iterator");
        annotationTargetType = enterClass("java.lang.annotation.Target");
        overrideType = enterClass("java.lang.Override");
        retentionType = enterClass("java.lang.annotation.Retention");
        deprecatedType = enterClass("java.lang.Deprecated");
        suppressWarningsType = enterClass("java.lang.SuppressWarnings");
        supplierType = enterClass("java.util.function.Supplier");
        inheritedType = enterClass("java.lang.annotation.Inherited");
        repeatableType = enterClass("java.lang.annotation.Repeatable");
        documentedType = enterClass("java.lang.annotation.Documented");
        elementTypeType = enterClass("java.lang.annotation.ElementType");
        systemType = enterClass("java.lang.System");
        autoCloseableType = enterClass("java.lang.AutoCloseable");
        autoCloseableClose = new MethodSymbol(PUBLIC,
                             names.close,
                             new MethodType(List.nil(), voidType,
                                            List.of(exceptionType), methodClass),
                             autoCloseableType.tsym);
        trustMeType = enterClass("java.lang.SafeVarargs");
        nativeHeaderType = enterClass("java.lang.annotation.Native");
        lambdaMetafactory = enterClass("java.lang.invoke.LambdaMetafactory");
        stringConcatFactory = enterClass("java.lang.invoke.StringConcatFactory");
        functionalInterfaceType = enterClass("java.lang.FunctionalInterface");
        previewFeatureType = enterClass("jdk.internal.javac.PreviewFeature");
        previewFeatureInternalType = enterSyntheticAnnotation("jdk.internal.PreviewFeature+Annotation");
        restrictedType = enterClass("jdk.internal.javac.Restricted");
        typeDescriptorType = enterClass("java.lang.invoke.TypeDescriptor");
        recordType = enterClass("java.lang.Record");
        switchBootstrapsType = enterClass("java.lang.runtime.SwitchBootstraps");
        constantBootstrapsType = enterClass("java.lang.invoke.ConstantBootstraps");
        valueBasedType = enterClass("jdk.internal.ValueBased");
        valueBasedInternalType = enterSyntheticAnnotation("jdk.internal.ValueBased+Annotation");
        strictType = enterSyntheticAnnotation("jdk.internal.vm.annotation.Strict");
        migratedValueClassType = enterClass("jdk.internal.MigratedValueClass");
        migratedValueClassInternalType = enterSyntheticAnnotation("jdk.internal.MigratedValueClass+Annotation");
        classDescType = enterClass("java.lang.constant.ClassDesc");
        enumDescType = enterClass("java.lang.Enum$EnumDesc");
        // For serialization lint checking
        objectStreamFieldType = enterClass("java.io.ObjectStreamField");
        objectInputStreamType = enterClass("java.io.ObjectInputStream");
        objectOutputStreamType = enterClass("java.io.ObjectOutputStream");
        ioExceptionType = enterClass("java.io.IOException");
        objectStreamExceptionType = enterClass("java.io.ObjectStreamException");
        externalizableType = enterClass("java.io.Externalizable");
        objectInputType  = enterClass("java.io.ObjectInput");
        objectOutputType = enterClass("java.io.ObjectOutput");
        synthesizeEmptyInterfaceIfMissing(autoCloseableType);
        synthesizeEmptyInterfaceIfMissing(cloneableType);
        synthesizeEmptyInterfaceIfMissing(serializableType);
        synthesizeEmptyInterfaceIfMissing(lambdaMetafactory);
        synthesizeEmptyInterfaceIfMissing(serializedLambdaType);
        synthesizeEmptyInterfaceIfMissing(stringConcatFactory);
        synthesizeBoxTypeIfMissing(doubleType);
        synthesizeBoxTypeIfMissing(floatType);
        synthesizeBoxTypeIfMissing(voidType);

<<<<<<< HEAD
        // For string templates
        stringTemplateType = enterClass("java.lang.StringTemplate");
        templateRuntimeType = enterClass("java.lang.runtime.TemplateRuntime");
        processorType = enterClass("java.lang.StringTemplate$Processor");
        linkageType = enterClass("java.lang.StringTemplate$Processor$Linkage");

        numberType = enterClass("java.lang.Number");

=======
>>>>>>> 706b421c
        // Enter a synthetic class that is used to mark internal
        // proprietary classes in ct.sym.  This class does not have a
        // class file.
        proprietaryType = enterSyntheticAnnotation("sun.Proprietary+Annotation");

        // Enter a synthetic class that is used to provide profile info for
        // classes in ct.sym.  This class does not have a class file.
        profileType = enterSyntheticAnnotation("jdk.Profile+Annotation");
        MethodSymbol m = new MethodSymbol(PUBLIC | ABSTRACT, names.value, intType, profileType.tsym);
        profileType.tsym.members().enter(m);

        // Enter a class for arrays.
        // The class implements java.lang.Cloneable and java.io.Serializable.
        // It has a final length field and a clone method.
        ClassType arrayClassType = (ClassType)arrayClass.type;
        arrayClassType.supertype_field = objectType;
        arrayClassType.interfaces_field = List.of(cloneableType, serializableType);
        arrayClass.members_field = WriteableScope.create(arrayClass);
        lengthVar = new VarSymbol(
            PUBLIC | FINAL,
            names.length,
            intType,
            arrayClass);
        arrayClass.members().enter(lengthVar);
        arrayCloneMethod = new MethodSymbol(
            PUBLIC,
            names.clone,
            new MethodType(List.nil(), objectType,
                           List.nil(), methodClass),
            arrayClass);
        arrayClass.members().enter(arrayCloneMethod);

        if (java_base != noModule)
            java_base.completer = moduleCompleter::complete; //bootstrap issues

    }

    /** Define a new class given its name and owner.
     */
    public ClassSymbol defineClass(Name name, Symbol owner) {
        ClassSymbol c = new ClassSymbol(0, name, owner);
        c.completer = initialCompleter;
        return c;
    }

    /** Create a new toplevel or member class symbol with given name
     *  and owner and enter in `classes' unless already there.
     */
    public ClassSymbol enterClass(ModuleSymbol msym, Name name, TypeSymbol owner) {
        Assert.checkNonNull(msym);
        Name flatname = TypeSymbol.formFlatName(name, owner);
        ClassSymbol c = getClass(msym, flatname);
        if (c == null) {
            c = defineClass(name, owner);
            doEnterClass(msym, c);
        } else if ((c.name != name || c.owner != owner) && owner.kind == TYP &&
                   c.owner.kind == PCK && ((c.flags_field & FROM_SOURCE) == 0)) {
            // reassign fields of classes that might have been loaded with
            // their flat names.
            c.owner.members().remove(c);
            c.name = name;
            c.owner = owner;
            c.fullname = ClassSymbol.formFullName(name, owner);
        }
        return c;
    }

    public ClassSymbol getClass(ModuleSymbol msym, Name flatName) {
        Assert.checkNonNull(msym, flatName::toString);
        return classes.getOrDefault(flatName, Collections.emptyMap()).get(msym);
    }

    public PackageSymbol lookupPackage(ModuleSymbol msym, Name flatName) {
        return lookupPackage(msym, flatName, false);
    }

    private PackageSymbol lookupPackage(ModuleSymbol msym, Name flatName, boolean onlyExisting) {
        Assert.checkNonNull(msym);

        if (flatName.isEmpty()) {
            //unnamed packages only from the current module - visiblePackages contains *root* package, not unnamed package!
            return msym.unnamedPackage;
        }

        if (msym == noModule) {
            return enterPackage(msym, flatName);
        }

        msym.complete();

        PackageSymbol pack;

        pack = msym.visiblePackages.get(flatName);

        if (pack != null)
            return pack;

        pack = getPackage(msym, flatName);

        if ((pack != null && pack.exists()) || onlyExisting)
            return pack;

        boolean dependsOnUnnamed = msym.requires != null &&
                                   msym.requires.stream()
                                                .map(rd -> rd.module)
                                                .anyMatch(mod -> mod == unnamedModule);

        if (dependsOnUnnamed) {
            //msyms depends on the unnamed module, for which we generally don't know
            //the list of packages it "exports" ahead of time. So try to lookup the package in the
            //current module, and in the unnamed module and see if it exists in one of them
            PackageSymbol unnamedPack = getPackage(unnamedModule, flatName);

            if (unnamedPack != null && unnamedPack.exists()) {
                msym.visiblePackages.put(unnamedPack.fullname, unnamedPack);
                return unnamedPack;
            }

            pack = enterPackage(msym, flatName);
            pack.complete();
            if (pack.exists())
                return pack;

            unnamedPack = enterPackage(unnamedModule, flatName);
            unnamedPack.complete();
            if (unnamedPack.exists()) {
                msym.visiblePackages.put(unnamedPack.fullname, unnamedPack);
                return unnamedPack;
            }

            return pack;
        }

        return enterPackage(msym, flatName);
    }

    private static final Map<ModuleSymbol, ClassSymbol> EMPTY = new HashMap<>();

    public void removeClass(ModuleSymbol msym, Name flatName) {
        classes.getOrDefault(flatName, EMPTY).remove(msym);
    }

    public Iterable<ClassSymbol> getAllClasses() {
        return () -> Iterators.createCompoundIterator(classes.values(), v -> v.values().iterator());
    }

    private void doEnterClass(ModuleSymbol msym, ClassSymbol cs) {
        classes.computeIfAbsent(cs.flatname, n -> new HashMap<>()).put(msym, cs);
    }

    /** Create a new member or toplevel class symbol with given flat name
     *  and enter in `classes' unless already there.
     */
    public ClassSymbol enterClass(ModuleSymbol msym, Name flatname) {
        Assert.checkNonNull(msym);
        PackageSymbol ps = lookupPackage(msym, Convert.packagePart(flatname));
        Assert.checkNonNull(ps);
        Assert.checkNonNull(ps.modle);
        ClassSymbol c = getClass(ps.modle, flatname);
        if (c == null) {
            c = defineClass(Convert.shortName(flatname), ps);
            doEnterClass(ps.modle, c);
            return c;
        } else
            return c;
    }

    /** Check to see if a package exists, given its fully qualified name.
     */
    public boolean packageExists(ModuleSymbol msym, Name fullname) {
        Assert.checkNonNull(msym);
        PackageSymbol pack = lookupPackage(msym, fullname, true);
        return pack != null && pack.exists();
    }

    /** Make a package, given its fully qualified name.
     */
    public PackageSymbol enterPackage(ModuleSymbol currModule, Name fullname) {
        Assert.checkNonNull(currModule);
        PackageSymbol p = getPackage(currModule, fullname);
        if (p == null) {
            Assert.check(!fullname.isEmpty(), () -> "rootPackage missing!; currModule: " + currModule);
            p = new PackageSymbol(
                    Convert.shortName(fullname),
                    enterPackage(currModule, Convert.packagePart(fullname)));
            p.completer = initialCompleter;
            p.modle = currModule;
            doEnterPackage(currModule, p);
        }
        return p;
    }

    private void doEnterPackage(ModuleSymbol msym, PackageSymbol pack) {
        packages.computeIfAbsent(pack.fullname, n -> new HashMap<>()).put(msym, pack);
        msym.enclosedPackages = msym.enclosedPackages.prepend(pack);
    }

    private void addRootPackageFor(ModuleSymbol module) {
        doEnterPackage(module, rootPackage);
        PackageSymbol unnamedPackage = new PackageSymbol(names.empty, rootPackage) {
                @Override
                public String toString() {
                    return messages.getLocalizedString("compiler.misc.unnamed.package");
                }
            };
        unnamedPackage.modle = module;
        //we cannot use a method reference below, as initialCompleter might be null now
        unnamedPackage.completer = s -> initialCompleter.complete(s);
        unnamedPackage.flags_field |= EXISTS;
        module.unnamedPackage = unnamedPackage;
    }

    public PackageSymbol getPackage(ModuleSymbol module, Name fullname) {
        return packages.getOrDefault(fullname, Collections.emptyMap()).get(module);
    }

    public ModuleSymbol enterModule(Name name) {
        ModuleSymbol msym = modules.get(name);
        if (msym == null) {
            msym = ModuleSymbol.create(name, names.module_info);
            addRootPackageFor(msym);
            msym.completer = s -> moduleCompleter.complete(s); //bootstrap issues
            modules.put(name, msym);
        }
        return msym;
    }

    public ModuleSymbol getModule(Name name) {
        return modules.get(name);
    }

    //temporary:
    public ModuleSymbol inferModule(Name packageName) {
        if (packageName.isEmpty())
            return java_base == noModule ? noModule : unnamedModule;//!

        ModuleSymbol msym = null;
        Map<ModuleSymbol,PackageSymbol> map = packages.get(packageName);
        if (map == null)
            return null;
        for (Map.Entry<ModuleSymbol,PackageSymbol> e: map.entrySet()) {
            if (!e.getValue().members().isEmpty()) {
                if (msym == null) {
                    msym = e.getKey();
                } else {
                    return null;
                }
            }
        }
        return msym;
    }

    public List<ModuleSymbol> listPackageModules(Name packageName) {
        if (packageName.isEmpty())
            return List.nil();

        List<ModuleSymbol> result = List.nil();
        Map<ModuleSymbol,PackageSymbol> map = packages.get(packageName);
        if (map != null) {
            for (Map.Entry<ModuleSymbol, PackageSymbol> e: map.entrySet()) {
                if (!e.getValue().members().isEmpty()) {
                    result = result.prepend(e.getKey());
                }
            }
        }
        return result;
    }

    public Collection<ModuleSymbol> getAllModules() {
        return modules.values();
    }

    public Iterable<ClassSymbol> getClassesForName(Name candidate) {
        return classes.getOrDefault(candidate, Collections.emptyMap()).values();
    }

    public Iterable<PackageSymbol> getPackagesForName(Name candidate) {
        return packages.getOrDefault(candidate, Collections.emptyMap()).values();
    }
}<|MERGE_RESOLUTION|>--- conflicted
+++ resolved
@@ -240,13 +240,6 @@
     public final Type objectInputType;
     public final Type objectOutputType;
 
-<<<<<<< HEAD
-    // For string templates
-    public final Type stringTemplateType;
-    public final Type templateRuntimeType;
-    public final Type processorType;
-    public final Type linkageType;
-
     // valhalla
     public final Type valueBasedType;
     public final Type valueBasedInternalType;
@@ -257,8 +250,6 @@
     public final MethodSymbol objectFinalize;
     public final Type numberType;
 
-=======
->>>>>>> 706b421c
     /** The symbol representing the length field of an array.
      */
     public final VarSymbol lengthVar;
@@ -660,17 +651,8 @@
         synthesizeBoxTypeIfMissing(floatType);
         synthesizeBoxTypeIfMissing(voidType);
 
-<<<<<<< HEAD
-        // For string templates
-        stringTemplateType = enterClass("java.lang.StringTemplate");
-        templateRuntimeType = enterClass("java.lang.runtime.TemplateRuntime");
-        processorType = enterClass("java.lang.StringTemplate$Processor");
-        linkageType = enterClass("java.lang.StringTemplate$Processor$Linkage");
-
         numberType = enterClass("java.lang.Number");
 
-=======
->>>>>>> 706b421c
         // Enter a synthetic class that is used to mark internal
         // proprietary classes in ct.sym.  This class does not have a
         // class file.
