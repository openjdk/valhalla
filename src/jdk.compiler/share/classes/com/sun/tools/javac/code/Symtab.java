--- conflicted
+++ resolved
@@ -219,16 +219,13 @@
     public final Type elementTypeType;
     public final Type functionalInterfaceType;
     public final Type previewFeatureType;
-<<<<<<< HEAD
+    public final Type typeDescriptorType;
+    public final Type recordType;
     public final Type valueBasedType;
     public final Type inlineObjectType;
     public final Type identityObjectType;
 
     public final boolean injectTopInterfaceTypes;
-=======
-    public final Type typeDescriptorType;
-    public final Type recordType;
->>>>>>> aa4ef80f
 
     /** The symbol representing the length field of an array.
      */
@@ -588,14 +585,11 @@
         valueBootstrapMethods = enterClass("java.lang.invoke.ValueBootstrapMethods");
         functionalInterfaceType = enterClass("java.lang.FunctionalInterface");
         previewFeatureType = enterClass("jdk.internal.PreviewFeature");
-<<<<<<< HEAD
+        typeDescriptorType = enterClass("java.lang.invoke.TypeDescriptor");
+        recordType = enterClass("java.lang.Record");
         valueBasedType = enterClass("java.lang.ValueBased");
         identityObjectType = enterClass("java.lang.IdentityObject");
         inlineObjectType = enterClass("java.lang.InlineObject");
-=======
-        typeDescriptorType = enterClass("java.lang.invoke.TypeDescriptor");
-        recordType = enterClass("java.lang.Record");
->>>>>>> aa4ef80f
 
         synthesizeEmptyInterfaceIfMissing(autoCloseableType);
         synthesizeEmptyInterfaceIfMissing(cloneableType);
