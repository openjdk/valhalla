--- conflicted
+++ resolved
@@ -222,11 +222,8 @@
     public final Type previewFeatureInternalType;
     public final Type typeDescriptorType;
     public final Type recordType;
-<<<<<<< HEAD
     public final Type identityObjectType;
-=======
     public final Type valueBasedType;
->>>>>>> bd81ccfd
 
     /** The symbol representing the length field of an array.
      */
@@ -600,11 +597,8 @@
         previewFeatureInternalType = enterSyntheticAnnotation("jdk.internal.PreviewFeature+Annotation");
         typeDescriptorType = enterClass("java.lang.invoke.TypeDescriptor");
         recordType = enterClass("java.lang.Record");
-<<<<<<< HEAD
         identityObjectType = enterClass("java.lang.IdentityObject");
-=======
         valueBasedType = enterClass("jdk.internal.ValueBased");
->>>>>>> bd81ccfd
 
         synthesizeEmptyInterfaceIfMissing(autoCloseableType);
         synthesizeEmptyInterfaceIfMissing(cloneableType);
