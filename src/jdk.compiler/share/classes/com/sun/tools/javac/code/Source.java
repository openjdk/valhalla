/*
 * Copyright (c) 2002, 2024, Oracle and/or its affiliates. All rights reserved.
 * DO NOT ALTER OR REMOVE COPYRIGHT NOTICES OR THIS FILE HEADER.
 *
 * This code is free software; you can redistribute it and/or modify it
 * under the terms of the GNU General Public License version 2 only, as
 * published by the Free Software Foundation.  Oracle designates this
 * particular file as subject to the "Classpath" exception as provided
 * by Oracle in the LICENSE file that accompanied this code.
 *
 * This code is distributed in the hope that it will be useful, but WITHOUT
 * ANY WARRANTY; without even the implied warranty of MERCHANTABILITY or
 * FITNESS FOR A PARTICULAR PURPOSE.  See the GNU General Public License
 * version 2 for more details (a copy is included in the LICENSE file that
 * accompanied this code).
 *
 * You should have received a copy of the GNU General Public License version
 * 2 along with this work; if not, write to the Free Software Foundation,
 * Inc., 51 Franklin St, Fifth Floor, Boston, MA 02110-1301 USA.
 *
 * Please contact Oracle, 500 Oracle Parkway, Redwood Shores, CA 94065 USA
 * or visit www.oracle.com if you need additional information or have any
 * questions.
 */

package com.sun.tools.javac.code;

import java.util.*;

import javax.lang.model.SourceVersion;
import static javax.lang.model.SourceVersion.*;

import com.sun.tools.javac.jvm.Target;
import com.sun.tools.javac.resources.CompilerProperties.Errors;
import com.sun.tools.javac.resources.CompilerProperties.Fragments;
import com.sun.tools.javac.util.*;
import com.sun.tools.javac.util.JCDiagnostic.Error;
import com.sun.tools.javac.util.JCDiagnostic.Fragment;

import static com.sun.tools.javac.main.Option.*;

/** The source language version accepted.
 *
 *  <p><b>This is NOT part of any supported API.
 *  If you write code that depends on this, you do so at your own risk.
 *  This code and its internal interfaces are subject to change or
 *  deletion without notice.</b>
 */
public enum Source {
    /* 1.0 had no inner classes, and so could not pass the JCK. */
    // public static final Source JDK1_0 =              new Source("1.0");

    /* 1.1 did not have strictfp, and so could not pass the JCK. */
    // public static final Source JDK1_1 =              new Source("1.1");

    /** 1.2 introduced strictfp. */
    JDK1_2("1.2"),

    /** 1.3 is the same language as 1.2. */
    JDK1_3("1.3"),

    /** 1.4 introduced assert. */
    JDK1_4("1.4"),

    /** 1.5 introduced generics, attributes, foreach, boxing, static import,
     *  covariant return, enums, varargs, et al. */
    JDK5("5"),

    /** 1.6 reports encoding problems as errors instead of warnings. */
    JDK6("6"),

    /** 1.7 introduced try-with-resources, multi-catch, string switch, etc. */
    JDK7("7"),

    /** 1.8 lambda expressions and default methods. */
    JDK8("8"),

    /** 1.9 modularity. */
    JDK9("9"),

    /** 1.10 local-variable type inference (var). */
    JDK10("10"),

    /** 1.11 local-variable syntax for lambda parameters */
    JDK11("11"),

    /** 12, no language features; switch expression in preview */
    JDK12("12"),

    /**
     * 13, no language features; text blocks and revised switch
     * expressions in preview
     */
    JDK13("13"),

    /**
     * 14, switch expressions; pattern matching, records, and revised
     * text blocks in preview
     */
    JDK14("14"),

    /**
      * 15, text blocks
      */
    JDK15("15"),

    /**
      * 16, records and pattern matching for instanceof
      */
    JDK16("16"),

    /**
      * 17, sealed classes, restoration of always-strict floating-point
      */
    JDK17("17"),

    /**
      * 18, no major changes
      */
    JDK18("18"),

    /**
      * 19, no major changes
      */
    JDK19("19"),

    /**
      * 20, no major changes
      */
    JDK20("20"),

    /**
      * 21, tbd
      */
    JDK21("21"),

    /**
      * 22, tbd
      */
    JDK22("22"),

    /**
      * 23, tbd
      */
    JDK23("23"),

    /**
      * 24, tbd
      */
    JDK24("24"),

    /**
      * 25, tbd
      */
    JDK25("25"),
    ; // Reduce code churn when appending new constants

    private static final Context.Key<Source> sourceKey = new Context.Key<>();

    public static Source instance(Context context) {
        Source instance = context.get(sourceKey);
        if (instance == null) {
            Options options = Options.instance(context);
            String sourceString = options.get(SOURCE);
            if (sourceString != null) instance = lookup(sourceString);
            if (instance == null) instance = DEFAULT;
            context.put(sourceKey, instance);
        }
        return instance;
    }

    public final String name;

    private static final Map<String,Source> tab = new HashMap<>();
    static {
        for (Source s : values()) {
            tab.put(s.name, s);
        }
        tab.put("1.5", JDK5); // Make 5 an alias for 1.5
        tab.put("1.6", JDK6); // Make 6 an alias for 1.6
        tab.put("1.7", JDK7); // Make 7 an alias for 1.7
        tab.put("1.8", JDK8); // Make 8 an alias for 1.8
        tab.put("1.9", JDK9); // Make 9 an alias for 1.9
        tab.put("1.10", JDK10); // Make 10 an alias for 1.10
        // Decline to make 1.11 an alias for 11.
    }

    private Source(String name) {
        this.name = name;
    }

    public static final Source MIN = Source.JDK8;

    private static final Source MAX = values()[values().length - 1];

    public static final Source DEFAULT = MAX;

    public static Source lookup(String name) {
        return tab.get(name);
    }

    public boolean isSupported() {
        return this.compareTo(MIN) >= 0;
    }

    public static boolean isSupported(Feature feature, int majorVersion) {
        Source source = null;
        for (Target target : Target.values()) {
            if (majorVersion == target.majorVersion) {
                source = lookup(target.name);
            }
        }
        if (source != null) {
            return feature.allowedInSource(source);
        }
        return false;
    }

    public Target requiredTarget() {
        return switch(this) {
        case JDK25  -> Target.JDK1_25;
        case JDK24  -> Target.JDK1_24;
        case JDK23  -> Target.JDK1_23;
        case JDK22  -> Target.JDK1_22;
        case JDK21  -> Target.JDK1_21;
        case JDK20  -> Target.JDK1_20;
        case JDK19  -> Target.JDK1_19;
        case JDK18  -> Target.JDK1_18;
        case JDK17  -> Target.JDK1_17;
        case JDK16  -> Target.JDK1_16;
        case JDK15  -> Target.JDK1_15;
        case JDK14  -> Target.JDK1_14;
        case JDK13  -> Target.JDK1_13;
        case JDK12  -> Target.JDK1_12;
        case JDK11  -> Target.JDK1_11;
        case JDK10  -> Target.JDK1_10;
        case JDK9   -> Target.JDK1_9;
        case JDK8   -> Target.JDK1_8;
        case JDK7   -> Target.JDK1_7;
        case JDK6   -> Target.JDK1_6;
        case JDK5   -> Target.JDK1_5;
        case JDK1_4 -> Target.JDK1_4;
        default     -> Target.JDK1_1;
        };
    }

    /**
     * Models a feature of the Java programming language. Each feature can be associated with a
     * minimum source level, a maximum source level and a diagnostic fragment describing the feature,
     * which is used to generate error messages of the kind {@code feature XYZ not supported in source N}.
     */
    public enum Feature {

        MODULES(JDK9, Fragments.FeatureModules, DiagKind.PLURAL),
        EFFECTIVELY_FINAL_VARIABLES_IN_TRY_WITH_RESOURCES(JDK9, Fragments.FeatureVarInTryWithResources, DiagKind.PLURAL),
        DEPRECATION_ON_IMPORT(MIN, JDK8),
        PRIVATE_SAFE_VARARGS(JDK9),
        DIAMOND_WITH_ANONYMOUS_CLASS_CREATION(JDK9, Fragments.FeatureDiamondAndAnonClass, DiagKind.NORMAL),
        UNDERSCORE_IDENTIFIER(MIN, JDK8),
        PRIVATE_INTERFACE_METHODS(JDK9, Fragments.FeaturePrivateIntfMethods, DiagKind.PLURAL),
        LOCAL_VARIABLE_TYPE_INFERENCE(JDK10),
        VAR_SYNTAX_IMPLICIT_LAMBDAS(JDK11, Fragments.FeatureVarSyntaxInImplicitLambda, DiagKind.PLURAL),
        IMPORT_ON_DEMAND_OBSERVABLE_PACKAGES(JDK1_2, JDK8),
        SWITCH_MULTIPLE_CASE_LABELS(JDK14, Fragments.FeatureMultipleCaseLabels, DiagKind.PLURAL),
        SWITCH_RULE(JDK14, Fragments.FeatureSwitchRules, DiagKind.PLURAL),
        SWITCH_EXPRESSION(JDK14, Fragments.FeatureSwitchExpressions, DiagKind.PLURAL),
        NO_TARGET_ANNOTATION_APPLICABILITY(JDK14),
        TEXT_BLOCKS(JDK15, Fragments.FeatureTextBlocks, DiagKind.PLURAL),
        PATTERN_MATCHING_IN_INSTANCEOF(JDK16, Fragments.FeaturePatternMatchingInstanceof, DiagKind.NORMAL),
        REIFIABLE_TYPES_INSTANCEOF(JDK16, Fragments.FeatureReifiableTypesInstanceof, DiagKind.PLURAL),
        RECORDS(JDK16, Fragments.FeatureRecords, DiagKind.PLURAL),
        SEALED_CLASSES(JDK17, Fragments.FeatureSealedClasses, DiagKind.PLURAL),
        CASE_NULL(JDK21, Fragments.FeatureCaseNull, DiagKind.NORMAL),
        PATTERN_SWITCH(JDK21, Fragments.FeaturePatternSwitch, DiagKind.PLURAL),
        REDUNDANT_STRICTFP(JDK17),
        UNCONDITIONAL_PATTERN_IN_INSTANCEOF(JDK21, Fragments.FeatureUnconditionalPatternsInInstanceof, DiagKind.PLURAL),
        RECORD_PATTERNS(JDK21, Fragments.FeatureDeconstructionPatterns, DiagKind.PLURAL),
        IMPLICIT_CLASSES(JDK21, Fragments.FeatureImplicitClasses, DiagKind.PLURAL),
        WARN_ON_ILLEGAL_UTF8(MIN, JDK21),
        UNNAMED_VARIABLES(JDK22, Fragments.FeatureUnnamedVariables, DiagKind.PLURAL),
        PRIMITIVE_PATTERNS(JDK23, Fragments.FeaturePrimitivePatterns, DiagKind.PLURAL),
        VALUE_CLASSES(JDK22, Fragments.FeatureValueClasses, DiagKind.PLURAL),
        FLEXIBLE_CONSTRUCTORS(JDK22, Fragments.FeatureFlexibleConstructors, DiagKind.NORMAL),
        MODULE_IMPORTS(JDK23, Fragments.FeatureModuleImports, DiagKind.PLURAL),
        JAVA_BASE_TRANSITIVE(JDK24, Fragments.FeatureJavaBaseTransitive, DiagKind.PLURAL),
        PRIVATE_MEMBERS_IN_PERMITS_CLAUSE(JDK19),
<<<<<<< HEAD
        NULL_RESTRICTED_TYPES(JDK23, Fragments.FeatureNullRestrictedTypes, DiagKind.PLURAL),
=======
        ERASE_POLY_SIG_RETURN_TYPE(JDK24),
>>>>>>> be146831
        ;

        enum DiagKind {
            NORMAL,
            PLURAL;
        }

        private final Source minLevel;
        private final Source maxLevel;
        private final Fragment optFragment;
        private final DiagKind optKind;

        Feature(Source minLevel) {
            this(minLevel, null, null);
        }

        Feature(Source minLevel, Fragment optFragment, DiagKind optKind) {
            this(minLevel, MAX, optFragment, optKind);
        }

        Feature(Source minLevel, Source maxLevel) {
            this(minLevel, maxLevel, null, null);
        }

        Feature(Source minLevel, Source maxLevel, Fragment optFragment, DiagKind optKind) {
            this.minLevel = minLevel;
            this.maxLevel = maxLevel;
            this.optFragment = optFragment;
            this.optKind = optKind;
        }

        public boolean allowedInSource(Source source) {
            return source.compareTo(minLevel) >= 0 &&
                    source.compareTo(maxLevel) <= 0;
        }

        public boolean isPlural() {
            Assert.checkNonNull(optKind);
            return optKind == DiagKind.PLURAL;
        }

        public Fragment nameFragment() {
            Assert.checkNonNull(optFragment);
            return optFragment;
        }

        public Fragment fragment(String sourceName) {
            Assert.checkNonNull(optFragment);
            return optKind == DiagKind.NORMAL ?
                    Fragments.FeatureNotSupportedInSource(optFragment, sourceName, minLevel.name) :
                    Fragments.FeatureNotSupportedInSourcePlural(optFragment, sourceName, minLevel.name);
        }

        public Error error(String sourceName) {
            Assert.checkNonNull(optFragment);
            return optKind == DiagKind.NORMAL ?
                    Errors.FeatureNotSupportedInSource(optFragment, sourceName, minLevel.name) :
                    Errors.FeatureNotSupportedInSourcePlural(optFragment, sourceName, minLevel.name);
        }
    }

    public static SourceVersion toSourceVersion(Source source) {
        return switch(source) {
        case JDK1_2 -> RELEASE_2;
        case JDK1_3 -> RELEASE_3;
        case JDK1_4 -> RELEASE_4;
        case JDK5   -> RELEASE_5;
        case JDK6   -> RELEASE_6;
        case JDK7   -> RELEASE_7;
        case JDK8   -> RELEASE_8;
        case JDK9   -> RELEASE_9;
        case JDK10  -> RELEASE_10;
        case JDK11  -> RELEASE_11;
        case JDK12  -> RELEASE_12;
        case JDK13  -> RELEASE_13;
        case JDK14  -> RELEASE_14;
        case JDK15  -> RELEASE_15;
        case JDK16  -> RELEASE_16;
        case JDK17  -> RELEASE_17;
        case JDK18  -> RELEASE_18;
        case JDK19  -> RELEASE_19;
        case JDK20  -> RELEASE_20;
        case JDK21  -> RELEASE_21;
        case JDK22  -> RELEASE_22;
        case JDK23  -> RELEASE_23;
        case JDK24  -> RELEASE_24;
        case JDK25  -> RELEASE_25;
        default     -> null;
        };
    }
}<|MERGE_RESOLUTION|>--- conflicted
+++ resolved
@@ -284,11 +284,8 @@
         MODULE_IMPORTS(JDK23, Fragments.FeatureModuleImports, DiagKind.PLURAL),
         JAVA_BASE_TRANSITIVE(JDK24, Fragments.FeatureJavaBaseTransitive, DiagKind.PLURAL),
         PRIVATE_MEMBERS_IN_PERMITS_CLAUSE(JDK19),
-<<<<<<< HEAD
+        ERASE_POLY_SIG_RETURN_TYPE(JDK24),
         NULL_RESTRICTED_TYPES(JDK23, Fragments.FeatureNullRestrictedTypes, DiagKind.PLURAL),
-=======
-        ERASE_POLY_SIG_RETURN_TYPE(JDK24),
->>>>>>> be146831
         ;
 
         enum DiagKind {
