--- conflicted
+++ resolved
@@ -276,11 +276,8 @@
         VALUE_CLASSES(JDK22, Fragments.FeatureValueClasses, DiagKind.PLURAL),
         FLEXIBLE_CONSTRUCTORS(JDK22, Fragments.FeatureFlexibleConstructors, DiagKind.NORMAL),
         MODULE_IMPORTS(JDK23, Fragments.FeatureModuleImports, DiagKind.PLURAL),
-<<<<<<< HEAD
+        PRIVATE_MEMBERS_IN_PERMITS_CLAUSE(JDK19),
         NULL_RESTRICTED_TYPES(JDK23, Fragments.FeatureNullRestrictedTypes, DiagKind.PLURAL),
-=======
-        PRIVATE_MEMBERS_IN_PERMITS_CLAUSE(JDK19),
->>>>>>> 2d3a319f
         ;
 
         enum DiagKind {
