/*
 * Copyright (c) 2002, 2022, Oracle and/or its affiliates. All rights reserved.
 * DO NOT ALTER OR REMOVE COPYRIGHT NOTICES OR THIS FILE HEADER.
 *
 * This code is free software; you can redistribute it and/or modify it
 * under the terms of the GNU General Public License version 2 only, as
 * published by the Free Software Foundation.  Oracle designates this
 * particular file as subject to the "Classpath" exception as provided
 * by Oracle in the LICENSE file that accompanied this code.
 *
 * This code is distributed in the hope that it will be useful, but WITHOUT
 * ANY WARRANTY; without even the implied warranty of MERCHANTABILITY or
 * FITNESS FOR A PARTICULAR PURPOSE.  See the GNU General Public License
 * version 2 for more details (a copy is included in the LICENSE file that
 * accompanied this code).
 *
 * You should have received a copy of the GNU General Public License version
 * 2 along with this work; if not, write to the Free Software Foundation,
 * Inc., 51 Franklin St, Fifth Floor, Boston, MA 02110-1301 USA.
 *
 * Please contact Oracle, 500 Oracle Parkway, Redwood Shores, CA 94065 USA
 * or visit www.oracle.com if you need additional information or have any
 * questions.
 */

package com.sun.tools.javac.code;

import java.util.*;

import javax.lang.model.SourceVersion;
import static javax.lang.model.SourceVersion.*;

import com.sun.tools.javac.jvm.Target;
import com.sun.tools.javac.resources.CompilerProperties.Errors;
import com.sun.tools.javac.resources.CompilerProperties.Fragments;
import com.sun.tools.javac.util.*;
import com.sun.tools.javac.util.JCDiagnostic.Error;
import com.sun.tools.javac.util.JCDiagnostic.Fragment;

import static com.sun.tools.javac.main.Option.*;

/** The source language version accepted.
 *
 *  <p><b>This is NOT part of any supported API.
 *  If you write code that depends on this, you do so at your own risk.
 *  This code and its internal interfaces are subject to change or
 *  deletion without notice.</b>
 */
public enum Source {
    /** 1.0 had no inner classes, and so could not pass the JCK. */
    // public static final Source JDK1_0 =              new Source("1.0");

    /** 1.1 did not have strictfp, and so could not pass the JCK. */
    // public static final Source JDK1_1 =              new Source("1.1");

    /** 1.2 introduced strictfp. */
    JDK1_2("1.2"),

    /** 1.3 is the same language as 1.2. */
    JDK1_3("1.3"),

    /** 1.4 introduced assert. */
    JDK1_4("1.4"),

    /** 1.5 introduced generics, attributes, foreach, boxing, static import,
     *  covariant return, enums, varargs, et al. */
    JDK5("5"),

    /** 1.6 reports encoding problems as errors instead of warnings. */
    JDK6("6"),

    /** 1.7 introduced try-with-resources, multi-catch, string switch, etc. */
    JDK7("7"),

    /** 1.8 lambda expressions and default methods. */
    JDK8("8"),

    /** 1.9 modularity. */
    JDK9("9"),

    /** 1.10 local-variable type inference (var). */
    JDK10("10"),

    /** 1.11 local-variable syntax for lambda parameters */
    JDK11("11"),

    /** 12, no language features; switch expression in preview */
    JDK12("12"),

    /**
     * 13, no language features; text blocks and revised switch
     * expressions in preview
     */
    JDK13("13"),

    /**
     * 14, switch expressions; pattern matching, records, and revised
     * text blocks in preview
     */
    JDK14("14"),

    /**
      * 15, text blocks
      */
    JDK15("15"),

    /**
      * 16, records and pattern matching for instanceof
      */
    JDK16("16"),

    /**
      * 17, sealed classes, restoration of always-strict floating-point
      */
    JDK17("17"),

    /**
      * 18, no major changes
      */
    JDK18("18"),

    /**
      * 19, no major changes
      */
    JDK19("19"),

    /**
      * 20, no major changes
      */
    JDK20("20"),

    /**
      * 21, tbd
      */
    JDK21("21");

    private static final Context.Key<Source> sourceKey = new Context.Key<>();

    public static Source instance(Context context) {
        Source instance = context.get(sourceKey);
        if (instance == null) {
            Options options = Options.instance(context);
            String sourceString = options.get(SOURCE);
            if (sourceString != null) instance = lookup(sourceString);
            if (instance == null) instance = DEFAULT;
            context.put(sourceKey, instance);
        }
        return instance;
    }

    public final String name;

    private static final Map<String,Source> tab = new HashMap<>();
    static {
        for (Source s : values()) {
            tab.put(s.name, s);
        }
        tab.put("1.5", JDK5); // Make 5 an alias for 1.5
        tab.put("1.6", JDK6); // Make 6 an alias for 1.6
        tab.put("1.7", JDK7); // Make 7 an alias for 1.7
        tab.put("1.8", JDK8); // Make 8 an alias for 1.8
        tab.put("1.9", JDK9); // Make 9 an alias for 1.9
        tab.put("1.10", JDK10); // Make 10 an alias for 1.10
        // Decline to make 1.11 an alias for 11.
    }

    private Source(String name) {
        this.name = name;
    }

    public static final Source MIN = Source.JDK8;

    private static final Source MAX = values()[values().length - 1];

    public static final Source DEFAULT = MAX;

    public static Source lookup(String name) {
        return tab.get(name);
    }

    public boolean isSupported() {
        return this.compareTo(MIN) >= 0;
    }

    public Target requiredTarget() {
        return switch(this) {
        case JDK21  -> Target.JDK1_21;
        case JDK20  -> Target.JDK1_20;
        case JDK19  -> Target.JDK1_19;
        case JDK18  -> Target.JDK1_18;
        case JDK17  -> Target.JDK1_17;
        case JDK16  -> Target.JDK1_16;
        case JDK15  -> Target.JDK1_15;
        case JDK14  -> Target.JDK1_14;
        case JDK13  -> Target.JDK1_13;
        case JDK12  -> Target.JDK1_12;
        case JDK11  -> Target.JDK1_11;
        case JDK10  -> Target.JDK1_10;
        case JDK9   -> Target.JDK1_9;
        case JDK8   -> Target.JDK1_8;
        case JDK7   -> Target.JDK1_7;
        case JDK6   -> Target.JDK1_6;
        case JDK5   -> Target.JDK1_5;
        case JDK1_4 -> Target.JDK1_4;
        default     -> Target.JDK1_1;
        };
    }

    /**
     * Models a feature of the Java programming language. Each feature can be associated with a
     * minimum source level, a maximum source level and a diagnostic fragment describing the feature,
     * which is used to generate error messages of the kind {@code feature XYZ not supported in source N}.
     */
    public enum Feature {

        MODULES(JDK9, Fragments.FeatureModules, DiagKind.PLURAL),
        EFFECTIVELY_FINAL_VARIABLES_IN_TRY_WITH_RESOURCES(JDK9, Fragments.FeatureVarInTryWithResources, DiagKind.PLURAL),
        DEPRECATION_ON_IMPORT(MIN, JDK8),
        PRIVATE_SAFE_VARARGS(JDK9),
        DIAMOND_WITH_ANONYMOUS_CLASS_CREATION(JDK9, Fragments.FeatureDiamondAndAnonClass, DiagKind.NORMAL),
        UNDERSCORE_IDENTIFIER(MIN, JDK8),
        PRIVATE_INTERFACE_METHODS(JDK9, Fragments.FeaturePrivateIntfMethods, DiagKind.PLURAL),
        LOCAL_VARIABLE_TYPE_INFERENCE(JDK10),
        VAR_SYNTAX_IMPLICIT_LAMBDAS(JDK11, Fragments.FeatureVarSyntaxInImplicitLambda, DiagKind.PLURAL),
        IMPORT_ON_DEMAND_OBSERVABLE_PACKAGES(JDK1_2, JDK8),
        SWITCH_MULTIPLE_CASE_LABELS(JDK14, Fragments.FeatureMultipleCaseLabels, DiagKind.PLURAL),
        SWITCH_RULE(JDK14, Fragments.FeatureSwitchRules, DiagKind.PLURAL),
        SWITCH_EXPRESSION(JDK14, Fragments.FeatureSwitchExpressions, DiagKind.PLURAL),
        NO_TARGET_ANNOTATION_APPLICABILITY(JDK14),
        TEXT_BLOCKS(JDK15, Fragments.FeatureTextBlocks, DiagKind.PLURAL),
        PATTERN_MATCHING_IN_INSTANCEOF(JDK16, Fragments.FeaturePatternMatchingInstanceof, DiagKind.NORMAL),
        REIFIABLE_TYPES_INSTANCEOF(JDK16, Fragments.FeatureReifiableTypesInstanceof, DiagKind.PLURAL),
        RECORDS(JDK16, Fragments.FeatureRecords, DiagKind.PLURAL),
        SEALED_CLASSES(JDK17, Fragments.FeatureSealedClasses, DiagKind.PLURAL),
        CASE_NULL(JDK21, Fragments.FeatureCaseNull, DiagKind.NORMAL),
        PATTERN_SWITCH(JDK21, Fragments.FeaturePatternSwitch, DiagKind.PLURAL),
        REDUNDANT_STRICTFP(JDK17),
        UNCONDITIONAL_PATTERN_IN_INSTANCEOF(JDK21, Fragments.FeatureUnconditionalPatternsInInstanceof, DiagKind.PLURAL),
        RECORD_PATTERNS(JDK21, Fragments.FeatureDeconstructionPatterns, DiagKind.PLURAL),
        STRING_TEMPLATES(JDK21, Fragments.FeatureStringTemplates, DiagKind.PLURAL),
<<<<<<< HEAD
        UNCONDITIONAL_PATTERN_IN_INSTANCEOF(JDK19, Fragments.FeatureUnconditionalPatternsInInstanceof, DiagKind.PLURAL),
        RECORD_PATTERNS(JDK19, Fragments.FeatureDeconstructionPatterns, DiagKind.PLURAL),
        PRIMITIVE_CLASSES(JDK19, Fragments.FeaturePrimitiveClasses, DiagKind.PLURAL),
        VALUE_CLASSES(JDK19, Fragments.FeatureValueClasses, DiagKind.PLURAL),
=======
>>>>>>> 2836c34b
        WARN_ON_ILLEGAL_UTF8(MIN, JDK21),
        UNNAMED_VARIABLES(JDK21, Fragments.FeatureUnnamedVariables, DiagKind.PLURAL),
        ;

        enum DiagKind {
            NORMAL,
            PLURAL;
        }

        private final Source minLevel;
        private final Source maxLevel;
        private final Fragment optFragment;
        private final DiagKind optKind;

        Feature(Source minLevel) {
            this(minLevel, null, null);
        }

        Feature(Source minLevel, Fragment optFragment, DiagKind optKind) {
            this(minLevel, MAX, optFragment, optKind);
        }

        Feature(Source minLevel, Source maxLevel) {
            this(minLevel, maxLevel, null, null);
        }

        Feature(Source minLevel, Source maxLevel, Fragment optFragment, DiagKind optKind) {
            this.minLevel = minLevel;
            this.maxLevel = maxLevel;
            this.optFragment = optFragment;
            this.optKind = optKind;
        }

        public boolean allowedInSource(Source source) {
            return source.compareTo(minLevel) >= 0 &&
                    source.compareTo(maxLevel) <= 0;
        }

        public boolean isPlural() {
            Assert.checkNonNull(optKind);
            return optKind == DiagKind.PLURAL;
        }

        public Fragment nameFragment() {
            Assert.checkNonNull(optFragment);
            return optFragment;
        }

        public Fragment fragment(String sourceName) {
            Assert.checkNonNull(optFragment);
            return optKind == DiagKind.NORMAL ?
                    Fragments.FeatureNotSupportedInSource(optFragment, sourceName, minLevel.name) :
                    Fragments.FeatureNotSupportedInSourcePlural(optFragment, sourceName, minLevel.name);
        }

        public Error error(String sourceName) {
            Assert.checkNonNull(optFragment);
            if (this == PRIMITIVE_CLASSES) {
                return Errors.PrimitiveClassesNotSupported(minLevel.name);
            }
            return optKind == DiagKind.NORMAL ?
                    Errors.FeatureNotSupportedInSource(optFragment, sourceName, minLevel.name) :
                    Errors.FeatureNotSupportedInSourcePlural(optFragment, sourceName, minLevel.name);
        }
    }

    public static SourceVersion toSourceVersion(Source source) {
        return switch(source) {
        case JDK1_2 -> RELEASE_2;
        case JDK1_3 -> RELEASE_3;
        case JDK1_4 -> RELEASE_4;
        case JDK5   -> RELEASE_5;
        case JDK6   -> RELEASE_6;
        case JDK7   -> RELEASE_7;
        case JDK8   -> RELEASE_8;
        case JDK9   -> RELEASE_9;
        case JDK10  -> RELEASE_10;
        case JDK11  -> RELEASE_11;
        case JDK12  -> RELEASE_12;
        case JDK13  -> RELEASE_13;
        case JDK14  -> RELEASE_14;
        case JDK15  -> RELEASE_15;
        case JDK16  -> RELEASE_16;
        case JDK17  -> RELEASE_17;
        case JDK18  -> RELEASE_18;
        case JDK19  -> RELEASE_19;
        case JDK20  -> RELEASE_20;
        case JDK21  -> RELEASE_21;
        default     -> null;
        };
    }
}<|MERGE_RESOLUTION|>--- conflicted
+++ resolved
@@ -238,13 +238,8 @@
         UNCONDITIONAL_PATTERN_IN_INSTANCEOF(JDK21, Fragments.FeatureUnconditionalPatternsInInstanceof, DiagKind.PLURAL),
         RECORD_PATTERNS(JDK21, Fragments.FeatureDeconstructionPatterns, DiagKind.PLURAL),
         STRING_TEMPLATES(JDK21, Fragments.FeatureStringTemplates, DiagKind.PLURAL),
-<<<<<<< HEAD
-        UNCONDITIONAL_PATTERN_IN_INSTANCEOF(JDK19, Fragments.FeatureUnconditionalPatternsInInstanceof, DiagKind.PLURAL),
-        RECORD_PATTERNS(JDK19, Fragments.FeatureDeconstructionPatterns, DiagKind.PLURAL),
-        PRIMITIVE_CLASSES(JDK19, Fragments.FeaturePrimitiveClasses, DiagKind.PLURAL),
-        VALUE_CLASSES(JDK19, Fragments.FeatureValueClasses, DiagKind.PLURAL),
-=======
->>>>>>> 2836c34b
+        PRIMITIVE_CLASSES(JDK21, Fragments.FeaturePrimitiveClasses, DiagKind.PLURAL),
+        VALUE_CLASSES(JDK21, Fragments.FeatureValueClasses, DiagKind.PLURAL),
         WARN_ON_ILLEGAL_UTF8(MIN, JDK21),
         UNNAMED_VARIABLES(JDK21, Fragments.FeatureUnnamedVariables, DiagKind.PLURAL),
         ;
