/*
 * Copyright (c) 2002, 2025, Oracle and/or its affiliates. All rights reserved.
 * DO NOT ALTER OR REMOVE COPYRIGHT NOTICES OR THIS FILE HEADER.
 *
 * This code is free software; you can redistribute it and/or modify it
 * under the terms of the GNU General Public License version 2 only, as
 * published by the Free Software Foundation.  Oracle designates this
 * particular file as subject to the "Classpath" exception as provided
 * by Oracle in the LICENSE file that accompanied this code.
 *
 * This code is distributed in the hope that it will be useful, but WITHOUT
 * ANY WARRANTY; without even the implied warranty of MERCHANTABILITY or
 * FITNESS FOR A PARTICULAR PURPOSE.  See the GNU General Public License
 * version 2 for more details (a copy is included in the LICENSE file that
 * accompanied this code).
 *
 * You should have received a copy of the GNU General Public License version
 * 2 along with this work; if not, write to the Free Software Foundation,
 * Inc., 51 Franklin St, Fifth Floor, Boston, MA 02110-1301 USA.
 *
 * Please contact Oracle, 500 Oracle Parkway, Redwood Shores, CA 94065 USA
 * or visit www.oracle.com if you need additional information or have any
 * questions.
 */

package com.sun.tools.javac.code;

import java.util.*;

import javax.lang.model.SourceVersion;
import static javax.lang.model.SourceVersion.*;

import com.sun.tools.javac.jvm.Target;
import com.sun.tools.javac.resources.CompilerProperties.Errors;
import com.sun.tools.javac.resources.CompilerProperties.Fragments;
import com.sun.tools.javac.util.*;
import com.sun.tools.javac.util.JCDiagnostic.Error;
import com.sun.tools.javac.util.JCDiagnostic.Fragment;

import static com.sun.tools.javac.main.Option.*;

/** The source language version accepted.
 *
 *  <p><b>This is NOT part of any supported API.
 *  If you write code that depends on this, you do so at your own risk.
 *  This code and its internal interfaces are subject to change or
 *  deletion without notice.</b>
 */
public enum Source {
    /* 1.0 had no inner classes, and so could not pass the JCK. */
    // public static final Source JDK1_0 =              new Source("1.0");

    /* 1.1 did not have strictfp, and so could not pass the JCK. */
    // public static final Source JDK1_1 =              new Source("1.1");

    /** 1.2 introduced strictfp. */
    JDK1_2("1.2"),

    /** 1.3 is the same language as 1.2. */
    JDK1_3("1.3"),

    /** 1.4 introduced assert. */
    JDK1_4("1.4"),

    /** 1.5 introduced generics, attributes, foreach, boxing, static import,
     *  covariant return, enums, varargs, et al. */
    JDK5("5"),

    /** 1.6 reports encoding problems as errors instead of warnings. */
    JDK6("6"),

    /** 1.7 introduced try-with-resources, multi-catch, string switch, etc. */
    JDK7("7"),

    /** 1.8 lambda expressions and default methods. */
    JDK8("8"),

    /** 1.9 modularity. */
    JDK9("9"),

    /** 1.10 local-variable type inference (var). */
    JDK10("10"),

    /** 1.11 local-variable syntax for lambda parameters */
    JDK11("11"),

    /** 12, no language features; switch expression in preview */
    JDK12("12"),

    /**
     * 13, no language features; text blocks and revised switch
     * expressions in preview
     */
    JDK13("13"),

    /**
     * 14, switch expressions; pattern matching, records, and revised
     * text blocks in preview
     */
    JDK14("14"),

    /**
      * 15, text blocks
      */
    JDK15("15"),

    /**
      * 16, records and pattern matching for instanceof
      */
    JDK16("16"),

    /**
      * 17, sealed classes, restoration of always-strict floating-point
      */
    JDK17("17"),

    /**
      * 18, no major changes
      */
    JDK18("18"),

    /**
      * 19, no major changes
      */
    JDK19("19"),

    /**
      * 20, no major changes
      */
    JDK20("20"),

    /**
      * 21, tbd
      */
    JDK21("21"),

    /**
      * 22, tbd
      */
    JDK22("22"),

    /**
      * 23, tbd
      */
    JDK23("23"),

    /**
      * 24, tbd
      */
    JDK24("24"),

    /**
      * 25, tbd
      */
    JDK25("25"),

    /**
      * 26, tbd
      */
    JDK26("26"),
    ; // Reduce code churn when appending new constants

    private static final Context.Key<Source> sourceKey = new Context.Key<>();

    public static Source instance(Context context) {
        Source instance = context.get(sourceKey);
        if (instance == null) {
            Options options = Options.instance(context);
            String sourceString = options.get(SOURCE);
            if (sourceString != null) instance = lookup(sourceString);
            if (instance == null) instance = DEFAULT;
            context.put(sourceKey, instance);
        }
        return instance;
    }

    public final String name;

    private static final Map<String,Source> tab = new HashMap<>();
    static {
        for (Source s : values()) {
            tab.put(s.name, s);
        }
        tab.put("1.5", JDK5); // Make 5 an alias for 1.5
        tab.put("1.6", JDK6); // Make 6 an alias for 1.6
        tab.put("1.7", JDK7); // Make 7 an alias for 1.7
        tab.put("1.8", JDK8); // Make 8 an alias for 1.8
        tab.put("1.9", JDK9); // Make 9 an alias for 1.9
        tab.put("1.10", JDK10); // Make 10 an alias for 1.10
        // Decline to make 1.11 an alias for 11.
    }

    private Source(String name) {
        this.name = name;
    }

    public static final Source MIN = Source.JDK8;

    private static final Source MAX = values()[values().length - 1];

    public static final Source DEFAULT = MAX;

    public static Source lookup(String name) {
        return tab.get(name);
    }

    public boolean isSupported() {
        return this.compareTo(MIN) >= 0;
    }

    public static boolean isSupported(Feature feature, int majorVersion) {
        Source source = null;
        for (Target target : Target.values()) {
            if (majorVersion == target.majorVersion) {
                source = lookup(target.name);
            }
        }
        if (source != null) {
            return feature.allowedInSource(source);
        }
        return false;
    }

    public Target requiredTarget() {
        return switch(this) {
        case JDK26  -> Target.JDK1_26;
        case JDK25  -> Target.JDK1_25;
        case JDK24  -> Target.JDK1_24;
        case JDK23  -> Target.JDK1_23;
        case JDK22  -> Target.JDK1_22;
        case JDK21  -> Target.JDK1_21;
        case JDK20  -> Target.JDK1_20;
        case JDK19  -> Target.JDK1_19;
        case JDK18  -> Target.JDK1_18;
        case JDK17  -> Target.JDK1_17;
        case JDK16  -> Target.JDK1_16;
        case JDK15  -> Target.JDK1_15;
        case JDK14  -> Target.JDK1_14;
        case JDK13  -> Target.JDK1_13;
        case JDK12  -> Target.JDK1_12;
        case JDK11  -> Target.JDK1_11;
        case JDK10  -> Target.JDK1_10;
        case JDK9   -> Target.JDK1_9;
        case JDK8   -> Target.JDK1_8;
        case JDK7   -> Target.JDK1_7;
        case JDK6   -> Target.JDK1_6;
        case JDK5   -> Target.JDK1_5;
        case JDK1_4 -> Target.JDK1_4;
        default     -> Target.JDK1_1;
        };
    }

    /**
     * Models a feature of the Java programming language. Each feature can be associated with a
     * minimum source level, a maximum source level and a diagnostic fragment describing the feature,
     * which is used to generate error messages of the kind {@code feature XYZ not supported in source N}.
     */
    public enum Feature {

        MODULES(JDK9, Fragments.FeatureModules, DiagKind.PLURAL),
        EFFECTIVELY_FINAL_VARIABLES_IN_TRY_WITH_RESOURCES(JDK9, Fragments.FeatureVarInTryWithResources, DiagKind.PLURAL),
        DEPRECATION_ON_IMPORT(MIN, JDK8),
        PRIVATE_SAFE_VARARGS(JDK9),
        DIAMOND_WITH_ANONYMOUS_CLASS_CREATION(JDK9, Fragments.FeatureDiamondAndAnonClass, DiagKind.NORMAL),
        UNDERSCORE_IDENTIFIER(MIN, JDK8),
        PRIVATE_INTERFACE_METHODS(JDK9, Fragments.FeaturePrivateIntfMethods, DiagKind.PLURAL),
        LOCAL_VARIABLE_TYPE_INFERENCE(JDK10),
        VAR_SYNTAX_IMPLICIT_LAMBDAS(JDK11, Fragments.FeatureVarSyntaxInImplicitLambda, DiagKind.PLURAL),
        IMPORT_ON_DEMAND_OBSERVABLE_PACKAGES(JDK1_2, JDK8),
        SWITCH_MULTIPLE_CASE_LABELS(JDK14, Fragments.FeatureMultipleCaseLabels, DiagKind.PLURAL),
        SWITCH_RULE(JDK14, Fragments.FeatureSwitchRules, DiagKind.PLURAL),
        SWITCH_EXPRESSION(JDK14, Fragments.FeatureSwitchExpressions, DiagKind.PLURAL),
        NO_TARGET_ANNOTATION_APPLICABILITY(JDK14),
        TEXT_BLOCKS(JDK15, Fragments.FeatureTextBlocks, DiagKind.PLURAL),
        PATTERN_MATCHING_IN_INSTANCEOF(JDK16, Fragments.FeaturePatternMatchingInstanceof, DiagKind.NORMAL),
        REIFIABLE_TYPES_INSTANCEOF(JDK16, Fragments.FeatureReifiableTypesInstanceof, DiagKind.PLURAL),
        RECORDS(JDK16, Fragments.FeatureRecords, DiagKind.PLURAL),
        SEALED_CLASSES(JDK17, Fragments.FeatureSealedClasses, DiagKind.PLURAL),
        CASE_NULL(JDK21, Fragments.FeatureCaseNull, DiagKind.NORMAL),
        PATTERN_SWITCH(JDK21, Fragments.FeaturePatternSwitch, DiagKind.PLURAL),
        REDUNDANT_STRICTFP(JDK17),
        UNCONDITIONAL_PATTERN_IN_INSTANCEOF(JDK21, Fragments.FeatureUnconditionalPatternsInInstanceof, DiagKind.PLURAL),
        RECORD_PATTERNS(JDK21, Fragments.FeatureDeconstructionPatterns, DiagKind.PLURAL),
        IMPLICIT_CLASSES(JDK25, Fragments.FeatureImplicitClasses, DiagKind.PLURAL),
        WARN_ON_ILLEGAL_UTF8(MIN, JDK21),
        UNNAMED_VARIABLES(JDK22, Fragments.FeatureUnnamedVariables, DiagKind.PLURAL),
        PRIMITIVE_PATTERNS(JDK23, Fragments.FeaturePrimitivePatterns, DiagKind.PLURAL),
        VALUE_CLASSES(JDK22, Fragments.FeatureValueClasses, DiagKind.PLURAL),
        FLEXIBLE_CONSTRUCTORS(JDK25, Fragments.FeatureFlexibleConstructors, DiagKind.NORMAL),
        MODULE_IMPORTS(JDK25, Fragments.FeatureModuleImports, DiagKind.PLURAL),
        JAVA_BASE_TRANSITIVE(JDK25, Fragments.FeatureJavaBaseTransitive, DiagKind.PLURAL),
        PRIVATE_MEMBERS_IN_PERMITS_CLAUSE(JDK19),
        ERASE_POLY_SIG_RETURN_TYPE(JDK24),
<<<<<<< HEAD
        NULL_RESTRICTED_TYPES(JDK23, Fragments.FeatureNullRestrictedTypes, DiagKind.PLURAL),
=======
        CAPTURE_MREF_RETURN_TYPE(JDK26),
>>>>>>> cfd3a727
        ;

        enum DiagKind {
            NORMAL,
            PLURAL;
        }

        private final Source minLevel;
        private final Source maxLevel;
        private final Fragment optFragment;
        private final DiagKind optKind;

        Feature(Source minLevel) {
            this(minLevel, null, null);
        }

        Feature(Source minLevel, Fragment optFragment, DiagKind optKind) {
            this(minLevel, MAX, optFragment, optKind);
        }

        Feature(Source minLevel, Source maxLevel) {
            this(minLevel, maxLevel, null, null);
        }

        Feature(Source minLevel, Source maxLevel, Fragment optFragment, DiagKind optKind) {
            this.minLevel = minLevel;
            this.maxLevel = maxLevel;
            this.optFragment = optFragment;
            this.optKind = optKind;
        }

        public boolean allowedInSource(Source source) {
            return source.compareTo(minLevel) >= 0 &&
                    source.compareTo(maxLevel) <= 0;
        }

        public boolean isPlural() {
            Assert.checkNonNull(optKind);
            return optKind == DiagKind.PLURAL;
        }

        public Fragment nameFragment() {
            Assert.checkNonNull(optFragment);
            return optFragment;
        }

        public Fragment fragment(String sourceName) {
            Assert.checkNonNull(optFragment);
            return optKind == DiagKind.NORMAL ?
                    Fragments.FeatureNotSupportedInSource(optFragment, sourceName, minLevel.name) :
                    Fragments.FeatureNotSupportedInSourcePlural(optFragment, sourceName, minLevel.name);
        }

        public Error error(String sourceName) {
            Assert.checkNonNull(optFragment);
            return optKind == DiagKind.NORMAL ?
                    Errors.FeatureNotSupportedInSource(optFragment, sourceName, minLevel.name) :
                    Errors.FeatureNotSupportedInSourcePlural(optFragment, sourceName, minLevel.name);
        }
    }

    public static SourceVersion toSourceVersion(Source source) {
        return switch(source) {
        case JDK1_2 -> RELEASE_2;
        case JDK1_3 -> RELEASE_3;
        case JDK1_4 -> RELEASE_4;
        case JDK5   -> RELEASE_5;
        case JDK6   -> RELEASE_6;
        case JDK7   -> RELEASE_7;
        case JDK8   -> RELEASE_8;
        case JDK9   -> RELEASE_9;
        case JDK10  -> RELEASE_10;
        case JDK11  -> RELEASE_11;
        case JDK12  -> RELEASE_12;
        case JDK13  -> RELEASE_13;
        case JDK14  -> RELEASE_14;
        case JDK15  -> RELEASE_15;
        case JDK16  -> RELEASE_16;
        case JDK17  -> RELEASE_17;
        case JDK18  -> RELEASE_18;
        case JDK19  -> RELEASE_19;
        case JDK20  -> RELEASE_20;
        case JDK21  -> RELEASE_21;
        case JDK22  -> RELEASE_22;
        case JDK23  -> RELEASE_23;
        case JDK24  -> RELEASE_24;
        case JDK25  -> RELEASE_25;
        case JDK26  -> RELEASE_26;
        default     -> null;
        };
    }
}<|MERGE_RESOLUTION|>--- conflicted
+++ resolved
@@ -291,11 +291,8 @@
         JAVA_BASE_TRANSITIVE(JDK25, Fragments.FeatureJavaBaseTransitive, DiagKind.PLURAL),
         PRIVATE_MEMBERS_IN_PERMITS_CLAUSE(JDK19),
         ERASE_POLY_SIG_RETURN_TYPE(JDK24),
-<<<<<<< HEAD
+        CAPTURE_MREF_RETURN_TYPE(JDK26),
         NULL_RESTRICTED_TYPES(JDK23, Fragments.FeatureNullRestrictedTypes, DiagKind.PLURAL),
-=======
-        CAPTURE_MREF_RETURN_TYPE(JDK26),
->>>>>>> cfd3a727
         ;
 
         enum DiagKind {
