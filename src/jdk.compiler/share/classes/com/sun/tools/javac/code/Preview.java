--- conflicted
+++ resolved
@@ -228,12 +228,7 @@
         return switch (feature) {
             case PRIMITIVE_PATTERNS -> true;
             case VALUE_CLASSES -> true;
-<<<<<<< HEAD
-            case MODULE_IMPORTS -> true;
-            case JAVA_BASE_TRANSITIVE -> true;
             case NULL_RESTRICTED_TYPES -> true;
-=======
->>>>>>> 94cca4b7
             //Note: this is a backdoor which allows to optionally treat all features as 'preview' (for testing).
             //When real preview features will be added, this method can be implemented to return 'true'
             //for those selected features, and 'false' for all the others.
