/*
 * Copyright (c) 1999, 2020, Oracle and/or its affiliates. All rights reserved.
 * DO NOT ALTER OR REMOVE COPYRIGHT NOTICES OR THIS FILE HEADER.
 *
 * This code is free software; you can redistribute it and/or modify it
 * under the terms of the GNU General Public License version 2 only, as
 * published by the Free Software Foundation.  Oracle designates this
 * particular file as subject to the "Classpath" exception as provided
 * by Oracle in the LICENSE file that accompanied this code.
 *
 * This code is distributed in the hope that it will be useful, but WITHOUT
 * ANY WARRANTY; without even the implied warranty of MERCHANTABILITY or
 * FITNESS FOR A PARTICULAR PURPOSE.  See the GNU General Public License
 * version 2 for more details (a copy is included in the LICENSE file that
 * accompanied this code).
 *
 * You should have received a copy of the GNU General Public License version
 * 2 along with this work; if not, write to the Free Software Foundation,
 * Inc., 51 Franklin St, Fifth Floor, Boston, MA 02110-1301 USA.
 *
 * Please contact Oracle, 500 Oracle Parkway, Redwood Shores, CA 94065 USA
 * or visit www.oracle.com if you need additional information or have any
 * questions.
 */

package com.sun.tools.javac.code;

import java.lang.annotation.Annotation;
import java.lang.annotation.Inherited;
import java.util.Collections;
import java.util.EnumSet;
import java.util.HashMap;
import java.util.Map;
import java.util.Set;
import java.util.concurrent.Callable;
import java.util.function.Supplier;

import javax.lang.model.element.Element;
import javax.lang.model.element.ElementKind;
import javax.lang.model.element.ElementVisitor;
import javax.lang.model.element.ExecutableElement;
import javax.lang.model.element.Modifier;
import javax.lang.model.element.ModuleElement;
import javax.lang.model.element.NestingKind;
import javax.lang.model.element.PackageElement;
import javax.lang.model.element.RecordComponentElement;
import javax.lang.model.element.TypeElement;
import javax.lang.model.element.TypeParameterElement;
import javax.lang.model.element.VariableElement;
import javax.tools.JavaFileManager;
import javax.tools.JavaFileObject;

import com.sun.tools.javac.code.Kinds.Kind;
import com.sun.tools.javac.comp.Annotate.AnnotationTypeMetadata;
import com.sun.tools.javac.code.Type.*;
import com.sun.tools.javac.comp.Attr;
import com.sun.tools.javac.comp.AttrContext;
import com.sun.tools.javac.comp.Env;
import com.sun.tools.javac.jvm.*;
import com.sun.tools.javac.jvm.PoolConstant;
import com.sun.tools.javac.tree.JCTree;
import com.sun.tools.javac.tree.JCTree.JCAnnotation;
import com.sun.tools.javac.tree.JCTree.JCFieldAccess;
import com.sun.tools.javac.tree.JCTree.JCVariableDecl;
import com.sun.tools.javac.tree.JCTree.Tag;
import com.sun.tools.javac.util.*;
import com.sun.tools.javac.util.DefinedBy.Api;
import com.sun.tools.javac.util.List;
import com.sun.tools.javac.util.Name;

import static com.sun.tools.javac.code.Flags.*;
import static com.sun.tools.javac.code.Kinds.*;
import static com.sun.tools.javac.code.Kinds.Kind.*;
import static com.sun.tools.javac.code.Scope.LookupKind.NON_RECURSIVE;
import com.sun.tools.javac.code.Scope.WriteableScope;
import static com.sun.tools.javac.code.TypeTag.CLASS;
import static com.sun.tools.javac.code.TypeTag.FORALL;
import static com.sun.tools.javac.code.TypeTag.TYPEVAR;
import static com.sun.tools.javac.jvm.ByteCodes.iadd;
import static com.sun.tools.javac.jvm.ByteCodes.ishll;
import static com.sun.tools.javac.jvm.ByteCodes.lushrl;
import static com.sun.tools.javac.jvm.ByteCodes.lxor;
import static com.sun.tools.javac.jvm.ByteCodes.string_add;

/** Root class for Java symbols. It contains subclasses
 *  for specific sorts of symbols, such as variables, methods and operators,
 *  types, packages. Each subclass is represented as a static inner class
 *  inside Symbol.
 *
 *  <p><b>This is NOT part of any supported API.
 *  If you write code that depends on this, you do so at your own risk.
 *  This code and its internal interfaces are subject to change or
 *  deletion without notice.</b>
 */
public abstract class Symbol extends AnnoConstruct implements PoolConstant, Element {

    /** The kind of this symbol.
     *  @see Kinds
     */
    public Kind kind;

    /** The flags of this symbol.
     */
    public long flags_field;

    /** An accessor method for the flags of this symbol.
     *  Flags of class symbols should be accessed through the accessor
     *  method to make sure that the class symbol is loaded.
     */
    public long flags() { return flags_field; }

    /** The name of this symbol in Utf8 representation.
     */
    public Name name;

    /** The type of this symbol.
     */
    public Type type;

    /** The owner of this symbol.
     */
    public Symbol owner;

    /** The completer of this symbol.
     * This should never equal null (NULL_COMPLETER should be used instead).
     */
    public Completer completer;

    /** A cache for the type erasure of this symbol.
     */
    public Type erasure_field;

    // <editor-fold defaultstate="collapsed" desc="annotations">

    /** The attributes of this symbol are contained in this
     * SymbolMetadata. The SymbolMetadata instance is NOT immutable.
     */
    protected SymbolMetadata metadata;


    /** An accessor method for the attributes of this symbol.
     *  Attributes of class symbols should be accessed through the accessor
     *  method to make sure that the class symbol is loaded.
     */
    public List<Attribute.Compound> getRawAttributes() {
        return (metadata == null)
                ? List.nil()
                : metadata.getDeclarationAttributes();
    }

    /** An accessor method for the type attributes of this symbol.
     *  Attributes of class symbols should be accessed through the accessor
     *  method to make sure that the class symbol is loaded.
     */
    public List<Attribute.TypeCompound> getRawTypeAttributes() {
        return (metadata == null)
                ? List.nil()
                : metadata.getTypeAttributes();
    }

    /** Fetch a particular annotation from a symbol. */
    public Attribute.Compound attribute(Symbol anno) {
        for (Attribute.Compound a : getRawAttributes()) {
            if (a.type.tsym == anno) return a;
        }
        return null;
    }

    public boolean annotationsPendingCompletion() {
        return metadata == null ? false : metadata.pendingCompletion();
    }

    public void appendAttributes(List<Attribute.Compound> l) {
        if (l.nonEmpty()) {
            initedMetadata().append(l);
        }
    }

    public void appendClassInitTypeAttributes(List<Attribute.TypeCompound> l) {
        if (l.nonEmpty()) {
            initedMetadata().appendClassInitTypeAttributes(l);
        }
    }

    public void appendInitTypeAttributes(List<Attribute.TypeCompound> l) {
        if (l.nonEmpty()) {
            initedMetadata().appendInitTypeAttributes(l);
        }
    }

    public void appendUniqueTypeAttributes(List<Attribute.TypeCompound> l) {
        if (l.nonEmpty()) {
            initedMetadata().appendUniqueTypes(l);
        }
    }

    public List<Attribute.TypeCompound> getClassInitTypeAttributes() {
        return (metadata == null)
                ? List.nil()
                : metadata.getClassInitTypeAttributes();
    }

    public List<Attribute.TypeCompound> getInitTypeAttributes() {
        return (metadata == null)
                ? List.nil()
                : metadata.getInitTypeAttributes();
    }

    public void setInitTypeAttributes(List<Attribute.TypeCompound> l) {
        initedMetadata().setInitTypeAttributes(l);
    }

    public void setClassInitTypeAttributes(List<Attribute.TypeCompound> l) {
        initedMetadata().setClassInitTypeAttributes(l);
    }

    public List<Attribute.Compound> getDeclarationAttributes() {
        return (metadata == null)
                ? List.nil()
                : metadata.getDeclarationAttributes();
    }

    public boolean hasAnnotations() {
        return (metadata != null && !metadata.isEmpty());
    }

    public boolean hasTypeAnnotations() {
        return (metadata != null && !metadata.isTypesEmpty());
    }

    public boolean isCompleted() {
        return completer.isTerminal();
    }

    public void prependAttributes(List<Attribute.Compound> l) {
        if (l.nonEmpty()) {
            initedMetadata().prepend(l);
        }
    }

    public void resetAnnotations() {
        initedMetadata().reset();
    }

    public void setAttributes(Symbol other) {
        if (metadata != null || other.metadata != null) {
            initedMetadata().setAttributes(other.metadata);
        }
    }

    public void setDeclarationAttributes(List<Attribute.Compound> a) {
        if (metadata != null || a.nonEmpty()) {
            initedMetadata().setDeclarationAttributes(a);
        }
    }

    public void setTypeAttributes(List<Attribute.TypeCompound> a) {
        if (metadata != null || a.nonEmpty()) {
            if (metadata == null)
                metadata = new SymbolMetadata(this);
            metadata.setTypeAttributes(a);
        }
    }

    private SymbolMetadata initedMetadata() {
        if (metadata == null)
            metadata = new SymbolMetadata(this);
        return metadata;
    }

    /** This method is intended for debugging only. */
    public SymbolMetadata getMetadata() {
        return metadata;
    }

    // </editor-fold>

    /** Construct a symbol with given kind, flags, name, type and owner.
     */
    public Symbol(Kind kind, long flags, Name name, Type type, Symbol owner) {
        this.kind = kind;
        this.flags_field = flags;
        this.type = type;
        this.owner = owner;
        this.completer = Completer.NULL_COMPLETER;
        this.erasure_field = null;
        this.name = name;
    }

    @Override
    public int poolTag() {
        throw new AssertionError("Invalid pool entry");
    }

    /** Clone this symbol with new owner.
     *  Legal only for fields and methods.
     */
    public Symbol clone(Symbol newOwner) {
        throw new AssertionError();
    }

    public <R, P> R accept(Symbol.Visitor<R, P> v, P p) {
        return v.visitSymbol(this, p);
    }

    /** The Java source which this symbol represents.
     *  A description of this symbol; overrides Object.
     */
    public String toString() {
        return name.toString();
    }

    /** A Java source description of the location of this symbol; used for
     *  error reporting.
     *
     * @return null if the symbol is a package or a toplevel class defined in
     * the default package; otherwise, the owner symbol is returned
     */
    public Symbol location() {
        if (owner.name == null || (owner.name.isEmpty() &&
                                   (owner.flags() & BLOCK) == 0 &&
                                   owner.kind != PCK &&
                                   owner.kind != TYP)) {
            return null;
        }
        return owner;
    }

    public Symbol location(Type site, Types types) {
        if (owner.name == null || owner.name.isEmpty()) {
            return location();
        }
        if (owner.type.hasTag(CLASS)) {
            Type ownertype = types.asOuterSuper(site, owner);
            if (ownertype != null) return ownertype.tsym;
        }
        return owner;
    }

    public Symbol baseSymbol() {
        return this;
    }

    /** The symbol's erased type.
     */
    public Type erasure(Types types) {
        if (erasure_field == null)
            erasure_field = types.erasure(type);
        return erasure_field;
    }

    /** The external type of a symbol. This is the symbol's erased type
     *  except for constructors of inner classes which get the enclosing
     *  instance class added as first argument.
     */
    public Type externalType(Types types) {
        Type t = erasure(types);
        if (name == name.table.names.init && owner.hasOuterInstance()) {
            Type outerThisType = types.erasure(owner.type.getEnclosingType());
            t = new MethodType(t.getParameterTypes().prepend(outerThisType),
                                  t.getReturnType(),
                                  t.getThrownTypes(),
                                  t.tsym);
        }
        if (!types.flattenWithTypeRestrictions) {
            return t;
        }
        List<Type> rpt = List.nil();
        Type rrt = null;
        boolean mutateExternalType = false;
        // Computed restricted parameter types
        for (Type pt: t.getParameterTypes()) {
            if (pt.isValue()) {
                mutateExternalType = true;
                rpt = rpt.append(pt.referenceProjection());
            } else {
                rpt = rpt.append(pt);
            }
        }
        Type rt = t.getReturnType();
        if (rt.isValue()) {
            mutateExternalType = true;
            rrt = rt.referenceProjection();
        } else {
            rrt = rt;
        }
        if (mutateExternalType) {
            t = new MethodType(rpt,
                    rrt,
                    t.getThrownTypes(),
                    t.tsym);
        }
        return t;
    }

    public boolean isDeprecated() {
        return (flags_field & DEPRECATED) != 0;
    }

    public boolean hasDeprecatedAnnotation() {
        return (flags_field & DEPRECATED_ANNOTATION) != 0;
    }

    public boolean isDeprecatedForRemoval() {
        return (flags_field & DEPRECATED_REMOVAL) != 0;
    }

    public boolean isPreviewApi() {
        return (flags_field & PREVIEW_API) != 0;
    }

    public boolean isDeprecatableViaAnnotation() {
        switch (getKind()) {
            case LOCAL_VARIABLE:
            case PACKAGE:
            case PARAMETER:
            case RESOURCE_VARIABLE:
            case EXCEPTION_PARAMETER:
                return false;
            default:
                return true;
        }
    }

    public boolean isStatic() {
        return
            (flags() & STATIC) != 0 ||
            (owner.flags() & INTERFACE) != 0 && kind != MTH &&
             name != name.table.names._this;
    }

    public boolean isInterface() {
        return (flags() & INTERFACE) != 0;
    }

    public boolean isAbstract() {
        return (flags_field & ABSTRACT) != 0;
    }

    public boolean isPrivate() {
        return (flags_field & Flags.AccessFlags) == PRIVATE;
    }

    public boolean isPrimitiveClass() {
        return (flags() & PRIMITIVE_CLASS) != 0;
    }

    /**
     * Is this a *derived* reference projection symbol ??
     */
    public boolean isReferenceProjection() {
        return false;
    }

    /**
     * Return the value projection IFF 'this' happens to be derived reference projection, null
     * otherwise.
     */
    public Symbol valueProjection() {
        return null;
    }

    /**
     * Return the reference projection IFF 'this' happens to be inline class, null
     * otherwise.
     */
    public Symbol referenceProjection() {
        return null;
    }

    public boolean isPublic() {
        return (flags_field & Flags.AccessFlags) == PUBLIC;
    }

    public boolean isEnum() {
        return (flags() & ENUM) != 0;
    }

    public boolean isSealed() {
        return (flags_field & SEALED) != 0;
    }

    public boolean isNonSealed() {
        return (flags_field & NON_SEALED) != 0;
    }

    public boolean isFinal() {
        return (flags_field & FINAL) != 0;
    }

   /** Is this symbol declared (directly or indirectly) local
     *  to a method or variable initializer?
     *  Also includes fields of inner classes which are in
     *  turn local to a method or variable initializer.
     */
    public boolean isDirectlyOrIndirectlyLocal() {
        return
            (owner.kind.matches(KindSelector.VAL_MTH) ||
             (owner.kind == TYP && owner.isDirectlyOrIndirectlyLocal()));
    }

    /** Has this symbol an empty name? This includes anonymous
     *  inner classes.
     */
    public boolean isAnonymous() {
        return name.isEmpty();
    }

    /** Is this symbol a constructor?
     */
    public boolean isConstructor() {
        return name == name.table.names.init && (flags() & STATIC) == 0;
    }

    /** Is this symbol a value factory?
     */
    public boolean isValueFactory() {
        return ((name == name.table.names.init && this.type.getReturnType().tsym == this.owner));
    }

    public boolean isDynamic() {
        return false;
    }

    /** The fully qualified name of this symbol.
     *  This is the same as the symbol's name except for class symbols,
     *  which are handled separately.
     */
    public Name getQualifiedName() {
        return name;
    }

    /** The fully qualified name of this symbol after converting to flat
     *  representation. This is the same as the symbol's name except for
     *  class symbols, which are handled separately.
     */
    public Name flatName() {
        return getQualifiedName();
    }

    /** If this is a class or package, its members, otherwise null.
     */
    public WriteableScope members() {
        return null;
    }

    /** A class is an inner class if it it has an enclosing instance class.
     */
    public boolean isInner() {
        return kind == TYP && type.getEnclosingType().hasTag(CLASS);
    }

    /** An inner class has an outer instance if it is not an interface
     *  it has an enclosing instance class which might be referenced from the class.
     *  Nested classes can see instance members of their enclosing class.
     *  Their constructors carry an additional this$n parameter, inserted
     *  implicitly by the compiler.
     *
     *  @see #isInner
     */
    public boolean hasOuterInstance() {
        return
            type.getEnclosingType().hasTag(CLASS) && (flags() & (INTERFACE | NOOUTERTHIS)) == 0;
    }

    /** The closest enclosing class of this symbol's declaration.
     *  Warning: this (misnamed) method returns the receiver itself
     *  when the receiver is a class (as opposed to its enclosing
     *  class as one may be misled to believe.)
     */
    public ClassSymbol enclClass() {
        Symbol c = this;
        while (c != null &&
               (!c.kind.matches(KindSelector.TYP) || !c.type.hasTag(CLASS))) {
            c = c.owner;
        }
        return (ClassSymbol)c;
    }

    /** The outermost class which indirectly owns this symbol.
     * 'outermost' being a lexical construct, should transcend
     *  projections
     */
    public ClassSymbol outermostClass() {
        Symbol sym = this;
        Symbol prev = null;
        while (sym.kind != PCK) {
            prev = sym;
            sym = sym.owner;
        }
        return (ClassSymbol) (prev!= null && prev.isReferenceProjection() ? prev.valueProjection() : prev);
    }

    /** The package which indirectly owns this symbol.
     */
    public PackageSymbol packge() {
        Symbol sym = this;
        while (sym.kind != PCK) {
            sym = sym.owner;
        }
        return (PackageSymbol) sym;
    }

    /** Is this symbol a subclass of `base'? Only defined for ClassSymbols.
     */
    public boolean isSubClass(Symbol base, Types types) {
        throw new AssertionError("isSubClass " + this);
    }

    /** Fully check membership: hierarchy, protection, and hiding.
     *  Does not exclude methods not inherited due to overriding.
     */
    public boolean isMemberOf(TypeSymbol clazz, Types types) {
        return
            owner == clazz ||
            clazz.isSubClass(owner, types) &&
            isInheritedIn(clazz, types) &&
            !hiddenIn((ClassSymbol)clazz, types);
    }

    /** Is this symbol the same as or enclosed by the given class? */
    public boolean isEnclosedBy(ClassSymbol clazz) {
        for (Symbol sym = this; sym.kind != PCK; sym = sym.owner)
            if (sym == clazz) return true;
        return false;
    }

    private boolean hiddenIn(ClassSymbol clazz, Types types) {
        Symbol sym = hiddenInInternal(clazz, types);
        Assert.check(sym != null, "the result of hiddenInInternal() can't be null");
        /* If we find the current symbol then there is no symbol hiding it
         */
        return sym != this;
    }

    /** This method looks in the supertypes graph that has the current class as the
     * initial node, till it finds the current symbol or another symbol that hides it.
     * If the current class has more than one supertype (extends one class and
     * implements one or more interfaces) then null can be returned, meaning that
     * a wrong path in the supertypes graph was selected. Null can only be returned
     * as a temporary value, as a result of the recursive call.
     */
    private Symbol hiddenInInternal(ClassSymbol currentClass, Types types) {
        if (currentClass == owner) {
            return this;
        }
        for (Symbol sym : currentClass.members().getSymbolsByName(name)) {
            if (sym.kind == kind &&
                    (kind != MTH ||
                    (sym.flags() & STATIC) != 0 &&
                    types.isSubSignature(sym.type, type))) {
                return sym;
            }
        }
        Symbol hiddenSym = null;
        for (Type st : types.interfaces(currentClass.type)
                .prepend(types.supertype(currentClass.type))) {
            if (st != null && (st.hasTag(CLASS))) {
                Symbol sym = hiddenInInternal((ClassSymbol)st.tsym, types);
                if (sym == this) {
                    return this;
                } else if (sym != null) {
                    hiddenSym = sym;
                }
            }
        }
        return hiddenSym;
    }

    /** Is this symbol accessible in a given class?
     *  PRE: If symbol's owner is a interface,
     *       it is already assumed that the interface is a superinterface
     *       the given class.
     *  @param clazz  The class for which we want to establish membership.
     *                This must be a subclass of the member's owner.
     */
    public final boolean isAccessibleIn(Symbol clazz, Types types) {
        switch ((int)(flags_field & Flags.AccessFlags)) {
        default: // error recovery
        case PUBLIC:
            return true;
        case PRIVATE:
            return this.owner == clazz;
        case PROTECTED:
            // we model interfaces as extending Object
            return (clazz.flags() & INTERFACE) == 0;
        case 0:
            PackageSymbol thisPackage = this.packge();
            for (Symbol sup = clazz;
                 sup != null && sup != this.owner;
                 sup = types.supertype(sup.type).tsym) {
                while (sup.type.hasTag(TYPEVAR))
                    sup = sup.type.getUpperBound().tsym;
                if (sup.type.isErroneous())
                    return true; // error recovery
                if ((sup.flags() & COMPOUND) != 0)
                    continue;
                if (sup.packge() != thisPackage)
                    return false;
            }
            return (clazz.flags() & INTERFACE) == 0;
        }
    }

    /** Is this symbol inherited into a given class?
     *  PRE: If symbol's owner is a interface,
     *       it is already assumed that the interface is a superinterface
     *       of the given class.
     *  @param clazz  The class for which we want to establish membership.
     *                This must be a subclass of the member's owner.
     */
    public boolean isInheritedIn(Symbol clazz, Types types) {
        return isAccessibleIn(clazz, types);
    }

    /** The (variable or method) symbol seen as a member of given
     *  class type`site' (this might change the symbol's type).
     *  This is used exclusively for producing diagnostics.
     */
    public Symbol asMemberOf(Type site, Types types) {
        throw new AssertionError();
    }

    /** Does this method symbol override `other' symbol, when both are seen as
     *  members of class `origin'?  It is assumed that _other is a member
     *  of origin.
     *
     *  It is assumed that both symbols have the same name.  The static
     *  modifier is ignored for this test.
     *
     *  See JLS 8.4.6.1 (without transitivity) and 8.4.6.4
     */
    public boolean overrides(Symbol _other, TypeSymbol origin, Types types, boolean checkResult) {
        return false;
    }

    /** Complete the elaboration of this symbol's definition.
     */
    public void complete() throws CompletionFailure {
        if (completer != Completer.NULL_COMPLETER) {
            Completer c = completer;
            completer = Completer.NULL_COMPLETER;
            c.complete(this);
        }
    }

    public void apiComplete() throws CompletionFailure {
        try {
            complete();
        } catch (CompletionFailure cf) {
            cf.dcfh.handleAPICompletionFailure(cf);
        }
    }

    /** True if the symbol represents an entity that exists.
     */
    public boolean exists() {
        return true;
    }

    @DefinedBy(Api.LANGUAGE_MODEL)
    public Type asType() {
        return type;
    }

    @DefinedBy(Api.LANGUAGE_MODEL)
    public Symbol getEnclosingElement() {
        return owner;
    }

    @DefinedBy(Api.LANGUAGE_MODEL)
    public ElementKind getKind() {
        return ElementKind.OTHER;       // most unkind
    }

    @DefinedBy(Api.LANGUAGE_MODEL)
    public Set<Modifier> getModifiers() {
        apiComplete();
        return Flags.asModifierSet(flags());
    }

    @DefinedBy(Api.LANGUAGE_MODEL)
    public Name getSimpleName() {
        return name;
    }

    /**
     * This is the implementation for {@code
     * javax.lang.model.element.Element.getAnnotationMirrors()}.
     */
    @Override @DefinedBy(Api.LANGUAGE_MODEL)
    public List<Attribute.Compound> getAnnotationMirrors() {
        apiComplete();
        return getRawAttributes();
    }


    // TODO: getEnclosedElements should return a javac List, fix in FilteredMemberList
    @DefinedBy(Api.LANGUAGE_MODEL)
    public java.util.List<Symbol> getEnclosedElements() {
        return List.nil();
    }

    public List<TypeVariableSymbol> getTypeParameters() {
        ListBuffer<TypeVariableSymbol> l = new ListBuffer<>();
        for (Type t : type.getTypeArguments()) {
            Assert.check(t.tsym.getKind() == ElementKind.TYPE_PARAMETER);
            l.append((TypeVariableSymbol)t.tsym);
        }
        return l.toList();
    }

    public static class DelegatedSymbol<T extends Symbol> extends Symbol {
        protected T other;
        public DelegatedSymbol(T other) {
            super(other.kind, other.flags_field, other.name, other.type, other.owner);
            this.other = other;
        }
        public String toString() { return other.toString(); }
        public Symbol location() { return other.location(); }
        public Symbol location(Type site, Types types) { return other.location(site, types); }
        public Symbol baseSymbol() { return other; }
        public Type erasure(Types types) { return other.erasure(types); }
        public Type externalType(Types types) { return other.externalType(types); }
        public boolean isDirectlyOrIndirectlyLocal() { return other.isDirectlyOrIndirectlyLocal(); }
        public boolean isConstructor() { return other.isConstructor(); }
        public Name getQualifiedName() { return other.getQualifiedName(); }
        public Name flatName() { return other.flatName(); }
        public WriteableScope members() { return other.members(); }
        public boolean isInner() { return other.isInner(); }
        public boolean hasOuterInstance() { return other.hasOuterInstance(); }
        public ClassSymbol enclClass() { return other.enclClass(); }
        public ClassSymbol outermostClass() { return other.outermostClass(); }
        public PackageSymbol packge() { return other.packge(); }
        public boolean isSubClass(Symbol base, Types types) { return other.isSubClass(base, types); }
        public boolean isMemberOf(TypeSymbol clazz, Types types) { return other.isMemberOf(clazz, types); }
        public boolean isEnclosedBy(ClassSymbol clazz) { return other.isEnclosedBy(clazz); }
        public boolean isInheritedIn(Symbol clazz, Types types) { return other.isInheritedIn(clazz, types); }
        public Symbol asMemberOf(Type site, Types types) { return other.asMemberOf(site, types); }
        public void complete() throws CompletionFailure { other.complete(); }

        @DefinedBy(Api.LANGUAGE_MODEL)
        public <R, P> R accept(ElementVisitor<R, P> v, P p) {
            return other.accept(v, p);
        }

        public <R, P> R accept(Symbol.Visitor<R, P> v, P p) {
            return v.visitSymbol(other, p);
        }

        public T getUnderlyingSymbol() {
            return other;
        }
    }

    /** A base class for Symbols representing types.
     */
    public static abstract class TypeSymbol extends Symbol {
        public TypeSymbol(Kind kind, long flags, Name name, Type type, Symbol owner) {
            super(kind, flags, name, type, owner);
        }
        /** form a fully qualified name from a name and an owner
         */
        static public Name formFullName(Name name, Symbol owner) {
            if (owner == null) return name;
            if ((owner.kind != ERR) &&
                (owner.kind.matches(KindSelector.VAL_MTH) ||
                 (owner.kind == TYP && owner.type.hasTag(TYPEVAR))
                 )) return name;
            Name prefix = owner.getQualifiedName();
            if (prefix == null || prefix == prefix.table.names.empty)
                return name;
            else return prefix.append('.', name);
        }

        /** form a fully qualified name from a name and an owner, after
         *  converting to flat representation
         */
        static public Name formFlatName(Name name, Symbol owner) {
            if (owner == null || owner.kind.matches(KindSelector.VAL_MTH) ||
                (owner.kind == TYP && owner.type.hasTag(TYPEVAR))
                ) return name;
            char sep = owner.kind == TYP ? '$' : '.';
            Name prefix = owner.flatName();
            if (prefix == null || prefix == prefix.table.names.empty)
                return name;
            else return prefix.append(sep, name);
        }

        /**
         * A partial ordering between type symbols that refines the
         * class inheritance graph.
         *
         * Type variables always precede other kinds of symbols.
         */
        public final boolean precedes(TypeSymbol that, Types types) {
            if (this == that)
                return false;
            if (type.hasTag(that.type.getTag())) {
                if (type.hasTag(CLASS)) {
                    return
                        types.rank(that.type) < types.rank(this.type) ||
                        types.rank(that.type) == types.rank(this.type) &&
                        that.getQualifiedName().compareTo(this.getQualifiedName()) < 0;
                } else if (type.hasTag(TYPEVAR)) {
                    return types.isSubtype(this.type, that.type);
                }
            }
            return type.hasTag(TYPEVAR);
        }

        @Override @DefinedBy(Api.LANGUAGE_MODEL)
        public List<Symbol> getEnclosedElements() {
            List<Symbol> list = List.nil();
            if (kind == TYP && type.hasTag(TYPEVAR)) {
                return list;
            }
            apiComplete();
            for (Symbol sym : members().getSymbols(NON_RECURSIVE)) {
                sym.apiComplete();
                if ((sym.flags() & SYNTHETIC) == 0 && sym.owner == this && sym.kind != ERR) {
                    list = list.prepend(sym);
                }
            }
            return list;
        }

        public AnnotationTypeMetadata getAnnotationTypeMetadata() {
            Assert.error("Only on ClassSymbol");
            return null; //unreachable
        }

        public boolean isAnnotationType() { return false; }

        @Override
        public <R, P> R accept(Symbol.Visitor<R, P> v, P p) {
            return v.visitTypeSymbol(this, p);
        }
    }

    /**
     * Type variables are represented by instances of this class.
     */
    public static class TypeVariableSymbol
            extends TypeSymbol implements TypeParameterElement {

        public TypeVariableSymbol(long flags, Name name, Type type, Symbol owner) {
            super(TYP, flags, name, type, owner);
        }

        @DefinedBy(Api.LANGUAGE_MODEL)
        public ElementKind getKind() {
            return ElementKind.TYPE_PARAMETER;
        }

        @Override @DefinedBy(Api.LANGUAGE_MODEL)
        public Symbol getGenericElement() {
            return owner;
        }

        @DefinedBy(Api.LANGUAGE_MODEL)
        public List<Type> getBounds() {
            TypeVar t = (TypeVar)type;
            Type bound = t.getUpperBound();
            if (!bound.isCompound())
                return List.of(bound);
            ClassType ct = (ClassType)bound;
            if (!ct.tsym.erasure_field.isInterface()) {
                return ct.interfaces_field.prepend(ct.supertype_field);
            } else {
                // No superclass was given in bounds.
                // In this case, supertype is Object, erasure is first interface.
                return ct.interfaces_field;
            }
        }

        @Override @DefinedBy(Api.LANGUAGE_MODEL)
        public List<Attribute.Compound> getAnnotationMirrors() {
            // Declaration annotations on type variables are stored in type attributes
            // on the owner of the TypeVariableSymbol
            List<Attribute.TypeCompound> candidates = owner.getRawTypeAttributes();
            int index = owner.getTypeParameters().indexOf(this);
            List<Attribute.Compound> res = List.nil();
            for (Attribute.TypeCompound a : candidates) {
                if (isCurrentSymbolsAnnotation(a, index))
                    res = res.prepend(a);
            }

            return res.reverse();
        }

        // Helper to getAnnotation[s]
        @Override
        public <A extends Annotation> Attribute.Compound getAttribute(Class<A> annoType) {
            String name = annoType.getName();

            // Declaration annotations on type variables are stored in type attributes
            // on the owner of the TypeVariableSymbol
            List<Attribute.TypeCompound> candidates = owner.getRawTypeAttributes();
            int index = owner.getTypeParameters().indexOf(this);
            for (Attribute.TypeCompound anno : candidates)
                if (isCurrentSymbolsAnnotation(anno, index) &&
                    name.contentEquals(anno.type.tsym.flatName()))
                    return anno;

            return null;
        }
            //where:
            boolean isCurrentSymbolsAnnotation(Attribute.TypeCompound anno, int index) {
                return (anno.position.type == TargetType.CLASS_TYPE_PARAMETER ||
                        anno.position.type == TargetType.METHOD_TYPE_PARAMETER) &&
                        anno.position.parameter_index == index;
            }


        @Override @DefinedBy(Api.LANGUAGE_MODEL)
        public <R, P> R accept(ElementVisitor<R, P> v, P p) {
            return v.visitTypeParameter(this, p);
        }
    }
    /** A class for module symbols.
     */
    public static class ModuleSymbol extends TypeSymbol
            implements ModuleElement {

        public Name version;
        public JavaFileManager.Location sourceLocation;
        public JavaFileManager.Location classLocation;
        public JavaFileManager.Location patchLocation;
        public JavaFileManager.Location patchOutputLocation;

        /** All directives, in natural order. */
        public List<com.sun.tools.javac.code.Directive> directives;
        public List<com.sun.tools.javac.code.Directive.RequiresDirective> requires;
        public List<com.sun.tools.javac.code.Directive.ExportsDirective> exports;
        public List<com.sun.tools.javac.code.Directive.OpensDirective> opens;
        public List<com.sun.tools.javac.code.Directive.ProvidesDirective> provides;
        public List<com.sun.tools.javac.code.Directive.UsesDirective> uses;

        public ClassSymbol module_info;

        public PackageSymbol unnamedPackage;
        public Map<Name, PackageSymbol> visiblePackages;
        public Set<ModuleSymbol> readModules;
        public List<Symbol> enclosedPackages = List.nil();

        public Completer usesProvidesCompleter = Completer.NULL_COMPLETER;
        public final Set<ModuleFlags> flags = EnumSet.noneOf(ModuleFlags.class);
        public final Set<ModuleResolutionFlags> resolutionFlags = EnumSet.noneOf(ModuleResolutionFlags.class);

        /**
         * Create a ModuleSymbol with an associated module-info ClassSymbol.
         */
        public static ModuleSymbol create(Name name, Name module_info) {
            ModuleSymbol msym = new ModuleSymbol(name, null);
            ClassSymbol info = new ClassSymbol(Flags.MODULE, module_info, msym);
            info.fullname = formFullName(module_info, msym);
            info.flatname = info.fullname;
            info.members_field = WriteableScope.create(info);
            msym.module_info = info;
            return msym;
        }

        public ModuleSymbol(Name name, Symbol owner) {
            super(MDL, 0, name, null, owner);
            Assert.checkNonNull(name);
            this.type = new ModuleType(this);
        }

        @Override
        public int poolTag() {
            return ClassFile.CONSTANT_Module;
        }

        @Override @DefinedBy(Api.LANGUAGE_MODEL)
        public Name getSimpleName() {
            return Convert.shortName(name);
        }

        @Override @DefinedBy(Api.LANGUAGE_MODEL)
        public boolean isOpen() {
            return flags.contains(ModuleFlags.OPEN);
        }

        @Override @DefinedBy(Api.LANGUAGE_MODEL)
        public boolean isUnnamed() {
            return name.isEmpty() && owner == null;
        }

        @Override
        public boolean isDeprecated() {
            return hasDeprecatedAnnotation();
        }

        public boolean isNoModule() {
            return false;
        }

        @Override @DefinedBy(Api.LANGUAGE_MODEL)
        public ElementKind getKind() {
            return ElementKind.MODULE;
        }

        @Override @DefinedBy(Api.LANGUAGE_MODEL)
        public java.util.List<Directive> getDirectives() {
            apiComplete();
            completeUsesProvides();
            return Collections.unmodifiableList(directives);
        }

        public void completeUsesProvides() {
            if (usesProvidesCompleter != Completer.NULL_COMPLETER) {
                Completer c = usesProvidesCompleter;
                usesProvidesCompleter = Completer.NULL_COMPLETER;
                c.complete(this);
            }
        }

        @Override
        public ClassSymbol outermostClass() {
            return null;
        }

        @Override
        public String toString() {
            // TODO: the following strings should be localized
            // Do this with custom anon subtypes in Symtab
            String n = (name == null) ? "<unknown>"
                    : (name.isEmpty()) ? "<unnamed>"
                    : String.valueOf(name);
            return n;
        }

        @Override @DefinedBy(Api.LANGUAGE_MODEL)
        public <R, P> R accept(ElementVisitor<R, P> v, P p) {
            return v.visitModule(this, p);
        }

        @Override @DefinedBy(Api.LANGUAGE_MODEL)
        public List<Symbol> getEnclosedElements() {
            List<Symbol> list = List.nil();
            for (Symbol sym : enclosedPackages) {
                if (sym.members().anyMatch(m -> m.kind == TYP))
                    list = list.prepend(sym);
            }
            return list;
        }

        public void reset() {
            this.directives = null;
            this.requires = null;
            this.exports = null;
            this.provides = null;
            this.uses = null;
            this.visiblePackages = null;
        }

    }

    public enum ModuleFlags {
        OPEN(0x0020),
        SYNTHETIC(0x1000),
        MANDATED(0x8000);

        public static int value(Set<ModuleFlags> s) {
            int v = 0;
            for (ModuleFlags f: s)
                v |= f.value;
            return v;
        }

        private ModuleFlags(int value) {
            this.value = value;
        }

        public final int value;
    }

    public enum ModuleResolutionFlags {
        DO_NOT_RESOLVE_BY_DEFAULT(0x0001),
        WARN_DEPRECATED(0x0002),
        WARN_DEPRECATED_REMOVAL(0x0004),
        WARN_INCUBATING(0x0008);

        public static int value(Set<ModuleResolutionFlags> s) {
            int v = 0;
            for (ModuleResolutionFlags f: s)
                v |= f.value;
            return v;
        }

        private ModuleResolutionFlags(int value) {
            this.value = value;
        }

        public final int value;
    }

    /** A class for package symbols
     */
    public static class PackageSymbol extends TypeSymbol
        implements PackageElement {

        public WriteableScope members_field;
        public Name fullname;
        public ClassSymbol package_info; // see bug 6443073
        public ModuleSymbol modle;
        // the file containing the documentation comments for the package
        public JavaFileObject sourcefile;

        public PackageSymbol(Name name, Type type, Symbol owner) {
            super(PCK, 0, name, type, owner);
            this.members_field = null;
            this.fullname = formFullName(name, owner);
        }

        public PackageSymbol(Name name, Symbol owner) {
            this(name, null, owner);
            this.type = new PackageType(this);
        }

        public String toString() {
            return fullname.toString();
        }

        @DefinedBy(Api.LANGUAGE_MODEL)
        public Name getQualifiedName() {
            return fullname;
        }

        @DefinedBy(Api.LANGUAGE_MODEL)
        public boolean isUnnamed() {
            return name.isEmpty() && owner != null;
        }

        public WriteableScope members() {
            complete();
            return members_field;
        }

        @Override
        public int poolTag() {
            return ClassFile.CONSTANT_Package;
        }

        public long flags() {
            complete();
            return flags_field;
        }

        @Override
        public List<Attribute.Compound> getRawAttributes() {
            complete();
            if (package_info != null) {
                package_info.complete();
                mergeAttributes();
            }
            return super.getRawAttributes();
        }

        private void mergeAttributes() {
            if (metadata == null &&
                package_info.metadata != null) {
                metadata = new SymbolMetadata(this);
                metadata.setAttributes(package_info.metadata);
            }
        }

        /** A package "exists" if a type or package that exists has
         *  been seen within it.
         */
        public boolean exists() {
            return (flags_field & EXISTS) != 0;
        }

        @DefinedBy(Api.LANGUAGE_MODEL)
        public ElementKind getKind() {
            return ElementKind.PACKAGE;
        }

        @DefinedBy(Api.LANGUAGE_MODEL)
        public Symbol getEnclosingElement() {
            return modle != null && !modle.isNoModule() ? modle : null;
        }

        @DefinedBy(Api.LANGUAGE_MODEL)
        public <R, P> R accept(ElementVisitor<R, P> v, P p) {
            return v.visitPackage(this, p);
        }

        public <R, P> R accept(Symbol.Visitor<R, P> v, P p) {
            return v.visitPackageSymbol(this, p);
        }

        /**Resets the Symbol into the state good for next round of annotation processing.*/
        public void reset() {
            metadata = null;
        }

    }

    public static class RootPackageSymbol extends PackageSymbol {
        public final MissingInfoHandler missingInfoHandler;
        public final boolean allowPrivateInvokeVirtual;

        public RootPackageSymbol(Name name, Symbol owner,
                                 MissingInfoHandler missingInfoHandler,
                                 boolean allowPrivateInvokeVirtual) {
            super(name, owner);
            this.missingInfoHandler = missingInfoHandler;
            this.allowPrivateInvokeVirtual = allowPrivateInvokeVirtual;
        }

    }

    /** A class for class symbols
     */
    public static class ClassSymbol extends TypeSymbol implements TypeElement {

        /** a scope for all class members; variables, methods and inner classes
         *  type parameters are not part of this scope
         */
        public WriteableScope members_field;

        /** the fully qualified name of the class, i.e. pck.outer.inner.
         *  null for anonymous classes
         */
        public Name fullname;

        /** the fully qualified name of the class after converting to flat
         *  representation, i.e. pck.outer$inner,
         *  set externally for local and anonymous classes
         */
        public Name flatname;

        /** the sourcefile where the class came from
         */
        public JavaFileObject sourcefile;

        /** the classfile from where to load this class
         *  this will have extension .class or .java
         */
        public JavaFileObject classfile;

        /** the list of translated local classes (used for generating
         * InnerClasses attribute)
         */
        public List<ClassSymbol> trans_local;

        /** the annotation metadata attached to this class */
        private AnnotationTypeMetadata annotationTypeMetadata;

        /* the list of any of record components, only non empty if the class is a record
         * and it has at least one record component
         */
        private List<RecordComponent> recordComponents = List.nil();

        /* the 'other' projection: If 'this' is an inline class then 'projection' is its reference projection
           and vice versa.
         */
        public ClassSymbol projection;


        // sealed classes related fields
        /** The classes, or interfaces, permitted to extend this class, or interface
         */
        public List<Symbol> permitted;

        public boolean isPermittedExplicit = false;

        public ClassSymbol(long flags, Name name, Type type, Symbol owner) {
            super(TYP, flags, name, type, owner);
            this.members_field = null;
            this.fullname = formFullName(name, owner);
            this.flatname = formFlatName(name, owner);
            this.sourcefile = null;
            this.classfile = null;
            this.annotationTypeMetadata = AnnotationTypeMetadata.notAnAnnotationType();
            this.permitted = List.nil();
        }

        public ClassSymbol(long flags, Name name, Symbol owner) {
            this(
                flags,
                name,
                new ClassType(Type.noType, null, null),
                owner);
            this.type.tsym = this;
        }

        /** The Java source which this symbol represents.
         */
        public String toString() {
            return className();
        }

        public long flags() {
            complete();
            return flags_field;
        }

        public WriteableScope members() {
            complete();
            return members_field;
        }

        @Override
        public List<Attribute.Compound> getRawAttributes() {
            complete();
            return super.getRawAttributes();
        }

        @Override
        public List<Attribute.TypeCompound> getRawTypeAttributes() {
            complete();
            return super.getRawTypeAttributes();
        }

        public Type erasure(Types types) {
            if (erasure_field == null)
                erasure_field = new ClassType(types.erasure(type.getEnclosingType()),
                                              List.nil(), this,
                                              type.getMetadata());
            return erasure_field;
        }

        public String className() {
            if (name.isEmpty())
                return
                    Log.getLocalizedString("anonymous.class", flatname);

                return fullname.toString();
        }

        @DefinedBy(Api.LANGUAGE_MODEL)
        public Name getQualifiedName() {
            return fullname;
        }

        @Override @DefinedBy(Api.LANGUAGE_MODEL)
        public List<Symbol> getEnclosedElements() {
            List<Symbol> result = super.getEnclosedElements();
            if (!recordComponents.isEmpty()) {
                List<RecordComponent> reversed = recordComponents.reverse();
                for (RecordComponent rc : reversed) {
                    result = result.prepend(rc);
                }
            }
            return result;
        }

        public Name flatName() {
            return flatname;
        }

        public boolean isSubClass(Symbol base, Types types) {
            if (this == base) {
                return true;
            } else if ((base.flags() & INTERFACE) != 0) {
                for (Type t = type; t.hasTag(CLASS); t = types.supertype(t))
                    for (List<Type> is = types.interfaces(t);
                         is.nonEmpty();
                         is = is.tail)
                        if (is.head.tsym.isSubClass(base, types)) return true;
            } else {
                for (Type t = type; t.hasTag(CLASS); t = types.supertype(t))
                    if (t.tsym == base) return true;
            }
            return false;
        }

        /** Complete the elaboration of this symbol's definition.
         */
        public void complete() throws CompletionFailure {
            Completer origCompleter = completer;
            try {
                super.complete();
            } catch (CompletionFailure ex) {
                ex.dcfh.classSymbolCompleteFailed(this, origCompleter);
                // quiet error recovery
                flags_field |= (PUBLIC|STATIC);
                this.type = new ErrorType(this, Type.noType);
                throw ex;
            }
        }

        @DefinedBy(Api.LANGUAGE_MODEL)
        public List<Type> getInterfaces() {
            apiComplete();
            if (type instanceof ClassType) {
                ClassType t = (ClassType)type;
                if (t.interfaces_field == null) // FIXME: shouldn't be null
                    t.interfaces_field = List.nil();
                if (t.all_interfaces_field != null)
                    return Type.getModelTypes(t.all_interfaces_field);
                return t.interfaces_field;
            } else {
                return List.nil();
            }
        }

        @DefinedBy(Api.LANGUAGE_MODEL)
        public Type getSuperclass() {
            apiComplete();
            if (type instanceof ClassType) {
                ClassType t = (ClassType)type;
                if (t.supertype_field == null) // FIXME: shouldn't be null
                    t.supertype_field = Type.noType;
                // An interface has no superclass; its supertype is Object.
                return t.isInterface()
                    ? Type.noType
                    : t.supertype_field.getModelType();
            } else {
                return Type.noType;
            }
        }

        /**
         * Returns the next class to search for inherited annotations or {@code null}
         * if the next class can't be found.
         */
        private ClassSymbol getSuperClassToSearchForAnnotations() {

            Type sup = getSuperclass();

            if (!sup.hasTag(CLASS) || sup.isErroneous())
                return null;

            return (ClassSymbol) sup.tsym;
        }


        @Override
        protected <A extends Annotation> A[] getInheritedAnnotations(Class<A> annoType) {

            ClassSymbol sup = getSuperClassToSearchForAnnotations();

            return sup == null ? super.getInheritedAnnotations(annoType)
                               : sup.getAnnotationsByType(annoType);
        }


        @DefinedBy(Api.LANGUAGE_MODEL)
        @SuppressWarnings("preview")
        public ElementKind getKind() {
            apiComplete();
            long flags = flags();
            if ((flags & ANNOTATION) != 0)
                return ElementKind.ANNOTATION_TYPE;
            else if ((flags & INTERFACE) != 0)
                return ElementKind.INTERFACE;
            else if ((flags & ENUM) != 0)
                return ElementKind.ENUM;
            else if ((flags & RECORD) != 0)
                return ElementKind.RECORD;
            else
                return ElementKind.CLASS;
        }

        @Override @DefinedBy(Api.LANGUAGE_MODEL)
        public Set<Modifier> getModifiers() {
            apiComplete();
            long flags = flags();
            return Flags.asModifierSet(flags & ~DEFAULT);
        }

        public RecordComponent getRecordComponent(VarSymbol field) {
            for (RecordComponent rc : recordComponents) {
                if (rc.name == field.name) {
                    return rc;
                }
            }
            return null;
        }

        public RecordComponent getRecordComponent(JCVariableDecl var, boolean addIfMissing, List<JCAnnotation> annotations) {
            for (RecordComponent rc : recordComponents) {
                /* it could be that a record erroneously declares two record components with the same name, in that
                 * case we need to use the position to disambiguate
                 */
                if (rc.name == var.name && var.pos == rc.pos) {
                    return rc;
                }
            }
            RecordComponent rc = null;
            if (addIfMissing) {
                recordComponents = recordComponents.append(rc = new RecordComponent(var.sym, annotations));
            }
            return rc;
        }

        @Override @DefinedBy(Api.LANGUAGE_MODEL)
        @SuppressWarnings("preview")
        public List<? extends RecordComponent> getRecordComponents() {
            return recordComponents;
        }

        public void setRecordComponents(List<RecordComponent> recordComponents) {
            this.recordComponents = recordComponents;
        }

        @DefinedBy(Api.LANGUAGE_MODEL)
        public NestingKind getNestingKind() {
            apiComplete();
            if (owner.kind == PCK)
                return NestingKind.TOP_LEVEL;
            else if (name.isEmpty())
                return NestingKind.ANONYMOUS;
            else if (owner.kind == MTH)
                return NestingKind.LOCAL;
            else
                return NestingKind.MEMBER;
        }

        @Override
        protected <A extends Annotation> Attribute.Compound getAttribute(final Class<A> annoType) {

            Attribute.Compound attrib = super.getAttribute(annoType);

            boolean inherited = annoType.isAnnotationPresent(Inherited.class);
            if (attrib != null || !inherited)
                return attrib;

            // Search supertypes
            ClassSymbol superType = getSuperClassToSearchForAnnotations();
            return superType == null ? null
                                     : superType.getAttribute(annoType);
        }

        @DefinedBy(Api.LANGUAGE_MODEL)
        public <R, P> R accept(ElementVisitor<R, P> v, P p) {
            return v.visitType(this, p);
        }

        public <R, P> R accept(Symbol.Visitor<R, P> v, P p) {
            return v.visitClassSymbol(this, p);
        }

        public void markAbstractIfNeeded(Types types) {
            if (types.enter.getEnv(this) != null &&
                (flags() & ENUM) != 0 && types.supertype(type).tsym == types.syms.enumSym &&
                (flags() & (FINAL | ABSTRACT)) == 0) {
                if (types.firstUnimplementedAbstract(this) != null)
                    // add the ABSTRACT flag to an enum
                    flags_field |= ABSTRACT;
            }
        }

        /**Resets the Symbol into the state good for next round of annotation processing.*/
        public void reset() {
            kind = TYP;
            erasure_field = null;
            members_field = null;
            flags_field = 0;
            if (type instanceof ClassType) {
                ClassType t = (ClassType)type;
                t.setEnclosingType(Type.noType);
                t.rank_field = -1;
                t.typarams_field = null;
                t.allparams_field = null;
                t.supertype_field = null;
                t.interfaces_field = null;
                t.all_interfaces_field = null;
            }
            clearAnnotationMetadata();
        }

        public void clearAnnotationMetadata() {
            metadata = null;
            annotationTypeMetadata = AnnotationTypeMetadata.notAnAnnotationType();
        }

        @Override
        public AnnotationTypeMetadata getAnnotationTypeMetadata() {
            return annotationTypeMetadata;
        }

        @Override
        public boolean isAnnotationType() {
            return (flags_field & Flags.ANNOTATION) != 0;
        }

        public void setAnnotationTypeMetadata(AnnotationTypeMetadata a) {
            Assert.checkNonNull(a);
            Assert.check(!annotationTypeMetadata.isMetadataForAnnotationType());
            this.annotationTypeMetadata = a;
        }

        public boolean isRecord() {
            return (flags_field & RECORD) != 0;
        }

        @Override
        public boolean isReferenceProjection() {
            return projection != null && projection.isPrimitiveClass();
        }

        @Override
        public ClassSymbol valueProjection() {
            return isReferenceProjection() ? projection : null;
        }

        @Override
        public ClassSymbol referenceProjection() {
<<<<<<< HEAD
=======
            if (!isPrimitiveClass())
                return null;
>>>>>>> e31335fa

            if (projection != null)
                return projection;

            ClassType ct = (ClassType) this.type;
            ClassType projectedType = new ClassType(ct.getEnclosingType(), ct.typarams_field, null);
            projectedType.allparams_field = ct.allparams_field;
            projectedType.supertype_field = ct.supertype_field;

            projectedType.interfaces_field = ct.interfaces_field;
            projectedType.all_interfaces_field = ct.all_interfaces_field;
            projectedType.projection = ct;
            ct.projection = projectedType;

            Name projectionName = this.name.append('$', this.name.table.names.ref);
<<<<<<< HEAD
            long projectionFlags = (this.flags_field & ~(VALUE | UNATTRIBUTED | FINAL)) | SEALED;
=======
            long projectionFlags = (this.flags() & ~(PRIMITIVE_CLASS | UNATTRIBUTED | FINAL)) | SEALED;
>>>>>>> e31335fa

            projection = new ClassSymbol(projectionFlags, projectionName, projectedType, this.owner);
            projection.members_field = WriteableScope.create(projection);
            if (this.completer == Completer.NULL_COMPLETER) {
                for (Symbol s : this.members().getSymbols(s -> (s.kind == MTH || s.kind == VAR), NON_RECURSIVE)) {
                    Symbol clone = null;
                    if (s.kind == MTH) {
                        MethodSymbol valMethod = (MethodSymbol)s;
                        MethodSymbol refMethod = valMethod.clone(projection);
                        valMethod.projection = refMethod;
                        refMethod.projection = valMethod;
                        clone = refMethod;
                    } else if (s.kind == VAR) {
                        VarSymbol valVar = (VarSymbol)s;
                        VarSymbol refVar = valVar.clone(projection);
                        valVar.projection = refVar;
                        refVar.projection = valVar;
                        clone = refVar;
                    }
                    projection.members_field.enter(clone);
                }
            }

            projection.completer = new Completer() {
                @Override
                public void complete(Symbol sym) throws CompletionFailure {
                    ClassSymbol.this.complete();
                }

                @Override
                public boolean isTerminal() {
                    return ClassSymbol.this.completer.isTerminal();
                }
            };

            projection.sourcefile = this.sourcefile;
            projection.flatname = this.flatname.append('$', this.name.table.names.ref);
            projection.permitted = List.of(this);
            projection.projection = this;
            projectedType.tsym = projection;
            return projection;
        }

        @DefinedBy(Api.LANGUAGE_MODEL)
        public List<Type> getPermittedSubclasses() {
            return permitted.map(s -> s.type);
        }
    }


    /** A class for variable symbols
     */
    public static class VarSymbol extends Symbol implements VariableElement {

        /** The variable's declaration position.
         */
        public int pos = Position.NOPOS;

        /** The variable's address. Used for different purposes during
         *  flow analysis, translation and code generation.
         *  Flow analysis:
         *    If this is a blank final or local variable, its sequence number.
         *  Translation:
         *    If this is a private field, its access number.
         *  Code generation:
         *    If this is a local variable, its logical slot number.
         */
        public int adr = -1;

        /* The 'other' projection: If 'this' is a field of an inline class, then 'projection' is the
           its doppleganger in its referene projection class and vice versa.
        */
        public VarSymbol projection;

        /** Construct a variable symbol, given its flags, name, type and owner.
         */
        public VarSymbol(long flags, Name name, Type type, Symbol owner) {
            super(VAR, flags, name, type, owner);
        }

        @Override
        public int poolTag() {
            return ClassFile.CONSTANT_Fieldref;
        }

        public MethodHandleSymbol asMethodHandle(boolean getter) {
            return new MethodHandleSymbol(this, getter);
        }

        /** Clone this symbol with new owner.
         */
        public VarSymbol clone(Symbol newOwner) {
            VarSymbol v = new VarSymbol(flags_field, name, type, newOwner) {
                @Override
                public Symbol baseSymbol() {
                    return VarSymbol.this;
                }

                @Override
                public Object poolKey(Types types) {
                    return new Pair<>(newOwner, baseSymbol());
                }
            };
            v.pos = pos;
            v.adr = adr;
            v.data = data;
            v.projection = projection;
//          System.out.println("clone " + v + " in " + newOwner);//DEBUG
            return v;
        }

        public String toString() {
            return name.toString();
        }

        public Symbol asMemberOf(Type site, Types types) {
            return new VarSymbol(flags_field, name, types.memberType(site, this), owner);
        }

        @DefinedBy(Api.LANGUAGE_MODEL)
        public ElementKind getKind() {
            long flags = flags();
            if ((flags & PARAMETER) != 0) {
                if (isExceptionParameter())
                    return ElementKind.EXCEPTION_PARAMETER;
                else
                    return ElementKind.PARAMETER;
            } else if ((flags & ENUM) != 0) {
                return ElementKind.ENUM_CONSTANT;
            } else if (owner.kind == TYP || owner.kind == ERR) {
                return ElementKind.FIELD;
            } else if (isResourceVariable()) {
                return ElementKind.RESOURCE_VARIABLE;
            } else if ((flags & MATCH_BINDING) != 0) {
                @SuppressWarnings("preview")
                ElementKind kind = ElementKind.BINDING_VARIABLE;
                return kind;
            } else {
                return ElementKind.LOCAL_VARIABLE;
            }
        }

        @DefinedBy(Api.LANGUAGE_MODEL)
        public <R, P> R accept(ElementVisitor<R, P> v, P p) {
            return v.visitVariable(this, p);
        }

        @DefinedBy(Api.LANGUAGE_MODEL)
        public Object getConstantValue() { // Mirror API
            return Constants.decode(getConstValue(), type);
        }

        public void setLazyConstValue(final Env<AttrContext> env,
                                      final Attr attr,
                                      final JCVariableDecl variable)
        {
            setData((Callable<Object>)() -> attr.attribLazyConstantValue(env, variable, type));
        }

        @Override
        public VarSymbol referenceProjection() {
            return this.owner.isPrimitiveClass() ?
                    this.owner.referenceProjection() != null ? projection : null
                               : null;
        }

        @Override
        public VarSymbol valueProjection() {
            return  projection != null ? projection.owner.isPrimitiveClass() ? projection : null: null;
        }

        /**
         * The variable's constant value, if this is a constant.
         * Before the constant value is evaluated, it points to an
         * initializer environment.  If this is not a constant, it can
         * be used for other stuff.
         */
        private Object data;

        public boolean isExceptionParameter() {
            return data == ElementKind.EXCEPTION_PARAMETER;
        }

        public boolean isResourceVariable() {
            return data == ElementKind.RESOURCE_VARIABLE;
        }

        public Object getConstValue() {
            // TODO: Consider if getConstValue and getConstantValue can be collapsed
            if (data == ElementKind.EXCEPTION_PARAMETER ||
                data == ElementKind.RESOURCE_VARIABLE) {
                return null;
            } else if (data instanceof Callable<?>) {
                // In this case, this is a final variable, with an as
                // yet unevaluated initializer.
                Callable<?> eval = (Callable<?>)data;
                data = null; // to make sure we don't evaluate this twice.
                try {
                    data = eval.call();
                } catch (Exception ex) {
                    throw new AssertionError(ex);
                }
            }
            return data;
        }

        public void setData(Object data) {
            Assert.check(!(data instanceof Env<?>), this);
            this.data = data;
        }

        public <R, P> R accept(Symbol.Visitor<R, P> v, P p) {
            return v.visitVarSymbol(this, p);
        }
    }

    @SuppressWarnings("preview")
    public static class RecordComponent extends VarSymbol implements RecordComponentElement {
        public MethodSymbol accessor;
        public JCTree.JCMethodDecl accessorMeth;
        /* the original annotations applied to the record component
         */
        private final List<JCAnnotation> originalAnnos;
        /* if the user happens to erroneously declare two components with the same name, we need a way to differentiate
         * them, the code will fail anyway but we need to keep the information for better error recovery
         */
        private final int pos;

        private final boolean isVarargs;

        /**
         * Construct a record component, given its flags, name, type and owner.
         */
        public RecordComponent(Name name, Type type, Symbol owner) {
            super(PUBLIC, name, type, owner);
            pos = -1;
            originalAnnos = List.nil();
            isVarargs = false;
        }

        public RecordComponent(VarSymbol field, List<JCAnnotation> annotations) {
            super(PUBLIC, field.name, field.type, field.owner);
            this.originalAnnos = annotations;
            this.pos = field.pos;
            /* it is better to store the original information for this one, instead of relying
             * on the info in the type of the symbol. This is because on the presence of APs
             * the symbol will be blown out and we won't be able to know if the original
             * record component was declared varargs or not.
             */
            this.isVarargs = type.hasTag(TypeTag.ARRAY) && ((ArrayType)type).isVarargs();
        }

        public List<JCAnnotation> getOriginalAnnos() { return originalAnnos; }

        public boolean isVarargs() {
            return isVarargs;
        }

        @Override @DefinedBy(Api.LANGUAGE_MODEL)
        @SuppressWarnings("preview")
        public ElementKind getKind() {
            return ElementKind.RECORD_COMPONENT;
        }

        @Override @DefinedBy(Api.LANGUAGE_MODEL)
        public ExecutableElement getAccessor() {
            return accessor;
        }

        @Override @DefinedBy(Api.LANGUAGE_MODEL)
        @SuppressWarnings("preview")
        public <R, P> R accept(ElementVisitor<R, P> v, P p) {
            return v.visitRecordComponent(this, p);
        }
    }

    public static class ParamSymbol extends VarSymbol {
        public ParamSymbol(long flags, Name name, Type type, Symbol owner) {
            super(flags, name, type, owner);
        }

        @Override
        public Name getSimpleName() {
            if ((flags_field & NAME_FILLED) == 0) {
                flags_field |= NAME_FILLED;
                Symbol rootPack = this;
                while (rootPack != null && !(rootPack instanceof RootPackageSymbol)) {
                    rootPack = rootPack.owner;
                }
                if (rootPack != null) {
                    Name inferredName =
                            ((RootPackageSymbol) rootPack).missingInfoHandler.getParameterName(this);
                    if (inferredName != null) {
                        this.name = inferredName;
                    }
                }
            }
            return super.getSimpleName();
        }

    }

    public static class BindingSymbol extends VarSymbol {

        public BindingSymbol(long flags, Name name, Type type, Symbol owner) {
            super(flags | Flags.HASINIT | Flags.MATCH_BINDING, name, type, owner);
        }

        public boolean isAliasFor(BindingSymbol b) {
            return aliases().containsAll(b.aliases());
        }

        List<BindingSymbol> aliases() {
            return List.of(this);
        }

        public void preserveBinding() {
            flags_field |= Flags.MATCH_BINDING_TO_OUTER;
        }

        public boolean isPreserved() {
            return (flags_field & Flags.MATCH_BINDING_TO_OUTER) != 0;
        }
    }

    /** A class for method symbols.
     */
    public static class MethodSymbol extends Symbol implements ExecutableElement {

        /** The code of the method. */
        public Code code = null;

        /** The extra (synthetic/mandated) parameters of the method. */
        public List<VarSymbol> extraParams = List.nil();

        /** The captured local variables in an anonymous class */
        public List<VarSymbol> capturedLocals = List.nil();

        /** The parameters of the method. */
        public List<VarSymbol> params = null;

        /** For an annotation type element, its default value if any.
         *  The value is null if none appeared in the method
         *  declaration.
         */
        public Attribute defaultValue = null;

        /* The 'other' projection: If 'this' is a method of an inline class, then 'projection' is the
           its doppleganger in its referene projection class and vice versa.
        */
        public MethodSymbol projection;

        /** Construct a method symbol, given its flags, name, type and owner.
         */
        public MethodSymbol(long flags, Name name, Type type, Symbol owner) {
            super(MTH, flags, name, type, owner);
            if (owner.type.hasTag(TYPEVAR)) Assert.error(owner + "." + name);
        }

        /** Clone this symbol with new owner.
         */
        public MethodSymbol clone(Symbol newOwner) {
            MethodSymbol m = new MethodSymbol(flags_field, name, type, newOwner) {
                @Override
                public Symbol baseSymbol() {
                    return MethodSymbol.this;
                }

                @Override
                public Object poolKey(Types types) {
                    return new Pair<>(newOwner, baseSymbol());
                }
            };
            m.code = code;
            m.projection = projection;
            return m;
        }

        @Override @DefinedBy(Api.LANGUAGE_MODEL)
        public Set<Modifier> getModifiers() {
            long flags = flags();
            return Flags.asModifierSet((flags & DEFAULT) != 0 ? flags & ~ABSTRACT : flags);
        }

        /** The Java source which this symbol represents.
         */
        public String toString() {
            if ((flags() & BLOCK) != 0) {
                return owner.name.toString();
            } else {
                String s = (name == name.table.names.init)
                    ? owner.name.toString()
                    : name.toString();
                if (type != null) {
                    if (type.hasTag(FORALL))
                        s = "<" + ((ForAll)type).getTypeArguments() + ">" + s;
                    s += "(" + type.argtypes((flags() & VARARGS) != 0) + ")";
                }
                return s;
            }
        }

        @Override
        public int poolTag() {
            return owner.isInterface() ?
                    ClassFile.CONSTANT_InterfaceMethodref : ClassFile.CONSTANT_Methodref;
        }

        public boolean isHandle() {
            return false;
        }


        public MethodHandleSymbol asHandle() {
            return new MethodHandleSymbol(this);
        }

        /** find a symbol that this (proxy method) symbol implements.
         *  @param    c       The class whose members are searched for
         *                    implementations
         */
        public Symbol implemented(TypeSymbol c, Types types) {
            Symbol impl = null;
            for (List<Type> is = types.interfaces(c.type);
                 impl == null && is.nonEmpty();
                 is = is.tail) {
                TypeSymbol i = is.head.tsym;
                impl = implementedIn(i, types);
                if (impl == null)
                    impl = implemented(i, types);
            }
            return impl;
        }

        public Symbol implementedIn(TypeSymbol c, Types types) {
            Symbol impl = null;
            for (Symbol sym : c.members().getSymbolsByName(name)) {
                if (this.overrides(sym, (TypeSymbol)owner, types, true) &&
                    // FIXME: I suspect the following requires a
                    // subst() for a parametric return type.
                    types.isSameType(type.getReturnType(),
                                     types.memberType(owner.type, sym).getReturnType())) {
                    impl = sym;
                }
            }
            return impl;
        }

        /** Will the erasure of this method be considered by the VM to
         *  override the erasure of the other when seen from class `origin'?
         */
        public boolean binaryOverrides(Symbol _other, TypeSymbol origin, Types types) {
            if (isConstructor() || _other.kind != MTH) return false;

            if (this == _other) return true;
            MethodSymbol other = (MethodSymbol)_other;

            // check for a direct implementation
            if (other.isOverridableIn((TypeSymbol)owner) &&
                types.asSuper(owner.type, other.owner) != null &&
                types.isSameType(erasure(types), other.erasure(types)))
                return true;

            // check for an inherited implementation
            return
                (flags() & ABSTRACT) == 0 &&
                other.isOverridableIn(origin) &&
                this.isMemberOf(origin, types) &&
                types.isSameType(erasure(types), other.erasure(types));
        }

        /** The implementation of this (abstract) symbol in class origin,
         *  from the VM's point of view, null if method does not have an
         *  implementation in class.
         *  @param origin   The class of which the implementation is a member.
         */
        public MethodSymbol binaryImplementation(ClassSymbol origin, Types types) {
            for (TypeSymbol c = origin; c != null; c = types.supertype(c.type).tsym) {
                for (Symbol sym : c.members().getSymbolsByName(name)) {
                    if (sym.kind == MTH &&
                        ((MethodSymbol)sym).binaryOverrides(this, origin, types))
                        return (MethodSymbol)sym;
                }
            }
            return null;
        }

        /** Does this symbol override `other' symbol, when both are seen as
         *  members of class `origin'?  It is assumed that _other is a member
         *  of origin.
         *
         *  It is assumed that both symbols have the same name.  The static
         *  modifier is ignored for this test.
         *
         *  A quirk in the works is that if the receiver is a method symbol for
         *  an inherited abstract method we answer false summarily all else being
         *  immaterial. Abstract "own" methods (i.e `this' is a direct member of
         *  origin) don't get rejected as summarily and are put to test against the
         *  suitable criteria.
         *
         *  See JLS 8.4.6.1 (without transitivity) and 8.4.6.4
         */
        public boolean overrides(Symbol _other, TypeSymbol origin, Types types, boolean checkResult) {
            return overrides(_other, origin, types, checkResult, true);
        }

        /** Does this symbol override `other' symbol, when both are seen as
         *  members of class `origin'?  It is assumed that _other is a member
         *  of origin.
         *
         *  Caveat: If `this' is an abstract inherited member of origin, it is
         *  deemed to override `other' only when `requireConcreteIfInherited'
         *  is false.
         *
         *  It is assumed that both symbols have the same name.  The static
         *  modifier is ignored for this test.
         *
         *  See JLS 8.4.6.1 (without transitivity) and 8.4.6.4
         */
        public boolean overrides(Symbol _other, TypeSymbol origin, Types types, boolean checkResult,
                                            boolean requireConcreteIfInherited) {
            if (isConstructor() || _other.kind != MTH) return false;


            /* If any inline types are involved, ask the same question in the reference universe,
               where the hierarchy is navigable
            */
            if (origin.isPrimitiveClass())
                origin = (TypeSymbol) origin.referenceProjection();

            if (this.owner.isPrimitiveClass()) {
                return this.projection != null &&
                        this.projection.overrides(_other, origin, types, checkResult, requireConcreteIfInherited);
            }

            if (this == _other) return true;
            MethodSymbol other = (MethodSymbol)_other;

            // check for a direct implementation
            if (other.isOverridableIn((TypeSymbol)owner) &&
                types.asSuper(owner.type, other.owner) != null) {
                Type mt = types.memberType(owner.type, this);
                Type ot = types.memberType(owner.type, other);
                if (types.isSubSignature(mt, ot)) {
                    if (!checkResult)
                        return true;
                    if (types.returnTypeSubstitutable(mt, ot))
                        return true;
                }
            }

            // check for an inherited implementation
            if (((flags() & ABSTRACT) != 0 && requireConcreteIfInherited) ||
                    ((other.flags() & ABSTRACT) == 0 && (other.flags() & DEFAULT) == 0) ||
                    !other.isOverridableIn(origin) ||
                    !this.isMemberOf(origin, types))
                return false;

            // assert types.asSuper(origin.type, other.owner) != null;
            Type mt = types.memberType(origin.type, this);
            Type ot = types.memberType(origin.type, other);
            return
                types.isSubSignature(mt, ot) &&
                (!checkResult || types.resultSubtype(mt, ot, types.noWarnings));
        }

        private boolean isOverridableIn(TypeSymbol origin) {
            // JLS 8.4.6.1
            switch ((int)(flags_field & Flags.AccessFlags)) {
            case Flags.PRIVATE:
                return false;
            case Flags.PUBLIC:
                return !this.owner.isInterface() ||
                        (flags_field & STATIC) == 0;
            case Flags.PROTECTED:
                return (origin.flags() & INTERFACE) == 0;
            case 0:
                // for package private: can only override in the same
                // package
                return
                    this.packge() == origin.packge() &&
                    (origin.flags() & INTERFACE) == 0;
            default:
                return false;
            }
        }

        @Override
        public boolean isInheritedIn(Symbol clazz, Types types) {

            /* If any inline types are involved, ask the same question in the reference universe,
               where the hierarchy is navigable
            */
            if (clazz.isPrimitiveClass())
                clazz = clazz.referenceProjection();
            if (this.owner.isPrimitiveClass())
                return this.projection.isInheritedIn(clazz, types);

            switch ((int)(flags_field & Flags.AccessFlags)) {
                case PUBLIC:
                    return !this.owner.isInterface() ||
                            clazz == owner ||
                            (flags_field & STATIC) == 0;
                default:
                    return super.isInheritedIn(clazz, types);
            }
        }

        public boolean isLambdaMethod() {
            return (flags() & LAMBDA_METHOD) == LAMBDA_METHOD;
        }

        @Override
        public MethodSymbol referenceProjection() {
            return this.owner.isPrimitiveClass() ?
                    this.owner.referenceProjection() != null ? projection : null
                    : null;
        }

        @Override
        public MethodSymbol valueProjection() {
            return  projection != null ? projection.owner.isPrimitiveClass() ? projection : null : null;
        }

        /** override this method to point to the original enclosing method if this method symbol represents a synthetic
         *  lambda method
         */
        public MethodSymbol originalEnclosingMethod() {
            return this;
        }

        /** The implementation of this (abstract) symbol in class origin;
         *  null if none exists. Synthetic methods are not considered
         *  as possible implementations.
         */
        public MethodSymbol implementation(TypeSymbol origin, Types types, boolean checkResult) {
            return implementation(origin, types, checkResult, implementation_filter);
        }
        // where
            public static final Filter<Symbol> implementation_filter = s ->
                    s.kind == MTH && (s.flags() & SYNTHETIC) == 0;

        public MethodSymbol implementation(TypeSymbol origin, Types types, boolean checkResult, Filter<Symbol> implFilter) {
            MethodSymbol res = types.implementation(this, origin, checkResult, implFilter);
            if (res != null)
                return res;
            // if origin is derived from a raw type, we might have missed
            // an implementation because we do not know enough about instantiations.
            // in this case continue with the supertype as origin.
            if (types.isDerivedRaw(origin.type) && !origin.isInterface())
                return implementation(types.supertype(origin.type).tsym, types, checkResult);
            else
                return null;
        }

        public List<VarSymbol> params() {
            owner.complete();
            if (params == null) {
                ListBuffer<VarSymbol> newParams = new ListBuffer<>();
                int i = 0;
                for (Type t : type.getParameterTypes()) {
                    Name paramName = name.table.fromString("arg" + i);
                    VarSymbol param = new VarSymbol(PARAMETER, paramName, t, this);
                    newParams.append(param);
                    i++;
                }
                params = newParams.toList();
            }
            Assert.checkNonNull(params);
            return params;
        }

        public Symbol asMemberOf(Type site, Types types) {
            return new MethodSymbol(flags_field, name, types.memberType(site, this), owner);
        }

        @DefinedBy(Api.LANGUAGE_MODEL)
        public ElementKind getKind() {
            if (name == name.table.names.init)
                return ElementKind.CONSTRUCTOR;
            else if (name == name.table.names.clinit)
                return ElementKind.STATIC_INIT;
            else if ((flags() & BLOCK) != 0)
                return isStatic() ? ElementKind.STATIC_INIT : ElementKind.INSTANCE_INIT;
            else
                return ElementKind.METHOD;
        }

        public boolean isStaticOrInstanceInit() {
            return getKind() == ElementKind.STATIC_INIT ||
                    getKind() == ElementKind.INSTANCE_INIT;
        }

        @DefinedBy(Api.LANGUAGE_MODEL)
        public Attribute getDefaultValue() {
            return defaultValue;
        }

        @DefinedBy(Api.LANGUAGE_MODEL)
        public List<VarSymbol> getParameters() {
            return params();
        }

        @DefinedBy(Api.LANGUAGE_MODEL)
        public boolean isVarArgs() {
            return (flags() & VARARGS) != 0;
        }

        @DefinedBy(Api.LANGUAGE_MODEL)
        public boolean isDefault() {
            return (flags() & DEFAULT) != 0;
        }

        @DefinedBy(Api.LANGUAGE_MODEL)
        public <R, P> R accept(ElementVisitor<R, P> v, P p) {
            return v.visitExecutable(this, p);
        }

        public <R, P> R accept(Symbol.Visitor<R, P> v, P p) {
            return v.visitMethodSymbol(this, p);
        }

        @DefinedBy(Api.LANGUAGE_MODEL)
        public Type getReceiverType() {
            Type result = asType().getReceiverType();
            return (result == null) ? Type.noType : result;
        }

        @DefinedBy(Api.LANGUAGE_MODEL)
        public Type getReturnType() {
            return asType().getReturnType();
        }

        @DefinedBy(Api.LANGUAGE_MODEL)
        public List<Type> getThrownTypes() {
            return asType().getThrownTypes();
        }
    }

    /** A class for invokedynamic method calls.
     */
    public static class DynamicMethodSymbol extends MethodSymbol implements Dynamic {

        public LoadableConstant[] staticArgs;
        public MethodHandleSymbol bsm;

        public DynamicMethodSymbol(Name name, Symbol owner, MethodHandleSymbol bsm, Type type, LoadableConstant[] staticArgs) {
            super(0, name, type, owner);
            this.bsm = bsm;
            this.staticArgs = staticArgs;
        }

        @Override
        public boolean isDynamic() {
            return true;
        }

        @Override
        public LoadableConstant[] staticArgs() {
            return staticArgs;
        }

        @Override
        public MethodHandleSymbol bootstrapMethod() {
            return bsm;
        }

        @Override
        public int poolTag() {
            return ClassFile.CONSTANT_InvokeDynamic;
        }

        @Override
        public Type dynamicType() {
            return type;
        }
    }

    /** A class for condy.
     */
    public static class DynamicVarSymbol extends VarSymbol implements Dynamic, LoadableConstant {
        public LoadableConstant[] staticArgs;
        public MethodHandleSymbol bsm;

        public DynamicVarSymbol(Name name, Symbol owner, MethodHandleSymbol bsm, Type type, LoadableConstant[] staticArgs) {
            super(0, name, type, owner);
            this.bsm = bsm;
            this.staticArgs = staticArgs;
        }

        @Override
        public boolean isDynamic() {
            return true;
        }

        @Override
        public PoolConstant dynamicType() {
            return type;
        }

        @Override
        public LoadableConstant[] staticArgs() {
            return staticArgs;
        }

        @Override
        public LoadableConstant bootstrapMethod() {
            return bsm;
        }

        @Override
        public int poolTag() {
            return ClassFile.CONSTANT_Dynamic;
        }
    }

    /** A class for method handles.
     */
    public static class MethodHandleSymbol extends MethodSymbol implements LoadableConstant {

        private Symbol refSym;
        private boolean getter;

        public MethodHandleSymbol(Symbol msym) {
            this(msym, false);
        }

        public MethodHandleSymbol(Symbol msym, boolean getter) {
            super(msym.flags_field, msym.name, msym.type, msym.owner);
            this.refSym = msym;
            this.getter = getter;
        }

        /**
         * Returns the kind associated with this method handle.
         */
        public int referenceKind() {
            if (refSym.kind == VAR) {
                return getter ?
                        refSym.isStatic() ? ClassFile.REF_getStatic : ClassFile.REF_getField :
                        refSym.isStatic() ? ClassFile.REF_putStatic : ClassFile.REF_putField;
            } else {
                if (refSym.isConstructor()) {
                    return ClassFile.REF_newInvokeSpecial;
                } else {
                    if (refSym.isStatic()) {
                        return ClassFile.REF_invokeStatic;
                    } else if ((refSym.flags() & PRIVATE) != 0 && !allowPrivateInvokeVirtual()) {
                        return ClassFile.REF_invokeSpecial;
                    } else if (refSym.enclClass().isInterface()) {
                        return ClassFile.REF_invokeInterface;
                    } else {
                        return ClassFile.REF_invokeVirtual;
                    }
                }
            }
        }

        private boolean allowPrivateInvokeVirtual() {
            Symbol rootPack = this;
            while (rootPack != null && !(rootPack instanceof RootPackageSymbol)) {
                rootPack = rootPack.owner;
            }
            return rootPack != null && ((RootPackageSymbol) rootPack).allowPrivateInvokeVirtual;
        }
        @Override
        public int poolTag() {
            return ClassFile.CONSTANT_MethodHandle;
        }

        @Override
        public Object poolKey(Types types) {
            return new Pair<>(baseSymbol(), referenceKind());
        }

        @Override
        public MethodHandleSymbol asHandle() {
            return this;
        }

        @Override
        public Symbol baseSymbol() {
            return refSym;
        }


        @Override
        public boolean isHandle() {
            return true;
        }
    }

    /** A class for predefined operators.
     */
    public static class OperatorSymbol extends MethodSymbol {

        public int opcode;
        private int accessCode = Integer.MIN_VALUE;

        public OperatorSymbol(Name name, Type type, int opcode, Symbol owner) {
            super(PUBLIC | STATIC, name, type, owner);
            this.opcode = opcode;
        }

        @Override
        public <R, P> R accept(Symbol.Visitor<R, P> v, P p) {
            return v.visitOperatorSymbol(this, p);
        }

        public int getAccessCode(Tag tag) {
            if (accessCode != Integer.MIN_VALUE && !tag.isIncOrDecUnaryOp()) {
                return accessCode;
            }
            accessCode = AccessCode.from(tag, opcode);
            return accessCode;
        }

        /** Access codes for dereferencing, assignment, withfield
         *  and pre/post increment/decrement.

         *  All access codes for accesses to the current class are even.
         *  If a member of the superclass should be accessed instead (because
         *  access was via a qualified super), add one to the corresponding code
         *  for the current class, making the number odd.
         *  This numbering scheme is used by the backend to decide whether
         *  to issue an invokevirtual or invokespecial call.
         *
         *  @see Gen#visitSelect(JCFieldAccess tree)
         */
        public enum AccessCode {
            UNKNOWN(-1, Tag.NO_TAG),
            DEREF(0, Tag.NO_TAG),
            ASSIGN(2, Tag.ASSIGN),
            PREINC(4, Tag.PREINC),
            PREDEC(6, Tag.PREDEC),
            POSTINC(8, Tag.POSTINC),
            POSTDEC(10, Tag.POSTDEC),
            WITHFIELD(12, Tag.WITHFIELD),
            FIRSTASGOP(14, Tag.NO_TAG);

            public final int code;
            public final Tag tag;
            public static final int numberOfAccessCodes = (lushrl - ishll + lxor + 2 - iadd) * 2 + FIRSTASGOP.code + 2;

            AccessCode(int code, Tag tag) {
                this.code = code;
                this.tag = tag;
            }

            static public AccessCode getFromCode(int code) {
                for (AccessCode aCodes : AccessCode.values()) {
                    if (aCodes.code == code) {
                        return aCodes;
                    }
                }
                return UNKNOWN;
            }

            static int from(Tag tag, int opcode) {
                /** Map bytecode of binary operation to access code of corresponding
                *  assignment operation. This is always an even number.
                */
                switch (tag) {
                    case PREINC:
                        return AccessCode.PREINC.code;
                    case PREDEC:
                        return AccessCode.PREDEC.code;
                    case POSTINC:
                        return AccessCode.POSTINC.code;
                    case POSTDEC:
                        return AccessCode.POSTDEC.code;
                    case WITHFIELD:
                        return AccessCode.WITHFIELD.code;
                }
                if (iadd <= opcode && opcode <= lxor) {
                    return (opcode - iadd) * 2 + FIRSTASGOP.code;
                } else if (opcode == string_add) {
                    return (lxor + 1 - iadd) * 2 + FIRSTASGOP.code;
                } else if (ishll <= opcode && opcode <= lushrl) {
                    return (opcode - ishll + lxor + 2 - iadd) * 2 + FIRSTASGOP.code;
                }
                return -1;
            }
        }
    }

    /** Symbol completer interface.
     */
    public static interface Completer {

        /** Dummy completer to be used when the symbol has been completed or
         * does not need completion.
         */
        public final static Completer NULL_COMPLETER = new Completer() {
            public void complete(Symbol sym) { }
            public boolean isTerminal() { return true; }
        };

        void complete(Symbol sym) throws CompletionFailure;

        /** Returns true if this completer is <em>terminal</em>. A terminal
         * completer is used as a place holder when the symbol is completed.
         * Calling complete on a terminal completer will not affect the symbol.
         *
         * The dummy NULL_COMPLETER and the GraphDependencies completer are
         * examples of terminal completers.
         *
         * @return true iff this completer is terminal
         */
        default boolean isTerminal() {
            return false;
        }
    }

    public static class CompletionFailure extends RuntimeException {
        private static final long serialVersionUID = 0;
        public final transient DeferredCompletionFailureHandler dcfh;
        public transient Symbol sym;

        /** A diagnostic object describing the failure
         */
        private transient JCDiagnostic diag;

        private transient Supplier<JCDiagnostic> diagSupplier;

        public CompletionFailure(Symbol sym, Supplier<JCDiagnostic> diagSupplier, DeferredCompletionFailureHandler dcfh) {
            this.dcfh = dcfh;
            this.sym = sym;
            this.diagSupplier = diagSupplier;
//          this.printStackTrace();//DEBUG
        }

        public JCDiagnostic getDiagnostic() {
            if (diag == null && diagSupplier != null) {
                diag = diagSupplier.get();
            }
            return diag;
        }

        @Override
        public String getMessage() {
            return getDiagnostic().getMessage(null);
        }

        public JCDiagnostic getDetailValue() {
            return getDiagnostic();
        }

        @Override
        public CompletionFailure initCause(Throwable cause) {
            super.initCause(cause);
            return this;
        }

        public void resetDiagnostic(Supplier<JCDiagnostic> diagSupplier) {
            this.diagSupplier = diagSupplier;
            this.diag = null;
        }

    }

    /**
     * A visitor for symbols.  A visitor is used to implement operations
     * (or relations) on symbols.  Most common operations on types are
     * binary relations and this interface is designed for binary
     * relations, that is, operations on the form
     * Symbol&nbsp;&times;&nbsp;P&nbsp;&rarr;&nbsp;R.
     * <!-- In plain text: Type x P -> R -->
     *
     * @param <R> the return type of the operation implemented by this
     * visitor; use Void if no return type is needed.
     * @param <P> the type of the second argument (the first being the
     * symbol itself) of the operation implemented by this visitor; use
     * Void if a second argument is not needed.
     */
    public interface Visitor<R,P> {
        R visitClassSymbol(ClassSymbol s, P arg);
        R visitMethodSymbol(MethodSymbol s, P arg);
        R visitPackageSymbol(PackageSymbol s, P arg);
        R visitOperatorSymbol(OperatorSymbol s, P arg);
        R visitVarSymbol(VarSymbol s, P arg);
        R visitTypeSymbol(TypeSymbol s, P arg);
        R visitSymbol(Symbol s, P arg);
    }
}<|MERGE_RESOLUTION|>--- conflicted
+++ resolved
@@ -370,7 +370,7 @@
         boolean mutateExternalType = false;
         // Computed restricted parameter types
         for (Type pt: t.getParameterTypes()) {
-            if (pt.isValue()) {
+            if (pt.isPrimitiveClass()) {
                 mutateExternalType = true;
                 rpt = rpt.append(pt.referenceProjection());
             } else {
@@ -378,7 +378,7 @@
             }
         }
         Type rt = t.getReturnType();
-        if (rt.isValue()) {
+        if (rt.isPrimitiveClass()) {
             mutateExternalType = true;
             rrt = rt.referenceProjection();
         } else {
@@ -1702,12 +1702,6 @@
 
         @Override
         public ClassSymbol referenceProjection() {
-<<<<<<< HEAD
-=======
-            if (!isPrimitiveClass())
-                return null;
->>>>>>> e31335fa
-
             if (projection != null)
                 return projection;
 
@@ -1722,11 +1716,7 @@
             ct.projection = projectedType;
 
             Name projectionName = this.name.append('$', this.name.table.names.ref);
-<<<<<<< HEAD
-            long projectionFlags = (this.flags_field & ~(VALUE | UNATTRIBUTED | FINAL)) | SEALED;
-=======
-            long projectionFlags = (this.flags() & ~(PRIMITIVE_CLASS | UNATTRIBUTED | FINAL)) | SEALED;
->>>>>>> e31335fa
+            long projectionFlags = (this.flags_field & ~(PRIMITIVE_CLASS | UNATTRIBUTED | FINAL)) | SEALED;
 
             projection = new ClassSymbol(projectionFlags, projectionName, projectedType, this.owner);
             projection.members_field = WriteableScope.create(projection);
