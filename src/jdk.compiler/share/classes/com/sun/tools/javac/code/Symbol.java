--- conflicted
+++ resolved
@@ -355,7 +355,6 @@
      */
     public Type externalType(Types types) {
         Type t = erasure(types);
-<<<<<<< HEAD
         /*if (isValueClassConst()) {
             // previously we had vnew methods which had a return type, not `void`, and we were attaching metadata to it
             // like nullness for example. Type `void` doesn't accept metadata so if we need to state that the result of
@@ -364,10 +363,7 @@
                 ((MethodType)t).restype = ((MethodType)t).restype.addMetadata(new TypeMetadata.NullMarker(JCTree.JCNullableTypeExpression.NullMarker.NOT_NULL));
             }
         }*/
-        if (isInit() && owner.hasOuterInstance()) {
-=======
         if (name == name.table.names.init && owner.hasOuterInstance()) {
->>>>>>> 9c21d4c5
             Type outerThisType = types.erasure(owner.type.getEnclosingType());
             return new MethodType(t.getParameterTypes().prepend(outerThisType),
                                   t.getReturnType(),
@@ -427,30 +423,11 @@
     }
 
     public boolean isValueClass() {
-<<<<<<< HEAD
-        return !isInterface() && (flags_field & VALUE_CLASS) != 0;
-    }
-
-    public boolean isConcreteValueClass() {
-        return isValueClass() && !isAbstract();
-=======
         return (flags_field & VALUE_CLASS) != 0;
->>>>>>> 9c21d4c5
     }
 
     public boolean isIdentityClass() {
         return !isInterface() && (flags_field & IDENTITY_TYPE) != 0;
-<<<<<<< HEAD
-    }
-
-    public boolean isValueInterface() {
-        return isInterface() && (flags_field & VALUE_CLASS) != 0;
-    }
-
-    public boolean isIdentityInterface() {
-        return isInterface() && (flags_field & IDENTITY_TYPE) != 0;
-=======
->>>>>>> 9c21d4c5
     }
 
     public boolean isPublic() {
@@ -494,29 +471,13 @@
     /** Is this symbol a constructor?
      */
     public boolean isConstructor() {
-<<<<<<< HEAD
-        return name == name.table.names.init && (flags() & STATIC) == 0;
-    }
-
-    /** Is this symbol a value object factory?
-     */
-    public boolean isValueClassConst() {
-        return name == name.table.names.init && this.owner.isValueClass();
+        return name == name.table.names.init;
     }
 
     /** Is this symbol an implicit constructor?
      */
     public boolean isImplicitConstructor() {
-        return isInit() && ((flags() & IMPLICIT) != 0);
-    }
-
-    /** Is this symbol a constructor or value factory?
-     */
-    public boolean isInit() {
-        return name.table.names.isInit(name);
-=======
-        return name == name.table.names.init;
->>>>>>> 9c21d4c5
+        return isConstructor() && ((flags() & IMPLICIT) != 0);
     }
 
     public boolean isDynamic() {
@@ -1729,7 +1690,7 @@
             for (Symbol s : members().getSymbols(NON_RECURSIVE)) {
                 switch (s.kind) {
                     case MTH:
-                        if (s.isInit()) {
+                        if (s.isConstructor()) {
                             if (s.isImplicitConstructor()) {
                                 return (MethodSymbol) s;
                             }
@@ -2063,11 +2024,7 @@
             if ((flags() & BLOCK) != 0) {
                 return owner.name.toString();
             } else {
-<<<<<<< HEAD
-                String s = isInit()
-=======
                 String s = (name == name.table.names.init)
->>>>>>> 9c21d4c5
                     ? owner.name.toString()
                     : name.toString();
                 if (type != null) {
@@ -2129,11 +2086,7 @@
          *  override the erasure of the other when seen from class `origin'?
          */
         public boolean binaryOverrides(Symbol _other, TypeSymbol origin, Types types) {
-<<<<<<< HEAD
-            if (isInit() || _other.kind != MTH) return false;
-=======
             if (isConstructor() || _other.kind != MTH) return false;
->>>>>>> 9c21d4c5
 
             if (this == _other) return true;
             MethodSymbol other = (MethodSymbol)_other;
@@ -2202,11 +2155,7 @@
          */
         public boolean overrides(Symbol _other, TypeSymbol origin, Types types, boolean checkResult,
                                             boolean requireConcreteIfInherited) {
-<<<<<<< HEAD
-            if (isInit() || _other.kind != MTH) return false;
-=======
             if (isConstructor() || _other.kind != MTH) return false;
->>>>>>> 9c21d4c5
 
             if (this == _other) return true;
             MethodSymbol other = (MethodSymbol)_other;
@@ -2330,11 +2279,7 @@
 
         @DefinedBy(Api.LANGUAGE_MODEL)
         public ElementKind getKind() {
-<<<<<<< HEAD
-            if (isInit())
-=======
             if (name == name.table.names.init)
->>>>>>> 9c21d4c5
                 return ElementKind.CONSTRUCTOR;
             else if (name == name.table.names.clinit)
                 return ElementKind.STATIC_INIT;
@@ -2522,11 +2467,7 @@
                         refSym.isStatic() ? ClassFile.REF_getStatic : ClassFile.REF_getField :
                         refSym.isStatic() ? ClassFile.REF_putStatic : ClassFile.REF_putField;
             } else {
-<<<<<<< HEAD
-                if (refSym.isInit()) {
-=======
                 if (refSym.isConstructor()) {
->>>>>>> 9c21d4c5
                     return ClassFile.REF_newInvokeSpecial;
                 } else {
                     if (refSym.isStatic()) {
