/*
 * Copyright (c) 1999, 2023, Oracle and/or its affiliates. All rights reserved.
 * DO NOT ALTER OR REMOVE COPYRIGHT NOTICES OR THIS FILE HEADER.
 *
 * This code is free software; you can redistribute it and/or modify it
 * under the terms of the GNU General Public License version 2 only, as
 * published by the Free Software Foundation.  Oracle designates this
 * particular file as subject to the "Classpath" exception as provided
 * by Oracle in the LICENSE file that accompanied this code.
 *
 * This code is distributed in the hope that it will be useful, but WITHOUT
 * ANY WARRANTY; without even the implied warranty of MERCHANTABILITY or
 * FITNESS FOR A PARTICULAR PURPOSE.  See the GNU General Public License
 * version 2 for more details (a copy is included in the LICENSE file that
 * accompanied this code).
 *
 * You should have received a copy of the GNU General Public License version
 * 2 along with this work; if not, write to the Free Software Foundation,
 * Inc., 51 Franklin St, Fifth Floor, Boston, MA 02110-1301 USA.
 *
 * Please contact Oracle, 500 Oracle Parkway, Redwood Shores, CA 94065 USA
 * or visit www.oracle.com if you need additional information or have any
 * questions.
 */

package com.sun.tools.javac.code;

import java.lang.annotation.Annotation;
import java.lang.annotation.Inherited;
import java.util.ArrayList;
import java.util.Collections;
import java.util.EnumSet;
import java.util.Map;
import java.util.Set;
import java.util.concurrent.Callable;
import java.util.function.Supplier;
import java.util.function.Predicate;

import javax.lang.model.element.Element;
import javax.lang.model.element.ElementKind;
import javax.lang.model.element.ElementVisitor;
import javax.lang.model.element.ExecutableElement;
import javax.lang.model.element.Modifier;
import javax.lang.model.element.ModuleElement;
import javax.lang.model.element.NestingKind;
import javax.lang.model.element.PackageElement;
import javax.lang.model.element.RecordComponentElement;
import javax.lang.model.element.TypeElement;
import javax.lang.model.element.TypeParameterElement;
import javax.lang.model.element.VariableElement;
import javax.tools.JavaFileManager;
import javax.tools.JavaFileObject;

import com.sun.tools.javac.code.Kinds.Kind;
import com.sun.tools.javac.comp.Annotate.AnnotationTypeMetadata;
import com.sun.tools.javac.code.Type.*;
import com.sun.tools.javac.comp.Attr;
import com.sun.tools.javac.comp.AttrContext;
import com.sun.tools.javac.comp.Env;
import com.sun.tools.javac.jvm.*;
import com.sun.tools.javac.jvm.PoolConstant;
import com.sun.tools.javac.tree.JCTree;
import com.sun.tools.javac.tree.JCTree.JCAnnotation;
import com.sun.tools.javac.tree.JCTree.JCFieldAccess;
import com.sun.tools.javac.tree.JCTree.JCVariableDecl;
import com.sun.tools.javac.tree.JCTree.Tag;
import com.sun.tools.javac.util.*;
import com.sun.tools.javac.util.DefinedBy.Api;
import com.sun.tools.javac.util.List;
import com.sun.tools.javac.util.Name;

import static com.sun.tools.javac.code.Flags.*;
import static com.sun.tools.javac.code.Kinds.*;
import static com.sun.tools.javac.code.Kinds.Kind.*;
import static com.sun.tools.javac.code.Scope.LookupKind.NON_RECURSIVE;
import com.sun.tools.javac.code.Scope.WriteableScope;
import static com.sun.tools.javac.code.TypeTag.CLASS;
import static com.sun.tools.javac.code.TypeTag.FORALL;
import static com.sun.tools.javac.code.TypeTag.TYPEVAR;
import static com.sun.tools.javac.jvm.ByteCodes.iadd;
import static com.sun.tools.javac.jvm.ByteCodes.ishll;
import static com.sun.tools.javac.jvm.ByteCodes.lushrl;
import static com.sun.tools.javac.jvm.ByteCodes.lxor;
import static com.sun.tools.javac.jvm.ByteCodes.string_add;

/** Root class for Java symbols. It contains subclasses
 *  for specific sorts of symbols, such as variables, methods and operators,
 *  types, packages. Each subclass is represented as a static inner class
 *  inside Symbol.
 *
 *  <p><b>This is NOT part of any supported API.
 *  If you write code that depends on this, you do so at your own risk.
 *  This code and its internal interfaces are subject to change or
 *  deletion without notice.</b>
 */
public abstract class Symbol extends AnnoConstruct implements PoolConstant, Element {

    /** The kind of this symbol.
     *  @see Kinds
     */
    public Kind kind;

    /** The flags of this symbol.
     */
    public long flags_field;

    /** An accessor method for the flags of this symbol.
     *  Flags of class symbols should be accessed through the accessor
     *  method to make sure that the class symbol is loaded.
     */
    public long flags() { return flags_field; }

    /** The name of this symbol in Utf8 representation.
     */
    public Name name;

    /** The type of this symbol.
     */
    public Type type;

    /** The owner of this symbol.
     */
    public Symbol owner;

    /** The completer of this symbol.
     * This should never equal null (NULL_COMPLETER should be used instead).
     */
    public Completer completer;

    /** A cache for the type erasure of this symbol.
     */
    public Type erasure_field;

    // <editor-fold defaultstate="collapsed" desc="annotations">

    /** The attributes of this symbol are contained in this
     * SymbolMetadata. The SymbolMetadata instance is NOT immutable.
     */
    protected SymbolMetadata metadata;


    /** An accessor method for the attributes of this symbol.
     *  Attributes of class symbols should be accessed through the accessor
     *  method to make sure that the class symbol is loaded.
     */
    public List<Attribute.Compound> getRawAttributes() {
        return (metadata == null)
                ? List.nil()
                : metadata.getDeclarationAttributes();
    }

    /** An accessor method for the type attributes of this symbol.
     *  Attributes of class symbols should be accessed through the accessor
     *  method to make sure that the class symbol is loaded.
     */
    public List<Attribute.TypeCompound> getRawTypeAttributes() {
        return (metadata == null)
                ? List.nil()
                : metadata.getTypeAttributes();
    }

    /** Fetch a particular annotation from a symbol. */
    public Attribute.Compound attribute(Symbol anno) {
        for (Attribute.Compound a : getRawAttributes()) {
            if (a.type.tsym == anno) return a;
        }
        return null;
    }

    public boolean annotationsPendingCompletion() {
        return metadata == null ? false : metadata.pendingCompletion();
    }

    public void appendAttributes(List<Attribute.Compound> l) {
        if (l.nonEmpty()) {
            initedMetadata().append(l);
        }
    }

    public void appendClassInitTypeAttributes(List<Attribute.TypeCompound> l) {
        if (l.nonEmpty()) {
            initedMetadata().appendClassInitTypeAttributes(l);
        }
    }

    public void appendInitTypeAttributes(List<Attribute.TypeCompound> l) {
        if (l.nonEmpty()) {
            initedMetadata().appendInitTypeAttributes(l);
        }
    }

    public void appendUniqueTypeAttributes(List<Attribute.TypeCompound> l) {
        if (l.nonEmpty()) {
            initedMetadata().appendUniqueTypes(l);
        }
    }

    public List<Attribute.TypeCompound> getClassInitTypeAttributes() {
        return (metadata == null)
                ? List.nil()
                : metadata.getClassInitTypeAttributes();
    }

    public List<Attribute.TypeCompound> getInitTypeAttributes() {
        return (metadata == null)
                ? List.nil()
                : metadata.getInitTypeAttributes();
    }

    public void setInitTypeAttributes(List<Attribute.TypeCompound> l) {
        initedMetadata().setInitTypeAttributes(l);
    }

    public void setClassInitTypeAttributes(List<Attribute.TypeCompound> l) {
        initedMetadata().setClassInitTypeAttributes(l);
    }

    public List<Attribute.Compound> getDeclarationAttributes() {
        return (metadata == null)
                ? List.nil()
                : metadata.getDeclarationAttributes();
    }

    public boolean hasAnnotations() {
        return (metadata != null && !metadata.isEmpty());
    }

    public boolean hasTypeAnnotations() {
        return (metadata != null && !metadata.isTypesEmpty());
    }

    public boolean isCompleted() {
        return completer.isTerminal();
    }

    public void prependAttributes(List<Attribute.Compound> l) {
        if (l.nonEmpty()) {
            initedMetadata().prepend(l);
        }
    }

    public void resetAnnotations() {
        initedMetadata().reset();
    }

    public void setAttributes(Symbol other) {
        if (metadata != null || other.metadata != null) {
            initedMetadata().setAttributes(other.metadata);
        }
    }

    public void setDeclarationAttributes(List<Attribute.Compound> a) {
        if (metadata != null || a.nonEmpty()) {
            initedMetadata().setDeclarationAttributes(a);
        }
    }

    public void setTypeAttributes(List<Attribute.TypeCompound> a) {
        if (metadata != null || a.nonEmpty()) {
            if (metadata == null)
                metadata = new SymbolMetadata(this);
            metadata.setTypeAttributes(a);
        }
    }

    private SymbolMetadata initedMetadata() {
        if (metadata == null)
            metadata = new SymbolMetadata(this);
        return metadata;
    }

    /** This method is intended for debugging only. */
    public SymbolMetadata getMetadata() {
        return metadata;
    }

    // </editor-fold>

    /** Construct a symbol with given kind, flags, name, type and owner.
     */
    public Symbol(Kind kind, long flags, Name name, Type type, Symbol owner) {
        this.kind = kind;
        this.flags_field = flags;
        this.type = type;
        this.owner = owner;
        this.completer = Completer.NULL_COMPLETER;
        this.erasure_field = null;
        this.name = name;
    }

    @Override
    public int poolTag() {
        throw new AssertionError("Invalid pool entry");
    }

    /** Clone this symbol with new owner.
     *  Legal only for fields and methods.
     */
    public Symbol clone(Symbol newOwner) {
        throw new AssertionError();
    }

    public <R, P> R accept(Symbol.Visitor<R, P> v, P p) {
        return v.visitSymbol(this, p);
    }

    /** The Java source which this symbol represents.
     *  A description of this symbol; overrides Object.
     */
    public String toString() {
        return name.toString();
    }

    /** A Java source description of the location of this symbol; used for
     *  error reporting.
     *
     * @return null if the symbol is a package or a toplevel class defined in
     * the default package; otherwise, the owner symbol is returned
     */
    public Symbol location() {
        if (owner.name == null || (owner.name.isEmpty() &&
                                   (owner.flags() & BLOCK) == 0 &&
                                   owner.kind != PCK &&
                                   owner.kind != TYP)) {
            return null;
        }
        return owner;
    }

    public Symbol location(Type site, Types types) {
        if (owner.name == null || owner.name.isEmpty()) {
            return location();
        }
        if (owner.type.hasTag(CLASS)) {
            Type ownertype = types.asOuterSuper(site, owner);
            if (ownertype != null) return ownertype.tsym;
        }
        return owner;
    }

    public Symbol baseSymbol() {
        return this;
    }

    /** The symbol's erased type.
     */
    public Type erasure(Types types) {
        if (erasure_field == null)
            erasure_field = types.erasure(type);
        return erasure_field;
    }

    /** The external type of a symbol. This is the symbol's erased type
     *  except for constructors of inner classes which get the enclosing
     *  instance class added as first argument.
     */
    public Type externalType(Types types) {
        Type t = erasure(types);
        /*if (isValueClassConst()) {
            // previously we had vnew methods which had a return type, not `void`, and we were attaching metadata to it
            // like nullness for example. Type `void` doesn't accept metadata so if we need to state that the result of
            // invoking a value class constructor is never null, we will need another way.
            if (((MethodType)t).restype.getMetadata(TypeMetadata.NullMarker.class) == null) {
                ((MethodType)t).restype = ((MethodType)t).restype.addMetadata(new TypeMetadata.NullMarker(JCTree.JCNullableTypeExpression.NullMarker.NOT_NULL));
            }
        }*/
        if (name == name.table.names.init && owner.hasOuterInstance()) {
            Type outerThisType = types.erasure(owner.type.getEnclosingType());
            return new MethodType(t.getParameterTypes().prepend(outerThisType),
                                  t.getReturnType(),
                                  t.getThrownTypes(),
                                  t.tsym);
        } else {
            return t;
        }
    }

    public boolean isDeprecated() {
        return (flags_field & DEPRECATED) != 0;
    }

    public boolean hasDeprecatedAnnotation() {
        return (flags_field & DEPRECATED_ANNOTATION) != 0;
    }

    public boolean isDeprecatedForRemoval() {
        return (flags_field & DEPRECATED_REMOVAL) != 0;
    }

    public boolean isPreviewApi() {
        return (flags_field & PREVIEW_API) != 0;
    }

    public boolean isDeprecatableViaAnnotation() {
        switch (getKind()) {
            case LOCAL_VARIABLE:
            case PACKAGE:
            case PARAMETER:
            case RESOURCE_VARIABLE:
            case EXCEPTION_PARAMETER:
                return false;
            default:
                return true;
        }
    }

    public boolean isStatic() {
        return
            (flags() & STATIC) != 0 ||
            (owner.flags() & INTERFACE) != 0 && kind != MTH &&
             name != name.table.names._this;
    }

    public boolean isInterface() {
        return (flags_field & INTERFACE) != 0;
    }

    public boolean isAbstract() {
        return (flags_field & ABSTRACT) != 0;
    }

    public boolean isPrivate() {
        return (flags_field & Flags.AccessFlags) == PRIVATE;
    }

    public boolean isValueClass() {
        return (flags_field & VALUE_CLASS) != 0;
    }

    public boolean isIdentityClass() {
        return !isInterface() && (flags_field & IDENTITY_TYPE) != 0;
    }

    public boolean isPublic() {
        return (flags_field & Flags.AccessFlags) == PUBLIC;
    }

    public boolean isEnum() {
        return (flags() & ENUM) != 0;
    }

    public boolean isSealed() {
        return (flags_field & SEALED) != 0;
    }

    public boolean isNonSealed() {
        return (flags_field & NON_SEALED) != 0;
    }

    public boolean isFinal() {
        return (flags_field & FINAL) != 0;
    }

    public boolean isImplicit() {
        return (flags_field & IMPLICIT_CLASS) != 0;
    }

   /** Is this symbol declared (directly or indirectly) local
     *  to a method or variable initializer?
     *  Also includes fields of inner classes which are in
     *  turn local to a method or variable initializer.
     */
    public boolean isDirectlyOrIndirectlyLocal() {
        return
            (owner.kind.matches(KindSelector.VAL_MTH) ||
             (owner.kind == TYP && owner.isDirectlyOrIndirectlyLocal()));
    }

    /** Has this symbol an empty name? This includes anonymous
     *  inner classes.
     */
    public boolean isAnonymous() {
        return name.isEmpty();
    }

    /** Is this symbol a constructor?
     */
    public boolean isConstructor() {
        return name == name.table.names.init;
    }

    /** Is this symbol an implicit constructor?
     */
    public boolean isImplicitConstructor() {
        return isConstructor() && ((flags() & IMPLICIT) != 0);
    }

    public boolean isDynamic() {
        return false;
    }

    /** The fully qualified name of this symbol.
     *  This is the same as the symbol's name except for class symbols,
     *  which are handled separately.
     */
    public Name getQualifiedName() {
        return name;
    }

    /** The fully qualified name of this symbol after converting to flat
     *  representation. This is the same as the symbol's name except for
     *  class symbols, which are handled separately.
     */
    public Name flatName() {
        return getQualifiedName();
    }

    /** If this is a class or package, its members, otherwise null.
     */
    public WriteableScope members() {
        return null;
    }

    /** A class is an inner class if it it has an enclosing instance class.
     */
    public boolean isInner() {
        return kind == TYP && type.getEnclosingType().hasTag(CLASS);
    }

    /** An inner class has an outer instance if it is not an interface, enum or record,
     *  it has an enclosing instance class which might be referenced from the class.
     *  Nested classes can see instance members of their enclosing class.
     *  Their constructors carry an additional this$n parameter, inserted
     *  implicitly by the compiler.
     *
     *  @see #isInner
     */
    public boolean hasOuterInstance() {
        return
            type.getEnclosingType().hasTag(CLASS) && (flags() & (INTERFACE | ENUM | RECORD | NOOUTERTHIS)) == 0;
    }

    /** The closest enclosing class of this symbol's declaration.
     *  Warning: this (misnamed) method returns the receiver itself
     *  when the receiver is a class (as opposed to its enclosing
     *  class as one may be misled to believe.)
     */
    public ClassSymbol enclClass() {
        Symbol c = this;
        while (c != null &&
               (!c.kind.matches(KindSelector.TYP) || !c.type.hasTag(CLASS))) {
            c = c.owner;
        }
        return (ClassSymbol)c;
    }

    /** The outermost class which indirectly owns this symbol.
     */
    public ClassSymbol outermostClass() {
        Symbol sym = this;
        Symbol prev = null;
        while (sym.kind != PCK) {
            prev = sym;
            sym = sym.owner;
        }
        return (ClassSymbol) prev;
    }

    /** The package which indirectly owns this symbol.
     */
    public PackageSymbol packge() {
        Symbol sym = this;
        while (sym.kind != PCK) {
            sym = sym.owner;
        }
        return (PackageSymbol) sym;
    }

    /** Is this symbol a subclass of `base'? Only defined for ClassSymbols.
     */
    public boolean isSubClass(Symbol base, Types types) {
        throw new AssertionError("isSubClass " + this);
    }

    /** Fully check membership: hierarchy, protection, and hiding.
     *  Does not exclude methods not inherited due to overriding.
     */
    public boolean isMemberOf(TypeSymbol clazz, Types types) {
        return
            owner == clazz ||
            clazz.isSubClass(owner, types) &&
            isInheritedIn(clazz, types) &&
            !hiddenIn((ClassSymbol)clazz, types);
    }

    /** Is this symbol the same as or enclosed by the given class? */
    public boolean isEnclosedBy(ClassSymbol clazz) {
        for (Symbol sym = this; sym.kind != PCK; sym = sym.owner)
            if (sym == clazz) return true;
        return false;
    }

    private boolean hiddenIn(ClassSymbol clazz, Types types) {
        Symbol sym = hiddenInInternal(clazz, types);
        Assert.check(sym != null, "the result of hiddenInInternal() can't be null");
        /* If we find the current symbol then there is no symbol hiding it
         */
        return sym != this;
    }

    /** This method looks in the supertypes graph that has the current class as the
     * initial node, till it finds the current symbol or another symbol that hides it.
     * If the current class has more than one supertype (extends one class and
     * implements one or more interfaces) then null can be returned, meaning that
     * a wrong path in the supertypes graph was selected. Null can only be returned
     * as a temporary value, as a result of the recursive call.
     */
    private Symbol hiddenInInternal(ClassSymbol currentClass, Types types) {
        if (currentClass == owner) {
            return this;
        }
        for (Symbol sym : currentClass.members().getSymbolsByName(name)) {
            if (sym.kind == kind &&
                    (kind != MTH ||
                    (sym.flags() & STATIC) != 0 &&
                    types.isSubSignature(sym.type, type))) {
                return sym;
            }
        }
        Symbol hiddenSym = null;
        for (Type st : types.interfaces(currentClass.type)
                .prepend(types.supertype(currentClass.type))) {
            if (st != null && (st.hasTag(CLASS))) {
                Symbol sym = hiddenInInternal((ClassSymbol)st.tsym, types);
                if (sym == this) {
                    return this;
                } else if (sym != null) {
                    hiddenSym = sym;
                }
            }
        }
        return hiddenSym;
    }

    /** Is this symbol accessible in a given class?
     *  PRE: If symbol's owner is a interface,
     *       it is already assumed that the interface is a superinterface
     *       the given class.
     *  @param clazz  The class for which we want to establish membership.
     *                This must be a subclass of the member's owner.
     */
    public final boolean isAccessibleIn(Symbol clazz, Types types) {
        switch ((int)(flags_field & Flags.AccessFlags)) {
        default: // error recovery
        case PUBLIC:
            return true;
        case PRIVATE:
            return this.owner == clazz;
        case PROTECTED:
            // we model interfaces as extending Object
            return (clazz.flags() & INTERFACE) == 0;
        case 0:
            PackageSymbol thisPackage = this.packge();
            for (Symbol sup = clazz;
                 sup != null && sup != this.owner;
                 sup = types.supertype(sup.type).tsym) {
                while (sup.type.hasTag(TYPEVAR))
                    sup = sup.type.getUpperBound().tsym;
                if (sup.type.isErroneous())
                    return true; // error recovery
                if ((sup.flags() & COMPOUND) != 0)
                    continue;
                if (sup.packge() != thisPackage)
                    return false;
            }
            return (clazz.flags() & INTERFACE) == 0;
        }
    }

    /** Is this symbol inherited into a given class?
     *  PRE: If symbol's owner is a interface,
     *       it is already assumed that the interface is a superinterface
     *       of the given class.
     *  @param clazz  The class for which we want to establish membership.
     *                This must be a subclass of the member's owner.
     */
    public boolean isInheritedIn(Symbol clazz, Types types) {
        return isAccessibleIn(clazz, types);
    }

    /** The (variable or method) symbol seen as a member of given
     *  class type`site' (this might change the symbol's type).
     *  This is used exclusively for producing diagnostics.
     */
    public Symbol asMemberOf(Type site, Types types) {
        throw new AssertionError();
    }

    /** Does this method symbol override `other' symbol, when both are seen as
     *  members of class `origin'?  It is assumed that _other is a member
     *  of origin.
     *
     *  It is assumed that both symbols have the same name.  The static
     *  modifier is ignored for this test.
     *
     *  See JLS 8.4.8.1 (without transitivity) and 8.4.8.4
     */
    public boolean overrides(Symbol _other, TypeSymbol origin, Types types, boolean checkResult) {
        return false;
    }

    /** Complete the elaboration of this symbol's definition.
     */
    public void complete() throws CompletionFailure {
        if (completer != Completer.NULL_COMPLETER) {
            Completer c = completer;
            completer = Completer.NULL_COMPLETER;
            c.complete(this);
        }
    }

    public void apiComplete() throws CompletionFailure {
        try {
            complete();
        } catch (CompletionFailure cf) {
            cf.dcfh.handleAPICompletionFailure(cf);
        }
    }

    /** True if the symbol represents an entity that exists.
     */
    public boolean exists() {
        return true;
    }

    @DefinedBy(Api.LANGUAGE_MODEL)
    public Type asType() {
        return type;
    }

    @DefinedBy(Api.LANGUAGE_MODEL)
    public Symbol getEnclosingElement() {
        return owner;
    }

    @DefinedBy(Api.LANGUAGE_MODEL)
    public ElementKind getKind() {
        return ElementKind.OTHER;       // most unkind
    }

    @DefinedBy(Api.LANGUAGE_MODEL)
    public Set<Modifier> getModifiers() {
        apiComplete();
        return Flags.asModifierSet(flags());
    }

    @DefinedBy(Api.LANGUAGE_MODEL)
    public Name getSimpleName() {
        return name;
    }

    /**
     * This is the implementation for {@code
     * javax.lang.model.element.Element.getAnnotationMirrors()}.
     */
    @Override @DefinedBy(Api.LANGUAGE_MODEL)
    public List<Attribute.Compound> getAnnotationMirrors() {
        apiComplete();
        return getRawAttributes();
    }


    // TODO: getEnclosedElements should return a javac List, fix in FilteredMemberList
    @DefinedBy(Api.LANGUAGE_MODEL)
    public java.util.List<Symbol> getEnclosedElements() {
        return List.nil();
    }

    public List<TypeVariableSymbol> getTypeParameters() {
        ListBuffer<TypeVariableSymbol> l = new ListBuffer<>();
        for (Type t : type.getTypeArguments()) {
            Assert.check(t.tsym.getKind() == ElementKind.TYPE_PARAMETER);
            l.append((TypeVariableSymbol)t.tsym);
        }
        return l.toList();
    }

    public static class DelegatedSymbol<T extends Symbol> extends Symbol {
        protected T other;
        public DelegatedSymbol(T other) {
            super(other.kind, other.flags_field, other.name, other.type, other.owner);
            this.other = other;
        }
        public String toString() { return other.toString(); }
        public Symbol location() { return other.location(); }
        public Symbol location(Type site, Types types) { return other.location(site, types); }
        public Symbol baseSymbol() { return other; }
        public Type erasure(Types types) { return other.erasure(types); }
        public Type externalType(Types types) { return other.externalType(types); }
        public boolean isDirectlyOrIndirectlyLocal() { return other.isDirectlyOrIndirectlyLocal(); }
        public boolean isConstructor() { return other.isConstructor(); }
        public Name getQualifiedName() { return other.getQualifiedName(); }
        public Name flatName() { return other.flatName(); }
        public WriteableScope members() { return other.members(); }
        public boolean isInner() { return other.isInner(); }
        public boolean hasOuterInstance() { return other.hasOuterInstance(); }
        public ClassSymbol enclClass() { return other.enclClass(); }
        public ClassSymbol outermostClass() { return other.outermostClass(); }
        public PackageSymbol packge() { return other.packge(); }
        public boolean isSubClass(Symbol base, Types types) { return other.isSubClass(base, types); }
        public boolean isMemberOf(TypeSymbol clazz, Types types) { return other.isMemberOf(clazz, types); }
        public boolean isEnclosedBy(ClassSymbol clazz) { return other.isEnclosedBy(clazz); }
        public boolean isInheritedIn(Symbol clazz, Types types) { return other.isInheritedIn(clazz, types); }
        public Symbol asMemberOf(Type site, Types types) { return other.asMemberOf(site, types); }
        public void complete() throws CompletionFailure { other.complete(); }

        @DefinedBy(Api.LANGUAGE_MODEL)
        public <R, P> R accept(ElementVisitor<R, P> v, P p) {
            return other.accept(v, p);
        }

        public <R, P> R accept(Symbol.Visitor<R, P> v, P p) {
            return v.visitSymbol(other, p);
        }

        public T getUnderlyingSymbol() {
            return other;
        }
    }

    /** A base class for Symbols representing types.
     */
    public abstract static class TypeSymbol extends Symbol {
        public TypeSymbol(Kind kind, long flags, Name name, Type type, Symbol owner) {
            super(kind, flags, name, type, owner);
        }
        /** form a fully qualified name from a name and an owner
         */
        public static Name formFullName(Name name, Symbol owner) {
            if (owner == null) return name;
            if ((owner.kind != ERR) &&
                (owner.kind.matches(KindSelector.VAL_MTH) ||
                 (owner.kind == TYP && owner.type.hasTag(TYPEVAR))
                 )) return name;
            Name prefix = owner.getQualifiedName();
            if (prefix == null || prefix == prefix.table.names.empty)
                return name;
            else return prefix.append('.', name);
        }

        /** form a fully qualified name from a name and an owner, after
         *  converting to flat representation
         */
        public static Name formFlatName(Name name, Symbol owner) {
            if (owner == null || owner.kind.matches(KindSelector.VAL_MTH) ||
                (owner.kind == TYP && owner.type.hasTag(TYPEVAR))
                ) return name;
            char sep = owner.kind == TYP ? '$' : '.';
            Name prefix = owner.flatName();
            if (prefix == null || prefix == prefix.table.names.empty)
                return name;
            else return prefix.append(sep, name);
        }

        /**
         * A partial ordering between type symbols that refines the
         * class inheritance graph.
         *
         * Type variables always precede other kinds of symbols.
         */
        public final boolean precedes(TypeSymbol that, Types types) {
            if (this == that)
                return false;
            if (type.hasTag(that.type.getTag())) {
                if (type.hasTag(CLASS)) {
                    return
                        types.rank(that.type) < types.rank(this.type) ||
                        (types.rank(that.type) == types.rank(this.type) &&
                         this.getQualifiedName().compareTo(that.getQualifiedName()) < 0);
                } else if (type.hasTag(TYPEVAR)) {
                    return types.isSubtype(this.type, that.type);
                }
            }
            return type.hasTag(TYPEVAR);
        }

        @Override @DefinedBy(Api.LANGUAGE_MODEL)
        public List<Symbol> getEnclosedElements() {
            List<Symbol> list = List.nil();
            if (kind == TYP && type.hasTag(TYPEVAR)) {
                return list;
            }
            apiComplete();
            for (Symbol sym : members().getSymbols(NON_RECURSIVE)) {
                sym.apiComplete();
                if ((sym.flags() & SYNTHETIC) == 0 && sym.owner == this && sym.kind != ERR) {
                    list = list.prepend(sym);
                }
            }
            return list;
        }

        public AnnotationTypeMetadata getAnnotationTypeMetadata() {
            Assert.error("Only on ClassSymbol");
            return null; //unreachable
        }

        public boolean isAnnotationType() { return false; }

        @Override
        public <R, P> R accept(Symbol.Visitor<R, P> v, P p) {
            return v.visitTypeSymbol(this, p);
        }
    }

    /**
     * Type variables are represented by instances of this class.
     */
    public static class TypeVariableSymbol
            extends TypeSymbol implements TypeParameterElement {

        public TypeVariableSymbol(long flags, Name name, Type type, Symbol owner) {
            super(TYP, flags, name, type, owner);
        }

        @DefinedBy(Api.LANGUAGE_MODEL)
        public ElementKind getKind() {
            return ElementKind.TYPE_PARAMETER;
        }

        @Override @DefinedBy(Api.LANGUAGE_MODEL)
        public Symbol getGenericElement() {
            return owner;
        }

        @DefinedBy(Api.LANGUAGE_MODEL)
        public List<Type> getBounds() {
            TypeVar t = (TypeVar)type;
            Type bound = t.getUpperBound();
            if (!bound.isCompound())
                return List.of(bound);
            ClassType ct = (ClassType)bound;
            if (!ct.tsym.erasure_field.isInterface()) {
                return ct.interfaces_field.prepend(ct.supertype_field);
            } else {
                // No superclass was given in bounds.
                // In this case, supertype is Object, erasure is first interface.
                return ct.interfaces_field;
            }
        }

        @Override @DefinedBy(Api.LANGUAGE_MODEL)
        public List<Attribute.Compound> getAnnotationMirrors() {
            // Declaration annotations on type variables are stored in type attributes
            // on the owner of the TypeVariableSymbol
            List<Attribute.TypeCompound> candidates = owner.getRawTypeAttributes();
            int index = owner.getTypeParameters().indexOf(this);
            List<Attribute.Compound> res = List.nil();
            for (Attribute.TypeCompound a : candidates) {
                if (isCurrentSymbolsAnnotation(a, index))
                    res = res.prepend(a);
            }

            return res.reverse();
        }

        // Helper to getAnnotation[s]
        @Override
        public <A extends Annotation> Attribute.Compound getAttribute(Class<A> annoType) {
            String name = annoType.getName();

            // Declaration annotations on type variables are stored in type attributes
            // on the owner of the TypeVariableSymbol
            List<Attribute.TypeCompound> candidates = owner.getRawTypeAttributes();
            int index = owner.getTypeParameters().indexOf(this);
            for (Attribute.TypeCompound anno : candidates)
                if (isCurrentSymbolsAnnotation(anno, index) &&
                    name.contentEquals(anno.type.tsym.flatName()))
                    return anno;

            return null;
        }
            //where:
            boolean isCurrentSymbolsAnnotation(Attribute.TypeCompound anno, int index) {
                return (anno.position.type == TargetType.CLASS_TYPE_PARAMETER ||
                        anno.position.type == TargetType.METHOD_TYPE_PARAMETER) &&
                        anno.position.parameter_index == index;
            }


        @Override @DefinedBy(Api.LANGUAGE_MODEL)
        public <R, P> R accept(ElementVisitor<R, P> v, P p) {
            return v.visitTypeParameter(this, p);
        }
    }
    /** A class for module symbols.
     */
    public static class ModuleSymbol extends TypeSymbol
            implements ModuleElement {

        public Name version;
        public JavaFileManager.Location sourceLocation;
        public JavaFileManager.Location classLocation;
        public JavaFileManager.Location patchLocation;
        public JavaFileManager.Location patchOutputLocation;

        /** All directives, in natural order. */
        public List<com.sun.tools.javac.code.Directive> directives;
        public List<com.sun.tools.javac.code.Directive.RequiresDirective> requires;
        public List<com.sun.tools.javac.code.Directive.ExportsDirective> exports;
        public List<com.sun.tools.javac.code.Directive.OpensDirective> opens;
        public List<com.sun.tools.javac.code.Directive.ProvidesDirective> provides;
        public List<com.sun.tools.javac.code.Directive.UsesDirective> uses;

        public ClassSymbol module_info;

        public PackageSymbol unnamedPackage;
        public Map<Name, PackageSymbol> visiblePackages;
        public Set<ModuleSymbol> readModules;
        public List<Symbol> enclosedPackages = List.nil();

        public Completer usesProvidesCompleter = Completer.NULL_COMPLETER;
        public final Set<ModuleFlags> flags = EnumSet.noneOf(ModuleFlags.class);
        public final Set<ModuleResolutionFlags> resolutionFlags = EnumSet.noneOf(ModuleResolutionFlags.class);

        /**
         * Create a ModuleSymbol with an associated module-info ClassSymbol.
         */
        public static ModuleSymbol create(Name name, Name module_info) {
            ModuleSymbol msym = new ModuleSymbol(name, null);
            ClassSymbol info = new ClassSymbol(Flags.MODULE, module_info, msym);
            info.fullname = formFullName(module_info, msym);
            info.flatname = info.fullname;
            info.members_field = WriteableScope.create(info);
            msym.module_info = info;
            return msym;
        }

        @SuppressWarnings("this-escape")
        public ModuleSymbol(Name name, Symbol owner) {
            super(MDL, 0, name, null, owner);
            Assert.checkNonNull(name);
            this.type = new ModuleType(this);
        }

        @Override
        public int poolTag() {
            return ClassFile.CONSTANT_Module;
        }

        @Override @DefinedBy(Api.LANGUAGE_MODEL)
        public Name getSimpleName() {
            return Convert.shortName(name);
        }

        @Override @DefinedBy(Api.LANGUAGE_MODEL)
        public boolean isOpen() {
            return flags.contains(ModuleFlags.OPEN);
        }

        @Override @DefinedBy(Api.LANGUAGE_MODEL)
        public boolean isUnnamed() {
            return name.isEmpty() && owner == null;
        }

        @Override
        public boolean isDeprecated() {
            return hasDeprecatedAnnotation();
        }

        public boolean isNoModule() {
            return false;
        }

        @Override @DefinedBy(Api.LANGUAGE_MODEL)
        public ElementKind getKind() {
            return ElementKind.MODULE;
        }

        @Override @DefinedBy(Api.LANGUAGE_MODEL)
        public java.util.List<Directive> getDirectives() {
            apiComplete();
            completeUsesProvides();
            return Collections.unmodifiableList(directives);
        }

        public void completeUsesProvides() {
            if (usesProvidesCompleter != Completer.NULL_COMPLETER) {
                Completer c = usesProvidesCompleter;
                usesProvidesCompleter = Completer.NULL_COMPLETER;
                c.complete(this);
            }
        }

        @Override
        public ClassSymbol outermostClass() {
            return null;
        }

        @Override
        public String toString() {
            // TODO: the following strings should be localized
            // Do this with custom anon subtypes in Symtab
            String n = (name == null) ? "<unknown>"
                    : (name.isEmpty()) ? "<unnamed>"
                    : String.valueOf(name);
            return n;
        }

        @Override @DefinedBy(Api.LANGUAGE_MODEL)
        public <R, P> R accept(ElementVisitor<R, P> v, P p) {
            return v.visitModule(this, p);
        }

        @Override @DefinedBy(Api.LANGUAGE_MODEL)
        public List<Symbol> getEnclosedElements() {
            List<Symbol> list = List.nil();
            for (Symbol sym : enclosedPackages) {
                if (sym.members().anyMatch(m -> m.kind == TYP))
                    list = list.prepend(sym);
            }
            return list;
        }

        public void reset() {
            this.directives = null;
            this.requires = null;
            this.exports = null;
            this.provides = null;
            this.uses = null;
            this.visiblePackages = null;
        }

    }

    public enum ModuleFlags {
        OPEN(0x0020),
        SYNTHETIC(0x1000),
        MANDATED(0x8000);

        public static int value(Set<ModuleFlags> s) {
            int v = 0;
            for (ModuleFlags f: s)
                v |= f.value;
            return v;
        }

        private ModuleFlags(int value) {
            this.value = value;
        }

        public final int value;
    }

    public enum ModuleResolutionFlags {
        DO_NOT_RESOLVE_BY_DEFAULT(0x0001),
        WARN_DEPRECATED(0x0002),
        WARN_DEPRECATED_REMOVAL(0x0004),
        WARN_INCUBATING(0x0008);

        public static int value(Set<ModuleResolutionFlags> s) {
            int v = 0;
            for (ModuleResolutionFlags f: s)
                v |= f.value;
            return v;
        }

        private ModuleResolutionFlags(int value) {
            this.value = value;
        }

        public final int value;
    }

    /** A class for package symbols
     */
    public static class PackageSymbol extends TypeSymbol
        implements PackageElement {

        public WriteableScope members_field;
        public Name fullname;
        public ClassSymbol package_info; // see bug 6443073
        public ModuleSymbol modle;
        // the file containing the documentation comments for the package
        public JavaFileObject sourcefile;

        public PackageSymbol(Name name, Type type, Symbol owner) {
            super(PCK, 0, name, type, owner);
            this.members_field = null;
            this.fullname = formFullName(name, owner);
        }

        @SuppressWarnings("this-escape")
        public PackageSymbol(Name name, Symbol owner) {
            this(name, null, owner);
            this.type = new PackageType(this);
        }

        public String toString() {
            return fullname.toString();
        }

        @DefinedBy(Api.LANGUAGE_MODEL)
        public Name getQualifiedName() {
            return fullname;
        }

        @DefinedBy(Api.LANGUAGE_MODEL)
        public boolean isUnnamed() {
            return name.isEmpty() && owner != null;
        }

        public WriteableScope members() {
            complete();
            return members_field;
        }

        @Override
        public int poolTag() {
            return ClassFile.CONSTANT_Package;
        }

        public long flags() {
            complete();
            return flags_field;
        }

        @Override
        public List<Attribute.Compound> getRawAttributes() {
            complete();
            if (package_info != null) {
                package_info.complete();
                mergeAttributes();
            }
            return super.getRawAttributes();
        }

        private void mergeAttributes() {
            if (metadata == null &&
                package_info.metadata != null) {
                metadata = new SymbolMetadata(this);
                metadata.setAttributes(package_info.metadata);
            }
        }

        /** A package "exists" if a type or package that exists has
         *  been seen within it.
         */
        public boolean exists() {
            return (flags_field & EXISTS) != 0;
        }

        @DefinedBy(Api.LANGUAGE_MODEL)
        public ElementKind getKind() {
            return ElementKind.PACKAGE;
        }

        @DefinedBy(Api.LANGUAGE_MODEL)
        public Symbol getEnclosingElement() {
            return modle != null && !modle.isNoModule() ? modle : null;
        }

        @DefinedBy(Api.LANGUAGE_MODEL)
        public <R, P> R accept(ElementVisitor<R, P> v, P p) {
            return v.visitPackage(this, p);
        }

        public <R, P> R accept(Symbol.Visitor<R, P> v, P p) {
            return v.visitPackageSymbol(this, p);
        }

        /**Resets the Symbol into the state good for next round of annotation processing.*/
        public void reset() {
            metadata = null;
        }

    }

    public static class RootPackageSymbol extends PackageSymbol {
        public final MissingInfoHandler missingInfoHandler;
        public final boolean allowPrivateInvokeVirtual;

        public RootPackageSymbol(Name name, Symbol owner,
                                 MissingInfoHandler missingInfoHandler,
                                 boolean allowPrivateInvokeVirtual) {
            super(name, owner);
            this.missingInfoHandler = missingInfoHandler;
            this.allowPrivateInvokeVirtual = allowPrivateInvokeVirtual;
        }

    }

    /** A class for class symbols
     */
    public static class ClassSymbol extends TypeSymbol implements TypeElement {

        /** a scope for all class members; variables, methods and inner classes
         *  type parameters are not part of this scope
         */
        public WriteableScope members_field;

        /** the fully qualified name of the class, i.e. pck.outer.inner.
         *  null for anonymous classes
         */
        public Name fullname;

        /** the fully qualified name of the class after converting to flat
         *  representation, i.e. pck.outer$inner,
         *  set externally for local and anonymous classes
         */
        public Name flatname;

        /** the sourcefile where the class came from
         */
        public JavaFileObject sourcefile;

        /** the classfile from where to load this class
         *  this will have extension .class or .java
         */
        public JavaFileObject classfile;

        /** the list of translated local classes (used for generating
         * InnerClasses attribute)
         */
        public List<ClassSymbol> trans_local;

        /** the annotation metadata attached to this class */
        private AnnotationTypeMetadata annotationTypeMetadata;

        /* the list of any of record components, only non empty if the class is a record
         * and it has at least one record component
         */
        private List<RecordComponent> recordComponents = List.nil();

        // sealed classes related fields
        /** The classes, or interfaces, permitted to extend this class, or interface
         */
        private java.util.List<PermittedClassWithPos> permitted;

        public boolean isPermittedExplicit = false;

<<<<<<< HEAD
        private boolean hasImplicitConstructor = false;
=======
        private record PermittedClassWithPos(Symbol permittedClass, int pos) {}
>>>>>>> a7f3d20b

        public ClassSymbol(long flags, Name name, Type type, Symbol owner) {
            super(TYP, flags, name, type, owner);
            this.members_field = null;
            this.fullname = formFullName(name, owner);
            this.flatname = formFlatName(name, owner);
            this.sourcefile = null;
            this.classfile = null;
            this.annotationTypeMetadata = AnnotationTypeMetadata.notAnAnnotationType();
            this.permitted = new ArrayList<>();
        }

        public ClassSymbol(long flags, Name name, Symbol owner) {
            this(
                flags,
                name,
                new ClassType(Type.noType, null, null, List.nil()),
                owner);
            this.type.tsym = this;
        }

        public void addPermittedSubclass(ClassSymbol csym, int pos) {
            Assert.check(!isPermittedExplicit);
            // we need to insert at the right pos
            PermittedClassWithPos element = new PermittedClassWithPos(csym, pos);
            int index = Collections.binarySearch(permitted, element, java.util.Comparator.comparing(PermittedClassWithPos::pos));
            if (index < 0) {
                index = -index - 1;
            }
            permitted.add(index, element);
        }

        public boolean isPermittedSubclass(Symbol csym) {
            for (PermittedClassWithPos permittedClassWithPos : permitted) {
                if (permittedClassWithPos.permittedClass.equals(csym)) {
                    return true;
                }
            }
            return false;
        }

        public void clearPermittedSubclasses() {
            permitted.clear();
        }

        public void setPermittedSubclasses(List<Symbol> permittedSubs) {
            permitted.clear();
            for (Symbol csym : permittedSubs) {
                permitted.add(new PermittedClassWithPos(csym, 0));
            }
        }

        /** The Java source which this symbol represents.
         */
        public String toString() {
            return className();
        }

        public long flags() {
            complete();
            return flags_field;
        }

        public WriteableScope members() {
            complete();
            return members_field;
        }

        @Override
        public List<Attribute.Compound> getRawAttributes() {
            complete();
            return super.getRawAttributes();
        }

        @Override
        public List<Attribute.TypeCompound> getRawTypeAttributes() {
            complete();
            return super.getRawTypeAttributes();
        }

        public Type erasure(Types types) {
            if (erasure_field == null)
                erasure_field = new ClassType(types.erasure(type.getEnclosingType()),
                                              List.nil(), this,
                                              type.getMetadata());
            return erasure_field;
        }

        public String className() {
            if (name.isEmpty())
                return
                    Log.getLocalizedString("anonymous.class", flatname);
            else
                return fullname.toString();
        }

         @Override @DefinedBy(Api.LANGUAGE_MODEL)
         public Name getQualifiedName() {
             return fullname;
         }

         @Override @DefinedBy(Api.LANGUAGE_MODEL)
         public Name getSimpleName() {
             return name;
         }

        @Override @DefinedBy(Api.LANGUAGE_MODEL)
        public List<Symbol> getEnclosedElements() {
            List<Symbol> result = super.getEnclosedElements();
            if (!recordComponents.isEmpty()) {
                List<RecordComponent> reversed = recordComponents.reverse();
                for (RecordComponent rc : reversed) {
                    result = result.prepend(rc);
                }
            }
            return result;
        }

        public Name flatName() {
            return flatname;
        }

        public boolean isSubClass(Symbol base, Types types) {
            if (this == base) {
                return true;
            } else if ((base.flags() & INTERFACE) != 0) {
                for (Type t = type; t.hasTag(CLASS); t = types.supertype(t))
                    for (List<Type> is = types.interfaces(t);
                         is.nonEmpty();
                         is = is.tail)
                        if (is.head.tsym.isSubClass(base, types)) return true;
            } else {
                for (Type t = type; t.hasTag(CLASS); t = types.supertype(t))
                    if (t.tsym == base) return true;
            }
            return false;
        }

        /** Complete the elaboration of this symbol's definition.
         */
        public void complete() throws CompletionFailure {
            Completer origCompleter = completer;
            try {
                super.complete();
            } catch (CompletionFailure ex) {
                ex.dcfh.classSymbolCompleteFailed(this, origCompleter);
                // quiet error recovery
                flags_field |= (PUBLIC|STATIC);
                this.type = new ErrorType(this, Type.noType);
                throw ex;
            }
        }

        @DefinedBy(Api.LANGUAGE_MODEL)
        public List<Type> getInterfaces() {
            apiComplete();
            if (type instanceof ClassType classType) {
                if (classType.interfaces_field == null) // FIXME: shouldn't be null
                    classType.interfaces_field = List.nil();
                if (classType.all_interfaces_field != null)
                    return Type.getModelTypes(classType.all_interfaces_field);
                return classType.interfaces_field;
            } else {
                return List.nil();
            }
        }

        @DefinedBy(Api.LANGUAGE_MODEL)
        public Type getSuperclass() {
            apiComplete();
            if (type instanceof ClassType classType) {
                if (classType.supertype_field == null) // FIXME: shouldn't be null
                    classType.supertype_field = Type.noType;
                // An interface has no superclass; its supertype is Object.
                return classType.isInterface()
                    ? Type.noType
                    : classType.supertype_field.getModelType();
            } else {
                return Type.noType;
            }
        }

        /**
         * Returns the next class to search for inherited annotations or {@code null}
         * if the next class can't be found.
         */
        private ClassSymbol getSuperClassToSearchForAnnotations() {

            Type sup = getSuperclass();

            if (!sup.hasTag(CLASS) || sup.isErroneous())
                return null;

            return (ClassSymbol) sup.tsym;
        }


        @Override
        protected <A extends Annotation> A[] getInheritedAnnotations(Class<A> annoType) {

            ClassSymbol sup = getSuperClassToSearchForAnnotations();

            return sup == null ? super.getInheritedAnnotations(annoType)
                               : sup.getAnnotationsByType(annoType);
        }


        @DefinedBy(Api.LANGUAGE_MODEL)
        public ElementKind getKind() {
            apiComplete();
            long flags = flags();
            if ((flags & ANNOTATION) != 0)
                return ElementKind.ANNOTATION_TYPE;
            else if ((flags & INTERFACE) != 0)
                return ElementKind.INTERFACE;
            else if ((flags & ENUM) != 0)
                return ElementKind.ENUM;
            else if ((flags & RECORD) != 0)
                return ElementKind.RECORD;
            else
                return ElementKind.CLASS;
        }

        @Override @DefinedBy(Api.LANGUAGE_MODEL)
        public Set<Modifier> getModifiers() {
            apiComplete();
            long flags = flags();
            return Flags.asModifierSet(flags & ~DEFAULT);
        }

        public RecordComponent getRecordComponent(VarSymbol field) {
            for (RecordComponent rc : recordComponents) {
                if (rc.name == field.name) {
                    return rc;
                }
            }
            return null;
        }

        public RecordComponent findRecordComponentToRemove(JCVariableDecl var) {
            RecordComponent toRemove = null;
            for (RecordComponent rc : recordComponents) {
                /* it could be that a record erroneously declares two record components with the same name, in that
                 * case we need to use the position to disambiguate
                 */
                if (rc.name == var.name && var.pos == rc.pos) {
                    toRemove = rc;
                }
            }
            return toRemove;
        }

        /* creates a record component if non is related to the given variable and recreates a brand new one
         * in other case
         */
        public RecordComponent createRecordComponent(RecordComponent existing, JCVariableDecl rcDecl, VarSymbol varSym) {
            RecordComponent rc = null;
            if (existing != null) {
                recordComponents = List.filter(recordComponents, existing);
                recordComponents = recordComponents.append(rc = new RecordComponent(varSym, existing.ast, existing.isVarargs));
            } else {
                // Didn't find the record component: create one.
                recordComponents = recordComponents.append(rc = new RecordComponent(varSym, rcDecl));
            }
            return rc;
        }

        @Override @DefinedBy(Api.LANGUAGE_MODEL)
        public List<? extends RecordComponent> getRecordComponents() {
            return recordComponents;
        }

        public void setRecordComponents(List<RecordComponent> recordComponents) {
            this.recordComponents = recordComponents;
        }

        @DefinedBy(Api.LANGUAGE_MODEL)
        public NestingKind getNestingKind() {
            apiComplete();
            if (owner.kind == PCK) // Handles implicitly declared classes as well
                return NestingKind.TOP_LEVEL;
            else if (name.isEmpty())
                return NestingKind.ANONYMOUS;
            else if (owner.kind == MTH)
                return NestingKind.LOCAL;
            else
                return NestingKind.MEMBER;
        }

        @Override
        protected <A extends Annotation> Attribute.Compound getAttribute(final Class<A> annoType) {

            Attribute.Compound attrib = super.getAttribute(annoType);

            boolean inherited = annoType.isAnnotationPresent(Inherited.class);
            if (attrib != null || !inherited)
                return attrib;

            // Search supertypes
            ClassSymbol superType = getSuperClassToSearchForAnnotations();
            return superType == null ? null
                                     : superType.getAttribute(annoType);
        }

        @DefinedBy(Api.LANGUAGE_MODEL)
        public <R, P> R accept(ElementVisitor<R, P> v, P p) {
            return v.visitType(this, p);
        }

        public <R, P> R accept(Symbol.Visitor<R, P> v, P p) {
            return v.visitClassSymbol(this, p);
        }

        public void markAbstractIfNeeded(Types types) {
            if (types.enter.getEnv(this) != null &&
                (flags() & ENUM) != 0 && types.supertype(type).tsym == types.syms.enumSym &&
                (flags() & (FINAL | ABSTRACT)) == 0) {
                if (types.firstUnimplementedAbstract(this) != null)
                    // add the ABSTRACT flag to an enum
                    flags_field |= ABSTRACT;
            }
        }

        /**Resets the Symbol into the state good for next round of annotation processing.*/
        public void reset() {
            kind = TYP;
            erasure_field = null;
            members_field = null;
            flags_field = 0;
            if (type instanceof ClassType classType) {
                classType.setEnclosingType(Type.noType);
                classType.rank_field = -1;
                classType.typarams_field = null;
                classType.allparams_field = null;
                classType.supertype_field = null;
                classType.interfaces_field = null;
                classType.all_interfaces_field = null;
            }
            clearAnnotationMetadata();
        }

        public void clearAnnotationMetadata() {
            metadata = null;
            annotationTypeMetadata = AnnotationTypeMetadata.notAnAnnotationType();
        }

        @Override
        public AnnotationTypeMetadata getAnnotationTypeMetadata() {
            return annotationTypeMetadata;
        }

        @Override
        public boolean isAnnotationType() {
            return (flags_field & Flags.ANNOTATION) != 0;
        }

        public void setAnnotationTypeMetadata(AnnotationTypeMetadata a) {
            Assert.checkNonNull(a);
            Assert.check(!annotationTypeMetadata.isMetadataForAnnotationType());
            this.annotationTypeMetadata = a;
        }

        public boolean isRecord() {
            return (flags_field & RECORD) != 0;
        }

        @DefinedBy(Api.LANGUAGE_MODEL)
        public List<Type> getPermittedSubclasses() {
            return permitted.stream().map(s -> s.permittedClass().type).collect(List.collector());
        }

        public boolean hasImplicitConstructor() {
            if (hasImplicitConstructor) {
                return true;
            } else {
                if (getImplicitConstructor() != null) {
                    hasImplicitConstructor = true;
                }
                return hasImplicitConstructor;
            }
        }

        public void implicitConstructorFound() {
            hasImplicitConstructor = true;
        }

        private MethodSymbol getImplicitConstructor() {
            for (Symbol s : members().getSymbols(NON_RECURSIVE)) {
                switch (s.kind) {
                    case MTH:
                        if (s.isConstructor()) {
                            if (s.isImplicitConstructor()) {
                                return (MethodSymbol) s;
                            }
                        }
                }
            }
            return null;
        }
    }


    /** A class for variable symbols
     */
    @SuppressWarnings("preview")
    public static class VarSymbol extends Symbol implements VariableElement {

        /** The variable's declaration position.
         */
        public int pos = Position.NOPOS;

        /** The variable's address. Used for different purposes during
         *  flow analysis, translation and code generation.
         *  Flow analysis:
         *    If this is a blank final or local variable, its sequence number.
         *  Translation:
         *    If this is a private field, its access number.
         *  Code generation:
         *    If this is a local variable, its logical slot number.
         */
        public int adr = -1;

        /** Construct a variable symbol, given its flags, name, type and owner.
         */
        public VarSymbol(long flags, Name name, Type type, Symbol owner) {
            super(VAR, flags, name, type, owner);
        }

        @Override
        public int poolTag() {
            return ClassFile.CONSTANT_Fieldref;
        }

        public MethodHandleSymbol asMethodHandle(boolean getter) {
            return new MethodHandleSymbol(this, getter);
        }

        /** Clone this symbol with new owner.
         */
        public VarSymbol clone(Symbol newOwner) {
            VarSymbol v = new VarSymbol(flags_field, name, type, newOwner) {
                @Override
                public Symbol baseSymbol() {
                    return VarSymbol.this;
                }

                @Override
                public Object poolKey(Types types) {
                    return new Pair<>(newOwner, baseSymbol());
                }
            };
            v.pos = pos;
            v.adr = adr;
            v.data = data;
//          System.out.println("clone " + v + " in " + newOwner);//DEBUG
            return v;
        }

        public String toString() {
            return name.toString();
        }

        public Symbol asMemberOf(Type site, Types types) {
            return new VarSymbol(flags_field, name, types.memberType(site, this), owner);
        }

        @DefinedBy(Api.LANGUAGE_MODEL)
        public ElementKind getKind() {
            long flags = flags();
            if ((flags & PARAMETER) != 0) {
                if (isExceptionParameter())
                    return ElementKind.EXCEPTION_PARAMETER;
                else
                    return ElementKind.PARAMETER;
            } else if ((flags & ENUM) != 0) {
                return ElementKind.ENUM_CONSTANT;
            } else if (owner.kind == TYP || owner.kind == ERR) {
                return ElementKind.FIELD;
            } else if (isResourceVariable()) {
                return ElementKind.RESOURCE_VARIABLE;
            } else if ((flags & MATCH_BINDING) != 0) {
                ElementKind kind = ElementKind.BINDING_VARIABLE;
                return kind;
            } else {
                return ElementKind.LOCAL_VARIABLE;
            }
        }

        @DefinedBy(Api.LANGUAGE_MODEL)
        public <R, P> R accept(ElementVisitor<R, P> v, P p) {
            return v.visitVariable(this, p);
        }

        @DefinedBy(Api.LANGUAGE_MODEL)
        public Object getConstantValue() { // Mirror API
            return Constants.decode(getConstValue(), type);
        }

        public void setLazyConstValue(final Env<AttrContext> env,
                                      final Attr attr,
                                      final JCVariableDecl variable)
        {
            setData((Callable<Object>)() -> attr.attribLazyConstantValue(env, variable, type));
        }

        /**
         * The variable's constant value, if this is a constant.
         * Before the constant value is evaluated, it points to an
         * initializer environment.  If this is not a constant, it can
         * be used for other stuff.
         */
        private Object data;

        public boolean isExceptionParameter() {
            return data == ElementKind.EXCEPTION_PARAMETER;
        }

        public boolean isResourceVariable() {
            return data == ElementKind.RESOURCE_VARIABLE;
        }

        public Object getConstValue() {
            // TODO: Consider if getConstValue and getConstantValue can be collapsed
            if (data == ElementKind.EXCEPTION_PARAMETER ||
                data == ElementKind.RESOURCE_VARIABLE) {
                return null;
            } else if (data instanceof Callable<?> callableData) {
                // In this case, this is a final variable, with an as
                // yet unevaluated initializer.
                data = null; // to make sure we don't evaluate this twice.
                try {
                    data = callableData.call();
                } catch (Exception ex) {
                    throw new AssertionError(ex);
                }
            }
            return data;
        }

        public void setData(Object data) {
            Assert.check(!(data instanceof Env<?>), this);
            this.data = data;
        }

        public <R, P> R accept(Symbol.Visitor<R, P> v, P p) {
            return v.visitVarSymbol(this, p);
        }

        public boolean isUnnamedVariable() {
            return name.isEmpty();
        }
    }

    public static class RecordComponent extends VarSymbol implements RecordComponentElement {
        public MethodSymbol accessor;
        public JCTree.JCMethodDecl accessorMeth;

        /* if the user happens to erroneously declare two components with the same name, we need a way to differentiate
         * them, the code will fail anyway but we need to keep the information for better error recovery
         */
        private final int pos;

        private final boolean isVarargs;

        private JCVariableDecl ast;

        /**
         * Construct a record component, given its flags, name, type and owner.
         */
        public RecordComponent(Name name, Type type, Symbol owner) {
            super(PUBLIC, name, type, owner);
            pos = -1;
            ast = null;
            isVarargs = false;
        }

        public RecordComponent(VarSymbol field, JCVariableDecl ast) {
            this(field, ast, field.type.hasTag(TypeTag.ARRAY) && ((ArrayType)field.type).isVarargs());
        }

        public RecordComponent(VarSymbol field, JCVariableDecl ast, boolean isVarargs) {
            super(PUBLIC, field.name, field.type, field.owner);
            this.ast = ast;
            this.pos = field.pos;
            /* it is better to store the original information for this one, instead of relying
             * on the info in the type of the symbol. This is because on the presence of APs
             * the symbol will be blown out and we won't be able to know if the original
             * record component was declared varargs or not.
             */
            this.isVarargs = isVarargs;
        }

        public List<JCAnnotation> getOriginalAnnos() { return this.ast == null ? List.nil() : this.ast.mods.annotations; }

        public JCVariableDecl declarationFor() { return this.ast; }

        public boolean isVarargs() {
            return isVarargs;
        }

        @Override @DefinedBy(Api.LANGUAGE_MODEL)
        public ElementKind getKind() {
            return ElementKind.RECORD_COMPONENT;
        }

        @Override @DefinedBy(Api.LANGUAGE_MODEL)
        public ExecutableElement getAccessor() {
            return accessor;
        }

        @Override @DefinedBy(Api.LANGUAGE_MODEL)
        public <R, P> R accept(ElementVisitor<R, P> v, P p) {
            return v.visitRecordComponent(this, p);
        }
    }

    public static class ParamSymbol extends VarSymbol {
        public ParamSymbol(long flags, Name name, Type type, Symbol owner) {
            super(flags, name, type, owner);
        }

        @Override
        public Name getSimpleName() {
            if ((flags_field & NAME_FILLED) == 0) {
                flags_field |= NAME_FILLED;
                Symbol rootPack = this;
                while (rootPack != null && !(rootPack instanceof RootPackageSymbol)) {
                    rootPack = rootPack.owner;
                }
                if (rootPack != null) {
                    Name inferredName =
                            ((RootPackageSymbol) rootPack).missingInfoHandler.getParameterName(this);
                    if (inferredName != null) {
                        this.name = inferredName;
                    }
                }
            }
            return super.getSimpleName();
        }

    }

    public static class BindingSymbol extends VarSymbol {

        public BindingSymbol(long flags, Name name, Type type, Symbol owner) {
            super(flags | Flags.HASINIT | Flags.MATCH_BINDING, name, type, owner);
        }

        public boolean isAliasFor(BindingSymbol b) {
            return aliases().containsAll(b.aliases());
        }

        List<BindingSymbol> aliases() {
            return List.of(this);
        }

        public void preserveBinding() {
            flags_field |= Flags.MATCH_BINDING_TO_OUTER;
        }

        public boolean isPreserved() {
            return (flags_field & Flags.MATCH_BINDING_TO_OUTER) != 0;
        }
    }

    /** A class for method symbols.
     */
    public static class MethodSymbol extends Symbol implements ExecutableElement {

        /** The code of the method. */
        public Code code = null;

        /** The extra (synthetic/mandated) parameters of the method. */
        public List<VarSymbol> extraParams = List.nil();

        /** The captured local variables in an anonymous class */
        public List<VarSymbol> capturedLocals = List.nil();

        /** The parameters of the method. */
        public List<VarSymbol> params = null;

        /** For an annotation type element, its default value if any.
         *  The value is null if none appeared in the method
         *  declaration.
         */
        public Attribute defaultValue = null;

        /** Construct a method symbol, given its flags, name, type and owner.
         */
        public MethodSymbol(long flags, Name name, Type type, Symbol owner) {
            super(MTH, flags, name, type, owner);
            if (owner.type.hasTag(TYPEVAR)) Assert.error(owner + "." + name);
        }

        /** Clone this symbol with new owner.
         */
        public MethodSymbol clone(Symbol newOwner) {
            MethodSymbol m = new MethodSymbol(flags_field, name, type, newOwner) {
                @Override
                public Symbol baseSymbol() {
                    return MethodSymbol.this;
                }

                @Override
                public Object poolKey(Types types) {
                    return new Pair<>(newOwner, baseSymbol());
                }
            };
            m.code = code;
            return m;
        }

        @Override @DefinedBy(Api.LANGUAGE_MODEL)
        public Set<Modifier> getModifiers() {
            long flags = flags();
            return Flags.asModifierSet((flags & DEFAULT) != 0 ? flags & ~ABSTRACT : flags);
        }

        /** The Java source which this symbol represents.
         */
        public String toString() {
            if ((flags() & BLOCK) != 0) {
                return owner.name.toString();
            } else {
                String s = (name == name.table.names.init)
                    ? owner.name.toString()
                    : name.toString();
                if (type != null) {
                    if (type.hasTag(FORALL))
                        s = "<" + ((ForAll)type).getTypeArguments() + ">" + s;
                    s += "(" + type.argtypes((flags() & VARARGS) != 0) + ")";
                }
                return s;
            }
        }

        @Override
        public int poolTag() {
            return owner.isInterface() ?
                    ClassFile.CONSTANT_InterfaceMethodref : ClassFile.CONSTANT_Methodref;
        }

        public boolean isHandle() {
            return false;
        }


        public MethodHandleSymbol asHandle() {
            return new MethodHandleSymbol(this);
        }

        /** find a symbol that this (proxy method) symbol implements.
         *  @param    c       The class whose members are searched for
         *                    implementations
         */
        public Symbol implemented(TypeSymbol c, Types types) {
            Symbol impl = null;
            for (List<Type> is = types.interfaces(c.type);
                 impl == null && is.nonEmpty();
                 is = is.tail) {
                TypeSymbol i = is.head.tsym;
                impl = implementedIn(i, types);
                if (impl == null)
                    impl = implemented(i, types);
            }
            return impl;
        }

        public Symbol implementedIn(TypeSymbol c, Types types) {
            Symbol impl = null;
            for (Symbol sym : c.members().getSymbolsByName(name)) {
                if (this.overrides(sym, (TypeSymbol)owner, types, true) &&
                    // FIXME: I suspect the following requires a
                    // subst() for a parametric return type.
                    types.isSameType(type.getReturnType(),
                                     types.memberType(owner.type, sym).getReturnType())) {
                    impl = sym;
                }
            }
            return impl;
        }

        /** Will the erasure of this method be considered by the VM to
         *  override the erasure of the other when seen from class `origin'?
         */
        public boolean binaryOverrides(Symbol _other, TypeSymbol origin, Types types) {
            if (isConstructor() || _other.kind != MTH) return false;

            if (this == _other) return true;
            MethodSymbol other = (MethodSymbol)_other;

            // check for a direct implementation
            if (other.isOverridableIn((TypeSymbol)owner) &&
                types.asSuper(owner.type, other.owner) != null &&
                types.isSameType(erasure(types), other.erasure(types)))
                return true;

            // check for an inherited implementation
            return
                (flags() & ABSTRACT) == 0 &&
                other.isOverridableIn(origin) &&
                this.isMemberOf(origin, types) &&
                types.isSameType(erasure(types), other.erasure(types));
        }

        /** The implementation of this (abstract) symbol in class origin,
         *  from the VM's point of view, null if method does not have an
         *  implementation in class.
         *  @param origin   The class of which the implementation is a member.
         */
        public MethodSymbol binaryImplementation(ClassSymbol origin, Types types) {
            for (TypeSymbol c = origin; c != null; c = types.supertype(c.type).tsym) {
                for (Symbol sym : c.members().getSymbolsByName(name)) {
                    if (sym.kind == MTH &&
                        ((MethodSymbol)sym).binaryOverrides(this, origin, types))
                        return (MethodSymbol)sym;
                }
            }
            return null;
        }

        /** Does this symbol override `other' symbol, when both are seen as
         *  members of class `origin'?  It is assumed that _other is a member
         *  of origin.
         *
         *  It is assumed that both symbols have the same name.  The static
         *  modifier is ignored for this test.
         *
         *  A quirk in the works is that if the receiver is a method symbol for
         *  an inherited abstract method we answer false summarily all else being
         *  immaterial. Abstract "own" methods (i.e `this' is a direct member of
         *  origin) don't get rejected as summarily and are put to test against the
         *  suitable criteria.
         *
         *  See JLS 8.4.8.1 (without transitivity) and 8.4.8.4
         */
        public boolean overrides(Symbol _other, TypeSymbol origin, Types types, boolean checkResult) {
            return overrides(_other, origin, types, checkResult, true);
        }

        /** Does this symbol override `other' symbol, when both are seen as
         *  members of class `origin'?  It is assumed that _other is a member
         *  of origin.
         *
         *  Caveat: If `this' is an abstract inherited member of origin, it is
         *  deemed to override `other' only when `requireConcreteIfInherited'
         *  is false.
         *
         *  It is assumed that both symbols have the same name.  The static
         *  modifier is ignored for this test.
         *
         *  See JLS 8.4.8.1 (without transitivity) and 8.4.8.4
         */
        public boolean overrides(Symbol _other, TypeSymbol origin, Types types, boolean checkResult,
                                            boolean requireConcreteIfInherited) {
            if (isConstructor() || _other.kind != MTH) return false;

            if (this == _other) return true;
            MethodSymbol other = (MethodSymbol)_other;

            // check for a direct implementation
            if (other.isOverridableIn((TypeSymbol)owner) &&
                types.asSuper(owner.type, other.owner) != null) {
                Type mt = types.memberType(owner.type, this);
                Type ot = types.memberType(owner.type, other);
                if (types.isSubSignature(mt, ot)) {
                    if (!checkResult)
                        return true;
                    if (types.returnTypeSubstitutable(mt, ot))
                        return true;
                }
            }

            // check for an inherited implementation
            if (((flags() & ABSTRACT) != 0 && requireConcreteIfInherited) ||
                    ((other.flags() & ABSTRACT) == 0 && (other.flags() & DEFAULT) == 0) ||
                    !other.isOverridableIn(origin) ||
                    !this.isMemberOf(origin, types))
                return false;

            // assert types.asSuper(origin.type, other.owner) != null;
            Type mt = types.memberType(origin.type, this);
            Type ot = types.memberType(origin.type, other);
            return
                types.isSubSignature(mt, ot) &&
                (!checkResult || types.resultSubtype(mt, ot, types.noWarnings));
        }

        private boolean isOverridableIn(TypeSymbol origin) {
            // JLS 8.4.8.1
            switch ((int)(flags_field & Flags.AccessFlags)) {
            case Flags.PRIVATE:
                return false;
            case Flags.PUBLIC:
                return !this.owner.isInterface() ||
                        (flags_field & STATIC) == 0;
            case Flags.PROTECTED:
                return (origin.flags() & INTERFACE) == 0;
            case 0:
                // for package private: can only override in the same
                // package
                return
                    this.packge() == origin.packge() &&
                    (origin.flags() & INTERFACE) == 0;
            default:
                return false;
            }
        }

        @Override
        public boolean isInheritedIn(Symbol clazz, Types types) {
            switch ((int)(flags_field & Flags.AccessFlags)) {
                case PUBLIC:
                    return !this.owner.isInterface() ||
                            clazz == owner ||
                            (flags_field & STATIC) == 0;
                default:
                    return super.isInheritedIn(clazz, types);
            }
        }

        public boolean isLambdaMethod() {
            return (flags() & LAMBDA_METHOD) == LAMBDA_METHOD;
        }

        /** override this method to point to the original enclosing method if this method symbol represents a synthetic
         *  lambda method
         */
        public MethodSymbol originalEnclosingMethod() {
            return this;
        }

        /** The implementation of this (abstract) symbol in class origin;
         *  null if none exists. Synthetic methods are not considered
         *  as possible implementations.
         */
        public MethodSymbol implementation(TypeSymbol origin, Types types, boolean checkResult) {
            return implementation(origin, types, checkResult, implementation_filter);
        }
        // where
            public static final Predicate<Symbol> implementation_filter = s ->
                    s.kind == MTH && (s.flags() & SYNTHETIC) == 0;

        public MethodSymbol implementation(TypeSymbol origin, Types types, boolean checkResult, Predicate<Symbol> implFilter) {
            MethodSymbol res = types.implementation(this, origin, checkResult, implFilter);
            if (res != null)
                return res;
            // if origin is derived from a raw type, we might have missed
            // an implementation because we do not know enough about instantiations.
            // in this case continue with the supertype as origin.
            if (types.isDerivedRaw(origin.type) && !origin.isInterface())
                return implementation(types.supertype(origin.type).tsym, types, checkResult);
            else
                return null;
        }

        public List<VarSymbol> params() {
            owner.complete();
            if (params == null) {
                ListBuffer<VarSymbol> newParams = new ListBuffer<>();
                int i = 0;
                for (Type t : type.getParameterTypes()) {
                    Name paramName = name.table.fromString("arg" + i);
                    VarSymbol param = new VarSymbol(PARAMETER, paramName, t, this);
                    newParams.append(param);
                    i++;
                }
                params = newParams.toList();
            }
            Assert.checkNonNull(params);
            return params;
        }

        public Symbol asMemberOf(Type site, Types types) {
            return new MethodSymbol(flags_field, name, types.memberType(site, this), owner);
        }

        @DefinedBy(Api.LANGUAGE_MODEL)
        public ElementKind getKind() {
            if (name == name.table.names.init)
                return ElementKind.CONSTRUCTOR;
            else if (name == name.table.names.clinit)
                return ElementKind.STATIC_INIT;
            else if ((flags() & BLOCK) != 0)
                return isStatic() ? ElementKind.STATIC_INIT : ElementKind.INSTANCE_INIT;
            else
                return ElementKind.METHOD;
        }

        public boolean isStaticOrInstanceInit() {
            return getKind() == ElementKind.STATIC_INIT ||
                    getKind() == ElementKind.INSTANCE_INIT;
        }

        @DefinedBy(Api.LANGUAGE_MODEL)
        public Attribute getDefaultValue() {
            return defaultValue;
        }

        @DefinedBy(Api.LANGUAGE_MODEL)
        public List<VarSymbol> getParameters() {
            return params();
        }

        @DefinedBy(Api.LANGUAGE_MODEL)
        public boolean isVarArgs() {
            return (flags() & VARARGS) != 0;
        }

        @DefinedBy(Api.LANGUAGE_MODEL)
        public boolean isDefault() {
            return (flags() & DEFAULT) != 0;
        }

        @DefinedBy(Api.LANGUAGE_MODEL)
        public <R, P> R accept(ElementVisitor<R, P> v, P p) {
            return v.visitExecutable(this, p);
        }

        public <R, P> R accept(Symbol.Visitor<R, P> v, P p) {
            return v.visitMethodSymbol(this, p);
        }

        @DefinedBy(Api.LANGUAGE_MODEL)
        public Type getReceiverType() {
            return asType().getReceiverType();
        }

        public Type implicitReceiverType() {
            ClassSymbol enclosingClass = enclClass();
            if (enclosingClass == null) {
                return null;
            }
            Type enclosingType = enclosingClass.type;
            if (isConstructor()) {
                return enclosingType.getEnclosingType();
            }
            if (!isStatic()) {
                return enclosingType;
            }
            return null;
        }

        @DefinedBy(Api.LANGUAGE_MODEL)
        public Type getReturnType() {
            return asType().getReturnType();
        }

        @DefinedBy(Api.LANGUAGE_MODEL)
        public List<Type> getThrownTypes() {
            return asType().getThrownTypes();
        }
    }

    /** A class for invokedynamic method calls.
     */
    public static class DynamicMethodSymbol extends MethodSymbol implements Dynamic {

        public LoadableConstant[] staticArgs;
        public MethodHandleSymbol bsm;

        public DynamicMethodSymbol(Name name, Symbol owner, MethodHandleSymbol bsm, Type type, LoadableConstant[] staticArgs) {
            super(0, name, type, owner);
            this.bsm = bsm;
            this.staticArgs = staticArgs;
        }

        @Override
        public Name name() {
            return name;
        }

        @Override
        public boolean isDynamic() {
            return true;
        }

        @Override
        public LoadableConstant[] staticArgs() {
            return staticArgs;
        }

        @Override
        public MethodHandleSymbol bootstrapMethod() {
            return bsm;
        }

        @Override
        public int poolTag() {
            return ClassFile.CONSTANT_InvokeDynamic;
        }

        @Override
        public Type dynamicType() {
            return type;
        }
    }

    /** A class for condy.
     */
    public static class DynamicVarSymbol extends VarSymbol implements Dynamic, LoadableConstant {
        public LoadableConstant[] staticArgs;
        public MethodHandleSymbol bsm;

        public DynamicVarSymbol(Name name, Symbol owner, MethodHandleSymbol bsm, Type type, LoadableConstant[] staticArgs) {
            super(0, name, type, owner);
            this.bsm = bsm;
            this.staticArgs = staticArgs;
        }

        @Override
        public Name name() {
            return name;
        }

        @Override
        public boolean isDynamic() {
            return true;
        }

        @Override
        public PoolConstant dynamicType() {
            return type;
        }

        @Override
        public LoadableConstant[] staticArgs() {
            return staticArgs;
        }

        @Override
        public LoadableConstant bootstrapMethod() {
            return bsm;
        }

        @Override
        public int poolTag() {
            return ClassFile.CONSTANT_Dynamic;
        }
    }

    /** A class for method handles.
     */
    public static class MethodHandleSymbol extends MethodSymbol implements LoadableConstant {

        private Symbol refSym;
        private boolean getter;

        public MethodHandleSymbol(Symbol msym) {
            this(msym, false);
        }

        public MethodHandleSymbol(Symbol msym, boolean getter) {
            super(msym.flags_field, msym.name, msym.type, msym.owner);
            this.refSym = msym;
            this.getter = getter;
        }

        /**
         * Returns the kind associated with this method handle.
         */
        public int referenceKind() {
            if (refSym.kind == VAR) {
                return getter ?
                        refSym.isStatic() ? ClassFile.REF_getStatic : ClassFile.REF_getField :
                        refSym.isStatic() ? ClassFile.REF_putStatic : ClassFile.REF_putField;
            } else {
                if (refSym.isConstructor()) {
                    return ClassFile.REF_newInvokeSpecial;
                } else {
                    if (refSym.isStatic()) {
                        return ClassFile.REF_invokeStatic;
                    } else if ((refSym.flags() & PRIVATE) != 0 && !allowPrivateInvokeVirtual()) {
                        return ClassFile.REF_invokeSpecial;
                    } else if (refSym.enclClass().isInterface()) {
                        return ClassFile.REF_invokeInterface;
                    } else {
                        return ClassFile.REF_invokeVirtual;
                    }
                }
            }
        }

        private boolean allowPrivateInvokeVirtual() {
            Symbol rootPack = this;
            while (rootPack != null && !(rootPack instanceof RootPackageSymbol)) {
                rootPack = rootPack.owner;
            }
            return rootPack != null && ((RootPackageSymbol) rootPack).allowPrivateInvokeVirtual;
        }
        @Override
        public int poolTag() {
            return ClassFile.CONSTANT_MethodHandle;
        }

        @Override
        public Object poolKey(Types types) {
            return new Pair<>(baseSymbol(), referenceKind());
        }

        @Override
        public MethodHandleSymbol asHandle() {
            return this;
        }

        @Override
        public Symbol baseSymbol() {
            return refSym;
        }


        @Override
        public boolean isHandle() {
            return true;
        }
    }

    /** A class for predefined operators.
     */
    public static class OperatorSymbol extends MethodSymbol {

        public int opcode;
        private int accessCode = Integer.MIN_VALUE;

        public OperatorSymbol(Name name, Type type, int opcode, Symbol owner) {
            super(PUBLIC | STATIC, name, type, owner);
            this.opcode = opcode;
        }

        @Override
        public <R, P> R accept(Symbol.Visitor<R, P> v, P p) {
            return v.visitOperatorSymbol(this, p);
        }

        public int getAccessCode(Tag tag) {
            if (accessCode != Integer.MIN_VALUE && !tag.isIncOrDecUnaryOp()) {
                return accessCode;
            }
            accessCode = AccessCode.from(tag, opcode);
            return accessCode;
        }

        /** Access codes for dereferencing, assignment,
         *  and pre/post increment/decrement.

         *  All access codes for accesses to the current class are even.
         *  If a member of the superclass should be accessed instead (because
         *  access was via a qualified super), add one to the corresponding code
         *  for the current class, making the number odd.
         *  This numbering scheme is used by the backend to decide whether
         *  to issue an invokevirtual or invokespecial call.
         *
         *  @see Gen#visitSelect(JCFieldAccess tree)
         */
        public enum AccessCode {
            UNKNOWN(-1, Tag.NO_TAG),
            DEREF(0, Tag.NO_TAG),
            ASSIGN(2, Tag.ASSIGN),
            PREINC(4, Tag.PREINC),
            PREDEC(6, Tag.PREDEC),
            POSTINC(8, Tag.POSTINC),
            POSTDEC(10, Tag.POSTDEC),
            FIRSTASGOP(12, Tag.NO_TAG);

            public final int code;
            public final Tag tag;
            public static final int numberOfAccessCodes = (lushrl - ishll + lxor + 2 - iadd) * 2 + FIRSTASGOP.code + 2;

            AccessCode(int code, Tag tag) {
                this.code = code;
                this.tag = tag;
            }

            public static AccessCode getFromCode(int code) {
                for (AccessCode aCodes : AccessCode.values()) {
                    if (aCodes.code == code) {
                        return aCodes;
                    }
                }
                return UNKNOWN;
            }

            static int from(Tag tag, int opcode) {
                /** Map bytecode of binary operation to access code of corresponding
                *  assignment operation. This is always an even number.
                */
                switch (tag) {
                    case PREINC:
                        return AccessCode.PREINC.code;
                    case PREDEC:
                        return AccessCode.PREDEC.code;
                    case POSTINC:
                        return AccessCode.POSTINC.code;
                    case POSTDEC:
                        return AccessCode.POSTDEC.code;
                }
                if (iadd <= opcode && opcode <= lxor) {
                    return (opcode - iadd) * 2 + FIRSTASGOP.code;
                } else if (opcode == string_add) {
                    return (lxor + 1 - iadd) * 2 + FIRSTASGOP.code;
                } else if (ishll <= opcode && opcode <= lushrl) {
                    return (opcode - ishll + lxor + 2 - iadd) * 2 + FIRSTASGOP.code;
                }
                return -1;
            }
        }
    }

    /** Symbol completer interface.
     */
    public static interface Completer {

        /** Dummy completer to be used when the symbol has been completed or
         * does not need completion.
         */
        public static final Completer NULL_COMPLETER = new Completer() {
            public void complete(Symbol sym) { }
            public boolean isTerminal() { return true; }
        };

        void complete(Symbol sym) throws CompletionFailure;

        /** Returns true if this completer is <em>terminal</em>. A terminal
         * completer is used as a place holder when the symbol is completed.
         * Calling complete on a terminal completer will not affect the symbol.
         *
         * The dummy NULL_COMPLETER and the GraphDependencies completer are
         * examples of terminal completers.
         *
         * @return true iff this completer is terminal
         */
        default boolean isTerminal() {
            return false;
        }
    }

    public static class CompletionFailure extends RuntimeException {
        private static final long serialVersionUID = 0;
        public final transient DeferredCompletionFailureHandler dcfh;
        public transient Symbol sym;

        /** A diagnostic object describing the failure
         */
        private transient JCDiagnostic diag;

        private transient Supplier<JCDiagnostic> diagSupplier;

        public CompletionFailure(Symbol sym, Supplier<JCDiagnostic> diagSupplier, DeferredCompletionFailureHandler dcfh) {
            this.dcfh = dcfh;
            this.sym = sym;
            this.diagSupplier = diagSupplier;
//          this.printStackTrace();//DEBUG
        }

        public JCDiagnostic getDiagnostic() {
            if (diag == null && diagSupplier != null) {
                diag = diagSupplier.get();
            }
            return diag;
        }

        @Override
        public String getMessage() {
            return getDiagnostic().getMessage(null);
        }

        public JCDiagnostic getDetailValue() {
            return getDiagnostic();
        }

        @Override
        public CompletionFailure initCause(Throwable cause) {
            super.initCause(cause);
            return this;
        }

        public void resetDiagnostic(Supplier<JCDiagnostic> diagSupplier) {
            this.diagSupplier = diagSupplier;
            this.diag = null;
        }

    }

    /**
     * A visitor for symbols.  A visitor is used to implement operations
     * (or relations) on symbols.  Most common operations on types are
     * binary relations and this interface is designed for binary
     * relations, that is, operations on the form
     * Symbol&nbsp;&times;&nbsp;P&nbsp;&rarr;&nbsp;R.
     * <!-- In plain text: Type x P -> R -->
     *
     * @param <R> the return type of the operation implemented by this
     * visitor; use Void if no return type is needed.
     * @param <P> the type of the second argument (the first being the
     * symbol itself) of the operation implemented by this visitor; use
     * Void if a second argument is not needed.
     */
    public interface Visitor<R,P> {
        R visitClassSymbol(ClassSymbol s, P arg);
        R visitMethodSymbol(MethodSymbol s, P arg);
        R visitPackageSymbol(PackageSymbol s, P arg);
        R visitOperatorSymbol(OperatorSymbol s, P arg);
        R visitVarSymbol(VarSymbol s, P arg);
        R visitTypeSymbol(TypeSymbol s, P arg);
        R visitSymbol(Symbol s, P arg);
    }
}<|MERGE_RESOLUTION|>--- conflicted
+++ resolved
@@ -1329,11 +1329,9 @@
 
         public boolean isPermittedExplicit = false;
 
-<<<<<<< HEAD
         private boolean hasImplicitConstructor = false;
-=======
+
         private record PermittedClassWithPos(Symbol permittedClass, int pos) {}
->>>>>>> a7f3d20b
 
         public ClassSymbol(long flags, Name name, Type type, Symbol owner) {
             super(TYP, flags, name, type, owner);
