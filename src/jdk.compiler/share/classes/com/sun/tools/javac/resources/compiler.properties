--- conflicted
+++ resolved
@@ -3112,13 +3112,11 @@
 compiler.misc.feature.pattern.switch=\
     patterns in switch statements
 
-<<<<<<< HEAD
+compiler.misc.feature.unconditional.patterns.in.instanceof=\
+    unconditional patterns in instanceof
+
 compiler.misc.feature.universal.tvars=\
     universal type variables
-=======
-compiler.misc.feature.unconditional.patterns.in.instanceof=\
-    unconditional patterns in instanceof
->>>>>>> 0eef4b51
 
 compiler.warn.underscore.as.identifier=\
     as of release 9, ''_'' is a keyword, and may not be used as an identifier
