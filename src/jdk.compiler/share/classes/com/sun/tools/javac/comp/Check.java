/*
 * Copyright (c) 1999, 2021, Oracle and/or its affiliates. All rights reserved.
 * DO NOT ALTER OR REMOVE COPYRIGHT NOTICES OR THIS FILE HEADER.
 *
 * This code is free software; you can redistribute it and/or modify it
 * under the terms of the GNU General Public License version 2 only, as
 * published by the Free Software Foundation.  Oracle designates this
 * particular file as subject to the "Classpath" exception as provided
 * by Oracle in the LICENSE file that accompanied this code.
 *
 * This code is distributed in the hope that it will be useful, but WITHOUT
 * ANY WARRANTY; without even the implied warranty of MERCHANTABILITY or
 * FITNESS FOR A PARTICULAR PURPOSE.  See the GNU General Public License
 * version 2 for more details (a copy is included in the LICENSE file that
 * accompanied this code).
 *
 * You should have received a copy of the GNU General Public License version
 * 2 along with this work; if not, write to the Free Software Foundation,
 * Inc., 51 Franklin St, Fifth Floor, Boston, MA 02110-1301 USA.
 *
 * Please contact Oracle, 500 Oracle Parkway, Redwood Shores, CA 94065 USA
 * or visit www.oracle.com if you need additional information or have any
 * questions.
 */

package com.sun.tools.javac.comp;

import java.util.*;
<<<<<<< HEAD
import java.util.function.Function;
=======
import java.util.function.BiConsumer;
>>>>>>> 021839b7
import java.util.function.Predicate;
import java.util.function.Supplier;

import javax.lang.model.element.ElementKind;
import javax.lang.model.element.NestingKind;
import javax.tools.JavaFileManager;

import com.sun.source.tree.CaseTree;
import com.sun.tools.javac.code.*;
import com.sun.tools.javac.code.Attribute.Compound;
import com.sun.tools.javac.code.Directive.ExportsDirective;
import com.sun.tools.javac.code.Directive.RequiresDirective;
import com.sun.tools.javac.code.Source.Feature;
import com.sun.tools.javac.comp.Annotate.AnnotationTypeMetadata;
import com.sun.tools.javac.jvm.*;
import com.sun.tools.javac.resources.CompilerProperties.Errors;
import com.sun.tools.javac.resources.CompilerProperties.Fragments;
import com.sun.tools.javac.resources.CompilerProperties.Warnings;
import com.sun.tools.javac.tree.*;
import com.sun.tools.javac.util.*;
import com.sun.tools.javac.util.JCDiagnostic.DiagnosticFlag;
import com.sun.tools.javac.util.JCDiagnostic.DiagnosticPosition;
import com.sun.tools.javac.util.JCDiagnostic.Error;
import com.sun.tools.javac.util.JCDiagnostic.Fragment;
import com.sun.tools.javac.util.JCDiagnostic.Warning;
import com.sun.tools.javac.util.List;

import com.sun.tools.javac.code.Lint;
import com.sun.tools.javac.code.Lint.LintCategory;
import com.sun.tools.javac.code.Scope.WriteableScope;
import com.sun.tools.javac.code.Type.*;
import com.sun.tools.javac.code.Symbol.*;
import com.sun.tools.javac.comp.DeferredAttr.DeferredAttrContext;
import com.sun.tools.javac.tree.JCTree.*;

import static com.sun.tools.javac.code.Flags.*;
import static com.sun.tools.javac.code.Flags.ANNOTATION;
import static com.sun.tools.javac.code.Flags.SYNCHRONIZED;
import static com.sun.tools.javac.code.Kinds.*;
import static com.sun.tools.javac.code.Kinds.Kind.*;
import static com.sun.tools.javac.code.Scope.LookupKind.NON_RECURSIVE;
import static com.sun.tools.javac.code.TypeTag.*;
import static com.sun.tools.javac.code.TypeTag.WILDCARD;

import static com.sun.tools.javac.tree.JCTree.Tag.*;
import javax.lang.model.element.Element;
import javax.lang.model.element.ExecutableElement;
import javax.lang.model.element.TypeElement;
import javax.lang.model.type.DeclaredType;
import javax.lang.model.type.TypeMirror;
import javax.lang.model.util.ElementFilter;
import javax.lang.model.util.ElementKindVisitor14;

/** Type checking helper class for the attribution phase.
 *
 *  <p><b>This is NOT part of any supported API.
 *  If you write code that depends on this, you do so at your own risk.
 *  This code and its internal interfaces are subject to change or
 *  deletion without notice.</b>
 */
public class Check {
    protected static final Context.Key<Check> checkKey = new Context.Key<>();

    private final Names names;
    private final Log log;
    private final Resolve rs;
    private final Symtab syms;
    private final Enter enter;
    private final DeferredAttr deferredAttr;
    private final Infer infer;
    private final Types types;
    private final TypeAnnotations typeAnnotations;
    private final JCDiagnostic.Factory diags;
    private final JavaFileManager fileManager;
    private final Source source;
    private final Target target;
    private final Profile profile;
    private final Preview preview;
    private final boolean warnOnAnyAccessToMembers;

    // The set of lint options currently in effect. It is initialized
    // from the context, and then is set/reset as needed by Attr as it
    // visits all the various parts of the trees during attribution.
    private Lint lint;

    // The method being analyzed in Attr - it is set/reset as needed by
    // Attr as it visits new method declarations.
    private MethodSymbol method;

    public static Check instance(Context context) {
        Check instance = context.get(checkKey);
        if (instance == null)
            instance = new Check(context);
        return instance;
    }

    protected Check(Context context) {
        context.put(checkKey, this);

        names = Names.instance(context);
        log = Log.instance(context);
        rs = Resolve.instance(context);
        syms = Symtab.instance(context);
        enter = Enter.instance(context);
        deferredAttr = DeferredAttr.instance(context);
        infer = Infer.instance(context);
        types = Types.instance(context);
        typeAnnotations = TypeAnnotations.instance(context);
        diags = JCDiagnostic.Factory.instance(context);
        Options options = Options.instance(context);
        lint = Lint.instance(context);
        fileManager = context.get(JavaFileManager.class);

        source = Source.instance(context);
        target = Target.instance(context);
        warnOnAnyAccessToMembers = options.isSet("warnOnAccessToMembers");
        Target target = Target.instance(context);
        syntheticNameChar = target.syntheticNameChar();

        profile = Profile.instance(context);
        preview = Preview.instance(context);

        boolean verboseDeprecated = lint.isEnabled(LintCategory.DEPRECATION);
        boolean verboseRemoval = lint.isEnabled(LintCategory.REMOVAL);
        boolean verboseUnchecked = lint.isEnabled(LintCategory.UNCHECKED);
        boolean enforceMandatoryWarnings = true;

        deprecationHandler = new MandatoryWarningHandler(log, null, verboseDeprecated,
                enforceMandatoryWarnings, "deprecated", LintCategory.DEPRECATION);
        removalHandler = new MandatoryWarningHandler(log, null, verboseRemoval,
                enforceMandatoryWarnings, "removal", LintCategory.REMOVAL);
        uncheckedHandler = new MandatoryWarningHandler(log, null, verboseUnchecked,
                enforceMandatoryWarnings, "unchecked", LintCategory.UNCHECKED);
        sunApiHandler = new MandatoryWarningHandler(log, null, false,
                enforceMandatoryWarnings, "sunapi", null);

        deferredLintHandler = DeferredLintHandler.instance(context);

        allowModules = Feature.MODULES.allowedInSource(source);
        allowRecords = Feature.RECORDS.allowedInSource(source);
        allowSealed = Feature.SEALED_CLASSES.allowedInSource(source);
        allowUniversalTVars = Feature.UNIVERSAL_TVARS.allowedInSource(source);
    }

    /** Character for synthetic names
     */
    char syntheticNameChar;

    /** A table mapping flat names of all compiled classes for each module in this run
     *  to their symbols; maintained from outside.
     */
    private Map<Pair<ModuleSymbol, Name>,ClassSymbol> compiled = new HashMap<>();

    /** A handler for messages about deprecated usage.
     */
    private MandatoryWarningHandler deprecationHandler;

    /** A handler for messages about deprecated-for-removal usage.
     */
    private MandatoryWarningHandler removalHandler;

    /** A handler for messages about unchecked or unsafe usage.
     */
    private MandatoryWarningHandler uncheckedHandler;

    /** A handler for messages about using proprietary API.
     */
    private MandatoryWarningHandler sunApiHandler;

    /** A handler for deferred lint warnings.
     */
    private DeferredLintHandler deferredLintHandler;

    /** Are modules allowed
     */
    private final boolean allowModules;

    /** Are records allowed
     */
    private final boolean allowRecords;

    /** Are sealed classes allowed
     */
    private final boolean allowSealed;

    /** Are universal tvars allowed
     */
    private final boolean allowUniversalTVars;

/* *************************************************************************
 * Errors and Warnings
 **************************************************************************/

    Lint setLint(Lint newLint) {
        Lint prev = lint;
        lint = newLint;
        return prev;
    }

    MethodSymbol setMethod(MethodSymbol newMethod) {
        MethodSymbol prev = method;
        method = newMethod;
        return prev;
    }

    /** Warn about deprecated symbol.
     *  @param pos        Position to be used for error reporting.
     *  @param sym        The deprecated symbol.
     */
    void warnDeprecated(DiagnosticPosition pos, Symbol sym) {
        if (sym.isDeprecatedForRemoval()) {
            if (!lint.isSuppressed(LintCategory.REMOVAL)) {
                if (sym.kind == MDL) {
                    removalHandler.report(pos, Warnings.HasBeenDeprecatedForRemovalModule(sym));
                } else {
                    removalHandler.report(pos, Warnings.HasBeenDeprecatedForRemoval(sym, sym.location()));
                }
            }
        } else if (!lint.isSuppressed(LintCategory.DEPRECATION)) {
            if (sym.kind == MDL) {
                deprecationHandler.report(pos, Warnings.HasBeenDeprecatedModule(sym));
            } else {
                deprecationHandler.report(pos, Warnings.HasBeenDeprecated(sym, sym.location()));
            }
        }
    }

    /** Log a preview warning.
     *  @param pos        Position to be used for error reporting.
     *  @param msg        A Warning describing the problem.
     */
    public void warnPreviewAPI(DiagnosticPosition pos, Warning warnKey) {
        if (!lint.isSuppressed(LintCategory.PREVIEW))
            preview.reportPreviewWarning(pos, warnKey);
    }

    /** Log a preview warning.
     *  @param pos        Position to be used for error reporting.
     *  @param msg        A Warning describing the problem.
     */
    public void warnDeclaredUsingPreview(DiagnosticPosition pos, Symbol sym) {
        if (!lint.isSuppressed(LintCategory.PREVIEW))
            preview.reportPreviewWarning(pos, Warnings.DeclaredUsingPreview(kindName(sym), sym));
    }

    /** Warn about unchecked operation.
     *  @param pos        Position to be used for error reporting.
     *  @param msg        A string describing the problem.
     */
    public void warnUnchecked(DiagnosticPosition pos, Warning warnKey) {
        if (!lint.isSuppressed(LintCategory.UNCHECKED))
            uncheckedHandler.report(pos, warnKey);
    }

    /** Warn about operation with universal type variables.
     *  @param pos        Position to be used for error reporting.
     *  @param warnKey    A warning key.
     */
    public void warnUniversalTVar(DiagnosticPosition pos, Warning warnKey) {
        if (lint.isEnabled(LintCategory.UNIVERSAL))
            log.warning(LintCategory.UNIVERSAL, pos, warnKey);
    }

    public void warnValueConversion(DiagnosticPosition pos, Warning warnKey) {
        if (lint.isEnabled(LintCategory.UNIVERSAL))
            log.warning(LintCategory.UNIVERSAL, pos, warnKey);
    }

    /** Warn about unsafe vararg method decl.
     *  @param pos        Position to be used for error reporting.
     */
    void warnUnsafeVararg(DiagnosticPosition pos, Warning warnKey) {
        if (lint.isEnabled(LintCategory.VARARGS))
            log.warning(LintCategory.VARARGS, pos, warnKey);
    }

    public void warnStatic(DiagnosticPosition pos, Warning warnKey) {
        if (lint.isEnabled(LintCategory.STATIC))
            log.warning(LintCategory.STATIC, pos, warnKey);
    }

    /** Warn about division by integer constant zero.
     *  @param pos        Position to be used for error reporting.
     */
    void warnDivZero(DiagnosticPosition pos) {
        if (lint.isEnabled(LintCategory.DIVZERO))
            log.warning(LintCategory.DIVZERO, pos, Warnings.DivZero);
    }

    /**
     * Report any deferred diagnostics.
     */
    public void reportDeferredDiagnostics() {
        deprecationHandler.reportDeferredDiagnostic();
        removalHandler.reportDeferredDiagnostic();
        uncheckedHandler.reportDeferredDiagnostic();
        sunApiHandler.reportDeferredDiagnostic();
    }


    /** Report a failure to complete a class.
     *  @param pos        Position to be used for error reporting.
     *  @param ex         The failure to report.
     */
    public Type completionError(DiagnosticPosition pos, CompletionFailure ex) {
        log.error(JCDiagnostic.DiagnosticFlag.NON_DEFERRABLE, pos, Errors.CantAccess(ex.sym, ex.getDetailValue()));
        return syms.errType;
    }

    /** Report an error that wrong type tag was found.
     *  @param pos        Position to be used for error reporting.
     *  @param required   An internationalized string describing the type tag
     *                    required.
     *  @param found      The type that was found.
     */
    Type typeTagError(DiagnosticPosition pos, JCDiagnostic required, Object found) {
        // this error used to be raised by the parser,
        // but has been delayed to this point:
        if (found instanceof Type type && type.hasTag(VOID)) {
            log.error(pos, Errors.IllegalStartOfType);
            return syms.errType;
        }
        log.error(pos, Errors.TypeFoundReq(found, required));
        return types.createErrorType(found instanceof Type type ? type : syms.errType);
    }

    /** Report an error that symbol cannot be referenced before super
     *  has been called.
     *  @param pos        Position to be used for error reporting.
     *  @param sym        The referenced symbol.
     */
    void earlyRefError(DiagnosticPosition pos, Symbol sym) {
        log.error(pos, Errors.CantRefBeforeCtorCalled(sym));
    }

    /** Report duplicate declaration error.
     */
    void duplicateError(DiagnosticPosition pos, Symbol sym) {
        if (!sym.type.isErroneous()) {
            Symbol location = sym.location();
            if (location.kind == MTH &&
                    ((MethodSymbol)location).isStaticOrInstanceInit()) {
                log.error(pos,
                          Errors.AlreadyDefinedInClinit(kindName(sym),
                                                        sym,
                                                        kindName(sym.location()),
                                                        kindName(sym.location().enclClass()),
                                                        sym.location().enclClass()));
            } else {
                /* dont error if this is a duplicated parameter of a generated canonical constructor
                 * as we should have issued an error for the duplicated fields
                 */
                if (location.kind != MTH ||
                        ((sym.owner.flags_field & GENERATEDCONSTR) == 0) ||
                        ((sym.owner.flags_field & RECORD) == 0)) {
                    log.error(pos,
                            Errors.AlreadyDefined(kindName(sym),
                                    sym,
                                    kindName(sym.location()),
                                    sym.location()));
                }
            }
        }
    }

    /** Report array/varargs duplicate declaration
     */
    void varargsDuplicateError(DiagnosticPosition pos, Symbol sym1, Symbol sym2) {
        if (!sym1.type.isErroneous() && !sym2.type.isErroneous()) {
            log.error(pos, Errors.ArrayAndVarargs(sym1, sym2, sym2.location()));
        }
    }

/* ************************************************************************
 * duplicate declaration checking
 *************************************************************************/

    /** Check that variable does not hide variable with same name in
     *  immediately enclosing local scope.
     *  @param pos           Position for error reporting.
     *  @param v             The symbol.
     *  @param s             The scope.
     */
    void checkTransparentVar(DiagnosticPosition pos, VarSymbol v, Scope s) {
        for (Symbol sym : s.getSymbolsByName(v.name)) {
            if (sym.owner != v.owner) break;
            if (sym.kind == VAR &&
                sym.owner.kind.matches(KindSelector.VAL_MTH) &&
                v.name != names.error) {
                duplicateError(pos, sym);
                return;
            }
        }
    }

    /** Check that a class or interface does not hide a class or
     *  interface with same name in immediately enclosing local scope.
     *  @param pos           Position for error reporting.
     *  @param c             The symbol.
     *  @param s             The scope.
     */
    void checkTransparentClass(DiagnosticPosition pos, ClassSymbol c, Scope s) {
        for (Symbol sym : s.getSymbolsByName(c.name)) {
            if (sym.owner != c.owner) break;
            if (sym.kind == TYP && !sym.type.hasTag(TYPEVAR) &&
                sym.owner.kind.matches(KindSelector.VAL_MTH) &&
                c.name != names.error) {
                duplicateError(pos, sym);
                return;
            }
        }
    }

    /** Check that class does not have the same name as one of
     *  its enclosing classes, or as a class defined in its enclosing scope.
     *  return true if class is unique in its enclosing scope.
     *  @param pos           Position for error reporting.
     *  @param name          The class name.
     *  @param s             The enclosing scope.
     */
    boolean checkUniqueClassName(DiagnosticPosition pos, Name name, Scope s) {
        for (Symbol sym : s.getSymbolsByName(name, NON_RECURSIVE)) {
            if (sym.kind == TYP && sym.name != names.error) {
                duplicateError(pos, sym);
                return false;
            }
        }
        for (Symbol sym = s.owner; sym != null; sym = sym.owner) {
            if (sym.kind == TYP && sym.name == name && sym.name != names.error) {
                duplicateError(pos, sym);
                return true;
            }
        }
        return true;
    }

/* *************************************************************************
 * Class name generation
 **************************************************************************/


    private Map<Pair<Name, Name>, Integer> localClassNameIndexes = new HashMap<>();

    /** Return name of local class.
     *  This is of the form   {@code <enclClass> $ n <classname> }
     *  where
     *    enclClass is the flat name of the enclosing class,
     *    classname is the simple name of the local class
     */
    public Name localClassName(ClassSymbol c) {
        Name enclFlatname = c.owner.enclClass().flatname;
        String enclFlatnameStr = enclFlatname.toString();
        Pair<Name, Name> key = new Pair<>(enclFlatname, c.name);
        Integer index = localClassNameIndexes.get(key);
        for (int i = (index == null) ? 1 : index; ; i++) {
            Name flatname = names.fromString(enclFlatnameStr
                    + syntheticNameChar + i + c.name);
            if (getCompiled(c.packge().modle, flatname) == null) {
                localClassNameIndexes.put(key, i + 1);
                return flatname;
            }
        }
    }

    public void clearLocalClassNameIndexes(ClassSymbol c) {
        if (c.owner != null && c.owner.kind != NIL) {
            localClassNameIndexes.remove(new Pair<>(
                    c.owner.enclClass().flatname, c.name));
        }
    }

    public void newRound() {
        compiled.clear();
        localClassNameIndexes.clear();
    }

    public void clear() {
        deprecationHandler.clear();
        removalHandler.clear();
        uncheckedHandler.clear();
        sunApiHandler.clear();
    }

    public void putCompiled(ClassSymbol csym) {
        compiled.put(Pair.of(csym.packge().modle, csym.flatname), csym);
    }

    public ClassSymbol getCompiled(ClassSymbol csym) {
        return compiled.get(Pair.of(csym.packge().modle, csym.flatname));
    }

    public ClassSymbol getCompiled(ModuleSymbol msym, Name flatname) {
        return compiled.get(Pair.of(msym, flatname));
    }

    public void removeCompiled(ClassSymbol csym) {
        compiled.remove(Pair.of(csym.packge().modle, csym.flatname));
    }

    /* *************************************************************************
 * Type Checking
 **************************************************************************/

    /**
     * A check context is an object that can be used to perform compatibility
     * checks - depending on the check context, meaning of 'compatibility' might
     * vary significantly.
     */
    public interface CheckContext {
        /**
         * Is type 'found' compatible with type 'req' in given context
         */
        boolean compatible(Type found, Type req, Warner warn);
        /**
         * Report a check error
         */
        void report(DiagnosticPosition pos, JCDiagnostic details);
        /**
         * Obtain a warner for this check context
         */
        public Warner checkWarner(DiagnosticPosition pos, Type found, Type req);

        public InferenceContext inferenceContext();

        public DeferredAttr.DeferredAttrContext deferredAttrContext();
    }

    /**
     * This class represent a check context that is nested within another check
     * context - useful to check sub-expressions. The default behavior simply
     * redirects all method calls to the enclosing check context leveraging
     * the forwarding pattern.
     */
    static class NestedCheckContext implements CheckContext {
        CheckContext enclosingContext;

        NestedCheckContext(CheckContext enclosingContext) {
            this.enclosingContext = enclosingContext;
        }

        public boolean compatible(Type found, Type req, Warner warn) {
            return enclosingContext.compatible(found, req, warn);
        }

        public void report(DiagnosticPosition pos, JCDiagnostic details) {
            enclosingContext.report(pos, details);
        }

        public Warner checkWarner(DiagnosticPosition pos, Type found, Type req) {
            return enclosingContext.checkWarner(pos, found, req);
        }

        public InferenceContext inferenceContext() {
            return enclosingContext.inferenceContext();
        }

        public DeferredAttrContext deferredAttrContext() {
            return enclosingContext.deferredAttrContext();
        }
    }

    /**
     * Check context to be used when evaluating assignment/return statements
     */
    CheckContext basicHandler = new CheckContext() {
        public void report(DiagnosticPosition pos, JCDiagnostic details) {
            log.error(pos, Errors.ProbFoundReq(details));
        }
        public boolean compatible(Type found, Type req, Warner warn) {
            return types.isAssignable(found, req, warn);
        }

        public Warner checkWarner(DiagnosticPosition pos, Type found, Type req) {
            return convertWarner(pos, found, req);
        }

        public InferenceContext inferenceContext() {
            return infer.emptyContext;
        }

        public DeferredAttrContext deferredAttrContext() {
            return deferredAttr.emptyDeferredAttrContext;
        }

        @Override
        public String toString() {
            return "CheckContext: basicHandler";
        }
    };

    /** Check that a given type is assignable to a given proto-type.
     *  If it is, return the type, otherwise return errType.
     *  @param pos        Position to be used for error reporting.
     *  @param found      The type that was found.
     *  @param req        The type that was required.
     */
    public Type checkType(DiagnosticPosition pos, Type found, Type req) {
        return checkType(pos, found, req, basicHandler);
    }

    Type checkType(final DiagnosticPosition pos, final Type found, final Type req, final CheckContext checkContext) {
        final InferenceContext inferenceContext = checkContext.inferenceContext();
        if (inferenceContext.free(req) || inferenceContext.free(found)) {
            inferenceContext.addFreeTypeListener(List.of(req, found),
                    solvedContext -> checkType(pos, solvedContext.asInstType(found), solvedContext.asInstType(req), checkContext));
        } else {
            if (!allowUniversalTVars) {
                if (found.hasTag(CLASS)) {
                    if (inferenceContext != infer.emptyContext)
                        checkParameterizationByPrimitiveClass(pos, found);
                }
            }
        }
        if (req.hasTag(ERROR))
            return req;
        if (req.hasTag(NONE))
            return found;
        if (checkContext.compatible(found, req, checkContext.checkWarner(pos, found, req))) {
            return found;
        } else {
            if (found.isNumeric() && req.isNumeric()) {
                checkContext.report(pos, diags.fragment(Fragments.PossibleLossOfPrecision(found, req)));
                return types.createErrorType(found);
            }
            checkContext.report(pos, diags.fragment(Fragments.InconvertibleTypes(found, req)));
            return types.createErrorType(found);
        }
    }

    /** Check that a given type can be cast to a given target type.
     *  Return the result of the cast.
     *  @param pos        Position to be used for error reporting.
     *  @param found      The type that is being cast.
     *  @param req        The target type of the cast.
     */
    Type checkCastable(DiagnosticPosition pos, Type found, Type req) {
        return checkCastable(pos, found, req, basicHandler);
    }
    Type checkCastable(DiagnosticPosition pos, Type found, Type req, CheckContext checkContext) {
        if (types.isCastable(found, req, castWarner(pos, found, req))) {
            return req;
        } else {
            checkContext.report(pos, diags.fragment(Fragments.InconvertibleTypes(found, req)));
            return types.createErrorType(found);
        }
    }

    /** Check for redundant casts (i.e. where source type is a subtype of target type)
     * The problem should only be reported for non-292 cast
     */
    public void checkRedundantCast(Env<AttrContext> env, final JCTypeCast tree) {
        if (!tree.type.isErroneous()
                && types.isSameType(tree.expr.type, tree.clazz.type)
                && !(ignoreAnnotatedCasts && TreeInfo.containsTypeAnnotation(tree.clazz))
                && !is292targetTypeCast(tree)) {
            deferredLintHandler.report(() -> {
                if (lint.isEnabled(LintCategory.CAST))
                    log.warning(LintCategory.CAST,
                            tree.pos(), Warnings.RedundantCast(tree.clazz.type));
            });
        }
    }
    //where
        private boolean is292targetTypeCast(JCTypeCast tree) {
            boolean is292targetTypeCast = false;
            JCExpression expr = TreeInfo.skipParens(tree.expr);
            if (expr.hasTag(APPLY)) {
                JCMethodInvocation apply = (JCMethodInvocation)expr;
                Symbol sym = TreeInfo.symbol(apply.meth);
                is292targetTypeCast = sym != null &&
                    sym.kind == MTH &&
                    (sym.flags() & HYPOTHETICAL) != 0;
            }
            return is292targetTypeCast;
        }

        private static final boolean ignoreAnnotatedCasts = true;

    /** Check that a type is within some bounds.
     *
     *  Used in TypeApply to verify that, e.g., X in {@code V<X>} is a valid
     *  type argument.
     *  @param a             The type that should be bounded by bs.
     *  @param bound         The bound.
     */
    private boolean checkExtends(Type a, Type bound) {
         if (a.isUnbound()) {
             return true;
         } else if (!a.hasTag(WILDCARD)) {
             a = types.cvarUpperBound(a);
             return types.isBoundedBy(a, bound, (t, s, w) -> types.isSubtype(t, s));
         } else if (a.isExtendsBound()) {
             return types.isCastable(bound, types.wildUpperBound(a), types.noWarnings);
         } else if (a.isSuperBound()) {
             return !types.notSoftSubtype(types.wildLowerBound(a), bound);
         }
         return true;
     }

    /** Check that type is different from 'void'.
     *  @param pos           Position to be used for error reporting.
     *  @param t             The type to be checked.
     */
    Type checkNonVoid(DiagnosticPosition pos, Type t) {
        if (t.hasTag(VOID)) {
            log.error(pos, Errors.VoidNotAllowedHere);
            return types.createErrorType(t);
        } else {
            return t;
        }
    }

    Type checkClassOrArrayType(DiagnosticPosition pos, Type t) {
        if (!t.hasTag(CLASS) && !t.hasTag(ARRAY) && !t.hasTag(ERROR)) {
            return typeTagError(pos,
                                diags.fragment(Fragments.TypeReqClassArray),
                                asTypeParam(t));
        } else {
            return t;
        }
    }

    /** Check that type is a class or interface type.
     *  @param pos           Position to be used for error reporting.
     *  @param t             The type to be checked.
     */
    Type checkClassType(DiagnosticPosition pos, Type t) {
        if (!t.hasTag(CLASS) && !t.hasTag(ERROR)) {
            return typeTagError(pos,
                                diags.fragment(Fragments.TypeReqClass),
                                asTypeParam(t));
        } else {
            return t;
        }
    }
    //where
        private Object asTypeParam(Type t) {
            return (t.hasTag(TYPEVAR))
                                    ? diags.fragment(Fragments.TypeParameter(t))
                                    : t;
        }

    void checkSuperConstraintsOfPrimitiveClass(DiagnosticPosition pos, ClassSymbol c) {
        for(Type st = types.supertype(c.type); st != Type.noType; st = types.supertype(st)) {
            if (st == null || st.tsym == null || st.tsym.kind == ERR)
                return;
            if  (st.tsym == syms.objectType.tsym)
                return;
            if (!st.tsym.isAbstract()) {
                log.error(pos, Errors.ConcreteSupertypeForPrimitiveClass(c, st));
            }
            if ((st.tsym.flags() & HASINITBLOCK) != 0) {
                log.error(pos, Errors.SuperClassDeclaresInitBlock(c, st));
            }
            // No instance fields and no arged constructors both mean inner classes
            // cannot be super classes for primitive classes.
            Type encl = st.getEnclosingType();
            if (encl != null && encl.hasTag(CLASS)) {
                log.error(pos, Errors.SuperClassCannotBeInner(c, st));
            }
            for (Symbol s : st.tsym.members().getSymbols(NON_RECURSIVE)) {
                switch (s.kind) {
                case VAR:
                    if ((s.flags() & STATIC) == 0) {
                        log.error(pos, Errors.SuperFieldNotAllowed(s, c, st));
                    }
                    break;
                case MTH:
                    if ((s.flags() & SYNCHRONIZED) != 0) {
                        log.error(pos, Errors.SuperMethodCannotBeSynchronized(s, c, st));
                    } else if (s.isConstructor()) {
                        MethodSymbol m = (MethodSymbol)s;
                        if (m.getParameters().size() > 0) {
                            log.error(pos, Errors.SuperConstructorCannotTakeArguments(m, c, st));
                        } else {
                            if ((m.flags() & (GENERATEDCONSTR | EMPTYNOARGCONSTR)) == 0) {
                                log.error(pos, Errors.SuperNoArgConstructorMustBeEmpty(m, c, st));
                            }
                        }
                    }
                    break;
                }
            }
        }
    }

    /** Check that type is a valid qualifier for a constructor reference expression
     */
    Type checkConstructorRefType(JCExpression expr, Type t) {
        t = checkClassOrArrayType(expr, t);
        if (t.hasTag(CLASS)) {
            if ((t.tsym.flags() & (ABSTRACT | INTERFACE)) != 0) {
                log.error(expr, Errors.AbstractCantBeInstantiated(t.tsym));
                t = types.createErrorType(t);
            } else if ((t.tsym.flags() & ENUM) != 0) {
                log.error(expr, Errors.EnumCantBeInstantiated);
                t = types.createErrorType(t);
            } else {
                // Projection types may not be mentioned in constructor references
                if (expr.hasTag(SELECT)) {
                    JCFieldAccess fieldAccess = (JCFieldAccess) expr;
                    if (fieldAccess.selected.type.isPrimitiveClass() &&
                            (fieldAccess.name == names.ref || fieldAccess.name == names.val)) {
                        log.error(expr, Errors.ProjectionCantBeInstantiated);
                        t = types.createErrorType(t);
                    }
                }
                t = checkClassType(expr, t, true);
            }
        } else if (t.hasTag(ARRAY)) {
            if (!types.isReifiable(((ArrayType)t).elemtype)) {
                log.error(expr, Errors.GenericArrayCreation);
                t = types.createErrorType(t);
            }
        }
        return t;
    }

    /** Check that type is a class or interface type.
     *  @param pos           Position to be used for error reporting.
     *  @param t             The type to be checked.
     *  @param noBounds    True if type bounds are illegal here.
     */
    Type checkClassType(DiagnosticPosition pos, Type t, boolean noBounds) {
        t = checkClassType(pos, t);
        if (noBounds && t.isParameterized()) {
            List<Type> args = t.getTypeArguments();
            while (args.nonEmpty()) {
                if (args.head.hasTag(WILDCARD))
                    return typeTagError(pos,
                                        diags.fragment(Fragments.TypeReqExact),
                                        args.head);
                args = args.tail;
            }
        }
        return t;
    }

    /** Check that type is a reference type, i.e. a class, interface or array type
     *  or a type variable.
     *  @param pos           Position to be used for error reporting.
     *  @param t             The type to be checked.
     *  @param primitiveClassOK       If false, a primitive class does not qualify
     */
    Type checkRefType(DiagnosticPosition pos, Type t, boolean primitiveClassOK) {
        if (t.isReference() && (primitiveClassOK || !types.isPrimitiveClass(t)))
            return t;
        else
            return typeTagError(pos,
                    diags.fragment(Fragments.TypeReqRef),
                    t);
    }

    /** Check that type is an identity type, i.e. not a primitive type
     *  nor its reference projection. When not discernible statically,
     *  give it the benefit of doubt and defer to runtime.
     *
     *  @param pos           Position to be used for error reporting.
     *  @param t             The type to be checked.
     */
    Type checkIdentityType(DiagnosticPosition pos, Type t) {

        if (t.isPrimitive() || t.isPrimitiveClass() || t.isReferenceProjection())
            return typeTagError(pos,
                    diags.fragment(Fragments.TypeReqIdentity),
                    t);

        /* Not appropriate to check
         *     if (types.asSuper(t, syms.identityObjectType.tsym) != null)
         * since jlO, interface types and abstract types may fail that check
         * at compile time.
         */

        return t;
    }

    /** Check that type is a reference type, i.e. a class, interface or array type
     *  or a type variable.
     *  @param pos           Position to be used for error reporting.
     *  @param t             The type to be checked.
     */
    Type checkRefType(DiagnosticPosition pos, Type t) {
        return checkRefType(pos, t, true);
    }

    /** Check that each type is a reference type, i.e. a class, interface or array type
     *  or a type variable.
     *  @param trees         Original trees, used for error reporting.
     *  @param types         The types to be checked.
     */
    List<Type> checkRefTypes(List<JCExpression> trees, List<Type> types) {
        List<JCExpression> tl = trees;
        for (List<Type> l = types; l.nonEmpty(); l = l.tail) {
            l.head = checkRefType(tl.head.pos(), l.head, false);
            tl = tl.tail;
        }
        return types;
    }

    /** Check that type is a null or reference type.
     *  @param pos           Position to be used for error reporting.
     *  @param t             The type to be checked.
     */
    Type checkNullOrRefType(DiagnosticPosition pos, Type t) {
        if (t.isReference() || t.hasTag(BOT))
            return t;
        else
            return typeTagError(pos,
                                diags.fragment(Fragments.TypeReqRef),
                                t);
    }

    /** Check that flag set does not contain elements of two conflicting sets. s
     *  Return true if it doesn't.
     *  @param pos           Position to be used for error reporting.
     *  @param flags         The set of flags to be checked.
     *  @param set1          Conflicting flags set #1.
     *  @param set2          Conflicting flags set #2.
     */
    boolean checkDisjoint(DiagnosticPosition pos, long flags, long set1, long set2) {
        if ((flags & set1) != 0 && (flags & set2) != 0) {
            log.error(pos,
                      Errors.IllegalCombinationOfModifiers(asFlagSet(TreeInfo.firstFlag(flags & set1)),
                                                           asFlagSet(TreeInfo.firstFlag(flags & set2))));
            return false;
        } else
            return true;
    }

    void checkParameterizationByPrimitiveClass(DiagnosticPosition pos, Type t) {
        if (!allowUniversalTVars) {
            parameterizationByPrimitiveClassChecker.visit(t, pos);
        }
    }

    /** parameterizationByPrimitiveClassChecker: A type visitor that descends down the given type looking for instances of primitive classes
     *  being used as type arguments and issues error against those usages.
     */
    private final Types.SimpleVisitor<Void, DiagnosticPosition> parameterizationByPrimitiveClassChecker =
            new Types.SimpleVisitor<Void, DiagnosticPosition>() {

        @Override
        public Void visitType(Type t, DiagnosticPosition pos) {
            return null;
        }

        @Override
        public Void visitClassType(ClassType t, DiagnosticPosition pos) {
            for (Type targ : t.allparams()) {
                if (types.isPrimitiveClass(targ)) {
                    log.error(pos, Errors.GenericParameterizationWithPrimitiveClass(t));
                }
                visit(targ, pos);
            }
            return null;
        }

        @Override
        public Void visitTypeVar(TypeVar t, DiagnosticPosition pos) {
             return null;
        }

        @Override
        public Void visitCapturedType(CapturedType t, DiagnosticPosition pos) {
            return null;
        }

        @Override
        public Void visitArrayType(ArrayType t, DiagnosticPosition pos) {
            return visit(t.elemtype, pos);
        }

        @Override
        public Void visitWildcardType(WildcardType t, DiagnosticPosition pos) {
            return visit(t.type, pos);
        }
    };



    /** Check that usage of diamond operator is correct (i.e. diamond should not
     * be used with non-generic classes or in anonymous class creation expressions)
     */
    Type checkDiamond(JCNewClass tree, Type t) {
        if (!TreeInfo.isDiamond(tree) ||
                t.isErroneous()) {
            return checkClassType(tree.clazz.pos(), t, true);
        } else {
            if (tree.def != null && !Feature.DIAMOND_WITH_ANONYMOUS_CLASS_CREATION.allowedInSource(source)) {
                log.error(DiagnosticFlag.SOURCE_LEVEL, tree.clazz.pos(),
                        Errors.CantApplyDiamond1(t, Feature.DIAMOND_WITH_ANONYMOUS_CLASS_CREATION.fragment(source.name)));
            }
            if (t.tsym.type.getTypeArguments().isEmpty()) {
                log.error(tree.clazz.pos(),
                          Errors.CantApplyDiamond1(t,
                                                   Fragments.DiamondNonGeneric(t)));
                return types.createErrorType(t);
            } else if (tree.typeargs != null &&
                    tree.typeargs.nonEmpty()) {
                log.error(tree.clazz.pos(),
                          Errors.CantApplyDiamond1(t,
                                                   Fragments.DiamondAndExplicitParams(t)));
                return types.createErrorType(t);
            } else {
                return t;
            }
        }
    }

    /** Check that the type inferred using the diamond operator does not contain
     *  non-denotable types such as captured types or intersection types.
     *  @param t the type inferred using the diamond operator
     *  @return  the (possibly empty) list of non-denotable types.
     */
    List<Type> checkDiamondDenotable(ClassType t) {
        ListBuffer<Type> buf = new ListBuffer<>();
        for (Type arg : t.allparams()) {
            if (!checkDenotable(arg)) {
                buf.append(arg);
            }
        }
        return buf.toList();
    }

    public boolean checkDenotable(Type t) {
        return denotableChecker.visit(t, null);
    }
        // where

        /** diamondTypeChecker: A type visitor that descends down the given type looking for non-denotable
         *  types. The visit methods return false as soon as a non-denotable type is encountered and true
         *  otherwise.
         */
        private static final Types.SimpleVisitor<Boolean, Void> denotableChecker = new Types.SimpleVisitor<Boolean, Void>() {
            @Override
            public Boolean visitType(Type t, Void s) {
                return true;
            }
            @Override
            public Boolean visitClassType(ClassType t, Void s) {
                if (t.isUnion() || t.isIntersection()) {
                    return false;
                }
                for (Type targ : t.allparams()) {
                    if (!visit(targ, s)) {
                        return false;
                    }
                }
                return true;
            }

            @Override
            public Boolean visitTypeVar(TypeVar t, Void s) {
                /* Any type variable mentioned in the inferred type must have been declared as a type parameter
                  (i.e cannot have been produced by inference (18.4))
                */
                return (t.tsym.flags() & SYNTHETIC) == 0;
            }

            @Override
            public Boolean visitCapturedType(CapturedType t, Void s) {
                /* Any type variable mentioned in the inferred type must have been declared as a type parameter
                  (i.e cannot have been produced by capture conversion (5.1.10))
                */
                return false;
            }

            @Override
            public Boolean visitArrayType(ArrayType t, Void s) {
                return visit(t.elemtype, s);
            }

            @Override
            public Boolean visitWildcardType(WildcardType t, Void s) {
                return visit(t.type, s);
            }
        };

    void checkVarargsMethodDecl(Env<AttrContext> env, JCMethodDecl tree) {
        MethodSymbol m = tree.sym;
        boolean hasTrustMeAnno = m.attribute(syms.trustMeType.tsym) != null;
        Type varargElemType = null;
        if (m.isVarArgs()) {
            varargElemType = types.elemtype(tree.params.last().type);
        }
        if (hasTrustMeAnno && !isTrustMeAllowedOnMethod(m)) {
            if (varargElemType != null) {
                JCDiagnostic msg = Feature.PRIVATE_SAFE_VARARGS.allowedInSource(source) ?
                        diags.fragment(Fragments.VarargsTrustmeOnVirtualVarargs(m)) :
                        diags.fragment(Fragments.VarargsTrustmeOnVirtualVarargsFinalOnly(m));
                log.error(tree,
                          Errors.VarargsInvalidTrustmeAnno(syms.trustMeType.tsym,
                                                           msg));
            } else {
                log.error(tree,
                          Errors.VarargsInvalidTrustmeAnno(syms.trustMeType.tsym,
                                                           Fragments.VarargsTrustmeOnNonVarargsMeth(m)));
            }
        } else if (hasTrustMeAnno && varargElemType != null &&
                            types.isReifiable(varargElemType)) {
            warnUnsafeVararg(tree, Warnings.VarargsRedundantTrustmeAnno(
                                syms.trustMeType.tsym,
                                diags.fragment(Fragments.VarargsTrustmeOnReifiableVarargs(varargElemType))));
        }
        else if (!hasTrustMeAnno && varargElemType != null &&
                !types.isReifiable(varargElemType)) {
            warnUnchecked(tree.params.head.pos(), Warnings.UncheckedVarargsNonReifiableType(varargElemType));
        }
    }
    //where
        private boolean isTrustMeAllowedOnMethod(Symbol s) {
            return (s.flags() & VARARGS) != 0 &&
                (s.isConstructor() ||
                    (s.flags() & (STATIC | FINAL |
                                  (Feature.PRIVATE_SAFE_VARARGS.allowedInSource(source) ? PRIVATE : 0) )) != 0);
        }

    Type checkLocalVarType(DiagnosticPosition pos, Type t, Name name) {
        //check that resulting type is not the null type
        if (t.hasTag(BOT)) {
            log.error(pos, Errors.CantInferLocalVarType(name, Fragments.LocalCantInferNull));
            return types.createErrorType(t);
        } else if (t.hasTag(VOID)) {
            log.error(pos, Errors.CantInferLocalVarType(name, Fragments.LocalCantInferVoid));
            return types.createErrorType(t);
        }

        //upward project the initializer type
        Type varType = types.upward(t, types.captures(t));
        if (!allowUniversalTVars && varType.hasTag(CLASS)) {
            checkParameterizationByPrimitiveClass(pos, varType);
        }
        return varType;
    }

    public void checkForSuspectClassLiteralComparison(
            final JCBinary tree,
            final Type leftType,
            final Type rightType) {

        if (lint.isEnabled(LintCategory.MIGRATION)) {
            if (isInvocationOfGetClass(tree.lhs) && isClassOfSomeInterface(rightType) ||
                    isInvocationOfGetClass(tree.rhs) && isClassOfSomeInterface(leftType)) {
                log.warning(LintCategory.MIGRATION, tree.pos(), Warnings.GetClassComparedWithInterface);
            }
        }
    }
    //where
    private boolean isClassOfSomeInterface(Type someClass) {
        if (someClass.tsym.flatName() == names.java_lang_Class) {
            List<Type> arguments = someClass.getTypeArguments();
            if (arguments.length() == 1) {
                return arguments.head.isInterface();
            }
        }
        return false;
    }
    //where
    private boolean isInvocationOfGetClass(JCExpression tree) {
        tree = TreeInfo.skipParens(tree);
        if (tree.hasTag(APPLY)) {
            JCMethodInvocation apply = (JCMethodInvocation)tree;
            MethodSymbol msym = (MethodSymbol)TreeInfo.symbol(apply.meth);
            return msym.name == names.getClass && msym.implementedIn(syms.objectType.tsym, types) != null;
        }
        return false;
    }

    Type checkMethod(final Type mtype,
            final Symbol sym,
            final Env<AttrContext> env,
            final List<JCExpression> argtrees,
            final List<Type> argtypes,
            final boolean useVarargs,
            InferenceContext inferenceContext) {
        // System.out.println("call   : " + env.tree);
        // System.out.println("method : " + owntype);
        // System.out.println("actuals: " + argtypes);
        if (inferenceContext.free(mtype)) {
            inferenceContext.addFreeTypeListener(List.of(mtype),
                    solvedContext -> checkMethod(solvedContext.asInstType(mtype), sym, env, argtrees, argtypes, useVarargs, solvedContext));
            return mtype;
        }
        Type owntype = mtype;
        List<Type> formals = owntype.getParameterTypes();
        List<Type> nonInferred = sym.type.getParameterTypes();
        if (nonInferred.length() != formals.length()) nonInferred = formals;
        Type last = useVarargs ? formals.last() : null;
        if (sym.name == names.init && sym.owner == syms.enumSym) {
            formals = formals.tail.tail;
            nonInferred = nonInferred.tail.tail;
        }
        if ((sym.flags() & ANONCONSTR_BASED) != 0) {
            formals = formals.tail;
            nonInferred = nonInferred.tail;
        }
        List<JCExpression> args = argtrees;
        if (args != null) {
            //this is null when type-checking a method reference
            while (formals.head != last) {
                JCTree arg = args.head;
                Warner warn = convertWarner(arg.pos(), arg.type, nonInferred.head);
                assertConvertible(arg, arg.type, formals.head, warn);
                args = args.tail;
                formals = formals.tail;
                nonInferred = nonInferred.tail;
            }
            if (useVarargs) {
                Type varArg = types.elemtype(last);
                while (args.tail != null) {
                    JCTree arg = args.head;
                    Warner warn = convertWarner(arg.pos(), arg.type, varArg);
                    assertConvertible(arg, arg.type, varArg, warn);
                    args = args.tail;
                }
            } else if ((sym.flags() & (VARARGS | SIGNATURE_POLYMORPHIC)) == VARARGS) {
                // non-varargs call to varargs method
                Type varParam = owntype.getParameterTypes().last();
                Type lastArg = argtypes.last();
                if (types.isSubtypeUnchecked(lastArg, types.elemtype(varParam)) &&
                    !types.isSameType(types.erasure(varParam), types.erasure(lastArg)))
                    log.warning(argtrees.last().pos(),
                                Warnings.InexactNonVarargsCall(types.elemtype(varParam),varParam));
            }
        }
        if (useVarargs) {
            Type argtype = owntype.getParameterTypes().last();
            if (!types.isReifiable(argtype) &&
                (sym.baseSymbol().attribute(syms.trustMeType.tsym) == null ||
                 !isTrustMeAllowedOnMethod(sym))) {
                warnUnchecked(env.tree.pos(), Warnings.UncheckedGenericArrayCreation(argtype));
            }
            TreeInfo.setVarargsElement(env.tree, types.elemtype(argtype));
         }
         return owntype;
    }
    //where
    private void assertConvertible(JCTree tree, Type actual, Type formal, Warner warn) {
        if (types.isConvertible(actual, formal, warn))
            return;

        if (formal.isCompound()
            && types.isSubtype(actual, types.supertype(formal))
            && types.isSubtypeUnchecked(actual, types.interfaces(formal), warn))
            return;
    }

    /**
     * Check that type 't' is a valid instantiation of a generic class
     * (see JLS 4.5)
     *
     * @param t class type to be checked
     * @return true if 't' is well-formed
     */
    public boolean checkValidGenericType(Type t) {
        return firstIncompatibleTypeArg(t) == null;
    }
    //WHERE
        private Type firstIncompatibleTypeArg(Type type) {
            List<Type> formals = type.tsym.type.allparams();
            List<Type> actuals = type.allparams();
            List<Type> args = type.getTypeArguments();
            List<Type> forms = type.tsym.type.getTypeArguments();
            ListBuffer<Type> bounds_buf = new ListBuffer<>();

            // For matching pairs of actual argument types `a' and
            // formal type parameters with declared bound `b' ...
            while (args.nonEmpty() && forms.nonEmpty()) {
                // exact type arguments needs to know their
                // bounds (for upper and lower bound
                // calculations).  So we create new bounds where
                // type-parameters are replaced with actuals argument types.
                bounds_buf.append(types.subst(forms.head.getUpperBound(), formals, actuals));
                args = args.tail;
                forms = forms.tail;
            }

            args = type.getTypeArguments();
            List<Type> tvars_cap = types.substBounds(formals,
                                      formals,
                                      types.capture(type).allparams());
            while (args.nonEmpty() && tvars_cap.nonEmpty()) {
                // Let the actual arguments know their bound
                args.head.withTypeVar((TypeVar)tvars_cap.head);
                args = args.tail;
                tvars_cap = tvars_cap.tail;
            }

            args = type.getTypeArguments();
            List<Type> bounds = bounds_buf.toList();

            while (args.nonEmpty() && bounds.nonEmpty()) {
                Type actual = args.head;
                if (!isTypeArgErroneous(actual) &&
                        !bounds.head.isErroneous() &&
                        !checkExtends(actual, bounds.head)) {
                    return args.head;
                }
                args = args.tail;
                bounds = bounds.tail;
            }

            args = type.getTypeArguments();
            bounds = bounds_buf.toList();

            for (Type arg : types.capture(type).getTypeArguments()) {
                if (arg.hasTag(TYPEVAR) &&
                        arg.getUpperBound().isErroneous() &&
                        !bounds.head.isErroneous() &&
                        !isTypeArgErroneous(args.head)) {
                    return args.head;
                }
                bounds = bounds.tail;
                args = args.tail;
            }

            return null;
        }
        //where
        boolean isTypeArgErroneous(Type t) {
            return isTypeArgErroneous.visit(t);
        }

        Types.UnaryVisitor<Boolean> isTypeArgErroneous = new Types.UnaryVisitor<Boolean>() {
            public Boolean visitType(Type t, Void s) {
                return t.isErroneous();
            }
            @Override
            public Boolean visitTypeVar(TypeVar t, Void s) {
                return visit(t.getUpperBound());
            }
            @Override
            public Boolean visitCapturedType(CapturedType t, Void s) {
                return visit(t.getUpperBound()) ||
                        visit(t.getLowerBound());
            }
            @Override
            public Boolean visitWildcardType(WildcardType t, Void s) {
                return visit(t.type);
            }
        };

    /** Check that given modifiers are legal for given symbol and
     *  return modifiers together with any implicit modifiers for that symbol.
     *  Warning: we can't use flags() here since this method
     *  is called during class enter, when flags() would cause a premature
     *  completion.
     *  @param pos           Position to be used for error reporting.
     *  @param flags         The set of modifiers given in a definition.
     *  @param sym           The defined symbol.
     */
    long checkFlags(DiagnosticPosition pos, long flags, Symbol sym, JCTree tree) {
        long mask;
        long implicit = 0;

        switch (sym.kind) {
        case VAR:
            if (TreeInfo.isReceiverParam(tree))
                mask = ReceiverParamFlags;
            else if (sym.owner.kind != TYP)
                mask = LocalVarFlags;
            else if ((sym.owner.flags_field & INTERFACE) != 0)
                mask = implicit = InterfaceVarFlags;
            else {
                mask = VarFlags;
                if (types.isPrimitiveClass(sym.owner.type) && (flags & STATIC) == 0) {
                    implicit |= FINAL;
                }
            }
            break;
        case MTH:
            if (sym.name == names.init) {
                if ((sym.owner.flags_field & ENUM) != 0) {
                    // enum constructors cannot be declared public or
                    // protected and must be implicitly or explicitly
                    // private
                    implicit = PRIVATE;
                    mask = PRIVATE;
                } else
                    mask = ConstructorFlags;
            }  else if ((sym.owner.flags_field & INTERFACE) != 0) {
                if ((sym.owner.flags_field & ANNOTATION) != 0) {
                    mask = AnnotationTypeElementMask;
                    implicit = PUBLIC | ABSTRACT;
                } else if ((flags & (DEFAULT | STATIC | PRIVATE)) != 0) {
                    mask = InterfaceMethodMask;
                    implicit = (flags & PRIVATE) != 0 ? 0 : PUBLIC;
                    if ((flags & DEFAULT) != 0) {
                        implicit |= ABSTRACT;
                    }
                } else {
                    mask = implicit = InterfaceMethodFlags;
                }
            } else if ((sym.owner.flags_field & RECORD) != 0) {
                mask = RecordMethodFlags;
            } else {
                // instance methods of primitive classes do not have a monitor associated with their `this'
                mask = ((sym.owner.flags_field & PRIMITIVE_CLASS) != 0 && (flags & Flags.STATIC) == 0) ?
                        MethodFlags & ~SYNCHRONIZED : MethodFlags;
            }
            if ((flags & STRICTFP) != 0) {
                warnOnExplicitStrictfp(pos);
            }
            // Imply STRICTFP if owner has STRICTFP set.
            if (((flags|implicit) & Flags.ABSTRACT) == 0 ||
                ((flags) & Flags.DEFAULT) != 0)
                implicit |= sym.owner.flags_field & STRICTFP;
            break;
        case TYP:
            if (sym.owner.kind.matches(KindSelector.VAL_MTH) ||
                    (sym.isDirectlyOrIndirectlyLocal() && (flags & ANNOTATION) != 0)) {
                boolean implicitlyStatic = !sym.isAnonymous() &&
                        ((flags & RECORD) != 0 || (flags & ENUM) != 0 || (flags & INTERFACE) != 0);
                boolean staticOrImplicitlyStatic = (flags & STATIC) != 0 || implicitlyStatic;
                // local statics are allowed only if records are allowed too
                mask = staticOrImplicitlyStatic && allowRecords && (flags & ANNOTATION) == 0 ? StaticLocalFlags : LocalClassFlags;
                implicit = implicitlyStatic ? STATIC : implicit;
            } else if (sym.owner.kind == TYP) {
                // statics in inner classes are allowed only if records are allowed too
                mask = ((flags & STATIC) != 0) && allowRecords && (flags & ANNOTATION) == 0 ? ExtendedMemberStaticClassFlags : ExtendedMemberClassFlags;
                if (sym.owner.owner.kind == PCK ||
                    (sym.owner.flags_field & STATIC) != 0) {
                    mask |= STATIC;
                } else if (!allowRecords && ((flags & ENUM) != 0 || (flags & RECORD) != 0)) {
                    log.error(pos, Errors.StaticDeclarationNotAllowedInInnerClasses);
                }
                // Nested interfaces and enums are always STATIC (Spec ???)
                if ((flags & (INTERFACE | ENUM | RECORD)) != 0 ) implicit = STATIC;
            } else {
                mask = ExtendedClassFlags;
            }
            // Interfaces are always ABSTRACT
            if ((flags & INTERFACE) != 0) implicit |= ABSTRACT;

            if ((flags & ENUM) != 0) {
                // enums can't be declared abstract, final, sealed or non-sealed or primitive
                mask &= ~(ABSTRACT | FINAL | SEALED | NON_SEALED | PRIMITIVE_CLASS);
                implicit |= implicitEnumFinalFlag(tree);
            }
            if ((flags & RECORD) != 0) {
                // records can't be declared abstract
                mask &= ~ABSTRACT;
                implicit |= FINAL;
            }
            if ((flags & STRICTFP) != 0) {
                warnOnExplicitStrictfp(pos);
            }
            // Imply STRICTFP if owner has STRICTFP set.
            implicit |= sym.owner.flags_field & STRICTFP;
            break;
        default:
            throw new AssertionError();
        }
        long illegal = flags & ExtendedStandardFlags & ~mask;
        if (illegal != 0) {
            if ((illegal & INTERFACE) != 0) {
                log.error(pos, ((flags & ANNOTATION) != 0) ? Errors.AnnotationDeclNotAllowedHere : Errors.IntfNotAllowedHere);
                mask |= INTERFACE;
            }
            else {
                log.error(pos,
                        Errors.ModNotAllowedHere(asFlagSet(illegal)));
            }
        }
        else if ((sym.kind == TYP ||
                  // ISSUE: Disallowing abstract&private is no longer appropriate
                  // in the presence of inner classes. Should it be deleted here?
                  checkDisjoint(pos, flags,
                                ABSTRACT,
                                PRIVATE | STATIC | DEFAULT))
                 &&
                 checkDisjoint(pos, flags,
                                STATIC | PRIVATE,
                                DEFAULT)
                 &&
                 checkDisjoint(pos, flags,
                               ABSTRACT | INTERFACE,
                               FINAL | NATIVE | SYNCHRONIZED | PRIMITIVE_CLASS)
                 &&
                 checkDisjoint(pos, flags,
                               PUBLIC,
                               PRIVATE | PROTECTED)
                 &&
                 checkDisjoint(pos, flags,
                               PRIVATE,
                               PUBLIC | PROTECTED)
                 &&
                 checkDisjoint(pos, (flags | implicit), // complain against volatile & implcitly final entities too.
                               FINAL,
                               VOLATILE)
                 &&
                 (sym.kind == TYP ||
                  checkDisjoint(pos, flags,
                                ABSTRACT | NATIVE,
                                STRICTFP))
                 && checkDisjoint(pos, flags,
                                FINAL,
                           SEALED | NON_SEALED)
                 && checkDisjoint(pos, flags,
                                SEALED,
                           FINAL | NON_SEALED)
                 && checkDisjoint(pos, flags,
                                SEALED,
                                ANNOTATION)) {
            // skip
        }
        return flags & (mask | ~ExtendedStandardFlags) | implicit;
    }

    private void warnOnExplicitStrictfp(DiagnosticPosition pos) {
        DiagnosticPosition prevLintPos = deferredLintHandler.setPos(pos);
        try {
            deferredLintHandler.report(() -> {
                                           if (lint.isEnabled(LintCategory.STRICTFP)) {
                                               log.warning(LintCategory.STRICTFP,
                                                           pos, Warnings.Strictfp); }
                                       });
        } finally {
            deferredLintHandler.setPos(prevLintPos);
        }
    }


    /** Determine if this enum should be implicitly final.
     *
     *  If the enum has no specialized enum constants, it is final.
     *
     *  If the enum does have specialized enum constants, it is
     *  <i>not</i> final.
     */
    private long implicitEnumFinalFlag(JCTree tree) {
        if (!tree.hasTag(CLASSDEF)) return 0;
        class SpecialTreeVisitor extends JCTree.Visitor {
            boolean specialized;
            SpecialTreeVisitor() {
                this.specialized = false;
            }

            @Override
            public void visitTree(JCTree tree) { /* no-op */ }

            @Override
            public void visitVarDef(JCVariableDecl tree) {
                if ((tree.mods.flags & ENUM) != 0) {
                    if (tree.init instanceof JCNewClass newClass && newClass.def != null) {
                        specialized = true;
                    }
                }
            }
        }

        SpecialTreeVisitor sts = new SpecialTreeVisitor();
        JCClassDecl cdef = (JCClassDecl) tree;
        for (JCTree defs: cdef.defs) {
            defs.accept(sts);
            if (sts.specialized) return allowSealed ? SEALED : 0;
        }
        return FINAL;
    }

/* *************************************************************************
 * Type Validation
 **************************************************************************/

    /** Validate a type expression. That is,
     *  check that all type arguments of a parametric type are within
     *  their bounds. This must be done in a second phase after type attribution
     *  since a class might have a subclass as type parameter bound. E.g:
     *
     *  <pre>{@code
     *  class B<A extends C> { ... }
     *  class C extends B<C> { ... }
     *  }</pre>
     *
     *  and we can't make sure that the bound is already attributed because
     *  of possible cycles.
     *
     * Visitor method: Validate a type expression, if it is not null, catching
     *  and reporting any completion failures.
     */
    void validate(JCTree tree, Env<AttrContext> env) {
        validate(tree, env, true);
    }
    void validate(JCTree tree, Env<AttrContext> env, boolean checkRaw) {
        new Validator(env).validateTree(tree, checkRaw, true);
    }

    /** Visitor method: Validate a list of type expressions.
     */
    void validate(List<? extends JCTree> trees, Env<AttrContext> env) {
        for (List<? extends JCTree> l = trees; l.nonEmpty(); l = l.tail)
            validate(l.head, env);
    }

    /** A visitor class for type validation.
     */
    class Validator extends JCTree.Visitor {

        boolean checkRaw;
        boolean isOuter;
        Env<AttrContext> env;

        Validator(Env<AttrContext> env) {
            this.env = env;
        }

        @Override
        public void visitTypeArray(JCArrayTypeTree tree) {
            validateTree(tree.elemtype, checkRaw, isOuter);
        }

        @Override
        public void visitTypeApply(JCTypeApply tree) {
            if (tree.type.hasTag(CLASS)) {
                List<JCExpression> args = tree.arguments;
                List<Type> forms = tree.type.tsym.type.getTypeArguments();

                Type incompatibleArg = firstIncompatibleTypeArg(tree.type);
                if (incompatibleArg != null) {
                    for (JCTree arg : tree.arguments) {
                        if (arg.type == incompatibleArg) {
                            log.error(arg, Errors.NotWithinBounds(incompatibleArg, forms.head));
                        }
                        forms = forms.tail;
                     }
                 }

                forms = tree.type.tsym.type.getTypeArguments();

                boolean is_java_lang_Class = tree.type.tsym.flatName() == names.java_lang_Class;

                // For matching pairs of actual argument types `a' and
                // formal type parameters with declared bound `b' ...
                while (args.nonEmpty() && forms.nonEmpty()) {
                    validateTree(args.head,
                            !(isOuter && is_java_lang_Class),
                            false);
                    args = args.tail;
                    forms = forms.tail;
                }

                // Check that this type is either fully parameterized, or
                // not parameterized at all.
                if (tree.type.getEnclosingType().isRaw())
                    log.error(tree.pos(), Errors.ImproperlyFormedTypeInnerRawParam);
                if (tree.clazz.hasTag(SELECT))
                    visitSelectInternal((JCFieldAccess)tree.clazz);
            }
        }

        @Override
        public void visitTypeParameter(JCTypeParameter tree) {
            validateTrees(tree.bounds, true, isOuter);
            checkClassBounds(tree.pos(), tree.type);
        }

        @Override
        public void visitWildcard(JCWildcard tree) {
            if (tree.inner != null)
                validateTree(tree.inner, true, isOuter);
        }

        @Override
        public void visitSelect(JCFieldAccess tree) {
            if (tree.type.hasTag(CLASS)) {
                visitSelectInternal(tree);

                // Check that this type is either fully parameterized, or
                // not parameterized at all.
                if (tree.selected.type.isParameterized() && tree.type.tsym.type.getTypeArguments().nonEmpty())
                    log.error(tree.pos(), Errors.ImproperlyFormedTypeParamMissing);
            }
        }

        public void visitSelectInternal(JCFieldAccess tree) {
            if (tree.type.tsym.isStatic() &&
                tree.selected.type.isParameterized() &&
                    (tree.name != names.ref || !tree.type.isReferenceProjection())) {
                // The enclosing type is not a class, so we are
                // looking at a static member type.  However, the
                // qualifying expression is parameterized.
                // Tolerate the pseudo-select V.ref: V<T>.ref will be static if V<T> is and
                // should not be confused as selecting a static member of a parameterized type.
                log.error(tree.pos(), Errors.CantSelectStaticClassFromParamType);
            } else {
                // otherwise validate the rest of the expression
                tree.selected.accept(this);
            }
        }

        @Override
        public void visitAnnotatedType(JCAnnotatedType tree) {
            tree.underlyingType.accept(this);
        }

        @Override
        public void visitTypeIdent(JCPrimitiveTypeTree that) {
            if (that.type.hasTag(TypeTag.VOID)) {
                log.error(that.pos(), Errors.VoidNotAllowedHere);
            }
            super.visitTypeIdent(that);
        }

        /** Default visitor method: do nothing.
         */
        @Override
        public void visitTree(JCTree tree) {
        }

        public void validateTree(JCTree tree, boolean checkRaw, boolean isOuter) {
            if (tree != null) {
                boolean prevCheckRaw = this.checkRaw;
                this.checkRaw = checkRaw;
                this.isOuter = isOuter;

                try {
                    tree.accept(this);
                    if (checkRaw)
                        checkRaw(tree, env);
                } catch (CompletionFailure ex) {
                    completionError(tree.pos(), ex);
                } finally {
                    this.checkRaw = prevCheckRaw;
                }
            }
        }

        public void validateTrees(List<? extends JCTree> trees, boolean checkRaw, boolean isOuter) {
            for (List<? extends JCTree> l = trees; l.nonEmpty(); l = l.tail)
                validateTree(l.head, checkRaw, isOuter);
        }
    }

    void checkRaw(JCTree tree, Env<AttrContext> env) {
        if (lint.isEnabled(LintCategory.RAW) &&
            tree.type.hasTag(CLASS) &&
            !TreeInfo.isDiamond(tree) &&
            !withinAnonConstr(env) &&
            tree.type.isRaw()) {
            log.warning(LintCategory.RAW,
                    tree.pos(), Warnings.RawClassUse(tree.type, tree.type.tsym.type));
        }
    }
    //where
        private boolean withinAnonConstr(Env<AttrContext> env) {
            return env.enclClass.name.isEmpty() &&
                    env.enclMethod != null && env.enclMethod.name == names.init;
        }

/* *************************************************************************
 * Exception checking
 **************************************************************************/

    /* The following methods treat classes as sets that contain
     * the class itself and all their subclasses
     */

    /** Is given type a subtype of some of the types in given list?
     */
    boolean subset(Type t, List<Type> ts) {
        for (List<Type> l = ts; l.nonEmpty(); l = l.tail)
            if (types.isSubtype(t, l.head)) return true;
        return false;
    }

    /** Is given type a subtype or supertype of
     *  some of the types in given list?
     */
    boolean intersects(Type t, List<Type> ts) {
        for (List<Type> l = ts; l.nonEmpty(); l = l.tail)
            if (types.isSubtype(t, l.head) || types.isSubtype(l.head, t)) return true;
        return false;
    }

    /** Add type set to given type list, unless it is a subclass of some class
     *  in the list.
     */
    List<Type> incl(Type t, List<Type> ts) {
        return subset(t, ts) ? ts : excl(t, ts).prepend(t);
    }

    /** Remove type set from type set list.
     */
    List<Type> excl(Type t, List<Type> ts) {
        if (ts.isEmpty()) {
            return ts;
        } else {
            List<Type> ts1 = excl(t, ts.tail);
            if (types.isSubtype(ts.head, t)) return ts1;
            else if (ts1 == ts.tail) return ts;
            else return ts1.prepend(ts.head);
        }
    }

    /** Form the union of two type set lists.
     */
    List<Type> union(List<Type> ts1, List<Type> ts2) {
        List<Type> ts = ts1;
        for (List<Type> l = ts2; l.nonEmpty(); l = l.tail)
            ts = incl(l.head, ts);
        return ts;
    }

    /** Form the difference of two type lists.
     */
    List<Type> diff(List<Type> ts1, List<Type> ts2) {
        List<Type> ts = ts1;
        for (List<Type> l = ts2; l.nonEmpty(); l = l.tail)
            ts = excl(l.head, ts);
        return ts;
    }

    /** Form the intersection of two type lists.
     */
    public List<Type> intersect(List<Type> ts1, List<Type> ts2) {
        List<Type> ts = List.nil();
        for (List<Type> l = ts1; l.nonEmpty(); l = l.tail)
            if (subset(l.head, ts2)) ts = incl(l.head, ts);
        for (List<Type> l = ts2; l.nonEmpty(); l = l.tail)
            if (subset(l.head, ts1)) ts = incl(l.head, ts);
        return ts;
    }

    /** Is exc an exception symbol that need not be declared?
     */
    boolean isUnchecked(ClassSymbol exc) {
        return
            exc.kind == ERR ||
            exc.isSubClass(syms.errorType.tsym, types) ||
            exc.isSubClass(syms.runtimeExceptionType.tsym, types);
    }

    /** Is exc an exception type that need not be declared?
     */
    boolean isUnchecked(Type exc) {
        return
            (exc.hasTag(TYPEVAR)) ? isUnchecked(types.supertype(exc)) :
            (exc.hasTag(CLASS)) ? isUnchecked((ClassSymbol)exc.tsym) :
            exc.hasTag(BOT);
    }

    boolean isChecked(Type exc) {
        return !isUnchecked(exc);
    }

    /** Same, but handling completion failures.
     */
    boolean isUnchecked(DiagnosticPosition pos, Type exc) {
        try {
            return isUnchecked(exc);
        } catch (CompletionFailure ex) {
            completionError(pos, ex);
            return true;
        }
    }

    /** Is exc handled by given exception list?
     */
    boolean isHandled(Type exc, List<Type> handled) {
        return isUnchecked(exc) || subset(exc, handled);
    }

    /** Return all exceptions in thrown list that are not in handled list.
     *  @param thrown     The list of thrown exceptions.
     *  @param handled    The list of handled exceptions.
     */
    List<Type> unhandled(List<Type> thrown, List<Type> handled) {
        List<Type> unhandled = List.nil();
        for (List<Type> l = thrown; l.nonEmpty(); l = l.tail)
            if (!isHandled(l.head, handled)) unhandled = unhandled.prepend(l.head);
        return unhandled;
    }

/* *************************************************************************
 * Overriding/Implementation checking
 **************************************************************************/

    /** The level of access protection given by a flag set,
     *  where PRIVATE is highest and PUBLIC is lowest.
     */
    static int protection(long flags) {
        switch ((short)(flags & AccessFlags)) {
        case PRIVATE: return 3;
        case PROTECTED: return 1;
        default:
        case PUBLIC: return 0;
        case 0: return 2;
        }
    }

    /** A customized "cannot override" error message.
     *  @param m      The overriding method.
     *  @param other  The overridden method.
     *  @return       An internationalized string.
     */
    Fragment cannotOverride(MethodSymbol m, MethodSymbol other) {
        Symbol mloc = m.location();
        Symbol oloc = other.location();

        if ((other.owner.flags() & INTERFACE) == 0)
            return Fragments.CantOverride(m, mloc, other, oloc);
        else if ((m.owner.flags() & INTERFACE) == 0)
            return Fragments.CantImplement(m, mloc, other, oloc);
        else
            return Fragments.ClashesWith(m, mloc, other, oloc);
    }

    /** A customized "override" warning message.
     *  @param m      The overriding method.
     *  @param other  The overridden method.
     *  @return       An internationalized string.
     */
    Fragment uncheckedOverrides(MethodSymbol m, MethodSymbol other) {
        Symbol mloc = m.location();
        Symbol oloc = other.location();

        if ((other.owner.flags() & INTERFACE) == 0)
            return Fragments.UncheckedOverride(m, mloc, other, oloc);
        else if ((m.owner.flags() & INTERFACE) == 0)
            return Fragments.UncheckedImplement(m, mloc, other, oloc);
        else
            return Fragments.UncheckedClashWith(m, mloc, other, oloc);
    }

    /** A customized "override" warning message.
     *  @param m      The overriding method.
     *  @param other  The overridden method.
     *  @return       An internationalized string.
     */
    Fragment varargsOverrides(MethodSymbol m, MethodSymbol other) {
        Symbol mloc = m.location();
        Symbol oloc = other.location();

        if ((other.owner.flags() & INTERFACE) == 0)
            return Fragments.VarargsOverride(m, mloc, other, oloc);
        else  if ((m.owner.flags() & INTERFACE) == 0)
            return Fragments.VarargsImplement(m, mloc, other, oloc);
        else
            return Fragments.VarargsClashWith(m, mloc, other, oloc);
    }

    /** Check that this method conforms with overridden method 'other'.
     *  where `origin' is the class where checking started.
     *  Complications:
     *  (1) Do not check overriding of synthetic methods
     *      (reason: they might be final).
     *      todo: check whether this is still necessary.
     *  (2) Admit the case where an interface proxy throws fewer exceptions
     *      than the method it implements. Augment the proxy methods with the
     *      undeclared exceptions in this case.
     *  (3) When generics are enabled, admit the case where an interface proxy
     *      has a result type
     *      extended by the result type of the method it implements.
     *      Change the proxies result type to the smaller type in this case.
     *
     *  @param tree         The tree from which positions
     *                      are extracted for errors.
     *  @param m            The overriding method.
     *  @param other        The overridden method.
     *  @param origin       The class of which the overriding method
     *                      is a member.
     */
    void checkOverride(JCTree tree,
                       MethodSymbol m,
                       MethodSymbol other,
                       ClassSymbol origin) {
        // Don't check overriding of synthetic methods or by bridge methods.
        if ((m.flags() & (SYNTHETIC|BRIDGE)) != 0 || (other.flags() & SYNTHETIC) != 0) {
            return;
        }

        // Error if static method overrides instance method (JLS 8.4.6.2).
        if ((m.flags() & STATIC) != 0 &&
                   (other.flags() & STATIC) == 0) {
            log.error(TreeInfo.diagnosticPositionFor(m, tree),
                      Errors.OverrideStatic(cannotOverride(m, other)));
            m.flags_field |= BAD_OVERRIDE;
            return;
        }

        // Error if instance method overrides static or final
        // method (JLS 8.4.6.1).
        if ((other.flags() & FINAL) != 0 ||
                 (m.flags() & STATIC) == 0 &&
                 (other.flags() & STATIC) != 0) {
            log.error(TreeInfo.diagnosticPositionFor(m, tree),
                      Errors.OverrideMeth(cannotOverride(m, other),
                                          asFlagSet(other.flags() & (FINAL | STATIC))));
            m.flags_field |= BAD_OVERRIDE;
            return;
        }

        if ((m.owner.flags() & ANNOTATION) != 0) {
            // handled in validateAnnotationMethod
            return;
        }

        // Error if overriding method has weaker access (JLS 8.4.6.3).
        if (protection(m.flags()) > protection(other.flags())) {
            log.error(TreeInfo.diagnosticPositionFor(m, tree),
                      (other.flags() & AccessFlags) == 0 ?
                              Errors.OverrideWeakerAccess(cannotOverride(m, other),
                                                          "package") :
                              Errors.OverrideWeakerAccess(cannotOverride(m, other),
                                                          asFlagSet(other.flags() & AccessFlags)));
            m.flags_field |= BAD_OVERRIDE;
            return;
        }

        if (origin.isPrimitiveClass() && other.owner == syms.objectType.tsym && m.type.getParameterTypes().size() == 0) {
            if (m.name == names.clone || m.name == names.finalize) {
                log.error(TreeInfo.diagnosticPositionFor(m, tree),
                        Errors.PrimitiveClassMayNotOverride(m.name));
                m.flags_field |= BAD_OVERRIDE;
                return;
            }
        }

        Type mt = types.memberType(origin.type, m);
        Type ot = types.memberType(origin.type, other);
        // Error if overriding result type is different
        // (or, in the case of generics mode, not a subtype) of
        // overridden result type. We have to rename any type parameters
        // before comparing types.
        List<Type> mtvars = mt.getTypeArguments();
        List<Type> otvars = ot.getTypeArguments();
        Type mtres = mt.getReturnType();
        Type otres = types.subst(ot.getReturnType(), otvars, mtvars);

        overrideWarner.clear();
        boolean resultTypesOK =
            types.returnTypeSubstitutable(mt, ot, otres, overrideWarner);
        if (!resultTypesOK) {
            if ((m.flags() & STATIC) != 0 && (other.flags() & STATIC) != 0) {
                log.error(TreeInfo.diagnosticPositionFor(m, tree),
                          Errors.OverrideIncompatibleRet(Fragments.CantHide(m, m.location(), other,
                                        other.location()), mtres, otres));
                m.flags_field |= BAD_OVERRIDE;
            } else {
                log.error(TreeInfo.diagnosticPositionFor(m, tree),
                          Errors.OverrideIncompatibleRet(cannotOverride(m, other), mtres, otres));
                m.flags_field |= BAD_OVERRIDE;
            }
            return;
        } else if (overrideWarner.hasNonSilentLint(LintCategory.UNCHECKED)) {
            warnUnchecked(TreeInfo.diagnosticPositionFor(m, tree),
                    Warnings.OverrideUncheckedRet(uncheckedOverrides(m, other), mtres, otres));
        }

        // Error if overriding method throws an exception not reported
        // by overridden method.
        List<Type> otthrown = types.subst(ot.getThrownTypes(), otvars, mtvars);
        List<Type> unhandledErased = unhandled(mt.getThrownTypes(), types.erasure(otthrown));
        List<Type> unhandledUnerased = unhandled(mt.getThrownTypes(), otthrown);
        if (unhandledErased.nonEmpty()) {
            log.error(TreeInfo.diagnosticPositionFor(m, tree),
                      Errors.OverrideMethDoesntThrow(cannotOverride(m, other), unhandledUnerased.head));
            m.flags_field |= BAD_OVERRIDE;
            return;
        }
        else if (unhandledUnerased.nonEmpty()) {
            warnUnchecked(TreeInfo.diagnosticPositionFor(m, tree),
                          Warnings.OverrideUncheckedThrown(cannotOverride(m, other), unhandledUnerased.head));
            return;
        }

        // Optional warning if varargs don't agree
        if ((((m.flags() ^ other.flags()) & Flags.VARARGS) != 0)
            && lint.isEnabled(LintCategory.OVERRIDES)) {
            log.warning(TreeInfo.diagnosticPositionFor(m, tree),
                        ((m.flags() & Flags.VARARGS) != 0)
                        ? Warnings.OverrideVarargsMissing(varargsOverrides(m, other))
                        : Warnings.OverrideVarargsExtra(varargsOverrides(m, other)));
        }

        // Warn if instance method overrides bridge method (compiler spec ??)
        if ((other.flags() & BRIDGE) != 0) {
            log.warning(TreeInfo.diagnosticPositionFor(m, tree),
                        Warnings.OverrideBridge(uncheckedOverrides(m, other)));
        }

        // Warn if a deprecated method overridden by a non-deprecated one.
        if (!isDeprecatedOverrideIgnorable(other, origin)) {
            Lint prevLint = setLint(lint.augment(m));
            try {
                checkDeprecated(() -> TreeInfo.diagnosticPositionFor(m, tree), m, other);
            } finally {
                setLint(prevLint);
            }
        }
    }
    // where
        private boolean isDeprecatedOverrideIgnorable(MethodSymbol m, ClassSymbol origin) {
            // If the method, m, is defined in an interface, then ignore the issue if the method
            // is only inherited via a supertype and also implemented in the supertype,
            // because in that case, we will rediscover the issue when examining the method
            // in the supertype.
            // If the method, m, is not defined in an interface, then the only time we need to
            // address the issue is when the method is the supertype implementation: any other
            // case, we will have dealt with when examining the supertype classes
            ClassSymbol mc = m.enclClass();
            Type st = types.supertype(origin.type);
            if (!st.hasTag(CLASS))
                return true;
            MethodSymbol stimpl = m.implementation((ClassSymbol)st.tsym, types, false);

            if (mc != null && ((mc.flags() & INTERFACE) != 0)) {
                List<Type> intfs = types.interfaces(origin.type);
                return (intfs.contains(mc.type) ? false : (stimpl != null));
            }
            else
                return (stimpl != m);
        }


    // used to check if there were any unchecked conversions
    Warner overrideWarner = new Warner();

    /** Check that a class does not inherit two concrete methods
     *  with the same signature.
     *  @param pos          Position to be used for error reporting.
     *  @param site         The class type to be checked.
     */
    public void checkCompatibleConcretes(DiagnosticPosition pos, Type site) {
        Type sup = types.supertype(site);
        if (!sup.hasTag(CLASS)) return;

        for (Type t1 = sup;
             t1.hasTag(CLASS) && t1.tsym.type.isParameterized();
             t1 = types.supertype(t1)) {
            for (Symbol s1 : t1.tsym.members().getSymbols(NON_RECURSIVE)) {
                if (s1.kind != MTH ||
                    (s1.flags() & (STATIC|SYNTHETIC|BRIDGE)) != 0 ||
                    !s1.isInheritedIn(site.tsym, types) ||
                    ((MethodSymbol)s1).implementation(site.tsym,
                                                      types,
                                                      true) != s1)
                    continue;
                Type st1 = types.memberType(t1, s1);
                int s1ArgsLength = st1.getParameterTypes().length();
                if (st1 == s1.type) continue;

                for (Type t2 = sup;
                     t2.hasTag(CLASS);
                     t2 = types.supertype(t2)) {
                    for (Symbol s2 : t2.tsym.members().getSymbolsByName(s1.name)) {
                        if (s2 == s1 ||
                            s2.kind != MTH ||
                            (s2.flags() & (STATIC|SYNTHETIC|BRIDGE)) != 0 ||
                            s2.type.getParameterTypes().length() != s1ArgsLength ||
                            !s2.isInheritedIn(site.tsym, types) ||
                            ((MethodSymbol)s2).implementation(site.tsym,
                                                              types,
                                                              true) != s2)
                            continue;
                        Type st2 = types.memberType(t2, s2);
                        if (types.overrideEquivalent(st1, st2))
                            log.error(pos,
                                      Errors.ConcreteInheritanceConflict(s1, t1, s2, t2, sup));
                    }
                }
            }
        }
    }

    /** Check that classes (or interfaces) do not each define an abstract
     *  method with same name and arguments but incompatible return types.
     *  @param pos          Position to be used for error reporting.
     *  @param t1           The first argument type.
     *  @param t2           The second argument type.
     */
    public boolean checkCompatibleAbstracts(DiagnosticPosition pos,
                                            Type t1,
                                            Type t2,
                                            Type site) {
        if ((site.tsym.flags() & COMPOUND) != 0) {
            // special case for intersections: need to eliminate wildcards in supertypes
            t1 = types.capture(t1);
            t2 = types.capture(t2);
        }
        return firstIncompatibility(pos, t1, t2, site) == null;
    }

    /** Return the first method which is defined with same args
     *  but different return types in two given interfaces, or null if none
     *  exists.
     *  @param t1     The first type.
     *  @param t2     The second type.
     *  @param site   The most derived type.
     *  @return symbol from t2 that conflicts with one in t1.
     */
    private Symbol firstIncompatibility(DiagnosticPosition pos, Type t1, Type t2, Type site) {
        Map<TypeSymbol,Type> interfaces1 = new HashMap<>();
        closure(t1, interfaces1);
        Map<TypeSymbol,Type> interfaces2;
        if (t1 == t2)
            interfaces2 = interfaces1;
        else
            closure(t2, interfaces1, interfaces2 = new HashMap<>());

        for (Type t3 : interfaces1.values()) {
            for (Type t4 : interfaces2.values()) {
                Symbol s = firstDirectIncompatibility(pos, t3, t4, site);
                if (s != null) return s;
            }
        }
        return null;
    }

    /** Compute all the supertypes of t, indexed by type symbol. */
    private void closure(Type t, Map<TypeSymbol,Type> typeMap) {
        if (!t.hasTag(CLASS)) return;
        if (typeMap.put(t.tsym, t) == null) {
            closure(types.supertype(t), typeMap);
            for (Type i : types.interfaces(t))
                closure(i, typeMap);
        }
    }

    /** Compute all the supertypes of t, indexed by type symbol (except those in typesSkip). */
    private void closure(Type t, Map<TypeSymbol,Type> typesSkip, Map<TypeSymbol,Type> typeMap) {
        if (!t.hasTag(CLASS)) return;
        if (typesSkip.get(t.tsym) != null) return;
        if (typeMap.put(t.tsym, t) == null) {
            closure(types.supertype(t), typesSkip, typeMap);
            for (Type i : types.interfaces(t))
                closure(i, typesSkip, typeMap);
        }
    }

    /** Return the first method in t2 that conflicts with a method from t1. */
    private Symbol firstDirectIncompatibility(DiagnosticPosition pos, Type t1, Type t2, Type site) {
        for (Symbol s1 : t1.tsym.members().getSymbols(NON_RECURSIVE)) {
            Type st1 = null;
            if (s1.kind != MTH || !s1.isInheritedIn(site.tsym, types) ||
                    (s1.flags() & SYNTHETIC) != 0) continue;
            Symbol impl = ((MethodSymbol)s1).implementation(site.tsym, types, false);
            if (impl != null && (impl.flags() & ABSTRACT) == 0) continue;
            for (Symbol s2 : t2.tsym.members().getSymbolsByName(s1.name)) {
                if (s1 == s2) continue;
                if (s2.kind != MTH || !s2.isInheritedIn(site.tsym, types) ||
                        (s2.flags() & SYNTHETIC) != 0) continue;
                if (st1 == null) st1 = types.memberType(t1, s1);
                Type st2 = types.memberType(t2, s2);
                if (types.overrideEquivalent(st1, st2)) {
                    List<Type> tvars1 = st1.getTypeArguments();
                    List<Type> tvars2 = st2.getTypeArguments();
                    Type rt1 = st1.getReturnType();
                    Type rt2 = types.subst(st2.getReturnType(), tvars2, tvars1);
                    boolean compat =
                        types.isSameType(rt1, rt2) ||
                        !rt1.isPrimitiveOrVoid() &&
                        !rt2.isPrimitiveOrVoid() &&
                        (types.covariantReturnType(rt1, rt2, types.noWarnings) ||
                         types.covariantReturnType(rt2, rt1, types.noWarnings)) ||
                         checkCommonOverriderIn(s1,s2,site);
                    if (!compat) {
                        log.error(pos, Errors.TypesIncompatible(t1, t2,
                                Fragments.IncompatibleDiffRet(s2.name, types.memberType(t2, s2).getParameterTypes())));
                        return s2;
                    }
                } else if (checkNameClash((ClassSymbol)site.tsym, s1, s2) &&
                        !checkCommonOverriderIn(s1, s2, site)) {
                    log.error(pos, Errors.NameClashSameErasureNoOverride(
                            s1.name, types.memberType(site, s1).asMethodType().getParameterTypes(), s1.location(),
                            s2.name, types.memberType(site, s2).asMethodType().getParameterTypes(), s2.location()));
                    return s2;
                }
            }
        }
        return null;
    }
    //WHERE
    boolean checkCommonOverriderIn(Symbol s1, Symbol s2, Type site) {
        Map<TypeSymbol,Type> supertypes = new HashMap<>();
        Type st1 = types.memberType(site, s1);
        Type st2 = types.memberType(site, s2);
        closure(site, supertypes);
        for (Type t : supertypes.values()) {
            for (Symbol s3 : t.tsym.members().getSymbolsByName(s1.name)) {
                if (s3 == s1 || s3 == s2 || s3.kind != MTH || (s3.flags() & (BRIDGE|SYNTHETIC)) != 0) continue;
                Type st3 = types.memberType(site,s3);
                if (types.overrideEquivalent(st3, st1) &&
                        types.overrideEquivalent(st3, st2) &&
                        types.returnTypeSubstitutable(st3, st1) &&
                        types.returnTypeSubstitutable(st3, st2)) {
                    return true;
                }
            }
        }
        return false;
    }

    /** Check that a given method conforms with any method it overrides.
     *  @param tree         The tree from which positions are extracted
     *                      for errors.
     *  @param m            The overriding method.
     */
    void checkOverride(Env<AttrContext> env, JCMethodDecl tree, MethodSymbol m) {
        ClassSymbol origin = (ClassSymbol)m.owner;
        if ((origin.flags() & ENUM) != 0 && names.finalize.equals(m.name)) {
            if (m.overrides(syms.enumFinalFinalize, origin, types, false)) {
                log.error(tree.pos(), Errors.EnumNoFinalize);
                return;
            }
        }
        if (allowRecords && origin.isRecord()) {
            // let's find out if this is a user defined accessor in which case the @Override annotation is acceptable
            Optional<? extends RecordComponent> recordComponent = origin.getRecordComponents().stream()
                    .filter(rc -> rc.accessor == tree.sym && (rc.accessor.flags_field & GENERATED_MEMBER) == 0).findFirst();
            if (recordComponent.isPresent()) {
                return;
            }
        }

        for (Type t = origin.type; t.hasTag(CLASS);
             t = types.supertype(t)) {
            if (t != origin.type) {
                checkOverride(tree, t, origin, m);
            }
            for (Type t2 : types.interfaces(t)) {
                checkOverride(tree, t2, origin, m);
            }
        }

        final boolean explicitOverride = m.attribute(syms.overrideType.tsym) != null;
        // Check if this method must override a super method due to being annotated with @Override
        // or by virtue of being a member of a diamond inferred anonymous class. Latter case is to
        // be treated "as if as they were annotated" with @Override.
        boolean mustOverride = explicitOverride ||
                (env.info.isAnonymousDiamond && !m.isConstructor() && !m.isPrivate() &&
                        (!m.owner.isPrimitiveClass() || (tree.body.flags & SYNTHETIC) == 0));
        if (mustOverride && !isOverrider(m)) {
            DiagnosticPosition pos = tree.pos();
            for (JCAnnotation a : tree.getModifiers().annotations) {
                if (a.annotationType.type.tsym == syms.overrideType.tsym) {
                    pos = a.pos();
                    break;
                }
            }
            log.error(pos,
                      explicitOverride ? (m.isStatic() ? Errors.StaticMethodsCannotBeAnnotatedWithOverride : Errors.MethodDoesNotOverrideSuperclass) :
                                Errors.AnonymousDiamondMethodDoesNotOverrideSuperclass(Fragments.DiamondAnonymousMethodsImplicitlyOverride));
        }
    }

    void checkOverride(JCTree tree, Type site, ClassSymbol origin, MethodSymbol m) {
        TypeSymbol c = site.tsym;
        for (Symbol sym : c.members().getSymbolsByName(m.name)) {
            if (m.overrides(sym, origin, types, false)) {
                if ((sym.flags() & ABSTRACT) == 0) {
                    checkOverride(tree, m, (MethodSymbol)sym, origin);
                }
            }
        }
    }

    private Predicate<Symbol> equalsHasCodeFilter = s -> MethodSymbol.implementation_filter.test(s) &&
            (s.flags() & BAD_OVERRIDE) == 0;

    public void checkClassOverrideEqualsAndHashIfNeeded(DiagnosticPosition pos,
            ClassSymbol someClass) {
        /* At present, annotations cannot possibly have a method that is override
         * equivalent with Object.equals(Object) but in any case the condition is
         * fine for completeness.
         */
        if (someClass == (ClassSymbol)syms.objectType.tsym ||
            someClass.isInterface() || someClass.isEnum() ||
            (someClass.flags() & ANNOTATION) != 0 ||
            (someClass.flags() & ABSTRACT) != 0) return;
        //anonymous inner classes implementing interfaces need especial treatment
        if (someClass.isAnonymous()) {
            List<Type> interfaces =  types.interfaces(someClass.type);
            if (interfaces != null && !interfaces.isEmpty() &&
                interfaces.head.tsym == syms.comparatorType.tsym) return;
        }
        checkClassOverrideEqualsAndHash(pos, someClass);
    }

    private void checkClassOverrideEqualsAndHash(DiagnosticPosition pos,
            ClassSymbol someClass) {
        if (lint.isEnabled(LintCategory.OVERRIDES)) {
            MethodSymbol equalsAtObject = (MethodSymbol)syms.objectType
                    .tsym.members().findFirst(names.equals);
            MethodSymbol hashCodeAtObject = (MethodSymbol)syms.objectType
                    .tsym.members().findFirst(names.hashCode);
            MethodSymbol equalsImpl = types.implementation(equalsAtObject,
                    someClass, false, equalsHasCodeFilter);
            boolean overridesEquals = equalsImpl != null &&
                                      equalsImpl.owner == someClass;
            boolean overridesHashCode = types.implementation(hashCodeAtObject,
                someClass, false, equalsHasCodeFilter) != hashCodeAtObject;

            if (overridesEquals && !overridesHashCode) {
                log.warning(LintCategory.OVERRIDES, pos,
                            Warnings.OverrideEqualsButNotHashcode(someClass));
            }
        }
    }

    public void checkModuleName (JCModuleDecl tree) {
        Name moduleName = tree.sym.name;
        Assert.checkNonNull(moduleName);
        if (lint.isEnabled(LintCategory.MODULE)) {
            JCExpression qualId = tree.qualId;
            while (qualId != null) {
                Name componentName;
                DiagnosticPosition pos;
                switch (qualId.getTag()) {
                    case SELECT:
                        JCFieldAccess selectNode = ((JCFieldAccess) qualId);
                        componentName = selectNode.name;
                        pos = selectNode.pos();
                        qualId = selectNode.selected;
                        break;
                    case IDENT:
                        componentName = ((JCIdent) qualId).name;
                        pos = qualId.pos();
                        qualId = null;
                        break;
                    default:
                        throw new AssertionError("Unexpected qualified identifier: " + qualId.toString());
                }
                if (componentName != null) {
                    String moduleNameComponentString = componentName.toString();
                    int nameLength = moduleNameComponentString.length();
                    if (nameLength > 0 && Character.isDigit(moduleNameComponentString.charAt(nameLength - 1))) {
                        log.warning(Lint.LintCategory.MODULE, pos, Warnings.PoorChoiceForModuleName(componentName));
                    }
                }
            }
        }
    }

    private boolean checkNameClash(ClassSymbol origin, Symbol s1, Symbol s2) {
        ClashFilter cf = new ClashFilter(origin.type);
        return (cf.test(s1) &&
                cf.test(s2) &&
                types.hasSameArgs(s1.erasure(types), s2.erasure(types)));
    }


    /** Check that all abstract members of given class have definitions.
     *  @param pos          Position to be used for error reporting.
     *  @param c            The class.
     */
    void checkAllDefined(DiagnosticPosition pos, ClassSymbol c) {
        MethodSymbol undef = types.firstUnimplementedAbstract(c);
        if (undef != null) {
            MethodSymbol undef1 =
                new MethodSymbol(undef.flags(), undef.name,
                                 types.memberType(c.type, undef), undef.owner);
            log.error(pos,
                      Errors.DoesNotOverrideAbstract(c, undef1, undef1.location()));
        }
    }

    // A primitive class cannot contain a field of its own type either or indirectly.
    void checkNonCyclicMembership(JCClassDecl tree) {
        Assert.check((tree.sym.flags_field & LOCKED) == 0);
        try {
            tree.sym.flags_field |= LOCKED;
            for (List<? extends JCTree> l = tree.defs; l.nonEmpty(); l = l.tail) {
                if (l.head.hasTag(VARDEF)) {
                    JCVariableDecl field = (JCVariableDecl) l.head;
                    if (cyclePossible(field.sym)) {
                        checkNonCyclicMembership((ClassSymbol) field.type.tsym, field.pos());
                    }
                }
            }
        } finally {
            tree.sym.flags_field &= ~LOCKED;
        }

    }
    // where
    private void checkNonCyclicMembership(ClassSymbol c, DiagnosticPosition pos) {
        if ((c.flags_field & LOCKED) != 0) {
            log.error(pos, Errors.CyclicPrimitiveClassMembership(c));
            return;
        }
        try {
            c.flags_field |= LOCKED;
            for (Symbol fld : c.members().getSymbols(s -> s.kind == VAR && cyclePossible((VarSymbol) s), NON_RECURSIVE)) {
                checkNonCyclicMembership((ClassSymbol) fld.type.tsym, pos);
            }
        } finally {
            c.flags_field &= ~LOCKED;
        }
    }
        // where
        private boolean cyclePossible(VarSymbol symbol) {
            return (symbol.flags() & STATIC) == 0 && types.isPrimitiveClass(symbol.type);
        }

    void checkNonCyclicDecl(JCClassDecl tree) {
        CycleChecker cc = new CycleChecker();
        cc.scan(tree);
        if (!cc.errorFound && !cc.partialCheck) {
            tree.sym.flags_field |= ACYCLIC;
        }
    }

    class CycleChecker extends TreeScanner {

        Set<Symbol> seenClasses = new HashSet<>();
        boolean errorFound = false;
        boolean partialCheck = false;

        private void checkSymbol(DiagnosticPosition pos, Symbol sym) {
            if (sym != null && sym.kind == TYP) {
                Env<AttrContext> classEnv = enter.getEnv((TypeSymbol)sym);
                if (classEnv != null) {
                    DiagnosticSource prevSource = log.currentSource();
                    try {
                        log.useSource(classEnv.toplevel.sourcefile);
                        scan(classEnv.tree);
                    }
                    finally {
                        log.useSource(prevSource.getFile());
                    }
                } else if (sym.kind == TYP) {
                    checkClass(pos, sym, List.nil());
                }
            } else if (sym == null || sym.kind != PCK) {
                //not completed yet
                partialCheck = true;
            }
        }

        @Override
        public void visitSelect(JCFieldAccess tree) {
            super.visitSelect(tree);
            checkSymbol(tree.pos(), tree.sym);
        }

        @Override
        public void visitIdent(JCIdent tree) {
            checkSymbol(tree.pos(), tree.sym);
        }

        @Override
        public void visitTypeApply(JCTypeApply tree) {
            scan(tree.clazz);
        }

        @Override
        public void visitTypeArray(JCArrayTypeTree tree) {
            scan(tree.elemtype);
        }

        @Override
        public void visitClassDef(JCClassDecl tree) {
            List<JCTree> supertypes = List.nil();
            if (tree.getExtendsClause() != null) {
                supertypes = supertypes.prepend(tree.getExtendsClause());
            }
            if (tree.getImplementsClause() != null) {
                for (JCTree intf : tree.getImplementsClause()) {
                    supertypes = supertypes.prepend(intf);
                }
            }
            checkClass(tree.pos(), tree.sym, supertypes);
        }

        void checkClass(DiagnosticPosition pos, Symbol c, List<JCTree> supertypes) {
            if ((c.flags_field & ACYCLIC) != 0)
                return;
            if (seenClasses.contains(c)) {
                errorFound = true;
                noteCyclic(pos, (ClassSymbol)c);
            } else if (!c.type.isErroneous()) {
                try {
                    seenClasses.add(c);
                    if (c.type.hasTag(CLASS)) {
                        if (supertypes.nonEmpty()) {
                            scan(supertypes);
                        }
                        else {
                            ClassType ct = (ClassType)c.type;
                            if (ct.supertype_field == null ||
                                    ct.interfaces_field == null) {
                                //not completed yet
                                partialCheck = true;
                                return;
                            }
                            checkSymbol(pos, ct.supertype_field.tsym);
                            for (Type intf : ct.interfaces_field) {
                                checkSymbol(pos, intf.tsym);
                            }
                        }
                        if (c.owner.kind == TYP) {
                            checkSymbol(pos, c.owner);
                        }
                    }
                } finally {
                    seenClasses.remove(c);
                }
            }
        }
    }

    /** Check for cyclic references. Issue an error if the
     *  symbol of the type referred to has a LOCKED flag set.
     *
     *  @param pos      Position to be used for error reporting.
     *  @param t        The type referred to.
     */
    void checkNonCyclic(DiagnosticPosition pos, Type t) {
        checkNonCyclicInternal(pos, t);
    }


    void checkNonCyclic(DiagnosticPosition pos, TypeVar t) {
        checkNonCyclic1(pos, t, List.nil());
    }

    private void checkNonCyclic1(DiagnosticPosition pos, Type t, List<TypeVar> seen) {
        final TypeVar tv;
        if  (t.hasTag(TYPEVAR) && (t.tsym.flags() & UNATTRIBUTED) != 0)
            return;
        if (seen.contains(t)) {
            tv = (TypeVar)t;
            tv.setUpperBound(types.createErrorType(t));
            log.error(pos, Errors.CyclicInheritance(t));
        } else if (t.hasTag(TYPEVAR)) {
            tv = (TypeVar)t;
            seen = seen.prepend(tv);
            for (Type b : types.getBounds(tv))
                checkNonCyclic1(pos, b, seen);
        }
    }

    /** Check for cyclic references. Issue an error if the
     *  symbol of the type referred to has a LOCKED flag set.
     *
     *  @param pos      Position to be used for error reporting.
     *  @param t        The type referred to.
     *  @returns        True if the check completed on all attributed classes
     */
    private boolean checkNonCyclicInternal(DiagnosticPosition pos, Type t) {
        boolean complete = true; // was the check complete?
        //- System.err.println("checkNonCyclicInternal("+t+");");//DEBUG
        Symbol c = t.tsym;
        if ((c.flags_field & ACYCLIC) != 0) return true;

        if ((c.flags_field & LOCKED) != 0) {
            noteCyclic(pos, (ClassSymbol)c);
        } else if (!c.type.isErroneous()) {
            try {
                c.flags_field |= LOCKED;
                if (c.type.hasTag(CLASS)) {
                    ClassType clazz = (ClassType)c.type;
                    if (clazz.interfaces_field != null)
                        for (List<Type> l=clazz.interfaces_field; l.nonEmpty(); l=l.tail)
                            complete &= checkNonCyclicInternal(pos, l.head);
                    if (clazz.supertype_field != null) {
                        Type st = clazz.supertype_field;
                        if (st != null && st.hasTag(CLASS))
                            complete &= checkNonCyclicInternal(pos, st);
                    }
                    if (c.owner.kind == TYP)
                        complete &= checkNonCyclicInternal(pos, c.owner.type);
                }
            } finally {
                c.flags_field &= ~LOCKED;
            }
        }
        if (complete)
            complete = ((c.flags_field & UNATTRIBUTED) == 0) && c.isCompleted();
        if (complete) c.flags_field |= ACYCLIC;
        return complete;
    }

    /** Note that we found an inheritance cycle. */
    private void noteCyclic(DiagnosticPosition pos, ClassSymbol c) {
        log.error(pos, Errors.CyclicInheritance(c));
        for (List<Type> l=types.interfaces(c.type); l.nonEmpty(); l=l.tail)
            l.head = types.createErrorType((ClassSymbol)l.head.tsym, Type.noType);
        Type st = types.supertype(c.type);
        if (st.hasTag(CLASS))
            ((ClassType)c.type).supertype_field = types.createErrorType((ClassSymbol)st.tsym, Type.noType);
        c.type = types.createErrorType(c, c.type);
        c.flags_field |= ACYCLIC;
    }

    /** Check that all methods which implement some
     *  method conform to the method they implement.
     *  @param tree         The class definition whose members are checked.
     */
    void checkImplementations(JCClassDecl tree) {
        checkImplementations(tree, tree.sym, tree.sym);
    }
    //where
        /** Check that all methods which implement some
         *  method in `ic' conform to the method they implement.
         */
        void checkImplementations(JCTree tree, ClassSymbol origin, ClassSymbol ic) {
            for (List<Type> l = types.closure(ic.type); l.nonEmpty(); l = l.tail) {
                ClassSymbol lc = (ClassSymbol)l.head.tsym;
                if ((lc.flags() & ABSTRACT) != 0) {
                    for (Symbol sym : lc.members().getSymbols(NON_RECURSIVE)) {
                        if (sym.kind == MTH &&
                            (sym.flags() & (STATIC|ABSTRACT)) == ABSTRACT) {
                            MethodSymbol absmeth = (MethodSymbol)sym;
                            MethodSymbol implmeth = absmeth.implementation(origin, types, false);
                            if (implmeth != null && implmeth != absmeth &&
                                (implmeth.owner.flags() & INTERFACE) ==
                                (origin.flags() & INTERFACE)) {
                                // don't check if implmeth is in a class, yet
                                // origin is an interface. This case arises only
                                // if implmeth is declared in Object. The reason is
                                // that interfaces really don't inherit from
                                // Object it's just that the compiler represents
                                // things that way.
                                checkOverride(tree, implmeth, absmeth, origin);
                            }
                        }
                    }
                }
            }
        }

    /** Check that all abstract methods implemented by a class are
     *  mutually compatible.
     *  @param pos          Position to be used for error reporting.
     *  @param c            The class whose interfaces are checked.
     */
    void checkCompatibleSupertypes(DiagnosticPosition pos, Type c) {
        List<Type> supertypes = types.interfaces(c);
        Type supertype = types.supertype(c);
        if (supertype.hasTag(CLASS) &&
            (supertype.tsym.flags() & ABSTRACT) != 0)
            supertypes = supertypes.prepend(supertype);
        for (List<Type> l = supertypes; l.nonEmpty(); l = l.tail) {
            if (!l.head.getTypeArguments().isEmpty() &&
                !checkCompatibleAbstracts(pos, l.head, l.head, c))
                return;
            for (List<Type> m = supertypes; m != l; m = m.tail)
                if (!checkCompatibleAbstracts(pos, l.head, m.head, c))
                    return;
        }
        checkCompatibleConcretes(pos, c);

        boolean implementsIdentityObject = types.asSuper(c.referenceProjectionOrSelf(), syms.identityObjectType.tsym) != null;
        boolean implementsPrimitiveObject = types.asSuper(c.referenceProjectionOrSelf(), syms.primitiveObjectType.tsym) != null;
        if (c.isPrimitiveClass() && implementsIdentityObject) {
            log.error(pos, Errors.PrimitiveClassMustNotImplementIdentityObject(c));
        } else if (implementsPrimitiveObject && !c.isPrimitiveClass() && !c.isReferenceProjection() && !c.tsym.isInterface() && !c.tsym.isAbstract()) {
            log.error(pos, Errors.IdentityClassMustNotImplementPrimitiveObject(c));
        } else if (implementsPrimitiveObject && implementsIdentityObject) {
            log.error(pos, Errors.MutuallyIncompatibleSuperInterfaces(c));
        }
    }

    /** Check that all non-override equivalent methods accessible from 'site'
     *  are mutually compatible (JLS 8.4.8/9.4.1).
     *
     *  @param pos  Position to be used for error reporting.
     *  @param site The class whose methods are checked.
     *  @param sym  The method symbol to be checked.
     */
    void checkOverrideClashes(DiagnosticPosition pos, Type site, MethodSymbol sym) {
         ClashFilter cf = new ClashFilter(site);
        //for each method m1 that is overridden (directly or indirectly)
        //by method 'sym' in 'site'...

        List<MethodSymbol> potentiallyAmbiguousList = List.nil();
        boolean overridesAny = false;
        ArrayList<Symbol> symbolsByName = new ArrayList<>();
        types.membersClosure(site, false).getSymbolsByName(sym.name, cf).forEach(symbolsByName::add);
        for (Symbol m1 : symbolsByName) {
            if (!sym.overrides(m1, site.tsym, types, false)) {
                if (m1 == sym) {
                    continue;
                }

                if (!overridesAny) {
                    potentiallyAmbiguousList = potentiallyAmbiguousList.prepend((MethodSymbol)m1);
                }
                continue;
            }

            if (m1 != sym) {
                overridesAny = true;
                potentiallyAmbiguousList = List.nil();
            }

            //...check each method m2 that is a member of 'site'
            for (Symbol m2 : symbolsByName) {
                if (m2 == m1) continue;
                //if (i) the signature of 'sym' is not a subsignature of m1 (seen as
                //a member of 'site') and (ii) m1 has the same erasure as m2, issue an error
                if (!types.isSubSignature(sym.type, types.memberType(site, m2), Feature.STRICT_METHOD_CLASH_CHECK.allowedInSource(source)) &&
                        types.hasSameArgs(m2.erasure(types), m1.erasure(types))) {
                    sym.flags_field |= CLASH;
                    if (m1 == sym) {
                        log.error(pos, Errors.NameClashSameErasureNoOverride(
                            m1.name, types.memberType(site, m1).asMethodType().getParameterTypes(), m1.location(),
                            m2.name, types.memberType(site, m2).asMethodType().getParameterTypes(), m2.location()));
                    } else {
                        ClassType ct = (ClassType)site;
                        String kind = ct.isInterface() ? "interface" : "class";
                        log.error(pos, Errors.NameClashSameErasureNoOverride1(
                            kind,
                            ct.tsym.name,
                            m1.name,
                            types.memberType(site, m1).asMethodType().getParameterTypes(),
                            m1.location(),
                            m2.name,
                            types.memberType(site, m2).asMethodType().getParameterTypes(),
                            m2.location()));
                    }
                    return;
                }
            }
        }

        if (!overridesAny) {
            for (MethodSymbol m: potentiallyAmbiguousList) {
                checkPotentiallyAmbiguousOverloads(pos, site, sym, m);
            }
        }
    }

    /** Check that all static methods accessible from 'site' are
     *  mutually compatible (JLS 8.4.8).
     *
     *  @param pos  Position to be used for error reporting.
     *  @param site The class whose methods are checked.
     *  @param sym  The method symbol to be checked.
     */
    void checkHideClashes(DiagnosticPosition pos, Type site, MethodSymbol sym) {
        ClashFilter cf = new ClashFilter(site);
        //for each method m1 that is a member of 'site'...
        for (Symbol s : types.membersClosure(site, true).getSymbolsByName(sym.name, cf)) {
            //if (i) the signature of 'sym' is not a subsignature of m1 (seen as
            //a member of 'site') and (ii) 'sym' has the same erasure as m1, issue an error
            if (!types.isSubSignature(sym.type, types.memberType(site, s), Feature.STRICT_METHOD_CLASH_CHECK.allowedInSource(source))) {
                if (types.hasSameArgs(s.erasure(types), sym.erasure(types))) {
                    log.error(pos,
                              Errors.NameClashSameErasureNoHide(sym, sym.location(), s, s.location()));
                    return;
                } else {
                    checkPotentiallyAmbiguousOverloads(pos, site, sym, (MethodSymbol)s);
                }
            }
         }
     }

     //where
     private class ClashFilter implements Predicate<Symbol> {

         Type site;

         ClashFilter(Type site) {
             this.site = site;
         }

         boolean shouldSkip(Symbol s) {
             return (s.flags() & CLASH) != 0 &&
                s.owner == site.tsym;
         }

         @Override
         public boolean test(Symbol s) {
             return s.kind == MTH &&
                     (s.flags() & SYNTHETIC) == 0 &&
                     !shouldSkip(s) &&
                     s.isInheritedIn(site.tsym, types) &&
                     !s.isConstructor();
         }
     }

    void checkDefaultMethodClashes(DiagnosticPosition pos, Type site) {
        DefaultMethodClashFilter dcf = new DefaultMethodClashFilter(site);
        for (Symbol m : types.membersClosure(site, false).getSymbols(dcf)) {
            Assert.check(m.kind == MTH);
            List<MethodSymbol> prov = types.interfaceCandidates(site, (MethodSymbol)m);
            if (prov.size() > 1) {
                ListBuffer<Symbol> abstracts = new ListBuffer<>();
                ListBuffer<Symbol> defaults = new ListBuffer<>();
                for (MethodSymbol provSym : prov) {
                    if ((provSym.flags() & DEFAULT) != 0) {
                        defaults = defaults.append(provSym);
                    } else if ((provSym.flags() & ABSTRACT) != 0) {
                        abstracts = abstracts.append(provSym);
                    }
                    if (defaults.nonEmpty() && defaults.size() + abstracts.size() >= 2) {
                        //strong semantics - issue an error if two sibling interfaces
                        //have two override-equivalent defaults - or if one is abstract
                        //and the other is default
                        Fragment diagKey;
                        Symbol s1 = defaults.first();
                        Symbol s2;
                        if (defaults.size() > 1) {
                            s2 = defaults.toList().tail.head;
                            diagKey = Fragments.IncompatibleUnrelatedDefaults(Kinds.kindName(site.tsym), site,
                                    m.name, types.memberType(site, m).getParameterTypes(),
                                    s1.location(), s2.location());

                        } else {
                            s2 = abstracts.first();
                            diagKey = Fragments.IncompatibleAbstractDefault(Kinds.kindName(site.tsym), site,
                                    m.name, types.memberType(site, m).getParameterTypes(),
                                    s1.location(), s2.location());
                        }
                        log.error(pos, Errors.TypesIncompatible(s1.location().type, s2.location().type, diagKey));
                        break;
                    }
                }
            }
        }
    }

    //where
     private class DefaultMethodClashFilter implements Predicate<Symbol> {

         Type site;

         DefaultMethodClashFilter(Type site) {
             this.site = site;
         }

         @Override
         public boolean test(Symbol s) {
             return s.kind == MTH &&
                     (s.flags() & DEFAULT) != 0 &&
                     s.isInheritedIn(site.tsym, types) &&
                     !s.isConstructor();
         }
     }

    /**
      * Report warnings for potentially ambiguous method declarations. Two declarations
      * are potentially ambiguous if they feature two unrelated functional interface
      * in same argument position (in which case, a call site passing an implicit
      * lambda would be ambiguous).
      */
    void checkPotentiallyAmbiguousOverloads(DiagnosticPosition pos, Type site,
            MethodSymbol msym1, MethodSymbol msym2) {
        if (msym1 != msym2 &&
                Feature.DEFAULT_METHODS.allowedInSource(source) &&
                lint.isEnabled(LintCategory.OVERLOADS) &&
                (msym1.flags() & POTENTIALLY_AMBIGUOUS) == 0 &&
                (msym2.flags() & POTENTIALLY_AMBIGUOUS) == 0) {
            Type mt1 = types.memberType(site, msym1);
            Type mt2 = types.memberType(site, msym2);
            //if both generic methods, adjust type variables
            if (mt1.hasTag(FORALL) && mt2.hasTag(FORALL) &&
                    types.hasSameBounds((ForAll)mt1, (ForAll)mt2)) {
                mt2 = types.subst(mt2, ((ForAll)mt2).tvars, ((ForAll)mt1).tvars);
            }
            //expand varargs methods if needed
            int maxLength = Math.max(mt1.getParameterTypes().length(), mt2.getParameterTypes().length());
            List<Type> args1 = rs.adjustArgs(mt1.getParameterTypes(), msym1, maxLength, true);
            List<Type> args2 = rs.adjustArgs(mt2.getParameterTypes(), msym2, maxLength, true);
            //if arities don't match, exit
            if (args1.length() != args2.length()) return;
            boolean potentiallyAmbiguous = false;
            while (args1.nonEmpty() && args2.nonEmpty()) {
                Type s = args1.head;
                Type t = args2.head;
                if (!types.isSubtype(t, s) && !types.isSubtype(s, t)) {
                    if (types.isFunctionalInterface(s) && types.isFunctionalInterface(t) &&
                            types.findDescriptorType(s).getParameterTypes().length() > 0 &&
                            types.findDescriptorType(s).getParameterTypes().length() ==
                            types.findDescriptorType(t).getParameterTypes().length()) {
                        potentiallyAmbiguous = true;
                    } else {
                        return;
                    }
                }
                args1 = args1.tail;
                args2 = args2.tail;
            }
            if (potentiallyAmbiguous) {
                //we found two incompatible functional interfaces with same arity
                //this means a call site passing an implicit lambda would be ambiguous
                msym1.flags_field |= POTENTIALLY_AMBIGUOUS;
                msym2.flags_field |= POTENTIALLY_AMBIGUOUS;
                log.warning(LintCategory.OVERLOADS, pos,
                            Warnings.PotentiallyAmbiguousOverload(msym1, msym1.location(),
                                                                  msym2, msym2.location()));
                return;
            }
        }
    }

    void checkAccessFromSerializableElement(final JCTree tree, boolean isLambda) {
        if (warnOnAnyAccessToMembers ||
            (lint.isEnabled(LintCategory.SERIAL) &&
            !lint.isSuppressed(LintCategory.SERIAL) &&
            isLambda)) {
            Symbol sym = TreeInfo.symbol(tree);
            if (!sym.kind.matches(KindSelector.VAL_MTH)) {
                return;
            }

            if (sym.kind == VAR) {
                if ((sym.flags() & PARAMETER) != 0 ||
                    sym.isDirectlyOrIndirectlyLocal() ||
                    sym.name == names._this ||
                    sym.name == names._super) {
                    return;
                }
            }

            if (!types.isSubtype(sym.owner.type, syms.serializableType) &&
                isEffectivelyNonPublic(sym)) {
                if (isLambda) {
                    if (belongsToRestrictedPackage(sym)) {
                        log.warning(LintCategory.SERIAL, tree.pos(),
                                    Warnings.AccessToMemberFromSerializableLambda(sym));
                    }
                } else {
                    log.warning(tree.pos(),
                                Warnings.AccessToMemberFromSerializableElement(sym));
                }
            }
        }
    }

    private boolean isEffectivelyNonPublic(Symbol sym) {
        if (sym.packge() == syms.rootPackage) {
            return false;
        }

        while (sym.kind != PCK) {
            if ((sym.flags() & PUBLIC) == 0) {
                return true;
            }
            sym = sym.owner;
        }
        return false;
    }

    private boolean belongsToRestrictedPackage(Symbol sym) {
        String fullName = sym.packge().fullname.toString();
        return fullName.startsWith("java.") ||
                fullName.startsWith("javax.") ||
                fullName.startsWith("sun.") ||
                fullName.contains(".internal.");
    }

    /** Check that class c does not implement directly or indirectly
     *  the same parameterized interface with two different argument lists.
     *  @param pos          Position to be used for error reporting.
     *  @param type         The type whose interfaces are checked.
     */
    void checkClassBounds(DiagnosticPosition pos, Type type) {
        checkClassBounds(pos, new HashMap<TypeSymbol,Type>(), type);
    }
//where
        /** Enter all interfaces of type `type' into the hash table `seensofar'
         *  with their class symbol as key and their type as value. Make
         *  sure no class is entered with two different types.
         */
        void checkClassBounds(DiagnosticPosition pos,
                              Map<TypeSymbol,Type> seensofar,
                              Type type) {
            if (type.isErroneous()) return;
            for (List<Type> l = types.interfaces(type); l.nonEmpty(); l = l.tail) {
                Type it = l.head;
                if (type.hasTag(CLASS) && !it.hasTag(CLASS)) continue; // JLS 8.1.5

                Type oldit = seensofar.put(it.tsym, it);
                if (oldit != null) {
                    List<Type> oldparams = oldit.allparams();
                    List<Type> newparams = it.allparams();
                    if (!types.containsTypeEquivalent(oldparams, newparams))
                        log.error(pos,
                                  Errors.CantInheritDiffArg(it.tsym,
                                                            Type.toString(oldparams),
                                                            Type.toString(newparams)));
                }
                checkClassBounds(pos, seensofar, it);
            }
            Type st = types.supertype(type);
            if (type.hasTag(CLASS) && !st.hasTag(CLASS)) return; // JLS 8.1.4
            if (st != Type.noType) checkClassBounds(pos, seensofar, st);
        }

    /** Enter interface into into set.
     *  If it existed already, issue a "repeated interface" error.
     */
    void checkNotRepeated(DiagnosticPosition pos, Type it, Set<Type> its) {
        if (its.contains(it))
            log.error(pos, Errors.RepeatedInterface);
        else {
            its.add(it);
        }
    }

/* *************************************************************************
 * Check annotations
 **************************************************************************/

    /**
     * Recursively validate annotations values
     */
    void validateAnnotationTree(JCTree tree) {
        class AnnotationValidator extends TreeScanner {
            @Override
            public void visitAnnotation(JCAnnotation tree) {
                if (!tree.type.isErroneous() && tree.type.tsym.isAnnotationType()) {
                    super.visitAnnotation(tree);
                    validateAnnotation(tree);
                }
            }
        }
        tree.accept(new AnnotationValidator());
    }

    /**
     *  {@literal
     *  Annotation types are restricted to primitives, String, an
     *  enum, an annotation, Class, Class<?>, Class<? extends
     *  Anything>, arrays of the preceding.
     *  }
     */
    void validateAnnotationType(JCTree restype) {
        // restype may be null if an error occurred, so don't bother validating it
        if (restype != null) {
            validateAnnotationType(restype.pos(), restype.type);
        }
    }

    void validateAnnotationType(DiagnosticPosition pos, Type type) {
        if (type.isPrimitive()) return;
        if (types.isSameType(type, syms.stringType)) return;
        if ((type.tsym.flags() & Flags.ENUM) != 0) return;
        if ((type.tsym.flags() & Flags.ANNOTATION) != 0) return;
        if (types.cvarLowerBound(type).tsym == syms.classType.tsym) return;
        if (types.isArray(type) && !types.isArray(types.elemtype(type))) {
            validateAnnotationType(pos, types.elemtype(type));
            return;
        }
        log.error(pos, Errors.InvalidAnnotationMemberType);
    }

    /**
     * "It is also a compile-time error if any method declared in an
     * annotation type has a signature that is override-equivalent to
     * that of any public or protected method declared in class Object
     * or in the interface annotation.Annotation."
     *
     * @jls 9.6 Annotation Types
     */
    void validateAnnotationMethod(DiagnosticPosition pos, MethodSymbol m) {
        for (Type sup = syms.annotationType; sup.hasTag(CLASS); sup = types.supertype(sup)) {
            Scope s = sup.tsym.members();
            for (Symbol sym : s.getSymbolsByName(m.name)) {
                if (sym.kind == MTH &&
                    (sym.flags() & (PUBLIC | PROTECTED)) != 0 &&
                    types.overrideEquivalent(m.type, sym.type))
                    log.error(pos, Errors.IntfAnnotationMemberClash(sym, sup));
            }
        }
    }

    /** Check the annotations of a symbol.
     */
    public void validateAnnotations(List<JCAnnotation> annotations, JCTree declarationTree, Symbol s) {
        for (JCAnnotation a : annotations)
            validateAnnotation(a, declarationTree, s);
    }

    /** Check the type annotations.
     */
    public void validateTypeAnnotations(List<JCAnnotation> annotations, boolean isTypeParameter) {
        for (JCAnnotation a : annotations)
            validateTypeAnnotation(a, isTypeParameter);
    }

    /** Check an annotation of a symbol.
     */
    private void validateAnnotation(JCAnnotation a, JCTree declarationTree, Symbol s) {
        validateAnnotationTree(a);
        boolean isRecordMember = ((s.flags_field & RECORD) != 0 || s.enclClass() != null && s.enclClass().isRecord());

        boolean isRecordField = (s.flags_field & RECORD) != 0 &&
                declarationTree.hasTag(VARDEF) &&
                s.owner.kind == TYP;

        if (isRecordField) {
            // first we need to check if the annotation is applicable to records
            Name[] targets = getTargetNames(a);
            boolean appliesToRecords = false;
            for (Name target : targets) {
                appliesToRecords =
                                target == names.FIELD ||
                                target == names.PARAMETER ||
                                target == names.METHOD ||
                                target == names.TYPE_USE ||
                                target == names.RECORD_COMPONENT;
                if (appliesToRecords) {
                    break;
                }
            }
            if (!appliesToRecords) {
                log.error(a.pos(), Errors.AnnotationTypeNotApplicable);
            } else {
                /* lets now find the annotations in the field that are targeted to record components and append them to
                 * the corresponding record component
                 */
                ClassSymbol recordClass = (ClassSymbol) s.owner;
                RecordComponent rc = recordClass.getRecordComponent((VarSymbol)s);
                SymbolMetadata metadata = rc.getMetadata();
                if (metadata == null || metadata.isEmpty()) {
                    /* if not is empty then we have already been here, which is the case if multiple annotations are applied
                     * to the record component declaration
                     */
                    rc.appendAttributes(s.getRawAttributes().stream().filter(anno ->
                            Arrays.stream(getTargetNames(anno.type.tsym)).anyMatch(name -> name == names.RECORD_COMPONENT)
                    ).collect(List.collector()));
                    rc.setTypeAttributes(s.getRawTypeAttributes());
                    // to get all the type annotations applied to the type
                    rc.type = s.type;
                }
            }
        }

        /* the section below is tricky. Annotations applied to record components are propagated to the corresponding
         * record member so if an annotation has target: FIELD, it is propagated to the corresponding FIELD, if it has
         * target METHOD, it is propagated to the accessor and so on. But at the moment when method members are generated
         * there is no enough information to propagate only the right annotations. So all the annotations are propagated
         * to all the possible locations.
         *
         * At this point we need to remove all the annotations that are not in place before going on with the annotation
         * party. On top of the above there is the issue that there is no AST representing record components, just symbols
         * so the corresponding field has been holding all the annotations and it's metadata has been modified as if it
         * was both a field and a record component.
         *
         * So there are two places where we need to trim annotations from: the metadata of the symbol and / or the modifiers
         * in the AST. Whatever is in the metadata will be written to the class file, whatever is in the modifiers could
         * be see by annotation processors.
         *
         * The metadata contains both type annotations and declaration annotations. At this point of the game we don't
         * need to care about type annotations, they are all in the right place. But we could need to remove declaration
         * annotations. So for declaration annotations if they are not applicable to the record member, excluding type
         * annotations which are already correct, then we will remove it. For the AST modifiers if the annotation is not
         * applicable either as type annotation and or declaration annotation, only in that case it will be removed.
         *
         * So it could be that annotation is removed as a declaration annotation but it is kept in the AST modifier for
         * further inspection by annotation processors.
         *
         * For example:
         *
         *     import java.lang.annotation.*;
         *
         *     @Target({ElementType.TYPE_USE, ElementType.RECORD_COMPONENT})
         *     @Retention(RetentionPolicy.RUNTIME)
         *     @interface Anno { }
         *
         *     record R(@Anno String s) {}
         *
         * at this point we will have for the case of the generated field:
         *   - @Anno in the modifier
         *   - @Anno as a type annotation
         *   - @Anno as a declaration annotation
         *
         * the last one should be removed because the annotation has not FIELD as target but it was applied as a
         * declaration annotation because the field was being treated both as a field and as a record component
         * as we have already copied the annotations to the record component, now the field doesn't need to hold
         * annotations that are not intended for it anymore. Still @Anno has to be kept in the AST's modifiers as it
         * is applicable as a type annotation to the type of the field.
         */

        if (a.type.tsym.isAnnotationType()) {
            Optional<Set<Name>> applicableTargetsOp = getApplicableTargets(a, s);
            if (!applicableTargetsOp.isEmpty()) {
                Set<Name> applicableTargets = applicableTargetsOp.get();
                boolean notApplicableOrIsTypeUseOnly = applicableTargets.isEmpty() ||
                        applicableTargets.size() == 1 && applicableTargets.contains(names.TYPE_USE);
                boolean isCompGeneratedRecordElement = isRecordMember && (s.flags_field & Flags.GENERATED_MEMBER) != 0;
                boolean isCompRecordElementWithNonApplicableDeclAnno = isCompGeneratedRecordElement && notApplicableOrIsTypeUseOnly;

                if (applicableTargets.isEmpty() || isCompRecordElementWithNonApplicableDeclAnno) {
                    if (isCompRecordElementWithNonApplicableDeclAnno) {
                            /* so we have found an annotation that is not applicable to a record member that was generated by the
                             * compiler. This was intentionally done at TypeEnter, now is the moment strip away the annotations
                             * that are not applicable to the given record member
                             */
                        JCModifiers modifiers = TreeInfo.getModifiers(declarationTree);
                            /* lets first remove the annotation from the modifier if it is not applicable, we have to check again as
                             * it could be a type annotation
                             */
                        if (modifiers != null && applicableTargets.isEmpty()) {
                            ListBuffer<JCAnnotation> newAnnotations = new ListBuffer<>();
                            for (JCAnnotation anno : modifiers.annotations) {
                                if (anno != a) {
                                    newAnnotations.add(anno);
                                }
                            }
                            modifiers.annotations = newAnnotations.toList();
                        }
                        // now lets remove it from the symbol
                        s.getMetadata().removeDeclarationMetadata(a.attribute);
                    } else {
                        log.error(a.pos(), Errors.AnnotationTypeNotApplicable);
                    }
                }
                /* if we are seeing the @SafeVarargs annotation applied to a compiler generated accessor,
                 * then this is an error as we know that no compiler generated accessor will be a varargs
                 * method, better to fail asap
                 */
                if (isCompGeneratedRecordElement && !isRecordField && a.type.tsym == syms.trustMeType.tsym && declarationTree.hasTag(METHODDEF)) {
                    log.error(a.pos(), Errors.VarargsInvalidTrustmeAnno(syms.trustMeType.tsym, Fragments.VarargsTrustmeOnNonVarargsAccessor(s)));
                }
            }
        }

        if (a.annotationType.type.tsym == syms.functionalInterfaceType.tsym) {
            if (s.kind != TYP) {
                log.error(a.pos(), Errors.BadFunctionalIntfAnno);
            } else if (!s.isInterface() || (s.flags() & ANNOTATION) != 0) {
                log.error(a.pos(), Errors.BadFunctionalIntfAnno1(Fragments.NotAFunctionalIntf(s)));
            }
        }
    }

    public void validateTypeAnnotation(JCAnnotation a, boolean isTypeParameter) {
        Assert.checkNonNull(a.type);
        validateAnnotationTree(a);

        if (a.hasTag(TYPE_ANNOTATION) &&
                !a.annotationType.type.isErroneous() &&
                !isTypeAnnotation(a, isTypeParameter)) {
            log.error(a.pos(), Errors.AnnotationTypeNotApplicableToType(a.type));
        }
    }

    /**
     * Validate the proposed container 'repeatable' on the
     * annotation type symbol 's'. Report errors at position
     * 'pos'.
     *
     * @param s The (annotation)type declaration annotated with a @Repeatable
     * @param repeatable the @Repeatable on 's'
     * @param pos where to report errors
     */
    public void validateRepeatable(TypeSymbol s, Attribute.Compound repeatable, DiagnosticPosition pos) {
        Assert.check(types.isSameType(repeatable.type, syms.repeatableType));

        Type t = null;
        List<Pair<MethodSymbol,Attribute>> l = repeatable.values;
        if (!l.isEmpty()) {
            Assert.check(l.head.fst.name == names.value);
            if (l.head.snd instanceof Attribute.Class) {
                t = ((Attribute.Class)l.head.snd).getValue();
            }
        }

        if (t == null) {
            // errors should already have been reported during Annotate
            return;
        }

        validateValue(t.tsym, s, pos);
        validateRetention(t.tsym, s, pos);
        validateDocumented(t.tsym, s, pos);
        validateInherited(t.tsym, s, pos);
        validateTarget(t.tsym, s, pos);
        validateDefault(t.tsym, pos);
    }

    private void validateValue(TypeSymbol container, TypeSymbol contained, DiagnosticPosition pos) {
        Symbol sym = container.members().findFirst(names.value);
        if (sym != null && sym.kind == MTH) {
            MethodSymbol m = (MethodSymbol) sym;
            Type ret = m.getReturnType();
            if (!(ret.hasTag(ARRAY) && types.isSameType(((ArrayType)ret).elemtype, contained.type))) {
                log.error(pos,
                          Errors.InvalidRepeatableAnnotationValueReturn(container,
                                                                        ret,
                                                                        types.makeArrayType(contained.type)));
            }
        } else {
            log.error(pos, Errors.InvalidRepeatableAnnotationNoValue(container));
        }
    }

    private void validateRetention(TypeSymbol container, TypeSymbol contained, DiagnosticPosition pos) {
        Attribute.RetentionPolicy containerRetention = types.getRetention(container);
        Attribute.RetentionPolicy containedRetention = types.getRetention(contained);

        boolean error = false;
        switch (containedRetention) {
        case RUNTIME:
            if (containerRetention != Attribute.RetentionPolicy.RUNTIME) {
                error = true;
            }
            break;
        case CLASS:
            if (containerRetention == Attribute.RetentionPolicy.SOURCE)  {
                error = true;
            }
        }
        if (error ) {
            log.error(pos,
                      Errors.InvalidRepeatableAnnotationRetention(container,
                                                                  containerRetention.name(),
                                                                  contained,
                                                                  containedRetention.name()));
        }
    }

    private void validateDocumented(Symbol container, Symbol contained, DiagnosticPosition pos) {
        if (contained.attribute(syms.documentedType.tsym) != null) {
            if (container.attribute(syms.documentedType.tsym) == null) {
                log.error(pos, Errors.InvalidRepeatableAnnotationNotDocumented(container, contained));
            }
        }
    }

    private void validateInherited(Symbol container, Symbol contained, DiagnosticPosition pos) {
        if (contained.attribute(syms.inheritedType.tsym) != null) {
            if (container.attribute(syms.inheritedType.tsym) == null) {
                log.error(pos, Errors.InvalidRepeatableAnnotationNotInherited(container, contained));
            }
        }
    }

    private void validateTarget(TypeSymbol container, TypeSymbol contained, DiagnosticPosition pos) {
        // The set of targets the container is applicable to must be a subset
        // (with respect to annotation target semantics) of the set of targets
        // the contained is applicable to. The target sets may be implicit or
        // explicit.

        Set<Name> containerTargets;
        Attribute.Array containerTarget = getAttributeTargetAttribute(container);
        if (containerTarget == null) {
            containerTargets = getDefaultTargetSet();
        } else {
            containerTargets = new HashSet<>();
            for (Attribute app : containerTarget.values) {
                if (!(app instanceof Attribute.Enum attributeEnum)) {
                    continue; // recovery
                }
                containerTargets.add(attributeEnum.value.name);
            }
        }

        Set<Name> containedTargets;
        Attribute.Array containedTarget = getAttributeTargetAttribute(contained);
        if (containedTarget == null) {
            containedTargets = getDefaultTargetSet();
        } else {
            containedTargets = new HashSet<>();
            for (Attribute app : containedTarget.values) {
                if (!(app instanceof Attribute.Enum attributeEnum)) {
                    continue; // recovery
                }
                containedTargets.add(attributeEnum.value.name);
            }
        }

        if (!isTargetSubsetOf(containerTargets, containedTargets)) {
            log.error(pos, Errors.InvalidRepeatableAnnotationIncompatibleTarget(container, contained));
        }
    }

    /* get a set of names for the default target */
    private Set<Name> getDefaultTargetSet() {
        if (defaultTargets == null) {
            defaultTargets = Set.of(defaultTargetMetaInfo());
        }

        return defaultTargets;
    }
    private Set<Name> defaultTargets;


    /** Checks that s is a subset of t, with respect to ElementType
     * semantics, specifically {ANNOTATION_TYPE} is a subset of {TYPE},
     * and {TYPE_USE} covers the set {ANNOTATION_TYPE, TYPE, TYPE_USE,
     * TYPE_PARAMETER}.
     */
    private boolean isTargetSubsetOf(Set<Name> s, Set<Name> t) {
        // Check that all elements in s are present in t
        for (Name n2 : s) {
            boolean currentElementOk = false;
            for (Name n1 : t) {
                if (n1 == n2) {
                    currentElementOk = true;
                    break;
                } else if (n1 == names.TYPE && n2 == names.ANNOTATION_TYPE) {
                    currentElementOk = true;
                    break;
                } else if (n1 == names.TYPE_USE &&
                        (n2 == names.TYPE ||
                         n2 == names.ANNOTATION_TYPE ||
                         n2 == names.TYPE_PARAMETER)) {
                    currentElementOk = true;
                    break;
                }
            }
            if (!currentElementOk)
                return false;
        }
        return true;
    }

    private void validateDefault(Symbol container, DiagnosticPosition pos) {
        // validate that all other elements of containing type has defaults
        Scope scope = container.members();
        for(Symbol elm : scope.getSymbols()) {
            if (elm.name != names.value &&
                elm.kind == MTH &&
                ((MethodSymbol)elm).defaultValue == null) {
                log.error(pos,
                          Errors.InvalidRepeatableAnnotationElemNondefault(container, elm));
            }
        }
    }

    /** Is s a method symbol that overrides a method in a superclass? */
    boolean isOverrider(Symbol s) {
        if (s.kind != MTH || s.isStatic())
            return false;
        MethodSymbol m = (MethodSymbol)s;
        TypeSymbol owner = (TypeSymbol)m.owner;
        for (Type sup : types.closure(owner.type)) {
            if (sup == owner.type)
                continue; // skip "this"
            Scope scope = sup.tsym.members();
            for (Symbol sym : scope.getSymbolsByName(m.name)) {
                if (!sym.isStatic() && m.overrides(sym, owner, types, true))
                    return true;
            }
        }
        return false;
    }

    /** Is the annotation applicable to types? */
    protected boolean isTypeAnnotation(JCAnnotation a, boolean isTypeParameter) {
        List<Attribute> targets = typeAnnotations.annotationTargets(a.annotationType.type.tsym);
        return (targets == null) ?
                false :
                targets.stream()
                        .anyMatch(attr -> isTypeAnnotation(attr, isTypeParameter));
    }
    //where
        boolean isTypeAnnotation(Attribute a, boolean isTypeParameter) {
            Attribute.Enum e = (Attribute.Enum)a;
            return (e.value.name == names.TYPE_USE ||
                    (isTypeParameter && e.value.name == names.TYPE_PARAMETER));
        }

    /** Is the annotation applicable to the symbol? */
    Name[] getTargetNames(JCAnnotation a) {
        return getTargetNames(a.annotationType.type.tsym);
    }

    public Name[] getTargetNames(TypeSymbol annoSym) {
        Attribute.Array arr = getAttributeTargetAttribute(annoSym);
        Name[] targets;
        if (arr == null) {
            targets = defaultTargetMetaInfo();
        } else {
            // TODO: can we optimize this?
            targets = new Name[arr.values.length];
            for (int i=0; i<arr.values.length; ++i) {
                Attribute app = arr.values[i];
                if (!(app instanceof Attribute.Enum attributeEnum)) {
                    return new Name[0];
                }
                targets[i] = attributeEnum.value.name;
            }
        }
        return targets;
    }

    boolean annotationApplicable(JCAnnotation a, Symbol s) {
        Optional<Set<Name>> targets = getApplicableTargets(a, s);
        /* the optional could be emtpy if the annotation is unknown in that case
         * we return that it is applicable and if it is erroneous that should imply
         * an error at the declaration site
         */
        return targets.isEmpty() || targets.isPresent() && !targets.get().isEmpty();
    }

    Optional<Set<Name>> getApplicableTargets(JCAnnotation a, Symbol s) {
        Attribute.Array arr = getAttributeTargetAttribute(a.annotationType.type.tsym);
        Name[] targets;
        Set<Name> applicableTargets = new HashSet<>();

        if (arr == null) {
            targets = defaultTargetMetaInfo();
        } else {
            // TODO: can we optimize this?
            targets = new Name[arr.values.length];
            for (int i=0; i<arr.values.length; ++i) {
                Attribute app = arr.values[i];
                if (!(app instanceof Attribute.Enum attributeEnum)) {
                    // recovery
                    return Optional.empty();
                }
                targets[i] = attributeEnum.value.name;
            }
        }
        for (Name target : targets) {
            if (target == names.TYPE) {
                if (s.kind == TYP)
                    applicableTargets.add(names.TYPE);
            } else if (target == names.FIELD) {
                if (s.kind == VAR && s.owner.kind != MTH)
                    applicableTargets.add(names.FIELD);
            } else if (target == names.RECORD_COMPONENT) {
                if (s.getKind() == ElementKind.RECORD_COMPONENT) {
                    applicableTargets.add(names.RECORD_COMPONENT);
                }
            } else if (target == names.METHOD) {
                if (s.kind == MTH && !s.isConstructor())
                    applicableTargets.add(names.METHOD);
            } else if (target == names.PARAMETER) {
                if (s.kind == VAR &&
                    (s.owner.kind == MTH && (s.flags() & PARAMETER) != 0)) {
                    applicableTargets.add(names.PARAMETER);
                }
            } else if (target == names.CONSTRUCTOR) {
                if (s.kind == MTH && s.isConstructor())
                    applicableTargets.add(names.CONSTRUCTOR);
            } else if (target == names.LOCAL_VARIABLE) {
                if (s.kind == VAR && s.owner.kind == MTH &&
                      (s.flags() & PARAMETER) == 0) {
                    applicableTargets.add(names.LOCAL_VARIABLE);
                }
            } else if (target == names.ANNOTATION_TYPE) {
                if (s.kind == TYP && (s.flags() & ANNOTATION) != 0) {
                    applicableTargets.add(names.ANNOTATION_TYPE);
                }
            } else if (target == names.PACKAGE) {
                if (s.kind == PCK)
                    applicableTargets.add(names.PACKAGE);
            } else if (target == names.TYPE_USE) {
                if (s.kind == VAR && s.owner.kind == MTH && s.type.hasTag(NONE)) {
                    //cannot type annotate implicitly typed locals
                    continue;
                } else if (s.kind == TYP || s.kind == VAR ||
                        (s.kind == MTH && !s.isConstructor() &&
                                !s.type.getReturnType().hasTag(VOID)) ||
                        (s.kind == MTH && s.isConstructor())) {
                    applicableTargets.add(names.TYPE_USE);
                }
            } else if (target == names.TYPE_PARAMETER) {
                if (s.kind == TYP && s.type.hasTag(TYPEVAR))
                    applicableTargets.add(names.TYPE_PARAMETER);
            } else if (target == names.MODULE) {
                if (s.kind == MDL)
                    applicableTargets.add(names.MODULE);
            } else
                return Optional.empty(); // Unknown ElementType. This should be an error at declaration site,
                                         // assume applicable.
        }
        return Optional.of(applicableTargets);
    }

    Attribute.Array getAttributeTargetAttribute(TypeSymbol s) {
        Attribute.Compound atTarget = s.getAnnotationTypeMetadata().getTarget();
        if (atTarget == null) return null; // ok, is applicable
        Attribute atValue = atTarget.member(names.value);
        return (atValue instanceof Attribute.Array attributeArray) ? attributeArray : null;
    }

    private Name[] dfltTargetMeta;
    private Name[] defaultTargetMetaInfo() {
        if (dfltTargetMeta == null) {
            ArrayList<Name> defaultTargets = new ArrayList<>();
            defaultTargets.add(names.PACKAGE);
            defaultTargets.add(names.TYPE);
            defaultTargets.add(names.FIELD);
            defaultTargets.add(names.METHOD);
            defaultTargets.add(names.CONSTRUCTOR);
            defaultTargets.add(names.ANNOTATION_TYPE);
            defaultTargets.add(names.LOCAL_VARIABLE);
            defaultTargets.add(names.PARAMETER);
            if (allowRecords) {
              defaultTargets.add(names.RECORD_COMPONENT);
            }
            if (allowModules) {
              defaultTargets.add(names.MODULE);
            }
            dfltTargetMeta = defaultTargets.toArray(new Name[0]);
        }
        return dfltTargetMeta;
    }

    /** Check an annotation value.
     *
     * @param a The annotation tree to check
     * @return true if this annotation tree is valid, otherwise false
     */
    public boolean validateAnnotationDeferErrors(JCAnnotation a) {
        boolean res = false;
        final Log.DiagnosticHandler diagHandler = new Log.DiscardDiagnosticHandler(log);
        try {
            res = validateAnnotation(a);
        } finally {
            log.popDiagnosticHandler(diagHandler);
        }
        return res;
    }

    private boolean validateAnnotation(JCAnnotation a) {
        boolean isValid = true;
        AnnotationTypeMetadata metadata = a.annotationType.type.tsym.getAnnotationTypeMetadata();

        // collect an inventory of the annotation elements
        Set<MethodSymbol> elements = metadata.getAnnotationElements();

        // remove the ones that are assigned values
        for (JCTree arg : a.args) {
            if (!arg.hasTag(ASSIGN)) continue; // recovery
            JCAssign assign = (JCAssign)arg;
            Symbol m = TreeInfo.symbol(assign.lhs);
            if (m == null || m.type.isErroneous()) continue;
            if (!elements.remove(m)) {
                isValid = false;
                log.error(assign.lhs.pos(),
                          Errors.DuplicateAnnotationMemberValue(m.name, a.type));
            }
        }

        // all the remaining ones better have default values
        List<Name> missingDefaults = List.nil();
        Set<MethodSymbol> membersWithDefault = metadata.getAnnotationElementsWithDefault();
        for (MethodSymbol m : elements) {
            if (m.type.isErroneous())
                continue;

            if (!membersWithDefault.contains(m))
                missingDefaults = missingDefaults.append(m.name);
        }
        missingDefaults = missingDefaults.reverse();
        if (missingDefaults.nonEmpty()) {
            isValid = false;
            Error errorKey = (missingDefaults.size() > 1)
                    ? Errors.AnnotationMissingDefaultValue1(a.type, missingDefaults)
                    : Errors.AnnotationMissingDefaultValue(a.type, missingDefaults);
            log.error(a.pos(), errorKey);
        }

        return isValid && validateTargetAnnotationValue(a);
    }

    /* Validate the special java.lang.annotation.Target annotation */
    boolean validateTargetAnnotationValue(JCAnnotation a) {
        // special case: java.lang.annotation.Target must not have
        // repeated values in its value member
        if (a.annotationType.type.tsym != syms.annotationTargetType.tsym ||
                a.args.tail == null)
            return true;

        boolean isValid = true;
        if (!a.args.head.hasTag(ASSIGN)) return false; // error recovery
        JCAssign assign = (JCAssign) a.args.head;
        Symbol m = TreeInfo.symbol(assign.lhs);
        if (m.name != names.value) return false;
        JCTree rhs = assign.rhs;
        if (!rhs.hasTag(NEWARRAY)) return false;
        JCNewArray na = (JCNewArray) rhs;
        Set<Symbol> targets = new HashSet<>();
        for (JCTree elem : na.elems) {
            if (!targets.add(TreeInfo.symbol(elem))) {
                isValid = false;
                log.error(elem.pos(), Errors.RepeatedAnnotationTarget);
            }
        }
        return isValid;
    }

    void checkDeprecatedAnnotation(DiagnosticPosition pos, Symbol s) {
        if (lint.isEnabled(LintCategory.DEP_ANN) && s.isDeprecatableViaAnnotation() &&
            (s.flags() & DEPRECATED) != 0 &&
            !syms.deprecatedType.isErroneous() &&
            s.attribute(syms.deprecatedType.tsym) == null) {
            log.warning(LintCategory.DEP_ANN,
                    pos, Warnings.MissingDeprecatedAnnotation);
        }
        // Note: @Deprecated has no effect on local variables, parameters and package decls.
        if (lint.isEnabled(LintCategory.DEPRECATION) && !s.isDeprecatableViaAnnotation()) {
            if (!syms.deprecatedType.isErroneous() && s.attribute(syms.deprecatedType.tsym) != null) {
                log.warning(LintCategory.DEPRECATION, pos,
                            Warnings.DeprecatedAnnotationHasNoEffect(Kinds.kindName(s)));
            }
        }
    }

    void checkDeprecated(final DiagnosticPosition pos, final Symbol other, final Symbol s) {
        checkDeprecated(() -> pos, other, s);
    }

    void checkDeprecated(Supplier<DiagnosticPosition> pos, final Symbol other, final Symbol s) {
        if ( (s.isDeprecatedForRemoval()
                || s.isDeprecated() && !other.isDeprecated())
                && (s.outermostClass() != other.outermostClass() || s.outermostClass() == null)
                && s.kind != Kind.PCK) {
            deferredLintHandler.report(() -> warnDeprecated(pos.get(), s));
        }
    }

    void checkSunAPI(final DiagnosticPosition pos, final Symbol s) {
        if ((s.flags() & PROPRIETARY) != 0) {
            deferredLintHandler.report(() -> {
                log.mandatoryWarning(pos, Warnings.SunProprietary(s));
            });
        }
    }

    void checkProfile(final DiagnosticPosition pos, final Symbol s) {
        if (profile != Profile.DEFAULT && (s.flags() & NOT_IN_PROFILE) != 0) {
            log.error(pos, Errors.NotInProfile(s, profile));
        }
    }

    void checkPreview(DiagnosticPosition pos, Symbol other, Symbol s) {
        if ((s.flags() & PREVIEW_API) != 0 && s.packge().modle != other.packge().modle) {
            if ((s.flags() & PREVIEW_REFLECTIVE) == 0) {
                if (!preview.isEnabled()) {
                    log.error(pos, Errors.IsPreview(s));
                } else {
                    preview.markUsesPreview(pos);
                    deferredLintHandler.report(() -> warnPreviewAPI(pos, Warnings.IsPreview(s)));
                }
            } else {
                    deferredLintHandler.report(() -> warnPreviewAPI(pos, Warnings.IsPreviewReflective(s)));
            }
        }
        if (preview.declaredUsingPreviewFeature(s)) {
            if (preview.isEnabled()) {
                //for preview disabled do presumably so not need to do anything?
                //If "s" is compiled from source, then there was an error for it already;
                //if "s" is from classfile, there already was an error for the classfile.
                preview.markUsesPreview(pos);
                deferredLintHandler.report(() -> warnDeclaredUsingPreview(pos, s));
            }
        }
    }

/* *************************************************************************
 * Check for recursive annotation elements.
 **************************************************************************/

    /** Check for cycles in the graph of annotation elements.
     */
    void checkNonCyclicElements(JCClassDecl tree) {
        if ((tree.sym.flags_field & ANNOTATION) == 0) return;
        Assert.check((tree.sym.flags_field & LOCKED) == 0);
        try {
            tree.sym.flags_field |= LOCKED;
            for (JCTree def : tree.defs) {
                if (!def.hasTag(METHODDEF)) continue;
                JCMethodDecl meth = (JCMethodDecl)def;
                checkAnnotationResType(meth.pos(), meth.restype.type);
            }
        } finally {
            tree.sym.flags_field &= ~LOCKED;
            tree.sym.flags_field |= ACYCLIC_ANN;
        }
    }

    void checkNonCyclicElementsInternal(DiagnosticPosition pos, TypeSymbol tsym) {
        if ((tsym.flags_field & ACYCLIC_ANN) != 0)
            return;
        if ((tsym.flags_field & LOCKED) != 0) {
            log.error(pos, Errors.CyclicAnnotationElement(tsym));
            return;
        }
        try {
            tsym.flags_field |= LOCKED;
            for (Symbol s : tsym.members().getSymbols(NON_RECURSIVE)) {
                if (s.kind != MTH)
                    continue;
                checkAnnotationResType(pos, ((MethodSymbol)s).type.getReturnType());
            }
        } finally {
            tsym.flags_field &= ~LOCKED;
            tsym.flags_field |= ACYCLIC_ANN;
        }
    }

    void checkAnnotationResType(DiagnosticPosition pos, Type type) {
        switch (type.getTag()) {
        case CLASS:
            if ((type.tsym.flags() & ANNOTATION) != 0)
                checkNonCyclicElementsInternal(pos, type.tsym);
            break;
        case ARRAY:
            checkAnnotationResType(pos, types.elemtype(type));
            break;
        default:
            break; // int etc
        }
    }

/* *************************************************************************
 * Check for cycles in the constructor call graph.
 **************************************************************************/

    /** Check for cycles in the graph of constructors calling other
     *  constructors.
     */
    void checkCyclicConstructors(JCClassDecl tree) {
        Map<Symbol,Symbol> callMap = new HashMap<>();

        // enter each constructor this-call into the map
        for (List<JCTree> l = tree.defs; l.nonEmpty(); l = l.tail) {
            JCMethodInvocation app = TreeInfo.firstConstructorCall(l.head);
            if (app == null) continue;
            JCMethodDecl meth = (JCMethodDecl) l.head;
            if (TreeInfo.name(app.meth) == names._this) {
                callMap.put(meth.sym, TreeInfo.symbol(app.meth));
            } else {
                meth.sym.flags_field |= ACYCLIC;
            }
        }

        // Check for cycles in the map
        Symbol[] ctors = new Symbol[0];
        ctors = callMap.keySet().toArray(ctors);
        for (Symbol caller : ctors) {
            checkCyclicConstructor(tree, caller, callMap);
        }
    }

    /** Look in the map to see if the given constructor is part of a
     *  call cycle.
     */
    private void checkCyclicConstructor(JCClassDecl tree, Symbol ctor,
                                        Map<Symbol,Symbol> callMap) {
        if (ctor != null && (ctor.flags_field & ACYCLIC) == 0) {
            if ((ctor.flags_field & LOCKED) != 0) {
                log.error(TreeInfo.diagnosticPositionFor(ctor, tree),
                          Errors.RecursiveCtorInvocation);
            } else {
                ctor.flags_field |= LOCKED;
                checkCyclicConstructor(tree, callMap.remove(ctor), callMap);
                ctor.flags_field &= ~LOCKED;
            }
            ctor.flags_field |= ACYCLIC;
        }
    }

/* *************************************************************************
 * Miscellaneous
 **************************************************************************/

    /**
     *  Check for division by integer constant zero
     *  @param pos           Position for error reporting.
     *  @param operator      The operator for the expression
     *  @param operand       The right hand operand for the expression
     */
    void checkDivZero(final DiagnosticPosition pos, Symbol operator, Type operand) {
        if (operand.constValue() != null
            && operand.getTag().isSubRangeOf(LONG)
            && ((Number) (operand.constValue())).longValue() == 0) {
            int opc = ((OperatorSymbol)operator).opcode;
            if (opc == ByteCodes.idiv || opc == ByteCodes.imod
                || opc == ByteCodes.ldiv || opc == ByteCodes.lmod) {
                deferredLintHandler.report(() -> warnDivZero(pos));
            }
        }
    }

    /**
     * Check for empty statements after if
     */
    void checkEmptyIf(JCIf tree) {
        if (tree.thenpart.hasTag(SKIP) && tree.elsepart == null &&
                lint.isEnabled(LintCategory.EMPTY))
            log.warning(LintCategory.EMPTY, tree.thenpart.pos(), Warnings.EmptyIf);
    }

    /** Check that symbol is unique in given scope.
     *  @param pos           Position for error reporting.
     *  @param sym           The symbol.
     *  @param s             The scope.
     */
    boolean checkUnique(DiagnosticPosition pos, Symbol sym, Scope s) {
        if (sym.type.isErroneous())
            return true;
        if (sym.owner.name == names.any) return false;
        for (Symbol byName : s.getSymbolsByName(sym.name, NON_RECURSIVE)) {
            if (sym != byName &&
                    (byName.flags() & CLASH) == 0 &&
                    sym.kind == byName.kind &&
                    sym.name != names.error &&
                    (sym.kind != MTH ||
                     types.hasSameArgs(sym.type, byName.type) ||
                     types.hasSameArgs(types.erasure(sym.type), types.erasure(byName.type)))) {
                if ((sym.flags() & VARARGS) != (byName.flags() & VARARGS)) {
                    sym.flags_field |= CLASH;
                    varargsDuplicateError(pos, sym, byName);
                    return true;
                } else if (sym.kind == MTH && !types.hasSameArgs(sym.type, byName.type, false)) {
                    duplicateErasureError(pos, sym, byName);
                    sym.flags_field |= CLASH;
                    return true;
                } else if ((sym.flags() & MATCH_BINDING) != 0 &&
                           (byName.flags() & MATCH_BINDING) != 0 &&
                           (byName.flags() & MATCH_BINDING_TO_OUTER) == 0) {
                    if (!sym.type.isErroneous()) {
                        log.error(pos, Errors.MatchBindingExists);
                        sym.flags_field |= CLASH;
                    }
                    return false;
                } else {
                    duplicateError(pos, byName);
                    return false;
                }
            }
        }
        return true;
    }

    /** Report duplicate declaration error.
     */
    void duplicateErasureError(DiagnosticPosition pos, Symbol sym1, Symbol sym2) {
        if (!sym1.type.isErroneous() && !sym2.type.isErroneous()) {
            log.error(pos, Errors.NameClashSameErasure(sym1, sym2));
        }
    }

    /**Check that types imported through the ordinary imports don't clash with types imported
     * by other (static or ordinary) imports. Note that two static imports may import two clashing
     * types without an error on the imports.
     * @param toplevel       The toplevel tree for which the test should be performed.
     */
    void checkImportsUnique(JCCompilationUnit toplevel) {
        WriteableScope ordinallyImportedSoFar = WriteableScope.create(toplevel.packge);
        WriteableScope staticallyImportedSoFar = WriteableScope.create(toplevel.packge);
        WriteableScope topLevelScope = toplevel.toplevelScope;

        for (JCTree def : toplevel.defs) {
            if (!def.hasTag(IMPORT))
                continue;

            JCImport imp = (JCImport) def;

            if (imp.importScope == null)
                continue;

            for (Symbol sym : imp.importScope.getSymbols(sym -> sym.kind == TYP)) {
                if (imp.isStatic()) {
                    checkUniqueImport(imp.pos(), ordinallyImportedSoFar, staticallyImportedSoFar, topLevelScope, sym, true);
                    staticallyImportedSoFar.enter(sym);
                } else {
                    checkUniqueImport(imp.pos(), ordinallyImportedSoFar, staticallyImportedSoFar, topLevelScope, sym, false);
                    ordinallyImportedSoFar.enter(sym);
                }
            }

            imp.importScope = null;
        }
    }

    /** Check that single-type import is not already imported or top-level defined,
     *  but make an exception for two single-type imports which denote the same type.
     *  @param pos                     Position for error reporting.
     *  @param ordinallyImportedSoFar  A Scope containing types imported so far through
     *                                 ordinary imports.
     *  @param staticallyImportedSoFar A Scope containing types imported so far through
     *                                 static imports.
     *  @param topLevelScope           The current file's top-level Scope
     *  @param sym                     The symbol.
     *  @param staticImport            Whether or not this was a static import
     */
    private boolean checkUniqueImport(DiagnosticPosition pos, Scope ordinallyImportedSoFar,
                                      Scope staticallyImportedSoFar, Scope topLevelScope,
                                      Symbol sym, boolean staticImport) {
        Predicate<Symbol> duplicates = candidate -> candidate != sym && !candidate.type.isErroneous();
        Symbol ordinaryClashing = ordinallyImportedSoFar.findFirst(sym.name, duplicates);
        Symbol staticClashing = null;
        if (ordinaryClashing == null && !staticImport) {
            staticClashing = staticallyImportedSoFar.findFirst(sym.name, duplicates);
        }
        if (ordinaryClashing != null || staticClashing != null) {
            if (ordinaryClashing != null)
                log.error(pos, Errors.AlreadyDefinedSingleImport(ordinaryClashing));
            else
                log.error(pos, Errors.AlreadyDefinedStaticSingleImport(staticClashing));
            return false;
        }
        Symbol clashing = topLevelScope.findFirst(sym.name, duplicates);
        if (clashing != null) {
            log.error(pos, Errors.AlreadyDefinedThisUnit(clashing));
            return false;
        }
        return true;
    }

    /** Check that a qualified name is in canonical form (for import decls).
     */
    public void checkCanonical(JCTree tree) {
        if (!isCanonical(tree))
            log.error(tree.pos(),
                      Errors.ImportRequiresCanonical(TreeInfo.symbol(tree)));
    }
        // where
        private boolean isCanonical(JCTree tree) {
            while (tree.hasTag(SELECT)) {
                JCFieldAccess s = (JCFieldAccess) tree;
                if (s.sym.owner.getQualifiedName() != TreeInfo.symbol(s.selected).getQualifiedName())
                    return false;
                tree = s.selected;
            }
            return true;
        }

    /** Check that an auxiliary class is not accessed from any other file than its own.
     */
    void checkForBadAuxiliaryClassAccess(DiagnosticPosition pos, Env<AttrContext> env, ClassSymbol c) {
        if (lint.isEnabled(Lint.LintCategory.AUXILIARYCLASS) &&
            (c.flags() & AUXILIARY) != 0 &&
            rs.isAccessible(env, c) &&
            !fileManager.isSameFile(c.sourcefile, env.toplevel.sourcefile))
        {
            log.warning(pos,
                        Warnings.AuxiliaryClassAccessedFromOutsideOfItsSourceFile(c, c.sourcefile));
        }
    }

    /**
     * Check for a default constructor in an exported package.
     */
    void checkDefaultConstructor(ClassSymbol c, DiagnosticPosition pos) {
        if (lint.isEnabled(LintCategory.MISSING_EXPLICIT_CTOR) &&
            ((c.flags() & (ENUM | RECORD)) == 0) &&
            !c.isAnonymous() &&
            ((c.flags() & (PUBLIC | PROTECTED)) != 0) &&
            Feature.MODULES.allowedInSource(source)) {
            NestingKind nestingKind = c.getNestingKind();
            switch (nestingKind) {
                case ANONYMOUS,
                     LOCAL -> {return;}
                case TOP_LEVEL -> {;} // No additional checks needed
                case MEMBER -> {
                    // For nested member classes, all the enclosing
                    // classes must be public or protected.
                    Symbol owner = c.owner;
                    while (owner != null && owner.kind == TYP) {
                        if ((owner.flags() & (PUBLIC | PROTECTED)) == 0)
                            return;
                        owner = owner.owner;
                    }
                }
            }

            // Only check classes in named packages exported by its module
            PackageSymbol pkg = c.packge();
            if (!pkg.isUnnamed()) {
                ModuleSymbol modle = pkg.modle;
                for (ExportsDirective exportDir : modle.exports) {
                    // Report warning only if the containing
                    // package is unconditionally exported
                    if (exportDir.packge.equals(pkg)) {
                        if (exportDir.modules == null || exportDir.modules.isEmpty()) {
                            // Warning may be suppressed by
                            // annotations; check again for being
                            // enabled in the deferred context.
                            deferredLintHandler.report(() -> {
                                if (lint.isEnabled(LintCategory.MISSING_EXPLICIT_CTOR))
                                   log.warning(LintCategory.MISSING_EXPLICIT_CTOR,
                                               pos, Warnings.MissingExplicitCtor(c, pkg, modle));
                                                       });
                        } else {
                            return;
                        }
                    }
                }
            }
        }
        return;
    }

    private class ConversionWarner extends Warner {
        final String uncheckedKey;
        final Type found;
        final Type expected;
        public ConversionWarner(DiagnosticPosition pos, String uncheckedKey, Type found, Type expected) {
            super(pos);
            this.uncheckedKey = uncheckedKey;
            this.found = found;
            this.expected = expected;
        }

        @Override
        public void warn(LintCategory lint) {
            boolean warned = this.warned;
            super.warn(lint);
            if (warned) return; // suppress redundant diagnostics
            switch (lint) {
                case UNCHECKED:
                    Check.this.warnUnchecked(pos(), Warnings.ProbFoundReq(diags.fragment(uncheckedKey), found, expected));
                    break;
                case VARARGS:
                    if (method != null &&
                            method.attribute(syms.trustMeType.tsym) != null &&
                            isTrustMeAllowedOnMethod(method) &&
                            !types.isReifiable(method.type.getParameterTypes().last())) {
                        Check.this.warnUnsafeVararg(pos(), Warnings.VarargsUnsafeUseVarargsParam(method.params.last()));
                    }
                    break;
                case UNIVERSAL:
                    Check.this.warnUniversalTVar(pos(), Warnings.UniversalVariableCannotBeAssignedNull);
                    break;
                default:
                    throw new AssertionError("Unexpected lint: " + lint);
            }
        }
    }

    public Warner castWarner(DiagnosticPosition pos, Type found, Type expected) {
        return new ConversionWarner(pos, "unchecked.cast.to.type", found, expected);
    }

    public Warner convertWarner(DiagnosticPosition pos, Type found, Type expected) {
        return new ConversionWarner(pos, "unchecked.assign", found, expected);
    }

    public void checkFunctionalInterface(JCClassDecl tree, ClassSymbol cs) {
        Compound functionalType = cs.attribute(syms.functionalInterfaceType.tsym);

        if (functionalType != null) {
            try {
                types.findDescriptorSymbol((TypeSymbol)cs);
            } catch (Types.FunctionDescriptorLookupError ex) {
                DiagnosticPosition pos = tree.pos();
                for (JCAnnotation a : tree.getModifiers().annotations) {
                    if (a.annotationType.type.tsym == syms.functionalInterfaceType.tsym) {
                        pos = a.pos();
                        break;
                    }
                }
                log.error(pos, Errors.BadFunctionalIntfAnno1(ex.getDiagnostic()));
            }
        }
    }

    public void checkImportsResolvable(final JCCompilationUnit toplevel) {
        for (final JCImport imp : toplevel.getImports()) {
            if (!imp.staticImport || !imp.qualid.hasTag(SELECT))
                continue;
            final JCFieldAccess select = (JCFieldAccess) imp.qualid;
            final Symbol origin;
            if (select.name == names.asterisk || (origin = TreeInfo.symbol(select.selected)) == null || origin.kind != TYP)
                continue;

            TypeSymbol site = (TypeSymbol) TreeInfo.symbol(select.selected);
            if (!checkTypeContainsImportableElement(site, site, toplevel.packge, select.name, new HashSet<Symbol>())) {
                log.error(imp.pos(),
                          Errors.CantResolveLocation(KindName.STATIC,
                                                     select.name,
                                                     null,
                                                     null,
                                                     Fragments.Location(kindName(site),
                                                                        site,
                                                                        null)));
            }
        }
    }

    // Check that packages imported are in scope (JLS 7.4.3, 6.3, 6.5.3.1, 6.5.3.2)
    public void checkImportedPackagesObservable(final JCCompilationUnit toplevel) {
        OUTER: for (JCImport imp : toplevel.getImports()) {
            if (!imp.staticImport && TreeInfo.name(imp.qualid) == names.asterisk) {
                TypeSymbol tsym = ((JCFieldAccess)imp.qualid).selected.type.tsym;
                if (tsym.kind == PCK && tsym.members().isEmpty() &&
                    !(Feature.IMPORT_ON_DEMAND_OBSERVABLE_PACKAGES.allowedInSource(source) && tsym.exists())) {
                    log.error(DiagnosticFlag.RESOLVE_ERROR, imp.pos, Errors.DoesntExist(tsym));
                }
            }
        }
    }

    private boolean checkTypeContainsImportableElement(TypeSymbol tsym, TypeSymbol origin, PackageSymbol packge, Name name, Set<Symbol> processed) {
        if (tsym == null || !processed.add(tsym))
            return false;

            // also search through inherited names
        if (checkTypeContainsImportableElement(types.supertype(tsym.type).tsym, origin, packge, name, processed))
            return true;

        for (Type t : types.interfaces(tsym.type))
            if (checkTypeContainsImportableElement(t.tsym, origin, packge, name, processed))
                return true;

        for (Symbol sym : tsym.members().getSymbolsByName(name)) {
            if (sym.isStatic() &&
                importAccessible(sym, packge) &&
                sym.isMemberOf(origin, types)) {
                return true;
            }
        }

        return false;
    }

    // is the sym accessible everywhere in packge?
    public boolean importAccessible(Symbol sym, PackageSymbol packge) {
        try {
            int flags = (int)(sym.flags() & AccessFlags);
            switch (flags) {
            default:
            case PUBLIC:
                return true;
            case PRIVATE:
                return false;
            case 0:
            case PROTECTED:
                return sym.packge() == packge;
            }
        } catch (ClassFinder.BadClassFile err) {
            throw err;
        } catch (CompletionFailure ex) {
            return false;
        }
    }

    public void checkLeaksNotAccessible(Env<AttrContext> env, JCClassDecl check) {
        JCCompilationUnit toplevel = env.toplevel;

        if (   toplevel.modle == syms.unnamedModule
            || toplevel.modle == syms.noModule
            || (check.sym.flags() & COMPOUND) != 0) {
            return ;
        }

        ExportsDirective currentExport = findExport(toplevel.packge);

        if (   currentExport == null //not exported
            || currentExport.modules != null) //don't check classes in qualified export
            return ;

        new TreeScanner() {
            Lint lint = env.info.lint;
            boolean inSuperType;

            @Override
            public void visitBlock(JCBlock tree) {
            }
            @Override
            public void visitMethodDef(JCMethodDecl tree) {
                if (!isAPISymbol(tree.sym))
                    return;
                Lint prevLint = lint;
                try {
                    lint = lint.augment(tree.sym);
                    if (lint.isEnabled(LintCategory.EXPORTS)) {
                        super.visitMethodDef(tree);
                    }
                } finally {
                    lint = prevLint;
                }
            }
            @Override
            public void visitVarDef(JCVariableDecl tree) {
                if (!isAPISymbol(tree.sym) && tree.sym.owner.kind != MTH)
                    return;
                Lint prevLint = lint;
                try {
                    lint = lint.augment(tree.sym);
                    if (lint.isEnabled(LintCategory.EXPORTS)) {
                        scan(tree.mods);
                        scan(tree.vartype);
                    }
                } finally {
                    lint = prevLint;
                }
            }
            @Override
            public void visitClassDef(JCClassDecl tree) {
                if (tree != check)
                    return ;

                if (!isAPISymbol(tree.sym))
                    return ;

                Lint prevLint = lint;
                try {
                    lint = lint.augment(tree.sym);
                    if (lint.isEnabled(LintCategory.EXPORTS)) {
                        scan(tree.mods);
                        scan(tree.typarams);
                        try {
                            inSuperType = true;
                            scan(tree.extending);
                            scan(tree.implementing);
                        } finally {
                            inSuperType = false;
                        }
                        scan(tree.defs);
                    }
                } finally {
                    lint = prevLint;
                }
            }
            @Override
            public void visitTypeApply(JCTypeApply tree) {
                scan(tree.clazz);
                boolean oldInSuperType = inSuperType;
                try {
                    inSuperType = false;
                    scan(tree.arguments);
                } finally {
                    inSuperType = oldInSuperType;
                }
            }
            @Override
            public void visitIdent(JCIdent tree) {
                Symbol sym = TreeInfo.symbol(tree);
                if (sym.kind == TYP && !sym.type.hasTag(TYPEVAR)) {
                    checkVisible(tree.pos(), sym, toplevel.packge, inSuperType);
                }
            }

            @Override
            public void visitSelect(JCFieldAccess tree) {
                Symbol sym = TreeInfo.symbol(tree);
                Symbol sitesym = TreeInfo.symbol(tree.selected);
                if (sym.kind == TYP && sitesym.kind == PCK) {
                    checkVisible(tree.pos(), sym, toplevel.packge, inSuperType);
                } else {
                    super.visitSelect(tree);
                }
            }

            @Override
            public void visitAnnotation(JCAnnotation tree) {
                if (tree.attribute.type.tsym.getAnnotation(java.lang.annotation.Documented.class) != null)
                    super.visitAnnotation(tree);
            }

        }.scan(check);
    }
        //where:
        private ExportsDirective findExport(PackageSymbol pack) {
            for (ExportsDirective d : pack.modle.exports) {
                if (d.packge == pack)
                    return d;
            }

            return null;
        }
        private boolean isAPISymbol(Symbol sym) {
            while (sym.kind != PCK) {
                if ((sym.flags() & Flags.PUBLIC) == 0 && (sym.flags() & Flags.PROTECTED) == 0) {
                    return false;
                }
                sym = sym.owner;
            }
            return true;
        }
        private void checkVisible(DiagnosticPosition pos, Symbol what, PackageSymbol inPackage, boolean inSuperType) {
            if (!isAPISymbol(what) && !inSuperType) { //package private/private element
                log.warning(LintCategory.EXPORTS, pos, Warnings.LeaksNotAccessible(kindName(what), what, what.packge().modle));
                return ;
            }

            PackageSymbol whatPackage = what.packge();
            ExportsDirective whatExport = findExport(whatPackage);
            ExportsDirective inExport = findExport(inPackage);

            if (whatExport == null) { //package not exported:
                log.warning(LintCategory.EXPORTS, pos, Warnings.LeaksNotAccessibleUnexported(kindName(what), what, what.packge().modle));
                return ;
            }

            if (whatExport.modules != null) {
                if (inExport.modules == null || !whatExport.modules.containsAll(inExport.modules)) {
                    log.warning(LintCategory.EXPORTS, pos, Warnings.LeaksNotAccessibleUnexportedQualified(kindName(what), what, what.packge().modle));
                }
            }

            if (whatPackage.modle != inPackage.modle && whatPackage.modle != syms.java_base) {
                //check that relativeTo.modle requires transitive what.modle, somehow:
                List<ModuleSymbol> todo = List.of(inPackage.modle);

                while (todo.nonEmpty()) {
                    ModuleSymbol current = todo.head;
                    todo = todo.tail;
                    if (current == whatPackage.modle)
                        return ; //OK
                    if ((current.flags() & Flags.AUTOMATIC_MODULE) != 0)
                        continue; //for automatic modules, don't look into their dependencies
                    for (RequiresDirective req : current.requires) {
                        if (req.isTransitive()) {
                            todo = todo.prepend(req.module);
                        }
                    }
                }

                log.warning(LintCategory.EXPORTS, pos, Warnings.LeaksNotAccessibleNotRequiredTransitive(kindName(what), what, what.packge().modle));
            }
        }

    void checkModuleExists(final DiagnosticPosition pos, ModuleSymbol msym) {
        if (msym.kind != MDL) {
            deferredLintHandler.report(() -> {
                if (lint.isEnabled(LintCategory.MODULE))
                    log.warning(LintCategory.MODULE, pos, Warnings.ModuleNotFound(msym));
            });
        }
    }

    void checkPackageExistsForOpens(final DiagnosticPosition pos, PackageSymbol packge) {
        if (packge.members().isEmpty() &&
            ((packge.flags() & Flags.HAS_RESOURCE) == 0)) {
            deferredLintHandler.report(() -> {
                if (lint.isEnabled(LintCategory.OPENS))
                    log.warning(pos, Warnings.PackageEmptyOrNotFound(packge));
            });
        }
    }

    void checkModuleRequires(final DiagnosticPosition pos, final RequiresDirective rd) {
        if ((rd.module.flags() & Flags.AUTOMATIC_MODULE) != 0) {
            deferredLintHandler.report(() -> {
                if (rd.isTransitive() && lint.isEnabled(LintCategory.REQUIRES_TRANSITIVE_AUTOMATIC)) {
                    log.warning(pos, Warnings.RequiresTransitiveAutomatic);
                } else if (lint.isEnabled(LintCategory.REQUIRES_AUTOMATIC)) {
                    log.warning(pos, Warnings.RequiresAutomatic);
                }
            });
        }
    }

    /**
     * Verify the case labels conform to the constraints. Checks constraints related
     * combinations of patterns and other labels.
     *
     * @param cases the cases that should be checked.
     */
    void checkSwitchCaseStructure(List<JCCase> cases) {
        boolean wasConstant = false;          // Seen a constant in the same case label
        boolean wasDefault = false;           // Seen a default in the same case label
        boolean wasNullPattern = false;       // Seen a null pattern in the same case label,
                                              //or fall through from a null pattern
        boolean wasPattern = false;           // Seen a pattern in the same case label
                                              //or fall through from a pattern
        boolean wasTypePattern = false;       // Seen a pattern in the same case label
                                              //or fall through from a type pattern
        boolean wasNonEmptyFallThrough = false;
        for (List<JCCase> l = cases; l.nonEmpty(); l = l.tail) {
            JCCase c = l.head;
            for (JCCaseLabel pat : c.labels) {
                if (pat.isExpression()) {
                    JCExpression expr = (JCExpression) pat;
                    if (TreeInfo.isNull(expr)) {
                        if (wasPattern && !wasTypePattern && !wasNonEmptyFallThrough) {
                            log.error(pat.pos(), Errors.FlowsThroughFromPattern);
                        }
                        wasNullPattern = true;
                    } else {
                        if (wasPattern && !wasNonEmptyFallThrough) {
                            log.error(pat.pos(), Errors.FlowsThroughFromPattern);
                        }
                        wasConstant = true;
                    }
                } else if (pat.hasTag(DEFAULTCASELABEL)) {
                    if (wasPattern && !wasNonEmptyFallThrough) {
                        log.error(pat.pos(), Errors.FlowsThroughFromPattern);
                    }
                    wasDefault = true;
                } else {
                    boolean isTypePattern = pat.hasTag(BINDINGPATTERN);
                    if (wasPattern || wasConstant || wasDefault ||
                        (wasNullPattern && (!isTypePattern || wasNonEmptyFallThrough))) {
                        log.error(pat.pos(), Errors.FlowsThroughToPattern);
                    }
                    wasPattern = true;
                    wasTypePattern = isTypePattern;
                }
            }

            boolean completesNormally = c.caseKind == CaseTree.CaseKind.STATEMENT ? c.completesNormally
                                                                                  : false;

            if (c.stats.nonEmpty()) {
                wasConstant = false;
                wasDefault = false;
                wasNullPattern &= completesNormally;
                wasPattern &= completesNormally;
                wasTypePattern &= completesNormally;
            }

            wasNonEmptyFallThrough = c.stats.nonEmpty() && completesNormally;
        }
    }

    /** check if a type is a subtype of Externalizable, if that is available. */
    boolean isExternalizable(Type t) {
        try {
            syms.externalizableType.complete();
        }
        catch (CompletionFailure e) {
            return false;
        }
        return types.isSubtype(t, syms.externalizableType);
    }

    /**
     * Check structure of serialization declarations.
     */
    public void checkSerialStructure(JCClassDecl tree, ClassSymbol c) {
        (new SerialTypeVisitor()).visit(c, tree);
    }

    /**
     * This visitor will warn if a serialization-related field or
     * method is declared in a suspicious or incorrect way. In
     * particular, it will warn for cases where the runtime
     * serialization mechanism will silently ignore a mis-declared
     * entity.
     *
     * Distinguished serialization-related fields and methods:
     *
     * Methods:
     *
     * private void writeObject(ObjectOutputStream stream) throws IOException
     * ANY-ACCESS-MODIFIER Object writeReplace() throws ObjectStreamException
     *
     * private void readObject(ObjectInputStream stream) throws IOException, ClassNotFoundException
     * private void readObjectNoData() throws ObjectStreamException
     * ANY-ACCESS-MODIFIER Object readResolve() throws ObjectStreamException
     *
     * Fields:
     *
     * private static final long serialVersionUID
     * private static final ObjectStreamField[] serialPersistentFields
     *
     * Externalizable: methods defined on the interface
     * public void writeExternal(ObjectOutput) throws IOException
     * public void readExternal(ObjectInput) throws IOException
     */
    private class SerialTypeVisitor extends ElementKindVisitor14<Void, JCClassDecl> {
        SerialTypeVisitor() {
            this.lint = Check.this.lint;
        }

        private static final Set<String> serialMethodNames =
            Set.of("writeObject", "writeReplace",
                   "readObject",  "readObjectNoData",
                   "readResolve");

        private static final Set<String> serialFieldNames =
            Set.of("serialVersionUID", "serialPersistentFields");

        // Type of serialPersistentFields
        private final Type OSF_TYPE = new Type.ArrayType(syms.objectStreamFieldType, syms.arrayClass);

        Lint lint;

        @Override
        public Void defaultAction(Element e, JCClassDecl p) {
            throw new IllegalArgumentException(Objects.requireNonNullElse(e.toString(), ""));
        }

        @Override
        public Void visitType(TypeElement e, JCClassDecl p) {
            runUnderLint(e, p, (symbol, param) -> super.visitType(symbol, param));
            return null;
        }

        @Override
        public Void visitTypeAsClass(TypeElement e,
                                     JCClassDecl p) {
            // Anonymous classes filtered out by caller.

            ClassSymbol c = (ClassSymbol)e;

            checkCtorAccess(p, c);

            // Check for missing serialVersionUID; check *not* done
            // for enums or records.
            VarSymbol svuidSym = null;
            for (Symbol sym : c.members().getSymbolsByName(names.serialVersionUID)) {
                if (sym.kind == VAR) {
                    svuidSym = (VarSymbol)sym;
                    break;
                }
            }

            if (svuidSym == null) {
                log.warning(LintCategory.SERIAL, p.pos(), Warnings.MissingSVUID(c));
            }

            // Check for serialPersistentFields to gate checks for
            // non-serializable non-transient instance fields
            boolean serialPersistentFieldsPresent =
                    c.members()
                     .getSymbolsByName(names.serialPersistentFields, sym -> sym.kind == VAR)
                     .iterator()
                     .hasNext();

            // Check declarations of serialization-related methods and
            // fields
            for(Symbol el : c.getEnclosedElements()) {
                runUnderLint(el, p, (enclosed, tree) -> {
                    String name = null;
                    switch(enclosed.getKind()) {
                    case FIELD -> {
                        if (!serialPersistentFieldsPresent) {
                            var flags = enclosed.flags();
                            if ( ((flags & TRANSIENT) == 0) &&
                                 ((flags & STATIC) == 0)) {
                                Type varType = enclosed.asType();
                                if (!canBeSerialized(varType)) {
                                    // Note per JLS arrays are
                                    // serializable even if the
                                    // component type is not.
                                    log.warning(LintCategory.SERIAL,
                                                TreeInfo.diagnosticPositionFor(enclosed, tree),
                                                Warnings.NonSerializableInstanceField);
                                } else if (varType.hasTag(ARRAY)) {
                                    ArrayType arrayType = (ArrayType)varType;
                                    Type elementType = arrayType.elemtype;
                                    while (elementType.hasTag(ARRAY)) {
                                        arrayType = (ArrayType)elementType;
                                        elementType = arrayType.elemtype;
                                    }
                                    if (!canBeSerialized(elementType)) {
                                        log.warning(LintCategory.SERIAL,
                                                    TreeInfo.diagnosticPositionFor(enclosed, tree),
                                                    Warnings.NonSerializableInstanceFieldArray(elementType));
                                    }
                                }
                            }
                        }

                        name = enclosed.getSimpleName().toString();
                        if (serialFieldNames.contains(name)) {
                            VarSymbol field = (VarSymbol)enclosed;
                            switch (name) {
                            case "serialVersionUID"       ->  checkSerialVersionUID(tree, e, field);
                            case "serialPersistentFields" ->  checkSerialPersistentFields(tree, e, field);
                            default -> throw new AssertionError();
                            }
                        }
                    }

                    // Correctly checking the serialization-related
                    // methods is subtle. For the methods declared to be
                    // private or directly declared in the class, the
                    // enclosed elements of the class can be checked in
                    // turn. However, writeReplace and readResolve can be
                    // declared in a superclass and inherited. Note that
                    // the runtime lookup walks the superclass chain
                    // looking for writeReplace/readResolve via
                    // Class.getDeclaredMethod. This differs from calling
                    // Elements.getAllMembers(TypeElement) as the latter
                    // will also pull in default methods from
                    // superinterfaces. In other words, the runtime checks
                    // (which long predate default methods on interfaces)
                    // do not admit the possibility of inheriting methods
                    // this way, a difference from general inheritance.

                    // The current implementation just checks the enclosed
                    // elements and does not directly check the inherited
                    // methods. If all the types are being checked this is
                    // less of a concern; however, there are cases that
                    // could be missed. In particular, readResolve and
                    // writeReplace could, in principle, by inherited from
                    // a non-serializable superclass and thus not checked
                    // even if compiled with a serializable child class.
                    case METHOD -> {
                        var method = (MethodSymbol)enclosed;
                        name = method.getSimpleName().toString();
                        if (serialMethodNames.contains(name)) {
                            switch (name) {
                            case "writeObject"      -> checkWriteObject(tree, e, method);
                            case "writeReplace"     -> checkWriteReplace(tree,e, method);
                            case "readObject"       -> checkReadObject(tree,e, method);
                            case "readObjectNoData" -> checkReadObjectNoData(tree, e, method);
                            case "readResolve"      -> checkReadResolve(tree, e, method);
                            default ->  throw new AssertionError();
                            }
                        }
                    }
                    }
                });
            }

            return null;
        }

        boolean canBeSerialized(Type type) {
            return type.isPrimitive() || rs.isSerializable(type);
        }

        /**
         * Check that Externalizable class needs a public no-arg
         * constructor.
         *
         * Check that a Serializable class has access to the no-arg
         * constructor of its first nonserializable superclass.
         */
        private void checkCtorAccess(JCClassDecl tree, ClassSymbol c) {
            if (isExternalizable(c.type)) {
                for(var sym : c.getEnclosedElements()) {
                    if (sym.isConstructor() &&
                        ((sym.flags() & PUBLIC) == PUBLIC)) {
                        if (((MethodSymbol)sym).getParameters().isEmpty()) {
                            return;
                        }
                    }
                }
                log.warning(LintCategory.SERIAL, tree.pos(),
                            Warnings.ExternalizableMissingPublicNoArgCtor);
            } else {
                // Approximate access to the no-arg constructor up in
                // the superclass chain by checking that the
                // constructor is not private. This may not handle
                // some cross-package situations correctly.
                Type superClass = c.getSuperclass();
                // java.lang.Object is *not* Serializable so this loop
                // should terminate.
                while (rs.isSerializable(superClass) ) {
                    try {
                        superClass = (Type)((TypeElement)(((DeclaredType)superClass)).asElement()).getSuperclass();
                    } catch(ClassCastException cce) {
                        return ; // Don't try to recover
                    }
                }
                // Non-Serializable super class
                try {
                    ClassSymbol supertype = ((ClassSymbol)(((DeclaredType)superClass).asElement()));
                    for(var sym : supertype.getEnclosedElements()) {
                        if (sym.isConstructor()) {
                            MethodSymbol ctor = (MethodSymbol)sym;
                            if (ctor.getParameters().isEmpty()) {
                                if (((ctor.flags() & PRIVATE) == PRIVATE) ||
                                    // Handle nested classes and implicit this$0
                                    (supertype.getNestingKind() == NestingKind.MEMBER &&
                                     ((supertype.flags() & STATIC) == 0)))
                                    log.warning(LintCategory.SERIAL, tree.pos(),
                                                Warnings.SerializableMissingAccessNoArgCtor(supertype.getQualifiedName()));
                            }
                        }
                    }
                } catch (ClassCastException cce) {
                    return ; // Don't try to recover
                }
                return;
            }
        }

        private void checkSerialVersionUID(JCClassDecl tree, Element e, VarSymbol svuid) {
            // To be effective, serialVersionUID must be marked static
            // and final, but private is recommended. But alas, in
            // practice there are many non-private serialVersionUID
            // fields.
             if ((svuid.flags() & (STATIC | FINAL)) !=
                 (STATIC | FINAL)) {
                 log.warning(LintCategory.SERIAL,
                             TreeInfo.diagnosticPositionFor(svuid, tree),
                             Warnings.ImproperSVUID((Symbol)e));
             }

             // check svuid has type long
             if (!svuid.type.hasTag(LONG)) {
                 log.warning(LintCategory.SERIAL,
                             TreeInfo.diagnosticPositionFor(svuid, tree),
                             Warnings.LongSVUID((Symbol)e));
             }

             if (svuid.getConstValue() == null)
                 log.warning(LintCategory.SERIAL,
                            TreeInfo.diagnosticPositionFor(svuid, tree),
                             Warnings.ConstantSVUID((Symbol)e));
        }

        private void checkSerialPersistentFields(JCClassDecl tree, Element e, VarSymbol spf) {
            // To be effective, serialPersisentFields must be private, static, and final.
             if ((spf.flags() & (PRIVATE | STATIC | FINAL)) !=
                 (PRIVATE | STATIC | FINAL)) {
                 log.warning(LintCategory.SERIAL,
                             TreeInfo.diagnosticPositionFor(spf, tree), Warnings.ImproperSPF);
             }

             if (!types.isSameType(spf.type, OSF_TYPE)) {
                 log.warning(LintCategory.SERIAL,
                             TreeInfo.diagnosticPositionFor(spf, tree), Warnings.OSFArraySPF);
             }

            if (isExternalizable((Type)(e.asType()))) {
                log.warning(LintCategory.SERIAL, tree.pos(),
                            Warnings.IneffectualSerialFieldExternalizable);
            }

            // Warn if serialPersistentFields is initialized to a
            // literal null.
            JCTree spfDecl = TreeInfo.declarationFor(spf, tree);
            if (spfDecl != null && spfDecl.getTag() == VARDEF) {
                JCVariableDecl variableDef = (JCVariableDecl) spfDecl;
                JCExpression initExpr = variableDef.init;
                 if (initExpr != null && TreeInfo.isNull(initExpr)) {
                     log.warning(LintCategory.SERIAL, initExpr.pos(),
                                 Warnings.SPFNullInit);
                 }
            }
        }

        private void checkWriteObject(JCClassDecl tree, Element e, MethodSymbol method) {
            // The "synchronized" modifier is seen in the wild on
            // readObject and writeObject methods and is generally
            // innocuous.

            // private void writeObject(ObjectOutputStream stream) throws IOException
            checkPrivateNonStaticMethod(tree, method);
            checkReturnType(tree, e, method, syms.voidType);
            checkOneArg(tree, e, method, syms.objectOutputStreamType);
            checkExceptions(tree, e, method, syms.ioExceptionType);
            checkExternalizable(tree, e, method);
        }

        private void checkWriteReplace(JCClassDecl tree, Element e, MethodSymbol method) {
            // ANY-ACCESS-MODIFIER Object writeReplace() throws
            // ObjectStreamException

            // Excluding abstract, could have a more complicated
            // rule based on abstract-ness of the class
            checkConcreteInstanceMethod(tree, e, method);
            checkReturnType(tree, e, method, syms.objectType);
            checkNoArgs(tree, e, method);
            checkExceptions(tree, e, method, syms.objectStreamExceptionType);
        }

        private void checkReadObject(JCClassDecl tree, Element e, MethodSymbol method) {
            // The "synchronized" modifier is seen in the wild on
            // readObject and writeObject methods and is generally
            // innocuous.

            // private void readObject(ObjectInputStream stream)
            //   throws IOException, ClassNotFoundException
            checkPrivateNonStaticMethod(tree, method);
            checkReturnType(tree, e, method, syms.voidType);
            checkOneArg(tree, e, method, syms.objectInputStreamType);
            checkExceptions(tree, e, method, syms.ioExceptionType, syms.classNotFoundExceptionType);
            checkExternalizable(tree, e, method);
        }

        private void checkReadObjectNoData(JCClassDecl tree, Element e, MethodSymbol method) {
            // private void readObjectNoData() throws ObjectStreamException
            checkPrivateNonStaticMethod(tree, method);
            checkReturnType(tree, e, method, syms.voidType);
            checkNoArgs(tree, e, method);
            checkExceptions(tree, e, method, syms.objectStreamExceptionType);
            checkExternalizable(tree, e, method);
        }

        private void checkReadResolve(JCClassDecl tree, Element e, MethodSymbol method) {
            // ANY-ACCESS-MODIFIER Object readResolve()
            // throws ObjectStreamException

            // Excluding abstract, could have a more complicated
            // rule based on abstract-ness of the class
            checkConcreteInstanceMethod(tree, e, method);
            checkReturnType(tree,e, method, syms.objectType);
            checkNoArgs(tree, e, method);
            checkExceptions(tree, e, method, syms.objectStreamExceptionType);
        }

        void checkPrivateNonStaticMethod(JCClassDecl tree, MethodSymbol method) {
            var flags = method.flags();
            if ((flags & PRIVATE) == 0) {
                log.warning(LintCategory.SERIAL,
                            TreeInfo.diagnosticPositionFor(method, tree),
                            Warnings.SerialMethodNotPrivate(method.getSimpleName()));
            }

            if ((flags & STATIC) != 0) {
                log.warning(LintCategory.SERIAL,
                            TreeInfo.diagnosticPositionFor(method, tree),
                            Warnings.SerialMethodStatic(method.getSimpleName()));
            }
        }

        /**
         * Per section 1.12 "Serialization of Enum Constants" of
         * the serialization specification, due to the special
         * serialization handling of enums, any writeObject,
         * readObject, writeReplace, and readResolve methods are
         * ignored as are serialPersistentFields and
         * serialVersionUID fields.
         */
        @Override
        public Void visitTypeAsEnum(TypeElement e,
                                    JCClassDecl p) {
            for(Element el : e.getEnclosedElements()) {
                runUnderLint(el, p, (enclosed, tree) -> {
                    String name = enclosed.getSimpleName().toString();
                    switch(enclosed.getKind()) {
                    case FIELD -> {
                        if (serialFieldNames.contains(name)) {
                            log.warning(LintCategory.SERIAL, tree.pos(),
                                        Warnings.IneffectualSerialFieldEnum(name));
                        }
                    }

                    case METHOD -> {
                        if (serialMethodNames.contains(name)) {
                            log.warning(LintCategory.SERIAL, tree.pos(),
                                        Warnings.IneffectualSerialMethodEnum(name));
                        }
                    }
                    }
                });
            }
            return null;
        }

        /**
         * Most serialization-related fields and methods on interfaces
         * are ineffectual or problematic.
         */
        @Override
        public Void visitTypeAsInterface(TypeElement e,
                                         JCClassDecl p) {
            for(Element el : e.getEnclosedElements()) {
                runUnderLint(el, p, (enclosed, tree) -> {
                    String name = null;
                    switch(enclosed.getKind()) {
                    case FIELD -> {
                        var field = (VarSymbol)enclosed;
                        name = field.getSimpleName().toString();
                        switch(name) {
                        case "serialPersistentFields" -> {
                            log.warning(LintCategory.SERIAL,
                                        TreeInfo.diagnosticPositionFor(field, tree),
                                        Warnings.IneffectualSerialFieldInterface);
                        }

                        case "serialVersionUID" -> {
                            checkSerialVersionUID(tree, e, field);
                        }
                        }
                    }

                    case METHOD -> {
                        var method = (MethodSymbol)enclosed;
                        name = enclosed.getSimpleName().toString();
                        if (serialMethodNames.contains(name)) {
                            switch (name) {
                            case
                                "readObject",
                                "readObjectNoData",
                                "writeObject"      -> checkPrivateMethod(tree, e, method);

                            case
                                "writeReplace",
                                "readResolve"      -> checkDefaultIneffective(tree, e, method);

                            default ->  throw new AssertionError();
                            }

                        }
                    }
                    }
                });
            }

            return null;
        }

        private void checkPrivateMethod(JCClassDecl tree,
                                        Element e,
                                        MethodSymbol method) {
            if ((method.flags() & PRIVATE) == 0) {
                log.warning(LintCategory.SERIAL,
                            TreeInfo.diagnosticPositionFor(method, tree),
                            Warnings.NonPrivateMethodWeakerAccess);
            }
        }

        private void checkDefaultIneffective(JCClassDecl tree,
                                             Element e,
                                             MethodSymbol method) {
            if ((method.flags() & DEFAULT) == DEFAULT) {
                log.warning(LintCategory.SERIAL,
                            TreeInfo.diagnosticPositionFor(method, tree),
                            Warnings.DefaultIneffective);

            }
        }

        @Override
        public Void visitTypeAsAnnotationType(TypeElement e,
                                              JCClassDecl p) {
            // Per the JLS, annotation types are not serializeable
            return null;
        }

        /**
         * From the Java Object Serialization Specification, 1.13
         * Serialization of Records:
         *
         * "The process by which record objects are serialized or
         * externalized cannot be customized; any class-specific
         * writeObject, readObject, readObjectNoData, writeExternal,
         * and readExternal methods defined by record classes are
         * ignored during serialization and deserialization. However,
         * a substitute object to be serialized or a designate
         * replacement may be specified, by the writeReplace and
         * readResolve methods, respectively. Any
         * serialPersistentFields field declaration is
         * ignored. Documenting serializable fields and data for
         * record classes is unnecessary, since there is no variation
         * in the serial form, other than whether a substitute or
         * replacement object is used. The serialVersionUID of a
         * record class is 0L unless explicitly declared. The
         * requirement for matching serialVersionUID values is waived
         * for record classes."
         */
        @Override
        public Void visitTypeAsRecord(TypeElement e,
                                      JCClassDecl p) {
            for(Element el : e.getEnclosedElements()) {
                runUnderLint(el, p, (enclosed, tree) -> {
                    String name = enclosed.getSimpleName().toString();
                    switch(enclosed.getKind()) {
                    case FIELD -> {
                        switch(name) {
                        case "serialPersistentFields" -> {
                            log.warning(LintCategory.SERIAL, tree.pos(),
                                        Warnings.IneffectualSerialFieldRecord);
                        }

                        case "serialVersionUID" -> {
                            // Could generate additional warning that
                            // svuid value is not checked to match for
                            // records.
                            checkSerialVersionUID(tree, e, (VarSymbol)enclosed);
                        }

                        }
                    }

                    case METHOD -> {
                        var method = (MethodSymbol)enclosed;
                        switch(name) {
                        case "writeReplace" -> checkWriteReplace(tree, e, method);
                        case "readResolve"  -> checkReadResolve(tree, e, method);
                        default -> {
                            if (serialMethodNames.contains(name)) {
                                log.warning(LintCategory.SERIAL, tree.pos(),
                                            Warnings.IneffectualSerialMethodRecord(name));
                            }
                        }
                        }

                    }
                    }
                });
            }
            return null;
        }

        void checkConcreteInstanceMethod(JCClassDecl tree,
                                         Element enclosing,
                                         MethodSymbol method) {
            if ((method.flags() & (STATIC | ABSTRACT)) != 0) {
                    log.warning(LintCategory.SERIAL,
                                TreeInfo.diagnosticPositionFor(method, tree),
                                Warnings.SerialConcreteInstanceMethod(method.getSimpleName()));
            }
        }

        private void checkReturnType(JCClassDecl tree,
                                     Element enclosing,
                                     MethodSymbol method,
                                     Type expectedReturnType) {
            // Note: there may be complications checking writeReplace
            // and readResolve since they return Object and could, in
            // principle, have covariant overrides and any synthetic
            // bridge method would not be represented here for
            // checking.
            Type rtype = method.getReturnType();
            if (!types.isSameType(expectedReturnType, rtype)) {
                log.warning(LintCategory.SERIAL,
                            TreeInfo.diagnosticPositionFor(method, tree),
                            Warnings.SerialMethodUnexpectedReturnType(method.getSimpleName(),
                                                                      rtype, expectedReturnType));
            }
        }

        private void checkOneArg(JCClassDecl tree,
                                 Element enclosing,
                                 MethodSymbol method,
                                 Type expectedType) {
            String name = method.getSimpleName().toString();

            var parameters= method.getParameters();

            if (parameters.size() != 1) {
                log.warning(LintCategory.SERIAL,
                            TreeInfo.diagnosticPositionFor(method, tree),
                            Warnings.SerialMethodOneArg(method.getSimpleName(), parameters.size()));
                return;
            }

            Type parameterType = parameters.get(0).asType();
            if (!types.isSameType(parameterType, expectedType)) {
                log.warning(LintCategory.SERIAL,
                            TreeInfo.diagnosticPositionFor(method, tree),
                            Warnings.SerialMethodParameterType(method.getSimpleName(),
                                                               expectedType,
                                                               parameterType));
            }
        }

        private void checkNoArgs(JCClassDecl tree, Element enclosing, MethodSymbol method) {
            var parameters = method.getParameters();
            if (!parameters.isEmpty()) {
                log.warning(LintCategory.SERIAL,
                            TreeInfo.diagnosticPositionFor(parameters.get(0), tree),
                            Warnings.SerialMethodNoArgs(method.getSimpleName()));
            }
        }

        private void checkExternalizable(JCClassDecl tree, Element enclosing, MethodSymbol method) {
            // If the enclosing class is externalizable, warn for the method
            if (isExternalizable((Type)enclosing.asType())) {
                log.warning(LintCategory.SERIAL, tree.pos(),
                            Warnings.IneffectualSerialMethodExternalizable(method.getSimpleName()));
            }
            return;
        }

        private void checkExceptions(JCClassDecl tree,
                                     Element enclosing,
                                     MethodSymbol method,
                                     Type... declaredExceptions) {
            for (Type thrownType: method.getThrownTypes()) {
                // For each exception in the throws clause of the
                // method, if not an Error and not a RuntimeException,
                // check if the exception is a subtype of a declared
                // exception from the throws clause of the
                // serialization method in question.
                if (types.isSubtype(thrownType, syms.runtimeExceptionType) ||
                    types.isSubtype(thrownType, syms.errorType) ) {
                    continue;
                } else {
                    boolean declared = false;
                    for (Type declaredException : declaredExceptions) {
                        if (types.isSubtype(thrownType, declaredException)) {
                            declared = true;
                            continue;
                        }
                    }
                    if (!declared) {
                        log.warning(LintCategory.SERIAL,
                                    TreeInfo.diagnosticPositionFor(method, tree),
                                    Warnings.SerialMethodUnexpectedException(method.getSimpleName(),
                                                                             thrownType));
                    }
                }
            }
            return;
        }

        private <E extends Element> Void runUnderLint(E symbol, JCClassDecl p, BiConsumer<E, JCClassDecl> task) {
            Lint prevLint = lint;
            try {
                lint = lint.augment((Symbol) symbol);

                if (lint.isEnabled(LintCategory.SERIAL)) {
                    task.accept(symbol, p);
                }

                return null;
            } finally {
                lint = prevLint;
            }
        }

    }

}<|MERGE_RESOLUTION|>--- conflicted
+++ resolved
@@ -26,11 +26,8 @@
 package com.sun.tools.javac.comp;
 
 import java.util.*;
-<<<<<<< HEAD
+import java.util.function.BiConsumer;
 import java.util.function.Function;
-=======
-import java.util.function.BiConsumer;
->>>>>>> 021839b7
 import java.util.function.Predicate;
 import java.util.function.Supplier;
 
@@ -880,8 +877,8 @@
             return t;
         else
             return typeTagError(pos,
-                    diags.fragment(Fragments.TypeReqRef),
-                    t);
+                                diags.fragment(Fragments.TypeReqRef),
+                                t);
     }
 
     /** Check that type is an identity type, i.e. not a primitive type
