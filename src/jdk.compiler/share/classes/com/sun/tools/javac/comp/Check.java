/*
 * Copyright (c) 1999, 2025, Oracle and/or its affiliates. All rights reserved.
 * DO NOT ALTER OR REMOVE COPYRIGHT NOTICES OR THIS FILE HEADER.
 *
 * This code is free software; you can redistribute it and/or modify it
 * under the terms of the GNU General Public License version 2 only, as
 * published by the Free Software Foundation.  Oracle designates this
 * particular file as subject to the "Classpath" exception as provided
 * by Oracle in the LICENSE file that accompanied this code.
 *
 * This code is distributed in the hope that it will be useful, but WITHOUT
 * ANY WARRANTY; without even the implied warranty of MERCHANTABILITY or
 * FITNESS FOR A PARTICULAR PURPOSE.  See the GNU General Public License
 * version 2 for more details (a copy is included in the LICENSE file that
 * accompanied this code).
 *
 * You should have received a copy of the GNU General Public License version
 * 2 along with this work; if not, write to the Free Software Foundation,
 * Inc., 51 Franklin St, Fifth Floor, Boston, MA 02110-1301 USA.
 *
 * Please contact Oracle, 500 Oracle Parkway, Redwood Shores, CA 94065 USA
 * or visit www.oracle.com if you need additional information or have any
 * questions.
 */

package com.sun.tools.javac.comp;

import java.util.*;
import java.util.function.BiConsumer;
import java.util.function.BiPredicate;
import java.util.function.Predicate;
import java.util.function.Supplier;
import java.util.function.ToIntBiFunction;
import java.util.stream.Collectors;
import java.util.stream.StreamSupport;

import javax.lang.model.element.ElementKind;
import javax.lang.model.element.NestingKind;
import javax.tools.JavaFileManager;

import com.sun.source.tree.CaseTree;
import com.sun.tools.javac.code.*;
import com.sun.tools.javac.code.Attribute.Compound;
import com.sun.tools.javac.code.Directive.ExportsDirective;
import com.sun.tools.javac.code.Directive.RequiresDirective;
import com.sun.tools.javac.code.Source.Feature;
import com.sun.tools.javac.comp.Annotate.AnnotationTypeMetadata;
import com.sun.tools.javac.jvm.*;
import com.sun.tools.javac.resources.CompilerProperties;
import com.sun.tools.javac.resources.CompilerProperties.Errors;
import com.sun.tools.javac.resources.CompilerProperties.Fragments;
import com.sun.tools.javac.resources.CompilerProperties.Warnings;
import com.sun.tools.javac.resources.CompilerProperties.LintWarnings;
import com.sun.tools.javac.tree.*;
import com.sun.tools.javac.util.*;
import com.sun.tools.javac.util.JCDiagnostic.DiagnosticFlag;
import com.sun.tools.javac.util.JCDiagnostic.DiagnosticPosition;
import com.sun.tools.javac.util.JCDiagnostic.Error;
import com.sun.tools.javac.util.JCDiagnostic.Fragment;
import com.sun.tools.javac.util.JCDiagnostic.LintWarning;
import com.sun.tools.javac.util.List;

import com.sun.tools.javac.code.Lint;
import com.sun.tools.javac.code.Lint.LintCategory;
import com.sun.tools.javac.code.Scope.WriteableScope;
import com.sun.tools.javac.code.Type.*;
import com.sun.tools.javac.code.Symbol.*;
import com.sun.tools.javac.comp.DeferredAttr.DeferredAttrContext;
import com.sun.tools.javac.tree.JCTree.*;

import static com.sun.tools.javac.code.Flags.*;
import static com.sun.tools.javac.code.Flags.ANNOTATION;
import static com.sun.tools.javac.code.Flags.SYNCHRONIZED;
import static com.sun.tools.javac.code.Kinds.*;
import static com.sun.tools.javac.code.Kinds.Kind.*;
import static com.sun.tools.javac.code.Scope.LookupKind.NON_RECURSIVE;
import static com.sun.tools.javac.code.Scope.LookupKind.RECURSIVE;
import static com.sun.tools.javac.code.TypeTag.*;
import static com.sun.tools.javac.code.TypeTag.WILDCARD;

import static com.sun.tools.javac.tree.JCTree.Tag.*;
import javax.lang.model.element.Element;
import javax.lang.model.element.TypeElement;
import javax.lang.model.type.DeclaredType;
import javax.lang.model.util.ElementKindVisitor14;

/** Type checking helper class for the attribution phase.
 *
 *  <p><b>This is NOT part of any supported API.
 *  If you write code that depends on this, you do so at your own risk.
 *  This code and its internal interfaces are subject to change or
 *  deletion without notice.</b>
 */
public class Check {
    protected static final Context.Key<Check> checkKey = new Context.Key<>();

    // Flag bits indicating which item(s) chosen from a pair of items
    private static final int FIRST = 0x01;
    private static final int SECOND = 0x02;

    private final Names names;
    private final Log log;
    private final Resolve rs;
    private final Symtab syms;
    private final Enter enter;
    private final DeferredAttr deferredAttr;
    private final Infer infer;
    private final Types types;
    private final TypeAnnotations typeAnnotations;
    private final JCDiagnostic.Factory diags;
    private final JavaFileManager fileManager;
    private final Source source;
    private final Target target;
    private final Profile profile;
    private final Preview preview;
    private final boolean warnOnAnyAccessToMembers;

    public boolean disablePreviewCheck;

    // The set of lint options currently in effect. It is initialized
    // from the context, and then is set/reset as needed by Attr as it
    // visits all the various parts of the trees during attribution.
    private Lint lint;

    // The method being analyzed in Attr - it is set/reset as needed by
    // Attr as it visits new method declarations.
    private MethodSymbol method;

    public static Check instance(Context context) {
        Check instance = context.get(checkKey);
        if (instance == null)
            instance = new Check(context);
        return instance;
    }

    @SuppressWarnings("this-escape")
    protected Check(Context context) {
        context.put(checkKey, this);

        names = Names.instance(context);
        log = Log.instance(context);
        rs = Resolve.instance(context);
        syms = Symtab.instance(context);
        enter = Enter.instance(context);
        deferredAttr = DeferredAttr.instance(context);
        infer = Infer.instance(context);
        types = Types.instance(context);
        typeAnnotations = TypeAnnotations.instance(context);
        diags = JCDiagnostic.Factory.instance(context);
        Options options = Options.instance(context);
        lint = Lint.instance(context);
        fileManager = context.get(JavaFileManager.class);

        source = Source.instance(context);
        target = Target.instance(context);
        warnOnAnyAccessToMembers = options.isSet("warnOnAccessToMembers");

        disablePreviewCheck = false;

        Target target = Target.instance(context);
        syntheticNameChar = target.syntheticNameChar();

        profile = Profile.instance(context);
        preview = Preview.instance(context);

        allowModules = Feature.MODULES.allowedInSource(source);
        allowRecords = Feature.RECORDS.allowedInSource(source);
        allowSealed = Feature.SEALED_CLASSES.allowedInSource(source);
<<<<<<< HEAD
        allowValueClasses = (!preview.isPreview(Feature.VALUE_CLASSES) || preview.isEnabled()) &&
                Feature.VALUE_CLASSES.allowedInSource(source);
=======
        allowPrimitivePatterns = preview.isEnabled() && Feature.PRIMITIVE_PATTERNS.allowedInSource(source);
>>>>>>> 2acd8776
    }

    /** Character for synthetic names
     */
    char syntheticNameChar;

    /** A table mapping flat names of all compiled classes for each module in this run
     *  to their symbols; maintained from outside.
     */
    private Map<Pair<ModuleSymbol, Name>,ClassSymbol> compiled = new HashMap<>();

    /** Are modules allowed
     */
    private final boolean allowModules;

    /** Are records allowed
     */
    private final boolean allowRecords;

    /** Are sealed classes allowed
     */
    private final boolean allowSealed;

<<<<<<< HEAD
    /** Are value classes allowed
     */
    private final boolean allowValueClasses;
=======
    /** Are primitive patterns allowed
     */
    private final boolean allowPrimitivePatterns;
>>>>>>> 2acd8776

    /** Whether to force suppression of deprecation and preview warnings.
     *  This happens when attributing import statements for JDK 9+.
     *  @see Feature#DEPRECATION_ON_IMPORT
     */
    private boolean importSuppression;

/* *************************************************************************
 * Errors and Warnings
 **************************************************************************/

    Lint setLint(Lint newLint) {
        Lint prev = lint;
        lint = newLint;
        return prev;
    }

    boolean setImportSuppression(boolean newImportSuppression) {
        boolean prev = importSuppression;
        importSuppression = newImportSuppression;
        return prev;
    }

    MethodSymbol setMethod(MethodSymbol newMethod) {
        MethodSymbol prev = method;
        method = newMethod;
        return prev;
    }

    /** Warn about deprecated symbol.
     *  @param pos        Position to be used for error reporting.
     *  @param sym        The deprecated symbol.
     */
    void warnDeprecated(DiagnosticPosition pos, Symbol sym) {
        Assert.check(!importSuppression);
        LintWarning warningKey = sym.isDeprecatedForRemoval() ?
            (sym.kind == MDL ?
                LintWarnings.HasBeenDeprecatedForRemovalModule(sym) :
                LintWarnings.HasBeenDeprecatedForRemoval(sym, sym.location())) :
            (sym.kind == MDL ?
                LintWarnings.HasBeenDeprecatedModule(sym) :
                LintWarnings.HasBeenDeprecated(sym, sym.location()));
        log.warning(pos, warningKey);
    }

    /** Log a preview warning.
     *  @param pos        Position to be used for error reporting.
     *  @param msg        A Warning describing the problem.
     */
    public void warnPreviewAPI(DiagnosticPosition pos, LintWarning warnKey) {
        if (!importSuppression)
            log.warning(pos, warnKey);
    }

    /** Warn about unchecked operation.
     *  @param pos        Position to be used for error reporting.
     *  @param msg        A string describing the problem.
     */
    public void warnUnchecked(DiagnosticPosition pos, LintWarning warnKey) {
        log.warning(pos, warnKey);
    }

    /** Report a failure to complete a class.
     *  @param pos        Position to be used for error reporting.
     *  @param ex         The failure to report.
     */
    public Type completionError(DiagnosticPosition pos, CompletionFailure ex) {
        log.error(DiagnosticFlag.NON_DEFERRABLE, pos, Errors.CantAccess(ex.sym, ex.getDetailValue()));
        return syms.errType;
    }

    /** Report an error that wrong type tag was found.
     *  @param pos        Position to be used for error reporting.
     *  @param required   An internationalized string describing the type tag
     *                    required.
     *  @param found      The type that was found.
     */
    Type typeTagError(DiagnosticPosition pos, JCDiagnostic required, Object found) {
        // this error used to be raised by the parser,
        // but has been delayed to this point:
        if (found instanceof Type type && type.hasTag(VOID)) {
            log.error(pos, Errors.IllegalStartOfType);
            return syms.errType;
        }
        log.error(pos, Errors.TypeFoundReq(found, required));
        return types.createErrorType(found instanceof Type type ? type : syms.errType);
    }

    /** Report duplicate declaration error.
     */
    void duplicateError(DiagnosticPosition pos, Symbol sym) {
        if (!sym.type.isErroneous()) {
            Symbol location = sym.location();
            if (location.kind == MTH &&
                    ((MethodSymbol)location).isStaticOrInstanceInit()) {
                log.error(pos,
                          Errors.AlreadyDefinedInClinit(kindName(sym),
                                                        sym,
                                                        kindName(sym.location()),
                                                        kindName(sym.location().enclClass()),
                                                        sym.location().enclClass()));
            } else {
                /* dont error if this is a duplicated parameter of a generated canonical constructor
                 * as we should have issued an error for the duplicated fields
                 */
                if (location.kind != MTH ||
                        ((sym.owner.flags_field & GENERATEDCONSTR) == 0) ||
                        ((sym.owner.flags_field & RECORD) == 0)) {
                    log.error(pos,
                            Errors.AlreadyDefined(kindName(sym),
                                    sym,
                                    kindName(sym.location()),
                                    sym.location()));
                }
            }
        }
    }

    /** Report array/varargs duplicate declaration
     */
    void varargsDuplicateError(DiagnosticPosition pos, Symbol sym1, Symbol sym2) {
        if (!sym1.type.isErroneous() && !sym2.type.isErroneous()) {
            log.error(pos, Errors.ArrayAndVarargs(sym1, sym2, sym2.location()));
        }
    }

/* ************************************************************************
 * duplicate declaration checking
 *************************************************************************/

    /** Check that variable does not hide variable with same name in
     *  immediately enclosing local scope.
     *  @param pos           Position for error reporting.
     *  @param v             The symbol.
     *  @param s             The scope.
     */
    void checkTransparentVar(DiagnosticPosition pos, VarSymbol v, Scope s) {
        for (Symbol sym : s.getSymbolsByName(v.name)) {
            if (sym.owner != v.owner) break;
            if (sym.kind == VAR &&
                sym.owner.kind.matches(KindSelector.VAL_MTH) &&
                v.name != names.error) {
                duplicateError(pos, sym);
                return;
            }
        }
    }

    /** Check that a class or interface does not hide a class or
     *  interface with same name in immediately enclosing local scope.
     *  @param pos           Position for error reporting.
     *  @param c             The symbol.
     *  @param s             The scope.
     */
    void checkTransparentClass(DiagnosticPosition pos, ClassSymbol c, Scope s) {
        for (Symbol sym : s.getSymbolsByName(c.name)) {
            if (sym.owner != c.owner) break;
            if (sym.kind == TYP && !sym.type.hasTag(TYPEVAR) &&
                sym.owner.kind.matches(KindSelector.VAL_MTH) &&
                c.name != names.error) {
                duplicateError(pos, sym);
                return;
            }
        }
    }

    /** Check that class does not have the same name as one of
     *  its enclosing classes, or as a class defined in its enclosing scope.
     *  return true if class is unique in its enclosing scope.
     *  @param pos           Position for error reporting.
     *  @param name          The class name.
     *  @param s             The enclosing scope.
     */
    boolean checkUniqueClassName(DiagnosticPosition pos, Name name, Scope s) {
        for (Symbol sym : s.getSymbolsByName(name, NON_RECURSIVE)) {
            if (sym.kind == TYP && sym.name != names.error) {
                duplicateError(pos, sym);
                return false;
            }
        }
        for (Symbol sym = s.owner; sym != null; sym = sym.owner) {
            if (sym.kind == TYP && sym.name == name && sym.name != names.error &&
                    !sym.isImplicit()) {
                duplicateError(pos, sym);
                return true;
            }
        }
        return true;
    }

/* *************************************************************************
 * Class name generation
 **************************************************************************/


    private Map<Pair<Name, Name>, Integer> localClassNameIndexes = new HashMap<>();

    /** Return name of local class.
     *  This is of the form   {@code <enclClass> $ n <classname> }
     *  where
     *    enclClass is the flat name of the enclosing class,
     *    classname is the simple name of the local class
     */
    public Name localClassName(ClassSymbol c) {
        Name enclFlatname = c.owner.enclClass().flatname;
        String enclFlatnameStr = enclFlatname.toString();
        Pair<Name, Name> key = new Pair<>(enclFlatname, c.name);
        Integer index = localClassNameIndexes.get(key);
        for (int i = (index == null) ? 1 : index; ; i++) {
            Name flatname = names.fromString(enclFlatnameStr
                    + syntheticNameChar + i + c.name);
            if (getCompiled(c.packge().modle, flatname) == null) {
                localClassNameIndexes.put(key, i + 1);
                return flatname;
            }
        }
    }

    public void clearLocalClassNameIndexes(ClassSymbol c) {
        if (c.owner != null && c.owner.kind != NIL) {
            localClassNameIndexes.remove(new Pair<>(
                    c.owner.enclClass().flatname, c.name));
        }
    }

    public void newRound() {
        compiled.clear();
        localClassNameIndexes.clear();
    }

    public void putCompiled(ClassSymbol csym) {
        compiled.put(Pair.of(csym.packge().modle, csym.flatname), csym);
    }

    public ClassSymbol getCompiled(ClassSymbol csym) {
        return compiled.get(Pair.of(csym.packge().modle, csym.flatname));
    }

    public ClassSymbol getCompiled(ModuleSymbol msym, Name flatname) {
        return compiled.get(Pair.of(msym, flatname));
    }

    public void removeCompiled(ClassSymbol csym) {
        compiled.remove(Pair.of(csym.packge().modle, csym.flatname));
    }

/* *************************************************************************
 * Type Checking
 **************************************************************************/

    /**
     * A check context is an object that can be used to perform compatibility
     * checks - depending on the check context, meaning of 'compatibility' might
     * vary significantly.
     */
    public interface CheckContext {
        /**
         * Is type 'found' compatible with type 'req' in given context
         */
        boolean compatible(Type found, Type req, Warner warn);
        /**
         * Report a check error
         */
        void report(DiagnosticPosition pos, JCDiagnostic details);
        /**
         * Obtain a warner for this check context
         */
        public Warner checkWarner(DiagnosticPosition pos, Type found, Type req);

        public InferenceContext inferenceContext();

        public DeferredAttr.DeferredAttrContext deferredAttrContext();
    }

    /**
     * This class represent a check context that is nested within another check
     * context - useful to check sub-expressions. The default behavior simply
     * redirects all method calls to the enclosing check context leveraging
     * the forwarding pattern.
     */
    static class NestedCheckContext implements CheckContext {
        CheckContext enclosingContext;

        NestedCheckContext(CheckContext enclosingContext) {
            this.enclosingContext = enclosingContext;
        }

        public boolean compatible(Type found, Type req, Warner warn) {
            return enclosingContext.compatible(found, req, warn);
        }

        public void report(DiagnosticPosition pos, JCDiagnostic details) {
            enclosingContext.report(pos, details);
        }

        public Warner checkWarner(DiagnosticPosition pos, Type found, Type req) {
            return enclosingContext.checkWarner(pos, found, req);
        }

        public InferenceContext inferenceContext() {
            return enclosingContext.inferenceContext();
        }

        public DeferredAttrContext deferredAttrContext() {
            return enclosingContext.deferredAttrContext();
        }
    }

    /**
     * Check context to be used when evaluating assignment/return statements
     */
    CheckContext basicHandler = new CheckContext() {
        public void report(DiagnosticPosition pos, JCDiagnostic details) {
            log.error(pos, Errors.ProbFoundReq(details));
        }
        public boolean compatible(Type found, Type req, Warner warn) {
            return types.isAssignable(found, req, warn);
        }

        public Warner checkWarner(DiagnosticPosition pos, Type found, Type req) {
            return convertWarner(pos, found, req);
        }

        public InferenceContext inferenceContext() {
            return infer.emptyContext;
        }

        public DeferredAttrContext deferredAttrContext() {
            return deferredAttr.emptyDeferredAttrContext;
        }

        @Override
        public String toString() {
            return "CheckContext: basicHandler";
        }
    };

    /** Check that a given type is assignable to a given proto-type.
     *  If it is, return the type, otherwise return errType.
     *  @param pos        Position to be used for error reporting.
     *  @param found      The type that was found.
     *  @param req        The type that was required.
     */
    public Type checkType(DiagnosticPosition pos, Type found, Type req) {
        return checkType(pos, found, req, basicHandler);
    }

    Type checkType(final DiagnosticPosition pos, final Type found, final Type req, final CheckContext checkContext) {
        final InferenceContext inferenceContext = checkContext.inferenceContext();
        if (inferenceContext.free(req) || inferenceContext.free(found)) {
            inferenceContext.addFreeTypeListener(List.of(req, found),
                    solvedContext -> checkType(pos, solvedContext.asInstType(found), solvedContext.asInstType(req), checkContext));
        }
        if (req.hasTag(ERROR))
            return req;
        if (req.hasTag(NONE))
            return found;
        if (checkContext.compatible(found, req, checkContext.checkWarner(pos, found, req))) {
            return found;
        } else {
            if (found.isNumeric() && req.isNumeric()) {
                checkContext.report(pos, diags.fragment(Fragments.PossibleLossOfPrecision(found, req)));
                return types.createErrorType(found);
            }
            checkContext.report(pos, diags.fragment(Fragments.InconvertibleTypes(found, req)));
            return types.createErrorType(found);
        }
    }

    /** Check that a given type can be cast to a given target type.
     *  Return the result of the cast.
     *  @param pos        Position to be used for error reporting.
     *  @param found      The type that is being cast.
     *  @param req        The target type of the cast.
     */
    Type checkCastable(DiagnosticPosition pos, Type found, Type req) {
        return checkCastable(pos, found, req, basicHandler);
    }
    Type checkCastable(DiagnosticPosition pos, Type found, Type req, CheckContext checkContext) {
        if (types.isCastable(found, req, castWarner(pos, found, req))) {
            return req;
        } else {
            checkContext.report(pos, diags.fragment(Fragments.InconvertibleTypes(found, req)));
            return types.createErrorType(found);
        }
    }

    /** Check for redundant casts (i.e. where source type is a subtype of target type)
     * The problem should only be reported for non-292 cast
     */
    public void checkRedundantCast(Env<AttrContext> env, final JCTypeCast tree) {
        if (!tree.type.isErroneous()
                && types.isSameType(tree.expr.type, tree.clazz.type)
                && !(ignoreAnnotatedCasts && TreeInfo.containsTypeAnnotation(tree.clazz))
                && !is292targetTypeCast(tree)) {
            log.warning(tree.pos(), LintWarnings.RedundantCast(tree.clazz.type));
        }
    }
    //where
        private boolean is292targetTypeCast(JCTypeCast tree) {
            boolean is292targetTypeCast = false;
            JCExpression expr = TreeInfo.skipParens(tree.expr);
            if (expr.hasTag(APPLY)) {
                JCMethodInvocation apply = (JCMethodInvocation)expr;
                Symbol sym = TreeInfo.symbol(apply.meth);
                is292targetTypeCast = sym != null &&
                    sym.kind == MTH &&
                    (sym.flags() & HYPOTHETICAL) != 0;
            }
            return is292targetTypeCast;
        }

        private static final boolean ignoreAnnotatedCasts = true;

    /** Check that a type is within some bounds.
     *
     *  Used in TypeApply to verify that, e.g., X in {@code V<X>} is a valid
     *  type argument.
     *  @param a             The type that should be bounded by bs.
     *  @param bound         The bound.
     */
    private boolean checkExtends(Type a, Type bound) {
         if (a.isUnbound()) {
             return true;
         } else if (!a.hasTag(WILDCARD)) {
             a = types.cvarUpperBound(a);
             return types.isSubtype(a, bound);
         } else if (a.isExtendsBound()) {
             return types.isCastable(bound, types.wildUpperBound(a), types.noWarnings);
         } else if (a.isSuperBound()) {
             return !types.notSoftSubtype(types.wildLowerBound(a), bound);
         }
         return true;
     }

    /** Check that type is different from 'void'.
     *  @param pos           Position to be used for error reporting.
     *  @param t             The type to be checked.
     */
    Type checkNonVoid(DiagnosticPosition pos, Type t) {
        if (t.hasTag(VOID)) {
            log.error(pos, Errors.VoidNotAllowedHere);
            return types.createErrorType(t);
        } else {
            return t;
        }
    }

    Type checkClassOrArrayType(DiagnosticPosition pos, Type t) {
        if (!t.hasTag(CLASS) && !t.hasTag(ARRAY) && !t.hasTag(ERROR)) {
            return typeTagError(pos,
                                diags.fragment(Fragments.TypeReqClassArray),
                                asTypeParam(t));
        } else {
            return t;
        }
    }

    /** Check that type is a class or interface type.
     *  @param pos           Position to be used for error reporting.
     *  @param t             The type to be checked.
     */
    Type checkClassType(DiagnosticPosition pos, Type t) {
        if (!t.hasTag(CLASS) && !t.hasTag(ERROR)) {
            return typeTagError(pos,
                                diags.fragment(Fragments.TypeReqClass),
                                asTypeParam(t));
        } else {
            return t;
        }
    }
    //where
        private Object asTypeParam(Type t) {
            return (t.hasTag(TYPEVAR))
                                    ? diags.fragment(Fragments.TypeParameter(t))
                                    : t;
        }

    void checkConstraintsOfValueClass(JCClassDecl tree, ClassSymbol c) {
        DiagnosticPosition pos = tree.pos();
        for (Type st : types.closure(c.type)) {
            if (st == null || st.tsym == null || st.tsym.kind == ERR)
                continue;
            if  (st.tsym == syms.objectType.tsym || st.tsym == syms.recordType.tsym || st.isInterface())
                continue;
            if (!st.tsym.isAbstract()) {
                if (c != st.tsym) {
                    log.error(pos, Errors.ConcreteSupertypeForValueClass(c, st));
                }
                continue;
            }
            // dealing with an abstract value or value super class below.
            for (Symbol s : st.tsym.members().getSymbols(NON_RECURSIVE)) {
                if (s.kind == MTH) {
                    if ((s.flags() & (SYNCHRONIZED | STATIC)) == SYNCHRONIZED) {
                        log.error(pos, Errors.SuperClassMethodCannotBeSynchronized(s, c, st));
                    }
                    break;
                }
            }
        }
    }

    /** Check that type is a valid qualifier for a constructor reference expression
     */
    Type checkConstructorRefType(DiagnosticPosition pos, Type t) {
        t = checkClassOrArrayType(pos, t);
        if (t.hasTag(CLASS)) {
            if ((t.tsym.flags() & (ABSTRACT | INTERFACE)) != 0) {
                log.error(pos, Errors.AbstractCantBeInstantiated(t.tsym));
                t = types.createErrorType(t);
            } else if ((t.tsym.flags() & ENUM) != 0) {
                log.error(pos, Errors.EnumCantBeInstantiated);
                t = types.createErrorType(t);
            } else {
                t = checkClassType(pos, t, true);
            }
        } else if (t.hasTag(ARRAY)) {
            if (!types.isReifiable(((ArrayType)t).elemtype)) {
                log.error(pos, Errors.GenericArrayCreation);
                t = types.createErrorType(t);
            }
        }
        return t;
    }

    /** Check that type is a class or interface type.
     *  @param pos           Position to be used for error reporting.
     *  @param t             The type to be checked.
     *  @param noBounds    True if type bounds are illegal here.
     */
    Type checkClassType(DiagnosticPosition pos, Type t, boolean noBounds) {
        t = checkClassType(pos, t);
        if (noBounds && t.isParameterized()) {
            List<Type> args = t.getTypeArguments();
            while (args.nonEmpty()) {
                if (args.head.hasTag(WILDCARD))
                    return typeTagError(pos,
                                        diags.fragment(Fragments.TypeReqExact),
                                        args.head);
                args = args.tail;
            }
        }
        return t;
    }

    /** Check that type is a reference type, i.e. a class, interface or array type
     *  or a type variable.
     *  @param pos           Position to be used for error reporting.
     *  @param t             The type to be checked.
     */
    Type checkRefType(DiagnosticPosition pos, Type t) {
        if (t.isReference())
            return t;
        else
            return typeTagError(pos,
                                diags.fragment(Fragments.TypeReqRef),
                                t);
    }

    /** Check that type is an identity type, i.e. not a value type.
     *  When not discernible statically, give it the benefit of doubt
     *  and defer to runtime.
     *
     *  @param pos           Position to be used for error reporting.
     *  @param t             The type to be checked.
     */
    boolean checkIdentityType(DiagnosticPosition pos, Type t) {
        if (t.hasTag(TYPEVAR)) {
            t = types.skipTypeVars(t, false);
        }
        if (t.isIntersection()) {
            IntersectionClassType ict = (IntersectionClassType)t;
            boolean result = true;
            for (Type component : ict.getExplicitComponents()) {
                result &= checkIdentityType(pos, component);
            }
            return result;
        }
        if (t.isPrimitive() || (t.isValueClass() && !t.tsym.isAbstract())) {
            typeTagError(pos, diags.fragment(Fragments.TypeReqIdentity), t);
            return false;
        }
        return true;
    }

    /** Check that each type is a reference type, i.e. a class, interface or array type
     *  or a type variable.
     *  @param trees         Original trees, used for error reporting.
     *  @param types         The types to be checked.
     */
    List<Type> checkRefTypes(List<JCExpression> trees, List<Type> types) {
        List<JCExpression> tl = trees;
        for (List<Type> l = types; l.nonEmpty(); l = l.tail) {
            l.head = checkRefType(tl.head.pos(), l.head);
            tl = tl.tail;
        }
        return types;
    }

    /** Check that type is a null or reference type.
     *  @param pos           Position to be used for error reporting.
     *  @param t             The type to be checked.
     */
    Type checkNullOrRefType(DiagnosticPosition pos, Type t) {
        if (t.isReference() || t.hasTag(BOT))
            return t;
        else
            return typeTagError(pos,
                                diags.fragment(Fragments.TypeReqRef),
                                t);
    }

    /** Check that flag set does not contain elements of two conflicting sets. s
     *  Return true if it doesn't.
     *  @param pos           Position to be used for error reporting.
     *  @param flags         The set of flags to be checked.
     *  @param set1          Conflicting flags set #1.
     *  @param set2          Conflicting flags set #2.
     */
    boolean checkDisjoint(DiagnosticPosition pos, long flags, long set1, long set2) {
        if ((flags & set1) != 0 && (flags & set2) != 0) {
            log.error(pos,
                      Errors.IllegalCombinationOfModifiers(asFlagSet(TreeInfo.firstFlag(flags & set1)),
                                                           asFlagSet(TreeInfo.firstFlag(flags & set2))));
            return false;
        } else
            return true;
    }

    /** Check that usage of diamond operator is correct (i.e. diamond should not
     * be used with non-generic classes or in anonymous class creation expressions)
     */
    Type checkDiamond(JCNewClass tree, Type t) {
        if (!TreeInfo.isDiamond(tree) ||
                t.isErroneous()) {
            return checkClassType(tree.clazz.pos(), t, true);
        } else {
            if (tree.def != null && !Feature.DIAMOND_WITH_ANONYMOUS_CLASS_CREATION.allowedInSource(source)) {
                log.error(DiagnosticFlag.SOURCE_LEVEL, tree.clazz.pos(),
                        Errors.CantApplyDiamond1(t, Feature.DIAMOND_WITH_ANONYMOUS_CLASS_CREATION.fragment(source.name)));
            }
            if (t.tsym.type.getTypeArguments().isEmpty()) {
                log.error(tree.clazz.pos(),
                          Errors.CantApplyDiamond1(t,
                                                   Fragments.DiamondNonGeneric(t)));
                return types.createErrorType(t);
            } else if (tree.typeargs != null &&
                    tree.typeargs.nonEmpty()) {
                log.error(tree.clazz.pos(),
                          Errors.CantApplyDiamond1(t,
                                                   Fragments.DiamondAndExplicitParams(t)));
                return types.createErrorType(t);
            } else {
                return t;
            }
        }
    }

    /** Check that the type inferred using the diamond operator does not contain
     *  non-denotable types such as captured types or intersection types.
     *  @param t the type inferred using the diamond operator
     *  @return  the (possibly empty) list of non-denotable types.
     */
    List<Type> checkDiamondDenotable(ClassType t) {
        ListBuffer<Type> buf = new ListBuffer<>();
        for (Type arg : t.allparams()) {
            if (!checkDenotable(arg)) {
                buf.append(arg);
            }
        }
        return buf.toList();
    }

    public boolean checkDenotable(Type t) {
        return denotableChecker.visit(t, null);
    }
        // where

        /** diamondTypeChecker: A type visitor that descends down the given type looking for non-denotable
         *  types. The visit methods return false as soon as a non-denotable type is encountered and true
         *  otherwise.
         */
        private static final Types.SimpleVisitor<Boolean, Void> denotableChecker = new Types.SimpleVisitor<Boolean, Void>() {
            @Override
            public Boolean visitType(Type t, Void s) {
                return true;
            }
            @Override
            public Boolean visitClassType(ClassType t, Void s) {
                if (t.isUnion() || t.isIntersection()) {
                    return false;
                }
                for (Type targ : t.allparams()) {
                    if (!visit(targ, s)) {
                        return false;
                    }
                }
                return true;
            }

            @Override
            public Boolean visitTypeVar(TypeVar t, Void s) {
                /* Any type variable mentioned in the inferred type must have been declared as a type parameter
                  (i.e cannot have been produced by inference (18.4))
                */
                return (t.tsym.flags() & SYNTHETIC) == 0;
            }

            @Override
            public Boolean visitCapturedType(CapturedType t, Void s) {
                /* Any type variable mentioned in the inferred type must have been declared as a type parameter
                  (i.e cannot have been produced by capture conversion (5.1.10))
                */
                return false;
            }

            @Override
            public Boolean visitArrayType(ArrayType t, Void s) {
                return visit(t.elemtype, s);
            }

            @Override
            public Boolean visitWildcardType(WildcardType t, Void s) {
                return visit(t.type, s);
            }
        };

    void checkVarargsMethodDecl(Env<AttrContext> env, JCMethodDecl tree) {
        MethodSymbol m = tree.sym;
        boolean hasTrustMeAnno = m.attribute(syms.trustMeType.tsym) != null;
        Type varargElemType = null;
        if (m.isVarArgs()) {
            varargElemType = types.elemtype(tree.params.last().type);
        }
        if (hasTrustMeAnno && !isTrustMeAllowedOnMethod(m)) {
            if (varargElemType != null) {
                JCDiagnostic msg = Feature.PRIVATE_SAFE_VARARGS.allowedInSource(source) ?
                        diags.fragment(Fragments.VarargsTrustmeOnVirtualVarargs(m)) :
                        diags.fragment(Fragments.VarargsTrustmeOnVirtualVarargsFinalOnly(m));
                log.error(tree,
                          Errors.VarargsInvalidTrustmeAnno(syms.trustMeType.tsym,
                                                           msg));
            } else {
                log.error(tree,
                          Errors.VarargsInvalidTrustmeAnno(syms.trustMeType.tsym,
                                                           Fragments.VarargsTrustmeOnNonVarargsMeth(m)));
            }
        } else if (hasTrustMeAnno && varargElemType != null &&
                            types.isReifiable(varargElemType)) {
            log.warning(tree.pos(), LintWarnings.VarargsRedundantTrustmeAnno(
                                syms.trustMeType.tsym,
                                diags.fragment(Fragments.VarargsTrustmeOnReifiableVarargs(varargElemType))));
        }
        else if (!hasTrustMeAnno && varargElemType != null &&
                !types.isReifiable(varargElemType)) {
            warnUnchecked(tree.params.head.pos(), LintWarnings.UncheckedVarargsNonReifiableType(varargElemType));
        }
    }
    //where
        private boolean isTrustMeAllowedOnMethod(Symbol s) {
            return (s.flags() & VARARGS) != 0 &&
                (s.isConstructor() ||
                    (s.flags() & (STATIC | FINAL |
                                  (Feature.PRIVATE_SAFE_VARARGS.allowedInSource(source) ? PRIVATE : 0) )) != 0);
        }

    Type checkLocalVarType(DiagnosticPosition pos, Type t, Name name) {
        //check that resulting type is not the null type
        if (t.hasTag(BOT)) {
            log.error(pos, Errors.CantInferLocalVarType(name, Fragments.LocalCantInferNull));
            return types.createErrorType(t);
        } else if (t.hasTag(VOID)) {
            log.error(pos, Errors.CantInferLocalVarType(name, Fragments.LocalCantInferVoid));
            return types.createErrorType(t);
        }

        //upward project the initializer type
        return types.upward(t, types.captures(t)).baseType();
    }

    Type checkMethod(final Type mtype,
            final Symbol sym,
            final Env<AttrContext> env,
            final List<JCExpression> argtrees,
            final List<Type> argtypes,
            final boolean useVarargs,
            InferenceContext inferenceContext) {
        // System.out.println("call   : " + env.tree);
        // System.out.println("method : " + owntype);
        // System.out.println("actuals: " + argtypes);
        if (inferenceContext.free(mtype)) {
            inferenceContext.addFreeTypeListener(List.of(mtype),
                    solvedContext -> checkMethod(solvedContext.asInstType(mtype), sym, env, argtrees, argtypes, useVarargs, solvedContext));
            return mtype;
        }
        Type owntype = mtype;
        List<Type> formals = owntype.getParameterTypes();
        List<Type> nonInferred = sym.type.getParameterTypes();
        if (nonInferred.length() != formals.length()) nonInferred = formals;
        Type last = useVarargs ? formals.last() : null;
        if (sym.name == names.init && sym.owner == syms.enumSym) {
            formals = formals.tail.tail;
            nonInferred = nonInferred.tail.tail;
        }
        if ((sym.flags() & ANONCONSTR_BASED) != 0) {
            formals = formals.tail;
            nonInferred = nonInferred.tail;
        }
        List<JCExpression> args = argtrees;
        if (args != null) {
            //this is null when type-checking a method reference
            while (formals.head != last) {
                JCTree arg = args.head;
                Warner warn = convertWarner(arg.pos(), arg.type, nonInferred.head);
                assertConvertible(arg, arg.type, formals.head, warn);
                args = args.tail;
                formals = formals.tail;
                nonInferred = nonInferred.tail;
            }
            if (useVarargs) {
                Type varArg = types.elemtype(last);
                while (args.tail != null) {
                    JCTree arg = args.head;
                    Warner warn = convertWarner(arg.pos(), arg.type, varArg);
                    assertConvertible(arg, arg.type, varArg, warn);
                    args = args.tail;
                }
            } else if ((sym.flags() & (VARARGS | SIGNATURE_POLYMORPHIC)) == VARARGS) {
                // non-varargs call to varargs method
                Type varParam = owntype.getParameterTypes().last();
                Type lastArg = argtypes.last();
                if (types.isSubtypeUnchecked(lastArg, types.elemtype(varParam)) &&
                    !types.isSameType(types.erasure(varParam), types.erasure(lastArg)))
                    log.warning(argtrees.last().pos(),
                                Warnings.InexactNonVarargsCall(types.elemtype(varParam),varParam));
            }
        }
        if (useVarargs) {
            Type argtype = owntype.getParameterTypes().last();
            if (!types.isReifiable(argtype) &&
                (sym.baseSymbol().attribute(syms.trustMeType.tsym) == null ||
                 !isTrustMeAllowedOnMethod(sym))) {
                warnUnchecked(env.tree.pos(), LintWarnings.UncheckedGenericArrayCreation(argtype));
            }
            TreeInfo.setVarargsElement(env.tree, types.elemtype(argtype));
         }
         return owntype;
    }
    //where
    private void assertConvertible(JCTree tree, Type actual, Type formal, Warner warn) {
        if (types.isConvertible(actual, formal, warn))
            return;

        if (formal.isCompound()
            && types.isSubtype(actual, types.supertype(formal))
            && types.isSubtypeUnchecked(actual, types.interfaces(formal), warn))
            return;
    }

    /**
     * Check that type 't' is a valid instantiation of a generic class
     * (see JLS 4.5)
     *
     * @param t class type to be checked
     * @return true if 't' is well-formed
     */
    public boolean checkValidGenericType(Type t) {
        return firstIncompatibleTypeArg(t) == null;
    }
    //WHERE
        private Type firstIncompatibleTypeArg(Type type) {
            List<Type> formals = type.tsym.type.allparams();
            List<Type> actuals = type.allparams();
            List<Type> args = type.getTypeArguments();
            List<Type> forms = type.tsym.type.getTypeArguments();
            ListBuffer<Type> bounds_buf = new ListBuffer<>();

            // For matching pairs of actual argument types `a' and
            // formal type parameters with declared bound `b' ...
            while (args.nonEmpty() && forms.nonEmpty()) {
                // exact type arguments needs to know their
                // bounds (for upper and lower bound
                // calculations).  So we create new bounds where
                // type-parameters are replaced with actuals argument types.
                bounds_buf.append(types.subst(forms.head.getUpperBound(), formals, actuals));
                args = args.tail;
                forms = forms.tail;
            }

            args = type.getTypeArguments();
            List<Type> tvars_cap = types.substBounds(formals,
                                      formals,
                                      types.capture(type).allparams());
            while (args.nonEmpty() && tvars_cap.nonEmpty()) {
                // Let the actual arguments know their bound
                args.head.withTypeVar((TypeVar)tvars_cap.head);
                args = args.tail;
                tvars_cap = tvars_cap.tail;
            }

            args = type.getTypeArguments();
            List<Type> bounds = bounds_buf.toList();

            while (args.nonEmpty() && bounds.nonEmpty()) {
                Type actual = args.head;
                if (!isTypeArgErroneous(actual) &&
                        !bounds.head.isErroneous() &&
                        !checkExtends(actual, bounds.head)) {
                    return args.head;
                }
                args = args.tail;
                bounds = bounds.tail;
            }

            args = type.getTypeArguments();
            bounds = bounds_buf.toList();

            for (Type arg : types.capture(type).getTypeArguments()) {
                if (arg.hasTag(TYPEVAR) &&
                        arg.getUpperBound().isErroneous() &&
                        !bounds.head.isErroneous() &&
                        !isTypeArgErroneous(args.head)) {
                    return args.head;
                }
                bounds = bounds.tail;
                args = args.tail;
            }

            return null;
        }
        //where
        boolean isTypeArgErroneous(Type t) {
            return isTypeArgErroneous.visit(t);
        }

        Types.UnaryVisitor<Boolean> isTypeArgErroneous = new Types.UnaryVisitor<Boolean>() {
            public Boolean visitType(Type t, Void s) {
                return t.isErroneous();
            }
            @Override
            public Boolean visitTypeVar(TypeVar t, Void s) {
                return visit(t.getUpperBound());
            }
            @Override
            public Boolean visitCapturedType(CapturedType t, Void s) {
                return visit(t.getUpperBound()) ||
                        visit(t.getLowerBound());
            }
            @Override
            public Boolean visitWildcardType(WildcardType t, Void s) {
                return visit(t.type);
            }
        };

    /** Check that given modifiers are legal for given symbol and
     *  return modifiers together with any implicit modifiers for that symbol.
     *  Warning: we can't use flags() here since this method
     *  is called during class enter, when flags() would cause a premature
     *  completion.
     *  @param flags         The set of modifiers given in a definition.
     *  @param sym           The defined symbol.
     *  @param tree          The declaration
     */
    long checkFlags(long flags, Symbol sym, JCTree tree) {
        final DiagnosticPosition pos = tree.pos();
        long mask;
        long implicit = 0;

        switch (sym.kind) {
        case VAR:
            if (TreeInfo.isReceiverParam(tree))
                mask = ReceiverParamFlags;
            else if (sym.owner.kind != TYP)
                mask = LocalVarFlags;
            else if ((sym.owner.flags_field & INTERFACE) != 0)
                mask = implicit = InterfaceVarFlags;
            else {
                boolean isInstanceField = (flags & STATIC) == 0;
                boolean isInstanceFieldOfValueClass = isInstanceField && sym.owner.type.isValueClass();
                boolean isRecordField = isInstanceField && (sym.owner.flags_field & RECORD) != 0;
                if (allowValueClasses && (isInstanceFieldOfValueClass || isRecordField)) {
                    implicit |= FINAL | STRICT;
                    mask = ValueFieldFlags;
                } else {
                    mask = VarFlags;
                }
            }
            break;
        case MTH:
            if (sym.name == names.init) {
                if ((sym.owner.flags_field & ENUM) != 0) {
                    // enum constructors cannot be declared public or
                    // protected and must be implicitly or explicitly
                    // private
                    implicit = PRIVATE;
                    mask = PRIVATE;
                } else
                    mask = ConstructorFlags;
            }  else if ((sym.owner.flags_field & INTERFACE) != 0) {
                if ((sym.owner.flags_field & ANNOTATION) != 0) {
                    mask = AnnotationTypeElementMask;
                    implicit = PUBLIC | ABSTRACT;
                } else if ((flags & (DEFAULT | STATIC | PRIVATE)) != 0) {
                    mask = InterfaceMethodMask;
                    implicit = (flags & PRIVATE) != 0 ? 0 : PUBLIC;
                    if ((flags & DEFAULT) != 0) {
                        implicit |= ABSTRACT;
                    }
                } else {
                    mask = implicit = InterfaceMethodFlags;
                }
            } else if ((sym.owner.flags_field & RECORD) != 0) {
                mask = ((sym.owner.flags_field & VALUE_CLASS) != 0 && (flags & Flags.STATIC) == 0) ?
                        RecordMethodFlags & ~SYNCHRONIZED : RecordMethodFlags;
            } else {
                // value objects do not have an associated monitor/lock
                mask = ((sym.owner.flags_field & VALUE_CLASS) != 0 && (flags & Flags.STATIC) == 0) ?
                        MethodFlags & ~SYNCHRONIZED : MethodFlags;
            }
            if ((flags & STRICTFP) != 0) {
                log.warning(tree.pos(), LintWarnings.Strictfp);
            }
            // Imply STRICTFP if owner has STRICTFP set.
            if (((flags|implicit) & Flags.ABSTRACT) == 0 ||
                ((flags) & Flags.DEFAULT) != 0)
                implicit |= sym.owner.flags_field & STRICTFP;
            break;
        case TYP:
            if (sym.owner.kind.matches(KindSelector.VAL_MTH) ||
                    (sym.isDirectlyOrIndirectlyLocal() && (flags & ANNOTATION) != 0)) {
                boolean implicitlyStatic = !sym.isAnonymous() &&
                        ((flags & RECORD) != 0 || (flags & ENUM) != 0 || (flags & INTERFACE) != 0);
                boolean staticOrImplicitlyStatic = (flags & STATIC) != 0 || implicitlyStatic;
                // local statics are allowed only if records are allowed too
                mask = staticOrImplicitlyStatic && allowRecords && (flags & ANNOTATION) == 0 ? ExtendedStaticLocalClassFlags : ExtendedLocalClassFlags;
                implicit = implicitlyStatic ? STATIC : implicit;
            } else if (sym.owner.kind == TYP) {
                // statics in inner classes are allowed only if records are allowed too
                mask = ((flags & STATIC) != 0) && allowRecords && (flags & ANNOTATION) == 0 ? ExtendedMemberStaticClassFlags : ExtendedMemberClassFlags;
                if (sym.owner.owner.kind == PCK ||
                    (sym.owner.flags_field & STATIC) != 0) {
                    mask |= STATIC;
                } else if (!allowRecords && ((flags & ENUM) != 0 || (flags & RECORD) != 0)) {
                    log.error(pos, Errors.StaticDeclarationNotAllowedInInnerClasses);
                }
                // Nested interfaces and enums are always STATIC (Spec ???)
                if ((flags & (INTERFACE | ENUM | RECORD)) != 0 ) implicit = STATIC;
            } else {
                mask = ExtendedClassFlags;
            }
            if ((flags & (VALUE_CLASS | SEALED | ABSTRACT)) == (VALUE_CLASS | SEALED) ||
                (flags & (VALUE_CLASS | NON_SEALED | ABSTRACT)) == (VALUE_CLASS | NON_SEALED)) {
                log.error(pos, Errors.NonAbstractValueClassCantBeSealedOrNonSealed);
            }
            // Interfaces are always ABSTRACT
            if ((flags & INTERFACE) != 0) implicit |= ABSTRACT;

            if ((flags & (INTERFACE | VALUE_CLASS)) == 0) {
                implicit |= IDENTITY_TYPE;
            }

            if ((flags & ENUM) != 0) {
                // enums can't be declared abstract, final, sealed or non-sealed or value
                mask &= ~(ABSTRACT | FINAL | SEALED | NON_SEALED | VALUE_CLASS);
                implicit |= implicitEnumFinalFlag(tree);
            }
            if ((flags & RECORD) != 0) {
                // records can't be declared abstract
                mask &= ~ABSTRACT;
                implicit |= FINAL;
            }
            if ((flags & STRICTFP) != 0) {
                log.warning(tree.pos(), LintWarnings.Strictfp);
            }
            // Imply STRICTFP if owner has STRICTFP set.
            implicit |= sym.owner.flags_field & STRICTFP;

            // concrete value classes are implicitly final
            if ((flags & (ABSTRACT | INTERFACE | VALUE_CLASS)) == VALUE_CLASS) {
                implicit |= FINAL;
            }
            break;
        default:
            throw new AssertionError();
        }
        long illegal = flags & ExtendedStandardFlags & ~mask;
        if (illegal != 0) {
            if ((illegal & INTERFACE) != 0) {
                log.error(pos, ((flags & ANNOTATION) != 0) ? Errors.AnnotationDeclNotAllowedHere : Errors.IntfNotAllowedHere);
                mask |= INTERFACE;
            }
            else {
                log.error(pos,
                        Errors.ModNotAllowedHere(asFlagSet(illegal)));
            }
        } else if ((sym.kind == TYP ||
                  // ISSUE: Disallowing abstract&private is no longer appropriate
                  // in the presence of inner classes. Should it be deleted here?
                  checkDisjoint(pos, flags,
                                ABSTRACT,
                                PRIVATE | STATIC | DEFAULT))
                 &&
                 checkDisjoint(pos, flags,
                                STATIC | PRIVATE,
                                DEFAULT)
                 &&
                 checkDisjoint(pos, flags,
                               ABSTRACT | INTERFACE,
                               FINAL | NATIVE | SYNCHRONIZED)
                 &&
                 checkDisjoint(pos, flags,
                               PUBLIC,
                               PRIVATE | PROTECTED)
                 &&
                 checkDisjoint(pos, flags,
                               PRIVATE,
                               PUBLIC | PROTECTED)
                 &&
                 // we are using `implicit` here as instance fields of value classes are implicitly final
                 checkDisjoint(pos, flags | implicit,
                               FINAL,
                               VOLATILE)
                 &&
                 (sym.kind == TYP ||
                  checkDisjoint(pos, flags,
                                ABSTRACT | NATIVE,
                                STRICTFP))
                 && checkDisjoint(pos, flags,
                                FINAL,
                           SEALED | NON_SEALED)
                 && checkDisjoint(pos, flags,
                                SEALED,
                           FINAL | NON_SEALED)
                 && checkDisjoint(pos, flags,
                                SEALED,
                                ANNOTATION)
                && checkDisjoint(pos, flags,
                                VALUE_CLASS,
                                ANNOTATION)
                && checkDisjoint(pos, flags,
                                VALUE_CLASS,
                                INTERFACE) ) {
            // skip
        }
        return flags & (mask | ~ExtendedStandardFlags) | implicit;
    }

    /** Determine if this enum should be implicitly final.
     *
     *  If the enum has no specialized enum constants, it is final.
     *
     *  If the enum does have specialized enum constants, it is
     *  <i>not</i> final.
     */
    private long implicitEnumFinalFlag(JCTree tree) {
        if (!tree.hasTag(CLASSDEF)) return 0;
        class SpecialTreeVisitor extends JCTree.Visitor {
            boolean specialized;
            SpecialTreeVisitor() {
                this.specialized = false;
            }

            @Override
            public void visitTree(JCTree tree) { /* no-op */ }

            @Override
            public void visitVarDef(JCVariableDecl tree) {
                if ((tree.mods.flags & ENUM) != 0) {
                    if (tree.init instanceof JCNewClass newClass && newClass.def != null) {
                        specialized = true;
                    }
                }
            }
        }

        SpecialTreeVisitor sts = new SpecialTreeVisitor();
        JCClassDecl cdef = (JCClassDecl) tree;
        for (JCTree defs: cdef.defs) {
            defs.accept(sts);
            if (sts.specialized) return allowSealed ? SEALED : 0;
        }
        return FINAL;
    }

/* *************************************************************************
 * Type Validation
 **************************************************************************/

    /** Validate a type expression. That is,
     *  check that all type arguments of a parametric type are within
     *  their bounds. This must be done in a second phase after type attribution
     *  since a class might have a subclass as type parameter bound. E.g:
     *
     *  <pre>{@code
     *  class B<A extends C> { ... }
     *  class C extends B<C> { ... }
     *  }</pre>
     *
     *  and we can't make sure that the bound is already attributed because
     *  of possible cycles.
     *
     * Visitor method: Validate a type expression, if it is not null, catching
     *  and reporting any completion failures.
     */
    void validate(JCTree tree, Env<AttrContext> env) {
        validate(tree, env, true);
    }
    void validate(JCTree tree, Env<AttrContext> env, boolean checkRaw) {
        new Validator(env).validateTree(tree, checkRaw, true);
    }

    /** Visitor method: Validate a list of type expressions.
     */
    void validate(List<? extends JCTree> trees, Env<AttrContext> env) {
        for (List<? extends JCTree> l = trees; l.nonEmpty(); l = l.tail)
            validate(l.head, env);
    }

    /** A visitor class for type validation.
     */
    class Validator extends JCTree.Visitor {

        boolean checkRaw;
        boolean isOuter;
        Env<AttrContext> env;

        Validator(Env<AttrContext> env) {
            this.env = env;
        }

        @Override
        public void visitTypeArray(JCArrayTypeTree tree) {
            validateTree(tree.elemtype, checkRaw, isOuter);
        }

        @Override
        public void visitTypeApply(JCTypeApply tree) {
            if (tree.type.hasTag(CLASS)) {
                List<JCExpression> args = tree.arguments;
                List<Type> forms = tree.type.tsym.type.getTypeArguments();

                Type incompatibleArg = firstIncompatibleTypeArg(tree.type);
                if (incompatibleArg != null) {
                    for (JCTree arg : tree.arguments) {
                        if (arg.type == incompatibleArg) {
                            log.error(arg, Errors.NotWithinBounds(incompatibleArg, forms.head));
                        }
                        forms = forms.tail;
                     }
                 }

                forms = tree.type.tsym.type.getTypeArguments();

                boolean is_java_lang_Class = tree.type.tsym.flatName() == names.java_lang_Class;

                // For matching pairs of actual argument types `a' and
                // formal type parameters with declared bound `b' ...
                while (args.nonEmpty() && forms.nonEmpty()) {
                    validateTree(args.head,
                            !(isOuter && is_java_lang_Class),
                            false);
                    args = args.tail;
                    forms = forms.tail;
                }

                // Check that this type is either fully parameterized, or
                // not parameterized at all.
                if (tree.type.getEnclosingType().isRaw())
                    log.error(tree.pos(), Errors.ImproperlyFormedTypeInnerRawParam);
                if (tree.clazz.hasTag(SELECT))
                    visitSelectInternal((JCFieldAccess)tree.clazz);
            }
        }

        @Override
        public void visitTypeParameter(JCTypeParameter tree) {
            validateTrees(tree.bounds, true, isOuter);
            checkClassBounds(tree.pos(), tree.type);
        }

        @Override
        public void visitWildcard(JCWildcard tree) {
            if (tree.inner != null)
                validateTree(tree.inner, true, isOuter);
        }

        @Override
        public void visitSelect(JCFieldAccess tree) {
            if (tree.type.hasTag(CLASS)) {
                visitSelectInternal(tree);

                // Check that this type is either fully parameterized, or
                // not parameterized at all.
                if (tree.selected.type.isParameterized() && tree.type.tsym.type.getTypeArguments().nonEmpty())
                    log.error(tree.pos(), Errors.ImproperlyFormedTypeParamMissing);
            }
        }

        public void visitSelectInternal(JCFieldAccess tree) {
            if (tree.type.tsym.isStatic() &&
                tree.selected.type.isParameterized()) {
                // The enclosing type is not a class, so we are
                // looking at a static member type.  However, the
                // qualifying expression is parameterized.
                log.error(tree.pos(), Errors.CantSelectStaticClassFromParamType);
            } else {
                // otherwise validate the rest of the expression
                tree.selected.accept(this);
            }
        }

        @Override
        public void visitAnnotatedType(JCAnnotatedType tree) {
            tree.underlyingType.accept(this);
        }

        @Override
        public void visitTypeIdent(JCPrimitiveTypeTree that) {
            if (that.type.hasTag(TypeTag.VOID)) {
                log.error(that.pos(), Errors.VoidNotAllowedHere);
            }
            super.visitTypeIdent(that);
        }

        /** Default visitor method: do nothing.
         */
        @Override
        public void visitTree(JCTree tree) {
        }

        public void validateTree(JCTree tree, boolean checkRaw, boolean isOuter) {
            if (tree != null) {
                boolean prevCheckRaw = this.checkRaw;
                this.checkRaw = checkRaw;
                this.isOuter = isOuter;

                try {
                    tree.accept(this);
                    if (checkRaw)
                        checkRaw(tree, env);
                } catch (CompletionFailure ex) {
                    completionError(tree.pos(), ex);
                } finally {
                    this.checkRaw = prevCheckRaw;
                }
            }
        }

        public void validateTrees(List<? extends JCTree> trees, boolean checkRaw, boolean isOuter) {
            for (List<? extends JCTree> l = trees; l.nonEmpty(); l = l.tail)
                validateTree(l.head, checkRaw, isOuter);
        }
    }

    void checkRaw(JCTree tree, Env<AttrContext> env) {
        if (tree.type.hasTag(CLASS) &&
            !TreeInfo.isDiamond(tree) &&
            !withinAnonConstr(env) &&
            tree.type.isRaw()) {
            log.warning(tree.pos(), LintWarnings.RawClassUse(tree.type, tree.type.tsym.type));
        }
    }
    //where
        private boolean withinAnonConstr(Env<AttrContext> env) {
            return env.enclClass.name.isEmpty() &&
                    env.enclMethod != null && env.enclMethod.name == names.init;
        }

/* *************************************************************************
 * Exception checking
 **************************************************************************/

    /* The following methods treat classes as sets that contain
     * the class itself and all their subclasses
     */

    /** Is given type a subtype of some of the types in given list?
     */
    boolean subset(Type t, List<Type> ts) {
        for (List<Type> l = ts; l.nonEmpty(); l = l.tail)
            if (types.isSubtype(t, l.head)) return true;
        return false;
    }

    /** Is given type a subtype or supertype of
     *  some of the types in given list?
     */
    boolean intersects(Type t, List<Type> ts) {
        for (List<Type> l = ts; l.nonEmpty(); l = l.tail)
            if (types.isSubtype(t, l.head) || types.isSubtype(l.head, t)) return true;
        return false;
    }

    /** Add type set to given type list, unless it is a subclass of some class
     *  in the list.
     */
    List<Type> incl(Type t, List<Type> ts) {
        return subset(t, ts) ? ts : excl(t, ts).prepend(t);
    }

    /** Remove type set from type set list.
     */
    List<Type> excl(Type t, List<Type> ts) {
        if (ts.isEmpty()) {
            return ts;
        } else {
            List<Type> ts1 = excl(t, ts.tail);
            if (types.isSubtype(ts.head, t)) return ts1;
            else if (ts1 == ts.tail) return ts;
            else return ts1.prepend(ts.head);
        }
    }

    /** Form the union of two type set lists.
     */
    List<Type> union(List<Type> ts1, List<Type> ts2) {
        List<Type> ts = ts1;
        for (List<Type> l = ts2; l.nonEmpty(); l = l.tail)
            ts = incl(l.head, ts);
        return ts;
    }

    /** Form the difference of two type lists.
     */
    List<Type> diff(List<Type> ts1, List<Type> ts2) {
        List<Type> ts = ts1;
        for (List<Type> l = ts2; l.nonEmpty(); l = l.tail)
            ts = excl(l.head, ts);
        return ts;
    }

    /** Form the intersection of two type lists.
     */
    public List<Type> intersect(List<Type> ts1, List<Type> ts2) {
        List<Type> ts = List.nil();
        for (List<Type> l = ts1; l.nonEmpty(); l = l.tail)
            if (subset(l.head, ts2)) ts = incl(l.head, ts);
        for (List<Type> l = ts2; l.nonEmpty(); l = l.tail)
            if (subset(l.head, ts1)) ts = incl(l.head, ts);
        return ts;
    }

    /** Is exc an exception symbol that need not be declared?
     */
    boolean isUnchecked(ClassSymbol exc) {
        return
            exc.kind == ERR ||
            exc.isSubClass(syms.errorType.tsym, types) ||
            exc.isSubClass(syms.runtimeExceptionType.tsym, types);
    }

    /** Is exc an exception type that need not be declared?
     */
    boolean isUnchecked(Type exc) {
        return
            (exc.hasTag(TYPEVAR)) ? isUnchecked(types.supertype(exc)) :
            (exc.hasTag(CLASS)) ? isUnchecked((ClassSymbol)exc.tsym) :
            exc.hasTag(BOT);
    }

    boolean isChecked(Type exc) {
        return !isUnchecked(exc);
    }

    /** Same, but handling completion failures.
     */
    boolean isUnchecked(DiagnosticPosition pos, Type exc) {
        try {
            return isUnchecked(exc);
        } catch (CompletionFailure ex) {
            completionError(pos, ex);
            return true;
        }
    }

    /** Is exc handled by given exception list?
     */
    boolean isHandled(Type exc, List<Type> handled) {
        return isUnchecked(exc) || subset(exc, handled);
    }

    /** Return all exceptions in thrown list that are not in handled list.
     *  @param thrown     The list of thrown exceptions.
     *  @param handled    The list of handled exceptions.
     */
    List<Type> unhandled(List<Type> thrown, List<Type> handled) {
        List<Type> unhandled = List.nil();
        for (List<Type> l = thrown; l.nonEmpty(); l = l.tail)
            if (!isHandled(l.head, handled)) unhandled = unhandled.prepend(l.head);
        return unhandled;
    }

/* *************************************************************************
 * Overriding/Implementation checking
 **************************************************************************/

    /** The level of access protection given by a flag set,
     *  where PRIVATE is highest and PUBLIC is lowest.
     */
    static int protection(long flags) {
        switch ((short)(flags & AccessFlags)) {
        case PRIVATE: return 3;
        case PROTECTED: return 1;
        default:
        case PUBLIC: return 0;
        case 0: return 2;
        }
    }

    /** A customized "cannot override" error message.
     *  @param m      The overriding method.
     *  @param other  The overridden method.
     *  @return       An internationalized string.
     */
    Fragment cannotOverride(MethodSymbol m, MethodSymbol other) {
        Symbol mloc = m.location();
        Symbol oloc = other.location();

        if ((other.owner.flags() & INTERFACE) == 0)
            return Fragments.CantOverride(m, mloc, other, oloc);
        else if ((m.owner.flags() & INTERFACE) == 0)
            return Fragments.CantImplement(m, mloc, other, oloc);
        else
            return Fragments.ClashesWith(m, mloc, other, oloc);
    }

    /** A customized "override" warning message.
     *  @param m      The overriding method.
     *  @param other  The overridden method.
     *  @return       An internationalized string.
     */
    Fragment uncheckedOverrides(MethodSymbol m, MethodSymbol other) {
        Symbol mloc = m.location();
        Symbol oloc = other.location();

        if ((other.owner.flags() & INTERFACE) == 0)
            return Fragments.UncheckedOverride(m, mloc, other, oloc);
        else if ((m.owner.flags() & INTERFACE) == 0)
            return Fragments.UncheckedImplement(m, mloc, other, oloc);
        else
            return Fragments.UncheckedClashWith(m, mloc, other, oloc);
    }

    /** A customized "override" warning message.
     *  @param m      The overriding method.
     *  @param other  The overridden method.
     *  @return       An internationalized string.
     */
    Fragment varargsOverrides(MethodSymbol m, MethodSymbol other) {
        Symbol mloc = m.location();
        Symbol oloc = other.location();

        if ((other.owner.flags() & INTERFACE) == 0)
            return Fragments.VarargsOverride(m, mloc, other, oloc);
        else  if ((m.owner.flags() & INTERFACE) == 0)
            return Fragments.VarargsImplement(m, mloc, other, oloc);
        else
            return Fragments.VarargsClashWith(m, mloc, other, oloc);
    }

    /** Check that this method conforms with overridden method 'other'.
     *  where `origin' is the class where checking started.
     *  Complications:
     *  (1) Do not check overriding of synthetic methods
     *      (reason: they might be final).
     *      todo: check whether this is still necessary.
     *  (2) Admit the case where an interface proxy throws fewer exceptions
     *      than the method it implements. Augment the proxy methods with the
     *      undeclared exceptions in this case.
     *  (3) When generics are enabled, admit the case where an interface proxy
     *      has a result type
     *      extended by the result type of the method it implements.
     *      Change the proxies result type to the smaller type in this case.
     *
     *  @param tree         The tree from which positions
     *                      are extracted for errors.
     *  @param m            The overriding method.
     *  @param other        The overridden method.
     *  @param origin       The class of which the overriding method
     *                      is a member.
     */
    void checkOverride(JCTree tree,
                       MethodSymbol m,
                       MethodSymbol other,
                       ClassSymbol origin) {
        // Don't check overriding of synthetic methods or by bridge methods.
        if ((m.flags() & (SYNTHETIC|BRIDGE)) != 0 || (other.flags() & SYNTHETIC) != 0) {
            return;
        }

        // Error if static method overrides instance method (JLS 8.4.8.2).
        if ((m.flags() & STATIC) != 0 &&
                   (other.flags() & STATIC) == 0) {
            log.error(TreeInfo.diagnosticPositionFor(m, tree),
                      Errors.OverrideStatic(cannotOverride(m, other)));
            m.flags_field |= BAD_OVERRIDE;
            return;
        }

        // Error if instance method overrides static or final
        // method (JLS 8.4.8.1).
        if ((other.flags() & FINAL) != 0 ||
                 (m.flags() & STATIC) == 0 &&
                 (other.flags() & STATIC) != 0) {
            log.error(TreeInfo.diagnosticPositionFor(m, tree),
                      Errors.OverrideMeth(cannotOverride(m, other),
                                          asFlagSet(other.flags() & (FINAL | STATIC))));
            m.flags_field |= BAD_OVERRIDE;
            return;
        }

        if ((m.owner.flags() & ANNOTATION) != 0) {
            // handled in validateAnnotationMethod
            return;
        }

        // Error if overriding method has weaker access (JLS 8.4.8.3).
        if (protection(m.flags()) > protection(other.flags())) {
            log.error(TreeInfo.diagnosticPositionFor(m, tree),
                      (other.flags() & AccessFlags) == 0 ?
                              Errors.OverrideWeakerAccess(cannotOverride(m, other),
                                                          "package") :
                              Errors.OverrideWeakerAccess(cannotOverride(m, other),
                                                          asFlagSet(other.flags() & AccessFlags)));
            m.flags_field |= BAD_OVERRIDE;
            return;
        }

        if (shouldCheckPreview(m, other, origin)) {
            checkPreview(TreeInfo.diagnosticPositionFor(m, tree),
                         m, origin.type, other);
        }

        Type mt = types.memberType(origin.type, m);
        Type ot = types.memberType(origin.type, other);
        // Error if overriding result type is different
        // (or, in the case of generics mode, not a subtype) of
        // overridden result type. We have to rename any type parameters
        // before comparing types.
        List<Type> mtvars = mt.getTypeArguments();
        List<Type> otvars = ot.getTypeArguments();
        Type mtres = mt.getReturnType();
        Type otres = types.subst(ot.getReturnType(), otvars, mtvars);

        overrideWarner.clear();
        boolean resultTypesOK =
            types.returnTypeSubstitutable(mt, ot, otres, overrideWarner);
        if (!resultTypesOK) {
            if ((m.flags() & STATIC) != 0 && (other.flags() & STATIC) != 0) {
                log.error(TreeInfo.diagnosticPositionFor(m, tree),
                          Errors.OverrideIncompatibleRet(Fragments.CantHide(m, m.location(), other,
                                        other.location()), mtres, otres));
                m.flags_field |= BAD_OVERRIDE;
            } else {
                log.error(TreeInfo.diagnosticPositionFor(m, tree),
                          Errors.OverrideIncompatibleRet(cannotOverride(m, other), mtres, otres));
                m.flags_field |= BAD_OVERRIDE;
            }
            return;
        } else if (overrideWarner.hasNonSilentLint(LintCategory.UNCHECKED)) {
            warnUnchecked(TreeInfo.diagnosticPositionFor(m, tree),
                    LintWarnings.OverrideUncheckedRet(uncheckedOverrides(m, other), mtres, otres));
        }

        // Error if overriding method throws an exception not reported
        // by overridden method.
        List<Type> otthrown = types.subst(ot.getThrownTypes(), otvars, mtvars);
        List<Type> unhandledErased = unhandled(mt.getThrownTypes(), types.erasure(otthrown));
        List<Type> unhandledUnerased = unhandled(mt.getThrownTypes(), otthrown);
        if (unhandledErased.nonEmpty()) {
            log.error(TreeInfo.diagnosticPositionFor(m, tree),
                      Errors.OverrideMethDoesntThrow(cannotOverride(m, other), unhandledUnerased.head));
            m.flags_field |= BAD_OVERRIDE;
            return;
        }
        else if (unhandledUnerased.nonEmpty()) {
            warnUnchecked(TreeInfo.diagnosticPositionFor(m, tree),
                          LintWarnings.OverrideUncheckedThrown(cannotOverride(m, other), unhandledUnerased.head));
            return;
        }

        // Optional warning if varargs don't agree
        if ((((m.flags() ^ other.flags()) & Flags.VARARGS) != 0)) {
            log.warning(TreeInfo.diagnosticPositionFor(m, tree),
                        ((m.flags() & Flags.VARARGS) != 0)
                        ? LintWarnings.OverrideVarargsMissing(varargsOverrides(m, other))
                        : LintWarnings.OverrideVarargsExtra(varargsOverrides(m, other)));
        }

        // Warn if instance method overrides bridge method (compiler spec ??)
        if ((other.flags() & BRIDGE) != 0) {
            log.warning(TreeInfo.diagnosticPositionFor(m, tree),
                        Warnings.OverrideBridge(uncheckedOverrides(m, other)));
        }

        // Warn if a deprecated method overridden by a non-deprecated one.
        if (!isDeprecatedOverrideIgnorable(other, origin)) {
            checkDeprecated(() -> TreeInfo.diagnosticPositionFor(m, tree), m, other);
        }
    }
    // where
        private boolean shouldCheckPreview(MethodSymbol m, MethodSymbol other, ClassSymbol origin) {
            if (m.owner != origin ||
                //performance - only do the expensive checks when the overridden method is a Preview API:
                ((other.flags() & PREVIEW_API) == 0 &&
                 (other.owner.flags() & PREVIEW_API) == 0)) {
                return false;
            }

            for (Symbol s : types.membersClosure(origin.type, false).getSymbolsByName(m.name)) {
                if (m != s && m.overrides(s, origin, types, false)) {
                    //only produce preview warnings or errors if "m" immediatelly overrides "other"
                    //without intermediate overriding methods:
                    return s == other;
                }
            }

            return false;
        }
        private boolean isDeprecatedOverrideIgnorable(MethodSymbol m, ClassSymbol origin) {
            // If the method, m, is defined in an interface, then ignore the issue if the method
            // is only inherited via a supertype and also implemented in the supertype,
            // because in that case, we will rediscover the issue when examining the method
            // in the supertype.
            // If the method, m, is not defined in an interface, then the only time we need to
            // address the issue is when the method is the supertype implementation: any other
            // case, we will have dealt with when examining the supertype classes
            ClassSymbol mc = m.enclClass();
            Type st = types.supertype(origin.type);
            if (!st.hasTag(CLASS))
                return true;
            MethodSymbol stimpl = m.implementation((ClassSymbol)st.tsym, types, false);

            if (mc != null && ((mc.flags() & INTERFACE) != 0)) {
                List<Type> intfs = types.interfaces(origin.type);
                return (intfs.contains(mc.type) ? false : (stimpl != null));
            }
            else
                return (stimpl != m);
        }


    // used to check if there were any unchecked conversions
    Warner overrideWarner = new Warner();

    /** Check that a class does not inherit two concrete methods
     *  with the same signature.
     *  @param pos          Position to be used for error reporting.
     *  @param site         The class type to be checked.
     */
    public void checkCompatibleConcretes(DiagnosticPosition pos, Type site) {
        Type sup = types.supertype(site);
        if (!sup.hasTag(CLASS)) return;

        for (Type t1 = sup;
             t1.hasTag(CLASS) && t1.tsym.type.isParameterized();
             t1 = types.supertype(t1)) {
            for (Symbol s1 : t1.tsym.members().getSymbols(NON_RECURSIVE)) {
                if (s1.kind != MTH ||
                    (s1.flags() & (STATIC|SYNTHETIC|BRIDGE)) != 0 ||
                    !s1.isInheritedIn(site.tsym, types) ||
                    ((MethodSymbol)s1).implementation(site.tsym,
                                                      types,
                                                      true) != s1)
                    continue;
                Type st1 = types.memberType(t1, s1);
                int s1ArgsLength = st1.getParameterTypes().length();
                if (st1 == s1.type) continue;

                for (Type t2 = sup;
                     t2.hasTag(CLASS);
                     t2 = types.supertype(t2)) {
                    for (Symbol s2 : t2.tsym.members().getSymbolsByName(s1.name)) {
                        if (s2 == s1 ||
                            s2.kind != MTH ||
                            (s2.flags() & (STATIC|SYNTHETIC|BRIDGE)) != 0 ||
                            s2.type.getParameterTypes().length() != s1ArgsLength ||
                            !s2.isInheritedIn(site.tsym, types) ||
                            ((MethodSymbol)s2).implementation(site.tsym,
                                                              types,
                                                              true) != s2)
                            continue;
                        Type st2 = types.memberType(t2, s2);
                        if (types.overrideEquivalent(st1, st2))
                            log.error(pos,
                                      Errors.ConcreteInheritanceConflict(s1, t1, s2, t2, sup));
                    }
                }
            }
        }
    }

    /** Check that classes (or interfaces) do not each define an abstract
     *  method with same name and arguments but incompatible return types.
     *  @param pos          Position to be used for error reporting.
     *  @param t1           The first argument type.
     *  @param t2           The second argument type.
     */
    public boolean checkCompatibleAbstracts(DiagnosticPosition pos,
                                            Type t1,
                                            Type t2,
                                            Type site) {
        if ((site.tsym.flags() & COMPOUND) != 0) {
            // special case for intersections: need to eliminate wildcards in supertypes
            t1 = types.capture(t1);
            t2 = types.capture(t2);
        }
        return firstIncompatibility(pos, t1, t2, site) == null;
    }

    /** Return the first method which is defined with same args
     *  but different return types in two given interfaces, or null if none
     *  exists.
     *  @param t1     The first type.
     *  @param t2     The second type.
     *  @param site   The most derived type.
     *  @return symbol from t2 that conflicts with one in t1.
     */
    private Symbol firstIncompatibility(DiagnosticPosition pos, Type t1, Type t2, Type site) {
        Map<TypeSymbol,Type> interfaces1 = new HashMap<>();
        closure(t1, interfaces1);
        Map<TypeSymbol,Type> interfaces2;
        if (t1 == t2)
            interfaces2 = interfaces1;
        else
            closure(t2, interfaces1, interfaces2 = new HashMap<>());

        for (Type t3 : interfaces1.values()) {
            for (Type t4 : interfaces2.values()) {
                Symbol s = firstDirectIncompatibility(pos, t3, t4, site);
                if (s != null) return s;
            }
        }
        return null;
    }

    /** Compute all the supertypes of t, indexed by type symbol. */
    private void closure(Type t, Map<TypeSymbol,Type> typeMap) {
        if (!t.hasTag(CLASS)) return;
        if (typeMap.put(t.tsym, t) == null) {
            closure(types.supertype(t), typeMap);
            for (Type i : types.interfaces(t))
                closure(i, typeMap);
        }
    }

    /** Compute all the supertypes of t, indexed by type symbol (except those in typesSkip). */
    private void closure(Type t, Map<TypeSymbol,Type> typesSkip, Map<TypeSymbol,Type> typeMap) {
        if (!t.hasTag(CLASS)) return;
        if (typesSkip.get(t.tsym) != null) return;
        if (typeMap.put(t.tsym, t) == null) {
            closure(types.supertype(t), typesSkip, typeMap);
            for (Type i : types.interfaces(t))
                closure(i, typesSkip, typeMap);
        }
    }

    /** Return the first method in t2 that conflicts with a method from t1. */
    private Symbol firstDirectIncompatibility(DiagnosticPosition pos, Type t1, Type t2, Type site) {
        for (Symbol s1 : t1.tsym.members().getSymbols(NON_RECURSIVE)) {
            Type st1 = null;
            if (s1.kind != MTH || !s1.isInheritedIn(site.tsym, types) ||
                    (s1.flags() & SYNTHETIC) != 0) continue;
            Symbol impl = ((MethodSymbol)s1).implementation(site.tsym, types, false);
            if (impl != null && (impl.flags() & ABSTRACT) == 0) continue;
            for (Symbol s2 : t2.tsym.members().getSymbolsByName(s1.name)) {
                if (s1 == s2) continue;
                if (s2.kind != MTH || !s2.isInheritedIn(site.tsym, types) ||
                        (s2.flags() & SYNTHETIC) != 0) continue;
                if (st1 == null) st1 = types.memberType(t1, s1);
                Type st2 = types.memberType(t2, s2);
                if (types.overrideEquivalent(st1, st2)) {
                    List<Type> tvars1 = st1.getTypeArguments();
                    List<Type> tvars2 = st2.getTypeArguments();
                    Type rt1 = st1.getReturnType();
                    Type rt2 = types.subst(st2.getReturnType(), tvars2, tvars1);
                    boolean compat =
                        types.isSameType(rt1, rt2) ||
                        !rt1.isPrimitiveOrVoid() &&
                        !rt2.isPrimitiveOrVoid() &&
                        (types.covariantReturnType(rt1, rt2, types.noWarnings) ||
                         types.covariantReturnType(rt2, rt1, types.noWarnings)) ||
                         checkCommonOverriderIn(s1,s2,site);
                    if (!compat) {
                        if (types.isSameType(t1, t2)) {
                            log.error(pos, Errors.IncompatibleDiffRetSameType(t1,
                                    s2.name, types.memberType(t2, s2).getParameterTypes()));
                        } else {
                            log.error(pos, Errors.TypesIncompatible(t1, t2,
                                    Fragments.IncompatibleDiffRet(s2.name, types.memberType(t2, s2).getParameterTypes())));
                        }
                        return s2;
                    }
                } else if (checkNameClash((ClassSymbol)site.tsym, s1, s2) &&
                        !checkCommonOverriderIn(s1, s2, site)) {
                    log.error(pos, Errors.NameClashSameErasureNoOverride(
                            s1.name, types.memberType(site, s1).asMethodType().getParameterTypes(), s1.location(),
                            s2.name, types.memberType(site, s2).asMethodType().getParameterTypes(), s2.location()));
                    return s2;
                }
            }
        }
        return null;
    }
    //WHERE
    boolean checkCommonOverriderIn(Symbol s1, Symbol s2, Type site) {
        Map<TypeSymbol,Type> supertypes = new HashMap<>();
        Type st1 = types.memberType(site, s1);
        Type st2 = types.memberType(site, s2);
        closure(site, supertypes);
        for (Type t : supertypes.values()) {
            for (Symbol s3 : t.tsym.members().getSymbolsByName(s1.name)) {
                if (s3 == s1 || s3 == s2 || s3.kind != MTH || (s3.flags() & (BRIDGE|SYNTHETIC)) != 0) continue;
                Type st3 = types.memberType(site,s3);
                if (types.overrideEquivalent(st3, st1) &&
                        types.overrideEquivalent(st3, st2) &&
                        types.returnTypeSubstitutable(st3, st1) &&
                        types.returnTypeSubstitutable(st3, st2)) {
                    return true;
                }
            }
        }
        return false;
    }

    /** Check that a given method conforms with any method it overrides.
     *  @param tree         The tree from which positions are extracted
     *                      for errors.
     *  @param m            The overriding method.
     */
    void checkOverride(Env<AttrContext> env, JCMethodDecl tree, MethodSymbol m) {
        ClassSymbol origin = (ClassSymbol)m.owner;
        if ((origin.flags() & ENUM) != 0 && names.finalize.equals(m.name)) {
            if (m.overrides(syms.enumFinalFinalize, origin, types, false)) {
                log.error(tree.pos(), Errors.EnumNoFinalize);
                return;
            }
        }
        if (allowValueClasses && origin.isValueClass() && names.finalize.equals(m.name)) {
            if (m.overrides(syms.objectFinalize, origin, types, false)) {
                log.warning(tree.pos(), Warnings.ValueFinalize);
            }
        }
        if (allowRecords && origin.isRecord()) {
            // let's find out if this is a user defined accessor in which case the @Override annotation is acceptable
            Optional<? extends RecordComponent> recordComponent = origin.getRecordComponents().stream()
                    .filter(rc -> rc.accessor == tree.sym && (rc.accessor.flags_field & GENERATED_MEMBER) == 0).findFirst();
            if (recordComponent.isPresent()) {
                return;
            }
        }

        for (Type t = origin.type; t.hasTag(CLASS);
             t = types.supertype(t)) {
            if (t != origin.type) {
                checkOverride(tree, t, origin, m);
            }
            for (Type t2 : types.interfaces(t)) {
                checkOverride(tree, t2, origin, m);
            }
        }

        final boolean explicitOverride = m.attribute(syms.overrideType.tsym) != null;
        // Check if this method must override a super method due to being annotated with @Override
        // or by virtue of being a member of a diamond inferred anonymous class. Latter case is to
        // be treated "as if as they were annotated" with @Override.
        boolean mustOverride = explicitOverride ||
                (env.info.isAnonymousDiamond && !m.isConstructor() && !m.isPrivate());
        if (mustOverride && !isOverrider(m)) {
            DiagnosticPosition pos = tree.pos();
            for (JCAnnotation a : tree.getModifiers().annotations) {
                if (a.annotationType.type.tsym == syms.overrideType.tsym) {
                    pos = a.pos();
                    break;
                }
            }
            log.error(pos,
                      explicitOverride ? (m.isStatic() ? Errors.StaticMethodsCannotBeAnnotatedWithOverride(m, m.enclClass()) : Errors.MethodDoesNotOverrideSuperclass(m, m.enclClass())) :
                                Errors.AnonymousDiamondMethodDoesNotOverrideSuperclass(Fragments.DiamondAnonymousMethodsImplicitlyOverride));
        }
    }

    void checkOverride(JCTree tree, Type site, ClassSymbol origin, MethodSymbol m) {
        TypeSymbol c = site.tsym;
        for (Symbol sym : c.members().getSymbolsByName(m.name)) {
            if (m.overrides(sym, origin, types, false)) {
                if ((sym.flags() & ABSTRACT) == 0) {
                    checkOverride(tree, m, (MethodSymbol)sym, origin);
                }
            }
        }
    }

    private Predicate<Symbol> equalsHasCodeFilter = s -> MethodSymbol.implementation_filter.test(s) &&
            (s.flags() & BAD_OVERRIDE) == 0;

    public void checkClassOverrideEqualsAndHashIfNeeded(DiagnosticPosition pos,
            ClassSymbol someClass) {
        /* At present, annotations cannot possibly have a method that is override
         * equivalent with Object.equals(Object) but in any case the condition is
         * fine for completeness.
         */
        if (someClass == (ClassSymbol)syms.objectType.tsym ||
            someClass.isInterface() || someClass.isEnum() ||
            (someClass.flags() & ANNOTATION) != 0 ||
            (someClass.flags() & ABSTRACT) != 0) return;
        //anonymous inner classes implementing interfaces need especial treatment
        if (someClass.isAnonymous()) {
            List<Type> interfaces =  types.interfaces(someClass.type);
            if (interfaces != null && !interfaces.isEmpty() &&
                interfaces.head.tsym == syms.comparatorType.tsym) return;
        }
        checkClassOverrideEqualsAndHash(pos, someClass);
    }

    private void checkClassOverrideEqualsAndHash(DiagnosticPosition pos,
            ClassSymbol someClass) {
        if (lint.isEnabled(LintCategory.OVERRIDES)) {
            MethodSymbol equalsAtObject = (MethodSymbol)syms.objectType
                    .tsym.members().findFirst(names.equals);
            MethodSymbol hashCodeAtObject = (MethodSymbol)syms.objectType
                    .tsym.members().findFirst(names.hashCode);
            MethodSymbol equalsImpl = types.implementation(equalsAtObject,
                    someClass, false, equalsHasCodeFilter);
            boolean overridesEquals = equalsImpl != null &&
                                      equalsImpl.owner == someClass;
            boolean overridesHashCode = types.implementation(hashCodeAtObject,
                someClass, false, equalsHasCodeFilter) != hashCodeAtObject;

            if (overridesEquals && !overridesHashCode) {
                log.warning(pos,
                            LintWarnings.OverrideEqualsButNotHashcode(someClass));
            }
        }
    }

    public void checkHasMain(DiagnosticPosition pos, ClassSymbol c) {
        boolean found = false;

        for (Symbol sym : c.members().getSymbolsByName(names.main)) {
            if (sym.kind == MTH && (sym.flags() & PRIVATE) == 0) {
                MethodSymbol meth = (MethodSymbol)sym;
                if (!types.isSameType(meth.getReturnType(), syms.voidType)) {
                    continue;
                }
                if (meth.params.isEmpty()) {
                    found = true;
                    break;
                }
                if (meth.params.size() != 1) {
                    continue;
                }
                if (!types.isSameType(meth.params.head.type, types.makeArrayType(syms.stringType))) {
                    continue;
                }

                found = true;
                break;
            }
        }

        if (!found) {
            log.error(pos, Errors.ImplicitClassDoesNotHaveMainMethod);
        }
    }

    public void checkModuleName (JCModuleDecl tree) {
        Name moduleName = tree.sym.name;
        Assert.checkNonNull(moduleName);
        if (lint.isEnabled(LintCategory.MODULE)) {
            JCExpression qualId = tree.qualId;
            while (qualId != null) {
                Name componentName;
                DiagnosticPosition pos;
                switch (qualId.getTag()) {
                    case SELECT:
                        JCFieldAccess selectNode = ((JCFieldAccess) qualId);
                        componentName = selectNode.name;
                        pos = selectNode.pos();
                        qualId = selectNode.selected;
                        break;
                    case IDENT:
                        componentName = ((JCIdent) qualId).name;
                        pos = qualId.pos();
                        qualId = null;
                        break;
                    default:
                        throw new AssertionError("Unexpected qualified identifier: " + qualId.toString());
                }
                if (componentName != null) {
                    String moduleNameComponentString = componentName.toString();
                    int nameLength = moduleNameComponentString.length();
                    if (nameLength > 0 && Character.isDigit(moduleNameComponentString.charAt(nameLength - 1))) {
                        log.warning(pos, LintWarnings.PoorChoiceForModuleName(componentName));
                    }
                }
            }
        }
    }

    private boolean checkNameClash(ClassSymbol origin, Symbol s1, Symbol s2) {
        ClashFilter cf = new ClashFilter(origin.type);
        return (cf.test(s1) &&
                cf.test(s2) &&
                types.hasSameArgs(s1.erasure(types), s2.erasure(types)));
    }


    /** Check that all abstract members of given class have definitions.
     *  @param pos          Position to be used for error reporting.
     *  @param c            The class.
     */
    void checkAllDefined(DiagnosticPosition pos, ClassSymbol c) {
        MethodSymbol undef = types.firstUnimplementedAbstract(c);
        if (undef != null) {
            MethodSymbol undef1 =
                new MethodSymbol(undef.flags(), undef.name,
                                 types.memberType(c.type, undef), undef.owner);
            log.error(pos,
                      Errors.DoesNotOverrideAbstract(c, undef1, undef1.location()));
        }
    }

    void checkNonCyclicDecl(JCClassDecl tree) {
        CycleChecker cc = new CycleChecker();
        cc.scan(tree);
        if (!cc.errorFound && !cc.partialCheck) {
            tree.sym.flags_field |= ACYCLIC;
        }
    }

    class CycleChecker extends TreeScanner {

        Set<Symbol> seenClasses = new HashSet<>();
        boolean errorFound = false;
        boolean partialCheck = false;

        private void checkSymbol(DiagnosticPosition pos, Symbol sym) {
            if (sym != null && sym.kind == TYP) {
                Env<AttrContext> classEnv = enter.getEnv((TypeSymbol)sym);
                if (classEnv != null) {
                    DiagnosticSource prevSource = log.currentSource();
                    try {
                        log.useSource(classEnv.toplevel.sourcefile);
                        scan(classEnv.tree);
                    }
                    finally {
                        log.useSource(prevSource.getFile());
                    }
                } else if (sym.kind == TYP) {
                    checkClass(pos, sym, List.nil());
                }
            } else if (sym == null || sym.kind != PCK) {
                //not completed yet
                partialCheck = true;
            }
        }

        @Override
        public void visitSelect(JCFieldAccess tree) {
            super.visitSelect(tree);
            checkSymbol(tree.pos(), tree.sym);
        }

        @Override
        public void visitIdent(JCIdent tree) {
            checkSymbol(tree.pos(), tree.sym);
        }

        @Override
        public void visitTypeApply(JCTypeApply tree) {
            scan(tree.clazz);
        }

        @Override
        public void visitTypeArray(JCArrayTypeTree tree) {
            scan(tree.elemtype);
        }

        @Override
        public void visitClassDef(JCClassDecl tree) {
            List<JCTree> supertypes = List.nil();
            if (tree.getExtendsClause() != null) {
                supertypes = supertypes.prepend(tree.getExtendsClause());
            }
            if (tree.getImplementsClause() != null) {
                for (JCTree intf : tree.getImplementsClause()) {
                    supertypes = supertypes.prepend(intf);
                }
            }
            checkClass(tree.pos(), tree.sym, supertypes);
        }

        void checkClass(DiagnosticPosition pos, Symbol c, List<JCTree> supertypes) {
            if ((c.flags_field & ACYCLIC) != 0)
                return;
            if (seenClasses.contains(c)) {
                errorFound = true;
                log.error(pos, Errors.CyclicInheritance(c));
                seenClasses.stream()
                  .filter(s -> !s.type.isErroneous())
                  .filter(ClassSymbol.class::isInstance)
                  .map(ClassSymbol.class::cast)
                  .forEach(Check.this::handleCyclic);
            } else if (!c.type.isErroneous()) {
                try {
                    seenClasses.add(c);
                    if (c.type.hasTag(CLASS)) {
                        if (supertypes.nonEmpty()) {
                            scan(supertypes);
                        }
                        else {
                            ClassType ct = (ClassType)c.type;
                            if (ct.supertype_field == null ||
                                    ct.interfaces_field == null) {
                                //not completed yet
                                partialCheck = true;
                                return;
                            }
                            checkSymbol(pos, ct.supertype_field.tsym);
                            for (Type intf : ct.interfaces_field) {
                                checkSymbol(pos, intf.tsym);
                            }
                        }
                        if (c.owner.kind == TYP) {
                            checkSymbol(pos, c.owner);
                        }
                    }
                } finally {
                    seenClasses.remove(c);
                }
            }
        }
    }

    /** Check for cyclic references. Issue an error if the
     *  symbol of the type referred to has a LOCKED flag set.
     *
     *  @param pos      Position to be used for error reporting.
     *  @param t        The type referred to.
     */
    void checkNonCyclic(DiagnosticPosition pos, Type t) {
        checkNonCyclicInternal(pos, t);
    }


    void checkNonCyclic(DiagnosticPosition pos, TypeVar t) {
        checkNonCyclic1(pos, t, List.nil());
    }

    private void checkNonCyclic1(DiagnosticPosition pos, Type t, List<TypeVar> seen) {
        final TypeVar tv;
        if  (t.hasTag(TYPEVAR) && (t.tsym.flags() & UNATTRIBUTED) != 0)
            return;
        if (seen.contains(t)) {
            tv = (TypeVar)t;
            tv.setUpperBound(types.createErrorType(t));
            log.error(pos, Errors.CyclicInheritance(t));
        } else if (t.hasTag(TYPEVAR)) {
            tv = (TypeVar)t;
            seen = seen.prepend(tv);
            for (Type b : types.getBounds(tv))
                checkNonCyclic1(pos, b, seen);
        }
    }

    /** Check for cyclic references. Issue an error if the
     *  symbol of the type referred to has a LOCKED flag set.
     *
     *  @param pos      Position to be used for error reporting.
     *  @param t        The type referred to.
     *  @return        True if the check completed on all attributed classes
     */
    private boolean checkNonCyclicInternal(DiagnosticPosition pos, Type t) {
        boolean complete = true; // was the check complete?
        //- System.err.println("checkNonCyclicInternal("+t+");");//DEBUG
        Symbol c = t.tsym;
        if ((c.flags_field & ACYCLIC) != 0) return true;

        if ((c.flags_field & LOCKED) != 0) {
            log.error(pos, Errors.CyclicInheritance(c));
            handleCyclic((ClassSymbol)c);
        } else if (!c.type.isErroneous()) {
            try {
                c.flags_field |= LOCKED;
                if (c.type.hasTag(CLASS)) {
                    ClassType clazz = (ClassType)c.type;
                    if (clazz.interfaces_field != null)
                        for (List<Type> l=clazz.interfaces_field; l.nonEmpty(); l=l.tail)
                            complete &= checkNonCyclicInternal(pos, l.head);
                    if (clazz.supertype_field != null) {
                        Type st = clazz.supertype_field;
                        if (st != null && st.hasTag(CLASS))
                            complete &= checkNonCyclicInternal(pos, st);
                    }
                    if (c.owner.kind == TYP)
                        complete &= checkNonCyclicInternal(pos, c.owner.type);
                }
            } finally {
                c.flags_field &= ~LOCKED;
            }
        }
        if (complete)
            complete = ((c.flags_field & UNATTRIBUTED) == 0) && c.isCompleted();
        if (complete) c.flags_field |= ACYCLIC;
        return complete;
    }

    /** Handle finding an inheritance cycle on a class by setting
     *  the class' and its supertypes' types to the error type.
     **/
    private void handleCyclic(ClassSymbol c) {
        for (List<Type> l=types.interfaces(c.type); l.nonEmpty(); l=l.tail)
            l.head = types.createErrorType((ClassSymbol)l.head.tsym, Type.noType);
        Type st = types.supertype(c.type);
        if (st.hasTag(CLASS))
            ((ClassType)c.type).supertype_field = types.createErrorType((ClassSymbol)st.tsym, Type.noType);
        c.type = types.createErrorType(c, c.type);
        c.flags_field |= ACYCLIC;
    }

    /** Check that all methods which implement some
     *  method conform to the method they implement.
     *  @param tree         The class definition whose members are checked.
     */
    void checkImplementations(JCClassDecl tree) {
        checkImplementations(tree, tree.sym, tree.sym);
    }
    //where
        /** Check that all methods which implement some
         *  method in `ic' conform to the method they implement.
         */
        void checkImplementations(JCTree tree, ClassSymbol origin, ClassSymbol ic) {
            for (List<Type> l = types.closure(ic.type); l.nonEmpty(); l = l.tail) {
                ClassSymbol lc = (ClassSymbol)l.head.tsym;
                if ((lc.flags() & ABSTRACT) != 0) {
                    for (Symbol sym : lc.members().getSymbols(NON_RECURSIVE)) {
                        if (sym.kind == MTH &&
                            (sym.flags() & (STATIC|ABSTRACT)) == ABSTRACT) {
                            MethodSymbol absmeth = (MethodSymbol)sym;
                            MethodSymbol implmeth = absmeth.implementation(origin, types, false);
                            if (implmeth != null && implmeth != absmeth &&
                                (implmeth.owner.flags() & INTERFACE) ==
                                (origin.flags() & INTERFACE)) {
                                // don't check if implmeth is in a class, yet
                                // origin is an interface. This case arises only
                                // if implmeth is declared in Object. The reason is
                                // that interfaces really don't inherit from
                                // Object it's just that the compiler represents
                                // things that way.
                                checkOverride(tree, implmeth, absmeth, origin);
                            }
                        }
                    }
                }
            }
        }

    /** Check that all abstract methods implemented by a class are
     *  mutually compatible.
     *  @param pos          Position to be used for error reporting.
     *  @param c            The class whose interfaces are checked.
     */
    void checkCompatibleSupertypes(DiagnosticPosition pos, Type c) {
        List<Type> supertypes = types.interfaces(c);
        Type supertype = types.supertype(c);
        if (supertype.hasTag(CLASS) &&
            (supertype.tsym.flags() & ABSTRACT) != 0)
            supertypes = supertypes.prepend(supertype);
        for (List<Type> l = supertypes; l.nonEmpty(); l = l.tail) {
            if (!l.head.getTypeArguments().isEmpty() &&
                !checkCompatibleAbstracts(pos, l.head, l.head, c))
                return;
            for (List<Type> m = supertypes; m != l; m = m.tail)
                if (!checkCompatibleAbstracts(pos, l.head, m.head, c))
                    return;
        }
        checkCompatibleConcretes(pos, c);

        Type identitySuper = null;
        for (Type t : types.closure(c)) {
            if (t != c) {
                if (t.isIdentityClass() && (t.tsym.flags() & VALUE_BASED) == 0)
                    identitySuper = t;
                if (c.isValueClass() && identitySuper != null && identitySuper.tsym != syms.objectType.tsym) { // Object is special
                    log.error(pos, Errors.ValueTypeHasIdentitySuperType(c, identitySuper));
                    break;
                }
            }
        }
    }

    /** Check that all non-override equivalent methods accessible from 'site'
     *  are mutually compatible (JLS 8.4.8/9.4.1).
     *
     *  @param pos  Position to be used for error reporting.
     *  @param site The class whose methods are checked.
     *  @param sym  The method symbol to be checked.
     */
    void checkOverrideClashes(DiagnosticPosition pos, Type site, MethodSymbol sym) {
         ClashFilter cf = new ClashFilter(site);
        //for each method m1 that is overridden (directly or indirectly)
        //by method 'sym' in 'site'...

        ArrayList<Symbol> symbolsByName = new ArrayList<>();
        types.membersClosure(site, false).getSymbolsByName(sym.name, cf).forEach(symbolsByName::add);
        for (Symbol m1 : symbolsByName) {
            if (!sym.overrides(m1, site.tsym, types, false)) {
                continue;
            }

            //...check each method m2 that is a member of 'site'
            for (Symbol m2 : symbolsByName) {
                if (m2 == m1) continue;
                //if (i) the signature of 'sym' is not a subsignature of m1 (seen as
                //a member of 'site') and (ii) m1 has the same erasure as m2, issue an error
                if (!types.isSubSignature(sym.type, types.memberType(site, m2)) &&
                        types.hasSameArgs(m2.erasure(types), m1.erasure(types))) {
                    sym.flags_field |= CLASH;
                    if (m1 == sym) {
                        log.error(pos, Errors.NameClashSameErasureNoOverride(
                            m1.name, types.memberType(site, m1).asMethodType().getParameterTypes(), m1.location(),
                            m2.name, types.memberType(site, m2).asMethodType().getParameterTypes(), m2.location()));
                    } else {
                        ClassType ct = (ClassType)site;
                        String kind = ct.isInterface() ? "interface" : "class";
                        log.error(pos, Errors.NameClashSameErasureNoOverride1(
                            kind,
                            ct.tsym.name,
                            m1.name,
                            types.memberType(site, m1).asMethodType().getParameterTypes(),
                            m1.location(),
                            m2.name,
                            types.memberType(site, m2).asMethodType().getParameterTypes(),
                            m2.location()));
                    }
                    return;
                }
            }
        }
    }

    /** Check that all static methods accessible from 'site' are
     *  mutually compatible (JLS 8.4.8).
     *
     *  @param pos  Position to be used for error reporting.
     *  @param site The class whose methods are checked.
     *  @param sym  The method symbol to be checked.
     */
    void checkHideClashes(DiagnosticPosition pos, Type site, MethodSymbol sym) {
        ClashFilter cf = new ClashFilter(site);
        //for each method m1 that is a member of 'site'...
        for (Symbol s : types.membersClosure(site, true).getSymbolsByName(sym.name, cf)) {
            //if (i) the signature of 'sym' is not a subsignature of m1 (seen as
            //a member of 'site') and (ii) 'sym' has the same erasure as m1, issue an error
            if (!types.isSubSignature(sym.type, types.memberType(site, s))) {
                if (types.hasSameArgs(s.erasure(types), sym.erasure(types))) {
                    log.error(pos,
                              Errors.NameClashSameErasureNoHide(sym, sym.location(), s, s.location()));
                    return;
                }
            }
         }
     }

     //where
     private class ClashFilter implements Predicate<Symbol> {

         Type site;

         ClashFilter(Type site) {
             this.site = site;
         }

         boolean shouldSkip(Symbol s) {
             return (s.flags() & CLASH) != 0 &&
                s.owner == site.tsym;
         }

         @Override
         public boolean test(Symbol s) {
             return s.kind == MTH &&
                     (s.flags() & SYNTHETIC) == 0 &&
                     !shouldSkip(s) &&
                     s.isInheritedIn(site.tsym, types) &&
                     !s.isConstructor();
         }
     }

    void checkDefaultMethodClashes(DiagnosticPosition pos, Type site) {
        DefaultMethodClashFilter dcf = new DefaultMethodClashFilter(site);
        for (Symbol m : types.membersClosure(site, false).getSymbols(dcf)) {
            Assert.check(m.kind == MTH);
            List<MethodSymbol> prov = types.interfaceCandidates(site, (MethodSymbol)m);
            if (prov.size() > 1) {
                ListBuffer<Symbol> abstracts = new ListBuffer<>();
                ListBuffer<Symbol> defaults = new ListBuffer<>();
                for (MethodSymbol provSym : prov) {
                    if ((provSym.flags() & DEFAULT) != 0) {
                        defaults = defaults.append(provSym);
                    } else if ((provSym.flags() & ABSTRACT) != 0) {
                        abstracts = abstracts.append(provSym);
                    }
                    if (defaults.nonEmpty() && defaults.size() + abstracts.size() >= 2) {
                        //strong semantics - issue an error if two sibling interfaces
                        //have two override-equivalent defaults - or if one is abstract
                        //and the other is default
                        Fragment diagKey;
                        Symbol s1 = defaults.first();
                        Symbol s2;
                        if (defaults.size() > 1) {
                            s2 = defaults.toList().tail.head;
                            diagKey = Fragments.IncompatibleUnrelatedDefaults(Kinds.kindName(site.tsym), site,
                                    m.name, types.memberType(site, m).getParameterTypes(),
                                    s1.location(), s2.location());

                        } else {
                            s2 = abstracts.first();
                            diagKey = Fragments.IncompatibleAbstractDefault(Kinds.kindName(site.tsym), site,
                                    m.name, types.memberType(site, m).getParameterTypes(),
                                    s1.location(), s2.location());
                        }
                        log.error(pos, Errors.TypesIncompatible(s1.location().type, s2.location().type, diagKey));
                        break;
                    }
                }
            }
        }
    }

    //where
     private class DefaultMethodClashFilter implements Predicate<Symbol> {

         Type site;

         DefaultMethodClashFilter(Type site) {
             this.site = site;
         }

         @Override
         public boolean test(Symbol s) {
             return s.kind == MTH &&
                     (s.flags() & DEFAULT) != 0 &&
                     s.isInheritedIn(site.tsym, types) &&
                     !s.isConstructor();
         }
     }

    /** Report warnings for potentially ambiguous method declarations in the given site. */
    void checkPotentiallyAmbiguousOverloads(JCClassDecl tree, Type site) {

        // Skip if warning not enabled
        if (!lint.isEnabled(LintCategory.OVERLOADS))
            return;

        // Gather all of site's methods, including overridden methods, grouped by name (except Object methods)
        List<java.util.List<MethodSymbol>> methodGroups = methodsGroupedByName(site,
            new PotentiallyAmbiguousFilter(site), ArrayList::new);

        // Build the predicate that determines if site is responsible for an ambiguity
        BiPredicate<MethodSymbol, MethodSymbol> responsible = buildResponsiblePredicate(site, methodGroups);

        // Now remove overridden methods from each group, leaving only site's actual members
        methodGroups.forEach(list -> removePreempted(list, (m1, m2) -> m1.overrides(m2, site.tsym, types, false)));

        // Allow site's own declared methods (only) to apply @SuppressWarnings("overloads")
        methodGroups.forEach(list -> list.removeIf(
            m -> m.owner == site.tsym && !lint.augment(m).isEnabled(LintCategory.OVERLOADS)));

        // Warn about ambiguous overload method pairs for which site is responsible
        methodGroups.forEach(list -> compareAndRemove(list, (m1, m2) -> {

            // See if this is an ambiguous overload for which "site" is responsible
            if (!potentiallyAmbiguousOverload(site, m1, m2) || !responsible.test(m1, m2))
                return 0;

            // Locate the warning at one of the methods, if possible
            DiagnosticPosition pos =
                m1.owner == site.tsym ? TreeInfo.diagnosticPositionFor(m1, tree) :
                m2.owner == site.tsym ? TreeInfo.diagnosticPositionFor(m2, tree) :
                tree.pos();

            // Log the warning
            log.warning(pos,
                LintWarnings.PotentiallyAmbiguousOverload(
                    m1.asMemberOf(site, types), m1.location(),
                    m2.asMemberOf(site, types), m2.location()));

            // Don't warn again for either of these two methods
            return FIRST | SECOND;
        }));
    }

    /** Build a predicate that determines, given two methods that are members of the given class,
     *  whether the class should be held "responsible" if the methods are potentially ambiguous.
     *
     *  Sometimes ambiguous methods are unavoidable because they're inherited from a supertype.
     *  For example, any subtype of Spliterator.OfInt will have ambiguities for both
     *  forEachRemaining() and tryAdvance() (in both cases the overloads are IntConsumer and
     *  Consumer&lt;? super Integer&gt;). So we only want to "blame" a class when that class is
     *  itself responsible for creating the ambiguity. We declare that a class C is "responsible"
     *  for the ambiguity between two methods m1 and m2 if there is no direct supertype T of C
     *  such that m1 and m2, or some overrides thereof, both exist in T and are ambiguous in T.
     *  As an optimization, we first check if either method is declared in C and does not override
     *  any other methods; in this case the class is definitely responsible.
     */
    BiPredicate<MethodSymbol, MethodSymbol> buildResponsiblePredicate(Type site,
        List<? extends Collection<MethodSymbol>> methodGroups) {

        // Define the "overrides" predicate
        BiPredicate<MethodSymbol, MethodSymbol> overrides = (m1, m2) -> m1.overrides(m2, site.tsym, types, false);

        // Map each method declared in site to a list of the supertype method(s) it directly overrides
        HashMap<MethodSymbol, ArrayList<MethodSymbol>> overriddenMethodsMap = new HashMap<>();
        methodGroups.forEach(list -> {
            for (MethodSymbol m : list) {

                // Skip methods not declared in site
                if (m.owner != site.tsym)
                    continue;

                // Gather all supertype methods overridden by m, directly or indirectly
                ArrayList<MethodSymbol> overriddenMethods = list.stream()
                  .filter(m2 -> m2 != m && overrides.test(m, m2))
                  .collect(Collectors.toCollection(ArrayList::new));

                // Eliminate non-direct overrides
                removePreempted(overriddenMethods, overrides);

                // Add to map
                overriddenMethodsMap.put(m, overriddenMethods);
            }
        });

        // Build the predicate
        return (m1, m2) -> {

            // Get corresponding supertype methods (if declared in site)
            java.util.List<MethodSymbol> overriddenMethods1 = overriddenMethodsMap.get(m1);
            java.util.List<MethodSymbol> overriddenMethods2 = overriddenMethodsMap.get(m2);

            // Quick check for the case where a method was added by site itself
            if (overriddenMethods1 != null && overriddenMethods1.isEmpty())
                return true;
            if (overriddenMethods2 != null && overriddenMethods2.isEmpty())
                return true;

            // Get each method's corresponding method(s) from supertypes of site
            java.util.List<MethodSymbol> supertypeMethods1 = overriddenMethods1 != null ?
              overriddenMethods1 : Collections.singletonList(m1);
            java.util.List<MethodSymbol> supertypeMethods2 = overriddenMethods2 != null ?
              overriddenMethods2 : Collections.singletonList(m2);

            // See if we can blame some direct supertype instead
            return types.directSupertypes(site).stream()
              .filter(stype -> stype != syms.objectType)
              .map(stype -> stype.tsym.type)                // view supertype in its original form
              .noneMatch(stype -> {
                for (MethodSymbol sm1 : supertypeMethods1) {
                    if (!types.isSubtype(types.erasure(stype), types.erasure(sm1.owner.type)))
                        continue;
                    for (MethodSymbol sm2 : supertypeMethods2) {
                        if (!types.isSubtype(types.erasure(stype), types.erasure(sm2.owner.type)))
                            continue;
                        if (potentiallyAmbiguousOverload(stype, sm1, sm2))
                            return true;
                    }
                }
                return false;
            });
        };
    }

    /** Gather all of site's methods, including overridden methods, grouped and sorted by name,
     *  after applying the given filter.
     */
    <C extends Collection<MethodSymbol>> List<C> methodsGroupedByName(Type site,
            Predicate<Symbol> filter, Supplier<? extends C> groupMaker) {
        Iterable<Symbol> symbols = types.membersClosure(site, false).getSymbols(filter, RECURSIVE);
        return StreamSupport.stream(symbols.spliterator(), false)
          .map(MethodSymbol.class::cast)
          .collect(Collectors.groupingBy(m -> m.name, Collectors.toCollection(groupMaker)))
          .entrySet()
          .stream()
          .sorted(Comparator.comparing(e -> e.getKey().toString()))
          .map(Map.Entry::getValue)
          .collect(List.collector());
    }

    /** Compare elements in a list pair-wise in order to remove some of them.
     *  @param list mutable list of items
     *  @param comparer returns flag bit(s) to remove FIRST and/or SECOND
     */
    <T> void compareAndRemove(java.util.List<T> list, ToIntBiFunction<? super T, ? super T> comparer) {
        for (int index1 = 0; index1 < list.size() - 1; index1++) {
            T item1 = list.get(index1);
            for (int index2 = index1 + 1; index2 < list.size(); index2++) {
                T item2 = list.get(index2);
                int flags = comparer.applyAsInt(item1, item2);
                if ((flags & SECOND) != 0)
                    list.remove(index2--);          // remove item2
                if ((flags & FIRST) != 0) {
                    list.remove(index1--);          // remove item1
                    break;
                }
            }
        }
    }

    /** Remove elements in a list that are preempted by some other element in the list.
     *  @param list mutable list of items
     *  @param preempts decides if one item preempts another, causing the second one to be removed
     */
    <T> void removePreempted(java.util.List<T> list, BiPredicate<? super T, ? super T> preempts) {
        compareAndRemove(list, (item1, item2) -> {
            int flags = 0;
            if (preempts.test(item1, item2))
                flags |= SECOND;
            if (preempts.test(item2, item1))
                flags |= FIRST;
            return flags;
        });
    }

    /** Filters method candidates for the "potentially ambiguous method" check */
    class PotentiallyAmbiguousFilter extends ClashFilter {

        PotentiallyAmbiguousFilter(Type site) {
            super(site);
        }

        @Override
        boolean shouldSkip(Symbol s) {
            return s.owner.type.tsym == syms.objectType.tsym || super.shouldSkip(s);
        }
    }

    /**
      * Report warnings for potentially ambiguous method declarations. Two declarations
      * are potentially ambiguous if they feature two unrelated functional interface
      * in same argument position (in which case, a call site passing an implicit
      * lambda would be ambiguous). This assumes they already have the same name.
      */
    boolean potentiallyAmbiguousOverload(Type site, MethodSymbol msym1, MethodSymbol msym2) {
        Assert.check(msym1.name == msym2.name);
        if (msym1 == msym2)
            return false;
        Type mt1 = types.memberType(site, msym1);
        Type mt2 = types.memberType(site, msym2);
        //if both generic methods, adjust type variables
        if (mt1.hasTag(FORALL) && mt2.hasTag(FORALL) &&
                types.hasSameBounds((ForAll)mt1, (ForAll)mt2)) {
            mt2 = types.subst(mt2, ((ForAll)mt2).tvars, ((ForAll)mt1).tvars);
        }
        //expand varargs methods if needed
        int maxLength = Math.max(mt1.getParameterTypes().length(), mt2.getParameterTypes().length());
        List<Type> args1 = rs.adjustArgs(mt1.getParameterTypes(), msym1, maxLength, true);
        List<Type> args2 = rs.adjustArgs(mt2.getParameterTypes(), msym2, maxLength, true);
        //if arities don't match, exit
        if (args1.length() != args2.length())
            return false;
        boolean potentiallyAmbiguous = false;
        while (args1.nonEmpty() && args2.nonEmpty()) {
            Type s = args1.head;
            Type t = args2.head;
            if (!types.isSubtype(t, s) && !types.isSubtype(s, t)) {
                if (types.isFunctionalInterface(s) && types.isFunctionalInterface(t) &&
                        types.findDescriptorType(s).getParameterTypes().length() > 0 &&
                        types.findDescriptorType(s).getParameterTypes().length() ==
                        types.findDescriptorType(t).getParameterTypes().length()) {
                    potentiallyAmbiguous = true;
                } else {
                    return false;
                }
            }
            args1 = args1.tail;
            args2 = args2.tail;
        }
        return potentiallyAmbiguous;
    }

    // Apply special flag "-XDwarnOnAccessToMembers" which turns on just this particular warning for all types of access
    void checkAccessFromSerializableElement(final JCTree tree, boolean isLambda) {
        if (warnOnAnyAccessToMembers || isLambda)
            checkAccessFromSerializableElementInner(tree, isLambda);
    }

    private void checkAccessFromSerializableElementInner(final JCTree tree, boolean isLambda) {
        Symbol sym = TreeInfo.symbol(tree);
        if (!sym.kind.matches(KindSelector.VAL_MTH)) {
            return;
        }

        if (sym.kind == VAR) {
            if ((sym.flags() & PARAMETER) != 0 ||
                sym.isDirectlyOrIndirectlyLocal() ||
                sym.name == names._this ||
                sym.name == names._super) {
                return;
            }
        }

        if (!types.isSubtype(sym.owner.type, syms.serializableType) && isEffectivelyNonPublic(sym)) {
            DiagnosticFlag flag = warnOnAnyAccessToMembers ? DiagnosticFlag.DEFAULT_ENABLED : null;
            if (isLambda) {
                if (belongsToRestrictedPackage(sym)) {
                    log.warning(flag, tree.pos(), LintWarnings.AccessToMemberFromSerializableLambda(sym));
                }
            } else {
                log.warning(flag, tree.pos(), LintWarnings.AccessToMemberFromSerializableElement(sym));
            }
        }
    }

    private boolean isEffectivelyNonPublic(Symbol sym) {
        if (sym.packge() == syms.rootPackage) {
            return false;
        }

        while (sym.kind != PCK) {
            if ((sym.flags() & PUBLIC) == 0) {
                return true;
            }
            sym = sym.owner;
        }
        return false;
    }

    private boolean belongsToRestrictedPackage(Symbol sym) {
        String fullName = sym.packge().fullname.toString();
        return fullName.startsWith("java.") ||
                fullName.startsWith("javax.") ||
                fullName.startsWith("sun.") ||
                fullName.contains(".internal.");
    }

    /** Check that class c does not implement directly or indirectly
     *  the same parameterized interface with two different argument lists.
     *  @param pos          Position to be used for error reporting.
     *  @param type         The type whose interfaces are checked.
     */
    void checkClassBounds(DiagnosticPosition pos, Type type) {
        checkClassBounds(pos, new HashMap<TypeSymbol,Type>(), type);
    }
//where
        /** Enter all interfaces of type `type' into the hash table `seensofar'
         *  with their class symbol as key and their type as value. Make
         *  sure no class is entered with two different types.
         */
        void checkClassBounds(DiagnosticPosition pos,
                              Map<TypeSymbol,Type> seensofar,
                              Type type) {
            if (type.isErroneous()) return;
            for (List<Type> l = types.interfaces(type); l.nonEmpty(); l = l.tail) {
                Type it = l.head;
                if (type.hasTag(CLASS) && !it.hasTag(CLASS)) continue; // JLS 8.1.5

                Type oldit = seensofar.put(it.tsym, it);
                if (oldit != null) {
                    List<Type> oldparams = oldit.allparams();
                    List<Type> newparams = it.allparams();
                    if (!types.containsTypeEquivalent(oldparams, newparams))
                        log.error(pos,
                                  Errors.CantInheritDiffArg(it.tsym,
                                                            Type.toString(oldparams),
                                                            Type.toString(newparams)));
                }
                checkClassBounds(pos, seensofar, it);
            }
            Type st = types.supertype(type);
            if (type.hasTag(CLASS) && !st.hasTag(CLASS)) return; // JLS 8.1.4
            if (st != Type.noType) checkClassBounds(pos, seensofar, st);
        }

    /** Enter interface into into set.
     *  If it existed already, issue a "repeated interface" error.
     */
    void checkNotRepeated(DiagnosticPosition pos, Type it, Set<Symbol> its) {
        if (its.contains(it.tsym))
            log.error(pos, Errors.RepeatedInterface);
        else {
            its.add(it.tsym);
        }
    }

/* *************************************************************************
 * Check annotations
 **************************************************************************/

    /**
     * Recursively validate annotations values
     */
    void validateAnnotationTree(JCTree tree) {
        class AnnotationValidator extends TreeScanner {
            @Override
            public void visitAnnotation(JCAnnotation tree) {
                if (!tree.type.isErroneous() && tree.type.tsym.isAnnotationType()) {
                    super.visitAnnotation(tree);
                    validateAnnotation(tree);
                }
            }
        }
        tree.accept(new AnnotationValidator());
    }

    /**
     *  {@literal
     *  Annotation types are restricted to primitives, String, an
     *  enum, an annotation, Class, Class<?>, Class<? extends
     *  Anything>, arrays of the preceding.
     *  }
     */
    void validateAnnotationType(JCTree restype) {
        // restype may be null if an error occurred, so don't bother validating it
        if (restype != null) {
            validateAnnotationType(restype.pos(), restype.type);
        }
    }

    void validateAnnotationType(DiagnosticPosition pos, Type type) {
        if (type.isPrimitive()) return;
        if (types.isSameType(type, syms.stringType)) return;
        if ((type.tsym.flags() & Flags.ENUM) != 0) return;
        if ((type.tsym.flags() & Flags.ANNOTATION) != 0) return;
        if (types.cvarLowerBound(type).tsym == syms.classType.tsym) return;
        if (types.isArray(type) && !types.isArray(types.elemtype(type))) {
            validateAnnotationType(pos, types.elemtype(type));
            return;
        }
        log.error(pos, Errors.InvalidAnnotationMemberType);
    }

    /**
     * "It is also a compile-time error if any method declared in an
     * annotation type has a signature that is override-equivalent to
     * that of any public or protected method declared in class Object
     * or in the interface annotation.Annotation."
     *
     * @jls 9.6 Annotation Types
     */
    void validateAnnotationMethod(DiagnosticPosition pos, MethodSymbol m) {
        for (Type sup = syms.annotationType; sup.hasTag(CLASS); sup = types.supertype(sup)) {
            Scope s = sup.tsym.members();
            for (Symbol sym : s.getSymbolsByName(m.name)) {
                if (sym.kind == MTH &&
                    (sym.flags() & (PUBLIC | PROTECTED)) != 0 &&
                    types.overrideEquivalent(m.type, sym.type))
                    log.error(pos, Errors.IntfAnnotationMemberClash(sym, sup));
            }
        }
    }

    /** Check the annotations of a symbol.
     */
    public void validateAnnotations(List<JCAnnotation> annotations, JCTree declarationTree, Symbol s) {
        for (JCAnnotation a : annotations)
            validateAnnotation(a, declarationTree, s);
    }

    /** Check the type annotations.
     */
    public void validateTypeAnnotations(List<JCAnnotation> annotations, Symbol s, boolean isTypeParameter) {
        for (JCAnnotation a : annotations)
            validateTypeAnnotation(a, s, isTypeParameter);
    }

    /** Check an annotation of a symbol.
     */
    private void validateAnnotation(JCAnnotation a, JCTree declarationTree, Symbol s) {
        /** NOTE: if annotation processors are present, annotation processing rounds can happen after this method,
         *  this can impact in particular records for which annotations are forcibly propagated.
         */
        validateAnnotationTree(a);
        boolean isRecordMember = ((s.flags_field & RECORD) != 0 || s.enclClass() != null && s.enclClass().isRecord());

        boolean isRecordField = (s.flags_field & RECORD) != 0 &&
                declarationTree.hasTag(VARDEF) &&
                s.owner.kind == TYP;

        if (isRecordField) {
            // first we need to check if the annotation is applicable to records
            Name[] targets = getTargetNames(a);
            boolean appliesToRecords = false;
            for (Name target : targets) {
                appliesToRecords =
                                target == names.FIELD ||
                                target == names.PARAMETER ||
                                target == names.METHOD ||
                                target == names.TYPE_USE ||
                                target == names.RECORD_COMPONENT;
                if (appliesToRecords) {
                    break;
                }
            }
            if (!appliesToRecords) {
                log.error(a.pos(), Errors.AnnotationTypeNotApplicable);
            } else {
                /* lets now find the annotations in the field that are targeted to record components and append them to
                 * the corresponding record component
                 */
                ClassSymbol recordClass = (ClassSymbol) s.owner;
                RecordComponent rc = recordClass.getRecordComponent((VarSymbol)s);
                SymbolMetadata metadata = rc.getMetadata();
                if (metadata == null || metadata.isEmpty()) {
                    /* if not is empty then we have already been here, which is the case if multiple annotations are applied
                     * to the record component declaration
                     */
                    rc.appendAttributes(s.getRawAttributes().stream().filter(anno ->
                            Arrays.stream(getTargetNames(anno.type.tsym)).anyMatch(name -> name == names.RECORD_COMPONENT)
                    ).collect(List.collector()));

                    JCVariableDecl fieldAST = (JCVariableDecl) declarationTree;
                    for (JCAnnotation fieldAnnot : fieldAST.mods.annotations) {
                        for (JCAnnotation rcAnnot : rc.declarationFor().mods.annotations) {
                            if (rcAnnot.pos == fieldAnnot.pos) {
                                rcAnnot.setType(fieldAnnot.type);
                                break;
                            }
                        }
                    }

                    /* At this point, we used to carry over any type annotations from the VARDEF to the record component, but
                     * that is problematic, since we get here only when *some* annotation is applied to the SE5 (declaration)
                     * annotation location, inadvertently failing to carry over the type annotations when the VarDef has no
                     * annotations in the SE5 annotation location.
                     *
                     * Now type annotations are assigned to record components in a method that would execute irrespective of
                     * whether there are SE5 annotations on a VarDef viz com.sun.tools.javac.code.TypeAnnotations.TypeAnnotationPositions.visitVarDef
                     */
                }
            }
        }

        /* the section below is tricky. Annotations applied to record components are propagated to the corresponding
         * record member so if an annotation has target: FIELD, it is propagated to the corresponding FIELD, if it has
         * target METHOD, it is propagated to the accessor and so on. But at the moment when method members are generated
         * there is no enough information to propagate only the right annotations. So all the annotations are propagated
         * to all the possible locations.
         *
         * At this point we need to remove all the annotations that are not in place before going on with the annotation
         * party. On top of the above there is the issue that there is no AST representing record components, just symbols
         * so the corresponding field has been holding all the annotations and it's metadata has been modified as if it
         * was both a field and a record component.
         *
         * So there are two places where we need to trim annotations from: the metadata of the symbol and / or the modifiers
         * in the AST. Whatever is in the metadata will be written to the class file, whatever is in the modifiers could
         * be see by annotation processors.
         *
         * The metadata contains both type annotations and declaration annotations. At this point of the game we don't
         * need to care about type annotations, they are all in the right place. But we could need to remove declaration
         * annotations. So for declaration annotations if they are not applicable to the record member, excluding type
         * annotations which are already correct, then we will remove it. For the AST modifiers if the annotation is not
         * applicable either as type annotation and or declaration annotation, only in that case it will be removed.
         *
         * So it could be that annotation is removed as a declaration annotation but it is kept in the AST modifier for
         * further inspection by annotation processors.
         *
         * For example:
         *
         *     import java.lang.annotation.*;
         *
         *     @Target({ElementType.TYPE_USE, ElementType.RECORD_COMPONENT})
         *     @Retention(RetentionPolicy.RUNTIME)
         *     @interface Anno { }
         *
         *     record R(@Anno String s) {}
         *
         * at this point we will have for the case of the generated field:
         *   - @Anno in the modifier
         *   - @Anno as a type annotation
         *   - @Anno as a declaration annotation
         *
         * the last one should be removed because the annotation has not FIELD as target but it was applied as a
         * declaration annotation because the field was being treated both as a field and as a record component
         * as we have already copied the annotations to the record component, now the field doesn't need to hold
         * annotations that are not intended for it anymore. Still @Anno has to be kept in the AST's modifiers as it
         * is applicable as a type annotation to the type of the field.
         */

        if (a.type.tsym.isAnnotationType()) {
            Optional<Set<Name>> applicableTargetsOp = getApplicableTargets(a, s);
            if (!applicableTargetsOp.isEmpty()) {
                Set<Name> applicableTargets = applicableTargetsOp.get();
                boolean notApplicableOrIsTypeUseOnly = applicableTargets.isEmpty() ||
                        applicableTargets.size() == 1 && applicableTargets.contains(names.TYPE_USE);
                boolean isCompGeneratedRecordElement = isRecordMember && (s.flags_field & Flags.GENERATED_MEMBER) != 0;
                boolean isCompRecordElementWithNonApplicableDeclAnno = isCompGeneratedRecordElement && notApplicableOrIsTypeUseOnly;

                if (applicableTargets.isEmpty() || isCompRecordElementWithNonApplicableDeclAnno) {
                    if (isCompRecordElementWithNonApplicableDeclAnno) {
                            /* so we have found an annotation that is not applicable to a record member that was generated by the
                             * compiler. This was intentionally done at TypeEnter, now is the moment strip away the annotations
                             * that are not applicable to the given record member
                             */
                        JCModifiers modifiers = TreeInfo.getModifiers(declarationTree);
                            /* lets first remove the annotation from the modifier if it is not applicable, we have to check again as
                             * it could be a type annotation
                             */
                        if (modifiers != null && applicableTargets.isEmpty()) {
                            ListBuffer<JCAnnotation> newAnnotations = new ListBuffer<>();
                            for (JCAnnotation anno : modifiers.annotations) {
                                if (anno != a) {
                                    newAnnotations.add(anno);
                                }
                            }
                            modifiers.annotations = newAnnotations.toList();
                        }
                        // now lets remove it from the symbol
                        s.getMetadata().removeDeclarationMetadata(a.attribute);
                    } else {
                        log.error(a.pos(), Errors.AnnotationTypeNotApplicable);
                    }
                }
                /* if we are seeing the @SafeVarargs annotation applied to a compiler generated accessor,
                 * then this is an error as we know that no compiler generated accessor will be a varargs
                 * method, better to fail asap
                 */
                if (isCompGeneratedRecordElement && !isRecordField && a.type.tsym == syms.trustMeType.tsym && declarationTree.hasTag(METHODDEF)) {
                    log.error(a.pos(), Errors.VarargsInvalidTrustmeAnno(syms.trustMeType.tsym, Fragments.VarargsTrustmeOnNonVarargsAccessor(s)));
                }
            }
        }

        if (a.annotationType.type.tsym == syms.functionalInterfaceType.tsym) {
            if (s.kind != TYP) {
                log.error(a.pos(), Errors.BadFunctionalIntfAnno);
            } else if (!s.isInterface() || (s.flags() & ANNOTATION) != 0) {
                log.error(a.pos(), Errors.BadFunctionalIntfAnno1(Fragments.NotAFunctionalIntf(s)));
            }
        }
    }

    public void validateTypeAnnotation(JCAnnotation a, Symbol s, boolean isTypeParameter) {
        Assert.checkNonNull(a.type);
        // we just want to validate that the anotation doesn't have any wrong target
        if (s != null) getApplicableTargets(a, s);
        validateAnnotationTree(a);

        if (a.hasTag(TYPE_ANNOTATION) &&
                !a.annotationType.type.isErroneous() &&
                !isTypeAnnotation(a, isTypeParameter)) {
            log.error(a.pos(), Errors.AnnotationTypeNotApplicableToType(a.type));
        }
    }

    /**
     * Validate the proposed container 'repeatable' on the
     * annotation type symbol 's'. Report errors at position
     * 'pos'.
     *
     * @param s The (annotation)type declaration annotated with a @Repeatable
     * @param repeatable the @Repeatable on 's'
     * @param pos where to report errors
     */
    public void validateRepeatable(TypeSymbol s, Attribute.Compound repeatable, DiagnosticPosition pos) {
        Assert.check(types.isSameType(repeatable.type, syms.repeatableType));

        Type t = null;
        List<Pair<MethodSymbol,Attribute>> l = repeatable.values;
        if (!l.isEmpty()) {
            Assert.check(l.head.fst.name == names.value);
            if (l.head.snd instanceof Attribute.Class) {
                t = ((Attribute.Class)l.head.snd).getValue();
            }
        }

        if (t == null) {
            // errors should already have been reported during Annotate
            return;
        }

        validateValue(t.tsym, s, pos);
        validateRetention(t.tsym, s, pos);
        validateDocumented(t.tsym, s, pos);
        validateInherited(t.tsym, s, pos);
        validateTarget(t.tsym, s, pos);
        validateDefault(t.tsym, pos);
    }

    private void validateValue(TypeSymbol container, TypeSymbol contained, DiagnosticPosition pos) {
        Symbol sym = container.members().findFirst(names.value);
        if (sym != null && sym.kind == MTH) {
            MethodSymbol m = (MethodSymbol) sym;
            Type ret = m.getReturnType();
            if (!(ret.hasTag(ARRAY) && types.isSameType(((ArrayType)ret).elemtype, contained.type))) {
                log.error(pos,
                          Errors.InvalidRepeatableAnnotationValueReturn(container,
                                                                        ret,
                                                                        types.makeArrayType(contained.type)));
            }
        } else {
            log.error(pos, Errors.InvalidRepeatableAnnotationNoValue(container));
        }
    }

    private void validateRetention(TypeSymbol container, TypeSymbol contained, DiagnosticPosition pos) {
        Attribute.RetentionPolicy containerRetention = types.getRetention(container);
        Attribute.RetentionPolicy containedRetention = types.getRetention(contained);

        boolean error = false;
        switch (containedRetention) {
        case RUNTIME:
            if (containerRetention != Attribute.RetentionPolicy.RUNTIME) {
                error = true;
            }
            break;
        case CLASS:
            if (containerRetention == Attribute.RetentionPolicy.SOURCE)  {
                error = true;
            }
        }
        if (error ) {
            log.error(pos,
                      Errors.InvalidRepeatableAnnotationRetention(container,
                                                                  containerRetention.name(),
                                                                  contained,
                                                                  containedRetention.name()));
        }
    }

    private void validateDocumented(Symbol container, Symbol contained, DiagnosticPosition pos) {
        if (contained.attribute(syms.documentedType.tsym) != null) {
            if (container.attribute(syms.documentedType.tsym) == null) {
                log.error(pos, Errors.InvalidRepeatableAnnotationNotDocumented(container, contained));
            }
        }
    }

    private void validateInherited(Symbol container, Symbol contained, DiagnosticPosition pos) {
        if (contained.attribute(syms.inheritedType.tsym) != null) {
            if (container.attribute(syms.inheritedType.tsym) == null) {
                log.error(pos, Errors.InvalidRepeatableAnnotationNotInherited(container, contained));
            }
        }
    }

    private void validateTarget(TypeSymbol container, TypeSymbol contained, DiagnosticPosition pos) {
        // The set of targets the container is applicable to must be a subset
        // (with respect to annotation target semantics) of the set of targets
        // the contained is applicable to. The target sets may be implicit or
        // explicit.

        Set<Name> containerTargets;
        Attribute.Array containerTarget = getAttributeTargetAttribute(container);
        if (containerTarget == null) {
            containerTargets = getDefaultTargetSet();
        } else {
            containerTargets = new HashSet<>();
            for (Attribute app : containerTarget.values) {
                if (!(app instanceof Attribute.Enum attributeEnum)) {
                    continue; // recovery
                }
                containerTargets.add(attributeEnum.value.name);
            }
        }

        Set<Name> containedTargets;
        Attribute.Array containedTarget = getAttributeTargetAttribute(contained);
        if (containedTarget == null) {
            containedTargets = getDefaultTargetSet();
        } else {
            containedTargets = new HashSet<>();
            for (Attribute app : containedTarget.values) {
                if (!(app instanceof Attribute.Enum attributeEnum)) {
                    continue; // recovery
                }
                containedTargets.add(attributeEnum.value.name);
            }
        }

        if (!isTargetSubsetOf(containerTargets, containedTargets)) {
            log.error(pos, Errors.InvalidRepeatableAnnotationIncompatibleTarget(container, contained));
        }
    }

    /* get a set of names for the default target */
    private Set<Name> getDefaultTargetSet() {
        if (defaultTargets == null) {
            defaultTargets = Set.of(defaultTargetMetaInfo());
        }

        return defaultTargets;
    }
    private Set<Name> defaultTargets;


    /** Checks that s is a subset of t, with respect to ElementType
     * semantics, specifically {ANNOTATION_TYPE} is a subset of {TYPE},
     * and {TYPE_USE} covers the set {ANNOTATION_TYPE, TYPE, TYPE_USE,
     * TYPE_PARAMETER}.
     */
    private boolean isTargetSubsetOf(Set<Name> s, Set<Name> t) {
        // Check that all elements in s are present in t
        for (Name n2 : s) {
            boolean currentElementOk = false;
            for (Name n1 : t) {
                if (n1 == n2) {
                    currentElementOk = true;
                    break;
                } else if (n1 == names.TYPE && n2 == names.ANNOTATION_TYPE) {
                    currentElementOk = true;
                    break;
                } else if (n1 == names.TYPE_USE &&
                        (n2 == names.TYPE ||
                         n2 == names.ANNOTATION_TYPE ||
                         n2 == names.TYPE_PARAMETER)) {
                    currentElementOk = true;
                    break;
                }
            }
            if (!currentElementOk)
                return false;
        }
        return true;
    }

    private void validateDefault(Symbol container, DiagnosticPosition pos) {
        // validate that all other elements of containing type has defaults
        Scope scope = container.members();
        for(Symbol elm : scope.getSymbols()) {
            if (elm.name != names.value &&
                elm.kind == MTH &&
                ((MethodSymbol)elm).defaultValue == null) {
                log.error(pos,
                          Errors.InvalidRepeatableAnnotationElemNondefault(container, elm));
            }
        }
    }

    /** Is s a method symbol that overrides a method in a superclass? */
    boolean isOverrider(Symbol s) {
        if (s.kind != MTH || s.isStatic())
            return false;
        MethodSymbol m = (MethodSymbol)s;
        TypeSymbol owner = (TypeSymbol)m.owner;
        for (Type sup : types.closure(owner.type)) {
            if (sup == owner.type)
                continue; // skip "this"
            Scope scope = sup.tsym.members();
            for (Symbol sym : scope.getSymbolsByName(m.name)) {
                if (!sym.isStatic() && m.overrides(sym, owner, types, true))
                    return true;
            }
        }
        return false;
    }

    /** Is the annotation applicable to types? */
    protected boolean isTypeAnnotation(JCAnnotation a, boolean isTypeParameter) {
        List<Attribute> targets = typeAnnotations.annotationTargets(a.annotationType.type.tsym);
        return (targets == null) ?
                (Feature.NO_TARGET_ANNOTATION_APPLICABILITY.allowedInSource(source) && isTypeParameter) :
                targets.stream()
                        .anyMatch(attr -> isTypeAnnotation(attr, isTypeParameter));
    }
    //where
        boolean isTypeAnnotation(Attribute a, boolean isTypeParameter) {
            Attribute.Enum e = (Attribute.Enum)a;
            return (e.value.name == names.TYPE_USE ||
                    (isTypeParameter && e.value.name == names.TYPE_PARAMETER));
        }

    /** Is the annotation applicable to the symbol? */
    Name[] getTargetNames(JCAnnotation a) {
        return getTargetNames(a.annotationType.type.tsym);
    }

    public Name[] getTargetNames(TypeSymbol annoSym) {
        Attribute.Array arr = getAttributeTargetAttribute(annoSym);
        Name[] targets;
        if (arr == null) {
            targets = defaultTargetMetaInfo();
        } else {
            // TODO: can we optimize this?
            targets = new Name[arr.values.length];
            for (int i=0; i<arr.values.length; ++i) {
                Attribute app = arr.values[i];
                if (!(app instanceof Attribute.Enum attributeEnum)) {
                    return new Name[0];
                }
                targets[i] = attributeEnum.value.name;
            }
        }
        return targets;
    }

    boolean annotationApplicable(JCAnnotation a, Symbol s) {
        Optional<Set<Name>> targets = getApplicableTargets(a, s);
        /* the optional could be empty if the annotation is unknown in that case
         * we return that it is applicable and if it is erroneous that should imply
         * an error at the declaration site
         */
        return targets.isEmpty() || targets.isPresent() && !targets.get().isEmpty();
    }

    Optional<Set<Name>> getApplicableTargets(JCAnnotation a, Symbol s) {
        Attribute.Array arr = getAttributeTargetAttribute(a.annotationType.type.tsym);
        Name[] targets;
        Set<Name> applicableTargets = new HashSet<>();

        if (arr == null) {
            targets = defaultTargetMetaInfo();
        } else {
            // TODO: can we optimize this?
            targets = new Name[arr.values.length];
            for (int i=0; i<arr.values.length; ++i) {
                Attribute app = arr.values[i];
                if (!(app instanceof Attribute.Enum attributeEnum)) {
                    // recovery
                    return Optional.empty();
                }
                targets[i] = attributeEnum.value.name;
            }
        }
        for (Name target : targets) {
            if (target == names.TYPE) {
                if (s.kind == TYP)
                    applicableTargets.add(names.TYPE);
            } else if (target == names.FIELD) {
                if (s.kind == VAR && s.owner.kind != MTH)
                    applicableTargets.add(names.FIELD);
            } else if (target == names.RECORD_COMPONENT) {
                if (s.getKind() == ElementKind.RECORD_COMPONENT) {
                    applicableTargets.add(names.RECORD_COMPONENT);
                }
            } else if (target == names.METHOD) {
                if (s.kind == MTH && !s.isConstructor())
                    applicableTargets.add(names.METHOD);
            } else if (target == names.PARAMETER) {
                if (s.kind == VAR &&
                    (s.owner.kind == MTH && (s.flags() & PARAMETER) != 0)) {
                    applicableTargets.add(names.PARAMETER);
                }
            } else if (target == names.CONSTRUCTOR) {
                if (s.kind == MTH && s.isConstructor())
                    applicableTargets.add(names.CONSTRUCTOR);
            } else if (target == names.LOCAL_VARIABLE) {
                if (s.kind == VAR && s.owner.kind == MTH &&
                      (s.flags() & PARAMETER) == 0) {
                    applicableTargets.add(names.LOCAL_VARIABLE);
                }
            } else if (target == names.ANNOTATION_TYPE) {
                if (s.kind == TYP && (s.flags() & ANNOTATION) != 0) {
                    applicableTargets.add(names.ANNOTATION_TYPE);
                }
            } else if (target == names.PACKAGE) {
                if (s.kind == PCK)
                    applicableTargets.add(names.PACKAGE);
            } else if (target == names.TYPE_USE) {
                if (s.kind == VAR && s.owner.kind == MTH && s.type.hasTag(NONE)) {
                    //cannot type annotate implicitly typed locals
                    continue;
                } else if (s.kind == TYP || s.kind == VAR ||
                        (s.kind == MTH && !s.isConstructor() &&
                                !s.type.getReturnType().hasTag(VOID)) ||
                        (s.kind == MTH && s.isConstructor())) {
                    applicableTargets.add(names.TYPE_USE);
                }
            } else if (target == names.TYPE_PARAMETER) {
                if (s.kind == TYP && s.type.hasTag(TYPEVAR))
                    applicableTargets.add(names.TYPE_PARAMETER);
            } else if (target == names.MODULE) {
                if (s.kind == MDL)
                    applicableTargets.add(names.MODULE);
            } else {
                log.error(a, Errors.AnnotationUnrecognizedAttributeName(a.type, target));
                return Optional.empty(); // Unknown ElementType
            }
        }
        return Optional.of(applicableTargets);
    }

    Attribute.Array getAttributeTargetAttribute(TypeSymbol s) {
        Attribute.Compound atTarget = s.getAnnotationTypeMetadata().getTarget();
        if (atTarget == null) return null; // ok, is applicable
        Attribute atValue = atTarget.member(names.value);
        return (atValue instanceof Attribute.Array attributeArray) ? attributeArray : null;
    }

    private Name[] dfltTargetMeta;
    private Name[] defaultTargetMetaInfo() {
        if (dfltTargetMeta == null) {
            ArrayList<Name> defaultTargets = new ArrayList<>();
            defaultTargets.add(names.PACKAGE);
            defaultTargets.add(names.TYPE);
            defaultTargets.add(names.FIELD);
            defaultTargets.add(names.METHOD);
            defaultTargets.add(names.CONSTRUCTOR);
            defaultTargets.add(names.ANNOTATION_TYPE);
            defaultTargets.add(names.LOCAL_VARIABLE);
            defaultTargets.add(names.PARAMETER);
            if (allowRecords) {
              defaultTargets.add(names.RECORD_COMPONENT);
            }
            if (allowModules) {
              defaultTargets.add(names.MODULE);
            }
            dfltTargetMeta = defaultTargets.toArray(new Name[0]);
        }
        return dfltTargetMeta;
    }

    /** Check an annotation value.
     *
     * @param a The annotation tree to check
     * @return true if this annotation tree is valid, otherwise false
     */
    public boolean validateAnnotationDeferErrors(JCAnnotation a) {
        boolean res = false;
        final Log.DiagnosticHandler diagHandler = log.new DiscardDiagnosticHandler();
        try {
            res = validateAnnotation(a);
        } finally {
            log.popDiagnosticHandler(diagHandler);
        }
        return res;
    }

    private boolean validateAnnotation(JCAnnotation a) {
        boolean isValid = true;
        AnnotationTypeMetadata metadata = a.annotationType.type.tsym.getAnnotationTypeMetadata();

        // collect an inventory of the annotation elements
        Set<MethodSymbol> elements = metadata.getAnnotationElements();

        // remove the ones that are assigned values
        for (JCTree arg : a.args) {
            if (!arg.hasTag(ASSIGN)) continue; // recovery
            JCAssign assign = (JCAssign)arg;
            Symbol m = TreeInfo.symbol(assign.lhs);
            if (m == null || m.type.isErroneous()) continue;
            if (!elements.remove(m)) {
                isValid = false;
                log.error(assign.lhs.pos(),
                          Errors.DuplicateAnnotationMemberValue(m.name, a.type));
            }
        }

        // all the remaining ones better have default values
        List<Name> missingDefaults = List.nil();
        Set<MethodSymbol> membersWithDefault = metadata.getAnnotationElementsWithDefault();
        for (MethodSymbol m : elements) {
            if (m.type.isErroneous())
                continue;

            if (!membersWithDefault.contains(m))
                missingDefaults = missingDefaults.append(m.name);
        }
        missingDefaults = missingDefaults.reverse();
        if (missingDefaults.nonEmpty()) {
            isValid = false;
            Error errorKey = (missingDefaults.size() > 1)
                    ? Errors.AnnotationMissingDefaultValue1(a.type, missingDefaults)
                    : Errors.AnnotationMissingDefaultValue(a.type, missingDefaults);
            log.error(a.pos(), errorKey);
        }

        return isValid && validateTargetAnnotationValue(a);
    }

    /* Validate the special java.lang.annotation.Target annotation */
    boolean validateTargetAnnotationValue(JCAnnotation a) {
        // special case: java.lang.annotation.Target must not have
        // repeated values in its value member
        if (a.annotationType.type.tsym != syms.annotationTargetType.tsym ||
                a.args.tail == null)
            return true;

        boolean isValid = true;
        if (!a.args.head.hasTag(ASSIGN)) return false; // error recovery
        JCAssign assign = (JCAssign) a.args.head;
        Symbol m = TreeInfo.symbol(assign.lhs);
        if (m.name != names.value) return false;
        JCTree rhs = assign.rhs;
        if (!rhs.hasTag(NEWARRAY)) return false;
        JCNewArray na = (JCNewArray) rhs;
        Set<Symbol> targets = new HashSet<>();
        for (JCTree elem : na.elems) {
            if (!targets.add(TreeInfo.symbol(elem))) {
                isValid = false;
                log.error(elem.pos(), Errors.RepeatedAnnotationTarget);
            }
        }
        return isValid;
    }

    void checkDeprecatedAnnotation(DiagnosticPosition pos, Symbol s) {
        if (lint.isEnabled(LintCategory.DEP_ANN) && s.isDeprecatableViaAnnotation() &&
            (s.flags() & DEPRECATED) != 0 &&
            !syms.deprecatedType.isErroneous() &&
            s.attribute(syms.deprecatedType.tsym) == null) {
            log.warning(pos, LintWarnings.MissingDeprecatedAnnotation);
        }
        // Note: @Deprecated has no effect on local variables, parameters and package decls.
        if (lint.isEnabled(LintCategory.DEPRECATION) && !s.isDeprecatableViaAnnotation()) {
            if (!syms.deprecatedType.isErroneous() && s.attribute(syms.deprecatedType.tsym) != null) {
                log.warning(pos, LintWarnings.DeprecatedAnnotationHasNoEffect(Kinds.kindName(s)));
            }
        }
    }

    void checkDeprecated(final DiagnosticPosition pos, final Symbol other, final Symbol s) {
        checkDeprecated(() -> pos, other, s);
    }

    void checkDeprecated(Supplier<DiagnosticPosition> pos, final Symbol other, final Symbol s) {
        if (!importSuppression
                && (s.isDeprecatedForRemoval() || s.isDeprecated() && !other.isDeprecated())
                && (s.outermostClass() != other.outermostClass() || s.outermostClass() == null)
                && s.kind != Kind.PCK) {
            warnDeprecated(pos.get(), s);
        }
    }

    void checkSunAPI(final DiagnosticPosition pos, final Symbol s) {
        if ((s.flags() & PROPRIETARY) != 0) {
            log.warning(pos, Warnings.SunProprietary(s));
        }
    }

    void checkProfile(final DiagnosticPosition pos, final Symbol s) {
        if (profile != Profile.DEFAULT && (s.flags() & NOT_IN_PROFILE) != 0) {
            log.error(pos, Errors.NotInProfile(s, profile));
        }
    }

    void checkPreview(DiagnosticPosition pos, Symbol other, Symbol s) {
        checkPreview(pos, other, Type.noType, s);
    }

    void checkPreview(DiagnosticPosition pos, Symbol other, Type site, Symbol s) {
        boolean sIsPreview;
        Symbol previewSymbol;
        if ((s.flags() & PREVIEW_API) != 0) {
            sIsPreview = true;
            previewSymbol=  s;
        } else if ((s.kind == Kind.MTH || s.kind == Kind.VAR) &&
                   site.tsym != null &&
                   (site.tsym.flags() & PREVIEW_API) == 0 &&
                   (s.owner.flags() & PREVIEW_API) != 0) {
            //calling a method, or using a field, whose owner is a preview, but
            //using a site that is not a preview. Also produce an error or warning:
            sIsPreview = true;
            previewSymbol = s.owner;
        } else {
            sIsPreview = false;
            previewSymbol = null;
        }
        if (sIsPreview && !preview.participatesInPreview(syms, other, s) && !disablePreviewCheck) {
            if ((previewSymbol.flags() & PREVIEW_REFLECTIVE) == 0) {
                if (!preview.isEnabled()) {
                    log.error(pos, Errors.IsPreview(s));
                } else {
                    preview.markUsesPreview(pos);
                    warnPreviewAPI(pos, LintWarnings.IsPreview(s));
                }
            } else {
                warnPreviewAPI(pos, LintWarnings.IsPreviewReflective(s));
            }
        }
        if (preview.declaredUsingPreviewFeature(s)) {
            if (preview.isEnabled()) {
                //for preview disabled do presumably so not need to do anything?
                //If "s" is compiled from source, then there was an error for it already;
                //if "s" is from classfile, there already was an error for the classfile.
                preview.markUsesPreview(pos);
                warnPreviewAPI(pos, LintWarnings.DeclaredUsingPreview(kindName(s), s));
            }
        }
    }

    void checkRestricted(DiagnosticPosition pos, Symbol s) {
        if (s.kind == MTH && (s.flags() & RESTRICTED) != 0) {
            log.warning(pos, LintWarnings.RestrictedMethod(s.enclClass(), s));
        }
    }

/* *************************************************************************
 * Check for recursive annotation elements.
 **************************************************************************/

    /** Check for cycles in the graph of annotation elements.
     */
    void checkNonCyclicElements(JCClassDecl tree) {
        if ((tree.sym.flags_field & ANNOTATION) == 0) return;
        Assert.check((tree.sym.flags_field & LOCKED) == 0);
        try {
            tree.sym.flags_field |= LOCKED;
            for (JCTree def : tree.defs) {
                if (!def.hasTag(METHODDEF)) continue;
                JCMethodDecl meth = (JCMethodDecl)def;
                checkAnnotationResType(meth.pos(), meth.restype.type);
            }
        } finally {
            tree.sym.flags_field &= ~LOCKED;
            tree.sym.flags_field |= ACYCLIC_ANN;
        }
    }

    void checkNonCyclicElementsInternal(DiagnosticPosition pos, TypeSymbol tsym) {
        if ((tsym.flags_field & ACYCLIC_ANN) != 0)
            return;
        if ((tsym.flags_field & LOCKED) != 0) {
            log.error(pos, Errors.CyclicAnnotationElement(tsym));
            return;
        }
        try {
            tsym.flags_field |= LOCKED;
            for (Symbol s : tsym.members().getSymbols(NON_RECURSIVE)) {
                if (s.kind != MTH)
                    continue;
                checkAnnotationResType(pos, ((MethodSymbol)s).type.getReturnType());
            }
        } finally {
            tsym.flags_field &= ~LOCKED;
            tsym.flags_field |= ACYCLIC_ANN;
        }
    }

    void checkAnnotationResType(DiagnosticPosition pos, Type type) {
        switch (type.getTag()) {
        case CLASS:
            if ((type.tsym.flags() & ANNOTATION) != 0)
                checkNonCyclicElementsInternal(pos, type.tsym);
            break;
        case ARRAY:
            checkAnnotationResType(pos, types.elemtype(type));
            break;
        default:
            break; // int etc
        }
    }

/* *************************************************************************
 * Check for cycles in the constructor call graph.
 **************************************************************************/

    /** Check for cycles in the graph of constructors calling other
     *  constructors.
     */
    void checkCyclicConstructors(JCClassDecl tree) {
        // use LinkedHashMap so we generate errors deterministically
        Map<Symbol,Symbol> callMap = new LinkedHashMap<>();

        // enter each constructor this-call into the map
        for (List<JCTree> l = tree.defs; l.nonEmpty(); l = l.tail) {
            if (!TreeInfo.isConstructor(l.head))
                continue;
            JCMethodDecl meth = (JCMethodDecl)l.head;
            JCMethodInvocation app = TreeInfo.findConstructorCall(meth);
            if (app != null && TreeInfo.name(app.meth) == names._this) {
                callMap.put(meth.sym, TreeInfo.symbol(app.meth));
            } else {
                meth.sym.flags_field |= ACYCLIC;
            }
        }

        // Check for cycles in the map
        Symbol[] ctors = new Symbol[0];
        ctors = callMap.keySet().toArray(ctors);
        for (Symbol caller : ctors) {
            checkCyclicConstructor(tree, caller, callMap);
        }
    }

    /** Look in the map to see if the given constructor is part of a
     *  call cycle.
     */
    private void checkCyclicConstructor(JCClassDecl tree, Symbol ctor,
                                        Map<Symbol,Symbol> callMap) {
        if (ctor != null && (ctor.flags_field & ACYCLIC) == 0) {
            if ((ctor.flags_field & LOCKED) != 0) {
                log.error(TreeInfo.diagnosticPositionFor(ctor, tree, false, t -> t.hasTag(IDENT)),
                          Errors.RecursiveCtorInvocation);
            } else {
                ctor.flags_field |= LOCKED;
                checkCyclicConstructor(tree, callMap.remove(ctor), callMap);
                ctor.flags_field &= ~LOCKED;
            }
            ctor.flags_field |= ACYCLIC;
        }
    }

/* *************************************************************************
 * Verify the proper placement of super()/this() calls.
 *
 *    - super()/this() may only appear in constructors
 *    - There must be at most one super()/this() call per constructor
 *    - The super()/this() call, if any, must be a top-level statement in the
 *      constructor, i.e., not nested inside any other statement or block
 *    - There must be no return statements prior to the super()/this() call
 **************************************************************************/

    void checkSuperInitCalls(JCClassDecl tree) {
        new SuperThisChecker().check(tree);
    }

    private class SuperThisChecker extends TreeScanner {

        // Match this scan stack: 1=JCMethodDecl, 2=JCExpressionStatement, 3=JCMethodInvocation
        private static final int MATCH_SCAN_DEPTH = 3;

        private boolean constructor;        // is this method a constructor?
        private boolean firstStatement;     // at the first statement in method?
        private JCReturn earlyReturn;       // first return prior to the super()/init(), if any
        private Name initCall;              // whichever of "super" or "init" we've seen already
        private int scanDepth;              // current scan recursion depth in method body

        public void check(JCClassDecl classDef) {
            scan(classDef.defs);
        }

        @Override
        public void visitMethodDef(JCMethodDecl tree) {
            Assert.check(!constructor);
            Assert.check(earlyReturn == null);
            Assert.check(initCall == null);
            Assert.check(scanDepth == 1);

            // Initialize state for this method
            constructor = TreeInfo.isConstructor(tree);
            try {

                // Scan method body
                if (tree.body != null) {
                    firstStatement = true;
                    for (List<JCStatement> l = tree.body.stats; l.nonEmpty(); l = l.tail) {
                        scan(l.head);
                        firstStatement = false;
                    }
                }

                // Verify no 'return' seen prior to an explicit super()/this() call
                if (constructor && earlyReturn != null && initCall != null)
                    log.error(earlyReturn.pos(), Errors.ReturnBeforeSuperclassInitialized);
            } finally {
                firstStatement = false;
                constructor = false;
                earlyReturn = null;
                initCall = null;
            }
        }

        @Override
        public void scan(JCTree tree) {
            scanDepth++;
            try {
                super.scan(tree);
            } finally {
                scanDepth--;
            }
        }

        @Override
        public void visitApply(JCMethodInvocation apply) {
            do {

                // Is this a super() or this() call?
                Name methodName = TreeInfo.name(apply.meth);
                if (methodName != names._super && methodName != names._this)
                    break;

                // super()/this() calls must only appear in a constructor
                if (!constructor) {
                    log.error(apply.pos(), Errors.CallMustOnlyAppearInCtor);
                    break;
                }

                // super()/this() calls must be a top level statement
                if (scanDepth != MATCH_SCAN_DEPTH) {
                    log.error(apply.pos(), Errors.CtorCallsNotAllowedHere);
                    break;
                }

                // super()/this() calls must not appear more than once
                if (initCall != null) {
                    log.error(apply.pos(), Errors.RedundantSuperclassInit);
                    break;
                }

                // If super()/this() isn't first, require flexible constructors feature
                if (!firstStatement)
                    preview.checkSourceLevel(apply.pos(), Feature.FLEXIBLE_CONSTRUCTORS);

                // We found a legitimate super()/this() call; remember it
                initCall = methodName;
            } while (false);

            // Proceed
            super.visitApply(apply);
        }

        @Override
        public void visitReturn(JCReturn tree) {
            if (constructor && initCall == null && earlyReturn == null)
                earlyReturn = tree;             // we have seen a return but not (yet) a super()/this()
            super.visitReturn(tree);
        }

        @Override
        public void visitClassDef(JCClassDecl tree) {
            // don't descend any further
        }

        @Override
        public void visitLambda(JCLambda tree) {
            final boolean constructorPrev = constructor;
            final boolean firstStatementPrev = firstStatement;
            final JCReturn earlyReturnPrev = earlyReturn;
            final Name initCallPrev = initCall;
            final int scanDepthPrev = scanDepth;
            constructor = false;
            firstStatement = false;
            earlyReturn = null;
            initCall = null;
            scanDepth = 0;
            try {
                super.visitLambda(tree);
            } finally {
                constructor = constructorPrev;
                firstStatement = firstStatementPrev;
                earlyReturn = earlyReturnPrev;
                initCall = initCallPrev;
                scanDepth = scanDepthPrev;
            }
        }
    }

/* *************************************************************************
 * Miscellaneous
 **************************************************************************/

    /**
     *  Check for division by integer constant zero
     *  @param pos           Position for error reporting.
     *  @param operator      The operator for the expression
     *  @param operand       The right hand operand for the expression
     */
    void checkDivZero(final DiagnosticPosition pos, Symbol operator, Type operand) {
        if (operand.constValue() != null
            && operand.getTag().isSubRangeOf(LONG)
            && ((Number) (operand.constValue())).longValue() == 0) {
            int opc = ((OperatorSymbol)operator).opcode;
            if (opc == ByteCodes.idiv || opc == ByteCodes.imod
                || opc == ByteCodes.ldiv || opc == ByteCodes.lmod) {
                log.warning(pos, LintWarnings.DivZero);
            }
        }
    }

    /**
     *  Check for bit shifts using an out-of-range bit count.
     *  @param pos           Position for error reporting.
     *  @param operator      The operator for the expression
     *  @param operand       The right hand operand for the expression
     */
    void checkOutOfRangeShift(final DiagnosticPosition pos, Symbol operator, Type operand) {
        if (operand.constValue() instanceof Number shiftAmount) {
            Type targetType;
            int maximumShift;
            switch (((OperatorSymbol)operator).opcode) {
            case ByteCodes.ishl, ByteCodes.ishr, ByteCodes.iushr, ByteCodes.ishll, ByteCodes.ishrl, ByteCodes.iushrl -> {
                targetType = syms.intType;
                maximumShift = 0x1f;
            }
            case ByteCodes.lshl, ByteCodes.lshr, ByteCodes.lushr, ByteCodes.lshll, ByteCodes.lshrl, ByteCodes.lushrl -> {
                targetType = syms.longType;
                maximumShift = 0x3f;
            }
            default -> {
                return;
            }
            }
            long specifiedShift = shiftAmount.longValue();
            if (specifiedShift > maximumShift || specifiedShift < -maximumShift) {
                int actualShift = (int)specifiedShift & (maximumShift - 1);
                log.warning(pos, LintWarnings.BitShiftOutOfRange(targetType, specifiedShift, actualShift));
            }
        }
    }

    /**
     *  Check for possible loss of precission
     *  @param pos           Position for error reporting.
     *  @param found    The computed type of the tree
     *  @param req  The computed type of the tree
     */
    void checkLossOfPrecision(final DiagnosticPosition pos, Type found, Type req) {
        if (found.isNumeric() && req.isNumeric() && !types.isAssignable(found, req)) {
            log.warning(pos, LintWarnings.PossibleLossOfPrecision(found, req));
        }
    }

    /**
     * Check for empty statements after if
     */
    void checkEmptyIf(JCIf tree) {
        if (tree.thenpart.hasTag(SKIP) && tree.elsepart == null) {
            log.warning(tree.thenpart.pos(), LintWarnings.EmptyIf);
        }
    }

    /** Check that symbol is unique in given scope.
     *  @param pos           Position for error reporting.
     *  @param sym           The symbol.
     *  @param s             The scope.
     */
    boolean checkUnique(DiagnosticPosition pos, Symbol sym, Scope s) {
        if (sym.type.isErroneous())
            return true;
        if (sym.owner.name == names.any) return false;
        for (Symbol byName : s.getSymbolsByName(sym.name, NON_RECURSIVE)) {
            if (sym != byName &&
                    (byName.flags() & CLASH) == 0 &&
                    sym.kind == byName.kind &&
                    sym.name != names.error &&
                    (sym.kind != MTH ||
                     types.hasSameArgs(sym.type, byName.type) ||
                     types.hasSameArgs(types.erasure(sym.type), types.erasure(byName.type)))) {
                if ((sym.flags() & VARARGS) != (byName.flags() & VARARGS)) {
                    sym.flags_field |= CLASH;
                    varargsDuplicateError(pos, sym, byName);
                    return true;
                } else if (sym.kind == MTH && !types.hasSameArgs(sym.type, byName.type, false)) {
                    duplicateErasureError(pos, sym, byName);
                    sym.flags_field |= CLASH;
                    return true;
                } else if ((sym.flags() & MATCH_BINDING) != 0 &&
                           (byName.flags() & MATCH_BINDING) != 0 &&
                           (byName.flags() & MATCH_BINDING_TO_OUTER) == 0) {
                    if (!sym.type.isErroneous()) {
                        log.error(pos, Errors.MatchBindingExists);
                        sym.flags_field |= CLASH;
                    }
                    return false;
                } else {
                    duplicateError(pos, byName);
                    return false;
                }
            }
        }
        return true;
    }

    /** Report duplicate declaration error.
     */
    void duplicateErasureError(DiagnosticPosition pos, Symbol sym1, Symbol sym2) {
        if (!sym1.type.isErroneous() && !sym2.type.isErroneous()) {
            log.error(pos, Errors.NameClashSameErasure(sym1, sym2));
        }
    }

    /**Check that types imported through the ordinary imports don't clash with types imported
     * by other (static or ordinary) imports. Note that two static imports may import two clashing
     * types without an error on the imports.
     * @param toplevel       The toplevel tree for which the test should be performed.
     */
    void checkImportsUnique(JCCompilationUnit toplevel) {
        WriteableScope ordinallyImportedSoFar = WriteableScope.create(toplevel.packge);
        WriteableScope staticallyImportedSoFar = WriteableScope.create(toplevel.packge);
        WriteableScope topLevelScope = toplevel.toplevelScope;

        for (JCTree def : toplevel.defs) {
            if (!def.hasTag(IMPORT))
                continue;

            JCImport imp = (JCImport) def;

            if (imp.importScope == null)
                continue;

            for (Symbol sym : imp.importScope.getSymbols(sym -> sym.kind == TYP)) {
                if (imp.isStatic()) {
                    checkUniqueImport(imp.pos(), ordinallyImportedSoFar, staticallyImportedSoFar, topLevelScope, sym, true);
                    staticallyImportedSoFar.enter(sym);
                } else {
                    checkUniqueImport(imp.pos(), ordinallyImportedSoFar, staticallyImportedSoFar, topLevelScope, sym, false);
                    ordinallyImportedSoFar.enter(sym);
                }
            }

            imp.importScope = null;
        }
    }

    /** Check that single-type import is not already imported or top-level defined,
     *  but make an exception for two single-type imports which denote the same type.
     *  @param pos                     Position for error reporting.
     *  @param ordinallyImportedSoFar  A Scope containing types imported so far through
     *                                 ordinary imports.
     *  @param staticallyImportedSoFar A Scope containing types imported so far through
     *                                 static imports.
     *  @param topLevelScope           The current file's top-level Scope
     *  @param sym                     The symbol.
     *  @param staticImport            Whether or not this was a static import
     */
    private boolean checkUniqueImport(DiagnosticPosition pos, Scope ordinallyImportedSoFar,
                                      Scope staticallyImportedSoFar, Scope topLevelScope,
                                      Symbol sym, boolean staticImport) {
        Predicate<Symbol> duplicates = candidate -> candidate != sym && !candidate.type.isErroneous();
        Symbol ordinaryClashing = ordinallyImportedSoFar.findFirst(sym.name, duplicates);
        Symbol staticClashing = null;
        if (ordinaryClashing == null && !staticImport) {
            staticClashing = staticallyImportedSoFar.findFirst(sym.name, duplicates);
        }
        if (ordinaryClashing != null || staticClashing != null) {
            if (ordinaryClashing != null)
                log.error(pos, Errors.AlreadyDefinedSingleImport(ordinaryClashing));
            else
                log.error(pos, Errors.AlreadyDefinedStaticSingleImport(staticClashing));
            return false;
        }
        Symbol clashing = topLevelScope.findFirst(sym.name, duplicates);
        if (clashing != null) {
            log.error(pos, Errors.AlreadyDefinedThisUnit(clashing));
            return false;
        }
        return true;
    }

    /** Check that a qualified name is in canonical form (for import decls).
     */
    public void checkCanonical(JCTree tree) {
        if (!isCanonical(tree))
            log.error(tree.pos(),
                      Errors.ImportRequiresCanonical(TreeInfo.symbol(tree)));
    }
        // where
        private boolean isCanonical(JCTree tree) {
            while (tree.hasTag(SELECT)) {
                JCFieldAccess s = (JCFieldAccess) tree;
                if (s.sym.owner.getQualifiedName() != TreeInfo.symbol(s.selected).getQualifiedName())
                    return false;
                tree = s.selected;
            }
            return true;
        }

    /** Check that an auxiliary class is not accessed from any other file than its own.
     */
    void checkForBadAuxiliaryClassAccess(DiagnosticPosition pos, Env<AttrContext> env, ClassSymbol c) {
        if ((c.flags() & AUXILIARY) != 0 &&
            rs.isAccessible(env, c) &&
            !fileManager.isSameFile(c.sourcefile, env.toplevel.sourcefile))
        {
            log.warning(pos, LintWarnings.AuxiliaryClassAccessedFromOutsideOfItsSourceFile(c, c.sourcefile));
        }
    }

    /**
     * Check for a default constructor in an exported package.
     */
    void checkDefaultConstructor(ClassSymbol c, DiagnosticPosition pos) {
        if (lint.isEnabled(LintCategory.MISSING_EXPLICIT_CTOR) &&
            ((c.flags() & (ENUM | RECORD)) == 0) &&
            !c.isAnonymous() &&
            ((c.flags() & (PUBLIC | PROTECTED)) != 0) &&
            Feature.MODULES.allowedInSource(source)) {
            NestingKind nestingKind = c.getNestingKind();
            switch (nestingKind) {
                case ANONYMOUS,
                     LOCAL -> {return;}
                case TOP_LEVEL -> {;} // No additional checks needed
                case MEMBER -> {
                    // For nested member classes, all the enclosing
                    // classes must be public or protected.
                    Symbol owner = c.owner;
                    while (owner != null && owner.kind == TYP) {
                        if ((owner.flags() & (PUBLIC | PROTECTED)) == 0)
                            return;
                        owner = owner.owner;
                    }
                }
            }

            // Only check classes in named packages exported by its module
            PackageSymbol pkg = c.packge();
            if (!pkg.isUnnamed()) {
                ModuleSymbol modle = pkg.modle;
                for (ExportsDirective exportDir : modle.exports) {
                    // Report warning only if the containing
                    // package is unconditionally exported
                    if (exportDir.packge.equals(pkg)) {
                        if (exportDir.modules == null || exportDir.modules.isEmpty()) {
                            // Warning may be suppressed by
                            // annotations; check again for being
                            // enabled in the deferred context.
                            log.warning(pos, LintWarnings.MissingExplicitCtor(c, pkg, modle));
                        } else {
                            return;
                        }
                    }
                }
            }
        }
        return;
    }

    private class ConversionWarner extends Warner {
        final String uncheckedKey;
        final Type found;
        final Type expected;
        public ConversionWarner(DiagnosticPosition pos, String uncheckedKey, Type found, Type expected) {
            super(pos);
            this.uncheckedKey = uncheckedKey;
            this.found = found;
            this.expected = expected;
        }

        @Override
        public void warn(LintCategory lint) {
            boolean warned = this.warned;
            super.warn(lint);
            if (warned) return; // suppress redundant diagnostics
            switch (lint) {
                case UNCHECKED:
                    Check.this.warnUnchecked(pos(), LintWarnings.ProbFoundReq(diags.fragment(uncheckedKey), found, expected));
                    break;
                case VARARGS:
                    if (method != null &&
                            method.attribute(syms.trustMeType.tsym) != null &&
                            isTrustMeAllowedOnMethod(method) &&
                            !types.isReifiable(method.type.getParameterTypes().last())) {
                        log.warning(pos(), LintWarnings.VarargsUnsafeUseVarargsParam(method.params.last()));
                    }
                    break;
                default:
                    throw new AssertionError("Unexpected lint: " + lint);
            }
        }
    }

    public Warner castWarner(DiagnosticPosition pos, Type found, Type expected) {
        return new ConversionWarner(pos, "unchecked.cast.to.type", found, expected);
    }

    public Warner convertWarner(DiagnosticPosition pos, Type found, Type expected) {
        return new ConversionWarner(pos, "unchecked.assign", found, expected);
    }

    public void checkFunctionalInterface(JCClassDecl tree, ClassSymbol cs) {
        Compound functionalType = cs.attribute(syms.functionalInterfaceType.tsym);

        if (functionalType != null) {
            try {
                types.findDescriptorSymbol((TypeSymbol)cs);
            } catch (Types.FunctionDescriptorLookupError ex) {
                DiagnosticPosition pos = tree.pos();
                for (JCAnnotation a : tree.getModifiers().annotations) {
                    if (a.annotationType.type.tsym == syms.functionalInterfaceType.tsym) {
                        pos = a.pos();
                        break;
                    }
                }
                log.error(pos, Errors.BadFunctionalIntfAnno1(ex.getDiagnostic()));
            }
        }
    }

    public void checkImportsResolvable(final JCCompilationUnit toplevel) {
        for (final JCImportBase impBase : toplevel.getImports()) {
            if (!(impBase instanceof JCImport imp))
                continue;
            if (!imp.staticImport || !imp.qualid.hasTag(SELECT))
                continue;
            final JCFieldAccess select = imp.qualid;
            final Symbol origin;
            if (select.name == names.asterisk || (origin = TreeInfo.symbol(select.selected)) == null || origin.kind != TYP)
                continue;

            TypeSymbol site = (TypeSymbol) TreeInfo.symbol(select.selected);
            if (!checkTypeContainsImportableElement(site, site, toplevel.packge, select.name, new HashSet<Symbol>())) {
                log.error(imp.pos(),
                          Errors.CantResolveLocation(KindName.STATIC,
                                                     select.name,
                                                     null,
                                                     null,
                                                     Fragments.Location(kindName(site),
                                                                        site,
                                                                        null)));
            }
        }
    }

    // Check that packages imported are in scope (JLS 7.4.3, 6.3, 6.5.3.1, 6.5.3.2)
    public void checkImportedPackagesObservable(final JCCompilationUnit toplevel) {
        OUTER: for (JCImportBase impBase : toplevel.getImports()) {
            if (impBase instanceof JCImport imp && !imp.staticImport &&
                TreeInfo.name(imp.qualid) == names.asterisk) {
                TypeSymbol tsym = imp.qualid.selected.type.tsym;
                if (tsym.kind == PCK && tsym.members().isEmpty() &&
                    !(Feature.IMPORT_ON_DEMAND_OBSERVABLE_PACKAGES.allowedInSource(source) && tsym.exists())) {
                    log.error(DiagnosticFlag.RESOLVE_ERROR, imp.qualid.selected.pos(), Errors.DoesntExist(tsym));
                }
            }
        }
    }

    private boolean checkTypeContainsImportableElement(TypeSymbol tsym, TypeSymbol origin, PackageSymbol packge, Name name, Set<Symbol> processed) {
        if (tsym == null || !processed.add(tsym))
            return false;

            // also search through inherited names
        if (checkTypeContainsImportableElement(types.supertype(tsym.type).tsym, origin, packge, name, processed))
            return true;

        for (Type t : types.interfaces(tsym.type))
            if (checkTypeContainsImportableElement(t.tsym, origin, packge, name, processed))
                return true;

        for (Symbol sym : tsym.members().getSymbolsByName(name)) {
            if (sym.isStatic() &&
                importAccessible(sym, packge) &&
                sym.isMemberOf(origin, types)) {
                return true;
            }
        }

        return false;
    }

    // is the sym accessible everywhere in packge?
    public boolean importAccessible(Symbol sym, PackageSymbol packge) {
        try {
            int flags = (int)(sym.flags() & AccessFlags);
            switch (flags) {
            default:
            case PUBLIC:
                return true;
            case PRIVATE:
                return false;
            case 0:
            case PROTECTED:
                return sym.packge() == packge;
            }
        } catch (ClassFinder.BadClassFile err) {
            throw err;
        } catch (CompletionFailure ex) {
            return false;
        }
    }

    public void checkLeaksNotAccessible(Env<AttrContext> env, JCClassDecl check) {
        JCCompilationUnit toplevel = env.toplevel;

        if (   toplevel.modle == syms.unnamedModule
            || toplevel.modle == syms.noModule
            || (check.sym.flags() & COMPOUND) != 0) {
            return ;
        }

        ExportsDirective currentExport = findExport(toplevel.packge);

        if (   currentExport == null //not exported
            || currentExport.modules != null) //don't check classes in qualified export
            return ;

        new TreeScanner() {
            Lint lint = env.info.lint;
            boolean inSuperType;

            @Override
            public void visitBlock(JCBlock tree) {
            }
            @Override
            public void visitMethodDef(JCMethodDecl tree) {
                if (!isAPISymbol(tree.sym))
                    return;
                Lint prevLint = lint;
                try {
                    lint = lint.augment(tree.sym);
                    if (lint.isEnabled(LintCategory.EXPORTS)) {
                        super.visitMethodDef(tree);
                    }
                } finally {
                    lint = prevLint;
                }
            }
            @Override
            public void visitVarDef(JCVariableDecl tree) {
                if (!isAPISymbol(tree.sym) && tree.sym.owner.kind != MTH)
                    return;
                Lint prevLint = lint;
                try {
                    lint = lint.augment(tree.sym);
                    if (lint.isEnabled(LintCategory.EXPORTS)) {
                        scan(tree.mods);
                        scan(tree.vartype);
                    }
                } finally {
                    lint = prevLint;
                }
            }
            @Override
            public void visitClassDef(JCClassDecl tree) {
                if (tree != check)
                    return ;

                if (!isAPISymbol(tree.sym))
                    return ;

                Lint prevLint = lint;
                try {
                    lint = lint.augment(tree.sym);
                    if (lint.isEnabled(LintCategory.EXPORTS)) {
                        scan(tree.mods);
                        scan(tree.typarams);
                        try {
                            inSuperType = true;
                            scan(tree.extending);
                            scan(tree.implementing);
                        } finally {
                            inSuperType = false;
                        }
                        scan(tree.defs);
                    }
                } finally {
                    lint = prevLint;
                }
            }
            @Override
            public void visitTypeApply(JCTypeApply tree) {
                scan(tree.clazz);
                boolean oldInSuperType = inSuperType;
                try {
                    inSuperType = false;
                    scan(tree.arguments);
                } finally {
                    inSuperType = oldInSuperType;
                }
            }
            @Override
            public void visitIdent(JCIdent tree) {
                Symbol sym = TreeInfo.symbol(tree);
                if (sym.kind == TYP && !sym.type.hasTag(TYPEVAR)) {
                    checkVisible(tree.pos(), sym, toplevel.packge, inSuperType);
                }
            }

            @Override
            public void visitSelect(JCFieldAccess tree) {
                Symbol sym = TreeInfo.symbol(tree);
                Symbol sitesym = TreeInfo.symbol(tree.selected);
                if (sym.kind == TYP && sitesym.kind == PCK) {
                    checkVisible(tree.pos(), sym, toplevel.packge, inSuperType);
                } else {
                    super.visitSelect(tree);
                }
            }

            @Override
            public void visitAnnotation(JCAnnotation tree) {
                if (tree.attribute.type.tsym.getAnnotation(java.lang.annotation.Documented.class) != null)
                    super.visitAnnotation(tree);
            }

        }.scan(check);
    }
        //where:
        private ExportsDirective findExport(PackageSymbol pack) {
            for (ExportsDirective d : pack.modle.exports) {
                if (d.packge == pack)
                    return d;
            }

            return null;
        }
        private boolean isAPISymbol(Symbol sym) {
            while (sym.kind != PCK) {
                if ((sym.flags() & Flags.PUBLIC) == 0 && (sym.flags() & Flags.PROTECTED) == 0) {
                    return false;
                }
                sym = sym.owner;
            }
            return true;
        }
        private void checkVisible(DiagnosticPosition pos, Symbol what, PackageSymbol inPackage, boolean inSuperType) {
            if (!isAPISymbol(what) && !inSuperType) { //package private/private element
                log.warning(pos, LintWarnings.LeaksNotAccessible(kindName(what), what, what.packge().modle));
                return ;
            }

            PackageSymbol whatPackage = what.packge();
            ExportsDirective whatExport = findExport(whatPackage);
            ExportsDirective inExport = findExport(inPackage);

            if (whatExport == null) { //package not exported:
                log.warning(pos, LintWarnings.LeaksNotAccessibleUnexported(kindName(what), what, what.packge().modle));
                return ;
            }

            if (whatExport.modules != null) {
                if (inExport.modules == null || !whatExport.modules.containsAll(inExport.modules)) {
                    log.warning(pos, LintWarnings.LeaksNotAccessibleUnexportedQualified(kindName(what), what, what.packge().modle));
                }
            }

            if (whatPackage.modle != inPackage.modle && whatPackage.modle != syms.java_base) {
                //check that relativeTo.modle requires transitive what.modle, somehow:
                List<ModuleSymbol> todo = List.of(inPackage.modle);

                while (todo.nonEmpty()) {
                    ModuleSymbol current = todo.head;
                    todo = todo.tail;
                    if (current == whatPackage.modle)
                        return ; //OK
                    if ((current.flags() & Flags.AUTOMATIC_MODULE) != 0)
                        continue; //for automatic modules, don't look into their dependencies
                    for (RequiresDirective req : current.requires) {
                        if (req.isTransitive()) {
                            todo = todo.prepend(req.module);
                        }
                    }
                }

                log.warning(pos, LintWarnings.LeaksNotAccessibleNotRequiredTransitive(kindName(what), what, what.packge().modle));
            }
        }

    void checkModuleExists(final DiagnosticPosition pos, ModuleSymbol msym) {
        if (msym.kind != MDL) {
            log.warning(pos, LintWarnings.ModuleNotFound(msym));
        }
    }

    void checkPackageExistsForOpens(final DiagnosticPosition pos, PackageSymbol packge) {
        if (packge.members().isEmpty() &&
            ((packge.flags() & Flags.HAS_RESOURCE) == 0)) {
            log.warning(pos, LintWarnings.PackageEmptyOrNotFound(packge));
        }
    }

    void checkModuleRequires(final DiagnosticPosition pos, final RequiresDirective rd) {
        if ((rd.module.flags() & Flags.AUTOMATIC_MODULE) != 0) {
            if (rd.isTransitive()) {    // see comment in Log.applyLint() for special logic that applies
                log.warning(pos, LintWarnings.RequiresTransitiveAutomatic);
            } else {
                log.warning(pos, LintWarnings.RequiresAutomatic);
            }
        }
    }

    /**
     * Verify the case labels conform to the constraints. Checks constraints related
     * combinations of patterns and other labels.
     *
     * @param cases the cases that should be checked.
     */
    void checkSwitchCaseStructure(List<JCCase> cases) {
        for (List<JCCase> l = cases; l.nonEmpty(); l = l.tail) {
            JCCase c = l.head;
            if (c.labels.head instanceof JCConstantCaseLabel constLabel) {
                if (TreeInfo.isNull(constLabel.expr)) {
                    if (c.labels.tail.nonEmpty()) {
                        if (c.labels.tail.head instanceof JCDefaultCaseLabel defLabel) {
                            if (c.labels.tail.tail.nonEmpty()) {
                                log.error(c.labels.tail.tail.head.pos(), Errors.InvalidCaseLabelCombination);
                            }
                        } else {
                            log.error(c.labels.tail.head.pos(), Errors.InvalidCaseLabelCombination);
                        }
                    }
                } else {
                    for (JCCaseLabel label : c.labels.tail) {
                        if (!(label instanceof JCConstantCaseLabel) || TreeInfo.isNullCaseLabel(label)) {
                            log.error(label.pos(), Errors.InvalidCaseLabelCombination);
                            break;
                        }
                    }
                }
            } else if (c.labels.tail.nonEmpty()) {
                var patterCaseLabels = c.labels.stream().filter(ll -> ll instanceof JCPatternCaseLabel).map(cl -> (JCPatternCaseLabel)cl);
                var allUnderscore = patterCaseLabels.allMatch(pcl -> !hasBindings(pcl.getPattern()));

                if (!allUnderscore) {
                    log.error(c.labels.tail.head.pos(), Errors.FlowsThroughFromPattern);
                }

                boolean allPatternCaseLabels = c.labels.stream().allMatch(p -> p instanceof JCPatternCaseLabel);

                if (allPatternCaseLabels) {
                    preview.checkSourceLevel(c.labels.tail.head.pos(), Feature.UNNAMED_VARIABLES);
                }

                for (JCCaseLabel label : c.labels.tail) {
                    if (label instanceof JCConstantCaseLabel) {
                        log.error(label.pos(), Errors.InvalidCaseLabelCombination);
                        break;
                    }
                }
            }
        }

        boolean isCaseStatementGroup = cases.nonEmpty() &&
                                       cases.head.caseKind == CaseTree.CaseKind.STATEMENT;

        if (isCaseStatementGroup) {
            boolean previousCompletessNormally = false;
            for (List<JCCase> l = cases; l.nonEmpty(); l = l.tail) {
                JCCase c = l.head;
                if (previousCompletessNormally &&
                    c.stats.nonEmpty() &&
                    c.labels.head instanceof JCPatternCaseLabel patternLabel &&
                    (hasBindings(patternLabel.pat) || hasBindings(c.guard))) {
                    log.error(c.labels.head.pos(), Errors.FlowsThroughToPattern);
                } else if (c.stats.isEmpty() &&
                           c.labels.head instanceof JCPatternCaseLabel patternLabel &&
                           (hasBindings(patternLabel.pat) || hasBindings(c.guard)) &&
                           hasStatements(l.tail)) {
                    log.error(c.labels.head.pos(), Errors.FlowsThroughFromPattern);
                }
                previousCompletessNormally = c.completesNormally;
            }
        }
    }

    boolean hasBindings(JCTree p) {
        boolean[] bindings = new boolean[1];

        new TreeScanner() {
            @Override
            public void visitBindingPattern(JCBindingPattern tree) {
                bindings[0] |= !tree.var.sym.isUnnamedVariable();
                super.visitBindingPattern(tree);
            }
        }.scan(p);

        return bindings[0];
    }

    boolean hasStatements(List<JCCase> cases) {
        for (List<JCCase> l = cases; l.nonEmpty(); l = l.tail) {
            if (l.head.stats.nonEmpty()) {
                return true;
            }
        }

        return false;
    }
    void checkSwitchCaseLabelDominated(JCCaseLabel unconditionalCaseLabel, List<JCCase> cases) {
        List<Pair<JCCase, JCCaseLabel>> caseLabels = List.nil();
        boolean seenDefault = false;
        boolean seenDefaultLabel = false;
        boolean warnDominatedByDefault = false;
        boolean unconditionalFound = false;

        for (List<JCCase> l = cases; l.nonEmpty(); l = l.tail) {
            JCCase c = l.head;
            for (JCCaseLabel label : c.labels) {
                if (label.hasTag(DEFAULTCASELABEL)) {
                    seenDefault = true;
                    seenDefaultLabel |=
                            TreeInfo.isNullCaseLabel(c.labels.head);
                    continue;
                }
                if (TreeInfo.isNullCaseLabel(label)) {
                    if (seenDefault) {
                        log.error(label.pos(), Errors.PatternDominated);
                    }
                    continue;
                }
                if (seenDefault && !warnDominatedByDefault) {
                    if (label.hasTag(PATTERNCASELABEL) ||
                        (label instanceof JCConstantCaseLabel && seenDefaultLabel)) {
                        log.error(label.pos(), Errors.PatternDominated);
                        warnDominatedByDefault = true;
                    }
                }
                Type currentType = labelType(label);
                for (Pair<JCCase, JCCaseLabel> caseAndLabel : caseLabels) {
                    JCCase testCase = caseAndLabel.fst;
                    JCCaseLabel testCaseLabel = caseAndLabel.snd;
                    Type testType = labelType(testCaseLabel);

                    // an unconditional pattern cannot be followed by any other label
                    if (allowPrimitivePatterns && unconditionalCaseLabel == testCaseLabel && unconditionalCaseLabel != label) {
                        log.error(label.pos(), Errors.PatternDominated);
                        continue;
                    }

                    boolean dominated = false;
                    if (!currentType.hasTag(ERROR) && !testType.hasTag(ERROR)) {
                        // the current label is potentially dominated by the existing (test) label, check:
                        if (types.isUnconditionallyExactCombined(currentType, testType) &&
                                label instanceof JCConstantCaseLabel) {
                            dominated = !(testCaseLabel instanceof JCConstantCaseLabel) &&
                                         TreeInfo.unguardedCase(testCase);
                        } else if (label instanceof JCPatternCaseLabel patternCL &&
                                   testCaseLabel instanceof JCPatternCaseLabel testPatternCaseLabel &&
                                   (testCase.equals(c) || TreeInfo.unguardedCase(testCase))) {
                            dominated = patternDominated(testPatternCaseLabel.pat, patternCL.pat);
                        }
                    }
                    if (dominated) {
                        log.error(label.pos(), Errors.PatternDominated);
                    }
                }
                caseLabels = caseLabels.prepend(Pair.of(c, label));
            }
        }
    }
        //where:
        private Type labelType(JCCaseLabel label) {
            return types.erasure(switch (label.getTag()) {
                case PATTERNCASELABEL -> ((JCPatternCaseLabel) label).pat.type;
                case CONSTANTCASELABEL -> ((JCConstantCaseLabel) label).expr.type;
                default -> throw Assert.error("Unexpected tree kind: " + label.getTag());
            });
        }
        private boolean patternDominated(JCPattern existingPattern, JCPattern currentPattern) {
            Type existingPatternType = types.erasure(existingPattern.type);
            Type currentPatternType = types.erasure(currentPattern.type);
            if (!types.isUnconditionallyExactTypeBased(currentPatternType, existingPatternType)) {
                return false;
            }
            if (currentPattern instanceof JCBindingPattern ||
                currentPattern instanceof JCAnyPattern) {
                return existingPattern instanceof JCBindingPattern ||
                       existingPattern instanceof JCAnyPattern;
            } else if (currentPattern instanceof JCRecordPattern currentRecordPattern) {
                if (existingPattern instanceof JCBindingPattern ||
                    existingPattern instanceof JCAnyPattern) {
                    return true;
                } else if (existingPattern instanceof JCRecordPattern existingRecordPattern) {
                    List<JCPattern> existingNested = existingRecordPattern.nested;
                    List<JCPattern> currentNested = currentRecordPattern.nested;
                    if (existingNested.size() != currentNested.size()) {
                        return false;
                    }
                    while (existingNested.nonEmpty()) {
                        if (!patternDominated(existingNested.head, currentNested.head)) {
                            return false;
                        }
                        existingNested = existingNested.tail;
                        currentNested = currentNested.tail;
                    }
                    return true;
                } else {
                    Assert.error("Unknown pattern: " + existingPattern.getTag());
                }
            } else {
                Assert.error("Unknown pattern: " + currentPattern.getTag());
            }
            return false;
        }

    /** check if a type is a subtype of Externalizable, if that is available. */
    boolean isExternalizable(Type t) {
        try {
            syms.externalizableType.complete();
        } catch (CompletionFailure e) {
            return false;
        }
        return types.isSubtype(t, syms.externalizableType);
    }

    /**
     * Check structure of serialization declarations.
     */
    public void checkSerialStructure(Env<AttrContext> env, JCClassDecl tree, ClassSymbol c) {
        (new SerialTypeVisitor(env)).visit(c, tree);
    }

    /**
     * This visitor will warn if a serialization-related field or
     * method is declared in a suspicious or incorrect way. In
     * particular, it will warn for cases where the runtime
     * serialization mechanism will silently ignore a mis-declared
     * entity.
     *
     * Distinguished serialization-related fields and methods:
     *
     * Methods:
     *
     * private void writeObject(ObjectOutputStream stream) throws IOException
     * ANY-ACCESS-MODIFIER Object writeReplace() throws ObjectStreamException
     *
     * private void readObject(ObjectInputStream stream) throws IOException, ClassNotFoundException
     * private void readObjectNoData() throws ObjectStreamException
     * ANY-ACCESS-MODIFIER Object readResolve() throws ObjectStreamException
     *
     * Fields:
     *
     * private static final long serialVersionUID
     * private static final ObjectStreamField[] serialPersistentFields
     *
     * Externalizable: methods defined on the interface
     * public void writeExternal(ObjectOutput) throws IOException
     * public void readExternal(ObjectInput) throws IOException
     */
    private class SerialTypeVisitor extends ElementKindVisitor14<Void, JCClassDecl> {
        Env<AttrContext> env;
        SerialTypeVisitor(Env<AttrContext> env) {
            this.lint = Check.this.lint;
            this.env = env;
        }

        private static final Set<String> serialMethodNames =
            Set.of("writeObject", "writeReplace",
                   "readObject",  "readObjectNoData",
                   "readResolve");

        private static final Set<String> serialFieldNames =
            Set.of("serialVersionUID", "serialPersistentFields");

        // Type of serialPersistentFields
        private final Type OSF_TYPE = new Type.ArrayType(syms.objectStreamFieldType, syms.arrayClass);

        Lint lint;

        @Override
        public Void defaultAction(Element e, JCClassDecl p) {
            throw new IllegalArgumentException(Objects.requireNonNullElse(e.toString(), ""));
        }

        @Override
        public Void visitType(TypeElement e, JCClassDecl p) {
            runUnderLint(e, p, (symbol, param) -> super.visitType(symbol, param));
            return null;
        }

        @Override
        public Void visitTypeAsClass(TypeElement e,
                                     JCClassDecl p) {
            // Anonymous classes filtered out by caller.

            ClassSymbol c = (ClassSymbol)e;

            checkCtorAccess(p, c);

            // Check for missing serialVersionUID; check *not* done
            // for enums or records.
            VarSymbol svuidSym = null;
            for (Symbol sym : c.members().getSymbolsByName(names.serialVersionUID)) {
                if (sym.kind == VAR) {
                    svuidSym = (VarSymbol)sym;
                    break;
                }
            }

            if (svuidSym == null) {
                log.warning(p.pos(), LintWarnings.MissingSVUID(c));
            }

            // Check for serialPersistentFields to gate checks for
            // non-serializable non-transient instance fields
            boolean serialPersistentFieldsPresent =
                    c.members()
                     .getSymbolsByName(names.serialPersistentFields, sym -> sym.kind == VAR)
                     .iterator()
                     .hasNext();

            // Check declarations of serialization-related methods and
            // fields
            final boolean[] hasWriteReplace = {false};
            for(Symbol el : c.getEnclosedElements()) {
                runUnderLint(el, p, (enclosed, tree) -> {
                    String name = null;
                    switch(enclosed.getKind()) {
                    case FIELD -> {
                        if (!serialPersistentFieldsPresent) {
                            var flags = enclosed.flags();
                            if ( ((flags & TRANSIENT) == 0) &&
                                 ((flags & STATIC) == 0)) {
                                Type varType = enclosed.asType();
                                if (!canBeSerialized(varType)) {
                                    // Note per JLS arrays are
                                    // serializable even if the
                                    // component type is not.
                                    log.warning(
                                            TreeInfo.diagnosticPositionFor(enclosed, tree),
                                                LintWarnings.NonSerializableInstanceField);
                                } else if (varType.hasTag(ARRAY)) {
                                    ArrayType arrayType = (ArrayType)varType;
                                    Type elementType = arrayType.elemtype;
                                    while (elementType.hasTag(ARRAY)) {
                                        arrayType = (ArrayType)elementType;
                                        elementType = arrayType.elemtype;
                                    }
                                    if (!canBeSerialized(elementType)) {
                                        log.warning(
                                                TreeInfo.diagnosticPositionFor(enclosed, tree),
                                                    LintWarnings.NonSerializableInstanceFieldArray(elementType));
                                    }
                                }
                            }
                        }

                        name = enclosed.getSimpleName().toString();
                        if (serialFieldNames.contains(name)) {
                            VarSymbol field = (VarSymbol)enclosed;
                            switch (name) {
                            case "serialVersionUID"       ->  checkSerialVersionUID(tree, e, field);
                            case "serialPersistentFields" ->  checkSerialPersistentFields(tree, e, field);
                            default -> throw new AssertionError();
                            }
                        }
                    }

                    // Correctly checking the serialization-related
                    // methods is subtle. For the methods declared to be
                    // private or directly declared in the class, the
                    // enclosed elements of the class can be checked in
                    // turn. However, writeReplace and readResolve can be
                    // declared in a superclass and inherited. Note that
                    // the runtime lookup walks the superclass chain
                    // looking for writeReplace/readResolve via
                    // Class.getDeclaredMethod. This differs from calling
                    // Elements.getAllMembers(TypeElement) as the latter
                    // will also pull in default methods from
                    // superinterfaces. In other words, the runtime checks
                    // (which long predate default methods on interfaces)
                    // do not admit the possibility of inheriting methods
                    // this way, a difference from general inheritance.

                    // The current implementation just checks the enclosed
                    // elements and does not directly check the inherited
                    // methods. If all the types are being checked this is
                    // less of a concern; however, there are cases that
                    // could be missed. In particular, readResolve and
                    // writeReplace could, in principle, by inherited from
                    // a non-serializable superclass and thus not checked
                    // even if compiled with a serializable child class.
                    case METHOD -> {
                        var method = (MethodSymbol)enclosed;
                        name = method.getSimpleName().toString();
                        if (serialMethodNames.contains(name)) {
                            switch (name) {
                            case "writeObject"      -> checkWriteObject(tree, e, method);
                            case "writeReplace"     -> {hasWriteReplace[0] = true; hasAppropriateWriteReplace(tree, method, true);}
                            case "readObject"       -> checkReadObject(tree,e, method);
                            case "readObjectNoData" -> checkReadObjectNoData(tree, e, method);
                            case "readResolve"      -> checkReadResolve(tree, e, method);
                            default ->  throw new AssertionError();
                            }
                        }
                    }
                    }
                });
            }
            if (!hasWriteReplace[0] &&
                    (c.isValueClass() || hasAbstractValueSuperClass(c, Set.of(syms.numberType.tsym))) &&
                    !c.isAbstract() && !c.isRecord() &&
                    types.unboxedType(c.type) == Type.noType) {
                // we need to check if the class is inheriting an appropriate writeReplace method
                MethodSymbol ms = null;
                Log.DiagnosticHandler discardHandler = log.new DiscardDiagnosticHandler();
                try {
                    ms = rs.resolveInternalMethod(env.tree, env, c.type, names.writeReplace, List.nil(), List.nil());
                } catch (FatalError fe) {
                    // ignore no method was found
                } finally {
                    log.popDiagnosticHandler(discardHandler);
                }
                if (ms == null || !hasAppropriateWriteReplace(p, ms, false)) {
                    log.warning(p.pos(),
                            c.isValueClass() ? LintWarnings.SerializableValueClassWithoutWriteReplace1 :
                                    LintWarnings.SerializableValueClassWithoutWriteReplace2);
                }
            }
            return null;
        }

        boolean canBeSerialized(Type type) {
            return type.isPrimitive() || rs.isSerializable(type);
        }

        private boolean hasAbstractValueSuperClass(Symbol c, Set<Symbol> excluding) {
            while (c.getKind() == ElementKind.CLASS) {
                Type sup = ((ClassSymbol)c).getSuperclass();
                if (!sup.hasTag(CLASS) || sup.isErroneous() ||
                        sup.tsym == syms.objectType.tsym) {
                    return false;
                }
                // if it is a value super class it has to be abstract
                if (sup.isValueClass() && !excluding.contains(sup.tsym)) {
                    return true;
                }
                c = sup.tsym;
            }
            return false;
        }

        /**
         * Check that Externalizable class needs a public no-arg
         * constructor.
         *
         * Check that a Serializable class has access to the no-arg
         * constructor of its first nonserializable superclass.
         */
        private void checkCtorAccess(JCClassDecl tree, ClassSymbol c) {
            if (isExternalizable(c.type)) {
                for(var sym : c.getEnclosedElements()) {
                    if (sym.isConstructor() &&
                        ((sym.flags() & PUBLIC) == PUBLIC)) {
                        if (((MethodSymbol)sym).getParameters().isEmpty()) {
                            return;
                        }
                    }
                }
                log.warning(tree.pos(),
                            LintWarnings.ExternalizableMissingPublicNoArgCtor);
            } else {
                // Approximate access to the no-arg constructor up in
                // the superclass chain by checking that the
                // constructor is not private. This may not handle
                // some cross-package situations correctly.
                Type superClass = c.getSuperclass();
                // java.lang.Object is *not* Serializable so this loop
                // should terminate.
                while (rs.isSerializable(superClass) ) {
                    try {
                        superClass = (Type)((TypeElement)(((DeclaredType)superClass)).asElement()).getSuperclass();
                    } catch(ClassCastException cce) {
                        return ; // Don't try to recover
                    }
                }
                // Non-Serializable superclass
                try {
                    ClassSymbol supertype = ((ClassSymbol)(((DeclaredType)superClass).asElement()));
                    for(var sym : supertype.getEnclosedElements()) {
                        if (sym.isConstructor()) {
                            MethodSymbol ctor = (MethodSymbol)sym;
                            if (ctor.getParameters().isEmpty()) {
                                if (((ctor.flags() & PRIVATE) == PRIVATE) ||
                                    // Handle nested classes and implicit this$0
                                    (supertype.getNestingKind() == NestingKind.MEMBER &&
                                     ((supertype.flags() & STATIC) == 0)))
                                    log.warning(tree.pos(),
                                                LintWarnings.SerializableMissingAccessNoArgCtor(supertype.getQualifiedName()));
                            }
                        }
                    }
                } catch (ClassCastException cce) {
                    return ; // Don't try to recover
                }
                return;
            }
        }

        private void checkSerialVersionUID(JCClassDecl tree, Element e, VarSymbol svuid) {
            // To be effective, serialVersionUID must be marked static
            // and final, but private is recommended. But alas, in
            // practice there are many non-private serialVersionUID
            // fields.
             if ((svuid.flags() & (STATIC | FINAL)) !=
                 (STATIC | FINAL)) {
                 log.warning(
                         TreeInfo.diagnosticPositionFor(svuid, tree),
                             LintWarnings.ImproperSVUID((Symbol)e));
             }

             // check svuid has type long
             if (!svuid.type.hasTag(LONG)) {
                 log.warning(
                         TreeInfo.diagnosticPositionFor(svuid, tree),
                             LintWarnings.LongSVUID((Symbol)e));
             }

             if (svuid.getConstValue() == null)
                 log.warning(
                         TreeInfo.diagnosticPositionFor(svuid, tree),
                             LintWarnings.ConstantSVUID((Symbol)e));
        }

        private void checkSerialPersistentFields(JCClassDecl tree, Element e, VarSymbol spf) {
            // To be effective, serialPersisentFields must be private, static, and final.
             if ((spf.flags() & (PRIVATE | STATIC | FINAL)) !=
                 (PRIVATE | STATIC | FINAL)) {
                 log.warning(
                         TreeInfo.diagnosticPositionFor(spf, tree),
                             LintWarnings.ImproperSPF);
             }

             if (!types.isSameType(spf.type, OSF_TYPE)) {
                 log.warning(
                         TreeInfo.diagnosticPositionFor(spf, tree),
                             LintWarnings.OSFArraySPF);
             }

            if (isExternalizable((Type)(e.asType()))) {
                log.warning(
                        TreeInfo.diagnosticPositionFor(spf, tree),
                            LintWarnings.IneffectualSerialFieldExternalizable);
            }

            // Warn if serialPersistentFields is initialized to a
            // literal null.
            JCTree spfDecl = TreeInfo.declarationFor(spf, tree);
            if (spfDecl != null && spfDecl.getTag() == VARDEF) {
                JCVariableDecl variableDef = (JCVariableDecl) spfDecl;
                JCExpression initExpr = variableDef.init;
                 if (initExpr != null && TreeInfo.isNull(initExpr)) {
                     log.warning(initExpr.pos(),
                                 LintWarnings.SPFNullInit);
                 }
            }
        }

        private void checkWriteObject(JCClassDecl tree, Element e, MethodSymbol method) {
            // The "synchronized" modifier is seen in the wild on
            // readObject and writeObject methods and is generally
            // innocuous.

            // private void writeObject(ObjectOutputStream stream) throws IOException
            checkPrivateNonStaticMethod(tree, method);
            isExpectedReturnType(tree, method, syms.voidType, true);
            checkOneArg(tree, e, method, syms.objectOutputStreamType);
            hasExpectedExceptions(tree, method, true, syms.ioExceptionType);
            checkExternalizable(tree, e, method);
        }

        private boolean hasAppropriateWriteReplace(JCClassDecl tree, MethodSymbol method, boolean warn) {
            // ANY-ACCESS-MODIFIER Object writeReplace() throws
            // ObjectStreamException

            // Excluding abstract, could have a more complicated
            // rule based on abstract-ness of the class
            return isConcreteInstanceMethod(tree, method, warn) &&
                    isExpectedReturnType(tree, method, syms.objectType, warn) &&
                    hasNoArgs(tree, method, warn) &&
                    hasExpectedExceptions(tree, method, warn, syms.objectStreamExceptionType);
        }

        private void checkReadObject(JCClassDecl tree, Element e, MethodSymbol method) {
            // The "synchronized" modifier is seen in the wild on
            // readObject and writeObject methods and is generally
            // innocuous.

            // private void readObject(ObjectInputStream stream)
            //   throws IOException, ClassNotFoundException
            checkPrivateNonStaticMethod(tree, method);
            isExpectedReturnType(tree, method, syms.voidType, true);
            checkOneArg(tree, e, method, syms.objectInputStreamType);
            hasExpectedExceptions(tree, method, true, syms.ioExceptionType, syms.classNotFoundExceptionType);
            checkExternalizable(tree, e, method);
        }

        private void checkReadObjectNoData(JCClassDecl tree, Element e, MethodSymbol method) {
            // private void readObjectNoData() throws ObjectStreamException
            checkPrivateNonStaticMethod(tree, method);
            isExpectedReturnType(tree, method, syms.voidType, true);
            hasNoArgs(tree, method, true);
            hasExpectedExceptions(tree, method, true, syms.objectStreamExceptionType);
            checkExternalizable(tree, e, method);
        }

        private void checkReadResolve(JCClassDecl tree, Element e, MethodSymbol method) {
            // ANY-ACCESS-MODIFIER Object readResolve()
            // throws ObjectStreamException

            // Excluding abstract, could have a more complicated
            // rule based on abstract-ness of the class
            isConcreteInstanceMethod(tree, method, true);
            isExpectedReturnType(tree, method, syms.objectType, true);
            hasNoArgs(tree, method, true);
            hasExpectedExceptions(tree, method, true, syms.objectStreamExceptionType);
        }

        private void checkWriteExternalRecord(JCClassDecl tree, Element e, MethodSymbol method, boolean isExtern) {
            //public void writeExternal(ObjectOutput) throws IOException
            checkExternMethodRecord(tree, e, method, syms.objectOutputType, isExtern);
        }

        private void checkReadExternalRecord(JCClassDecl tree, Element e, MethodSymbol method, boolean isExtern) {
            // public void readExternal(ObjectInput) throws IOException
            checkExternMethodRecord(tree, e, method, syms.objectInputType, isExtern);
         }

        private void checkExternMethodRecord(JCClassDecl tree, Element e, MethodSymbol method, Type argType,
                                             boolean isExtern) {
            if (isExtern && isExternMethod(tree, e, method, argType)) {
                log.warning(
                        TreeInfo.diagnosticPositionFor(method, tree),
                            LintWarnings.IneffectualExternalizableMethodRecord(method.getSimpleName().toString()));
            }
        }

        void checkPrivateNonStaticMethod(JCClassDecl tree, MethodSymbol method) {
            var flags = method.flags();
            if ((flags & PRIVATE) == 0) {
                log.warning(
                        TreeInfo.diagnosticPositionFor(method, tree),
                            LintWarnings.SerialMethodNotPrivate(method.getSimpleName()));
            }

            if ((flags & STATIC) != 0) {
                log.warning(
                        TreeInfo.diagnosticPositionFor(method, tree),
                            LintWarnings.SerialMethodStatic(method.getSimpleName()));
            }
        }

        /**
         * Per section 1.12 "Serialization of Enum Constants" of
         * the serialization specification, due to the special
         * serialization handling of enums, any writeObject,
         * readObject, writeReplace, and readResolve methods are
         * ignored as are serialPersistentFields and
         * serialVersionUID fields.
         */
        @Override
        public Void visitTypeAsEnum(TypeElement e,
                                    JCClassDecl p) {
            boolean isExtern = isExternalizable((Type)e.asType());
            for(Element el : e.getEnclosedElements()) {
                runUnderLint(el, p, (enclosed, tree) -> {
                    String name = enclosed.getSimpleName().toString();
                    switch(enclosed.getKind()) {
                    case FIELD -> {
                        var field = (VarSymbol)enclosed;
                        if (serialFieldNames.contains(name)) {
                            log.warning(
                                    TreeInfo.diagnosticPositionFor(field, tree),
                                        LintWarnings.IneffectualSerialFieldEnum(name));
                        }
                    }

                    case METHOD -> {
                        var method = (MethodSymbol)enclosed;
                        if (serialMethodNames.contains(name)) {
                            log.warning(
                                    TreeInfo.diagnosticPositionFor(method, tree),
                                        LintWarnings.IneffectualSerialMethodEnum(name));
                        }

                        if (isExtern) {
                            switch(name) {
                            case "writeExternal" -> checkWriteExternalEnum(tree, e, method);
                            case "readExternal"  -> checkReadExternalEnum(tree, e, method);
                            }
                        }
                    }

                    // Also perform checks on any class bodies of enum constants, see JLS 8.9.1.
                    case ENUM_CONSTANT -> {
                        var field = (VarSymbol)enclosed;
                        JCVariableDecl decl = (JCVariableDecl) TreeInfo.declarationFor(field, p);
                        if (decl.init instanceof JCNewClass nc && nc.def != null) {
                            ClassSymbol enumConstantType = nc.def.sym;
                            visitTypeAsEnum(enumConstantType, p);
                        }
                    }

                    }});
            }
            return null;
        }

        private void checkWriteExternalEnum(JCClassDecl tree, Element e, MethodSymbol method) {
            //public void writeExternal(ObjectOutput) throws IOException
            checkExternMethodEnum(tree, e, method, syms.objectOutputType);
        }

        private void checkReadExternalEnum(JCClassDecl tree, Element e, MethodSymbol method) {
             // public void readExternal(ObjectInput) throws IOException
            checkExternMethodEnum(tree, e, method, syms.objectInputType);
         }

        private void checkExternMethodEnum(JCClassDecl tree, Element e, MethodSymbol method, Type argType) {
            if (isExternMethod(tree, e, method, argType)) {
                log.warning(
                        TreeInfo.diagnosticPositionFor(method, tree),
                            LintWarnings.IneffectualExternMethodEnum(method.getSimpleName().toString()));
            }
        }

        private boolean isExternMethod(JCClassDecl tree, Element e, MethodSymbol method, Type argType) {
            long flags = method.flags();
            Type rtype = method.getReturnType();

            // Not necessary to check throws clause in this context
            return (flags & PUBLIC) != 0 && (flags & STATIC) == 0 &&
                types.isSameType(syms.voidType, rtype) &&
                hasExactlyOneArgWithType(tree, e, method, argType);
        }

        /**
         * Most serialization-related fields and methods on interfaces
         * are ineffectual or problematic.
         */
        @Override
        public Void visitTypeAsInterface(TypeElement e,
                                         JCClassDecl p) {
            for(Element el : e.getEnclosedElements()) {
                runUnderLint(el, p, (enclosed, tree) -> {
                    String name = null;
                    switch(enclosed.getKind()) {
                    case FIELD -> {
                        var field = (VarSymbol)enclosed;
                        name = field.getSimpleName().toString();
                        switch(name) {
                        case "serialPersistentFields" -> {
                            log.warning(
                                    TreeInfo.diagnosticPositionFor(field, tree),
                                        LintWarnings.IneffectualSerialFieldInterface);
                        }

                        case "serialVersionUID" -> {
                            checkSerialVersionUID(tree, e, field);
                        }
                        }
                    }

                    case METHOD -> {
                        var method = (MethodSymbol)enclosed;
                        name = enclosed.getSimpleName().toString();
                        if (serialMethodNames.contains(name)) {
                            switch (name) {
                            case
                                "readObject",
                                "readObjectNoData",
                                "writeObject"      -> checkPrivateMethod(tree, e, method);

                            case
                                "writeReplace",
                                "readResolve"      -> checkDefaultIneffective(tree, e, method);

                            default ->  throw new AssertionError();
                            }

                        }
                    }}
                });
            }

            return null;
        }

        private void checkPrivateMethod(JCClassDecl tree,
                                        Element e,
                                        MethodSymbol method) {
            if ((method.flags() & PRIVATE) == 0) {
                log.warning(
                        TreeInfo.diagnosticPositionFor(method, tree),
                            LintWarnings.NonPrivateMethodWeakerAccess);
            }
        }

        private void checkDefaultIneffective(JCClassDecl tree,
                                             Element e,
                                             MethodSymbol method) {
            if ((method.flags() & DEFAULT) == DEFAULT) {
                log.warning(
                        TreeInfo.diagnosticPositionFor(method, tree),
                            LintWarnings.DefaultIneffective);

            }
        }

        @Override
        public Void visitTypeAsAnnotationType(TypeElement e,
                                              JCClassDecl p) {
            // Per the JLS, annotation types are not serializeable
            return null;
        }

        /**
         * From the Java Object Serialization Specification, 1.13
         * Serialization of Records:
         *
         * "The process by which record objects are serialized or
         * externalized cannot be customized; any class-specific
         * writeObject, readObject, readObjectNoData, writeExternal,
         * and readExternal methods defined by record classes are
         * ignored during serialization and deserialization. However,
         * a substitute object to be serialized or a designate
         * replacement may be specified, by the writeReplace and
         * readResolve methods, respectively. Any
         * serialPersistentFields field declaration is
         * ignored. Documenting serializable fields and data for
         * record classes is unnecessary, since there is no variation
         * in the serial form, other than whether a substitute or
         * replacement object is used. The serialVersionUID of a
         * record class is 0L unless explicitly declared. The
         * requirement for matching serialVersionUID values is waived
         * for record classes."
         */
        @Override
        public Void visitTypeAsRecord(TypeElement e,
                                      JCClassDecl p) {
            boolean isExtern = isExternalizable((Type)e.asType());
            for(Element el : e.getEnclosedElements()) {
                runUnderLint(el, p, (enclosed, tree) -> {
                    String name = enclosed.getSimpleName().toString();
                    switch(enclosed.getKind()) {
                    case FIELD -> {
                        var field = (VarSymbol)enclosed;
                        switch(name) {
                        case "serialPersistentFields" -> {
                            log.warning(
                                    TreeInfo.diagnosticPositionFor(field, tree),
                                        LintWarnings.IneffectualSerialFieldRecord);
                        }

                        case "serialVersionUID" -> {
                            // Could generate additional warning that
                            // svuid value is not checked to match for
                            // records.
                            checkSerialVersionUID(tree, e, field);
                        }}
                    }

                    case METHOD -> {
                        var method = (MethodSymbol)enclosed;
                        switch(name) {
                        case "writeReplace" -> hasAppropriateWriteReplace(tree, method, true);
                        case "readResolve"  -> checkReadResolve(tree, e, method);

                        case "writeExternal" -> checkWriteExternalRecord(tree, e, method, isExtern);
                        case "readExternal"  -> checkReadExternalRecord(tree, e, method, isExtern);

                        default -> {
                            if (serialMethodNames.contains(name)) {
                                log.warning(
                                        TreeInfo.diagnosticPositionFor(method, tree),
                                            LintWarnings.IneffectualSerialMethodRecord(name));
                            }
                        }}
                    }}});
            }
            return null;
        }

        boolean isConcreteInstanceMethod(JCClassDecl tree,
                                         MethodSymbol method,
                                         boolean warn) {
            if ((method.flags() & (STATIC | ABSTRACT)) != 0) {
                if (warn) {
                    log.warning(
                            TreeInfo.diagnosticPositionFor(method, tree),
                                LintWarnings.SerialConcreteInstanceMethod(method.getSimpleName()));
                }
                return false;
            }
            return true;
        }

        private boolean isExpectedReturnType(JCClassDecl tree,
                                          MethodSymbol method,
                                          Type expectedReturnType,
                                          boolean warn) {
            // Note: there may be complications checking writeReplace
            // and readResolve since they return Object and could, in
            // principle, have covariant overrides and any synthetic
            // bridge method would not be represented here for
            // checking.
            Type rtype = method.getReturnType();
            if (!types.isSameType(expectedReturnType, rtype)) {
                if (warn) {
                    log.warning(
                            TreeInfo.diagnosticPositionFor(method, tree),
                            LintWarnings.SerialMethodUnexpectedReturnType(method.getSimpleName(),
                                                                      rtype, expectedReturnType));
                }
                return false;
            }
            return true;
        }

        private void checkOneArg(JCClassDecl tree,
                                 Element enclosing,
                                 MethodSymbol method,
                                 Type expectedType) {
            String name = method.getSimpleName().toString();

            var parameters= method.getParameters();

            if (parameters.size() != 1) {
                log.warning(
                        TreeInfo.diagnosticPositionFor(method, tree),
                            LintWarnings.SerialMethodOneArg(method.getSimpleName(), parameters.size()));
                return;
            }

            Type parameterType = parameters.get(0).asType();
            if (!types.isSameType(parameterType, expectedType)) {
                log.warning(
                        TreeInfo.diagnosticPositionFor(method, tree),
                            LintWarnings.SerialMethodParameterType(method.getSimpleName(),
                                                               expectedType,
                                                               parameterType));
            }
        }

        private boolean hasExactlyOneArgWithType(JCClassDecl tree,
                                                 Element enclosing,
                                                 MethodSymbol method,
                                                 Type expectedType) {
            var parameters = method.getParameters();
            return (parameters.size() == 1) &&
                types.isSameType(parameters.get(0).asType(), expectedType);
        }


        boolean hasNoArgs(JCClassDecl tree, MethodSymbol method, boolean warn) {
            var parameters = method.getParameters();
            if (!parameters.isEmpty()) {
                if (warn) {
                    log.warning(
                            TreeInfo.diagnosticPositionFor(parameters.get(0), tree),
                            LintWarnings.SerialMethodNoArgs(method.getSimpleName()));
                }
                return false;
            }
            return true;
        }

        private void checkExternalizable(JCClassDecl tree, Element enclosing, MethodSymbol method) {
            // If the enclosing class is externalizable, warn for the method
            if (isExternalizable((Type)enclosing.asType())) {
                log.warning(
                        TreeInfo.diagnosticPositionFor(method, tree),
                            LintWarnings.IneffectualSerialMethodExternalizable(method.getSimpleName()));
            }
            return;
        }

        private boolean hasExpectedExceptions(JCClassDecl tree,
                                              MethodSymbol method,
                                              boolean warn,
                                              Type... declaredExceptions) {
            for (Type thrownType: method.getThrownTypes()) {
                // For each exception in the throws clause of the
                // method, if not an Error and not a RuntimeException,
                // check if the exception is a subtype of a declared
                // exception from the throws clause of the
                // serialization method in question.
                if (types.isSubtype(thrownType, syms.runtimeExceptionType) ||
                    types.isSubtype(thrownType, syms.errorType) ) {
                    continue;
                } else {
                    boolean declared = false;
                    for (Type declaredException : declaredExceptions) {
                        if (types.isSubtype(thrownType, declaredException)) {
                            declared = true;
                            continue;
                        }
                    }
                    if (!declared) {
                        if (warn) {
                            log.warning(
                                    TreeInfo.diagnosticPositionFor(method, tree),
                                    LintWarnings.SerialMethodUnexpectedException(method.getSimpleName(),
                                                                             thrownType));
                        }
                        return false;
                    }
                }
            }
            return true;
        }

        private <E extends Element> Void runUnderLint(E symbol, JCClassDecl p, BiConsumer<E, JCClassDecl> task) {
            Lint prevLint = lint;
            try {
                lint = lint.augment((Symbol) symbol);

                if (lint.isEnabled(LintCategory.SERIAL)) {
                    task.accept(symbol, p);
                }

                return null;
            } finally {
                lint = prevLint;
            }
        }

    }

    void checkRequiresIdentity(JCTree tree, Lint lint) {
        switch (tree) {
            case JCClassDecl classDecl -> {
                Type st = types.supertype(classDecl.sym.type);
                if (st != null &&
                        // no need to recheck j.l.Object, shortcut,
                        st.tsym != syms.objectType.tsym &&
                        // this one could be null, no explicit extends
                        classDecl.extending != null) {
                    checkIfIdentityIsExpected(classDecl.extending.pos(), st, lint);
                }
                for (JCExpression intrface: classDecl.implementing) {
                    checkIfIdentityIsExpected(intrface.pos(), intrface.type, lint);
                }
                for (JCTypeParameter tp : classDecl.typarams) {
                    checkIfIdentityIsExpected(tp.pos(), tp.type, lint);
                }
            }
            case JCVariableDecl variableDecl -> {
                if (variableDecl.vartype != null &&
                        (variableDecl.sym.flags_field & RECORD) == 0 ||
                        (variableDecl.sym.flags_field & ~(Flags.PARAMETER | RECORD | GENERATED_MEMBER)) != 0) {
                    /* we don't want to warn twice so if this variable is a compiler generated parameter of
                     * a canonical record constructor, we don't want to issue a warning as we will warn the
                     * corresponding compiler generated private record field anyways
                     */
                    checkIfIdentityIsExpected(variableDecl.vartype.pos(), variableDecl.vartype.type, lint);
                }
            }
            case JCTypeCast typeCast -> checkIfIdentityIsExpected(typeCast.clazz.pos(), typeCast.clazz.type, lint);
            case JCBindingPattern bindingPattern -> {
                if (bindingPattern.var.vartype != null) {
                    checkIfIdentityIsExpected(bindingPattern.var.vartype.pos(), bindingPattern.var.vartype.type, lint);
                }
            }
            case JCMethodDecl methodDecl -> {
                for (JCTypeParameter tp : methodDecl.typarams) {
                    checkIfIdentityIsExpected(tp.pos(), tp.type, lint);
                }
                if (methodDecl.restype != null && !methodDecl.restype.type.hasTag(VOID)) {
                    checkIfIdentityIsExpected(methodDecl.restype.pos(), methodDecl.restype.type, lint);
                }
            }
            case JCMemberReference mref -> {
                checkIfIdentityIsExpected(mref.expr.pos(), mref.target, lint);
                checkIfTypeParamsRequiresIdentity(mref.sym.getMetadata(), mref.typeargs, lint);
            }
            case JCPolyExpression poly
                when (poly instanceof JCNewClass || poly instanceof JCMethodInvocation) -> {
                if (poly instanceof JCNewClass newClass) {
                    checkIfIdentityIsExpected(newClass.clazz.pos(), newClass.clazz.type, lint);
                }
                List<JCExpression> argExps = poly instanceof JCNewClass ?
                        ((JCNewClass)poly).args :
                        ((JCMethodInvocation)poly).args;
                Symbol msym = TreeInfo.symbolFor(poly);
                if (msym != null) {
                    if (!argExps.isEmpty() && msym instanceof MethodSymbol ms && ms.params != null) {
                        VarSymbol lastParam = ms.params.head;
                        for (VarSymbol param: ms.params) {
                            if ((param.flags_field & REQUIRES_IDENTITY) != 0 && argExps.head.type.isValueBased()) {
                                log.warning(argExps.head.pos(), LintWarnings.AttemptToUseValueBasedWhereIdentityExpected);
                            }
                            lastParam = param;
                            argExps = argExps.tail;
                        }
                        while (argExps != null && !argExps.isEmpty() && lastParam != null) {
                            if ((lastParam.flags_field & REQUIRES_IDENTITY) != 0 && argExps.head.type.isValueBased()) {
                                log.warning(argExps.head.pos(), LintWarnings.AttemptToUseValueBasedWhereIdentityExpected);
                            }
                            argExps = argExps.tail;
                        }
                    }
                    checkIfTypeParamsRequiresIdentity(
                            msym.getMetadata(),
                            poly instanceof JCNewClass ?
                                ((JCNewClass)poly).typeargs :
                                ((JCMethodInvocation)poly).typeargs,
                            lint);
                }
            }
            default -> throw new AssertionError("unexpected tree " + tree);
        }
    }

    /** Check if a type required an identity class
     */
    private boolean checkIfIdentityIsExpected(DiagnosticPosition pos, Type t, Lint lint) {
        if (t != null &&
                lint != null &&
                lint.isEnabled(LintCategory.IDENTITY)) {
            RequiresIdentityVisitor requiresIdentityVisitor = new RequiresIdentityVisitor();
            // we need to avoid recursion due to self referencing type vars or captures, this is why we need a set
            requiresIdentityVisitor.visit(t, new HashSet<>());
            if (requiresIdentityVisitor.requiresWarning) {
                log.warning(pos, LintWarnings.AttemptToUseValueBasedWhereIdentityExpected);
                return true;
            }
        }
        return false;
    }

    // where
    private class RequiresIdentityVisitor extends Types.SimpleVisitor<Void, Set<Type>> {
        boolean requiresWarning = false;

        @Override
        public Void visitType(Type t, Set<Type> seen) {
            return null;
        }

        @Override
        public Void visitWildcardType(WildcardType t, Set<Type> seen) {
            return visit(t.type, seen);
        }

        @Override
        public Void visitTypeVar(TypeVar t, Set<Type> seen) {
            if (seen.add(t)) {
                visit(t.getUpperBound(), seen);
            }
            return null;
        }

        @Override
        public Void visitCapturedType(CapturedType t, Set<Type> seen) {
            if (seen.add(t)) {
                visit(t.getUpperBound(), seen);
                visit(t.getLowerBound(), seen);
            }
            return null;
        }

        @Override
        public Void visitArrayType(ArrayType t, Set<Type> seen) {
            return visit(t.elemtype, seen);
        }

        @Override
        public Void visitClassType(ClassType t, Set<Type> seen) {
            if (t != null && t.tsym != null) {
                SymbolMetadata sm = t.tsym.getMetadata();
                if (sm != null && !t.getTypeArguments().isEmpty()) {
                    if (sm.getTypeAttributes().stream()
                            .filter(ta -> isRequiresIdentityAnnotation(ta.type.tsym) &&
                                    t.getTypeArguments().get(ta.position.parameter_index) != null &&
                                    t.getTypeArguments().get(ta.position.parameter_index).isValueBased()).findAny().isPresent()) {
                        requiresWarning = true;
                        return null;
                    }
                }
            }
            visit(t.getEnclosingType(), seen);
            for (Type targ : t.getTypeArguments()) {
                visit(targ, seen);
            }
            return null;
        }
    } // RequiresIdentityVisitor

    private void checkIfTypeParamsRequiresIdentity(SymbolMetadata sm,
                                                     List<JCExpression> typeParamTrees,
                                                     Lint lint) {
        if (typeParamTrees != null && !typeParamTrees.isEmpty()) {
            for (JCExpression targ : typeParamTrees) {
                checkIfIdentityIsExpected(targ.pos(), targ.type, lint);
            }
            if (sm != null)
                sm.getTypeAttributes().stream()
                        .filter(ta -> isRequiresIdentityAnnotation(ta.type.tsym) &&
                                typeParamTrees.get(ta.position.parameter_index).type != null &&
                                typeParamTrees.get(ta.position.parameter_index).type.isValueBased())
                        .forEach(ta -> log.warning(typeParamTrees.get(ta.position.parameter_index).pos(),
                                CompilerProperties.LintWarnings.AttemptToUseValueBasedWhereIdentityExpected));
        }
    }

    private boolean isRequiresIdentityAnnotation(TypeSymbol annoType) {
        return annoType == syms.requiresIdentityType.tsym ||
               annoType.flatName() == syms.requiresIdentityInternalType.tsym.flatName();
    }
}<|MERGE_RESOLUTION|>--- conflicted
+++ resolved
@@ -166,12 +166,9 @@
         allowModules = Feature.MODULES.allowedInSource(source);
         allowRecords = Feature.RECORDS.allowedInSource(source);
         allowSealed = Feature.SEALED_CLASSES.allowedInSource(source);
-<<<<<<< HEAD
+        allowPrimitivePatterns = preview.isEnabled() && Feature.PRIMITIVE_PATTERNS.allowedInSource(source);
         allowValueClasses = (!preview.isPreview(Feature.VALUE_CLASSES) || preview.isEnabled()) &&
                 Feature.VALUE_CLASSES.allowedInSource(source);
-=======
-        allowPrimitivePatterns = preview.isEnabled() && Feature.PRIMITIVE_PATTERNS.allowedInSource(source);
->>>>>>> 2acd8776
     }
 
     /** Character for synthetic names
@@ -195,15 +192,13 @@
      */
     private final boolean allowSealed;
 
-<<<<<<< HEAD
+    /** Are primitive patterns allowed
+     */
+    private final boolean allowPrimitivePatterns;
+
     /** Are value classes allowed
      */
     private final boolean allowValueClasses;
-=======
-    /** Are primitive patterns allowed
-     */
-    private final boolean allowPrimitivePatterns;
->>>>>>> 2acd8776
 
     /** Whether to force suppression of deprecation and preview warnings.
      *  This happens when attributing import statements for JDK 9+.
