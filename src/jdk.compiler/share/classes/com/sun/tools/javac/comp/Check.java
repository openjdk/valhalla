--- conflicted
+++ resolved
@@ -1404,13 +1404,8 @@
             if ((flags & INTERFACE) != 0) implicit |= ABSTRACT;
 
             if ((flags & ENUM) != 0) {
-<<<<<<< HEAD
-                // enums can't be declared abstract or final or value type
-                mask &= ~(ABSTRACT | FINAL | VALUE);
-=======
-                // enums can't be declared abstract, final, sealed or non-sealed
-                mask &= ~(ABSTRACT | FINAL | SEALED | NON_SEALED);
->>>>>>> d9fc4454
+                // enums can't be declared abstract, final, sealed or non-sealed or value type
+                mask &= ~(ABSTRACT | FINAL | SEALED | NON_SEALED | VALUE);
                 implicit |= implicitEnumFinalFlag(tree);
             }
             if ((flags & RECORD) != 0) {
