/*
 * Copyright (c) 1999, 2025, Oracle and/or its affiliates. All rights reserved.
 * DO NOT ALTER OR REMOVE COPYRIGHT NOTICES OR THIS FILE HEADER.
 *
 * This code is free software; you can redistribute it and/or modify it
 * under the terms of the GNU General Public License version 2 only, as
 * published by the Free Software Foundation.  Oracle designates this
 * particular file as subject to the "Classpath" exception as provided
 * by Oracle in the LICENSE file that accompanied this code.
 *
 * This code is distributed in the hope that it will be useful, but WITHOUT
 * ANY WARRANTY; without even the implied warranty of MERCHANTABILITY or
 * FITNESS FOR A PARTICULAR PURPOSE.  See the GNU General Public License
 * version 2 for more details (a copy is included in the LICENSE file that
 * accompanied this code).
 *
 * You should have received a copy of the GNU General Public License version
 * 2 along with this work; if not, write to the Free Software Foundation,
 * Inc., 51 Franklin St, Fifth Floor, Boston, MA 02110-1301 USA.
 *
 * Please contact Oracle, 500 Oracle Parkway, Redwood Shores, CA 94065 USA
 * or visit www.oracle.com if you need additional information or have any
 * questions.
 */

package com.sun.tools.javac.comp;

import java.util.*;
import java.util.function.BiConsumer;
import java.util.function.BiPredicate;
import java.util.function.Function;
import java.util.function.Predicate;
import java.util.function.Supplier;
import java.util.function.ToIntBiFunction;
import java.util.stream.Collectors;
import java.util.stream.StreamSupport;

import javax.lang.model.element.ElementKind;
import javax.lang.model.element.NestingKind;
import javax.lang.model.type.TypeKind;
import javax.tools.JavaFileManager;

import com.sun.source.tree.CaseTree;
import com.sun.tools.javac.code.*;
import com.sun.tools.javac.code.Attribute.Compound;
import com.sun.tools.javac.code.Directive.ExportsDirective;
import com.sun.tools.javac.code.Directive.RequiresDirective;
import com.sun.tools.javac.code.Source.Feature;
import com.sun.tools.javac.comp.Annotate.AnnotationTypeMetadata;
import com.sun.tools.javac.jvm.*;
import com.sun.tools.javac.resources.CompilerProperties;
import com.sun.tools.javac.resources.CompilerProperties.Errors;
import com.sun.tools.javac.resources.CompilerProperties.Fragments;
import com.sun.tools.javac.resources.CompilerProperties.Warnings;
import com.sun.tools.javac.resources.CompilerProperties.LintWarnings;
import com.sun.tools.javac.tree.*;
import com.sun.tools.javac.util.*;
import com.sun.tools.javac.util.JCDiagnostic.DiagnosticFlag;
import com.sun.tools.javac.util.JCDiagnostic.DiagnosticPosition;
import com.sun.tools.javac.util.JCDiagnostic.Error;
import com.sun.tools.javac.util.JCDiagnostic.Fragment;
import com.sun.tools.javac.util.JCDiagnostic.LintWarning;
import com.sun.tools.javac.util.List;

import com.sun.tools.javac.code.Lint;
import com.sun.tools.javac.code.Lint.LintCategory;
import com.sun.tools.javac.code.Scope.WriteableScope;
import com.sun.tools.javac.code.Type.*;
import com.sun.tools.javac.code.Symbol.*;
import com.sun.tools.javac.comp.DeferredAttr.DeferredAttrContext;
import com.sun.tools.javac.tree.JCTree.*;

import static com.sun.tools.javac.code.Flags.*;
import static com.sun.tools.javac.code.Flags.ANNOTATION;
import static com.sun.tools.javac.code.Flags.SYNCHRONIZED;
import static com.sun.tools.javac.code.Kinds.*;
import static com.sun.tools.javac.code.Kinds.Kind.*;
import static com.sun.tools.javac.code.Scope.LookupKind.NON_RECURSIVE;
import static com.sun.tools.javac.code.Scope.LookupKind.RECURSIVE;
import static com.sun.tools.javac.code.TypeTag.*;
import static com.sun.tools.javac.code.TypeTag.WILDCARD;

import static com.sun.tools.javac.tree.JCTree.Tag.*;
import javax.lang.model.element.Element;
import javax.lang.model.element.TypeElement;
import javax.lang.model.type.DeclaredType;
import javax.lang.model.util.ElementKindVisitor14;

/** Type checking helper class for the attribution phase.
 *
 *  <p><b>This is NOT part of any supported API.
 *  If you write code that depends on this, you do so at your own risk.
 *  This code and its internal interfaces are subject to change or
 *  deletion without notice.</b>
 */
public class Check {
    protected static final Context.Key<Check> checkKey = new Context.Key<>();

    // Flag bits indicating which item(s) chosen from a pair of items
    private static final int FIRST = 0x01;
    private static final int SECOND = 0x02;

    private final Names names;
    private final Log log;
    private final Resolve rs;
    private final Symtab syms;
    private final Enter enter;
    private final DeferredAttr deferredAttr;
    private final Infer infer;
    private final Types types;
    private final TypeAnnotations typeAnnotations;
    private final JCDiagnostic.Factory diags;
    private final JavaFileManager fileManager;
    private final Source source;
    private final Target target;
    private final Profile profile;
    private final Preview preview;
    private final boolean warnOnAnyAccessToMembers;

    public boolean disablePreviewCheck;

    // The set of lint options currently in effect. It is initialized
    // from the context, and then is set/reset as needed by Attr as it
    // visits all the various parts of the trees during attribution.
    private Lint lint;

    // The method being analyzed in Attr - it is set/reset as needed by
    // Attr as it visits new method declarations.
    private MethodSymbol method;

    public static Check instance(Context context) {
        Check instance = context.get(checkKey);
        if (instance == null)
            instance = new Check(context);
        return instance;
    }

    @SuppressWarnings("this-escape")
    protected Check(Context context) {
        context.put(checkKey, this);

        names = Names.instance(context);
        log = Log.instance(context);
        rs = Resolve.instance(context);
        syms = Symtab.instance(context);
        enter = Enter.instance(context);
        deferredAttr = DeferredAttr.instance(context);
        infer = Infer.instance(context);
        types = Types.instance(context);
        typeAnnotations = TypeAnnotations.instance(context);
        diags = JCDiagnostic.Factory.instance(context);
        Options options = Options.instance(context);
        lint = Lint.instance(context);
        fileManager = context.get(JavaFileManager.class);

        source = Source.instance(context);
        target = Target.instance(context);
        warnOnAnyAccessToMembers = options.isSet("warnOnAccessToMembers");

        disablePreviewCheck = false;

        Target target = Target.instance(context);
        syntheticNameChar = target.syntheticNameChar();

        profile = Profile.instance(context);
        preview = Preview.instance(context);

        allowModules = Feature.MODULES.allowedInSource(source);
        allowRecords = Feature.RECORDS.allowedInSource(source);
        allowSealed = Feature.SEALED_CLASSES.allowedInSource(source);
        allowValueClasses = (!preview.isPreview(Feature.VALUE_CLASSES) || preview.isEnabled()) &&
                Feature.VALUE_CLASSES.allowedInSource(source);
        allowNullRestrictedTypes = (!preview.isPreview(Source.Feature.NULL_RESTRICTED_TYPES) || preview.isEnabled()) &&
                Source.Feature.NULL_RESTRICTED_TYPES.allowedInSource(source);
    }

    /** Character for synthetic names
     */
    char syntheticNameChar;

    /** A table mapping flat names of all compiled classes for each module in this run
     *  to their symbols; maintained from outside.
     */
    private Map<Pair<ModuleSymbol, Name>,ClassSymbol> compiled = new HashMap<>();

    /** Are modules allowed
     */
    private final boolean allowModules;

    /** Are records allowed
     */
    private final boolean allowRecords;

    /** Are sealed classes allowed
     */
    private final boolean allowSealed;

    /** Are value classes allowed
     */
    private final boolean allowValueClasses;

    /** Whether to force suppression of deprecation and preview warnings.
     *  This happens when attributing import statements for JDK 9+.
     *  @see Feature#DEPRECATION_ON_IMPORT
     */
    private boolean importSuppression;

    /** Are null restricted types allowed
     */
    private final boolean allowNullRestrictedTypes;

/* *************************************************************************
 * Errors and Warnings
 **************************************************************************/

    Lint setLint(Lint newLint) {
        Lint prev = lint;
        lint = newLint;
        return prev;
    }

    boolean setImportSuppression(boolean newImportSuppression) {
        boolean prev = importSuppression;
        importSuppression = newImportSuppression;
        return prev;
    }

    MethodSymbol setMethod(MethodSymbol newMethod) {
        MethodSymbol prev = method;
        method = newMethod;
        return prev;
    }

    /** Warn about deprecated symbol.
     *  @param pos        Position to be used for error reporting.
     *  @param sym        The deprecated symbol.
     */
    void warnDeprecated(DiagnosticPosition pos, Symbol sym) {
        Assert.check(!importSuppression);
        LintWarning warningKey = sym.isDeprecatedForRemoval() ?
            (sym.kind == MDL ?
                LintWarnings.HasBeenDeprecatedForRemovalModule(sym) :
                LintWarnings.HasBeenDeprecatedForRemoval(sym, sym.location())) :
            (sym.kind == MDL ?
                LintWarnings.HasBeenDeprecatedModule(sym) :
                LintWarnings.HasBeenDeprecated(sym, sym.location()));
        log.warning(pos, warningKey);
    }

    /** Log a preview warning.
     *  @param pos        Position to be used for error reporting.
     *  @param msg        A Warning describing the problem.
     */
    public void warnPreviewAPI(DiagnosticPosition pos, LintWarning warnKey) {
        if (!importSuppression)
            log.warning(pos, warnKey);
    }

    /** Warn about unchecked operation.
     *  @param pos        Position to be used for error reporting.
     *  @param msg        A string describing the problem.
     */
    public void warnUnchecked(DiagnosticPosition pos, LintWarning warnKey) {
        log.warning(pos, warnKey);
    }

<<<<<<< HEAD
    /** Warn about operation with bang types.
     *  @param pos        Position to be used for error reporting.
     *  @param warnKey    A warning key.
     */
    public void warnNullableTypes(DiagnosticPosition pos, LintWarning warnKey) {
        if (allowNullRestrictedTypes && lint.isEnabled(LintCategory.NULL)) {
            lint.logIfEnabled(pos, warnKey);
        }
    }

    /**
     * Report any deferred diagnostics.
     */
    public void reportDeferredDiagnostics() {
        deprecationHandler.reportDeferredDiagnostic();
        removalHandler.reportDeferredDiagnostic();
        uncheckedHandler.reportDeferredDiagnostic();
    }


=======
>>>>>>> cfd3a727
    /** Report a failure to complete a class.
     *  @param pos        Position to be used for error reporting.
     *  @param ex         The failure to report.
     */
    public Type completionError(DiagnosticPosition pos, CompletionFailure ex) {
        log.error(DiagnosticFlag.NON_DEFERRABLE, pos, Errors.CantAccess(ex.sym, ex.getDetailValue()));
        return syms.errType;
    }

    /** Report an error that wrong type tag was found.
     *  @param pos        Position to be used for error reporting.
     *  @param required   An internationalized string describing the type tag
     *                    required.
     *  @param found      The type that was found.
     */
    Type typeTagError(DiagnosticPosition pos, JCDiagnostic required, Object found) {
        // this error used to be raised by the parser,
        // but has been delayed to this point:
        if (found instanceof Type type && type.hasTag(VOID)) {
            log.error(pos, Errors.IllegalStartOfType);
            return syms.errType;
        }
        log.error(pos, Errors.TypeFoundReq(found, required));
        return types.createErrorType(found instanceof Type type ? type : syms.errType);
    }

    /** Report duplicate declaration error.
     */
    void duplicateError(DiagnosticPosition pos, Symbol sym) {
        if (!sym.type.isErroneous()) {
            Symbol location = sym.location();
            if (location.kind == MTH &&
                    ((MethodSymbol)location).isStaticOrInstanceInit()) {
                log.error(pos,
                          Errors.AlreadyDefinedInClinit(kindName(sym),
                                                        sym,
                                                        kindName(sym.location()),
                                                        kindName(sym.location().enclClass()),
                                                        sym.location().enclClass()));
            } else {
                /* dont error if this is a duplicated parameter of a generated canonical constructor
                 * as we should have issued an error for the duplicated fields
                 */
                if (location.kind != MTH ||
                        ((sym.owner.flags_field & GENERATEDCONSTR) == 0) ||
                        ((sym.owner.flags_field & RECORD) == 0)) {
                    log.error(pos,
                            Errors.AlreadyDefined(kindName(sym),
                                    sym,
                                    kindName(sym.location()),
                                    sym.location()));
                }
            }
        }
    }

    /** Report array/varargs duplicate declaration
     */
    void varargsDuplicateError(DiagnosticPosition pos, Symbol sym1, Symbol sym2) {
        if (!sym1.type.isErroneous() && !sym2.type.isErroneous()) {
            log.error(pos, Errors.ArrayAndVarargs(sym1, sym2, sym2.location()));
        }
    }

/* ************************************************************************
 * duplicate declaration checking
 *************************************************************************/

    /** Check that variable does not hide variable with same name in
     *  immediately enclosing local scope.
     *  @param pos           Position for error reporting.
     *  @param v             The symbol.
     *  @param s             The scope.
     */
    void checkTransparentVar(DiagnosticPosition pos, VarSymbol v, Scope s) {
        for (Symbol sym : s.getSymbolsByName(v.name)) {
            if (sym.owner != v.owner) break;
            if (sym.kind == VAR &&
                sym.owner.kind.matches(KindSelector.VAL_MTH) &&
                v.name != names.error) {
                duplicateError(pos, sym);
                return;
            }
        }
    }

    /** Check that a class or interface does not hide a class or
     *  interface with same name in immediately enclosing local scope.
     *  @param pos           Position for error reporting.
     *  @param c             The symbol.
     *  @param s             The scope.
     */
    void checkTransparentClass(DiagnosticPosition pos, ClassSymbol c, Scope s) {
        for (Symbol sym : s.getSymbolsByName(c.name)) {
            if (sym.owner != c.owner) break;
            if (sym.kind == TYP && !sym.type.hasTag(TYPEVAR) &&
                sym.owner.kind.matches(KindSelector.VAL_MTH) &&
                c.name != names.error) {
                duplicateError(pos, sym);
                return;
            }
        }
    }

    /** Check that class does not have the same name as one of
     *  its enclosing classes, or as a class defined in its enclosing scope.
     *  return true if class is unique in its enclosing scope.
     *  @param pos           Position for error reporting.
     *  @param name          The class name.
     *  @param s             The enclosing scope.
     */
    boolean checkUniqueClassName(DiagnosticPosition pos, Name name, Scope s) {
        for (Symbol sym : s.getSymbolsByName(name, NON_RECURSIVE)) {
            if (sym.kind == TYP && sym.name != names.error) {
                duplicateError(pos, sym);
                return false;
            }
        }
        for (Symbol sym = s.owner; sym != null; sym = sym.owner) {
            if (sym.kind == TYP && sym.name == name && sym.name != names.error &&
                    !sym.isImplicit()) {
                duplicateError(pos, sym);
                return true;
            }
        }
        return true;
    }

/* *************************************************************************
 * Class name generation
 **************************************************************************/


    private Map<Pair<Name, Name>, Integer> localClassNameIndexes = new HashMap<>();

    /** Return name of local class.
     *  This is of the form   {@code <enclClass> $ n <classname> }
     *  where
     *    enclClass is the flat name of the enclosing class,
     *    classname is the simple name of the local class
     */
    public Name localClassName(ClassSymbol c) {
        Name enclFlatname = c.owner.enclClass().flatname;
        String enclFlatnameStr = enclFlatname.toString();
        Pair<Name, Name> key = new Pair<>(enclFlatname, c.name);
        Integer index = localClassNameIndexes.get(key);
        for (int i = (index == null) ? 1 : index; ; i++) {
            Name flatname = names.fromString(enclFlatnameStr
                    + syntheticNameChar + i + c.name);
            if (getCompiled(c.packge().modle, flatname) == null) {
                localClassNameIndexes.put(key, i + 1);
                return flatname;
            }
        }
    }

    public void clearLocalClassNameIndexes(ClassSymbol c) {
        if (c.owner != null && c.owner.kind != NIL) {
            localClassNameIndexes.remove(new Pair<>(
                    c.owner.enclClass().flatname, c.name));
        }
    }

    public void newRound() {
        compiled.clear();
        localClassNameIndexes.clear();
    }

    public void putCompiled(ClassSymbol csym) {
        compiled.put(Pair.of(csym.packge().modle, csym.flatname), csym);
    }

    public ClassSymbol getCompiled(ClassSymbol csym) {
        return compiled.get(Pair.of(csym.packge().modle, csym.flatname));
    }

    public ClassSymbol getCompiled(ModuleSymbol msym, Name flatname) {
        return compiled.get(Pair.of(msym, flatname));
    }

    public void removeCompiled(ClassSymbol csym) {
        compiled.remove(Pair.of(csym.packge().modle, csym.flatname));
    }

/* *************************************************************************
 * Type Checking
 **************************************************************************/

    /**
     * A check context is an object that can be used to perform compatibility
     * checks - depending on the check context, meaning of 'compatibility' might
     * vary significantly.
     */
    public interface CheckContext {
        /**
         * Is type 'found' compatible with type 'req' in given context
         */
        boolean compatible(Type found, Type req, Warner warn);
        /**
         * Report a check error
         */
        void report(DiagnosticPosition pos, JCDiagnostic details);
        /**
         * Obtain a warner for this check context
         */
        public Warner checkWarner(DiagnosticPosition pos, Type found, Type req);

        public InferenceContext inferenceContext();

        public DeferredAttr.DeferredAttrContext deferredAttrContext();
    }

    /**
     * This class represent a check context that is nested within another check
     * context - useful to check sub-expressions. The default behavior simply
     * redirects all method calls to the enclosing check context leveraging
     * the forwarding pattern.
     */
    static class NestedCheckContext implements CheckContext {
        CheckContext enclosingContext;

        NestedCheckContext(CheckContext enclosingContext) {
            this.enclosingContext = enclosingContext;
        }

        public boolean compatible(Type found, Type req, Warner warn) {
            return enclosingContext.compatible(found, req, warn);
        }

        public void report(DiagnosticPosition pos, JCDiagnostic details) {
            enclosingContext.report(pos, details);
        }

        public Warner checkWarner(DiagnosticPosition pos, Type found, Type req) {
            return enclosingContext.checkWarner(pos, found, req);
        }

        public InferenceContext inferenceContext() {
            return enclosingContext.inferenceContext();
        }

        public DeferredAttrContext deferredAttrContext() {
            return enclosingContext.deferredAttrContext();
        }
    }

    /**
     * Check context to be used when evaluating assignment/return statements
     */
    CheckContext basicHandler = new CheckContext() {
        public void report(DiagnosticPosition pos, JCDiagnostic details) {
            log.error(pos, Errors.ProbFoundReq(details));
        }
        public boolean compatible(Type found, Type req, Warner warn) {
            return types.isAssignable(found, req, warn);
        }

        public Warner checkWarner(DiagnosticPosition pos, Type found, Type req) {
            return convertWarner(pos, found, req);
        }

        public InferenceContext inferenceContext() {
            return infer.emptyContext;
        }

        public DeferredAttrContext deferredAttrContext() {
            return deferredAttr.emptyDeferredAttrContext;
        }

        @Override
        public String toString() {
            return "CheckContext: basicHandler";
        }
    };

    /** Check that a given type is assignable to a given proto-type.
     *  If it is, return the type, otherwise return errType.
     *  @param pos        Position to be used for error reporting.
     *  @param found      The type that was found.
     *  @param req        The type that was required.
     */
    public Type checkType(DiagnosticPosition pos, Type found, Type req) {
        return checkType(pos, found, req, basicHandler);
    }

    Type checkType(final DiagnosticPosition pos, final Type found, final Type req, final CheckContext checkContext) {
        final InferenceContext inferenceContext = checkContext.inferenceContext();
        if (inferenceContext.free(req) || inferenceContext.free(found)) {
            inferenceContext.addFreeTypeListener(List.of(req, found),
                    solvedContext -> checkType(pos, solvedContext.asInstType(found), solvedContext.asInstType(req), checkContext));
        }
        if (req.hasTag(ERROR))
            return req;
        if (req.hasTag(NONE))
            return found;
        if (checkContext.compatible(found, req, checkContext.checkWarner(pos, found, req))) {
            return found;
        } else {
            if (found.isNumeric() && req.isNumeric()) {
                checkContext.report(pos, diags.fragment(Fragments.PossibleLossOfPrecision(found, req)));
                return types.createErrorType(found);
            }
            checkContext.report(pos, diags.fragment(Fragments.InconvertibleTypes(found, req)));
            return types.createErrorType(found);
        }
    }

    /** Check that a given type can be cast to a given target type.
     *  Return the result of the cast.
     *  @param pos        Position to be used for error reporting.
     *  @param found      The type that is being cast.
     *  @param req        The target type of the cast.
     */
    Type checkCastable(DiagnosticPosition pos, Type found, Type req) {
        return checkCastable(pos, found, req, basicHandler);
    }
    Type checkCastable(DiagnosticPosition pos, Type found, Type req, CheckContext checkContext) {
        if (types.isCastable(found, req, castWarner(pos, found, req))) {
            return req;
        } else {
            checkContext.report(pos, diags.fragment(Fragments.InconvertibleTypes(found, req)));
            return types.createErrorType(found);
        }
    }

    /** Check for redundant casts (i.e. where source type is a subtype of target type)
     * The problem should only be reported for non-292 cast
     */
    public void checkRedundantCast(Env<AttrContext> env, final JCTypeCast tree) {
        if (!tree.type.isErroneous()
                && types.isSameType(tree.expr.type, tree.clazz.type)
                && !(ignoreAnnotatedCasts && TreeInfo.containsTypeAnnotation(tree.clazz))
                && !is292targetTypeCast(tree)) {
<<<<<<< HEAD
            deferredLintHandler.report(_l -> {
                if (!lint.isEnabled(LintCategory.NULL) || !types.hasNarrowerNullability(tree.clazz.type, tree.expr.type)) {
                    lint.logIfEnabled(tree.pos(), LintWarnings.RedundantCast(tree.clazz.type));
                }
            });
=======
            log.warning(tree.pos(), LintWarnings.RedundantCast(tree.clazz.type));
>>>>>>> cfd3a727
        }
    }
    //where
        private boolean is292targetTypeCast(JCTypeCast tree) {
            boolean is292targetTypeCast = false;
            JCExpression expr = TreeInfo.skipParens(tree.expr);
            if (expr.hasTag(APPLY)) {
                JCMethodInvocation apply = (JCMethodInvocation)expr;
                Symbol sym = TreeInfo.symbol(apply.meth);
                is292targetTypeCast = sym != null &&
                    sym.kind == MTH &&
                    (sym.flags() & HYPOTHETICAL) != 0;
            }
            return is292targetTypeCast;
        }

        private static final boolean ignoreAnnotatedCasts = true;

    /** Check that a type is within some bounds.
     *
     *  Used in TypeApply to verify that, e.g., X in {@code V<X>} is a valid
     *  type argument.
     *  @param a             The type that should be bounded by bs.
     *  @param bound         The bound.
     */
    private boolean checkExtends(JCTree pos, Type a, Type bound) {
         if (a.isUnbound()) {
             return true;
         } else if (!a.hasTag(WILDCARD)) {
             a = types.cvarUpperBound(a);
             try {
                 if (pos != null) {
                     types.pushWarner(new NullnessWarner(pos));
                 }
                 return types.isSubtype(a, bound, true);
             } finally {
                 if (pos != null) {
                     types.popWarner();
                 }
             }

         } else if (a.isExtendsBound()) {
             return types.isCastable(bound, types.wildUpperBound(a), types.noWarnings);
         } else if (a.isSuperBound()) {
             return !types.notSoftSubtype(types.wildLowerBound(a), bound);
         }
         return true;
     }

    /** Check that type is different from 'void'.
     *  @param pos           Position to be used for error reporting.
     *  @param t             The type to be checked.
     */
    Type checkNonVoid(DiagnosticPosition pos, Type t) {
        if (t.hasTag(VOID)) {
            log.error(pos, Errors.VoidNotAllowedHere);
            return types.createErrorType(t);
        } else {
            return t;
        }
    }

    Type checkClassOrArrayType(DiagnosticPosition pos, Type t) {
        if (!t.hasTag(CLASS) && !t.hasTag(ARRAY) && !t.hasTag(ERROR)) {
            return typeTagError(pos,
                                diags.fragment(Fragments.TypeReqClassArray),
                                asTypeParam(t));
        } else {
            return t;
        }
    }

    /** Check that type is a class or interface type.
     *  @param pos           Position to be used for error reporting.
     *  @param t             The type to be checked.
     */
    Type checkClassType(DiagnosticPosition pos, Type t) {
        if (!t.hasTag(CLASS) && !t.hasTag(ERROR)) {
            return typeTagError(pos,
                                diags.fragment(Fragments.TypeReqClass),
                                asTypeParam(t));
        } else {
            return t;
        }
    }
    //where
        private Object asTypeParam(Type t) {
            return (t.hasTag(TYPEVAR))
                                    ? diags.fragment(Fragments.TypeParameter(t))
                                    : t;
        }

    void checkConstraintsOfValueClass(JCClassDecl tree, ClassSymbol c) {
        DiagnosticPosition pos = tree.pos();
        for (Type st : types.closure(c.type)) {
            if (st == null || st.tsym == null || st.tsym.kind == ERR)
                continue;
            if  (st.tsym == syms.objectType.tsym || st.tsym == syms.recordType.tsym || st.isInterface())
                continue;
            if (!st.tsym.isAbstract()) {
                if (c != st.tsym) {
                    log.error(pos, Errors.ConcreteSupertypeForValueClass(c, st));
                }
                continue;
            }
            // dealing with an abstract value or value super class below.
            for (Symbol s : st.tsym.members().getSymbols(NON_RECURSIVE)) {
                if (s.kind == MTH) {
                    if ((s.flags() & (SYNCHRONIZED | STATIC)) == SYNCHRONIZED) {
                        log.error(pos, Errors.SuperClassMethodCannotBeSynchronized(s, c, st));
                    }
                    break;
                }
            }
        }
    }

    void checkConstraintsOfValueClassesWithImplicitConst(JCClassDecl classDecl, ClassSymbol c) {
        if (allowNullRestrictedTypes) {
            JCMethodDecl implicitConstructor = TreeInfo.getImplicitConstructor(classDecl.defs);
            if (implicitConstructor != null) {
                Type encl = c.type.getEnclosingType();
                if (encl != null && encl.hasTag(CLASS)) {
                    log.error(classDecl.pos(), Errors.ValueClassWithImplicitCannotBeInner(c));
                }
                if ((c.flags() & HASINITBLOCK) != 0) {
                    log.error(classDecl.pos(), Errors.ValueClassWithImplicitDeclaresInitBlock(c));
                }
                for (Symbol s : c.members().getSymbols(NON_RECURSIVE)) {
                    switch (s.kind) {
                        case VAR:
                            if ((s.flags() & STATIC) == 0 & (s.flags() & HASINIT) != 0) {
                                log.error(classDecl.pos(), Errors.ValueClassWithImplicitInstanceFieldInitializer(c));
                            }
                            break;
                    }
                }
            }
        }
    }

    /** Check that type is a valid qualifier for a constructor reference expression
     */
    Type checkConstructorRefType(DiagnosticPosition pos, Type t) {
        t = checkClassOrArrayType(pos, t);
        if (t.hasTag(CLASS)) {
            if ((t.tsym.flags() & (ABSTRACT | INTERFACE)) != 0) {
                log.error(pos, Errors.AbstractCantBeInstantiated(t.tsym));
                t = types.createErrorType(t);
            } else if ((t.tsym.flags() & ENUM) != 0) {
                log.error(pos, Errors.EnumCantBeInstantiated);
                t = types.createErrorType(t);
            } else {
                t = checkClassType(pos, t, true);
            }
        } else if (t.hasTag(ARRAY)) {
            if (!types.isReifiable(((ArrayType)t).elemtype)) {
                log.error(pos, Errors.GenericArrayCreation);
                t = types.createErrorType(t);
            }
        }
        return t;
    }

    /** Check that type is a class or interface type.
     *  @param pos           Position to be used for error reporting.
     *  @param t             The type to be checked.
     *  @param noBounds    True if type bounds are illegal here.
     */
    Type checkClassType(DiagnosticPosition pos, Type t, boolean noBounds) {
        t = checkClassType(pos, t);
        if (noBounds && t.isParameterized()) {
            List<Type> args = t.getTypeArguments();
            while (args.nonEmpty()) {
                if (args.head.hasTag(WILDCARD))
                    return typeTagError(pos,
                                        diags.fragment(Fragments.TypeReqExact),
                                        args.head);
                args = args.tail;
            }
        }
        return t;
    }

    /** Check that type is a reference type, i.e. a class, interface or array type
     *  or a type variable.
     *  @param pos           Position to be used for error reporting.
     *  @param t             The type to be checked.
     */
    Type checkRefType(DiagnosticPosition pos, Type t) {
        if (t.isReference())
            return t;
        else
            return typeTagError(pos,
                                diags.fragment(Fragments.TypeReqRef),
                                t);
    }

    /** Check that type is an identity type, i.e. not a value type.
     *  When not discernible statically, give it the benefit of doubt
     *  and defer to runtime.
     *
     *  @param pos           Position to be used for error reporting.
     *  @param t             The type to be checked.
     */
    boolean checkIdentityType(DiagnosticPosition pos, Type t) {
        if (t.hasTag(TYPEVAR)) {
            t = types.skipTypeVars(t, false);
        }
        if (t.isIntersection()) {
            IntersectionClassType ict = (IntersectionClassType)t;
            boolean result = true;
            for (Type component : ict.getExplicitComponents()) {
                result &= checkIdentityType(pos, component);
            }
            return result;
        }
        if (t.isPrimitive() || (t.isValueClass() && !t.tsym.isAbstract())) {
            typeTagError(pos, diags.fragment(Fragments.TypeReqIdentity), t);
            return false;
        }
        return true;
    }

    /** Check that each type is a reference type, i.e. a class, interface or array type
     *  or a type variable.
     *  @param trees         Original trees, used for error reporting.
     *  @param types         The types to be checked.
     */
    List<Type> checkRefTypes(List<JCExpression> trees, List<Type> types) {
        List<JCExpression> tl = trees;
        for (List<Type> l = types; l.nonEmpty(); l = l.tail) {
            l.head = checkRefType(tl.head.pos(), l.head);
            tl = tl.tail;
        }
        return types;
    }

    /** Check that type is a null or reference type.
     *  @param pos           Position to be used for error reporting.
     *  @param t             The type to be checked.
     */
    Type checkNullOrRefType(DiagnosticPosition pos, Type t) {
        if (t.isReference() || t.hasTag(BOT))
            return t;
        else
            return typeTagError(pos,
                                diags.fragment(Fragments.TypeReqRef),
                                t);
    }

    /** Check that flag set does not contain elements of two conflicting sets. s
     *  Return true if it doesn't.
     *  @param pos           Position to be used for error reporting.
     *  @param flags         The set of flags to be checked.
     *  @param set1          Conflicting flags set #1.
     *  @param set2          Conflicting flags set #2.
     */
    boolean checkDisjoint(DiagnosticPosition pos, long flags, long set1, long set2) {
        if ((flags & set1) != 0 && (flags & set2) != 0) {
            log.error(pos,
                      Errors.IllegalCombinationOfModifiers(asFlagSet(TreeInfo.firstFlag(flags & set1)),
                                                           asFlagSet(TreeInfo.firstFlag(flags & set2))));
            return false;
        } else
            return true;
    }

    /** Check that usage of diamond operator is correct (i.e. diamond should not
     * be used with non-generic classes or in anonymous class creation expressions)
     */
    Type checkDiamond(JCNewClass tree, Type t) {
        if (!TreeInfo.isDiamond(tree) ||
                t.isErroneous()) {
            return checkClassType(tree.clazz.pos(), t, true);
        } else {
            if (tree.def != null && !Feature.DIAMOND_WITH_ANONYMOUS_CLASS_CREATION.allowedInSource(source)) {
                log.error(DiagnosticFlag.SOURCE_LEVEL, tree.clazz.pos(),
                        Errors.CantApplyDiamond1(t, Feature.DIAMOND_WITH_ANONYMOUS_CLASS_CREATION.fragment(source.name)));
            }
            if (t.tsym.type.getTypeArguments().isEmpty()) {
                log.error(tree.clazz.pos(),
                          Errors.CantApplyDiamond1(t,
                                                   Fragments.DiamondNonGeneric(t)));
                return types.createErrorType(t);
            } else if (tree.typeargs != null &&
                    tree.typeargs.nonEmpty()) {
                log.error(tree.clazz.pos(),
                          Errors.CantApplyDiamond1(t,
                                                   Fragments.DiamondAndExplicitParams(t)));
                return types.createErrorType(t);
            } else {
                return t;
            }
        }
    }

    /** Check that the type inferred using the diamond operator does not contain
     *  non-denotable types such as captured types or intersection types.
     *  @param t the type inferred using the diamond operator
     *  @return  the (possibly empty) list of non-denotable types.
     */
    List<Type> checkDiamondDenotable(ClassType t) {
        ListBuffer<Type> buf = new ListBuffer<>();
        for (Type arg : t.allparams()) {
            if (!checkDenotable(arg)) {
                buf.append(arg);
            }
        }
        return buf.toList();
    }

    public boolean checkDenotable(Type t) {
        return denotableChecker.visit(t, null);
    }
        // where

        /** diamondTypeChecker: A type visitor that descends down the given type looking for non-denotable
         *  types. The visit methods return false as soon as a non-denotable type is encountered and true
         *  otherwise.
         */
        private static final Types.SimpleVisitor<Boolean, Void> denotableChecker = new Types.SimpleVisitor<Boolean, Void>() {
            @Override
            public Boolean visitType(Type t, Void s) {
                return true;
            }
            @Override
            public Boolean visitClassType(ClassType t, Void s) {
                if (t.isUnion() || t.isIntersection()) {
                    return false;
                }
                for (Type targ : t.allparams()) {
                    if (!visit(targ, s)) {
                        return false;
                    }
                }
                return true;
            }

            @Override
            public Boolean visitTypeVar(TypeVar t, Void s) {
                /* Any type variable mentioned in the inferred type must have been declared as a type parameter
                  (i.e cannot have been produced by inference (18.4))
                */
                return (t.tsym.flags() & SYNTHETIC) == 0;
            }

            @Override
            public Boolean visitCapturedType(CapturedType t, Void s) {
                /* Any type variable mentioned in the inferred type must have been declared as a type parameter
                  (i.e cannot have been produced by capture conversion (5.1.10))
                */
                return false;
            }

            @Override
            public Boolean visitArrayType(ArrayType t, Void s) {
                return visit(t.elemtype, s);
            }

            @Override
            public Boolean visitWildcardType(WildcardType t, Void s) {
                return visit(t.type, s);
            }
        };

    void checkVarargsMethodDecl(Env<AttrContext> env, JCMethodDecl tree) {
        MethodSymbol m = tree.sym;
        boolean hasTrustMeAnno = m.attribute(syms.trustMeType.tsym) != null;
        Type varargElemType = null;
        if (m.isVarArgs()) {
            varargElemType = types.elemtype(tree.params.last().type);
        }
        if (hasTrustMeAnno && !isTrustMeAllowedOnMethod(m)) {
            if (varargElemType != null) {
                JCDiagnostic msg = Feature.PRIVATE_SAFE_VARARGS.allowedInSource(source) ?
                        diags.fragment(Fragments.VarargsTrustmeOnVirtualVarargs(m)) :
                        diags.fragment(Fragments.VarargsTrustmeOnVirtualVarargsFinalOnly(m));
                log.error(tree,
                          Errors.VarargsInvalidTrustmeAnno(syms.trustMeType.tsym,
                                                           msg));
            } else {
                log.error(tree,
                          Errors.VarargsInvalidTrustmeAnno(syms.trustMeType.tsym,
                                                           Fragments.VarargsTrustmeOnNonVarargsMeth(m)));
            }
        } else if (hasTrustMeAnno && varargElemType != null &&
                            types.isReifiable(varargElemType)) {
            log.warning(tree.pos(), LintWarnings.VarargsRedundantTrustmeAnno(
                                syms.trustMeType.tsym,
                                diags.fragment(Fragments.VarargsTrustmeOnReifiableVarargs(varargElemType))));
        }
        else if (!hasTrustMeAnno && varargElemType != null &&
                !types.isReifiable(varargElemType)) {
            warnUnchecked(tree.params.head.pos(), LintWarnings.UncheckedVarargsNonReifiableType(varargElemType));
        }
    }
    //where
        private boolean isTrustMeAllowedOnMethod(Symbol s) {
            return (s.flags() & VARARGS) != 0 &&
                (s.isConstructor() ||
                    (s.flags() & (STATIC | FINAL |
                                  (Feature.PRIVATE_SAFE_VARARGS.allowedInSource(source) ? PRIVATE : 0) )) != 0);
        }

    Type checkLocalVarType(DiagnosticPosition pos, Type t, Name name) {
        //check that resulting type is not the null type
        if (t.hasTag(BOT)) {
            log.error(pos, Errors.CantInferLocalVarType(name, Fragments.LocalCantInferNull));
            return types.createErrorType(t);
        } else if (t.hasTag(VOID)) {
            log.error(pos, Errors.CantInferLocalVarType(name, Fragments.LocalCantInferVoid));
            return types.createErrorType(t);
        }

        //upward project the initializer type
        return types.upward(t, types.captures(t)).baseType();
    }

    Type checkMethod(final Type mtype,
            final Symbol sym,
            final Env<AttrContext> env,
            final List<JCExpression> argtrees,
            final List<Type> argtypes,
            final boolean useVarargs,
            InferenceContext inferenceContext) {
        // System.out.println("call   : " + env.tree);
        // System.out.println("method : " + owntype);
        // System.out.println("actuals: " + argtypes);
        if (inferenceContext.free(mtype)) {
            inferenceContext.addFreeTypeListener(List.of(mtype),
                    solvedContext -> checkMethod(solvedContext.asInstType(mtype), sym, env, argtrees, argtypes, useVarargs, solvedContext));
            return mtype;
        }
        Type owntype = mtype;
        List<Type> formals = owntype.getParameterTypes();
        List<Type> nonInferred = sym.type.getParameterTypes();
        if (nonInferred.length() != formals.length()) nonInferred = formals;
        Type last = useVarargs ? formals.last() : null;
        if (sym.name == names.init && sym.owner == syms.enumSym) {
            formals = formals.tail.tail;
            nonInferred = nonInferred.tail.tail;
        }
        if ((sym.flags() & ANONCONSTR_BASED) != 0) {
            formals = formals.tail;
            nonInferred = nonInferred.tail;
        }
        List<JCExpression> args = argtrees;
        if (args != null) {
            //this is null when type-checking a method reference
            while (formals.head != last) {
                JCTree arg = args.head;
                Warner warn = convertWarner(arg.pos(), arg.type, nonInferred.head);
                assertConvertible(arg, arg.type, formals.head, warn);
                args = args.tail;
                formals = formals.tail;
                nonInferred = nonInferred.tail;
            }
            if (useVarargs) {
                Type varArg = types.elemtype(last);
                while (args.tail != null) {
                    JCTree arg = args.head;
                    Warner warn = convertWarner(arg.pos(), arg.type, varArg);
                    assertConvertible(arg, arg.type, varArg, warn);
                    args = args.tail;
                }
            } else if ((sym.flags() & (VARARGS | SIGNATURE_POLYMORPHIC)) == VARARGS) {
                // non-varargs call to varargs method
                Type varParam = owntype.getParameterTypes().last();
                Type lastArg = argtypes.last();
                if (types.isSubtypeUnchecked(lastArg, types.elemtype(varParam)) &&
                    !types.isSameType(types.erasure(varParam), types.erasure(lastArg)))
                    log.warning(argtrees.last().pos(),
                                Warnings.InexactNonVarargsCall(types.elemtype(varParam),varParam));
            }
        }
        if (useVarargs) {
            Type argtype = owntype.getParameterTypes().last();
            if (!types.isReifiable(argtype) &&
                (sym.baseSymbol().attribute(syms.trustMeType.tsym) == null ||
                 !isTrustMeAllowedOnMethod(sym))) {
                warnUnchecked(env.tree.pos(), LintWarnings.UncheckedGenericArrayCreation(argtype));
            }
            TreeInfo.setVarargsElement(env.tree, types.elemtype(argtype));
         }
         return owntype;
    }
    //where
    private void assertConvertible(JCTree tree, Type actual, Type formal, Warner warn) {
        if (types.isConvertible(actual, formal, warn))
            return;

        if (formal.isCompound()
            && types.isSubtype(actual, types.supertype(formal))
            && types.isSubtypeUnchecked(actual, types.interfaces(formal), warn))
            return;
    }

    /**
     * Check that type 't' is a valid instantiation of a generic class
     * (see JLS 4.5)
     *
     * @param t class type to be checked
     * @return true if 't' is well-formed
     */
    public boolean checkValidGenericType(Type t) {
        return checkValidGenericType(null, t);
    }

    public boolean checkValidGenericType(JCTree pos, Type t) {
        return firstIncompatibleTypeArg(pos, t) == null;
    }
    //WHERE
        private Type firstIncompatibleTypeArg(JCTree pos, Type type) {
            List<Type> formals = type.tsym.type.allparams();
            List<Type> actuals = type.allparams();
            List<Type> args = type.getTypeArguments();
            List<Type> forms = type.tsym.type.getTypeArguments();
            ListBuffer<Type> bounds_buf = new ListBuffer<>();

            // For matching pairs of actual argument types `a' and
            // formal type parameters with declared bound `b' ...
            while (args.nonEmpty() && forms.nonEmpty()) {
                // exact type arguments needs to know their
                // bounds (for upper and lower bound
                // calculations).  So we create new bounds where
                // type-parameters are replaced with actuals argument types.
                bounds_buf.append(types.subst(forms.head.getUpperBound(), formals, actuals));
                args = args.tail;
                forms = forms.tail;
            }

            args = type.getTypeArguments();
            List<Type> tvars_cap = types.substBounds(formals,
                                      formals,
                                      types.capture(type).allparams());
            while (args.nonEmpty() && tvars_cap.nonEmpty()) {
                // Let the actual arguments know their bound
                args.head.withTypeVar((TypeVar)tvars_cap.head);
                args = args.tail;
                tvars_cap = tvars_cap.tail;
            }

            args = type.getTypeArguments();
            List<Type> bounds = bounds_buf.toList();

            while (args.nonEmpty() && bounds.nonEmpty()) {
                Type actual = args.head;
                if (!isTypeArgErroneous(actual) &&
                        !bounds.head.isErroneous() &&
                        !checkExtends(pos, actual, bounds.head)) {
                    return args.head;
                }
                args = args.tail;
                bounds = bounds.tail;
            }

            args = type.getTypeArguments();
            bounds = bounds_buf.toList();

            for (Type arg : types.capture(type).getTypeArguments()) {
                if (arg.hasTag(TYPEVAR) &&
                        arg.getUpperBound().isErroneous() &&
                        !bounds.head.isErroneous() &&
                        !isTypeArgErroneous(args.head)) {
                    return args.head;
                }
                bounds = bounds.tail;
                args = args.tail;
            }

            return null;
        }
        //where
        boolean isTypeArgErroneous(Type t) {
            return isTypeArgErroneous.visit(t);
        }

        Types.UnaryVisitor<Boolean> isTypeArgErroneous = new Types.UnaryVisitor<Boolean>() {
            public Boolean visitType(Type t, Void s) {
                return t.isErroneous();
            }
            @Override
            public Boolean visitTypeVar(TypeVar t, Void s) {
                return visit(t.getUpperBound());
            }
            @Override
            public Boolean visitCapturedType(CapturedType t, Void s) {
                return visit(t.getUpperBound()) ||
                        visit(t.getLowerBound());
            }
            @Override
            public Boolean visitWildcardType(WildcardType t, Void s) {
                return visit(t.type);
            }
        };

    /** Check that given modifiers are legal for given symbol and
     *  return modifiers together with any implicit modifiers for that symbol.
     *  Warning: we can't use flags() here since this method
     *  is called during class enter, when flags() would cause a premature
     *  completion.
     *  @param flags         The set of modifiers given in a definition.
     *  @param sym           The defined symbol.
     *  @param tree          The declaration
     */
    long checkFlags(long flags, Symbol sym, JCTree tree) {
        final DiagnosticPosition pos = tree.pos();
        long mask;
        long implicit = 0;

        switch (sym.kind) {
        case VAR:
            if (TreeInfo.isReceiverParam(tree))
                mask = ReceiverParamFlags;
            else if (sym.owner.kind != TYP)
                mask = LocalVarFlags;
            else if ((sym.owner.flags_field & INTERFACE) != 0)
                mask = implicit = InterfaceVarFlags;
            else {
                boolean isInstanceField = (flags & STATIC) == 0;
                boolean isInstanceFieldOfValueClass = isInstanceField && sym.owner.type.isValueClass();
                boolean isRecordField = isInstanceField && (sym.owner.flags_field & RECORD) != 0;
                boolean isNonNullableFieldOfNonValueClass = !sym.owner.type.isValueClass() && types.isNonNullable(sym.type);
                if (allowValueClasses && (isInstanceFieldOfValueClass || isRecordField)) {
                    implicit |= FINAL | STRICT;
                    mask = ValueFieldFlags;
                } else if (isNonNullableFieldOfNonValueClass) {
                    implicit |= STRICT;
                    mask = ValueFieldFlags;
                } else {
                    mask = VarFlags;
                }
            }
            break;
        case MTH:
            if (sym.name == names.init) {
                if ((sym.owner.flags_field & ENUM) != 0) {
                    // enum constructors cannot be declared public or
                    // protected and must be implicitly or explicitly
                    // private
                    implicit = PRIVATE;
                    mask = PRIVATE;
                } else if ((flags & IMPLICIT) != 0) {
                    if ((flags & PUBLIC) == 0) {
                        log.error(pos, Errors.ImplicitConstMustBePublic);
                    }
                    if ((sym.owner.flags_field & VALUE_CLASS) == 0) {
                        log.error(pos, Errors.ImplicitConstMustBeDeclaredInValueClass);
                    }
                    mask = ImplicitConstructorFlags;
                } else {
                    mask = ConstructorFlags;
                }
            }  else if ((sym.owner.flags_field & INTERFACE) != 0) {
                if ((sym.owner.flags_field & ANNOTATION) != 0) {
                    mask = AnnotationTypeElementMask;
                    implicit = PUBLIC | ABSTRACT;
                } else if ((flags & (DEFAULT | STATIC | PRIVATE)) != 0) {
                    mask = InterfaceMethodMask;
                    implicit = (flags & PRIVATE) != 0 ? 0 : PUBLIC;
                    if ((flags & DEFAULT) != 0) {
                        implicit |= ABSTRACT;
                    }
                } else {
                    mask = implicit = InterfaceMethodFlags;
                }
            } else if ((sym.owner.flags_field & RECORD) != 0) {
                mask = ((sym.owner.flags_field & VALUE_CLASS) != 0 && (flags & Flags.STATIC) == 0) ?
                        RecordMethodFlags & ~SYNCHRONIZED : RecordMethodFlags;
            } else {
                // value objects do not have an associated monitor/lock
                mask = ((sym.owner.flags_field & VALUE_CLASS) != 0 && (flags & Flags.STATIC) == 0) ?
                        MethodFlags & ~SYNCHRONIZED : MethodFlags;
            }
            if ((flags & STRICTFP) != 0) {
                log.warning(tree.pos(), LintWarnings.Strictfp);
            }
            // Imply STRICTFP if owner has STRICTFP set.
            if (((flags|implicit) & Flags.ABSTRACT) == 0 ||
                ((flags) & Flags.DEFAULT) != 0)
                implicit |= sym.owner.flags_field & STRICTFP;
            break;
        case TYP:
            if (sym.owner.kind.matches(KindSelector.VAL_MTH) ||
                    (sym.isDirectlyOrIndirectlyLocal() && (flags & ANNOTATION) != 0)) {
                boolean implicitlyStatic = !sym.isAnonymous() &&
                        ((flags & RECORD) != 0 || (flags & ENUM) != 0 || (flags & INTERFACE) != 0);
                boolean staticOrImplicitlyStatic = (flags & STATIC) != 0 || implicitlyStatic;
                // local statics are allowed only if records are allowed too
                mask = staticOrImplicitlyStatic && allowRecords && (flags & ANNOTATION) == 0 ? ExtendedStaticLocalClassFlags : ExtendedLocalClassFlags;
                implicit = implicitlyStatic ? STATIC : implicit;
            } else if (sym.owner.kind == TYP) {
                // statics in inner classes are allowed only if records are allowed too
                mask = ((flags & STATIC) != 0) && allowRecords && (flags & ANNOTATION) == 0 ? ExtendedMemberStaticClassFlags : ExtendedMemberClassFlags;
                if (sym.owner.owner.kind == PCK ||
                    (sym.owner.flags_field & STATIC) != 0) {
                    mask |= STATIC;
                } else if (!allowRecords && ((flags & ENUM) != 0 || (flags & RECORD) != 0)) {
                    log.error(pos, Errors.StaticDeclarationNotAllowedInInnerClasses);
                }
                // Nested interfaces and enums are always STATIC (Spec ???)
                if ((flags & (INTERFACE | ENUM | RECORD)) != 0 ) implicit = STATIC;
            } else {
                mask = ExtendedClassFlags;
            }
            if ((flags & (VALUE_CLASS | SEALED | ABSTRACT)) == (VALUE_CLASS | SEALED) ||
                (flags & (VALUE_CLASS | NON_SEALED | ABSTRACT)) == (VALUE_CLASS | NON_SEALED)) {
                log.error(pos, Errors.NonAbstractValueClassCantBeSealedOrNonSealed);
            }
            // Interfaces are always ABSTRACT
            if ((flags & INTERFACE) != 0) implicit |= ABSTRACT;

            if ((flags & (INTERFACE | VALUE_CLASS)) == 0) {
                implicit |= IDENTITY_TYPE;
            }

            if ((flags & ENUM) != 0) {
                // enums can't be declared abstract, final, sealed or non-sealed or value
                mask &= ~(ABSTRACT | FINAL | SEALED | NON_SEALED | VALUE_CLASS);
                implicit |= implicitEnumFinalFlag(tree);
            }
            if ((flags & RECORD) != 0) {
                // records can't be declared abstract
                mask &= ~ABSTRACT;
                implicit |= FINAL;
            }
            if ((flags & STRICTFP) != 0) {
                log.warning(tree.pos(), LintWarnings.Strictfp);
            }
            // Imply STRICTFP if owner has STRICTFP set.
            implicit |= sym.owner.flags_field & STRICTFP;

            // concrete value classes are implicitly final
            if ((flags & (ABSTRACT | INTERFACE | VALUE_CLASS)) == VALUE_CLASS) {
                implicit |= FINAL;
            }
            break;
        default:
            throw new AssertionError();
        }
        long illegal = flags & ExtendedStandardFlags & ~mask;
        if (illegal != 0) {
            if ((illegal & INTERFACE) != 0) {
                log.error(pos, ((flags & ANNOTATION) != 0) ? Errors.AnnotationDeclNotAllowedHere : Errors.IntfNotAllowedHere);
                mask |= INTERFACE;
            }
            else {
                log.error(pos,
                        Errors.ModNotAllowedHere(asFlagSet(illegal)));
            }
        } else if ((sym.kind == TYP ||
                  // ISSUE: Disallowing abstract&private is no longer appropriate
                  // in the presence of inner classes. Should it be deleted here?
                  checkDisjoint(pos, flags,
                                ABSTRACT,
                                PRIVATE | STATIC | DEFAULT))
                 &&
                 checkDisjoint(pos, flags,
                                STATIC | PRIVATE,
                                DEFAULT)
                 &&
                 checkDisjoint(pos, flags,
                               ABSTRACT | INTERFACE,
                               FINAL | NATIVE | SYNCHRONIZED)
                 &&
                 checkDisjoint(pos, flags,
                        INTERFACE,
                        VALUE_CLASS)
                 &&
                 checkDisjoint(pos, flags,
                               PUBLIC,
                               PRIVATE | PROTECTED)
                 &&
                 checkDisjoint(pos, flags,
                               PRIVATE,
                               PUBLIC | PROTECTED)
                 &&
                 // we are using `implicit` here as instance fields of value classes are implicitly final
                 checkDisjoint(pos, flags | implicit,
                               FINAL,
                               VOLATILE)
                 &&
                 (sym.kind == TYP ||
                  checkDisjoint(pos, flags,
                                ABSTRACT | NATIVE,
                                STRICTFP))
                 && checkDisjoint(pos, flags,
                                FINAL,
                           SEALED | NON_SEALED)
                 && checkDisjoint(pos, flags,
                                SEALED,
                           FINAL | NON_SEALED)
                 && checkDisjoint(pos, flags,
                                SEALED,
                                ANNOTATION)
                && checkDisjoint(pos, flags,
                                VALUE_CLASS,
                                ANNOTATION)
                && checkDisjoint(pos, flags,
                                VALUE_CLASS,
                                INTERFACE) ) {
            // skip
        }
        return flags & (mask | ~ExtendedStandardFlags) | implicit;
    }

    /** Determine if this enum should be implicitly final.
     *
     *  If the enum has no specialized enum constants, it is final.
     *
     *  If the enum does have specialized enum constants, it is
     *  <i>not</i> final.
     */
    private long implicitEnumFinalFlag(JCTree tree) {
        if (!tree.hasTag(CLASSDEF)) return 0;
        class SpecialTreeVisitor extends JCTree.Visitor {
            boolean specialized;
            SpecialTreeVisitor() {
                this.specialized = false;
            }

            @Override
            public void visitTree(JCTree tree) { /* no-op */ }

            @Override
            public void visitVarDef(JCVariableDecl tree) {
                if ((tree.mods.flags & ENUM) != 0) {
                    if (tree.init instanceof JCNewClass newClass && newClass.def != null) {
                        specialized = true;
                    }
                }
            }
        }

        SpecialTreeVisitor sts = new SpecialTreeVisitor();
        JCClassDecl cdef = (JCClassDecl) tree;
        for (JCTree defs: cdef.defs) {
            defs.accept(sts);
            if (sts.specialized) return allowSealed ? SEALED : 0;
        }
        return FINAL;
    }

/* *************************************************************************
 * Type Validation
 **************************************************************************/

    /** Validate a type expression. That is,
     *  check that all type arguments of a parametric type are within
     *  their bounds. This must be done in a second phase after type attribution
     *  since a class might have a subclass as type parameter bound. E.g:
     *
     *  <pre>{@code
     *  class B<A extends C> { ... }
     *  class C extends B<C> { ... }
     *  }</pre>
     *
     *  and we can't make sure that the bound is already attributed because
     *  of possible cycles.
     *
     * Visitor method: Validate a type expression, if it is not null, catching
     *  and reporting any completion failures.
     */
    void validate(JCTree tree, Env<AttrContext> env) {
        validate(tree, env, true);
    }
    void validate(JCTree tree, Env<AttrContext> env, boolean checkRaw) {
        new Validator(env).validateTree(tree, checkRaw, true);
    }

    /** Visitor method: Validate a list of type expressions.
     */
    void validate(List<? extends JCTree> trees, Env<AttrContext> env) {
        for (List<? extends JCTree> l = trees; l.nonEmpty(); l = l.tail)
            validate(l.head, env);
    }

    /** A visitor class for type validation.
     */
    class Validator extends JCTree.Visitor {

        boolean checkRaw;
        boolean isOuter;
        Env<AttrContext> env;

        Validator(Env<AttrContext> env) {
            this.env = env;
        }

        @Override
        public void visitTypeArray(JCArrayTypeTree tree) {
            validateTree(tree.elemtype, checkRaw, isOuter);
        }

        @Override
        public void visitTypeApply(JCTypeApply tree) {
            if (tree.type.hasTag(CLASS)) {
                List<JCExpression> args = tree.arguments;
                List<Type> forms = tree.type.tsym.type.getTypeArguments();

                Type incompatibleArg = firstIncompatibleTypeArg(tree, tree.type);
                if (incompatibleArg != null) {
                    for (JCTree arg : tree.arguments) {
                        if (arg.type == incompatibleArg) {
                            log.error(arg, Errors.NotWithinBounds(incompatibleArg, forms.head));
                        }
                        forms = forms.tail;
                     }
                 }

                forms = tree.type.tsym.type.getTypeArguments();

                boolean is_java_lang_Class = tree.type.tsym.flatName() == names.java_lang_Class;

                // For matching pairs of actual argument types `a' and
                // formal type parameters with declared bound `b' ...
                while (args.nonEmpty() && forms.nonEmpty()) {
                    validateTree(args.head,
                            !(isOuter && is_java_lang_Class),
                            false);
                    args = args.tail;
                    forms = forms.tail;
                }

                // Check that this type is either fully parameterized, or
                // not parameterized at all.
                if (tree.type.getEnclosingType().isRaw())
                    log.error(tree.pos(), Errors.ImproperlyFormedTypeInnerRawParam);
                if (tree.clazz.hasTag(SELECT))
                    visitSelectInternal((JCFieldAccess)tree.clazz);
            }
        }

        @Override
        public void visitTypeParameter(JCTypeParameter tree) {
            validateTrees(tree.bounds, true, isOuter);
            checkClassBounds(tree.pos(), tree.type);
        }

        @Override
        public void visitWildcard(JCWildcard tree) {
            if (tree.inner != null)
                validateTree(tree.inner, true, isOuter);
        }

        @Override
        public void visitSelect(JCFieldAccess tree) {
            if (tree.type.hasTag(CLASS)) {
                visitSelectInternal(tree);

                // Check that this type is either fully parameterized, or
                // not parameterized at all.
                if (tree.selected.type.isParameterized() && tree.type.tsym.type.getTypeArguments().nonEmpty())
                    log.error(tree.pos(), Errors.ImproperlyFormedTypeParamMissing);
            }
        }

        public void visitSelectInternal(JCFieldAccess tree) {
            if (tree.type.tsym.isStatic() &&
                tree.selected.type.isParameterized()) {
                // The enclosing type is not a class, so we are
                // looking at a static member type.  However, the
                // qualifying expression is parameterized.
                log.error(tree.pos(), Errors.CantSelectStaticClassFromParamType);
            } else {
                // otherwise validate the rest of the expression
                tree.selected.accept(this);
            }
        }

        @Override
        public void visitAnnotatedType(JCAnnotatedType tree) {
            tree.underlyingType.accept(this);
        }

        @Override
        public void visitTypeIdent(JCPrimitiveTypeTree that) {
            if (that.type.hasTag(TypeTag.VOID)) {
                log.error(that.pos(), Errors.VoidNotAllowedHere);
            }
            super.visitTypeIdent(that);
        }

        /** Default visitor method: do nothing.
         */
        @Override
        public void visitTree(JCTree tree) {
        }

        public void validateTree(JCTree tree, boolean checkRaw, boolean isOuter) {
            if (tree != null) {
                boolean prevCheckRaw = this.checkRaw;
                this.checkRaw = checkRaw;
                this.isOuter = isOuter;

                try {
                    tree.accept(this);
                    if (checkRaw)
                        checkRaw(tree, env);
                } catch (CompletionFailure ex) {
                    completionError(tree.pos(), ex);
                } finally {
                    this.checkRaw = prevCheckRaw;
                }
            }
        }

        public void validateTrees(List<? extends JCTree> trees, boolean checkRaw, boolean isOuter) {
            for (List<? extends JCTree> l = trees; l.nonEmpty(); l = l.tail)
                validateTree(l.head, checkRaw, isOuter);
        }
    }

    void checkRaw(JCTree tree, Env<AttrContext> env) {
        if (tree.type.hasTag(CLASS) &&
            !TreeInfo.isDiamond(tree) &&
            !withinAnonConstr(env) &&
            tree.type.isRaw()) {
            log.warning(tree.pos(), LintWarnings.RawClassUse(tree.type, tree.type.tsym.type));
        }
    }
    //where
        private boolean withinAnonConstr(Env<AttrContext> env) {
            return env.enclClass.name.isEmpty() &&
                    env.enclMethod != null && env.enclMethod.name == names.init;
        }

/* *************************************************************************
 * Exception checking
 **************************************************************************/

    /* The following methods treat classes as sets that contain
     * the class itself and all their subclasses
     */

    /** Is given type a subtype of some of the types in given list?
     */
    boolean subset(Type t, List<Type> ts) {
        for (List<Type> l = ts; l.nonEmpty(); l = l.tail)
            if (types.isSubtype(t, l.head)) return true;
        return false;
    }

    /** Is given type a subtype or supertype of
     *  some of the types in given list?
     */
    boolean intersects(Type t, List<Type> ts) {
        for (List<Type> l = ts; l.nonEmpty(); l = l.tail)
            if (types.isSubtype(t, l.head) || types.isSubtype(l.head, t)) return true;
        return false;
    }

    /** Add type set to given type list, unless it is a subclass of some class
     *  in the list.
     */
    List<Type> incl(Type t, List<Type> ts) {
        return subset(t, ts) ? ts : excl(t, ts).prepend(t);
    }

    /** Remove type set from type set list.
     */
    List<Type> excl(Type t, List<Type> ts) {
        if (ts.isEmpty()) {
            return ts;
        } else {
            List<Type> ts1 = excl(t, ts.tail);
            if (types.isSubtype(ts.head, t)) return ts1;
            else if (ts1 == ts.tail) return ts;
            else return ts1.prepend(ts.head);
        }
    }

    /** Form the union of two type set lists.
     */
    List<Type> union(List<Type> ts1, List<Type> ts2) {
        List<Type> ts = ts1;
        for (List<Type> l = ts2; l.nonEmpty(); l = l.tail)
            ts = incl(l.head, ts);
        return ts;
    }

    /** Form the difference of two type lists.
     */
    List<Type> diff(List<Type> ts1, List<Type> ts2) {
        List<Type> ts = ts1;
        for (List<Type> l = ts2; l.nonEmpty(); l = l.tail)
            ts = excl(l.head, ts);
        return ts;
    }

    /** Form the intersection of two type lists.
     */
    public List<Type> intersect(List<Type> ts1, List<Type> ts2) {
        List<Type> ts = List.nil();
        for (List<Type> l = ts1; l.nonEmpty(); l = l.tail)
            if (subset(l.head, ts2)) ts = incl(l.head, ts);
        for (List<Type> l = ts2; l.nonEmpty(); l = l.tail)
            if (subset(l.head, ts1)) ts = incl(l.head, ts);
        return ts;
    }

    /** Is exc an exception symbol that need not be declared?
     */
    boolean isUnchecked(ClassSymbol exc) {
        return
            exc.kind == ERR ||
            exc.isSubClass(syms.errorType.tsym, types) ||
            exc.isSubClass(syms.runtimeExceptionType.tsym, types);
    }

    /** Is exc an exception type that need not be declared?
     */
    boolean isUnchecked(Type exc) {
        return
            (exc.hasTag(TYPEVAR)) ? isUnchecked(types.supertype(exc)) :
            (exc.hasTag(CLASS)) ? isUnchecked((ClassSymbol)exc.tsym) :
            exc.hasTag(BOT);
    }

    boolean isChecked(Type exc) {
        return !isUnchecked(exc);
    }

    /** Same, but handling completion failures.
     */
    boolean isUnchecked(DiagnosticPosition pos, Type exc) {
        try {
            return isUnchecked(exc);
        } catch (CompletionFailure ex) {
            completionError(pos, ex);
            return true;
        }
    }

    /** Is exc handled by given exception list?
     */
    boolean isHandled(Type exc, List<Type> handled) {
        return isUnchecked(exc) || subset(exc, handled);
    }

    /** Return all exceptions in thrown list that are not in handled list.
     *  @param thrown     The list of thrown exceptions.
     *  @param handled    The list of handled exceptions.
     */
    List<Type> unhandled(List<Type> thrown, List<Type> handled) {
        List<Type> unhandled = List.nil();
        for (List<Type> l = thrown; l.nonEmpty(); l = l.tail)
            if (!isHandled(l.head, handled)) unhandled = unhandled.prepend(l.head);
        return unhandled;
    }

/* *************************************************************************
 * Overriding/Implementation checking
 **************************************************************************/

    /** The level of access protection given by a flag set,
     *  where PRIVATE is highest and PUBLIC is lowest.
     */
    static int protection(long flags) {
        switch ((short)(flags & AccessFlags)) {
        case PRIVATE: return 3;
        case PROTECTED: return 1;
        default:
        case PUBLIC: return 0;
        case 0: return 2;
        }
    }

    /** A customized "cannot override" error message.
     *  @param m      The overriding method.
     *  @param other  The overridden method.
     *  @return       An internationalized string.
     */
    Fragment cannotOverride(MethodSymbol m, MethodSymbol other) {
        Symbol mloc = m.location();
        Symbol oloc = other.location();

        if ((other.owner.flags() & INTERFACE) == 0)
            return Fragments.CantOverride(m, mloc, other, oloc);
        else if ((m.owner.flags() & INTERFACE) == 0)
            return Fragments.CantImplement(m, mloc, other, oloc);
        else
            return Fragments.ClashesWith(m, mloc, other, oloc);
    }

    /** A customized "override" warning message.
     *  @param m      The overriding method.
     *  @param other  The overridden method.
     *  @return       An internationalized string.
     */
    Fragment uncheckedOverrides(MethodSymbol m, MethodSymbol other) {
        Symbol mloc = m.location();
        Symbol oloc = other.location();

        if ((other.owner.flags() & INTERFACE) == 0)
            return Fragments.UncheckedOverride(m, mloc, other, oloc);
        else if ((m.owner.flags() & INTERFACE) == 0)
            return Fragments.UncheckedImplement(m, mloc, other, oloc);
        else
            return Fragments.UncheckedClashWith(m, mloc, other, oloc);
    }

    /** A customized "override" warning message.
     *  @param m      The overriding method.
     *  @param other  The overridden method.
     *  @return       An internationalized string.
     */
    Fragment varargsOverrides(MethodSymbol m, MethodSymbol other) {
        Symbol mloc = m.location();
        Symbol oloc = other.location();

        if ((other.owner.flags() & INTERFACE) == 0)
            return Fragments.VarargsOverride(m, mloc, other, oloc);
        else  if ((m.owner.flags() & INTERFACE) == 0)
            return Fragments.VarargsImplement(m, mloc, other, oloc);
        else
            return Fragments.VarargsClashWith(m, mloc, other, oloc);
    }

    /** Check that this method conforms with overridden method 'other'.
     *  where `origin' is the class where checking started.
     *  Complications:
     *  (1) Do not check overriding of synthetic methods
     *      (reason: they might be final).
     *      todo: check whether this is still necessary.
     *  (2) Admit the case where an interface proxy throws fewer exceptions
     *      than the method it implements. Augment the proxy methods with the
     *      undeclared exceptions in this case.
     *  (3) When generics are enabled, admit the case where an interface proxy
     *      has a result type
     *      extended by the result type of the method it implements.
     *      Change the proxies result type to the smaller type in this case.
     *
     *  @param tree         The tree from which positions
     *                      are extracted for errors.
     *  @param m            The overriding method.
     *  @param other        The overridden method.
     *  @param origin       The class of which the overriding method
     *                      is a member.
     */
    void checkOverride(JCTree tree,
                       MethodSymbol m,
                       MethodSymbol other,
                       ClassSymbol origin) {
        // Don't check overriding of synthetic methods or by bridge methods.
        if ((m.flags() & (SYNTHETIC|BRIDGE)) != 0 || (other.flags() & SYNTHETIC) != 0) {
            return;
        }

        // Error if static method overrides instance method (JLS 8.4.8.2).
        if ((m.flags() & STATIC) != 0 &&
                   (other.flags() & STATIC) == 0) {
            log.error(TreeInfo.diagnosticPositionFor(m, tree),
                      Errors.OverrideStatic(cannotOverride(m, other)));
            m.flags_field |= BAD_OVERRIDE;
            return;
        }

        // Error if instance method overrides static or final
        // method (JLS 8.4.8.1).
        if ((other.flags() & FINAL) != 0 ||
                 (m.flags() & STATIC) == 0 &&
                 (other.flags() & STATIC) != 0) {
            log.error(TreeInfo.diagnosticPositionFor(m, tree),
                      Errors.OverrideMeth(cannotOverride(m, other),
                                          asFlagSet(other.flags() & (FINAL | STATIC))));
            m.flags_field |= BAD_OVERRIDE;
            return;
        }

        if ((m.owner.flags() & ANNOTATION) != 0) {
            // handled in validateAnnotationMethod
            return;
        }

        // Error if overriding method has weaker access (JLS 8.4.8.3).
        if (protection(m.flags()) > protection(other.flags())) {
            log.error(TreeInfo.diagnosticPositionFor(m, tree),
                      (other.flags() & AccessFlags) == 0 ?
                              Errors.OverrideWeakerAccess(cannotOverride(m, other),
                                                          "package") :
                              Errors.OverrideWeakerAccess(cannotOverride(m, other),
                                                          asFlagSet(other.flags() & AccessFlags)));
            m.flags_field |= BAD_OVERRIDE;
            return;
        }

        if (shouldCheckPreview(m, other, origin)) {
            checkPreview(TreeInfo.diagnosticPositionFor(m, tree),
                         m, origin.type, other);
        }

        Type mt = types.memberType(origin.type, m);
        Type ot = types.memberType(origin.type, other);
        // Error if overriding result type is different
        // (or, in the case of generics mode, not a subtype) of
        // overridden result type. We have to rename any type parameters
        // before comparing types.
        List<Type> mtvars = mt.getTypeArguments();
        List<Type> otvars = ot.getTypeArguments();
        Type mtres = mt.getReturnType();
        Type otres = types.subst(ot.getReturnType(), otvars, mtvars);

        overrideWarner.clear();
        boolean resultTypesOK = false;
        try {
            types.pushWarner(overrideWarner);
            resultTypesOK = types.returnTypeSubstitutable(mt, ot, otres, overrideWarner);
            if (overrideWarner.hasNonSilentLint(LintCategory.NULL)) {
                warnNullableTypes(TreeInfo.diagnosticPositionFor(m, tree), LintWarnings.OverridesWithDifferentNullness1);
            }
            overrideWarner.remove(LintCategory.NULL);
            // at this point we know this will be true but to gather the warnings
            types.isSubSignature(mt, ot, overrideWarner);
            if (overrideWarner.hasNonSilentLint(LintCategory.NULL)) {
                warnNullableTypes(TreeInfo.diagnosticPositionFor(m, tree), LintWarnings.OverridesWithDifferentNullness2);
            }
        } finally {
            types.popWarner();
        }
        if (!resultTypesOK) {
            if ((m.flags() & STATIC) != 0 && (other.flags() & STATIC) != 0) {
                log.error(TreeInfo.diagnosticPositionFor(m, tree),
                          Errors.OverrideIncompatibleRet(Fragments.CantHide(m, m.location(), other,
                                        other.location()), mtres, otres));
                m.flags_field |= BAD_OVERRIDE;
            } else {
                log.error(TreeInfo.diagnosticPositionFor(m, tree),
                          Errors.OverrideIncompatibleRet(cannotOverride(m, other), mtres, otres));
                m.flags_field |= BAD_OVERRIDE;
            }
            return;
        } else if (overrideWarner.hasNonSilentLint(LintCategory.UNCHECKED)) {
            warnUnchecked(TreeInfo.diagnosticPositionFor(m, tree),
                    LintWarnings.OverrideUncheckedRet(uncheckedOverrides(m, other), mtres, otres));
        }

        // Error if overriding method throws an exception not reported
        // by overridden method.
        List<Type> otthrown = types.subst(ot.getThrownTypes(), otvars, mtvars);
        List<Type> unhandledErased = unhandled(mt.getThrownTypes(), types.erasure(otthrown));
        List<Type> unhandledUnerased = unhandled(mt.getThrownTypes(), otthrown);
        if (unhandledErased.nonEmpty()) {
            log.error(TreeInfo.diagnosticPositionFor(m, tree),
                      Errors.OverrideMethDoesntThrow(cannotOverride(m, other), unhandledUnerased.head));
            m.flags_field |= BAD_OVERRIDE;
            return;
        }
        else if (unhandledUnerased.nonEmpty()) {
            warnUnchecked(TreeInfo.diagnosticPositionFor(m, tree),
                          LintWarnings.OverrideUncheckedThrown(cannotOverride(m, other), unhandledUnerased.head));
            return;
        }

        // Optional warning if varargs don't agree
        if ((((m.flags() ^ other.flags()) & Flags.VARARGS) != 0)) {
            log.warning(TreeInfo.diagnosticPositionFor(m, tree),
                        ((m.flags() & Flags.VARARGS) != 0)
                        ? LintWarnings.OverrideVarargsMissing(varargsOverrides(m, other))
                        : LintWarnings.OverrideVarargsExtra(varargsOverrides(m, other)));
        }

        // Warn if instance method overrides bridge method (compiler spec ??)
        if ((other.flags() & BRIDGE) != 0) {
            log.warning(TreeInfo.diagnosticPositionFor(m, tree),
                        Warnings.OverrideBridge(uncheckedOverrides(m, other)));
        }

        // Warn if a deprecated method overridden by a non-deprecated one.
        if (!isDeprecatedOverrideIgnorable(other, origin)) {
            checkDeprecated(() -> TreeInfo.diagnosticPositionFor(m, tree), m, other);
        }
    }
    // where
        private boolean shouldCheckPreview(MethodSymbol m, MethodSymbol other, ClassSymbol origin) {
            if (m.owner != origin ||
                //performance - only do the expensive checks when the overridden method is a Preview API:
                ((other.flags() & PREVIEW_API) == 0 &&
                 (other.owner.flags() & PREVIEW_API) == 0)) {
                return false;
            }

            for (Symbol s : types.membersClosure(origin.type, false).getSymbolsByName(m.name)) {
                if (m != s && m.overrides(s, origin, types, false)) {
                    //only produce preview warnings or errors if "m" immediatelly overrides "other"
                    //without intermediate overriding methods:
                    return s == other;
                }
            }

            return false;
        }
        private boolean isDeprecatedOverrideIgnorable(MethodSymbol m, ClassSymbol origin) {
            // If the method, m, is defined in an interface, then ignore the issue if the method
            // is only inherited via a supertype and also implemented in the supertype,
            // because in that case, we will rediscover the issue when examining the method
            // in the supertype.
            // If the method, m, is not defined in an interface, then the only time we need to
            // address the issue is when the method is the supertype implementation: any other
            // case, we will have dealt with when examining the supertype classes
            ClassSymbol mc = m.enclClass();
            Type st = types.supertype(origin.type);
            if (!st.hasTag(CLASS))
                return true;
            MethodSymbol stimpl = m.implementation((ClassSymbol)st.tsym, types, false);

            if (mc != null && ((mc.flags() & INTERFACE) != 0)) {
                List<Type> intfs = types.interfaces(origin.type);
                return (intfs.contains(mc.type) ? false : (stimpl != null));
            }
            else
                return (stimpl != m);
        }


    // used to check if there were any unchecked conversions
    Warner overrideWarner = new Warner();

    /** Check that a class does not inherit two concrete methods
     *  with the same signature.
     *  @param pos          Position to be used for error reporting.
     *  @param site         The class type to be checked.
     */
    public void checkCompatibleConcretes(DiagnosticPosition pos, Type site) {
        Type sup = types.supertype(site);
        if (!sup.hasTag(CLASS)) return;

        for (Type t1 = sup;
             t1.hasTag(CLASS) && t1.tsym.type.isParameterized();
             t1 = types.supertype(t1)) {
            for (Symbol s1 : t1.tsym.members().getSymbols(NON_RECURSIVE)) {
                if (s1.kind != MTH ||
                    (s1.flags() & (STATIC|SYNTHETIC|BRIDGE)) != 0 ||
                    !s1.isInheritedIn(site.tsym, types) ||
                    ((MethodSymbol)s1).implementation(site.tsym,
                                                      types,
                                                      true) != s1)
                    continue;
                Type st1 = types.memberType(t1, s1);
                int s1ArgsLength = st1.getParameterTypes().length();
                if (st1 == s1.type) continue;

                for (Type t2 = sup;
                     t2.hasTag(CLASS);
                     t2 = types.supertype(t2)) {
                    for (Symbol s2 : t2.tsym.members().getSymbolsByName(s1.name)) {
                        if (s2 == s1 ||
                            s2.kind != MTH ||
                            (s2.flags() & (STATIC|SYNTHETIC|BRIDGE)) != 0 ||
                            s2.type.getParameterTypes().length() != s1ArgsLength ||
                            !s2.isInheritedIn(site.tsym, types) ||
                            ((MethodSymbol)s2).implementation(site.tsym,
                                                              types,
                                                              true) != s2)
                            continue;
                        Type st2 = types.memberType(t2, s2);
                        if (types.overrideEquivalent(st1, st2))
                            log.error(pos,
                                      Errors.ConcreteInheritanceConflict(s1, t1, s2, t2, sup));
                    }
                }
            }
        }
    }

    /** Check that classes (or interfaces) do not each define an abstract
     *  method with same name and arguments but incompatible return types.
     *  @param pos          Position to be used for error reporting.
     *  @param t1           The first argument type.
     *  @param t2           The second argument type.
     */
    public boolean checkCompatibleAbstracts(DiagnosticPosition pos,
                                            Type t1,
                                            Type t2,
                                            Type site) {
        if ((site.tsym.flags() & COMPOUND) != 0) {
            // special case for intersections: need to eliminate wildcards in supertypes
            t1 = types.capture(t1);
            t2 = types.capture(t2);
        }
        return firstIncompatibility(pos, t1, t2, site) == null;
    }

    /** Return the first method which is defined with same args
     *  but different return types in two given interfaces, or null if none
     *  exists.
     *  @param t1     The first type.
     *  @param t2     The second type.
     *  @param site   The most derived type.
     *  @return symbol from t2 that conflicts with one in t1.
     */
    private Symbol firstIncompatibility(DiagnosticPosition pos, Type t1, Type t2, Type site) {
        Map<TypeSymbol,Type> interfaces1 = new HashMap<>();
        closure(t1, interfaces1);
        Map<TypeSymbol,Type> interfaces2;
        if (t1 == t2)
            interfaces2 = interfaces1;
        else
            closure(t2, interfaces1, interfaces2 = new HashMap<>());

        for (Type t3 : interfaces1.values()) {
            for (Type t4 : interfaces2.values()) {
                Symbol s = firstDirectIncompatibility(pos, t3, t4, site);
                if (s != null) return s;
            }
        }
        return null;
    }

    /** Compute all the supertypes of t, indexed by type symbol. */
    private void closure(Type t, Map<TypeSymbol,Type> typeMap) {
        if (!t.hasTag(CLASS)) return;
        if (typeMap.put(t.tsym, t) == null) {
            closure(types.supertype(t), typeMap);
            for (Type i : types.interfaces(t))
                closure(i, typeMap);
        }
    }

    /** Compute all the supertypes of t, indexed by type symbol (except those in typesSkip). */
    private void closure(Type t, Map<TypeSymbol,Type> typesSkip, Map<TypeSymbol,Type> typeMap) {
        if (!t.hasTag(CLASS)) return;
        if (typesSkip.get(t.tsym) != null) return;
        if (typeMap.put(t.tsym, t) == null) {
            closure(types.supertype(t), typesSkip, typeMap);
            for (Type i : types.interfaces(t))
                closure(i, typesSkip, typeMap);
        }
    }

    /** Return the first method in t2 that conflicts with a method from t1. */
    private Symbol firstDirectIncompatibility(DiagnosticPosition pos, Type t1, Type t2, Type site) {
        for (Symbol s1 : t1.tsym.members().getSymbols(NON_RECURSIVE)) {
            Type st1 = null;
            if (s1.kind != MTH || !s1.isInheritedIn(site.tsym, types) ||
                    (s1.flags() & SYNTHETIC) != 0) continue;
            Symbol impl = ((MethodSymbol)s1).implementation(site.tsym, types, false);
            if (impl != null && (impl.flags() & ABSTRACT) == 0) continue;
            for (Symbol s2 : t2.tsym.members().getSymbolsByName(s1.name)) {
                if (s1 == s2) continue;
                if (s2.kind != MTH || !s2.isInheritedIn(site.tsym, types) ||
                        (s2.flags() & SYNTHETIC) != 0) continue;
                if (st1 == null) st1 = types.memberType(t1, s1);
                Type st2 = types.memberType(t2, s2);
                if (types.overrideEquivalent(st1, st2)) {
                    List<Type> tvars1 = st1.getTypeArguments();
                    List<Type> tvars2 = st2.getTypeArguments();
                    Type rt1 = st1.getReturnType();
                    Type rt2 = types.subst(st2.getReturnType(), tvars2, tvars1);
                    boolean compat =
                        types.isSameType(rt1, rt2) ||
                        !rt1.isPrimitiveOrVoid() &&
                        !rt2.isPrimitiveOrVoid() &&
                        (types.covariantReturnType(rt1, rt2, types.noWarnings) ||
                         types.covariantReturnType(rt2, rt1, types.noWarnings)) ||
                         checkCommonOverriderIn(s1,s2,site);
                    if (!compat) {
                        if (types.isSameType(t1, t2)) {
                            log.error(pos, Errors.IncompatibleDiffRetSameType(t1,
                                    s2.name, types.memberType(t2, s2).getParameterTypes()));
                        } else {
                            log.error(pos, Errors.TypesIncompatible(t1, t2,
                                    Fragments.IncompatibleDiffRet(s2.name, types.memberType(t2, s2).getParameterTypes())));
                        }
                        return s2;
                    }
                } else if (checkNameClash((ClassSymbol)site.tsym, s1, s2) &&
                        !checkCommonOverriderIn(s1, s2, site)) {
                    log.error(pos, Errors.NameClashSameErasureNoOverride(
                            s1.name, types.memberType(site, s1).asMethodType().getParameterTypes(), s1.location(),
                            s2.name, types.memberType(site, s2).asMethodType().getParameterTypes(), s2.location()));
                    return s2;
                }
            }
        }
        return null;
    }
    //WHERE
    boolean checkCommonOverriderIn(Symbol s1, Symbol s2, Type site) {
        Map<TypeSymbol,Type> supertypes = new HashMap<>();
        Type st1 = types.memberType(site, s1);
        Type st2 = types.memberType(site, s2);
        closure(site, supertypes);
        for (Type t : supertypes.values()) {
            for (Symbol s3 : t.tsym.members().getSymbolsByName(s1.name)) {
                if (s3 == s1 || s3 == s2 || s3.kind != MTH || (s3.flags() & (BRIDGE|SYNTHETIC)) != 0) continue;
                Type st3 = types.memberType(site,s3);
                if (types.overrideEquivalent(st3, st1) &&
                        types.overrideEquivalent(st3, st2) &&
                        types.returnTypeSubstitutable(st3, st1) &&
                        types.returnTypeSubstitutable(st3, st2)) {
                    return true;
                }
            }
        }
        return false;
    }

    /** Check that a given method conforms with any method it overrides.
     *  @param tree         The tree from which positions are extracted
     *                      for errors.
     *  @param m            The overriding method.
     */
    void checkOverride(Env<AttrContext> env, JCMethodDecl tree, MethodSymbol m) {
        ClassSymbol origin = (ClassSymbol)m.owner;
        if ((origin.flags() & ENUM) != 0 && names.finalize.equals(m.name)) {
            if (m.overrides(syms.enumFinalFinalize, origin, types, false)) {
                log.error(tree.pos(), Errors.EnumNoFinalize);
                return;
            }
        }
        if (allowValueClasses && origin.isValueClass() && names.finalize.equals(m.name)) {
            if (m.overrides(syms.objectFinalize, origin, types, false)) {
                log.warning(tree.pos(), Warnings.ValueFinalize);
            }
        }
        if (allowRecords && origin.isRecord()) {
            // let's find out if this is a user defined accessor in which case the @Override annotation is acceptable
            Optional<? extends RecordComponent> recordComponent = origin.getRecordComponents().stream()
                    .filter(rc -> rc.accessor == tree.sym && (rc.accessor.flags_field & GENERATED_MEMBER) == 0).findFirst();
            if (recordComponent.isPresent()) {
                return;
            }
        }

        for (Type t = origin.type; t.hasTag(CLASS);
             t = types.supertype(t)) {
            if (t != origin.type) {
                checkOverride(tree, t, origin, m);
            }
            for (Type t2 : types.interfaces(t)) {
                checkOverride(tree, t2, origin, m);
            }
        }

        final boolean explicitOverride = m.attribute(syms.overrideType.tsym) != null;
        // Check if this method must override a super method due to being annotated with @Override
        // or by virtue of being a member of a diamond inferred anonymous class. Latter case is to
        // be treated "as if as they were annotated" with @Override.
        boolean mustOverride = explicitOverride ||
                (env.info.isAnonymousDiamond && !m.isConstructor() && !m.isPrivate());
        if (mustOverride && !isOverrider(m)) {
            DiagnosticPosition pos = tree.pos();
            for (JCAnnotation a : tree.getModifiers().annotations) {
                if (a.annotationType.type.tsym == syms.overrideType.tsym) {
                    pos = a.pos();
                    break;
                }
            }
            log.error(pos,
                      explicitOverride ? (m.isStatic() ? Errors.StaticMethodsCannotBeAnnotatedWithOverride(m, m.enclClass()) : Errors.MethodDoesNotOverrideSuperclass(m, m.enclClass())) :
                                Errors.AnonymousDiamondMethodDoesNotOverrideSuperclass(Fragments.DiamondAnonymousMethodsImplicitlyOverride));
        }
    }

    void checkOverride(JCTree tree, Type site, ClassSymbol origin, MethodSymbol m) {
        TypeSymbol c = site.tsym;
        for (Symbol sym : c.members().getSymbolsByName(m.name)) {
            if (m.overrides(sym, origin, types, false)) {
                if ((sym.flags() & ABSTRACT) == 0) {
                    checkOverride(tree, m, (MethodSymbol)sym, origin);
                }
            }
        }
    }

    private Predicate<Symbol> equalsHasCodeFilter = s -> MethodSymbol.implementation_filter.test(s) &&
            (s.flags() & BAD_OVERRIDE) == 0;

    public void checkClassOverrideEqualsAndHashIfNeeded(DiagnosticPosition pos,
            ClassSymbol someClass) {
        /* At present, annotations cannot possibly have a method that is override
         * equivalent with Object.equals(Object) but in any case the condition is
         * fine for completeness.
         */
        if (someClass == (ClassSymbol)syms.objectType.tsym ||
            someClass.isInterface() || someClass.isEnum() ||
            (someClass.flags() & ANNOTATION) != 0 ||
            (someClass.flags() & ABSTRACT) != 0) return;
        //anonymous inner classes implementing interfaces need especial treatment
        if (someClass.isAnonymous()) {
            List<Type> interfaces =  types.interfaces(someClass.type);
            if (interfaces != null && !interfaces.isEmpty() &&
                interfaces.head.tsym == syms.comparatorType.tsym) return;
        }
        checkClassOverrideEqualsAndHash(pos, someClass);
    }

    private void checkClassOverrideEqualsAndHash(DiagnosticPosition pos,
            ClassSymbol someClass) {
        if (lint.isEnabled(LintCategory.OVERRIDES)) {
            MethodSymbol equalsAtObject = (MethodSymbol)syms.objectType
                    .tsym.members().findFirst(names.equals);
            MethodSymbol hashCodeAtObject = (MethodSymbol)syms.objectType
                    .tsym.members().findFirst(names.hashCode);
            MethodSymbol equalsImpl = types.implementation(equalsAtObject,
                    someClass, false, equalsHasCodeFilter);
            boolean overridesEquals = equalsImpl != null &&
                                      equalsImpl.owner == someClass;
            boolean overridesHashCode = types.implementation(hashCodeAtObject,
                someClass, false, equalsHasCodeFilter) != hashCodeAtObject;

            if (overridesEquals && !overridesHashCode) {
                log.warning(pos,
                            LintWarnings.OverrideEqualsButNotHashcode(someClass));
            }
        }
    }

    public void checkHasMain(DiagnosticPosition pos, ClassSymbol c) {
        boolean found = false;

        for (Symbol sym : c.members().getSymbolsByName(names.main)) {
            if (sym.kind == MTH && (sym.flags() & PRIVATE) == 0) {
                MethodSymbol meth = (MethodSymbol)sym;
                if (!types.isSameType(meth.getReturnType(), syms.voidType)) {
                    continue;
                }
                if (meth.params.isEmpty()) {
                    found = true;
                    break;
                }
                if (meth.params.size() != 1) {
                    continue;
                }
                if (!types.isSameType(meth.params.head.type, types.makeArrayType(syms.stringType))) {
                    continue;
                }

                found = true;
                break;
            }
        }

        if (!found) {
            log.error(pos, Errors.ImplicitClassDoesNotHaveMainMethod);
        }
    }

    public void checkModuleName (JCModuleDecl tree) {
        Name moduleName = tree.sym.name;
        Assert.checkNonNull(moduleName);
        if (lint.isEnabled(LintCategory.MODULE)) {
            JCExpression qualId = tree.qualId;
            while (qualId != null) {
                Name componentName;
                DiagnosticPosition pos;
                switch (qualId.getTag()) {
                    case SELECT:
                        JCFieldAccess selectNode = ((JCFieldAccess) qualId);
                        componentName = selectNode.name;
                        pos = selectNode.pos();
                        qualId = selectNode.selected;
                        break;
                    case IDENT:
                        componentName = ((JCIdent) qualId).name;
                        pos = qualId.pos();
                        qualId = null;
                        break;
                    default:
                        throw new AssertionError("Unexpected qualified identifier: " + qualId.toString());
                }
                if (componentName != null) {
                    String moduleNameComponentString = componentName.toString();
                    int nameLength = moduleNameComponentString.length();
                    if (nameLength > 0 && Character.isDigit(moduleNameComponentString.charAt(nameLength - 1))) {
                        log.warning(pos, LintWarnings.PoorChoiceForModuleName(componentName));
                    }
                }
            }
        }
    }

    private boolean checkNameClash(ClassSymbol origin, Symbol s1, Symbol s2) {
        ClashFilter cf = new ClashFilter(origin.type);
        return (cf.test(s1) &&
                cf.test(s2) &&
                types.hasSameArgs(s1.erasure(types), s2.erasure(types)));
    }


    /** Check that all abstract members of given class have definitions.
     *  @param pos          Position to be used for error reporting.
     *  @param c            The class.
     */
    void checkAllDefined(DiagnosticPosition pos, ClassSymbol c) {
        MethodSymbol undef = types.firstUnimplementedAbstract(c);
        if (undef != null) {
            MethodSymbol undef1 =
                new MethodSymbol(undef.flags(), undef.name,
                                 types.memberType(c.type, undef), undef.owner);
            log.error(pos,
                      Errors.DoesNotOverrideAbstract(c, undef1, undef1.location()));
        }
    }

    // A primitive class cannot contain a field of its own type either or indirectly.
    // TODO, update this method once we have null restricted types
    void checkNonCyclicMembership(JCClassDecl tree) {
        if (!tree.sym.type.hasImplicitConstructor()) {
            return;
        }
        Assert.check((tree.sym.flags_field & LOCKED) == 0);
        try {
            tree.sym.flags_field |= LOCKED;
            for (List<? extends JCTree> l = tree.defs; l.nonEmpty(); l = l.tail) {
                if (l.head.hasTag(VARDEF)) {
                    JCVariableDecl field = (JCVariableDecl) l.head;
                    if (cyclePossible(field.sym)) {
                        checkNonCyclicMembership((ClassSymbol) field.type.tsym, field.pos());
                    }
                }
            }
        } finally {
            tree.sym.flags_field &= ~LOCKED;
        }
    }
    // where
    private void checkNonCyclicMembership(ClassSymbol c, DiagnosticPosition pos) {
        /*
        if ((c.flags_field & LOCKED) != 0) {
            log.error(pos, Errors.CyclicPrimitiveClassMembership(c));
            return;
        }
        try {
            c.flags_field |= LOCKED;
            for (Symbol fld : c.members().getSymbols(s -> s.kind == VAR && cyclePossible((VarSymbol) s), NON_RECURSIVE)) {
                checkNonCyclicMembership((ClassSymbol) fld.type.tsym, pos);
            }
        } finally {
            c.flags_field &= ~LOCKED;
        }
        */
    }
        // where
        private boolean cyclePossible(VarSymbol symbol) {
            return (symbol.flags() & STATIC) == 0 && symbol.type.isValueClass() && symbol.type.hasImplicitConstructor() && types.isNonNullable(symbol.type);
        }

    void checkNonCyclicDecl(JCClassDecl tree) {
        CycleChecker cc = new CycleChecker();
        cc.scan(tree);
        if (!cc.errorFound && !cc.partialCheck) {
            tree.sym.flags_field |= ACYCLIC;
        }
    }

    class CycleChecker extends TreeScanner {

        Set<Symbol> seenClasses = new HashSet<>();
        boolean errorFound = false;
        boolean partialCheck = false;

        private void checkSymbol(DiagnosticPosition pos, Symbol sym) {
            if (sym != null && sym.kind == TYP) {
                Env<AttrContext> classEnv = enter.getEnv((TypeSymbol)sym);
                if (classEnv != null) {
                    DiagnosticSource prevSource = log.currentSource();
                    try {
                        log.useSource(classEnv.toplevel.sourcefile);
                        scan(classEnv.tree);
                    }
                    finally {
                        log.useSource(prevSource.getFile());
                    }
                } else if (sym.kind == TYP) {
                    checkClass(pos, sym, List.nil());
                }
            } else if (sym == null || sym.kind != PCK) {
                //not completed yet
                partialCheck = true;
            }
        }

        @Override
        public void visitSelect(JCFieldAccess tree) {
            super.visitSelect(tree);
            checkSymbol(tree.pos(), tree.sym);
        }

        @Override
        public void visitIdent(JCIdent tree) {
            checkSymbol(tree.pos(), tree.sym);
        }

        @Override
        public void visitTypeApply(JCTypeApply tree) {
            scan(tree.clazz);
        }

        @Override
        public void visitTypeArray(JCArrayTypeTree tree) {
            scan(tree.elemtype);
        }

        @Override
        public void visitClassDef(JCClassDecl tree) {
            List<JCTree> supertypes = List.nil();
            if (tree.getExtendsClause() != null) {
                supertypes = supertypes.prepend(tree.getExtendsClause());
            }
            if (tree.getImplementsClause() != null) {
                for (JCTree intf : tree.getImplementsClause()) {
                    supertypes = supertypes.prepend(intf);
                }
            }
            checkClass(tree.pos(), tree.sym, supertypes);
        }

        void checkClass(DiagnosticPosition pos, Symbol c, List<JCTree> supertypes) {
            if ((c.flags_field & ACYCLIC) != 0)
                return;
            if (seenClasses.contains(c)) {
                errorFound = true;
                log.error(pos, Errors.CyclicInheritance(c));
                seenClasses.stream()
                  .filter(s -> !s.type.isErroneous())
                  .filter(ClassSymbol.class::isInstance)
                  .map(ClassSymbol.class::cast)
                  .forEach(Check.this::handleCyclic);
            } else if (!c.type.isErroneous()) {
                try {
                    seenClasses.add(c);
                    if (c.type.hasTag(CLASS)) {
                        if (supertypes.nonEmpty()) {
                            scan(supertypes);
                        }
                        else {
                            ClassType ct = (ClassType)c.type;
                            if (ct.supertype_field == null ||
                                    ct.interfaces_field == null) {
                                //not completed yet
                                partialCheck = true;
                                return;
                            }
                            checkSymbol(pos, ct.supertype_field.tsym);
                            for (Type intf : ct.interfaces_field) {
                                checkSymbol(pos, intf.tsym);
                            }
                        }
                        if (c.owner.kind == TYP) {
                            checkSymbol(pos, c.owner);
                        }
                    }
                } finally {
                    seenClasses.remove(c);
                }
            }
        }
    }

    /** Check for cyclic references. Issue an error if the
     *  symbol of the type referred to has a LOCKED flag set.
     *
     *  @param pos      Position to be used for error reporting.
     *  @param t        The type referred to.
     */
    void checkNonCyclic(DiagnosticPosition pos, Type t) {
        checkNonCyclicInternal(pos, t);
    }


    void checkNonCyclic(DiagnosticPosition pos, TypeVar t) {
        checkNonCyclic1(pos, t, List.nil());
    }

    private void checkNonCyclic1(DiagnosticPosition pos, Type t, List<TypeVar> seen) {
        final TypeVar tv;
        if  (t.hasTag(TYPEVAR) && (t.tsym.flags() & UNATTRIBUTED) != 0)
            return;
        if (seen.contains(t)) {
            tv = (TypeVar)t;
            tv.setUpperBound(types.createErrorType(t));
            log.error(pos, Errors.CyclicInheritance(t));
        } else if (t.hasTag(TYPEVAR)) {
            tv = (TypeVar)t;
            seen = seen.prepend(tv);
            for (Type b : types.getBounds(tv))
                checkNonCyclic1(pos, b, seen);
        }
    }

    /** Check for cyclic references. Issue an error if the
     *  symbol of the type referred to has a LOCKED flag set.
     *
     *  @param pos      Position to be used for error reporting.
     *  @param t        The type referred to.
     *  @return        True if the check completed on all attributed classes
     */
    private boolean checkNonCyclicInternal(DiagnosticPosition pos, Type t) {
        boolean complete = true; // was the check complete?
        //- System.err.println("checkNonCyclicInternal("+t+");");//DEBUG
        Symbol c = t.tsym;
        if ((c.flags_field & ACYCLIC) != 0) return true;

        if ((c.flags_field & LOCKED) != 0) {
            log.error(pos, Errors.CyclicInheritance(c));
            handleCyclic((ClassSymbol)c);
        } else if (!c.type.isErroneous()) {
            try {
                c.flags_field |= LOCKED;
                if (c.type.hasTag(CLASS)) {
                    ClassType clazz = (ClassType)c.type;
                    if (clazz.interfaces_field != null)
                        for (List<Type> l=clazz.interfaces_field; l.nonEmpty(); l=l.tail)
                            complete &= checkNonCyclicInternal(pos, l.head);
                    if (clazz.supertype_field != null) {
                        Type st = clazz.supertype_field;
                        if (st != null && st.hasTag(CLASS))
                            complete &= checkNonCyclicInternal(pos, st);
                    }
                    if (c.owner.kind == TYP)
                        complete &= checkNonCyclicInternal(pos, c.owner.type);
                }
            } finally {
                c.flags_field &= ~LOCKED;
            }
        }
        if (complete)
            complete = ((c.flags_field & UNATTRIBUTED) == 0) && c.isCompleted();
        if (complete) c.flags_field |= ACYCLIC;
        return complete;
    }

    /** Handle finding an inheritance cycle on a class by setting
     *  the class' and its supertypes' types to the error type.
     **/
    private void handleCyclic(ClassSymbol c) {
        for (List<Type> l=types.interfaces(c.type); l.nonEmpty(); l=l.tail)
            l.head = types.createErrorType((ClassSymbol)l.head.tsym, Type.noType);
        Type st = types.supertype(c.type);
        if (st.hasTag(CLASS))
            ((ClassType)c.type).supertype_field = types.createErrorType((ClassSymbol)st.tsym, Type.noType);
        c.type = types.createErrorType(c, c.type);
        c.flags_field |= ACYCLIC;
    }

    /** Check that all methods which implement some
     *  method conform to the method they implement.
     *  @param tree         The class definition whose members are checked.
     */
    void checkImplementations(JCClassDecl tree) {
        checkImplementations(tree, tree.sym, tree.sym);
    }
    //where
        /** Check that all methods which implement some
         *  method in `ic' conform to the method they implement.
         */
        void checkImplementations(JCTree tree, ClassSymbol origin, ClassSymbol ic) {
            for (List<Type> l = types.closure(ic.type); l.nonEmpty(); l = l.tail) {
                ClassSymbol lc = (ClassSymbol)l.head.tsym;
                if ((lc.flags() & ABSTRACT) != 0) {
                    for (Symbol sym : lc.members().getSymbols(NON_RECURSIVE)) {
                        if (sym.kind == MTH &&
                            (sym.flags() & (STATIC|ABSTRACT)) == ABSTRACT) {
                            MethodSymbol absmeth = (MethodSymbol)sym;
                            MethodSymbol implmeth = absmeth.implementation(origin, types, false);
                            if (implmeth != null && implmeth != absmeth &&
                                (implmeth.owner.flags() & INTERFACE) ==
                                (origin.flags() & INTERFACE)) {
                                // don't check if implmeth is in a class, yet
                                // origin is an interface. This case arises only
                                // if implmeth is declared in Object. The reason is
                                // that interfaces really don't inherit from
                                // Object it's just that the compiler represents
                                // things that way.
                                checkOverride(tree, implmeth, absmeth, origin);
                            }
                        }
                    }
                }
            }
        }

    /** Check that all abstract methods implemented by a class are
     *  mutually compatible.
     *  @param pos          Position to be used for error reporting.
     *  @param c            The class whose interfaces are checked.
     */
    void checkCompatibleSupertypes(DiagnosticPosition pos, Type c) {
        List<Type> supertypes = types.interfaces(c);
        Type supertype = types.supertype(c);
        if (supertype.hasTag(CLASS) &&
            (supertype.tsym.flags() & ABSTRACT) != 0)
            supertypes = supertypes.prepend(supertype);
        for (List<Type> l = supertypes; l.nonEmpty(); l = l.tail) {
            if (!l.head.getTypeArguments().isEmpty() &&
                !checkCompatibleAbstracts(pos, l.head, l.head, c))
                return;
            for (List<Type> m = supertypes; m != l; m = m.tail)
                if (!checkCompatibleAbstracts(pos, l.head, m.head, c))
                    return;
        }
        checkCompatibleConcretes(pos, c);

        boolean implementsLooselyConsistentValue = false;
        try {
            implementsLooselyConsistentValue = allowValueClasses && allowNullRestrictedTypes ? types.asSuper(c, syms.looselyConsistentValueType.tsym) != null : false;
        } catch (CompletionFailure cf) {
            // ignore
        }
        boolean cIsValue = (c.tsym.flags() & VALUE_CLASS) != 0;
        boolean cHasIdentity = (c.tsym.flags() & IDENTITY_TYPE) != 0;
        if (c.getKind() == TypeKind.DECLARED && implementsLooselyConsistentValue && !c.tsym.isAbstract()) {
            if (!cIsValue || !((ClassSymbol)c.tsym).hasImplicitConstructor()) {
                log.error(pos, Errors.CantImplementInterface(c.tsym));
            }
        }
        Type identitySuper = null;
        for (Type t : types.closure(c)) {
            if (t != c) {
                if (t.isIdentityClass() && (t.tsym.flags() & VALUE_BASED) == 0)
                    identitySuper = t;
                if (c.isValueClass() && identitySuper != null && identitySuper.tsym != syms.objectType.tsym) { // Object is special
                    log.error(pos, Errors.ValueTypeHasIdentitySuperType(c, identitySuper));
                    break;
                }
            }
        }
    }

    /** Check that all non-override equivalent methods accessible from 'site'
     *  are mutually compatible (JLS 8.4.8/9.4.1).
     *
     *  @param pos  Position to be used for error reporting.
     *  @param site The class whose methods are checked.
     *  @param sym  The method symbol to be checked.
     */
    void checkOverrideClashes(DiagnosticPosition pos, Type site, MethodSymbol sym) {
         ClashFilter cf = new ClashFilter(site);
        //for each method m1 that is overridden (directly or indirectly)
        //by method 'sym' in 'site'...

        ArrayList<Symbol> symbolsByName = new ArrayList<>();
        types.membersClosure(site, false).getSymbolsByName(sym.name, cf).forEach(symbolsByName::add);
        for (Symbol m1 : symbolsByName) {
            if (!sym.overrides(m1, site.tsym, types, false)) {
                continue;
            }

            //...check each method m2 that is a member of 'site'
            for (Symbol m2 : symbolsByName) {
                if (m2 == m1) continue;
                //if (i) the signature of 'sym' is not a subsignature of m1 (seen as
                //a member of 'site') and (ii) m1 has the same erasure as m2, issue an error
                if (!types.isSubSignature(sym.type, types.memberType(site, m2)) &&
                        types.hasSameArgs(m2.erasure(types), m1.erasure(types))) {
                    sym.flags_field |= CLASH;
                    if (m1 == sym) {
                        log.error(pos, Errors.NameClashSameErasureNoOverride(
                            m1.name, types.memberType(site, m1).asMethodType().getParameterTypes(), m1.location(),
                            m2.name, types.memberType(site, m2).asMethodType().getParameterTypes(), m2.location()));
                    } else {
                        ClassType ct = (ClassType)site;
                        String kind = ct.isInterface() ? "interface" : "class";
                        log.error(pos, Errors.NameClashSameErasureNoOverride1(
                            kind,
                            ct.tsym.name,
                            m1.name,
                            types.memberType(site, m1).asMethodType().getParameterTypes(),
                            m1.location(),
                            m2.name,
                            types.memberType(site, m2).asMethodType().getParameterTypes(),
                            m2.location()));
                    }
                    return;
                }
            }
        }
    }

    /** Check that all static methods accessible from 'site' are
     *  mutually compatible (JLS 8.4.8).
     *
     *  @param pos  Position to be used for error reporting.
     *  @param site The class whose methods are checked.
     *  @param sym  The method symbol to be checked.
     */
    void checkHideClashes(DiagnosticPosition pos, Type site, MethodSymbol sym) {
        ClashFilter cf = new ClashFilter(site);
        //for each method m1 that is a member of 'site'...
        for (Symbol s : types.membersClosure(site, true).getSymbolsByName(sym.name, cf)) {
            //if (i) the signature of 'sym' is not a subsignature of m1 (seen as
            //a member of 'site') and (ii) 'sym' has the same erasure as m1, issue an error
            if (!types.isSubSignature(sym.type, types.memberType(site, s))) {
                if (types.hasSameArgs(s.erasure(types), sym.erasure(types))) {
                    log.error(pos,
                              Errors.NameClashSameErasureNoHide(sym, sym.location(), s, s.location()));
                    return;
                }
            }
         }
     }

     //where
     private class ClashFilter implements Predicate<Symbol> {

         Type site;

         ClashFilter(Type site) {
             this.site = site;
         }

         boolean shouldSkip(Symbol s) {
             return (s.flags() & CLASH) != 0 &&
                s.owner == site.tsym;
         }

         @Override
         public boolean test(Symbol s) {
             return s.kind == MTH &&
                     (s.flags() & SYNTHETIC) == 0 &&
                     !shouldSkip(s) &&
                     s.isInheritedIn(site.tsym, types) &&
                     !s.isConstructor();
         }
     }

    void checkDefaultMethodClashes(DiagnosticPosition pos, Type site) {
        DefaultMethodClashFilter dcf = new DefaultMethodClashFilter(site);
        for (Symbol m : types.membersClosure(site, false).getSymbols(dcf)) {
            Assert.check(m.kind == MTH);
            List<MethodSymbol> prov = types.interfaceCandidates(site, (MethodSymbol)m);
            if (prov.size() > 1) {
                ListBuffer<Symbol> abstracts = new ListBuffer<>();
                ListBuffer<Symbol> defaults = new ListBuffer<>();
                for (MethodSymbol provSym : prov) {
                    if ((provSym.flags() & DEFAULT) != 0) {
                        defaults = defaults.append(provSym);
                    } else if ((provSym.flags() & ABSTRACT) != 0) {
                        abstracts = abstracts.append(provSym);
                    }
                    if (defaults.nonEmpty() && defaults.size() + abstracts.size() >= 2) {
                        //strong semantics - issue an error if two sibling interfaces
                        //have two override-equivalent defaults - or if one is abstract
                        //and the other is default
                        Fragment diagKey;
                        Symbol s1 = defaults.first();
                        Symbol s2;
                        if (defaults.size() > 1) {
                            s2 = defaults.toList().tail.head;
                            diagKey = Fragments.IncompatibleUnrelatedDefaults(Kinds.kindName(site.tsym), site,
                                    m.name, types.memberType(site, m).getParameterTypes(),
                                    s1.location(), s2.location());

                        } else {
                            s2 = abstracts.first();
                            diagKey = Fragments.IncompatibleAbstractDefault(Kinds.kindName(site.tsym), site,
                                    m.name, types.memberType(site, m).getParameterTypes(),
                                    s1.location(), s2.location());
                        }
                        log.error(pos, Errors.TypesIncompatible(s1.location().type, s2.location().type, diagKey));
                        break;
                    }
                }
            }
        }
    }

    //where
     private class DefaultMethodClashFilter implements Predicate<Symbol> {

         Type site;

         DefaultMethodClashFilter(Type site) {
             this.site = site;
         }

         @Override
         public boolean test(Symbol s) {
             return s.kind == MTH &&
                     (s.flags() & DEFAULT) != 0 &&
                     s.isInheritedIn(site.tsym, types) &&
                     !s.isConstructor();
         }
     }

    /** Report warnings for potentially ambiguous method declarations in the given site. */
    void checkPotentiallyAmbiguousOverloads(JCClassDecl tree, Type site) {

        // Skip if warning not enabled
        if (!lint.isEnabled(LintCategory.OVERLOADS))
            return;

        // Gather all of site's methods, including overridden methods, grouped by name (except Object methods)
        List<java.util.List<MethodSymbol>> methodGroups = methodsGroupedByName(site,
            new PotentiallyAmbiguousFilter(site), ArrayList::new);

        // Build the predicate that determines if site is responsible for an ambiguity
        BiPredicate<MethodSymbol, MethodSymbol> responsible = buildResponsiblePredicate(site, methodGroups);

        // Now remove overridden methods from each group, leaving only site's actual members
        methodGroups.forEach(list -> removePreempted(list, (m1, m2) -> m1.overrides(m2, site.tsym, types, false)));

        // Allow site's own declared methods (only) to apply @SuppressWarnings("overloads")
        methodGroups.forEach(list -> list.removeIf(
            m -> m.owner == site.tsym && !lint.augment(m).isEnabled(LintCategory.OVERLOADS)));

        // Warn about ambiguous overload method pairs for which site is responsible
        methodGroups.forEach(list -> compareAndRemove(list, (m1, m2) -> {

            // See if this is an ambiguous overload for which "site" is responsible
            if (!potentiallyAmbiguousOverload(site, m1, m2) || !responsible.test(m1, m2))
                return 0;

            // Locate the warning at one of the methods, if possible
            DiagnosticPosition pos =
                m1.owner == site.tsym ? TreeInfo.diagnosticPositionFor(m1, tree) :
                m2.owner == site.tsym ? TreeInfo.diagnosticPositionFor(m2, tree) :
                tree.pos();

            // Log the warning
            log.warning(pos,
                LintWarnings.PotentiallyAmbiguousOverload(
                    m1.asMemberOf(site, types), m1.location(),
                    m2.asMemberOf(site, types), m2.location()));

            // Don't warn again for either of these two methods
            return FIRST | SECOND;
        }));
    }

    /** Build a predicate that determines, given two methods that are members of the given class,
     *  whether the class should be held "responsible" if the methods are potentially ambiguous.
     *
     *  Sometimes ambiguous methods are unavoidable because they're inherited from a supertype.
     *  For example, any subtype of Spliterator.OfInt will have ambiguities for both
     *  forEachRemaining() and tryAdvance() (in both cases the overloads are IntConsumer and
     *  Consumer&lt;? super Integer&gt;). So we only want to "blame" a class when that class is
     *  itself responsible for creating the ambiguity. We declare that a class C is "responsible"
     *  for the ambiguity between two methods m1 and m2 if there is no direct supertype T of C
     *  such that m1 and m2, or some overrides thereof, both exist in T and are ambiguous in T.
     *  As an optimization, we first check if either method is declared in C and does not override
     *  any other methods; in this case the class is definitely responsible.
     */
    BiPredicate<MethodSymbol, MethodSymbol> buildResponsiblePredicate(Type site,
        List<? extends Collection<MethodSymbol>> methodGroups) {

        // Define the "overrides" predicate
        BiPredicate<MethodSymbol, MethodSymbol> overrides = (m1, m2) -> m1.overrides(m2, site.tsym, types, false);

        // Map each method declared in site to a list of the supertype method(s) it directly overrides
        HashMap<MethodSymbol, ArrayList<MethodSymbol>> overriddenMethodsMap = new HashMap<>();
        methodGroups.forEach(list -> {
            for (MethodSymbol m : list) {

                // Skip methods not declared in site
                if (m.owner != site.tsym)
                    continue;

                // Gather all supertype methods overridden by m, directly or indirectly
                ArrayList<MethodSymbol> overriddenMethods = list.stream()
                  .filter(m2 -> m2 != m && overrides.test(m, m2))
                  .collect(Collectors.toCollection(ArrayList::new));

                // Eliminate non-direct overrides
                removePreempted(overriddenMethods, overrides);

                // Add to map
                overriddenMethodsMap.put(m, overriddenMethods);
            }
        });

        // Build the predicate
        return (m1, m2) -> {

            // Get corresponding supertype methods (if declared in site)
            java.util.List<MethodSymbol> overriddenMethods1 = overriddenMethodsMap.get(m1);
            java.util.List<MethodSymbol> overriddenMethods2 = overriddenMethodsMap.get(m2);

            // Quick check for the case where a method was added by site itself
            if (overriddenMethods1 != null && overriddenMethods1.isEmpty())
                return true;
            if (overriddenMethods2 != null && overriddenMethods2.isEmpty())
                return true;

            // Get each method's corresponding method(s) from supertypes of site
            java.util.List<MethodSymbol> supertypeMethods1 = overriddenMethods1 != null ?
              overriddenMethods1 : Collections.singletonList(m1);
            java.util.List<MethodSymbol> supertypeMethods2 = overriddenMethods2 != null ?
              overriddenMethods2 : Collections.singletonList(m2);

            // See if we can blame some direct supertype instead
            return types.directSupertypes(site).stream()
              .filter(stype -> stype != syms.objectType)
              .map(stype -> stype.tsym.type)                // view supertype in its original form
              .noneMatch(stype -> {
                for (MethodSymbol sm1 : supertypeMethods1) {
                    if (!types.isSubtype(types.erasure(stype), types.erasure(sm1.owner.type)))
                        continue;
                    for (MethodSymbol sm2 : supertypeMethods2) {
                        if (!types.isSubtype(types.erasure(stype), types.erasure(sm2.owner.type)))
                            continue;
                        if (potentiallyAmbiguousOverload(stype, sm1, sm2))
                            return true;
                    }
                }
                return false;
            });
        };
    }

    /** Gather all of site's methods, including overridden methods, grouped and sorted by name,
     *  after applying the given filter.
     */
    <C extends Collection<MethodSymbol>> List<C> methodsGroupedByName(Type site,
            Predicate<Symbol> filter, Supplier<? extends C> groupMaker) {
        Iterable<Symbol> symbols = types.membersClosure(site, false).getSymbols(filter, RECURSIVE);
        return StreamSupport.stream(symbols.spliterator(), false)
          .map(MethodSymbol.class::cast)
          .collect(Collectors.groupingBy(m -> m.name, Collectors.toCollection(groupMaker)))
          .entrySet()
          .stream()
          .sorted(Comparator.comparing(e -> e.getKey().toString()))
          .map(Map.Entry::getValue)
          .collect(List.collector());
    }

    /** Compare elements in a list pair-wise in order to remove some of them.
     *  @param list mutable list of items
     *  @param comparer returns flag bit(s) to remove FIRST and/or SECOND
     */
    <T> void compareAndRemove(java.util.List<T> list, ToIntBiFunction<? super T, ? super T> comparer) {
        for (int index1 = 0; index1 < list.size() - 1; index1++) {
            T item1 = list.get(index1);
            for (int index2 = index1 + 1; index2 < list.size(); index2++) {
                T item2 = list.get(index2);
                int flags = comparer.applyAsInt(item1, item2);
                if ((flags & SECOND) != 0)
                    list.remove(index2--);          // remove item2
                if ((flags & FIRST) != 0) {
                    list.remove(index1--);          // remove item1
                    break;
                }
            }
        }
    }

    /** Remove elements in a list that are preempted by some other element in the list.
     *  @param list mutable list of items
     *  @param preempts decides if one item preempts another, causing the second one to be removed
     */
    <T> void removePreempted(java.util.List<T> list, BiPredicate<? super T, ? super T> preempts) {
        compareAndRemove(list, (item1, item2) -> {
            int flags = 0;
            if (preempts.test(item1, item2))
                flags |= SECOND;
            if (preempts.test(item2, item1))
                flags |= FIRST;
            return flags;
        });
    }

    /** Filters method candidates for the "potentially ambiguous method" check */
    class PotentiallyAmbiguousFilter extends ClashFilter {

        PotentiallyAmbiguousFilter(Type site) {
            super(site);
        }

        @Override
        boolean shouldSkip(Symbol s) {
            return s.owner.type.tsym == syms.objectType.tsym || super.shouldSkip(s);
        }
    }

    /**
      * Report warnings for potentially ambiguous method declarations. Two declarations
      * are potentially ambiguous if they feature two unrelated functional interface
      * in same argument position (in which case, a call site passing an implicit
      * lambda would be ambiguous). This assumes they already have the same name.
      */
    boolean potentiallyAmbiguousOverload(Type site, MethodSymbol msym1, MethodSymbol msym2) {
        Assert.check(msym1.name == msym2.name);
        if (msym1 == msym2)
            return false;
        Type mt1 = types.memberType(site, msym1);
        Type mt2 = types.memberType(site, msym2);
        //if both generic methods, adjust type variables
        if (mt1.hasTag(FORALL) && mt2.hasTag(FORALL) &&
                types.hasSameBounds((ForAll)mt1, (ForAll)mt2)) {
            mt2 = types.subst(mt2, ((ForAll)mt2).tvars, ((ForAll)mt1).tvars);
        }
        //expand varargs methods if needed
        int maxLength = Math.max(mt1.getParameterTypes().length(), mt2.getParameterTypes().length());
        List<Type> args1 = rs.adjustArgs(mt1.getParameterTypes(), msym1, maxLength, true);
        List<Type> args2 = rs.adjustArgs(mt2.getParameterTypes(), msym2, maxLength, true);
        //if arities don't match, exit
        if (args1.length() != args2.length())
            return false;
        boolean potentiallyAmbiguous = false;
        while (args1.nonEmpty() && args2.nonEmpty()) {
            Type s = args1.head;
            Type t = args2.head;
            if (!types.isSubtype(t, s) && !types.isSubtype(s, t)) {
                if (types.isFunctionalInterface(s) && types.isFunctionalInterface(t) &&
                        types.findDescriptorType(s).getParameterTypes().length() > 0 &&
                        types.findDescriptorType(s).getParameterTypes().length() ==
                        types.findDescriptorType(t).getParameterTypes().length()) {
                    potentiallyAmbiguous = true;
                } else {
                    return false;
                }
            }
            args1 = args1.tail;
            args2 = args2.tail;
        }
        return potentiallyAmbiguous;
    }

    // Apply special flag "-XDwarnOnAccessToMembers" which turns on just this particular warning for all types of access
    void checkAccessFromSerializableElement(final JCTree tree, boolean isLambda) {
        if (warnOnAnyAccessToMembers || isLambda)
            checkAccessFromSerializableElementInner(tree, isLambda);
    }

    private void checkAccessFromSerializableElementInner(final JCTree tree, boolean isLambda) {
        Symbol sym = TreeInfo.symbol(tree);
        if (!sym.kind.matches(KindSelector.VAL_MTH)) {
            return;
        }

        if (sym.kind == VAR) {
            if ((sym.flags() & PARAMETER) != 0 ||
                sym.isDirectlyOrIndirectlyLocal() ||
                sym.name == names._this ||
                sym.name == names._super) {
                return;
            }
        }

        if (!types.isSubtype(sym.owner.type, syms.serializableType) && isEffectivelyNonPublic(sym)) {
            DiagnosticFlag flag = warnOnAnyAccessToMembers ? DiagnosticFlag.DEFAULT_ENABLED : null;
            if (isLambda) {
                if (belongsToRestrictedPackage(sym)) {
                    log.warning(flag, tree.pos(), LintWarnings.AccessToMemberFromSerializableLambda(sym));
                }
            } else {
                log.warning(flag, tree.pos(), LintWarnings.AccessToMemberFromSerializableElement(sym));
            }
        }
    }

    private boolean isEffectivelyNonPublic(Symbol sym) {
        if (sym.packge() == syms.rootPackage) {
            return false;
        }

        while (sym.kind != PCK) {
            if ((sym.flags() & PUBLIC) == 0) {
                return true;
            }
            sym = sym.owner;
        }
        return false;
    }

    private boolean belongsToRestrictedPackage(Symbol sym) {
        String fullName = sym.packge().fullname.toString();
        return fullName.startsWith("java.") ||
                fullName.startsWith("javax.") ||
                fullName.startsWith("sun.") ||
                fullName.contains(".internal.");
    }

    /** Check that class c does not implement directly or indirectly
     *  the same parameterized interface with two different argument lists.
     *  @param pos          Position to be used for error reporting.
     *  @param type         The type whose interfaces are checked.
     */
    void checkClassBounds(DiagnosticPosition pos, Type type) {
        checkClassBounds(pos, new HashMap<TypeSymbol,Type>(), type);
    }
//where
        /** Enter all interfaces of type `type' into the hash table `seensofar'
         *  with their class symbol as key and their type as value. Make
         *  sure no class is entered with two different types.
         */
        void checkClassBounds(DiagnosticPosition pos,
                              Map<TypeSymbol,Type> seensofar,
                              Type type) {
            if (type.isErroneous()) return;
            for (List<Type> l = types.interfaces(type); l.nonEmpty(); l = l.tail) {
                Type it = l.head;
                if (type.hasTag(CLASS) && !it.hasTag(CLASS)) continue; // JLS 8.1.5

                Type oldit = seensofar.put(it.tsym, it);
                if (oldit != null) {
                    List<Type> oldparams = oldit.allparams();
                    List<Type> newparams = it.allparams();
                    if (!types.containsTypeEquivalent(oldparams, newparams))
                        log.error(pos,
                                  Errors.CantInheritDiffArg(it.tsym,
                                                            Type.toString(oldparams),
                                                            Type.toString(newparams)));
                }
                checkClassBounds(pos, seensofar, it);
            }
            Type st = types.supertype(type);
            if (type.hasTag(CLASS) && !st.hasTag(CLASS)) return; // JLS 8.1.4
            if (st != Type.noType) checkClassBounds(pos, seensofar, st);
        }

    /** Enter interface into into set.
     *  If it existed already, issue a "repeated interface" error.
     */
    void checkNotRepeated(DiagnosticPosition pos, Type it, Set<Symbol> its) {
        if (its.contains(it.tsym))
            log.error(pos, Errors.RepeatedInterface);
        else {
            its.add(it.tsym);
        }
    }

/* *************************************************************************
 * Check annotations
 **************************************************************************/

    /**
     * Recursively validate annotations values
     */
    void validateAnnotationTree(JCTree tree) {
        class AnnotationValidator extends TreeScanner {
            @Override
            public void visitAnnotation(JCAnnotation tree) {
                if (!tree.type.isErroneous() && tree.type.tsym.isAnnotationType()) {
                    super.visitAnnotation(tree);
                    validateAnnotation(tree);
                }
            }
        }
        tree.accept(new AnnotationValidator());
    }

    /**
     *  {@literal
     *  Annotation types are restricted to primitives, String, an
     *  enum, an annotation, Class, Class<?>, Class<? extends
     *  Anything>, arrays of the preceding.
     *  }
     */
    void validateAnnotationType(JCTree restype) {
        // restype may be null if an error occurred, so don't bother validating it
        if (restype != null) {
            validateAnnotationType(restype.pos(), restype.type);
        }
    }

    void validateAnnotationType(DiagnosticPosition pos, Type type) {
        if (type.isPrimitive()) return;
        if (types.isSameType(type, syms.stringType)) return;
        if ((type.tsym.flags() & Flags.ENUM) != 0) return;
        if ((type.tsym.flags() & Flags.ANNOTATION) != 0) return;
        if (types.cvarLowerBound(type).tsym == syms.classType.tsym) return;
        if (types.isArray(type) && !types.isArray(types.elemtype(type))) {
            validateAnnotationType(pos, types.elemtype(type));
            return;
        }
        log.error(pos, Errors.InvalidAnnotationMemberType);
    }

    /**
     * "It is also a compile-time error if any method declared in an
     * annotation type has a signature that is override-equivalent to
     * that of any public or protected method declared in class Object
     * or in the interface annotation.Annotation."
     *
     * @jls 9.6 Annotation Types
     */
    void validateAnnotationMethod(DiagnosticPosition pos, MethodSymbol m) {
        for (Type sup = syms.annotationType; sup.hasTag(CLASS); sup = types.supertype(sup)) {
            Scope s = sup.tsym.members();
            for (Symbol sym : s.getSymbolsByName(m.name)) {
                if (sym.kind == MTH &&
                    (sym.flags() & (PUBLIC | PROTECTED)) != 0 &&
                    types.overrideEquivalent(m.type, sym.type))
                    log.error(pos, Errors.IntfAnnotationMemberClash(sym, sup));
            }
        }
    }

    /** Check the annotations of a symbol.
     */
    public void validateAnnotations(List<JCAnnotation> annotations, JCTree declarationTree, Symbol s) {
        for (JCAnnotation a : annotations)
            validateAnnotation(a, declarationTree, s);
    }

    /** Check the type annotations.
     */
    public void validateTypeAnnotations(List<JCAnnotation> annotations, Symbol s, boolean isTypeParameter) {
        for (JCAnnotation a : annotations)
            validateTypeAnnotation(a, s, isTypeParameter);
    }

    /** Check an annotation of a symbol.
     */
    private void validateAnnotation(JCAnnotation a, JCTree declarationTree, Symbol s) {
        /** NOTE: if annotation processors are present, annotation processing rounds can happen after this method,
         *  this can impact in particular records for which annotations are forcibly propagated.
         */
        validateAnnotationTree(a);
        boolean isRecordMember = ((s.flags_field & RECORD) != 0 || s.enclClass() != null && s.enclClass().isRecord());

        boolean isRecordField = (s.flags_field & RECORD) != 0 &&
                declarationTree.hasTag(VARDEF) &&
                s.owner.kind == TYP;

        if (isRecordField) {
            // first we need to check if the annotation is applicable to records
            Name[] targets = getTargetNames(a);
            boolean appliesToRecords = false;
            for (Name target : targets) {
                appliesToRecords =
                                target == names.FIELD ||
                                target == names.PARAMETER ||
                                target == names.METHOD ||
                                target == names.TYPE_USE ||
                                target == names.RECORD_COMPONENT;
                if (appliesToRecords) {
                    break;
                }
            }
            if (!appliesToRecords) {
                log.error(a.pos(), Errors.AnnotationTypeNotApplicable);
            } else {
                /* lets now find the annotations in the field that are targeted to record components and append them to
                 * the corresponding record component
                 */
                ClassSymbol recordClass = (ClassSymbol) s.owner;
                RecordComponent rc = recordClass.getRecordComponent((VarSymbol)s);
                SymbolMetadata metadata = rc.getMetadata();
                if (metadata == null || metadata.isEmpty()) {
                    /* if not is empty then we have already been here, which is the case if multiple annotations are applied
                     * to the record component declaration
                     */
                    rc.appendAttributes(s.getRawAttributes().stream().filter(anno ->
                            Arrays.stream(getTargetNames(anno.type.tsym)).anyMatch(name -> name == names.RECORD_COMPONENT)
                    ).collect(List.collector()));

                    JCVariableDecl fieldAST = (JCVariableDecl) declarationTree;
                    for (JCAnnotation fieldAnnot : fieldAST.mods.annotations) {
                        for (JCAnnotation rcAnnot : rc.declarationFor().mods.annotations) {
                            if (rcAnnot.pos == fieldAnnot.pos) {
                                rcAnnot.setType(fieldAnnot.type);
                                break;
                            }
                        }
                    }

                    /* At this point, we used to carry over any type annotations from the VARDEF to the record component, but
                     * that is problematic, since we get here only when *some* annotation is applied to the SE5 (declaration)
                     * annotation location, inadvertently failing to carry over the type annotations when the VarDef has no
                     * annotations in the SE5 annotation location.
                     *
                     * Now type annotations are assigned to record components in a method that would execute irrespective of
                     * whether there are SE5 annotations on a VarDef viz com.sun.tools.javac.code.TypeAnnotations.TypeAnnotationPositions.visitVarDef
                     */
                }
            }
        }

        /* the section below is tricky. Annotations applied to record components are propagated to the corresponding
         * record member so if an annotation has target: FIELD, it is propagated to the corresponding FIELD, if it has
         * target METHOD, it is propagated to the accessor and so on. But at the moment when method members are generated
         * there is no enough information to propagate only the right annotations. So all the annotations are propagated
         * to all the possible locations.
         *
         * At this point we need to remove all the annotations that are not in place before going on with the annotation
         * party. On top of the above there is the issue that there is no AST representing record components, just symbols
         * so the corresponding field has been holding all the annotations and it's metadata has been modified as if it
         * was both a field and a record component.
         *
         * So there are two places where we need to trim annotations from: the metadata of the symbol and / or the modifiers
         * in the AST. Whatever is in the metadata will be written to the class file, whatever is in the modifiers could
         * be see by annotation processors.
         *
         * The metadata contains both type annotations and declaration annotations. At this point of the game we don't
         * need to care about type annotations, they are all in the right place. But we could need to remove declaration
         * annotations. So for declaration annotations if they are not applicable to the record member, excluding type
         * annotations which are already correct, then we will remove it. For the AST modifiers if the annotation is not
         * applicable either as type annotation and or declaration annotation, only in that case it will be removed.
         *
         * So it could be that annotation is removed as a declaration annotation but it is kept in the AST modifier for
         * further inspection by annotation processors.
         *
         * For example:
         *
         *     import java.lang.annotation.*;
         *
         *     @Target({ElementType.TYPE_USE, ElementType.RECORD_COMPONENT})
         *     @Retention(RetentionPolicy.RUNTIME)
         *     @interface Anno { }
         *
         *     record R(@Anno String s) {}
         *
         * at this point we will have for the case of the generated field:
         *   - @Anno in the modifier
         *   - @Anno as a type annotation
         *   - @Anno as a declaration annotation
         *
         * the last one should be removed because the annotation has not FIELD as target but it was applied as a
         * declaration annotation because the field was being treated both as a field and as a record component
         * as we have already copied the annotations to the record component, now the field doesn't need to hold
         * annotations that are not intended for it anymore. Still @Anno has to be kept in the AST's modifiers as it
         * is applicable as a type annotation to the type of the field.
         */

        if (a.type.tsym.isAnnotationType()) {
            Optional<Set<Name>> applicableTargetsOp = getApplicableTargets(a, s);
            if (!applicableTargetsOp.isEmpty()) {
                Set<Name> applicableTargets = applicableTargetsOp.get();
                boolean notApplicableOrIsTypeUseOnly = applicableTargets.isEmpty() ||
                        applicableTargets.size() == 1 && applicableTargets.contains(names.TYPE_USE);
                boolean isCompGeneratedRecordElement = isRecordMember && (s.flags_field & Flags.GENERATED_MEMBER) != 0;
                boolean isCompRecordElementWithNonApplicableDeclAnno = isCompGeneratedRecordElement && notApplicableOrIsTypeUseOnly;

                if (applicableTargets.isEmpty() || isCompRecordElementWithNonApplicableDeclAnno) {
                    if (isCompRecordElementWithNonApplicableDeclAnno) {
                            /* so we have found an annotation that is not applicable to a record member that was generated by the
                             * compiler. This was intentionally done at TypeEnter, now is the moment strip away the annotations
                             * that are not applicable to the given record member
                             */
                        JCModifiers modifiers = TreeInfo.getModifiers(declarationTree);
                            /* lets first remove the annotation from the modifier if it is not applicable, we have to check again as
                             * it could be a type annotation
                             */
                        if (modifiers != null && applicableTargets.isEmpty()) {
                            ListBuffer<JCAnnotation> newAnnotations = new ListBuffer<>();
                            for (JCAnnotation anno : modifiers.annotations) {
                                if (anno != a) {
                                    newAnnotations.add(anno);
                                }
                            }
                            modifiers.annotations = newAnnotations.toList();
                        }
                        // now lets remove it from the symbol
                        s.getMetadata().removeDeclarationMetadata(a.attribute);
                    } else {
                        log.error(a.pos(), Errors.AnnotationTypeNotApplicable);
                    }
                }
                /* if we are seeing the @SafeVarargs annotation applied to a compiler generated accessor,
                 * then this is an error as we know that no compiler generated accessor will be a varargs
                 * method, better to fail asap
                 */
                if (isCompGeneratedRecordElement && !isRecordField && a.type.tsym == syms.trustMeType.tsym && declarationTree.hasTag(METHODDEF)) {
                    log.error(a.pos(), Errors.VarargsInvalidTrustmeAnno(syms.trustMeType.tsym, Fragments.VarargsTrustmeOnNonVarargsAccessor(s)));
                }
            }
        }

        if (a.annotationType.type.tsym == syms.functionalInterfaceType.tsym) {
            if (s.kind != TYP) {
                log.error(a.pos(), Errors.BadFunctionalIntfAnno);
            } else if (!s.isInterface() || (s.flags() & ANNOTATION) != 0) {
                log.error(a.pos(), Errors.BadFunctionalIntfAnno1(Fragments.NotAFunctionalIntf(s)));
            }
        }
    }

    public void validateTypeAnnotation(JCAnnotation a, Symbol s, boolean isTypeParameter) {
        Assert.checkNonNull(a.type);
        // we just want to validate that the anotation doesn't have any wrong target
        if (s != null) getApplicableTargets(a, s);
        validateAnnotationTree(a);

        if (a.hasTag(TYPE_ANNOTATION) &&
                !a.annotationType.type.isErroneous() &&
                !isTypeAnnotation(a, isTypeParameter)) {
            log.error(a.pos(), Errors.AnnotationTypeNotApplicableToType(a.type));
        }
    }

    /**
     * Validate the proposed container 'repeatable' on the
     * annotation type symbol 's'. Report errors at position
     * 'pos'.
     *
     * @param s The (annotation)type declaration annotated with a @Repeatable
     * @param repeatable the @Repeatable on 's'
     * @param pos where to report errors
     */
    public void validateRepeatable(TypeSymbol s, Attribute.Compound repeatable, DiagnosticPosition pos) {
        Assert.check(types.isSameType(repeatable.type, syms.repeatableType));

        Type t = null;
        List<Pair<MethodSymbol,Attribute>> l = repeatable.values;
        if (!l.isEmpty()) {
            Assert.check(l.head.fst.name == names.value);
            if (l.head.snd instanceof Attribute.Class) {
                t = ((Attribute.Class)l.head.snd).getValue();
            }
        }

        if (t == null) {
            // errors should already have been reported during Annotate
            return;
        }

        validateValue(t.tsym, s, pos);
        validateRetention(t.tsym, s, pos);
        validateDocumented(t.tsym, s, pos);
        validateInherited(t.tsym, s, pos);
        validateTarget(t.tsym, s, pos);
        validateDefault(t.tsym, pos);
    }

    private void validateValue(TypeSymbol container, TypeSymbol contained, DiagnosticPosition pos) {
        Symbol sym = container.members().findFirst(names.value);
        if (sym != null && sym.kind == MTH) {
            MethodSymbol m = (MethodSymbol) sym;
            Type ret = m.getReturnType();
            if (!(ret.hasTag(ARRAY) && types.isSameType(((ArrayType)ret).elemtype, contained.type))) {
                log.error(pos,
                          Errors.InvalidRepeatableAnnotationValueReturn(container,
                                                                        ret,
                                                                        types.makeArrayType(contained.type)));
            }
        } else {
            log.error(pos, Errors.InvalidRepeatableAnnotationNoValue(container));
        }
    }

    private void validateRetention(TypeSymbol container, TypeSymbol contained, DiagnosticPosition pos) {
        Attribute.RetentionPolicy containerRetention = types.getRetention(container);
        Attribute.RetentionPolicy containedRetention = types.getRetention(contained);

        boolean error = false;
        switch (containedRetention) {
        case RUNTIME:
            if (containerRetention != Attribute.RetentionPolicy.RUNTIME) {
                error = true;
            }
            break;
        case CLASS:
            if (containerRetention == Attribute.RetentionPolicy.SOURCE)  {
                error = true;
            }
        }
        if (error ) {
            log.error(pos,
                      Errors.InvalidRepeatableAnnotationRetention(container,
                                                                  containerRetention.name(),
                                                                  contained,
                                                                  containedRetention.name()));
        }
    }

    private void validateDocumented(Symbol container, Symbol contained, DiagnosticPosition pos) {
        if (contained.attribute(syms.documentedType.tsym) != null) {
            if (container.attribute(syms.documentedType.tsym) == null) {
                log.error(pos, Errors.InvalidRepeatableAnnotationNotDocumented(container, contained));
            }
        }
    }

    private void validateInherited(Symbol container, Symbol contained, DiagnosticPosition pos) {
        if (contained.attribute(syms.inheritedType.tsym) != null) {
            if (container.attribute(syms.inheritedType.tsym) == null) {
                log.error(pos, Errors.InvalidRepeatableAnnotationNotInherited(container, contained));
            }
        }
    }

    private void validateTarget(TypeSymbol container, TypeSymbol contained, DiagnosticPosition pos) {
        // The set of targets the container is applicable to must be a subset
        // (with respect to annotation target semantics) of the set of targets
        // the contained is applicable to. The target sets may be implicit or
        // explicit.

        Set<Name> containerTargets;
        Attribute.Array containerTarget = getAttributeTargetAttribute(container);
        if (containerTarget == null) {
            containerTargets = getDefaultTargetSet();
        } else {
            containerTargets = new HashSet<>();
            for (Attribute app : containerTarget.values) {
                if (!(app instanceof Attribute.Enum attributeEnum)) {
                    continue; // recovery
                }
                containerTargets.add(attributeEnum.value.name);
            }
        }

        Set<Name> containedTargets;
        Attribute.Array containedTarget = getAttributeTargetAttribute(contained);
        if (containedTarget == null) {
            containedTargets = getDefaultTargetSet();
        } else {
            containedTargets = new HashSet<>();
            for (Attribute app : containedTarget.values) {
                if (!(app instanceof Attribute.Enum attributeEnum)) {
                    continue; // recovery
                }
                containedTargets.add(attributeEnum.value.name);
            }
        }

        if (!isTargetSubsetOf(containerTargets, containedTargets)) {
            log.error(pos, Errors.InvalidRepeatableAnnotationIncompatibleTarget(container, contained));
        }
    }

    /* get a set of names for the default target */
    private Set<Name> getDefaultTargetSet() {
        if (defaultTargets == null) {
            defaultTargets = Set.of(defaultTargetMetaInfo());
        }

        return defaultTargets;
    }
    private Set<Name> defaultTargets;


    /** Checks that s is a subset of t, with respect to ElementType
     * semantics, specifically {ANNOTATION_TYPE} is a subset of {TYPE},
     * and {TYPE_USE} covers the set {ANNOTATION_TYPE, TYPE, TYPE_USE,
     * TYPE_PARAMETER}.
     */
    private boolean isTargetSubsetOf(Set<Name> s, Set<Name> t) {
        // Check that all elements in s are present in t
        for (Name n2 : s) {
            boolean currentElementOk = false;
            for (Name n1 : t) {
                if (n1 == n2) {
                    currentElementOk = true;
                    break;
                } else if (n1 == names.TYPE && n2 == names.ANNOTATION_TYPE) {
                    currentElementOk = true;
                    break;
                } else if (n1 == names.TYPE_USE &&
                        (n2 == names.TYPE ||
                         n2 == names.ANNOTATION_TYPE ||
                         n2 == names.TYPE_PARAMETER)) {
                    currentElementOk = true;
                    break;
                }
            }
            if (!currentElementOk)
                return false;
        }
        return true;
    }

    private void validateDefault(Symbol container, DiagnosticPosition pos) {
        // validate that all other elements of containing type has defaults
        Scope scope = container.members();
        for(Symbol elm : scope.getSymbols()) {
            if (elm.name != names.value &&
                elm.kind == MTH &&
                ((MethodSymbol)elm).defaultValue == null) {
                log.error(pos,
                          Errors.InvalidRepeatableAnnotationElemNondefault(container, elm));
            }
        }
    }

    /** Is s a method symbol that overrides a method in a superclass? */
    boolean isOverrider(Symbol s) {
        if (s.kind != MTH || s.isStatic())
            return false;
        MethodSymbol m = (MethodSymbol)s;
        TypeSymbol owner = (TypeSymbol)m.owner;
        for (Type sup : types.closure(owner.type)) {
            if (sup == owner.type)
                continue; // skip "this"
            Scope scope = sup.tsym.members();
            for (Symbol sym : scope.getSymbolsByName(m.name)) {
                if (!sym.isStatic() && m.overrides(sym, owner, types, true))
                    return true;
            }
        }
        return false;
    }

    /** Is the annotation applicable to types? */
    protected boolean isTypeAnnotation(JCAnnotation a, boolean isTypeParameter) {
        List<Attribute> targets = typeAnnotations.annotationTargets(a.annotationType.type.tsym);
        return (targets == null) ?
                (Feature.NO_TARGET_ANNOTATION_APPLICABILITY.allowedInSource(source) && isTypeParameter) :
                targets.stream()
                        .anyMatch(attr -> isTypeAnnotation(attr, isTypeParameter));
    }
    //where
        boolean isTypeAnnotation(Attribute a, boolean isTypeParameter) {
            Attribute.Enum e = (Attribute.Enum)a;
            return (e.value.name == names.TYPE_USE ||
                    (isTypeParameter && e.value.name == names.TYPE_PARAMETER));
        }

    /** Is the annotation applicable to the symbol? */
    Name[] getTargetNames(JCAnnotation a) {
        return getTargetNames(a.annotationType.type.tsym);
    }

    public Name[] getTargetNames(TypeSymbol annoSym) {
        Attribute.Array arr = getAttributeTargetAttribute(annoSym);
        Name[] targets;
        if (arr == null) {
            targets = defaultTargetMetaInfo();
        } else {
            // TODO: can we optimize this?
            targets = new Name[arr.values.length];
            for (int i=0; i<arr.values.length; ++i) {
                Attribute app = arr.values[i];
                if (!(app instanceof Attribute.Enum attributeEnum)) {
                    return new Name[0];
                }
                targets[i] = attributeEnum.value.name;
            }
        }
        return targets;
    }

    boolean annotationApplicable(JCAnnotation a, Symbol s) {
        Optional<Set<Name>> targets = getApplicableTargets(a, s);
        /* the optional could be empty if the annotation is unknown in that case
         * we return that it is applicable and if it is erroneous that should imply
         * an error at the declaration site
         */
        return targets.isEmpty() || targets.isPresent() && !targets.get().isEmpty();
    }

    Optional<Set<Name>> getApplicableTargets(JCAnnotation a, Symbol s) {
        Attribute.Array arr = getAttributeTargetAttribute(a.annotationType.type.tsym);
        Name[] targets;
        Set<Name> applicableTargets = new HashSet<>();

        if (arr == null) {
            targets = defaultTargetMetaInfo();
        } else {
            // TODO: can we optimize this?
            targets = new Name[arr.values.length];
            for (int i=0; i<arr.values.length; ++i) {
                Attribute app = arr.values[i];
                if (!(app instanceof Attribute.Enum attributeEnum)) {
                    // recovery
                    return Optional.empty();
                }
                targets[i] = attributeEnum.value.name;
            }
        }
        for (Name target : targets) {
            if (target == names.TYPE) {
                if (s.kind == TYP)
                    applicableTargets.add(names.TYPE);
            } else if (target == names.FIELD) {
                if (s.kind == VAR && s.owner.kind != MTH)
                    applicableTargets.add(names.FIELD);
            } else if (target == names.RECORD_COMPONENT) {
                if (s.getKind() == ElementKind.RECORD_COMPONENT) {
                    applicableTargets.add(names.RECORD_COMPONENT);
                }
            } else if (target == names.METHOD) {
                if (s.kind == MTH && !s.isConstructor())
                    applicableTargets.add(names.METHOD);
            } else if (target == names.PARAMETER) {
                if (s.kind == VAR &&
                    (s.owner.kind == MTH && (s.flags() & PARAMETER) != 0)) {
                    applicableTargets.add(names.PARAMETER);
                }
            } else if (target == names.CONSTRUCTOR) {
                if (s.kind == MTH && s.isConstructor())
                    applicableTargets.add(names.CONSTRUCTOR);
            } else if (target == names.LOCAL_VARIABLE) {
                if (s.kind == VAR && s.owner.kind == MTH &&
                      (s.flags() & PARAMETER) == 0) {
                    applicableTargets.add(names.LOCAL_VARIABLE);
                }
            } else if (target == names.ANNOTATION_TYPE) {
                if (s.kind == TYP && (s.flags() & ANNOTATION) != 0) {
                    applicableTargets.add(names.ANNOTATION_TYPE);
                }
            } else if (target == names.PACKAGE) {
                if (s.kind == PCK)
                    applicableTargets.add(names.PACKAGE);
            } else if (target == names.TYPE_USE) {
                if (s.kind == VAR && s.owner.kind == MTH && s.type.hasTag(NONE)) {
                    //cannot type annotate implicitly typed locals
                    continue;
                } else if (s.kind == TYP || s.kind == VAR ||
                        (s.kind == MTH && !s.isConstructor() &&
                                !s.type.getReturnType().hasTag(VOID)) ||
                        (s.kind == MTH && s.isConstructor())) {
                    applicableTargets.add(names.TYPE_USE);
                }
            } else if (target == names.TYPE_PARAMETER) {
                if (s.kind == TYP && s.type.hasTag(TYPEVAR))
                    applicableTargets.add(names.TYPE_PARAMETER);
            } else if (target == names.MODULE) {
                if (s.kind == MDL)
                    applicableTargets.add(names.MODULE);
            } else {
                log.error(a, Errors.AnnotationUnrecognizedAttributeName(a.type, target));
                return Optional.empty(); // Unknown ElementType
            }
        }
        return Optional.of(applicableTargets);
    }

    Attribute.Array getAttributeTargetAttribute(TypeSymbol s) {
        Attribute.Compound atTarget = s.getAnnotationTypeMetadata().getTarget();
        if (atTarget == null) return null; // ok, is applicable
        Attribute atValue = atTarget.member(names.value);
        return (atValue instanceof Attribute.Array attributeArray) ? attributeArray : null;
    }

    private Name[] dfltTargetMeta;
    private Name[] defaultTargetMetaInfo() {
        if (dfltTargetMeta == null) {
            ArrayList<Name> defaultTargets = new ArrayList<>();
            defaultTargets.add(names.PACKAGE);
            defaultTargets.add(names.TYPE);
            defaultTargets.add(names.FIELD);
            defaultTargets.add(names.METHOD);
            defaultTargets.add(names.CONSTRUCTOR);
            defaultTargets.add(names.ANNOTATION_TYPE);
            defaultTargets.add(names.LOCAL_VARIABLE);
            defaultTargets.add(names.PARAMETER);
            if (allowRecords) {
              defaultTargets.add(names.RECORD_COMPONENT);
            }
            if (allowModules) {
              defaultTargets.add(names.MODULE);
            }
            dfltTargetMeta = defaultTargets.toArray(new Name[0]);
        }
        return dfltTargetMeta;
    }

    /** Check an annotation value.
     *
     * @param a The annotation tree to check
     * @return true if this annotation tree is valid, otherwise false
     */
    public boolean validateAnnotationDeferErrors(JCAnnotation a) {
        boolean res = false;
        final Log.DiagnosticHandler diagHandler = log.new DiscardDiagnosticHandler();
        try {
            res = validateAnnotation(a);
        } finally {
            log.popDiagnosticHandler(diagHandler);
        }
        return res;
    }

    private boolean validateAnnotation(JCAnnotation a) {
        boolean isValid = true;
        AnnotationTypeMetadata metadata = a.annotationType.type.tsym.getAnnotationTypeMetadata();

        // collect an inventory of the annotation elements
        Set<MethodSymbol> elements = metadata.getAnnotationElements();

        // remove the ones that are assigned values
        for (JCTree arg : a.args) {
            if (!arg.hasTag(ASSIGN)) continue; // recovery
            JCAssign assign = (JCAssign)arg;
            Symbol m = TreeInfo.symbol(assign.lhs);
            if (m == null || m.type.isErroneous()) continue;
            if (!elements.remove(m)) {
                isValid = false;
                log.error(assign.lhs.pos(),
                          Errors.DuplicateAnnotationMemberValue(m.name, a.type));
            }
        }

        // all the remaining ones better have default values
        List<Name> missingDefaults = List.nil();
        Set<MethodSymbol> membersWithDefault = metadata.getAnnotationElementsWithDefault();
        for (MethodSymbol m : elements) {
            if (m.type.isErroneous())
                continue;

            if (!membersWithDefault.contains(m))
                missingDefaults = missingDefaults.append(m.name);
        }
        missingDefaults = missingDefaults.reverse();
        if (missingDefaults.nonEmpty()) {
            isValid = false;
            Error errorKey = (missingDefaults.size() > 1)
                    ? Errors.AnnotationMissingDefaultValue1(a.type, missingDefaults)
                    : Errors.AnnotationMissingDefaultValue(a.type, missingDefaults);
            log.error(a.pos(), errorKey);
        }

        return isValid && validateTargetAnnotationValue(a);
    }

    /* Validate the special java.lang.annotation.Target annotation */
    boolean validateTargetAnnotationValue(JCAnnotation a) {
        // special case: java.lang.annotation.Target must not have
        // repeated values in its value member
        if (a.annotationType.type.tsym != syms.annotationTargetType.tsym ||
                a.args.tail == null)
            return true;

        boolean isValid = true;
        if (!a.args.head.hasTag(ASSIGN)) return false; // error recovery
        JCAssign assign = (JCAssign) a.args.head;
        Symbol m = TreeInfo.symbol(assign.lhs);
        if (m.name != names.value) return false;
        JCTree rhs = assign.rhs;
        if (!rhs.hasTag(NEWARRAY)) return false;
        JCNewArray na = (JCNewArray) rhs;
        Set<Symbol> targets = new HashSet<>();
        for (JCTree elem : na.elems) {
            if (!targets.add(TreeInfo.symbol(elem))) {
                isValid = false;
                log.error(elem.pos(), Errors.RepeatedAnnotationTarget);
            }
        }
        return isValid;
    }

    void checkDeprecatedAnnotation(DiagnosticPosition pos, Symbol s) {
        if (lint.isEnabled(LintCategory.DEP_ANN) && s.isDeprecatableViaAnnotation() &&
            (s.flags() & DEPRECATED) != 0 &&
            !syms.deprecatedType.isErroneous() &&
            s.attribute(syms.deprecatedType.tsym) == null) {
            log.warning(pos, LintWarnings.MissingDeprecatedAnnotation);
        }
        // Note: @Deprecated has no effect on local variables, parameters and package decls.
        if (lint.isEnabled(LintCategory.DEPRECATION) && !s.isDeprecatableViaAnnotation()) {
            if (!syms.deprecatedType.isErroneous() && s.attribute(syms.deprecatedType.tsym) != null) {
                log.warning(pos, LintWarnings.DeprecatedAnnotationHasNoEffect(Kinds.kindName(s)));
            }
        }
    }

    void checkDeprecated(final DiagnosticPosition pos, final Symbol other, final Symbol s) {
        checkDeprecated(() -> pos, other, s);
    }

    void checkDeprecated(Supplier<DiagnosticPosition> pos, final Symbol other, final Symbol s) {
        if (!importSuppression
                && (s.isDeprecatedForRemoval() || s.isDeprecated() && !other.isDeprecated())
                && (s.outermostClass() != other.outermostClass() || s.outermostClass() == null)
                && s.kind != Kind.PCK) {
            warnDeprecated(pos.get(), s);
        }
    }

    void checkSunAPI(final DiagnosticPosition pos, final Symbol s) {
        if ((s.flags() & PROPRIETARY) != 0) {
            log.warning(pos, Warnings.SunProprietary(s));
        }
    }

    void checkProfile(final DiagnosticPosition pos, final Symbol s) {
        if (profile != Profile.DEFAULT && (s.flags() & NOT_IN_PROFILE) != 0) {
            log.error(pos, Errors.NotInProfile(s, profile));
        }
    }

    void checkPreview(DiagnosticPosition pos, Symbol other, Symbol s) {
        checkPreview(pos, other, Type.noType, s);
    }

    void checkPreview(DiagnosticPosition pos, Symbol other, Type site, Symbol s) {
        boolean sIsPreview;
        Symbol previewSymbol;
        if ((s.flags() & PREVIEW_API) != 0) {
            sIsPreview = true;
            previewSymbol=  s;
        } else if ((s.kind == Kind.MTH || s.kind == Kind.VAR) &&
                   site.tsym != null &&
                   (site.tsym.flags() & PREVIEW_API) == 0 &&
                   (s.owner.flags() & PREVIEW_API) != 0) {
            //calling a method, or using a field, whose owner is a preview, but
            //using a site that is not a preview. Also produce an error or warning:
            sIsPreview = true;
            previewSymbol = s.owner;
        } else {
            sIsPreview = false;
            previewSymbol = null;
        }
        if (sIsPreview && !preview.participatesInPreview(syms, other, s) && !disablePreviewCheck) {
            if ((previewSymbol.flags() & PREVIEW_REFLECTIVE) == 0) {
                if (!preview.isEnabled()) {
                    log.error(pos, Errors.IsPreview(s));
                } else {
                    preview.markUsesPreview(pos);
                    warnPreviewAPI(pos, LintWarnings.IsPreview(s));
                }
            } else {
                warnPreviewAPI(pos, LintWarnings.IsPreviewReflective(s));
            }
        }
        if (preview.declaredUsingPreviewFeature(s)) {
            if (preview.isEnabled()) {
                //for preview disabled do presumably so not need to do anything?
                //If "s" is compiled from source, then there was an error for it already;
                //if "s" is from classfile, there already was an error for the classfile.
                preview.markUsesPreview(pos);
                warnPreviewAPI(pos, LintWarnings.DeclaredUsingPreview(kindName(s), s));
            }
        }
    }

    void checkRestricted(DiagnosticPosition pos, Symbol s) {
        if (s.kind == MTH && (s.flags() & RESTRICTED) != 0) {
            log.warning(pos, LintWarnings.RestrictedMethod(s.enclClass(), s));
        }
    }

/* *************************************************************************
 * Check for recursive annotation elements.
 **************************************************************************/

    /** Check for cycles in the graph of annotation elements.
     */
    void checkNonCyclicElements(JCClassDecl tree) {
        if ((tree.sym.flags_field & ANNOTATION) == 0) return;
        Assert.check((tree.sym.flags_field & LOCKED) == 0);
        try {
            tree.sym.flags_field |= LOCKED;
            for (JCTree def : tree.defs) {
                if (!def.hasTag(METHODDEF)) continue;
                JCMethodDecl meth = (JCMethodDecl)def;
                checkAnnotationResType(meth.pos(), meth.restype.type);
            }
        } finally {
            tree.sym.flags_field &= ~LOCKED;
            tree.sym.flags_field |= ACYCLIC_ANN;
        }
    }

    void checkNonCyclicElementsInternal(DiagnosticPosition pos, TypeSymbol tsym) {
        if ((tsym.flags_field & ACYCLIC_ANN) != 0)
            return;
        if ((tsym.flags_field & LOCKED) != 0) {
            log.error(pos, Errors.CyclicAnnotationElement(tsym));
            return;
        }
        try {
            tsym.flags_field |= LOCKED;
            for (Symbol s : tsym.members().getSymbols(NON_RECURSIVE)) {
                if (s.kind != MTH)
                    continue;
                checkAnnotationResType(pos, ((MethodSymbol)s).type.getReturnType());
            }
        } finally {
            tsym.flags_field &= ~LOCKED;
            tsym.flags_field |= ACYCLIC_ANN;
        }
    }

    void checkAnnotationResType(DiagnosticPosition pos, Type type) {
        switch (type.getTag()) {
        case CLASS:
            if ((type.tsym.flags() & ANNOTATION) != 0)
                checkNonCyclicElementsInternal(pos, type.tsym);
            break;
        case ARRAY:
            checkAnnotationResType(pos, types.elemtype(type));
            break;
        default:
            break; // int etc
        }
    }

/* *************************************************************************
 * Check for cycles in the constructor call graph.
 **************************************************************************/

    /** Check for cycles in the graph of constructors calling other
     *  constructors.
     */
    void checkCyclicConstructors(JCClassDecl tree) {
        // use LinkedHashMap so we generate errors deterministically
        Map<Symbol,Symbol> callMap = new LinkedHashMap<>();

        // enter each constructor this-call into the map
        for (List<JCTree> l = tree.defs; l.nonEmpty(); l = l.tail) {
            if (!TreeInfo.isConstructor(l.head))
                continue;
            JCMethodDecl meth = (JCMethodDecl)l.head;
            JCMethodInvocation app = TreeInfo.findConstructorCall(meth);
            if (app != null && TreeInfo.name(app.meth) == names._this) {
                callMap.put(meth.sym, TreeInfo.symbol(app.meth));
            } else {
                meth.sym.flags_field |= ACYCLIC;
            }
        }

        // Check for cycles in the map
        Symbol[] ctors = new Symbol[0];
        ctors = callMap.keySet().toArray(ctors);
        for (Symbol caller : ctors) {
            checkCyclicConstructor(tree, caller, callMap);
        }
    }

    /** Look in the map to see if the given constructor is part of a
     *  call cycle.
     */
    private void checkCyclicConstructor(JCClassDecl tree, Symbol ctor,
                                        Map<Symbol,Symbol> callMap) {
        if (ctor != null && (ctor.flags_field & ACYCLIC) == 0) {
            if ((ctor.flags_field & LOCKED) != 0) {
                log.error(TreeInfo.diagnosticPositionFor(ctor, tree, false, t -> t.hasTag(IDENT)),
                          Errors.RecursiveCtorInvocation);
            } else {
                ctor.flags_field |= LOCKED;
                checkCyclicConstructor(tree, callMap.remove(ctor), callMap);
                ctor.flags_field &= ~LOCKED;
            }
            ctor.flags_field |= ACYCLIC;
        }
    }

/* *************************************************************************
 * Verify the proper placement of super()/this() calls.
 *
 *    - super()/this() may only appear in constructors
 *    - There must be at most one super()/this() call per constructor
 *    - The super()/this() call, if any, must be a top-level statement in the
 *      constructor, i.e., not nested inside any other statement or block
 *    - There must be no return statements prior to the super()/this() call
 **************************************************************************/

    void checkSuperInitCalls(JCClassDecl tree) {
        new SuperThisChecker().check(tree);
    }

    private class SuperThisChecker extends TreeScanner {

        // Match this scan stack: 1=JCMethodDecl, 2=JCExpressionStatement, 3=JCMethodInvocation
        private static final int MATCH_SCAN_DEPTH = 3;

        private boolean constructor;        // is this method a constructor?
        private boolean firstStatement;     // at the first statement in method?
        private JCReturn earlyReturn;       // first return prior to the super()/init(), if any
        private Name initCall;              // whichever of "super" or "init" we've seen already
        private int scanDepth;              // current scan recursion depth in method body

        public void check(JCClassDecl classDef) {
            scan(classDef.defs);
        }

        @Override
        public void visitMethodDef(JCMethodDecl tree) {
            Assert.check(!constructor);
            Assert.check(earlyReturn == null);
            Assert.check(initCall == null);
            Assert.check(scanDepth == 1);

            // Initialize state for this method
            constructor = TreeInfo.isConstructor(tree);
            try {

                // Scan method body
                if (tree.body != null) {
                    firstStatement = true;
                    for (List<JCStatement> l = tree.body.stats; l.nonEmpty(); l = l.tail) {
                        scan(l.head);
                        firstStatement = false;
                    }
                }

                // Verify no 'return' seen prior to an explicit super()/this() call
                if (constructor && earlyReturn != null && initCall != null)
                    log.error(earlyReturn.pos(), Errors.ReturnBeforeSuperclassInitialized);
            } finally {
                firstStatement = false;
                constructor = false;
                earlyReturn = null;
                initCall = null;
            }
        }

        @Override
        public void scan(JCTree tree) {
            scanDepth++;
            try {
                super.scan(tree);
            } finally {
                scanDepth--;
            }
        }

        @Override
        public void visitApply(JCMethodInvocation apply) {
            do {

                // Is this a super() or this() call?
                Name methodName = TreeInfo.name(apply.meth);
                if (methodName != names._super && methodName != names._this)
                    break;

                // super()/this() calls must only appear in a constructor
                if (!constructor) {
                    log.error(apply.pos(), Errors.CallMustOnlyAppearInCtor);
                    break;
                }

                // super()/this() calls must be a top level statement
                if (scanDepth != MATCH_SCAN_DEPTH) {
                    log.error(apply.pos(), Errors.CtorCallsNotAllowedHere);
                    break;
                }

                // super()/this() calls must not appear more than once
                if (initCall != null) {
                    log.error(apply.pos(), Errors.RedundantSuperclassInit);
                    break;
                }

                // If super()/this() isn't first, require flexible constructors feature
                if (!firstStatement)
                    preview.checkSourceLevel(apply.pos(), Feature.FLEXIBLE_CONSTRUCTORS);

                // We found a legitimate super()/this() call; remember it
                initCall = methodName;
            } while (false);

            // Proceed
            super.visitApply(apply);
        }

        @Override
        public void visitReturn(JCReturn tree) {
            if (constructor && initCall == null && earlyReturn == null)
                earlyReturn = tree;             // we have seen a return but not (yet) a super()/this()
            super.visitReturn(tree);
        }

        @Override
        public void visitClassDef(JCClassDecl tree) {
            // don't descend any further
        }

        @Override
        public void visitLambda(JCLambda tree) {
            final boolean constructorPrev = constructor;
            final boolean firstStatementPrev = firstStatement;
            final JCReturn earlyReturnPrev = earlyReturn;
            final Name initCallPrev = initCall;
            final int scanDepthPrev = scanDepth;
            constructor = false;
            firstStatement = false;
            earlyReturn = null;
            initCall = null;
            scanDepth = 0;
            try {
                super.visitLambda(tree);
            } finally {
                constructor = constructorPrev;
                firstStatement = firstStatementPrev;
                earlyReturn = earlyReturnPrev;
                initCall = initCallPrev;
                scanDepth = scanDepthPrev;
            }
        }
    }

/* *************************************************************************
 * Miscellaneous
 **************************************************************************/

    /**
     *  Check for division by integer constant zero
     *  @param pos           Position for error reporting.
     *  @param operator      The operator for the expression
     *  @param operand       The right hand operand for the expression
     */
    void checkDivZero(final DiagnosticPosition pos, Symbol operator, Type operand) {
        if (operand.constValue() != null
            && operand.getTag().isSubRangeOf(LONG)
            && ((Number) (operand.constValue())).longValue() == 0) {
            int opc = ((OperatorSymbol)operator).opcode;
            if (opc == ByteCodes.idiv || opc == ByteCodes.imod
                || opc == ByteCodes.ldiv || opc == ByteCodes.lmod) {
                log.warning(pos, LintWarnings.DivZero);
            }
        }
    }

    /**
     *  Check for possible loss of precission
     *  @param pos           Position for error reporting.
     *  @param found    The computed type of the tree
     *  @param req  The computed type of the tree
     */
    void checkLossOfPrecision(final DiagnosticPosition pos, Type found, Type req) {
        if (found.isNumeric() && req.isNumeric() && !types.isAssignable(found, req)) {
            log.warning(pos, LintWarnings.PossibleLossOfPrecision(found, req));
        }
    }

    /**
     * Check for empty statements after if
     */
    void checkEmptyIf(JCIf tree) {
        if (tree.thenpart.hasTag(SKIP) && tree.elsepart == null) {
            log.warning(tree.thenpart.pos(), LintWarnings.EmptyIf);
        }
    }

    /** Check that symbol is unique in given scope.
     *  @param pos           Position for error reporting.
     *  @param sym           The symbol.
     *  @param s             The scope.
     */
    boolean checkUnique(DiagnosticPosition pos, Symbol sym, Scope s) {
        if (sym.type.isErroneous())
            return true;
        if (sym.owner.name == names.any) return false;
        for (Symbol byName : s.getSymbolsByName(sym.name, NON_RECURSIVE)) {
            if (sym != byName &&
                    (byName.flags() & CLASH) == 0 &&
                    sym.kind == byName.kind &&
                    sym.name != names.error &&
                    (sym.kind != MTH ||
                     types.hasSameArgs(sym.type, byName.type) ||
                     types.hasSameArgs(types.erasure(sym.type), types.erasure(byName.type)))) {
                if ((sym.flags() & VARARGS) != (byName.flags() & VARARGS)) {
                    sym.flags_field |= CLASH;
                    varargsDuplicateError(pos, sym, byName);
                    return true;
                } else if (sym.kind == MTH && !types.hasSameArgs(sym.type, byName.type, false)) {
                    duplicateErasureError(pos, sym, byName);
                    sym.flags_field |= CLASH;
                    return true;
                } else if ((sym.flags() & MATCH_BINDING) != 0 &&
                           (byName.flags() & MATCH_BINDING) != 0 &&
                           (byName.flags() & MATCH_BINDING_TO_OUTER) == 0) {
                    if (!sym.type.isErroneous()) {
                        log.error(pos, Errors.MatchBindingExists);
                        sym.flags_field |= CLASH;
                    }
                    return false;
                } else {
                    duplicateError(pos, byName);
                    return false;
                }
            }
        }
        return true;
    }

    /** Report duplicate declaration error.
     */
    void duplicateErasureError(DiagnosticPosition pos, Symbol sym1, Symbol sym2) {
        if (!sym1.type.isErroneous() && !sym2.type.isErroneous()) {
            log.error(pos, Errors.NameClashSameErasure(sym1, sym2));
        }
    }

    /**Check that types imported through the ordinary imports don't clash with types imported
     * by other (static or ordinary) imports. Note that two static imports may import two clashing
     * types without an error on the imports.
     * @param toplevel       The toplevel tree for which the test should be performed.
     */
    void checkImportsUnique(JCCompilationUnit toplevel) {
        WriteableScope ordinallyImportedSoFar = WriteableScope.create(toplevel.packge);
        WriteableScope staticallyImportedSoFar = WriteableScope.create(toplevel.packge);
        WriteableScope topLevelScope = toplevel.toplevelScope;

        for (JCTree def : toplevel.defs) {
            if (!def.hasTag(IMPORT))
                continue;

            JCImport imp = (JCImport) def;

            if (imp.importScope == null)
                continue;

            for (Symbol sym : imp.importScope.getSymbols(sym -> sym.kind == TYP)) {
                if (imp.isStatic()) {
                    checkUniqueImport(imp.pos(), ordinallyImportedSoFar, staticallyImportedSoFar, topLevelScope, sym, true);
                    staticallyImportedSoFar.enter(sym);
                } else {
                    checkUniqueImport(imp.pos(), ordinallyImportedSoFar, staticallyImportedSoFar, topLevelScope, sym, false);
                    ordinallyImportedSoFar.enter(sym);
                }
            }

            imp.importScope = null;
        }
    }

    /** Check that single-type import is not already imported or top-level defined,
     *  but make an exception for two single-type imports which denote the same type.
     *  @param pos                     Position for error reporting.
     *  @param ordinallyImportedSoFar  A Scope containing types imported so far through
     *                                 ordinary imports.
     *  @param staticallyImportedSoFar A Scope containing types imported so far through
     *                                 static imports.
     *  @param topLevelScope           The current file's top-level Scope
     *  @param sym                     The symbol.
     *  @param staticImport            Whether or not this was a static import
     */
    private boolean checkUniqueImport(DiagnosticPosition pos, Scope ordinallyImportedSoFar,
                                      Scope staticallyImportedSoFar, Scope topLevelScope,
                                      Symbol sym, boolean staticImport) {
        Predicate<Symbol> duplicates = candidate -> candidate != sym && !candidate.type.isErroneous();
        Symbol ordinaryClashing = ordinallyImportedSoFar.findFirst(sym.name, duplicates);
        Symbol staticClashing = null;
        if (ordinaryClashing == null && !staticImport) {
            staticClashing = staticallyImportedSoFar.findFirst(sym.name, duplicates);
        }
        if (ordinaryClashing != null || staticClashing != null) {
            if (ordinaryClashing != null)
                log.error(pos, Errors.AlreadyDefinedSingleImport(ordinaryClashing));
            else
                log.error(pos, Errors.AlreadyDefinedStaticSingleImport(staticClashing));
            return false;
        }
        Symbol clashing = topLevelScope.findFirst(sym.name, duplicates);
        if (clashing != null) {
            log.error(pos, Errors.AlreadyDefinedThisUnit(clashing));
            return false;
        }
        return true;
    }

    /** Check that a qualified name is in canonical form (for import decls).
     */
    public void checkCanonical(JCTree tree) {
        if (!isCanonical(tree))
            log.error(tree.pos(),
                      Errors.ImportRequiresCanonical(TreeInfo.symbol(tree)));
    }
        // where
        private boolean isCanonical(JCTree tree) {
            while (tree.hasTag(SELECT)) {
                JCFieldAccess s = (JCFieldAccess) tree;
                if (s.sym.owner.getQualifiedName() != TreeInfo.symbol(s.selected).getQualifiedName())
                    return false;
                tree = s.selected;
            }
            return true;
        }

    /** Check that an auxiliary class is not accessed from any other file than its own.
     */
    void checkForBadAuxiliaryClassAccess(DiagnosticPosition pos, Env<AttrContext> env, ClassSymbol c) {
        if ((c.flags() & AUXILIARY) != 0 &&
            rs.isAccessible(env, c) &&
            !fileManager.isSameFile(c.sourcefile, env.toplevel.sourcefile))
        {
            log.warning(pos, LintWarnings.AuxiliaryClassAccessedFromOutsideOfItsSourceFile(c, c.sourcefile));
        }
    }

    /**
     * Check for a default constructor in an exported package.
     */
    void checkDefaultConstructor(ClassSymbol c, DiagnosticPosition pos) {
        if (lint.isEnabled(LintCategory.MISSING_EXPLICIT_CTOR) &&
            ((c.flags() & (ENUM | RECORD)) == 0) &&
            !c.isAnonymous() &&
            ((c.flags() & (PUBLIC | PROTECTED)) != 0) &&
            Feature.MODULES.allowedInSource(source)) {
            NestingKind nestingKind = c.getNestingKind();
            switch (nestingKind) {
                case ANONYMOUS,
                     LOCAL -> {return;}
                case TOP_LEVEL -> {;} // No additional checks needed
                case MEMBER -> {
                    // For nested member classes, all the enclosing
                    // classes must be public or protected.
                    Symbol owner = c.owner;
                    while (owner != null && owner.kind == TYP) {
                        if ((owner.flags() & (PUBLIC | PROTECTED)) == 0)
                            return;
                        owner = owner.owner;
                    }
                }
            }

            // Only check classes in named packages exported by its module
            PackageSymbol pkg = c.packge();
            if (!pkg.isUnnamed()) {
                ModuleSymbol modle = pkg.modle;
                for (ExportsDirective exportDir : modle.exports) {
                    // Report warning only if the containing
                    // package is unconditionally exported
                    if (exportDir.packge.equals(pkg)) {
                        if (exportDir.modules == null || exportDir.modules.isEmpty()) {
                            // Warning may be suppressed by
                            // annotations; check again for being
                            // enabled in the deferred context.
                            log.warning(pos, LintWarnings.MissingExplicitCtor(c, pkg, modle));
                        } else {
                            return;
                        }
                    }
                }
            }
        }
        return;
    }

    private class NullnessWarner extends Warner {
        public NullnessWarner(DiagnosticPosition pos) {
            super(pos);
        }

        @Override
        public void warn(LintCategory lint) {
            if (allowNullRestrictedTypes) {
                boolean warned = this.warned;
                super.warn(lint);
                if (warned) return; // suppress redundant diagnostics
                switch (lint) {
                    case NULL:
                        Check.this.warnNullableTypes(pos(), LintWarnings.UncheckedNullnessConversion);
                        break;
                    default:
                        throw new AssertionError("Unexpected lint: " + lint);
                }
            }
        }
    }

    private class ConversionWarner extends Warner {
        final String uncheckedKey;
        final Type found;
        final Type expected;
        public ConversionWarner(DiagnosticPosition pos, String uncheckedKey, Type found, Type expected) {
            super(pos);
            this.uncheckedKey = uncheckedKey;
            this.found = found;
            this.expected = expected;
        }

        @Override
        public void warn(LintCategory lint) {
            boolean warned = this.warned;
            super.warn(lint);
            if (warned) return; // suppress redundant diagnostics
            switch (lint) {
                case UNCHECKED:
                    Check.this.warnUnchecked(pos(), LintWarnings.ProbFoundReq(diags.fragment(uncheckedKey), found, expected));
                    break;
                case VARARGS:
                    if (method != null &&
                            method.attribute(syms.trustMeType.tsym) != null &&
                            isTrustMeAllowedOnMethod(method) &&
                            !types.isReifiable(method.type.getParameterTypes().last())) {
                        log.warning(pos(), LintWarnings.VarargsUnsafeUseVarargsParam(method.params.last()));
                    }
                    break;
                case NULL:
                    Check.this.warnNullableTypes(pos(), LintWarnings.UncheckedNullnessConversion);
                    break;
                default:
                    throw new AssertionError("Unexpected lint: " + lint);
            }
            this.warned = true;
        }
    }

    private class CastWarner extends ConversionWarner {
        public CastWarner(DiagnosticPosition pos, String key, Type found, Type expected) {
            super(pos, key, found, expected);
        }

        @Override
        public void warn(LintCategory lint) {
            if (lint != LintCategory.NULL) {
                super.warn(lint);
            } else {
                boolean warned = this.warned;
                if (warned) return;
                if (types.isParametric(expected)) {
                    // not sure this is the right warning
                    Check.this.warnNullableTypes(pos(), LintWarnings.NarrowingNullnessConversion);
                }
            }
        }
    }

    public Warner castWarner(DiagnosticPosition pos, Type found, Type expected) {
        return new CastWarner(pos, "unchecked.cast.to.type", found, expected);
    }

    public Warner convertWarner(DiagnosticPosition pos, Type found, Type expected) {
        return new ConversionWarner(pos, "unchecked.assign", found, expected);
    }

    public void checkFunctionalInterface(JCClassDecl tree, ClassSymbol cs) {
        Compound functionalType = cs.attribute(syms.functionalInterfaceType.tsym);

        if (functionalType != null) {
            try {
                types.findDescriptorSymbol((TypeSymbol)cs);
            } catch (Types.FunctionDescriptorLookupError ex) {
                DiagnosticPosition pos = tree.pos();
                for (JCAnnotation a : tree.getModifiers().annotations) {
                    if (a.annotationType.type.tsym == syms.functionalInterfaceType.tsym) {
                        pos = a.pos();
                        break;
                    }
                }
                log.error(pos, Errors.BadFunctionalIntfAnno1(ex.getDiagnostic()));
            }
        }
    }

    public void checkImportsResolvable(final JCCompilationUnit toplevel) {
        for (final JCImportBase impBase : toplevel.getImports()) {
            if (!(impBase instanceof JCImport imp))
                continue;
            if (!imp.staticImport || !imp.qualid.hasTag(SELECT))
                continue;
            final JCFieldAccess select = imp.qualid;
            final Symbol origin;
            if (select.name == names.asterisk || (origin = TreeInfo.symbol(select.selected)) == null || origin.kind != TYP)
                continue;

            TypeSymbol site = (TypeSymbol) TreeInfo.symbol(select.selected);
            if (!checkTypeContainsImportableElement(site, site, toplevel.packge, select.name, new HashSet<Symbol>())) {
                log.error(imp.pos(),
                          Errors.CantResolveLocation(KindName.STATIC,
                                                     select.name,
                                                     null,
                                                     null,
                                                     Fragments.Location(kindName(site),
                                                                        site,
                                                                        null)));
            }
        }
    }

    // Check that packages imported are in scope (JLS 7.4.3, 6.3, 6.5.3.1, 6.5.3.2)
    public void checkImportedPackagesObservable(final JCCompilationUnit toplevel) {
        OUTER: for (JCImportBase impBase : toplevel.getImports()) {
            if (impBase instanceof JCImport imp && !imp.staticImport &&
                TreeInfo.name(imp.qualid) == names.asterisk) {
                TypeSymbol tsym = imp.qualid.selected.type.tsym;
                if (tsym.kind == PCK && tsym.members().isEmpty() &&
                    !(Feature.IMPORT_ON_DEMAND_OBSERVABLE_PACKAGES.allowedInSource(source) && tsym.exists())) {
                    log.error(DiagnosticFlag.RESOLVE_ERROR, imp.qualid.selected.pos(), Errors.DoesntExist(tsym));
                }
            }
        }
    }

    private boolean checkTypeContainsImportableElement(TypeSymbol tsym, TypeSymbol origin, PackageSymbol packge, Name name, Set<Symbol> processed) {
        if (tsym == null || !processed.add(tsym))
            return false;

            // also search through inherited names
        if (checkTypeContainsImportableElement(types.supertype(tsym.type).tsym, origin, packge, name, processed))
            return true;

        for (Type t : types.interfaces(tsym.type))
            if (checkTypeContainsImportableElement(t.tsym, origin, packge, name, processed))
                return true;

        for (Symbol sym : tsym.members().getSymbolsByName(name)) {
            if (sym.isStatic() &&
                importAccessible(sym, packge) &&
                sym.isMemberOf(origin, types)) {
                return true;
            }
        }

        return false;
    }

    // is the sym accessible everywhere in packge?
    public boolean importAccessible(Symbol sym, PackageSymbol packge) {
        try {
            int flags = (int)(sym.flags() & AccessFlags);
            switch (flags) {
            default:
            case PUBLIC:
                return true;
            case PRIVATE:
                return false;
            case 0:
            case PROTECTED:
                return sym.packge() == packge;
            }
        } catch (ClassFinder.BadClassFile err) {
            throw err;
        } catch (CompletionFailure ex) {
            return false;
        }
    }

    public void checkLeaksNotAccessible(Env<AttrContext> env, JCClassDecl check) {
        JCCompilationUnit toplevel = env.toplevel;

        if (   toplevel.modle == syms.unnamedModule
            || toplevel.modle == syms.noModule
            || (check.sym.flags() & COMPOUND) != 0) {
            return ;
        }

        ExportsDirective currentExport = findExport(toplevel.packge);

        if (   currentExport == null //not exported
            || currentExport.modules != null) //don't check classes in qualified export
            return ;

        new TreeScanner() {
            Lint lint = env.info.lint;
            boolean inSuperType;

            @Override
            public void visitBlock(JCBlock tree) {
            }
            @Override
            public void visitMethodDef(JCMethodDecl tree) {
                if (!isAPISymbol(tree.sym))
                    return;
                Lint prevLint = lint;
                try {
                    lint = lint.augment(tree.sym);
                    if (lint.isEnabled(LintCategory.EXPORTS)) {
                        super.visitMethodDef(tree);
                    }
                } finally {
                    lint = prevLint;
                }
            }
            @Override
            public void visitVarDef(JCVariableDecl tree) {
                if (!isAPISymbol(tree.sym) && tree.sym.owner.kind != MTH)
                    return;
                Lint prevLint = lint;
                try {
                    lint = lint.augment(tree.sym);
                    if (lint.isEnabled(LintCategory.EXPORTS)) {
                        scan(tree.mods);
                        scan(tree.vartype);
                    }
                } finally {
                    lint = prevLint;
                }
            }
            @Override
            public void visitClassDef(JCClassDecl tree) {
                if (tree != check)
                    return ;

                if (!isAPISymbol(tree.sym))
                    return ;

                Lint prevLint = lint;
                try {
                    lint = lint.augment(tree.sym);
                    if (lint.isEnabled(LintCategory.EXPORTS)) {
                        scan(tree.mods);
                        scan(tree.typarams);
                        try {
                            inSuperType = true;
                            scan(tree.extending);
                            scan(tree.implementing);
                        } finally {
                            inSuperType = false;
                        }
                        scan(tree.defs);
                    }
                } finally {
                    lint = prevLint;
                }
            }
            @Override
            public void visitTypeApply(JCTypeApply tree) {
                scan(tree.clazz);
                boolean oldInSuperType = inSuperType;
                try {
                    inSuperType = false;
                    scan(tree.arguments);
                } finally {
                    inSuperType = oldInSuperType;
                }
            }
            @Override
            public void visitIdent(JCIdent tree) {
                Symbol sym = TreeInfo.symbol(tree);
                if (sym.kind == TYP && !sym.type.hasTag(TYPEVAR)) {
                    checkVisible(tree.pos(), sym, toplevel.packge, inSuperType);
                }
            }

            @Override
            public void visitSelect(JCFieldAccess tree) {
                Symbol sym = TreeInfo.symbol(tree);
                Symbol sitesym = TreeInfo.symbol(tree.selected);
                if (sym.kind == TYP && sitesym.kind == PCK) {
                    checkVisible(tree.pos(), sym, toplevel.packge, inSuperType);
                } else {
                    super.visitSelect(tree);
                }
            }

            @Override
            public void visitAnnotation(JCAnnotation tree) {
                if (tree.attribute.type.tsym.getAnnotation(java.lang.annotation.Documented.class) != null)
                    super.visitAnnotation(tree);
            }

        }.scan(check);
    }
        //where:
        private ExportsDirective findExport(PackageSymbol pack) {
            for (ExportsDirective d : pack.modle.exports) {
                if (d.packge == pack)
                    return d;
            }

            return null;
        }
        private boolean isAPISymbol(Symbol sym) {
            while (sym.kind != PCK) {
                if ((sym.flags() & Flags.PUBLIC) == 0 && (sym.flags() & Flags.PROTECTED) == 0) {
                    return false;
                }
                sym = sym.owner;
            }
            return true;
        }
        private void checkVisible(DiagnosticPosition pos, Symbol what, PackageSymbol inPackage, boolean inSuperType) {
            if (!isAPISymbol(what) && !inSuperType) { //package private/private element
                log.warning(pos, LintWarnings.LeaksNotAccessible(kindName(what), what, what.packge().modle));
                return ;
            }

            PackageSymbol whatPackage = what.packge();
            ExportsDirective whatExport = findExport(whatPackage);
            ExportsDirective inExport = findExport(inPackage);

            if (whatExport == null) { //package not exported:
                log.warning(pos, LintWarnings.LeaksNotAccessibleUnexported(kindName(what), what, what.packge().modle));
                return ;
            }

            if (whatExport.modules != null) {
                if (inExport.modules == null || !whatExport.modules.containsAll(inExport.modules)) {
                    log.warning(pos, LintWarnings.LeaksNotAccessibleUnexportedQualified(kindName(what), what, what.packge().modle));
                }
            }

            if (whatPackage.modle != inPackage.modle && whatPackage.modle != syms.java_base) {
                //check that relativeTo.modle requires transitive what.modle, somehow:
                List<ModuleSymbol> todo = List.of(inPackage.modle);

                while (todo.nonEmpty()) {
                    ModuleSymbol current = todo.head;
                    todo = todo.tail;
                    if (current == whatPackage.modle)
                        return ; //OK
                    if ((current.flags() & Flags.AUTOMATIC_MODULE) != 0)
                        continue; //for automatic modules, don't look into their dependencies
                    for (RequiresDirective req : current.requires) {
                        if (req.isTransitive()) {
                            todo = todo.prepend(req.module);
                        }
                    }
                }

                log.warning(pos, LintWarnings.LeaksNotAccessibleNotRequiredTransitive(kindName(what), what, what.packge().modle));
            }
        }

    void checkModuleExists(final DiagnosticPosition pos, ModuleSymbol msym) {
        if (msym.kind != MDL) {
            log.warning(pos, LintWarnings.ModuleNotFound(msym));
        }
    }

    void checkPackageExistsForOpens(final DiagnosticPosition pos, PackageSymbol packge) {
        if (packge.members().isEmpty() &&
            ((packge.flags() & Flags.HAS_RESOURCE) == 0)) {
            log.warning(pos, LintWarnings.PackageEmptyOrNotFound(packge));
        }
    }

    void checkModuleRequires(final DiagnosticPosition pos, final RequiresDirective rd) {
        if ((rd.module.flags() & Flags.AUTOMATIC_MODULE) != 0) {
            if (rd.isTransitive()) {    // see comment in Log.applyLint() for special logic that applies
                log.warning(pos, LintWarnings.RequiresTransitiveAutomatic);
            } else {
                log.warning(pos, LintWarnings.RequiresAutomatic);
            }
        }
    }

    /**
     * Verify the case labels conform to the constraints. Checks constraints related
     * combinations of patterns and other labels.
     *
     * @param cases the cases that should be checked.
     */
    void checkSwitchCaseStructure(List<JCCase> cases) {
        for (List<JCCase> l = cases; l.nonEmpty(); l = l.tail) {
            JCCase c = l.head;
            if (c.labels.head instanceof JCConstantCaseLabel constLabel) {
                if (TreeInfo.isNull(constLabel.expr)) {
                    if (c.labels.tail.nonEmpty()) {
                        if (c.labels.tail.head instanceof JCDefaultCaseLabel defLabel) {
                            if (c.labels.tail.tail.nonEmpty()) {
                                log.error(c.labels.tail.tail.head.pos(), Errors.InvalidCaseLabelCombination);
                            }
                        } else {
                            log.error(c.labels.tail.head.pos(), Errors.InvalidCaseLabelCombination);
                        }
                    }
                } else {
                    for (JCCaseLabel label : c.labels.tail) {
                        if (!(label instanceof JCConstantCaseLabel) || TreeInfo.isNullCaseLabel(label)) {
                            log.error(label.pos(), Errors.InvalidCaseLabelCombination);
                            break;
                        }
                    }
                }
            } else if (c.labels.tail.nonEmpty()) {
                var patterCaseLabels = c.labels.stream().filter(ll -> ll instanceof JCPatternCaseLabel).map(cl -> (JCPatternCaseLabel)cl);
                var allUnderscore = patterCaseLabels.allMatch(pcl -> !hasBindings(pcl.getPattern()));

                if (!allUnderscore) {
                    log.error(c.labels.tail.head.pos(), Errors.FlowsThroughFromPattern);
                }

                boolean allPatternCaseLabels = c.labels.stream().allMatch(p -> p instanceof JCPatternCaseLabel);

                if (allPatternCaseLabels) {
                    preview.checkSourceLevel(c.labels.tail.head.pos(), Feature.UNNAMED_VARIABLES);
                }

                for (JCCaseLabel label : c.labels.tail) {
                    if (label instanceof JCConstantCaseLabel) {
                        log.error(label.pos(), Errors.InvalidCaseLabelCombination);
                        break;
                    }
                }
            }
        }

        boolean isCaseStatementGroup = cases.nonEmpty() &&
                                       cases.head.caseKind == CaseTree.CaseKind.STATEMENT;

        if (isCaseStatementGroup) {
            boolean previousCompletessNormally = false;
            for (List<JCCase> l = cases; l.nonEmpty(); l = l.tail) {
                JCCase c = l.head;
                if (previousCompletessNormally &&
                    c.stats.nonEmpty() &&
                    c.labels.head instanceof JCPatternCaseLabel patternLabel &&
                    (hasBindings(patternLabel.pat) || hasBindings(c.guard))) {
                    log.error(c.labels.head.pos(), Errors.FlowsThroughToPattern);
                } else if (c.stats.isEmpty() &&
                           c.labels.head instanceof JCPatternCaseLabel patternLabel &&
                           (hasBindings(patternLabel.pat) || hasBindings(c.guard)) &&
                           hasStatements(l.tail)) {
                    log.error(c.labels.head.pos(), Errors.FlowsThroughFromPattern);
                }
                previousCompletessNormally = c.completesNormally;
            }
        }
    }

    boolean hasBindings(JCTree p) {
        boolean[] bindings = new boolean[1];

        new TreeScanner() {
            @Override
            public void visitBindingPattern(JCBindingPattern tree) {
                bindings[0] |= !tree.var.sym.isUnnamedVariable();
                super.visitBindingPattern(tree);
            }
        }.scan(p);

        return bindings[0];
    }

    boolean hasStatements(List<JCCase> cases) {
        for (List<JCCase> l = cases; l.nonEmpty(); l = l.tail) {
            if (l.head.stats.nonEmpty()) {
                return true;
            }
        }

        return false;
    }
    void checkSwitchCaseLabelDominated(JCCaseLabel unconditionalCaseLabel, List<JCCase> cases) {
        List<Pair<JCCase, JCCaseLabel>> caseLabels = List.nil();
        boolean seenDefault = false;
        boolean seenDefaultLabel = false;
        boolean warnDominatedByDefault = false;
        boolean unconditionalFound = false;

        for (List<JCCase> l = cases; l.nonEmpty(); l = l.tail) {
            JCCase c = l.head;
            for (JCCaseLabel label : c.labels) {
                if (label.hasTag(DEFAULTCASELABEL)) {
                    seenDefault = true;
                    seenDefaultLabel |=
                            TreeInfo.isNullCaseLabel(c.labels.head);
                    continue;
                }
                if (TreeInfo.isNullCaseLabel(label)) {
                    if (seenDefault) {
                        log.error(label.pos(), Errors.PatternDominated);
                    }
                    continue;
                }
                if (seenDefault && !warnDominatedByDefault) {
                    if (label.hasTag(PATTERNCASELABEL) ||
                        (label instanceof JCConstantCaseLabel && seenDefaultLabel)) {
                        log.error(label.pos(), Errors.PatternDominated);
                        warnDominatedByDefault = true;
                    }
                }
                Type currentType = labelType(label);
                for (Pair<JCCase, JCCaseLabel> caseAndLabel : caseLabels) {
                    JCCase testCase = caseAndLabel.fst;
                    JCCaseLabel testCaseLabel = caseAndLabel.snd;
                    Type testType = labelType(testCaseLabel);
                    boolean dominated = false;
                    if (types.isUnconditionallyExact(currentType, testType) &&
                        !currentType.hasTag(ERROR) && !testType.hasTag(ERROR)) {
                        //the current label is potentially dominated by the existing (test) label, check:
                        if (label instanceof JCConstantCaseLabel) {
                            dominated |= !(testCaseLabel instanceof JCConstantCaseLabel) &&
                                         TreeInfo.unguardedCase(testCase);
                        } else if (label instanceof JCPatternCaseLabel patternCL &&
                                   testCaseLabel instanceof JCPatternCaseLabel testPatternCaseLabel &&
                                   (testCase.equals(c) || TreeInfo.unguardedCase(testCase))) {
                            dominated = patternDominated(testPatternCaseLabel.pat,
                                                         patternCL.pat);
                        }
                    }

                    if (dominated) {
                        log.error(label.pos(), Errors.PatternDominated);
                    }
                }
                caseLabels = caseLabels.prepend(Pair.of(c, label));
            }
        }
    }
        //where:
        private Type labelType(JCCaseLabel label) {
            return types.erasure(switch (label.getTag()) {
                case PATTERNCASELABEL -> ((JCPatternCaseLabel) label).pat.type;
                case CONSTANTCASELABEL -> ((JCConstantCaseLabel) label).expr.type;
                default -> throw Assert.error("Unexpected tree kind: " + label.getTag());
            });
        }
        private boolean patternDominated(JCPattern existingPattern, JCPattern currentPattern) {
            Type existingPatternType = types.erasure(existingPattern.type);
            Type currentPatternType = types.erasure(currentPattern.type);
            if (!types.isUnconditionallyExact(currentPatternType, existingPatternType)) {
                return false;
            }
            if (currentPattern instanceof JCBindingPattern ||
                currentPattern instanceof JCAnyPattern) {
                return existingPattern instanceof JCBindingPattern ||
                       existingPattern instanceof JCAnyPattern;
            } else if (currentPattern instanceof JCRecordPattern currentRecordPattern) {
                if (existingPattern instanceof JCBindingPattern ||
                    existingPattern instanceof JCAnyPattern) {
                    return true;
                } else if (existingPattern instanceof JCRecordPattern existingRecordPattern) {
                    List<JCPattern> existingNested = existingRecordPattern.nested;
                    List<JCPattern> currentNested = currentRecordPattern.nested;
                    if (existingNested.size() != currentNested.size()) {
                        return false;
                    }
                    while (existingNested.nonEmpty()) {
                        if (!patternDominated(existingNested.head, currentNested.head)) {
                            return false;
                        }
                        existingNested = existingNested.tail;
                        currentNested = currentNested.tail;
                    }
                    return true;
                } else {
                    Assert.error("Unknown pattern: " + existingPattern.getTag());
                }
            } else {
                Assert.error("Unknown pattern: " + currentPattern.getTag());
            }
            return false;
        }

    /** check if a type is a subtype of Externalizable, if that is available. */
    boolean isExternalizable(Type t) {
        try {
            syms.externalizableType.complete();
        } catch (CompletionFailure e) {
            return false;
        }
        return types.isSubtype(t, syms.externalizableType);
    }

    /**
     * Check structure of serialization declarations.
     */
    public void checkSerialStructure(Env<AttrContext> env, JCClassDecl tree, ClassSymbol c) {
        (new SerialTypeVisitor(env)).visit(c, tree);
    }

    /**
     * This visitor will warn if a serialization-related field or
     * method is declared in a suspicious or incorrect way. In
     * particular, it will warn for cases where the runtime
     * serialization mechanism will silently ignore a mis-declared
     * entity.
     *
     * Distinguished serialization-related fields and methods:
     *
     * Methods:
     *
     * private void writeObject(ObjectOutputStream stream) throws IOException
     * ANY-ACCESS-MODIFIER Object writeReplace() throws ObjectStreamException
     *
     * private void readObject(ObjectInputStream stream) throws IOException, ClassNotFoundException
     * private void readObjectNoData() throws ObjectStreamException
     * ANY-ACCESS-MODIFIER Object readResolve() throws ObjectStreamException
     *
     * Fields:
     *
     * private static final long serialVersionUID
     * private static final ObjectStreamField[] serialPersistentFields
     *
     * Externalizable: methods defined on the interface
     * public void writeExternal(ObjectOutput) throws IOException
     * public void readExternal(ObjectInput) throws IOException
     */
    private class SerialTypeVisitor extends ElementKindVisitor14<Void, JCClassDecl> {
        Env<AttrContext> env;
        SerialTypeVisitor(Env<AttrContext> env) {
            this.lint = Check.this.lint;
            this.env = env;
        }

        private static final Set<String> serialMethodNames =
            Set.of("writeObject", "writeReplace",
                   "readObject",  "readObjectNoData",
                   "readResolve");

        private static final Set<String> serialFieldNames =
            Set.of("serialVersionUID", "serialPersistentFields");

        // Type of serialPersistentFields
        private final Type OSF_TYPE = new Type.ArrayType(syms.objectStreamFieldType, syms.arrayClass);

        Lint lint;

        @Override
        public Void defaultAction(Element e, JCClassDecl p) {
            throw new IllegalArgumentException(Objects.requireNonNullElse(e.toString(), ""));
        }

        @Override
        public Void visitType(TypeElement e, JCClassDecl p) {
            runUnderLint(e, p, (symbol, param) -> super.visitType(symbol, param));
            return null;
        }

        @Override
        public Void visitTypeAsClass(TypeElement e,
                                     JCClassDecl p) {
            // Anonymous classes filtered out by caller.

            ClassSymbol c = (ClassSymbol)e;

            checkCtorAccess(p, c);

            // Check for missing serialVersionUID; check *not* done
            // for enums or records.
            VarSymbol svuidSym = null;
            for (Symbol sym : c.members().getSymbolsByName(names.serialVersionUID)) {
                if (sym.kind == VAR) {
                    svuidSym = (VarSymbol)sym;
                    break;
                }
            }

            if (svuidSym == null) {
                log.warning(p.pos(), LintWarnings.MissingSVUID(c));
            }

            // Check for serialPersistentFields to gate checks for
            // non-serializable non-transient instance fields
            boolean serialPersistentFieldsPresent =
                    c.members()
                     .getSymbolsByName(names.serialPersistentFields, sym -> sym.kind == VAR)
                     .iterator()
                     .hasNext();

            // Check declarations of serialization-related methods and
            // fields
            final boolean[] hasWriteReplace = {false};
            for(Symbol el : c.getEnclosedElements()) {
                runUnderLint(el, p, (enclosed, tree) -> {
                    String name = null;
                    switch(enclosed.getKind()) {
                    case FIELD -> {
                        if (!serialPersistentFieldsPresent) {
                            var flags = enclosed.flags();
                            if ( ((flags & TRANSIENT) == 0) &&
                                 ((flags & STATIC) == 0)) {
                                Type varType = enclosed.asType();
                                if (!canBeSerialized(varType)) {
                                    // Note per JLS arrays are
                                    // serializable even if the
                                    // component type is not.
                                    log.warning(
                                            TreeInfo.diagnosticPositionFor(enclosed, tree),
                                                LintWarnings.NonSerializableInstanceField);
                                } else if (varType.hasTag(ARRAY)) {
                                    ArrayType arrayType = (ArrayType)varType;
                                    Type elementType = arrayType.elemtype;
                                    while (elementType.hasTag(ARRAY)) {
                                        arrayType = (ArrayType)elementType;
                                        elementType = arrayType.elemtype;
                                    }
                                    if (!canBeSerialized(elementType)) {
                                        log.warning(
                                                TreeInfo.diagnosticPositionFor(enclosed, tree),
                                                    LintWarnings.NonSerializableInstanceFieldArray(elementType));
                                    }
                                }
                            }
                        }

                        name = enclosed.getSimpleName().toString();
                        if (serialFieldNames.contains(name)) {
                            VarSymbol field = (VarSymbol)enclosed;
                            switch (name) {
                            case "serialVersionUID"       ->  checkSerialVersionUID(tree, e, field);
                            case "serialPersistentFields" ->  checkSerialPersistentFields(tree, e, field);
                            default -> throw new AssertionError();
                            }
                        }
                    }

                    // Correctly checking the serialization-related
                    // methods is subtle. For the methods declared to be
                    // private or directly declared in the class, the
                    // enclosed elements of the class can be checked in
                    // turn. However, writeReplace and readResolve can be
                    // declared in a superclass and inherited. Note that
                    // the runtime lookup walks the superclass chain
                    // looking for writeReplace/readResolve via
                    // Class.getDeclaredMethod. This differs from calling
                    // Elements.getAllMembers(TypeElement) as the latter
                    // will also pull in default methods from
                    // superinterfaces. In other words, the runtime checks
                    // (which long predate default methods on interfaces)
                    // do not admit the possibility of inheriting methods
                    // this way, a difference from general inheritance.

                    // The current implementation just checks the enclosed
                    // elements and does not directly check the inherited
                    // methods. If all the types are being checked this is
                    // less of a concern; however, there are cases that
                    // could be missed. In particular, readResolve and
                    // writeReplace could, in principle, by inherited from
                    // a non-serializable superclass and thus not checked
                    // even if compiled with a serializable child class.
                    case METHOD -> {
                        var method = (MethodSymbol)enclosed;
                        name = method.getSimpleName().toString();
                        if (serialMethodNames.contains(name)) {
                            switch (name) {
                            case "writeObject"      -> checkWriteObject(tree, e, method);
                            case "writeReplace"     -> {hasWriteReplace[0] = true; hasAppropriateWriteReplace(tree, method, true);}
                            case "readObject"       -> checkReadObject(tree,e, method);
                            case "readObjectNoData" -> checkReadObjectNoData(tree, e, method);
                            case "readResolve"      -> checkReadResolve(tree, e, method);
                            default ->  throw new AssertionError();
                            }
                        }
                    }
                    }
                });
            }
            if (!hasWriteReplace[0] &&
                    (c.isValueClass() || hasAbstractValueSuperClass(c, Set.of(syms.numberType.tsym))) &&
                    !c.isAbstract() && !c.isRecord() &&
                    types.unboxedType(c.type) == Type.noType) {
                // we need to check if the class is inheriting an appropriate writeReplace method
                MethodSymbol ms = null;
                Log.DiagnosticHandler discardHandler = log.new DiscardDiagnosticHandler();
                try {
                    ms = rs.resolveInternalMethod(env.tree, env, c.type, names.writeReplace, List.nil(), List.nil());
                } catch (FatalError fe) {
                    // ignore no method was found
                } finally {
                    log.popDiagnosticHandler(discardHandler);
                }
                if (ms == null || !hasAppropriateWriteReplace(p, ms, false)) {
                    log.warning(p.pos(),
                            c.isValueClass() ? LintWarnings.SerializableValueClassWithoutWriteReplace1 :
                                    LintWarnings.SerializableValueClassWithoutWriteReplace2);
                }
            }
            return null;
        }

        boolean canBeSerialized(Type type) {
            return type.isPrimitive() || rs.isSerializable(type);
        }

        private boolean hasAbstractValueSuperClass(Symbol c, Set<Symbol> excluding) {
            while (c.getKind() == ElementKind.CLASS) {
                Type sup = ((ClassSymbol)c).getSuperclass();
                if (!sup.hasTag(CLASS) || sup.isErroneous() ||
                        sup.tsym == syms.objectType.tsym) {
                    return false;
                }
                // if it is a value super class it has to be abstract
                if (sup.isValueClass() && !excluding.contains(sup.tsym)) {
                    return true;
                }
                c = sup.tsym;
            }
            return false;
        }

        /**
         * Check that Externalizable class needs a public no-arg
         * constructor.
         *
         * Check that a Serializable class has access to the no-arg
         * constructor of its first nonserializable superclass.
         */
        private void checkCtorAccess(JCClassDecl tree, ClassSymbol c) {
            if (isExternalizable(c.type)) {
                for(var sym : c.getEnclosedElements()) {
                    if (sym.isConstructor() &&
                        ((sym.flags() & PUBLIC) == PUBLIC)) {
                        if (((MethodSymbol)sym).getParameters().isEmpty()) {
                            return;
                        }
                    }
                }
                log.warning(tree.pos(),
                            LintWarnings.ExternalizableMissingPublicNoArgCtor);
            } else {
                // Approximate access to the no-arg constructor up in
                // the superclass chain by checking that the
                // constructor is not private. This may not handle
                // some cross-package situations correctly.
                Type superClass = c.getSuperclass();
                // java.lang.Object is *not* Serializable so this loop
                // should terminate.
                while (rs.isSerializable(superClass) ) {
                    try {
                        superClass = (Type)((TypeElement)(((DeclaredType)superClass)).asElement()).getSuperclass();
                    } catch(ClassCastException cce) {
                        return ; // Don't try to recover
                    }
                }
                // Non-Serializable superclass
                try {
                    ClassSymbol supertype = ((ClassSymbol)(((DeclaredType)superClass).asElement()));
                    for(var sym : supertype.getEnclosedElements()) {
                        if (sym.isConstructor()) {
                            MethodSymbol ctor = (MethodSymbol)sym;
                            if (ctor.getParameters().isEmpty()) {
                                if (((ctor.flags() & PRIVATE) == PRIVATE) ||
                                    // Handle nested classes and implicit this$0
                                    (supertype.getNestingKind() == NestingKind.MEMBER &&
                                     ((supertype.flags() & STATIC) == 0)))
                                    log.warning(tree.pos(),
                                                LintWarnings.SerializableMissingAccessNoArgCtor(supertype.getQualifiedName()));
                            }
                        }
                    }
                } catch (ClassCastException cce) {
                    return ; // Don't try to recover
                }
                return;
            }
        }

        private void checkSerialVersionUID(JCClassDecl tree, Element e, VarSymbol svuid) {
            // To be effective, serialVersionUID must be marked static
            // and final, but private is recommended. But alas, in
            // practice there are many non-private serialVersionUID
            // fields.
             if ((svuid.flags() & (STATIC | FINAL)) !=
                 (STATIC | FINAL)) {
                 log.warning(
                         TreeInfo.diagnosticPositionFor(svuid, tree),
                             LintWarnings.ImproperSVUID((Symbol)e));
             }

             // check svuid has type long
             if (!svuid.type.hasTag(LONG)) {
                 log.warning(
                         TreeInfo.diagnosticPositionFor(svuid, tree),
                             LintWarnings.LongSVUID((Symbol)e));
             }

             if (svuid.getConstValue() == null)
                 log.warning(
                         TreeInfo.diagnosticPositionFor(svuid, tree),
                             LintWarnings.ConstantSVUID((Symbol)e));
        }

        private void checkSerialPersistentFields(JCClassDecl tree, Element e, VarSymbol spf) {
            // To be effective, serialPersisentFields must be private, static, and final.
             if ((spf.flags() & (PRIVATE | STATIC | FINAL)) !=
                 (PRIVATE | STATIC | FINAL)) {
                 log.warning(
                         TreeInfo.diagnosticPositionFor(spf, tree),
                             LintWarnings.ImproperSPF);
             }

             if (!types.isSameType(spf.type, OSF_TYPE)) {
                 log.warning(
                         TreeInfo.diagnosticPositionFor(spf, tree),
                             LintWarnings.OSFArraySPF);
             }

            if (isExternalizable((Type)(e.asType()))) {
                log.warning(
                        TreeInfo.diagnosticPositionFor(spf, tree),
                            LintWarnings.IneffectualSerialFieldExternalizable);
            }

            // Warn if serialPersistentFields is initialized to a
            // literal null.
            JCTree spfDecl = TreeInfo.declarationFor(spf, tree);
            if (spfDecl != null && spfDecl.getTag() == VARDEF) {
                JCVariableDecl variableDef = (JCVariableDecl) spfDecl;
                JCExpression initExpr = variableDef.init;
                 if (initExpr != null && TreeInfo.isNull(initExpr)) {
                     log.warning(initExpr.pos(),
                                 LintWarnings.SPFNullInit);
                 }
            }
        }

        private void checkWriteObject(JCClassDecl tree, Element e, MethodSymbol method) {
            // The "synchronized" modifier is seen in the wild on
            // readObject and writeObject methods and is generally
            // innocuous.

            // private void writeObject(ObjectOutputStream stream) throws IOException
            checkPrivateNonStaticMethod(tree, method);
            isExpectedReturnType(tree, method, syms.voidType, true);
            checkOneArg(tree, e, method, syms.objectOutputStreamType);
            hasExpectedExceptions(tree, method, true, syms.ioExceptionType);
            checkExternalizable(tree, e, method);
        }

        private boolean hasAppropriateWriteReplace(JCClassDecl tree, MethodSymbol method, boolean warn) {
            // ANY-ACCESS-MODIFIER Object writeReplace() throws
            // ObjectStreamException

            // Excluding abstract, could have a more complicated
            // rule based on abstract-ness of the class
            return isConcreteInstanceMethod(tree, method, warn) &&
                    isExpectedReturnType(tree, method, syms.objectType, warn) &&
                    hasNoArgs(tree, method, warn) &&
                    hasExpectedExceptions(tree, method, warn, syms.objectStreamExceptionType);
        }

        private void checkReadObject(JCClassDecl tree, Element e, MethodSymbol method) {
            // The "synchronized" modifier is seen in the wild on
            // readObject and writeObject methods and is generally
            // innocuous.

            // private void readObject(ObjectInputStream stream)
            //   throws IOException, ClassNotFoundException
            checkPrivateNonStaticMethod(tree, method);
            isExpectedReturnType(tree, method, syms.voidType, true);
            checkOneArg(tree, e, method, syms.objectInputStreamType);
            hasExpectedExceptions(tree, method, true, syms.ioExceptionType, syms.classNotFoundExceptionType);
            checkExternalizable(tree, e, method);
        }

        private void checkReadObjectNoData(JCClassDecl tree, Element e, MethodSymbol method) {
            // private void readObjectNoData() throws ObjectStreamException
            checkPrivateNonStaticMethod(tree, method);
            isExpectedReturnType(tree, method, syms.voidType, true);
            hasNoArgs(tree, method, true);
            hasExpectedExceptions(tree, method, true, syms.objectStreamExceptionType);
            checkExternalizable(tree, e, method);
        }

        private void checkReadResolve(JCClassDecl tree, Element e, MethodSymbol method) {
            // ANY-ACCESS-MODIFIER Object readResolve()
            // throws ObjectStreamException

            // Excluding abstract, could have a more complicated
            // rule based on abstract-ness of the class
            isConcreteInstanceMethod(tree, method, true);
            isExpectedReturnType(tree, method, syms.objectType, true);
            hasNoArgs(tree, method, true);
            hasExpectedExceptions(tree, method, true, syms.objectStreamExceptionType);
        }

        private void checkWriteExternalRecord(JCClassDecl tree, Element e, MethodSymbol method, boolean isExtern) {
            //public void writeExternal(ObjectOutput) throws IOException
            checkExternMethodRecord(tree, e, method, syms.objectOutputType, isExtern);
        }

        private void checkReadExternalRecord(JCClassDecl tree, Element e, MethodSymbol method, boolean isExtern) {
            // public void readExternal(ObjectInput) throws IOException
            checkExternMethodRecord(tree, e, method, syms.objectInputType, isExtern);
         }

        private void checkExternMethodRecord(JCClassDecl tree, Element e, MethodSymbol method, Type argType,
                                             boolean isExtern) {
            if (isExtern && isExternMethod(tree, e, method, argType)) {
                log.warning(
                        TreeInfo.diagnosticPositionFor(method, tree),
                            LintWarnings.IneffectualExternalizableMethodRecord(method.getSimpleName().toString()));
            }
        }

        void checkPrivateNonStaticMethod(JCClassDecl tree, MethodSymbol method) {
            var flags = method.flags();
            if ((flags & PRIVATE) == 0) {
                log.warning(
                        TreeInfo.diagnosticPositionFor(method, tree),
                            LintWarnings.SerialMethodNotPrivate(method.getSimpleName()));
            }

            if ((flags & STATIC) != 0) {
                log.warning(
                        TreeInfo.diagnosticPositionFor(method, tree),
                            LintWarnings.SerialMethodStatic(method.getSimpleName()));
            }
        }

        /**
         * Per section 1.12 "Serialization of Enum Constants" of
         * the serialization specification, due to the special
         * serialization handling of enums, any writeObject,
         * readObject, writeReplace, and readResolve methods are
         * ignored as are serialPersistentFields and
         * serialVersionUID fields.
         */
        @Override
        public Void visitTypeAsEnum(TypeElement e,
                                    JCClassDecl p) {
            boolean isExtern = isExternalizable((Type)e.asType());
            for(Element el : e.getEnclosedElements()) {
                runUnderLint(el, p, (enclosed, tree) -> {
                    String name = enclosed.getSimpleName().toString();
                    switch(enclosed.getKind()) {
                    case FIELD -> {
                        var field = (VarSymbol)enclosed;
                        if (serialFieldNames.contains(name)) {
                            log.warning(
                                    TreeInfo.diagnosticPositionFor(field, tree),
                                        LintWarnings.IneffectualSerialFieldEnum(name));
                        }
                    }

                    case METHOD -> {
                        var method = (MethodSymbol)enclosed;
                        if (serialMethodNames.contains(name)) {
                            log.warning(
                                    TreeInfo.diagnosticPositionFor(method, tree),
                                        LintWarnings.IneffectualSerialMethodEnum(name));
                        }

                        if (isExtern) {
                            switch(name) {
                            case "writeExternal" -> checkWriteExternalEnum(tree, e, method);
                            case "readExternal"  -> checkReadExternalEnum(tree, e, method);
                            }
                        }
                    }

                    // Also perform checks on any class bodies of enum constants, see JLS 8.9.1.
                    case ENUM_CONSTANT -> {
                        var field = (VarSymbol)enclosed;
                        JCVariableDecl decl = (JCVariableDecl) TreeInfo.declarationFor(field, p);
                        if (decl.init instanceof JCNewClass nc && nc.def != null) {
                            ClassSymbol enumConstantType = nc.def.sym;
                            visitTypeAsEnum(enumConstantType, p);
                        }
                    }

                    }});
            }
            return null;
        }

        private void checkWriteExternalEnum(JCClassDecl tree, Element e, MethodSymbol method) {
            //public void writeExternal(ObjectOutput) throws IOException
            checkExternMethodEnum(tree, e, method, syms.objectOutputType);
        }

        private void checkReadExternalEnum(JCClassDecl tree, Element e, MethodSymbol method) {
             // public void readExternal(ObjectInput) throws IOException
            checkExternMethodEnum(tree, e, method, syms.objectInputType);
         }

        private void checkExternMethodEnum(JCClassDecl tree, Element e, MethodSymbol method, Type argType) {
            if (isExternMethod(tree, e, method, argType)) {
                log.warning(
                        TreeInfo.diagnosticPositionFor(method, tree),
                            LintWarnings.IneffectualExternMethodEnum(method.getSimpleName().toString()));
            }
        }

        private boolean isExternMethod(JCClassDecl tree, Element e, MethodSymbol method, Type argType) {
            long flags = method.flags();
            Type rtype = method.getReturnType();

            // Not necessary to check throws clause in this context
            return (flags & PUBLIC) != 0 && (flags & STATIC) == 0 &&
                types.isSameType(syms.voidType, rtype) &&
                hasExactlyOneArgWithType(tree, e, method, argType);
        }

        /**
         * Most serialization-related fields and methods on interfaces
         * are ineffectual or problematic.
         */
        @Override
        public Void visitTypeAsInterface(TypeElement e,
                                         JCClassDecl p) {
            for(Element el : e.getEnclosedElements()) {
                runUnderLint(el, p, (enclosed, tree) -> {
                    String name = null;
                    switch(enclosed.getKind()) {
                    case FIELD -> {
                        var field = (VarSymbol)enclosed;
                        name = field.getSimpleName().toString();
                        switch(name) {
                        case "serialPersistentFields" -> {
                            log.warning(
                                    TreeInfo.diagnosticPositionFor(field, tree),
                                        LintWarnings.IneffectualSerialFieldInterface);
                        }

                        case "serialVersionUID" -> {
                            checkSerialVersionUID(tree, e, field);
                        }
                        }
                    }

                    case METHOD -> {
                        var method = (MethodSymbol)enclosed;
                        name = enclosed.getSimpleName().toString();
                        if (serialMethodNames.contains(name)) {
                            switch (name) {
                            case
                                "readObject",
                                "readObjectNoData",
                                "writeObject"      -> checkPrivateMethod(tree, e, method);

                            case
                                "writeReplace",
                                "readResolve"      -> checkDefaultIneffective(tree, e, method);

                            default ->  throw new AssertionError();
                            }

                        }
                    }}
                });
            }

            return null;
        }

        private void checkPrivateMethod(JCClassDecl tree,
                                        Element e,
                                        MethodSymbol method) {
            if ((method.flags() & PRIVATE) == 0) {
                log.warning(
                        TreeInfo.diagnosticPositionFor(method, tree),
                            LintWarnings.NonPrivateMethodWeakerAccess);
            }
        }

        private void checkDefaultIneffective(JCClassDecl tree,
                                             Element e,
                                             MethodSymbol method) {
            if ((method.flags() & DEFAULT) == DEFAULT) {
                log.warning(
                        TreeInfo.diagnosticPositionFor(method, tree),
                            LintWarnings.DefaultIneffective);

            }
        }

        @Override
        public Void visitTypeAsAnnotationType(TypeElement e,
                                              JCClassDecl p) {
            // Per the JLS, annotation types are not serializeable
            return null;
        }

        /**
         * From the Java Object Serialization Specification, 1.13
         * Serialization of Records:
         *
         * "The process by which record objects are serialized or
         * externalized cannot be customized; any class-specific
         * writeObject, readObject, readObjectNoData, writeExternal,
         * and readExternal methods defined by record classes are
         * ignored during serialization and deserialization. However,
         * a substitute object to be serialized or a designate
         * replacement may be specified, by the writeReplace and
         * readResolve methods, respectively. Any
         * serialPersistentFields field declaration is
         * ignored. Documenting serializable fields and data for
         * record classes is unnecessary, since there is no variation
         * in the serial form, other than whether a substitute or
         * replacement object is used. The serialVersionUID of a
         * record class is 0L unless explicitly declared. The
         * requirement for matching serialVersionUID values is waived
         * for record classes."
         */
        @Override
        public Void visitTypeAsRecord(TypeElement e,
                                      JCClassDecl p) {
            boolean isExtern = isExternalizable((Type)e.asType());
            for(Element el : e.getEnclosedElements()) {
                runUnderLint(el, p, (enclosed, tree) -> {
                    String name = enclosed.getSimpleName().toString();
                    switch(enclosed.getKind()) {
                    case FIELD -> {
                        var field = (VarSymbol)enclosed;
                        switch(name) {
                        case "serialPersistentFields" -> {
                            log.warning(
                                    TreeInfo.diagnosticPositionFor(field, tree),
                                        LintWarnings.IneffectualSerialFieldRecord);
                        }

                        case "serialVersionUID" -> {
                            // Could generate additional warning that
                            // svuid value is not checked to match for
                            // records.
                            checkSerialVersionUID(tree, e, field);
                        }}
                    }

                    case METHOD -> {
                        var method = (MethodSymbol)enclosed;
                        switch(name) {
                        case "writeReplace" -> hasAppropriateWriteReplace(tree, method, true);
                        case "readResolve"  -> checkReadResolve(tree, e, method);

                        case "writeExternal" -> checkWriteExternalRecord(tree, e, method, isExtern);
                        case "readExternal"  -> checkReadExternalRecord(tree, e, method, isExtern);

                        default -> {
                            if (serialMethodNames.contains(name)) {
                                log.warning(
                                        TreeInfo.diagnosticPositionFor(method, tree),
                                            LintWarnings.IneffectualSerialMethodRecord(name));
                            }
                        }}
                    }}});
            }
            return null;
        }

        boolean isConcreteInstanceMethod(JCClassDecl tree,
                                         MethodSymbol method,
                                         boolean warn) {
            if ((method.flags() & (STATIC | ABSTRACT)) != 0) {
                if (warn) {
                    log.warning(
                            TreeInfo.diagnosticPositionFor(method, tree),
                                LintWarnings.SerialConcreteInstanceMethod(method.getSimpleName()));
                }
                return false;
            }
            return true;
        }

        private boolean isExpectedReturnType(JCClassDecl tree,
                                          MethodSymbol method,
                                          Type expectedReturnType,
                                          boolean warn) {
            // Note: there may be complications checking writeReplace
            // and readResolve since they return Object and could, in
            // principle, have covariant overrides and any synthetic
            // bridge method would not be represented here for
            // checking.
            Type rtype = method.getReturnType();
            if (!types.isSameType(expectedReturnType, rtype)) {
                if (warn) {
                    log.warning(
                            TreeInfo.diagnosticPositionFor(method, tree),
                            LintWarnings.SerialMethodUnexpectedReturnType(method.getSimpleName(),
                                                                      rtype, expectedReturnType));
                }
                return false;
            }
            return true;
        }

        private void checkOneArg(JCClassDecl tree,
                                 Element enclosing,
                                 MethodSymbol method,
                                 Type expectedType) {
            String name = method.getSimpleName().toString();

            var parameters= method.getParameters();

            if (parameters.size() != 1) {
                log.warning(
                        TreeInfo.diagnosticPositionFor(method, tree),
                            LintWarnings.SerialMethodOneArg(method.getSimpleName(), parameters.size()));
                return;
            }

            Type parameterType = parameters.get(0).asType();
            if (!types.isSameType(parameterType, expectedType)) {
                log.warning(
                        TreeInfo.diagnosticPositionFor(method, tree),
                            LintWarnings.SerialMethodParameterType(method.getSimpleName(),
                                                               expectedType,
                                                               parameterType));
            }
        }

        private boolean hasExactlyOneArgWithType(JCClassDecl tree,
                                                 Element enclosing,
                                                 MethodSymbol method,
                                                 Type expectedType) {
            var parameters = method.getParameters();
            return (parameters.size() == 1) &&
                types.isSameType(parameters.get(0).asType(), expectedType);
        }


        boolean hasNoArgs(JCClassDecl tree, MethodSymbol method, boolean warn) {
            var parameters = method.getParameters();
            if (!parameters.isEmpty()) {
                if (warn) {
                    log.warning(
                            TreeInfo.diagnosticPositionFor(parameters.get(0), tree),
                            LintWarnings.SerialMethodNoArgs(method.getSimpleName()));
                }
                return false;
            }
            return true;
        }

        private void checkExternalizable(JCClassDecl tree, Element enclosing, MethodSymbol method) {
            // If the enclosing class is externalizable, warn for the method
            if (isExternalizable((Type)enclosing.asType())) {
                log.warning(
                        TreeInfo.diagnosticPositionFor(method, tree),
                            LintWarnings.IneffectualSerialMethodExternalizable(method.getSimpleName()));
            }
            return;
        }

        private boolean hasExpectedExceptions(JCClassDecl tree,
                                              MethodSymbol method,
                                              boolean warn,
                                              Type... declaredExceptions) {
            for (Type thrownType: method.getThrownTypes()) {
                // For each exception in the throws clause of the
                // method, if not an Error and not a RuntimeException,
                // check if the exception is a subtype of a declared
                // exception from the throws clause of the
                // serialization method in question.
                if (types.isSubtype(thrownType, syms.runtimeExceptionType) ||
                    types.isSubtype(thrownType, syms.errorType) ) {
                    continue;
                } else {
                    boolean declared = false;
                    for (Type declaredException : declaredExceptions) {
                        if (types.isSubtype(thrownType, declaredException)) {
                            declared = true;
                            continue;
                        }
                    }
                    if (!declared) {
                        if (warn) {
                            log.warning(
                                    TreeInfo.diagnosticPositionFor(method, tree),
                                    LintWarnings.SerialMethodUnexpectedException(method.getSimpleName(),
                                                                             thrownType));
                        }
                        return false;
                    }
                }
            }
            return true;
        }

        private <E extends Element> Void runUnderLint(E symbol, JCClassDecl p, BiConsumer<E, JCClassDecl> task) {
            Lint prevLint = lint;
            try {
                lint = lint.augment((Symbol) symbol);

                if (lint.isEnabled(LintCategory.SERIAL)) {
                    task.accept(symbol, p);
                }

                return null;
            } finally {
                lint = prevLint;
            }
        }

    }

    void checkRequiresIdentity(JCTree tree, Lint lint) {
        switch (tree) {
            case JCClassDecl classDecl -> {
                Type st = types.supertype(classDecl.sym.type);
                if (st != null &&
                        // no need to recheck j.l.Object, shortcut,
                        st.tsym != syms.objectType.tsym &&
                        // this one could be null, no explicit extends
                        classDecl.extending != null) {
                    checkIfIdentityIsExpected(classDecl.extending.pos(), st, lint);
                }
                for (JCExpression intrface: classDecl.implementing) {
                    checkIfIdentityIsExpected(intrface.pos(), intrface.type, lint);
                }
                for (JCTypeParameter tp : classDecl.typarams) {
                    checkIfIdentityIsExpected(tp.pos(), tp.type, lint);
                }
            }
            case JCVariableDecl variableDecl -> {
                if (variableDecl.vartype != null &&
                        (variableDecl.sym.flags_field & RECORD) == 0 ||
                        (variableDecl.sym.flags_field & ~(Flags.PARAMETER | RECORD | GENERATED_MEMBER)) != 0) {
                    /* we don't want to warn twice so if this variable is a compiler generated parameter of
                     * a canonical record constructor, we don't want to issue a warning as we will warn the
                     * corresponding compiler generated private record field anyways
                     */
                    checkIfIdentityIsExpected(variableDecl.vartype.pos(), variableDecl.vartype.type, lint);
                }
            }
            case JCTypeCast typeCast -> checkIfIdentityIsExpected(typeCast.clazz.pos(), typeCast.clazz.type, lint);
            case JCBindingPattern bindingPattern -> {
                if (bindingPattern.var.vartype != null) {
                    checkIfIdentityIsExpected(bindingPattern.var.vartype.pos(), bindingPattern.var.vartype.type, lint);
                }
            }
            case JCMethodDecl methodDecl -> {
                for (JCTypeParameter tp : methodDecl.typarams) {
                    checkIfIdentityIsExpected(tp.pos(), tp.type, lint);
                }
                if (methodDecl.restype != null && !methodDecl.restype.type.hasTag(VOID)) {
                    checkIfIdentityIsExpected(methodDecl.restype.pos(), methodDecl.restype.type, lint);
                }
            }
            case JCMemberReference mref -> {
                checkIfIdentityIsExpected(mref.expr.pos(), mref.target, lint);
                checkIfTypeParamsRequiresIdentity(mref.sym.getMetadata(), mref.typeargs, lint);
            }
            case JCPolyExpression poly
                when (poly instanceof JCNewClass || poly instanceof JCMethodInvocation) -> {
                if (poly instanceof JCNewClass newClass) {
                    checkIfIdentityIsExpected(newClass.clazz.pos(), newClass.clazz.type, lint);
                }
                List<JCExpression> argExps = poly instanceof JCNewClass ?
                        ((JCNewClass)poly).args :
                        ((JCMethodInvocation)poly).args;
                Symbol msym = TreeInfo.symbolFor(poly);
                if (msym != null) {
                    if (!argExps.isEmpty() && msym instanceof MethodSymbol ms && ms.params != null) {
                        VarSymbol lastParam = ms.params.head;
                        for (VarSymbol param: ms.params) {
                            if ((param.flags_field & REQUIRES_IDENTITY) != 0 && argExps.head.type.isValueBased()) {
                                log.warning(argExps.head.pos(), LintWarnings.AttemptToUseValueBasedWhereIdentityExpected);
                            }
                            lastParam = param;
                            argExps = argExps.tail;
                        }
                        while (argExps != null && !argExps.isEmpty() && lastParam != null) {
                            if ((lastParam.flags_field & REQUIRES_IDENTITY) != 0 && argExps.head.type.isValueBased()) {
                                log.warning(argExps.head.pos(), LintWarnings.AttemptToUseValueBasedWhereIdentityExpected);
                            }
                            argExps = argExps.tail;
                        }
                    }
                    checkIfTypeParamsRequiresIdentity(
                            msym.getMetadata(),
                            poly instanceof JCNewClass ?
                                ((JCNewClass)poly).typeargs :
                                ((JCMethodInvocation)poly).typeargs,
                            lint);
                }
            }
            default -> throw new AssertionError("unexpected tree " + tree);
        }
    }

    /** Check if a type required an identity class
     */
    private boolean checkIfIdentityIsExpected(DiagnosticPosition pos, Type t, Lint lint) {
        if (t != null &&
                lint != null &&
                lint.isEnabled(LintCategory.IDENTITY)) {
            RequiresIdentityVisitor requiresIdentityVisitor = new RequiresIdentityVisitor();
            // we need to avoid recursion due to self referencing type vars or captures, this is why we need a set
            requiresIdentityVisitor.visit(t, new HashSet<>());
            if (requiresIdentityVisitor.requiresWarning) {
                log.warning(pos, LintWarnings.AttemptToUseValueBasedWhereIdentityExpected);
                return true;
            }
        }
        return false;
    }

    // where
    private class RequiresIdentityVisitor extends Types.SimpleVisitor<Void, Set<Type>> {
        boolean requiresWarning = false;

        @Override
        public Void visitType(Type t, Set<Type> seen) {
            return null;
        }

        @Override
        public Void visitWildcardType(WildcardType t, Set<Type> seen) {
            return visit(t.type, seen);
        }

        @Override
        public Void visitTypeVar(TypeVar t, Set<Type> seen) {
            if (seen.add(t)) {
                visit(t.getUpperBound(), seen);
            }
            return null;
        }

        @Override
        public Void visitCapturedType(CapturedType t, Set<Type> seen) {
            if (seen.add(t)) {
                visit(t.getUpperBound(), seen);
                visit(t.getLowerBound(), seen);
            }
            return null;
        }

        @Override
        public Void visitArrayType(ArrayType t, Set<Type> seen) {
            return visit(t.elemtype, seen);
        }

        @Override
        public Void visitClassType(ClassType t, Set<Type> seen) {
            if (t != null && t.tsym != null) {
                SymbolMetadata sm = t.tsym.getMetadata();
                if (sm != null && !t.getTypeArguments().isEmpty()) {
                    if (sm.getTypeAttributes().stream()
                            .filter(ta -> isRequiresIdentityAnnotation(ta.type.tsym) &&
                                    t.getTypeArguments().get(ta.position.parameter_index) != null &&
                                    t.getTypeArguments().get(ta.position.parameter_index).isValueBased()).findAny().isPresent()) {
                        requiresWarning = true;
                        return null;
                    }
                }
            }
            visit(t.getEnclosingType(), seen);
            for (Type targ : t.getTypeArguments()) {
                visit(targ, seen);
            }
            return null;
        }
    } // RequiresIdentityVisitor

    private void checkIfTypeParamsRequiresIdentity(SymbolMetadata sm,
                                                     List<JCExpression> typeParamTrees,
                                                     Lint lint) {
        if (typeParamTrees != null && !typeParamTrees.isEmpty()) {
            for (JCExpression targ : typeParamTrees) {
                checkIfIdentityIsExpected(targ.pos(), targ.type, lint);
            }
            if (sm != null)
                sm.getTypeAttributes().stream()
                        .filter(ta -> isRequiresIdentityAnnotation(ta.type.tsym) &&
                                typeParamTrees.get(ta.position.parameter_index).type != null &&
                                typeParamTrees.get(ta.position.parameter_index).type.isValueBased())
                        .forEach(ta -> log.warning(typeParamTrees.get(ta.position.parameter_index).pos(),
                                CompilerProperties.LintWarnings.AttemptToUseValueBasedWhereIdentityExpected));
        }
    }

    private boolean isRequiresIdentityAnnotation(TypeSymbol annoType) {
        return annoType == syms.requiresIdentityType.tsym ||
               annoType.flatName() == syms.requiresIdentityInternalType.tsym.flatName();
    }
}<|MERGE_RESOLUTION|>--- conflicted
+++ resolved
@@ -264,29 +264,16 @@
         log.warning(pos, warnKey);
     }
 
-<<<<<<< HEAD
     /** Warn about operation with bang types.
      *  @param pos        Position to be used for error reporting.
      *  @param warnKey    A warning key.
      */
     public void warnNullableTypes(DiagnosticPosition pos, LintWarning warnKey) {
-        if (allowNullRestrictedTypes && lint.isEnabled(LintCategory.NULL)) {
-            lint.logIfEnabled(pos, warnKey);
-        }
-    }
-
-    /**
-     * Report any deferred diagnostics.
-     */
-    public void reportDeferredDiagnostics() {
-        deprecationHandler.reportDeferredDiagnostic();
-        removalHandler.reportDeferredDiagnostic();
-        uncheckedHandler.reportDeferredDiagnostic();
-    }
-
-
-=======
->>>>>>> cfd3a727
+        if (allowNullRestrictedTypes) {
+            log.warning(pos, warnKey);
+        }
+    }
+
     /** Report a failure to complete a class.
      *  @param pos        Position to be used for error reporting.
      *  @param ex         The failure to report.
@@ -620,15 +607,9 @@
                 && types.isSameType(tree.expr.type, tree.clazz.type)
                 && !(ignoreAnnotatedCasts && TreeInfo.containsTypeAnnotation(tree.clazz))
                 && !is292targetTypeCast(tree)) {
-<<<<<<< HEAD
-            deferredLintHandler.report(_l -> {
-                if (!lint.isEnabled(LintCategory.NULL) || !types.hasNarrowerNullability(tree.clazz.type, tree.expr.type)) {
-                    lint.logIfEnabled(tree.pos(), LintWarnings.RedundantCast(tree.clazz.type));
-                }
-            });
-=======
-            log.warning(tree.pos(), LintWarnings.RedundantCast(tree.clazz.type));
->>>>>>> cfd3a727
+            if (!lint.isEnabled(LintCategory.NULL) || !types.hasNarrowerNullability(tree.clazz.type, tree.expr.type)) {
+                log.warning(tree.pos(), LintWarnings.RedundantCast(tree.clazz.type));
+            }
         }
     }
     //where
