--- conflicted
+++ resolved
@@ -2043,22 +2043,6 @@
             return;
         }
 
-<<<<<<< HEAD
-        if (shouldCheckPreview(m, other, origin)) {
-            checkPreview(tree.pos(), m, other);
-        }
-
-        if (origin.isValueClass() && other.owner == syms.objectType.tsym && m.type.getParameterTypes().size() == 0) {
-            if (m.name == names.finalize) {
-                log.error(TreeInfo.diagnosticPositionFor(m, tree),
-                        Errors.ValueClassMayNotOverride(m.name));
-                m.flags_field |= BAD_OVERRIDE;
-                return;
-            }
-        }
-
-=======
->>>>>>> ec987c5c
         Type mt = types.memberType(origin.type, m);
         Type ot = types.memberType(origin.type, other);
         // Error if overriding result type is different
