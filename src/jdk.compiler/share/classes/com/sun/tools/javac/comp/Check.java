--- conflicted
+++ resolved
@@ -181,13 +181,9 @@
         allowModules = Feature.MODULES.allowedInSource(source);
         allowRecords = Feature.RECORDS.allowedInSource(source);
         allowSealed = Feature.SEALED_CLASSES.allowedInSource(source);
-<<<<<<< HEAD
-        allowValueClasses = Feature.VALUE_CLASSES.allowedInSource(source);
-        allowNullRestrictedTypes = options.isSet("enableNullRestrictedTypes");
-=======
         allowValueClasses = (!preview.isPreview(Feature.VALUE_CLASSES) || preview.isEnabled()) &&
                 Feature.VALUE_CLASSES.allowedInSource(source);
->>>>>>> a7f3d20b
+        enableNullRestrictedTypes = options.isSet("enableNullRestrictedTypes");
     }
 
     /** Character for synthetic names
@@ -237,7 +233,7 @@
 
     /** Are null-restricted types allowed
      */
-    private final boolean allowNullRestrictedTypes;
+    private final boolean enableNullRestrictedTypes;
 /* *************************************************************************
  * Errors and Warnings
  **************************************************************************/
@@ -317,7 +313,7 @@
      *  @param warnKey    A warning key.
      */
     public void warnNullableTypes(DiagnosticPosition pos, Warning warnKey) {
-        if (allowNullRestrictedTypes && lint.isEnabled(LintCategory.NULL)) {
+        if (enableNullRestrictedTypes && lint.isEnabled(LintCategory.NULL)) {
             log.warning(LintCategory.NULL, pos, warnKey);
         }
     }
@@ -796,7 +792,6 @@
 
     void checkConstraintsOfValueClass(JCClassDecl tree, ClassSymbol c) {
         DiagnosticPosition pos = tree.pos();
-        checkConstraintsOfValueClassesWithImplicitConst(tree, c);
         for (Type st : types.closure(c.type)) {
             if (st == null || st.tsym == null || st.tsym.kind == ERR)
                 continue;
@@ -821,16 +816,16 @@
     }
 
     void checkConstraintsOfValueClassesWithImplicitConst(JCClassDecl classDecl, ClassSymbol c) {
-        if (allowNullRestrictedTypes) {
+        if (enableNullRestrictedTypes) {
             JCMethodDecl implicitConstructor = TreeInfo.getImplicitConstructor(classDecl.defs);
             if (implicitConstructor != null) {
                 Type encl = c.type.getEnclosingType();
                 if (encl != null && encl.hasTag(CLASS)) {
                     log.error(classDecl.pos(), Errors.ValueClassWithImplicitCannotBeInner(c));
                 }
-                /*if ((c.flags() & HASINITBLOCK) != 0) {
+                if ((c.flags() & HASINITBLOCK) != 0) {
                     log.error(classDecl.pos(), Errors.ValueClassWithImplicitDeclaresInitBlock(c));
-                }*/
+                }
                 for (Symbol s : c.members().getSymbols(NON_RECURSIVE)) {
                     switch (s.kind) {
                         case VAR:
@@ -1458,6 +1453,10 @@
                                FINAL | NATIVE | SYNCHRONIZED)
                  &&
                  checkDisjoint(pos, flags,
+                        INTERFACE,
+                        VALUE_CLASS)
+                 &&
+                 checkDisjoint(pos, flags,
                                PUBLIC,
                                PRIVATE | PROTECTED)
                  &&
@@ -1465,7 +1464,7 @@
                                PRIVATE,
                                PUBLIC | PROTECTED)
                  &&
-                 checkDisjoint(pos, flags,
+                 checkDisjoint(pos, (flags | implicit), // complain against volatile & implcitly final entities too.
                                FINAL,
                                VOLATILE)
                  &&
@@ -2524,6 +2523,7 @@
     }
     // where
     private void checkNonCyclicMembership(ClassSymbol c, DiagnosticPosition pos) {
+        /*
         if ((c.flags_field & LOCKED) != 0) {
             log.error(pos, Errors.CyclicPrimitiveClassMembership(c));
             return;
@@ -2536,6 +2536,7 @@
         } finally {
             c.flags_field &= ~LOCKED;
         }
+        */
     }
         // where
         private boolean cyclePossible(VarSymbol symbol) {
@@ -2791,10 +2792,9 @@
         }
         checkCompatibleConcretes(pos, c);
 
-<<<<<<< HEAD
         boolean implementsLooselyConsistentValue = false;
         try {
-            implementsLooselyConsistentValue = allowValueClasses && allowNullRestrictedTypes ? types.asSuper(c, syms.looselyConsistentValueType.tsym) != null : false;
+            implementsLooselyConsistentValue = allowValueClasses && enableNullRestrictedTypes ? types.asSuper(c, syms.looselyConsistentValueType.tsym) != null : false;
         } catch (CompletionFailure cf) {
             // ignore
         }
@@ -2805,10 +2805,7 @@
                 log.error(pos, Errors.CantImplementInterface(c.tsym));
             }
         }
-        Type identitySuper = null, valueSuper = null;
-=======
         Type identitySuper = null;
->>>>>>> a7f3d20b
         for (Type t : types.closure(c)) {
             if (t != c) {
                 if (t.isIdentityClass() && (t.tsym.flags() & VALUE_BASED) == 0)
@@ -4574,7 +4571,7 @@
 
         @Override
         public void warn(LintCategory lint) {
-            if (allowNullRestrictedTypes) {
+            if (enableNullRestrictedTypes) {
                 boolean warned = this.warned;
                 super.warn(lint);
                 if (warned) return; // suppress redundant diagnostics
