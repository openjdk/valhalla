--- conflicted
+++ resolved
@@ -170,11 +170,8 @@
         allowModules = Feature.MODULES.allowedInSource(source);
         allowRecords = Feature.RECORDS.allowedInSource(source);
         allowSealed = Feature.SEALED_CLASSES.allowedInSource(source);
-<<<<<<< HEAD
+        allowPrimitiveClasses = Feature.PRIMITIVE_CLASSES.allowedInSource(source) && options.isSet("enablePrimitiveClasses");
         allowUniversalTVars = Feature.UNIVERSAL_TVARS.allowedInSource(source);
-=======
-        allowPrimitiveClasses = Feature.PRIMITIVE_CLASSES.allowedInSource(source) && options.isSet("enablePrimitiveClasses");
->>>>>>> 6cd250ff
     }
 
     /** Character for synthetic names
@@ -218,15 +215,13 @@
      */
     private final boolean allowSealed;
 
-<<<<<<< HEAD
+    /** Are primitive classes allowed
+     */
+    private final boolean allowPrimitiveClasses;
+
     /** Are universal tvars allowed
      */
     private final boolean allowUniversalTVars;
-=======
-    /** Are primitive classes allowed
-     */
-    private final boolean allowPrimitiveClasses;
->>>>>>> 6cd250ff
 
 /* *************************************************************************
  * Errors and Warnings
@@ -641,17 +636,16 @@
             inferenceContext.addFreeTypeListener(List.of(req, found),
                     solvedContext -> checkType(pos, solvedContext.asInstType(found), solvedContext.asInstType(req), checkContext));
         } else {
-<<<<<<< HEAD
+            if (allowPrimitiveClasses && found.hasTag(CLASS)) {
+                if (inferenceContext != infer.emptyContext)
+                    checkParameterizationByPrimitiveClass(pos, found);
+            }
+
             if (!allowUniversalTVars) {
                 if (found.hasTag(CLASS)) {
                     if (inferenceContext != infer.emptyContext)
                         checkParameterizationByPrimitiveClass(pos, found);
                 }
-=======
-            if (allowPrimitiveClasses && found.hasTag(CLASS)) {
-                if (inferenceContext != infer.emptyContext)
-                    checkParameterizationByPrimitiveClass(pos, found);
->>>>>>> 6cd250ff
             }
         }
         if (req.hasTag(ERROR))
@@ -1175,13 +1169,8 @@
         }
 
         //upward project the initializer type
-<<<<<<< HEAD
-        Type varType = types.upward(t, types.captures(t));
-        if (!allowUniversalTVars && varType.hasTag(CLASS)) {
-=======
         Type varType = types.upward(t, types.captures(t)).baseType();
-        if (allowPrimitiveClasses && varType.hasTag(CLASS)) {
->>>>>>> 6cd250ff
+        if (allowPrimitiveClasses && !allowUniversalTVars && varType.hasTag(CLASS)) {
             checkParameterizationByPrimitiveClass(pos, varType);
         }
         return varType;
