--- conflicted
+++ resolved
@@ -27,13 +27,9 @@
 
 package com.sun.tools.javac.comp;
 
-<<<<<<< HEAD
+import java.util.HashMap;
 import java.util.LinkedHashSet;
-import java.util.Map;
-import java.util.Map.Entry;
-=======
->>>>>>> 3e20a939
-import java.util.HashMap;
+import java.util.Set;
 import java.util.function.Consumer;
 
 import com.sun.source.tree.LambdaExpressionTree.BodyKind;
@@ -209,12 +205,8 @@
     private final JCDiagnostic.Factory diags;
     private final ExhaustivenessComputer exhaustiveness;
     private Env<AttrContext> attrEnv;
-<<<<<<< HEAD
-    private final Infer infer;
     private final UnsetFieldsInfo unsetFieldsInfo;
     private final boolean allowValueClasses;
-=======
->>>>>>> 3e20a939
 
     public static Flow instance(Context context) {
         Flow instance = context.get(flowKey);
@@ -338,15 +330,12 @@
         chk = Check.instance(context);
         rs = Resolve.instance(context);
         diags = JCDiagnostic.Factory.instance(context);
-<<<<<<< HEAD
         unsetFieldsInfo = UnsetFieldsInfo.instance(context);
         Preview preview = Preview.instance(context);
         Source source = Source.instance(context);
         allowValueClasses = (!preview.isPreview(Source.Feature.VALUE_CLASSES) || preview.isEnabled()) &&
                 Source.Feature.VALUE_CLASSES.allowedInSource(source);
-=======
         exhaustiveness = ExhaustivenessComputer.instance(context);
->>>>>>> 3e20a939
     }
 
     /**
