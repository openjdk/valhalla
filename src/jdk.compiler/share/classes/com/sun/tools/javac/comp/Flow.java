/*
 * Copyright (c) 1999, 2024, Oracle and/or its affiliates. All rights reserved.
 * DO NOT ALTER OR REMOVE COPYRIGHT NOTICES OR THIS FILE HEADER.
 *
 * This code is free software; you can redistribute it and/or modify it
 * under the terms of the GNU General Public License version 2 only, as
 * published by the Free Software Foundation.  Oracle designates this
 * particular file as subject to the "Classpath" exception as provided
 * by Oracle in the LICENSE file that accompanied this code.
 *
 * This code is distributed in the hope that it will be useful, but WITHOUT
 * ANY WARRANTY; without even the implied warranty of MERCHANTABILITY or
 * FITNESS FOR A PARTICULAR PURPOSE.  See the GNU General Public License
 * version 2 for more details (a copy is included in the LICENSE file that
 * accompanied this code).
 *
 * You should have received a copy of the GNU General Public License version
 * 2 along with this work; if not, write to the Free Software Foundation,
 * Inc., 51 Franklin St, Fifth Floor, Boston, MA 02110-1301 USA.
 *
 * Please contact Oracle, 500 Oracle Parkway, Redwood Shores, CA 94065 USA
 * or visit www.oracle.com if you need additional information or have any
 * questions.
 */

//todo: one might eliminate uninits.andSets when monotonic

package com.sun.tools.javac.comp;

import java.util.Map;
import java.util.Map.Entry;
import java.util.HashMap;
import java.util.HashSet;
import java.util.Set;
import java.util.function.Consumer;

import com.sun.source.tree.CaseTree;
import com.sun.source.tree.LambdaExpressionTree.BodyKind;
import com.sun.tools.javac.code.*;
import com.sun.tools.javac.code.Scope.WriteableScope;
import com.sun.tools.javac.resources.CompilerProperties.Errors;
import com.sun.tools.javac.resources.CompilerProperties.Warnings;
import com.sun.tools.javac.tree.*;
import com.sun.tools.javac.util.*;
import com.sun.tools.javac.util.JCDiagnostic.DiagnosticPosition;
import com.sun.tools.javac.util.JCDiagnostic.Error;
import com.sun.tools.javac.util.JCDiagnostic.Warning;

import com.sun.tools.javac.code.Symbol.*;
import com.sun.tools.javac.tree.JCTree.*;

import static com.sun.tools.javac.code.Flags.*;
import static com.sun.tools.javac.code.Flags.BLOCK;
import com.sun.tools.javac.code.Kinds.Kind;
import static com.sun.tools.javac.code.Kinds.Kind.*;
import com.sun.tools.javac.code.Type.TypeVar;
import static com.sun.tools.javac.code.TypeTag.BOOLEAN;
import static com.sun.tools.javac.code.TypeTag.VOID;
import com.sun.tools.javac.resources.CompilerProperties.Fragments;
import static com.sun.tools.javac.tree.JCTree.Tag.*;
import com.sun.tools.javac.util.JCDiagnostic.Fragment;
import java.util.Arrays;
import java.util.Collections;
import java.util.IdentityHashMap;
import java.util.Iterator;
import java.util.function.Predicate;
import java.util.stream.Collectors;

import static java.util.stream.Collectors.groupingBy;

/** This pass implements dataflow analysis for Java programs though
 *  different AST visitor steps. Liveness analysis (see AliveAnalyzer) checks that
 *  every statement is reachable. Exception analysis (see FlowAnalyzer) ensures that
 *  every checked exception that is thrown is declared or caught.  Definite assignment analysis
 *  (see AssignAnalyzer) ensures that each variable is assigned when used.  Definite
 *  unassignment analysis (see AssignAnalyzer) in ensures that no final variable
 *  is assigned more than once. Finally, local variable capture analysis (see CaptureAnalyzer)
 *  determines that local variables accessed within the scope of an inner class/lambda
 *  are either final or effectively-final.
 *
 *  <p>The JLS has a number of problems in the
 *  specification of these flow analysis problems. This implementation
 *  attempts to address those issues.
 *
 *  <p>First, there is no accommodation for a finally clause that cannot
 *  complete normally. For liveness analysis, an intervening finally
 *  clause can cause a break, continue, or return not to reach its
 *  target.  For exception analysis, an intervening finally clause can
 *  cause any exception to be "caught".  For DA/DU analysis, the finally
 *  clause can prevent a transfer of control from propagating DA/DU
 *  state to the target.  In addition, code in the finally clause can
 *  affect the DA/DU status of variables.
 *
 *  <p>For try statements, we introduce the idea of a variable being
 *  definitely unassigned "everywhere" in a block.  A variable V is
 *  "unassigned everywhere" in a block iff it is unassigned at the
 *  beginning of the block and there is no reachable assignment to V
 *  in the block.  An assignment V=e is reachable iff V is not DA
 *  after e.  Then we can say that V is DU at the beginning of the
 *  catch block iff V is DU everywhere in the try block.  Similarly, V
 *  is DU at the beginning of the finally block iff V is DU everywhere
 *  in the try block and in every catch block.  Specifically, the
 *  following bullet is added to 16.2.2
 *  <pre>
 *      V is <em>unassigned everywhere</em> in a block if it is
 *      unassigned before the block and there is no reachable
 *      assignment to V within the block.
 *  </pre>
 *  <p>In 16.2.15, the third bullet (and all of its sub-bullets) for all
 *  try blocks is changed to
 *  <pre>
 *      V is definitely unassigned before a catch block iff V is
 *      definitely unassigned everywhere in the try block.
 *  </pre>
 *  <p>The last bullet (and all of its sub-bullets) for try blocks that
 *  have a finally block is changed to
 *  <pre>
 *      V is definitely unassigned before the finally block iff
 *      V is definitely unassigned everywhere in the try block
 *      and everywhere in each catch block of the try statement.
 *  </pre>
 *  <p>In addition,
 *  <pre>
 *      V is definitely assigned at the end of a constructor iff
 *      V is definitely assigned after the block that is the body
 *      of the constructor and V is definitely assigned at every
 *      return that can return from the constructor.
 *  </pre>
 *  <p>In addition, each continue statement with the loop as its target
 *  is treated as a jump to the end of the loop body, and "intervening"
 *  finally clauses are treated as follows: V is DA "due to the
 *  continue" iff V is DA before the continue statement or V is DA at
 *  the end of any intervening finally block.  V is DU "due to the
 *  continue" iff any intervening finally cannot complete normally or V
 *  is DU at the end of every intervening finally block.  This "due to
 *  the continue" concept is then used in the spec for the loops.
 *
 *  <p>Similarly, break statements must consider intervening finally
 *  blocks.  For liveness analysis, a break statement for which any
 *  intervening finally cannot complete normally is not considered to
 *  cause the target statement to be able to complete normally. Then
 *  we say V is DA "due to the break" iff V is DA before the break or
 *  V is DA at the end of any intervening finally block.  V is DU "due
 *  to the break" iff any intervening finally cannot complete normally
 *  or V is DU at the break and at the end of every intervening
 *  finally block.  (I suspect this latter condition can be
 *  simplified.)  This "due to the break" is then used in the spec for
 *  all statements that can be "broken".
 *
 *  <p>The return statement is treated similarly.  V is DA "due to a
 *  return statement" iff V is DA before the return statement or V is
 *  DA at the end of any intervening finally block.  Note that we
 *  don't have to worry about the return expression because this
 *  concept is only used for constructors.
 *
 *  <p>There is no spec in the JLS for when a variable is definitely
 *  assigned at the end of a constructor, which is needed for final
 *  fields (8.3.1.2).  We implement the rule that V is DA at the end
 *  of the constructor iff it is DA and the end of the body of the
 *  constructor and V is DA "due to" every return of the constructor.
 *
 *  <p>Intervening finally blocks similarly affect exception analysis.  An
 *  intervening finally that cannot complete normally allows us to ignore
 *  an otherwise uncaught exception.
 *
 *  <p>To implement the semantics of intervening finally clauses, all
 *  nonlocal transfers (break, continue, return, throw, method call that
 *  can throw a checked exception, and a constructor invocation that can
 *  thrown a checked exception) are recorded in a queue, and removed
 *  from the queue when we complete processing the target of the
 *  nonlocal transfer.  This allows us to modify the queue in accordance
 *  with the above rules when we encounter a finally clause.  The only
 *  exception to this [no pun intended] is that checked exceptions that
 *  are known to be caught or declared to be caught in the enclosing
 *  method are not recorded in the queue, but instead are recorded in a
 *  global variable "{@code Set<Type> thrown}" that records the type of all
 *  exceptions that can be thrown.
 *
 *  <p>Other minor issues the treatment of members of other classes
 *  (always considered DA except that within an anonymous class
 *  constructor, where DA status from the enclosing scope is
 *  preserved), treatment of the case expression (V is DA before the
 *  case expression iff V is DA after the switch expression),
 *  treatment of variables declared in a switch block (the implied
 *  DA/DU status after the switch expression is DU and not DA for
 *  variables defined in a switch block), the treatment of boolean ?:
 *  expressions (The JLS rules only handle b and c non-boolean; the
 *  new rule is that if b and c are boolean valued, then V is
 *  (un)assigned after a?b:c when true/false iff V is (un)assigned
 *  after b when true/false and V is (un)assigned after c when
 *  true/false).
 *
 *  <p>There is the remaining question of what syntactic forms constitute a
 *  reference to a variable.  It is conventional to allow this.x on the
 *  left-hand-side to initialize a final instance field named x, yet
 *  this.x isn't considered a "use" when appearing on a right-hand-side
 *  in most implementations.  Should parentheses affect what is
 *  considered a variable reference?  The simplest rule would be to
 *  allow unqualified forms only, parentheses optional, and phase out
 *  support for assigning to a final field via this.x.
 *
 *  <p><b>This is NOT part of any supported API.
 *  If you write code that depends on this, you do so at your own risk.
 *  This code and its internal interfaces are subject to change or
 *  deletion without notice.</b>
 */
public class Flow {
    protected static final Context.Key<Flow> flowKey = new Context.Key<>();

    private final Names names;
    private final Log log;
    private final Symtab syms;
    private final Types types;
    private final Check chk;
    private       TreeMaker make;
    private final Resolve rs;
    private final JCDiagnostic.Factory diags;
    private Env<AttrContext> attrEnv;
    private       Lint lint;
    private final Infer infer;

    public static Flow instance(Context context) {
        Flow instance = context.get(flowKey);
        if (instance == null)
            instance = new Flow(context);
        return instance;
    }

    public void analyzeTree(Env<AttrContext> env, TreeMaker make) {
        new AliveAnalyzer().analyzeTree(env, make);
        new AssignAnalyzer().analyzeTree(env, make);
        new FlowAnalyzer().analyzeTree(env, make);
        new CaptureAnalyzer().analyzeTree(env, make);
        new ThisEscapeAnalyzer(names, syms, types, log, lint).analyzeTree(env);
    }

    public void analyzeLambda(Env<AttrContext> env, JCLambda that, TreeMaker make, boolean speculative) {
        Log.DiagnosticHandler diagHandler = null;
        //we need to disable diagnostics temporarily; the problem is that if
        //a lambda expression contains e.g. an unreachable statement, an error
        //message will be reported and will cause compilation to skip the flow analysis
        //step - if we suppress diagnostics, we won't stop at Attr for flow-analysis
        //related errors, which will allow for more errors to be detected
        if (!speculative) {
            diagHandler = new Log.DiscardDiagnosticHandler(log);
        }
        try {
            new LambdaAliveAnalyzer().analyzeTree(env, that, make);
        } finally {
            if (!speculative) {
                log.popDiagnosticHandler(diagHandler);
            }
        }
    }

    public List<Type> analyzeLambdaThrownTypes(final Env<AttrContext> env,
            JCLambda that, TreeMaker make) {
        //we need to disable diagnostics temporarily; the problem is that if
        //a lambda expression contains e.g. an unreachable statement, an error
        //message will be reported and will cause compilation to skip the flow analysis
        //step - if we suppress diagnostics, we won't stop at Attr for flow-analysis
        //related errors, which will allow for more errors to be detected
        Log.DiagnosticHandler diagHandler = new Log.DiscardDiagnosticHandler(log);
        try {
            new LambdaAssignAnalyzer(env).analyzeTree(env, that, make);
            LambdaFlowAnalyzer flowAnalyzer = new LambdaFlowAnalyzer();
            flowAnalyzer.analyzeTree(env, that, make);
            return flowAnalyzer.inferredThrownTypes;
        } finally {
            log.popDiagnosticHandler(diagHandler);
        }
    }

    public boolean aliveAfter(Env<AttrContext> env, JCTree that, TreeMaker make) {
        //we need to disable diagnostics temporarily; the problem is that if
        //"that" contains e.g. an unreachable statement, an error
        //message will be reported and will cause compilation to skip the flow analysis
        //step - if we suppress diagnostics, we won't stop at Attr for flow-analysis
        //related errors, which will allow for more errors to be detected
        Log.DiagnosticHandler diagHandler = new Log.DiscardDiagnosticHandler(log);
        try {
            SnippetAliveAnalyzer analyzer = new SnippetAliveAnalyzer();

            analyzer.analyzeTree(env, that, make);
            return analyzer.isAlive();
        } finally {
            log.popDiagnosticHandler(diagHandler);
        }
    }

    public boolean breaksToTree(Env<AttrContext> env, JCTree breakTo, JCTree body, TreeMaker make) {
        //we need to disable diagnostics temporarily; the problem is that if
        //"that" contains e.g. an unreachable statement, an error
        //message will be reported and will cause compilation to skip the flow analysis
        //step - if we suppress diagnostics, we won't stop at Attr for flow-analysis
        //related errors, which will allow for more errors to be detected
        Log.DiagnosticHandler diagHandler = new Log.DiscardDiagnosticHandler(log);
        try {
            SnippetBreakToAnalyzer analyzer = new SnippetBreakToAnalyzer(breakTo);

            analyzer.analyzeTree(env, body, make);
            return analyzer.breaksTo();
        } finally {
            log.popDiagnosticHandler(diagHandler);
        }
    }

    /**
     * Definite assignment scan mode
     */
    enum FlowKind {
        /**
         * This is the normal DA/DU analysis mode
         */
        NORMAL("var.might.already.be.assigned", false),
        /**
         * This is the speculative DA/DU analysis mode used to speculatively
         * derive assertions within loop bodies
         */
        SPECULATIVE_LOOP("var.might.be.assigned.in.loop", true);

        final String errKey;
        final boolean isFinal;

        FlowKind(String errKey, boolean isFinal) {
            this.errKey = errKey;
            this.isFinal = isFinal;
        }

        boolean isFinal() {
            return isFinal;
        }
    }

    @SuppressWarnings("this-escape")
    protected Flow(Context context) {
        context.put(flowKey, this);
        names = Names.instance(context);
        log = Log.instance(context);
        syms = Symtab.instance(context);
        types = Types.instance(context);
        chk = Check.instance(context);
        lint = Lint.instance(context);
        infer = Infer.instance(context);
        rs = Resolve.instance(context);
        diags = JCDiagnostic.Factory.instance(context);
        Source source = Source.instance(context);
    }

    /**
     * Base visitor class for all visitors implementing dataflow analysis logic.
     * This class define the shared logic for handling jumps (break/continue statements).
     */
    abstract static class BaseAnalyzer extends TreeScanner {

        enum JumpKind {
            BREAK(JCTree.Tag.BREAK) {
                @Override
                JCTree getTarget(JCTree tree) {
                    return ((JCBreak)tree).target;
                }
            },
            CONTINUE(JCTree.Tag.CONTINUE) {
                @Override
                JCTree getTarget(JCTree tree) {
                    return ((JCContinue)tree).target;
                }
            },
            YIELD(JCTree.Tag.YIELD) {
                @Override
                JCTree getTarget(JCTree tree) {
                    return ((JCYield)tree).target;
                }
            };

            final JCTree.Tag treeTag;

            private JumpKind(Tag treeTag) {
                this.treeTag = treeTag;
            }

            abstract JCTree getTarget(JCTree tree);
        }

        /** The currently pending exits that go from current inner blocks
         *  to an enclosing block, in source order.
         */
        ListBuffer<PendingExit> pendingExits;

        /** A class whose initializers we are scanning. Because initializer
         *  scans can be triggered out of sequence when visiting certain nodes
         *  (e.g., super()), we protect against infinite loops that could be
         *  triggered by incorrect code (e.g., super() inside initializer).
         */
        JCClassDecl initScanClass;

        /** A pending exit.  These are the statements return, break, and
         *  continue.  In addition, exception-throwing expressions or
         *  statements are put here when not known to be caught.  This
         *  will typically result in an error unless it is within a
         *  try-finally whose finally block cannot complete normally.
         */
        static class PendingExit {
            JCTree tree;

            PendingExit(JCTree tree) {
                this.tree = tree;
            }

            void resolveJump() {
                //do nothing
            }
        }

        abstract void markDead();

        /** Record an outward transfer of control. */
        void recordExit(PendingExit pe) {
            pendingExits.append(pe);
            markDead();
        }

        /** Resolve all jumps of this statement. */
        private Liveness resolveJump(JCTree tree,
                         ListBuffer<PendingExit> oldPendingExits,
                         JumpKind jk) {
            boolean resolved = false;
            List<PendingExit> exits = pendingExits.toList();
            pendingExits = oldPendingExits;
            for (; exits.nonEmpty(); exits = exits.tail) {
                PendingExit exit = exits.head;
                if (exit.tree.hasTag(jk.treeTag) &&
                        jk.getTarget(exit.tree) == tree) {
                    exit.resolveJump();
                    resolved = true;
                } else {
                    pendingExits.append(exit);
                }
            }
            return Liveness.from(resolved);
        }

        /** Resolve all continues of this statement. */
        Liveness resolveContinues(JCTree tree) {
            return resolveJump(tree, new ListBuffer<PendingExit>(), JumpKind.CONTINUE);
        }

        /** Resolve all breaks of this statement. */
        Liveness resolveBreaks(JCTree tree, ListBuffer<PendingExit> oldPendingExits) {
            return resolveJump(tree, oldPendingExits, JumpKind.BREAK);
        }

        /** Resolve all yields of this statement. */
        Liveness resolveYields(JCTree tree, ListBuffer<PendingExit> oldPendingExits) {
            return resolveJump(tree, oldPendingExits, JumpKind.YIELD);
        }

        @Override
        public void scan(JCTree tree) {
            if (tree != null && (
                    tree.type == null ||
                    tree.type != Type.stuckType)) {
                super.scan(tree);
            }
        }

        public void visitPackageDef(JCPackageDecl tree) {
            // Do nothing for PackageDecl
        }

        protected void scanSyntheticBreak(TreeMaker make, JCTree swtch) {
            if (swtch.hasTag(SWITCH_EXPRESSION)) {
                JCYield brk = make.at(Position.NOPOS).Yield(null);
                brk.target = swtch;
                scan(brk);
            } else {
                JCBreak brk = make.at(Position.NOPOS).Break(null);
                brk.target = swtch;
                scan(brk);
            }
        }

        // Do something with all static or non-static field initializers and initialization blocks.
        // Note: This method also sends nested class definitions to the handler.
        protected void forEachInitializer(JCClassDecl classDef, boolean isStatic, Consumer<? super JCTree> handler) {
            if (classDef == initScanClass)          // avoid infinite loops
                return;
            JCClassDecl initScanClassPrev = initScanClass;
            initScanClass = classDef;
            try {
                for (List<JCTree> defs = classDef.defs; defs.nonEmpty(); defs = defs.tail) {
                    JCTree def = defs.head;
                    /* we need to check for flags in the symbol too as there could be cases for which implicit flags are
                     * represented in the symbol but not in the tree modifiers as they were not originally in the source
                     * code
                     */
                    boolean isDefStatic = ((TreeInfo.flags(def) | (TreeInfo.symbolFor(def) == null ? 0 : TreeInfo.symbolFor(def).flags_field)) & STATIC) != 0;
                    if (!def.hasTag(METHODDEF) && (isDefStatic == isStatic))
                        handler.accept(def);
                }
            } finally {
                initScanClass = initScanClassPrev;
            }
        }
    }

    /**
     * This pass implements the first step of the dataflow analysis, namely
     * the liveness analysis check. This checks that every statement is reachable.
     * The output of this analysis pass are used by other analyzers. This analyzer
     * sets the 'finallyCanCompleteNormally' field in the JCTry class.
     */
    class AliveAnalyzer extends BaseAnalyzer {

        /** A flag that indicates whether the last statement could
         *  complete normally.
         */
        private Liveness alive;

        @Override
        void markDead() {
            alive = Liveness.DEAD;
        }

    /*************************************************************************
     * Visitor methods for statements and definitions
     *************************************************************************/

        /** Analyze a definition.
         */
        void scanDef(JCTree tree) {
            scanStat(tree);
            if (tree != null && tree.hasTag(JCTree.Tag.BLOCK) && alive == Liveness.DEAD) {
                log.error(tree.pos(),
                          Errors.InitializerMustBeAbleToCompleteNormally);
            }
        }

        /** Analyze a statement. Check that statement is reachable.
         */
        void scanStat(JCTree tree) {
            if (alive == Liveness.DEAD && tree != null) {
                log.error(tree.pos(), Errors.UnreachableStmt);
                if (!tree.hasTag(SKIP)) alive = Liveness.RECOVERY;
            }
            scan(tree);
        }

        /** Analyze list of statements.
         */
        void scanStats(List<? extends JCStatement> trees) {
            if (trees != null)
                for (List<? extends JCStatement> l = trees; l.nonEmpty(); l = l.tail)
                    scanStat(l.head);
        }

        /* ------------ Visitor methods for various sorts of trees -------------*/

        public void visitClassDef(JCClassDecl tree) {
            if (tree.sym == null) return;
            Liveness alivePrev = alive;
            ListBuffer<PendingExit> pendingExitsPrev = pendingExits;
            Lint lintPrev = lint;

            pendingExits = new ListBuffer<>();
            lint = lint.augment(tree.sym);

            try {
                // process all the static initializers
                forEachInitializer(tree, true, def -> {
                    scanDef(def);
                    clearPendingExits(false);
                });

                // process all the instance initializers
                forEachInitializer(tree, false, def -> {
                    scanDef(def);
                    clearPendingExits(false);
                });

                // process all the methods
                for (List<JCTree> l = tree.defs; l.nonEmpty(); l = l.tail) {
                    if (l.head.hasTag(METHODDEF)) {
                        scan(l.head);
                    }
                }
            } finally {
                pendingExits = pendingExitsPrev;
                alive = alivePrev;
                lint = lintPrev;
            }
        }

        public void visitMethodDef(JCMethodDecl tree) {
            if (tree.body == null) return;
            Lint lintPrev = lint;

            lint = lint.augment(tree.sym);

            Assert.check(pendingExits.isEmpty());

            try {
                alive = Liveness.ALIVE;
                scanStat(tree.body);
                tree.completesNormally = alive != Liveness.DEAD;

                if (alive == Liveness.ALIVE && !tree.sym.type.getReturnType().hasTag(VOID))
                    log.error(TreeInfo.diagEndPos(tree.body), Errors.MissingRetStmt);

                clearPendingExits(true);
            } finally {
                lint = lintPrev;
            }
        }

        private void clearPendingExits(boolean inMethod) {
            List<PendingExit> exits = pendingExits.toList();
            pendingExits = new ListBuffer<>();
            while (exits.nonEmpty()) {
                PendingExit exit = exits.head;
                exits = exits.tail;
                Assert.check((inMethod && exit.tree.hasTag(RETURN)) ||
                                log.hasErrorOn(exit.tree.pos()));
            }
        }

        public void visitVarDef(JCVariableDecl tree) {
            if (tree.init != null) {
                Lint lintPrev = lint;
                lint = lint.augment(tree.sym);
                try{
                    scan(tree.init);
                } finally {
                    lint = lintPrev;
                }
            }
        }

        public void visitBlock(JCBlock tree) {
            scanStats(tree.stats);
        }

        public void visitDoLoop(JCDoWhileLoop tree) {
            ListBuffer<PendingExit> prevPendingExits = pendingExits;
            pendingExits = new ListBuffer<>();
            scanStat(tree.body);
            alive = alive.or(resolveContinues(tree));
            scan(tree.cond);
            alive = alive.and(!tree.cond.type.isTrue());
            alive = alive.or(resolveBreaks(tree, prevPendingExits));
        }

        public void visitWhileLoop(JCWhileLoop tree) {
            ListBuffer<PendingExit> prevPendingExits = pendingExits;
            pendingExits = new ListBuffer<>();
            scan(tree.cond);
            alive = Liveness.from(!tree.cond.type.isFalse());
            scanStat(tree.body);
            alive = alive.or(resolveContinues(tree));
            alive = resolveBreaks(tree, prevPendingExits).or(
                !tree.cond.type.isTrue());
        }

        public void visitForLoop(JCForLoop tree) {
            ListBuffer<PendingExit> prevPendingExits = pendingExits;
            scanStats(tree.init);
            pendingExits = new ListBuffer<>();
            if (tree.cond != null) {
                scan(tree.cond);
                alive = Liveness.from(!tree.cond.type.isFalse());
            } else {
                alive = Liveness.ALIVE;
            }
            scanStat(tree.body);
            alive = alive.or(resolveContinues(tree));
            scan(tree.step);
            alive = resolveBreaks(tree, prevPendingExits).or(
                tree.cond != null && !tree.cond.type.isTrue());
        }

        public void visitForeachLoop(JCEnhancedForLoop tree) {
            visitVarDef(tree.var);
            ListBuffer<PendingExit> prevPendingExits = pendingExits;
            scan(tree.expr);
            pendingExits = new ListBuffer<>();
            scanStat(tree.body);
            alive = alive.or(resolveContinues(tree));
            resolveBreaks(tree, prevPendingExits);
            alive = Liveness.ALIVE;
        }

        public void visitLabelled(JCLabeledStatement tree) {
            ListBuffer<PendingExit> prevPendingExits = pendingExits;
            pendingExits = new ListBuffer<>();
            scanStat(tree.body);
            alive = alive.or(resolveBreaks(tree, prevPendingExits));
        }

        public void visitSwitch(JCSwitch tree) {
            ListBuffer<PendingExit> prevPendingExits = pendingExits;
            pendingExits = new ListBuffer<>();
            scan(tree.selector);
            boolean exhaustiveSwitch = TreeInfo.expectedExhaustive(tree);
            for (List<JCCase> l = tree.cases; l.nonEmpty(); l = l.tail) {
                alive = Liveness.ALIVE;
                JCCase c = l.head;
                for (JCCaseLabel pat : c.labels) {
                    scan(pat);
                }
                scanStats(c.stats);
                if (alive != Liveness.DEAD && c.caseKind == JCCase.RULE) {
                    scanSyntheticBreak(make, tree);
                    alive = Liveness.DEAD;
                }
                // Warn about fall-through if lint switch fallthrough enabled.
                if (alive == Liveness.ALIVE &&
                    lint.isEnabled(Lint.LintCategory.FALLTHROUGH) &&
                    c.stats.nonEmpty() && l.tail.nonEmpty())
                    log.warning(Lint.LintCategory.FALLTHROUGH,
                                l.tail.head.pos(),
                                Warnings.PossibleFallThroughIntoCase);
            }
            tree.isExhaustive = tree.hasUnconditionalPattern ||
                                TreeInfo.isErrorEnumSwitch(tree.selector, tree.cases);
            if (exhaustiveSwitch) {
                tree.isExhaustive |= exhausts(tree.selector, tree.cases);
                if (!tree.isExhaustive) {
                    log.error(tree, Errors.NotExhaustiveStatement);
                }
            }
            if (!tree.hasUnconditionalPattern && !exhaustiveSwitch) {
                alive = Liveness.ALIVE;
            }
            alive = alive.or(resolveBreaks(tree, prevPendingExits));
        }

        @Override
        public void visitSwitchExpression(JCSwitchExpression tree) {
            ListBuffer<PendingExit> prevPendingExits = pendingExits;
            pendingExits = new ListBuffer<>();
            scan(tree.selector);
            Liveness prevAlive = alive;
            for (List<JCCase> l = tree.cases; l.nonEmpty(); l = l.tail) {
                alive = Liveness.ALIVE;
                JCCase c = l.head;
                for (JCCaseLabel pat : c.labels) {
                    scan(pat);
                }
                scanStats(c.stats);
                if (alive == Liveness.ALIVE) {
                    if (c.caseKind == JCCase.RULE) {
                        log.error(TreeInfo.diagEndPos(c.body),
                                  Errors.RuleCompletesNormally);
                    } else if (l.tail.isEmpty()) {
                        log.error(TreeInfo.diagEndPos(tree),
                                  Errors.SwitchExpressionCompletesNormally);
                    }
                }
            }

            if (tree.hasUnconditionalPattern ||
                TreeInfo.isErrorEnumSwitch(tree.selector, tree.cases)) {
                tree.isExhaustive = true;
            } else {
                tree.isExhaustive = exhausts(tree.selector, tree.cases);
            }

            if (!tree.isExhaustive) {
                log.error(tree, Errors.NotExhaustive);
            }
            alive = prevAlive;
            alive = alive.or(resolveYields(tree, prevPendingExits));
        }

        private boolean exhausts(JCExpression selector, List<JCCase> cases) {
            Set<PatternDescription> patternSet = new HashSet<>();
            Map<Symbol, Set<Symbol>> enum2Constants = new HashMap<>();
            Set<Object> booleanLiterals = new HashSet<>();
            for (JCCase c : cases) {
                if (!TreeInfo.unguardedCase(c))
                    continue;

                for (var l : c.labels) {
                    if (l instanceof JCPatternCaseLabel patternLabel) {
                        for (Type component : components(selector.type)) {
                            patternSet.add(makePatternDescription(component, patternLabel.pat));
                        }
                    } else if (l instanceof JCConstantCaseLabel constantLabel) {
                        if (types.unboxedTypeOrType(selector.type).hasTag(TypeTag.BOOLEAN)) {
                            Object value = ((JCLiteral) constantLabel.expr).value;
                            booleanLiterals.add(value);
                        } else {
                            Symbol s = TreeInfo.symbol(constantLabel.expr);
                            if (s != null && s.isEnum()) {
                                enum2Constants.computeIfAbsent(s.owner, x -> {
                                    Set<Symbol> result = new HashSet<>();
                                    s.owner.members()
                                            .getSymbols(sym -> sym.kind == Kind.VAR && sym.isEnum())
                                            .forEach(result::add);
                                    return result;
                                }).remove(s);
                            }
                        }
                    }
                }
            }

            if (types.unboxedTypeOrType(selector.type).hasTag(TypeTag.BOOLEAN) && booleanLiterals.size() == 2) {
                return true;
            }

            for (Entry<Symbol, Set<Symbol>> e : enum2Constants.entrySet()) {
                if (e.getValue().isEmpty()) {
                    patternSet.add(new BindingPattern(e.getKey().type));
                }
            }
            Set<PatternDescription> patterns = patternSet;
            boolean genericPatternsExpanded = false;
            try {
                boolean repeat = true;
                while (repeat) {
                    Set<PatternDescription> updatedPatterns;
                    updatedPatterns = reduceBindingPatterns(selector.type, patterns);
                    updatedPatterns = reduceNestedPatterns(updatedPatterns);
                    updatedPatterns = reduceRecordPatterns(updatedPatterns);
                    updatedPatterns = removeCoveredRecordPatterns(updatedPatterns);
                    repeat = !updatedPatterns.equals(patterns);
                    if (checkCovered(selector.type, patterns)) {
                        return true;
                    }
                    if (!repeat && !genericPatternsExpanded) {
                        //there may be situation like:
                        //class B extends S1, S2
                        //patterns: R(S1, B), R(S2, S2)
                        //this should be joined to R(B, S2),
                        //but hashing in reduceNestedPatterns will not allow that
                        //attempt to once expand all types to their transitive permitted types,
                        //on all depth of nesting:
                        updatedPatterns = expandGenericPatterns(updatedPatterns);
                        genericPatternsExpanded = true;
                        repeat = !updatedPatterns.equals(patterns);
                    }
                    patterns = updatedPatterns;
                }
                return checkCovered(selector.type, patterns);
            } catch (CompletionFailure cf) {
                chk.completionError(selector.pos(), cf);
                return true; //error recovery
            }
        }

        private boolean checkCovered(Type seltype, Iterable<PatternDescription> patterns) {
            for (Type seltypeComponent : components(seltype)) {
                for (PatternDescription pd : patterns) {
                    if(isBpCovered(seltypeComponent, pd)) {
                        return true;
                    }
                }
            }
            return false;
        }

        private List<Type> components(Type seltype) {
            return switch (seltype.getTag()) {
                case CLASS -> {
                    if (seltype.isCompound()) {
                        if (seltype.isIntersection()) {
                            yield ((Type.IntersectionClassType) seltype).getComponents()
                                                                        .stream()
                                                                        .flatMap(t -> components(t).stream())
                                                                        .collect(List.collector());
                        }
                        yield List.nil();
                    }
                    yield List.of(types.erasure(seltype));
                }
                case TYPEVAR -> components(((TypeVar) seltype).getUpperBound());
                default -> List.of(types.erasure(seltype));
            };
        }

        /* In a set of patterns, search for a sub-set of binding patterns that
         * in combination exhaust their sealed supertype. If such a sub-set
         * is found, it is removed, and replaced with a binding pattern
         * for the sealed supertype.
         */
        private Set<PatternDescription> reduceBindingPatterns(Type selectorType, Set<PatternDescription> patterns) {
            Set<Symbol> existingBindings = patterns.stream()
                                                   .filter(pd -> pd instanceof BindingPattern)
                                                   .map(pd -> ((BindingPattern) pd).type.tsym)
                                                   .collect(Collectors.toSet());

            for (PatternDescription pdOne : patterns) {
                if (pdOne instanceof BindingPattern bpOne) {
                    Set<PatternDescription> toAdd = new HashSet<>();

                    for (Type sup : types.directSupertypes(bpOne.type)) {
                        ClassSymbol clazz = (ClassSymbol) sup.tsym;

                        clazz.complete();

                        if (clazz.isSealed() && clazz.isAbstract() &&
                            //if a binding pattern for clazz already exists, no need to analyze it again:
                            !existingBindings.contains(clazz)) {
                            ListBuffer<PatternDescription> bindings = new ListBuffer<>();
                            //do not reduce to types unrelated to the selector type:
                            Type clazzErasure = types.erasure(clazz.type);
                            if (components(selectorType).stream()
                                                        .map(types::erasure)
                                                        .noneMatch(c -> types.isSubtype(clazzErasure, c))) {
                                continue;
                            }

                            Set<Symbol> permitted = allPermittedSubTypes(clazz, csym -> {
                                Type instantiated;
                                if (csym.type.allparams().isEmpty()) {
                                    instantiated = csym.type;
                                } else {
                                    instantiated = infer.instantiatePatternType(selectorType, csym);
                                }

                                return instantiated != null && types.isCastable(selectorType, instantiated);
                            });

                            for (PatternDescription pdOther : patterns) {
                                if (pdOther instanceof BindingPattern bpOther) {
                                    Set<Symbol> currentPermittedSubTypes =
                                            allPermittedSubTypes((ClassSymbol) bpOther.type.tsym, s -> true);

                                    PERMITTED: for (Iterator<Symbol> it = permitted.iterator(); it.hasNext();) {
                                        Symbol perm = it.next();

                                        for (Symbol currentPermitted : currentPermittedSubTypes) {
                                            if (types.isSubtype(types.erasure(currentPermitted.type),
                                                                types.erasure(perm.type))) {
                                                it.remove();
                                                continue PERMITTED;
                                            }
                                        }
                                        if (types.isSubtype(types.erasure(perm.type),
                                                            types.erasure(bpOther.type))) {
                                            it.remove();
                                        }
                                    }
                                }
                            }

                            if (permitted.isEmpty()) {
                                toAdd.add(new BindingPattern(clazz.type));
                            }
                        }
                    }

                    if (!toAdd.isEmpty()) {
                        Set<PatternDescription> newPatterns = new HashSet<>(patterns);
                        newPatterns.addAll(toAdd);
                        return newPatterns;
                    }
                }
            }
            return patterns;
        }

        private Set<Symbol> allPermittedSubTypes(ClassSymbol root, Predicate<ClassSymbol> accept) {
            Set<Symbol> permitted = new HashSet<>();
            List<ClassSymbol> permittedSubtypesClosure = List.of(root);

            while (permittedSubtypesClosure.nonEmpty()) {
                ClassSymbol current = permittedSubtypesClosure.head;

                permittedSubtypesClosure = permittedSubtypesClosure.tail;

                current.complete();

                if (current.isSealed() && current.isAbstract()) {
                    for (Type t : current.getPermittedSubclasses()) {
                        ClassSymbol csym = (ClassSymbol) t.tsym;

                        if (accept.test(csym)) {
                            permittedSubtypesClosure = permittedSubtypesClosure.prepend(csym);
                            permitted.add(csym);
                        }
                    }
                }
            }

            return permitted;
        }

        /* Among the set of patterns, find sub-set of patterns such:
         * $record($prefix$, $nested, $suffix$)
         * Where $record, $prefix$ and $suffix$ is the same for each pattern
         * in the set, and the patterns only differ in one "column" in
         * the $nested pattern.
         * Then, the set of $nested patterns is taken, and passed recursively
         * to reduceNestedPatterns and to reduceBindingPatterns, to
         * simplify the pattern. If that succeeds, the original found sub-set
         * of patterns is replaced with a new set of patterns of the form:
         * $record($prefix$, $resultOfReduction, $suffix$)
         */
        private Set<PatternDescription> reduceNestedPatterns(Set<PatternDescription> patterns) {
            /* implementation note:
             * finding a sub-set of patterns that only differ in a single
             * column is time-consuming task, so this method speeds it up by:
             * - group the patterns by their record class
             * - for each column (nested pattern) do:
             * -- group patterns by their hash
             * -- in each such by-hash group, find sub-sets that only differ in
             *    the chosen column, and then call reduceBindingPatterns and reduceNestedPatterns
             *    on patterns in the chosen column, as described above
             */
            var groupByRecordClass =
                    patterns.stream()
                            .filter(pd -> pd instanceof RecordPattern)
                            .map(pd -> (RecordPattern) pd)
                            .collect(groupingBy(pd -> (ClassSymbol) pd.recordType.tsym));

            for (var e : groupByRecordClass.entrySet()) {
                int nestedPatternsCount = e.getKey().getRecordComponents().size();
                Set<RecordPattern> current = new HashSet<>(e.getValue());

                for (int mismatchingCandidate = 0;
                     mismatchingCandidate < nestedPatternsCount;
                     mismatchingCandidate++) {
                    int mismatchingCandidateFin = mismatchingCandidate;
                    var groupByHashes =
                            current
                             .stream()
                             //error recovery, ignore patterns with incorrect number of nested patterns:
                             .filter(pd -> pd.nested.length == nestedPatternsCount)
                             .collect(groupingBy(pd -> pd.hashCode(mismatchingCandidateFin)));
                    for (var candidates : groupByHashes.values()) {
                        var candidatesArr = candidates.toArray(RecordPattern[]::new);

                        for (int firstCandidate = 0;
                             firstCandidate < candidatesArr.length;
                             firstCandidate++) {
                            RecordPattern rpOne = candidatesArr[firstCandidate];
                            ListBuffer<RecordPattern> join = new ListBuffer<>();

                            join.append(rpOne);

                            NEXT_PATTERN: for (int nextCandidate = 0;
                                               nextCandidate < candidatesArr.length;
                                               nextCandidate++) {
                                if (firstCandidate == nextCandidate) {
                                    continue;
                                }

                                RecordPattern rpOther = candidatesArr[nextCandidate];
                                if (rpOne.recordType.tsym == rpOther.recordType.tsym) {
                                    for (int i = 0; i < rpOne.nested.length; i++) {
                                        if (i != mismatchingCandidate &&
                                            !rpOne.nested[i].equals(rpOther.nested[i])) {
                                            continue NEXT_PATTERN;
                                        }
                                    }
                                    join.append(rpOther);
                                }
                            }

                            var nestedPatterns = join.stream().map(rp -> rp.nested[mismatchingCandidateFin]).collect(Collectors.toSet());
                            var updatedPatterns = reduceNestedPatterns(nestedPatterns);

                            updatedPatterns = reduceRecordPatterns(updatedPatterns);
                            updatedPatterns = removeCoveredRecordPatterns(updatedPatterns);
                            updatedPatterns = reduceBindingPatterns(rpOne.fullComponentTypes()[mismatchingCandidateFin], updatedPatterns);

                            if (!nestedPatterns.equals(updatedPatterns)) {
                                current.removeAll(join);

                                for (PatternDescription nested : updatedPatterns) {
                                    PatternDescription[] newNested =
                                            Arrays.copyOf(rpOne.nested, rpOne.nested.length);
                                    newNested[mismatchingCandidateFin] = nested;
                                    current.add(new RecordPattern(rpOne.recordType(),
                                                                    rpOne.fullComponentTypes(),
                                                                    newNested));
                                }
                            }
                        }
                    }
                }

                if (!current.equals(new HashSet<>(e.getValue()))) {
                    Set<PatternDescription> result = new HashSet<>(patterns);
                    result.removeAll(e.getValue());
                    result.addAll(current);
                    return result;
                }
            }
            return patterns;
        }

        /* In the set of patterns, find those for which, given:
         * $record($nested1, $nested2, ...)
         * all the $nestedX pattern cover the given record component,
         * and replace those with a simple binding pattern over $record.
         */
        private Set<PatternDescription> reduceRecordPatterns(Set<PatternDescription> patterns) {
            var newPatterns = new HashSet<PatternDescription>();
            boolean modified = false;
            for (PatternDescription pd : patterns) {
                if (pd instanceof RecordPattern rpOne) {
                    PatternDescription reducedPattern = reduceRecordPattern(rpOne);
                    if (reducedPattern != rpOne) {
                        newPatterns.add(reducedPattern);
                        modified = true;
                        continue;
                    }
                }
                newPatterns.add(pd);
            }
            return modified ? newPatterns : patterns;
        }

        private PatternDescription reduceRecordPattern(PatternDescription pattern) {
            if (pattern instanceof RecordPattern rpOne) {
                Type[] componentType = rpOne.fullComponentTypes();
                //error recovery, ignore patterns with incorrect number of nested patterns:
                if (componentType.length != rpOne.nested.length) {
                    return pattern;
                }
                PatternDescription[] reducedNestedPatterns = null;
                boolean covered = true;
                for (int i = 0; i < componentType.length; i++) {
                    PatternDescription newNested = reduceRecordPattern(rpOne.nested[i]);
                    if (newNested != rpOne.nested[i]) {
                        if (reducedNestedPatterns == null) {
                            reducedNestedPatterns = Arrays.copyOf(rpOne.nested, rpOne.nested.length);
                        }
                        reducedNestedPatterns[i] = newNested;
                    }

                    covered &= isBpCovered(componentType[i], newNested);
                }
                if (covered) {
                    return new BindingPattern(rpOne.recordType);
                } else if (reducedNestedPatterns != null) {
                    return new RecordPattern(rpOne.recordType, rpOne.fullComponentTypes(), reducedNestedPatterns);
                }
            }
            return pattern;
        }

        private Set<PatternDescription> expandGenericPatterns(Set<PatternDescription> patterns) {
            var newPatterns = new HashSet<PatternDescription>(patterns);
            boolean modified;
            do {
                modified = false;
                for (PatternDescription pd : patterns) {
                    if (pd instanceof RecordPattern rpOne) {
                        for (int i = 0; i < rpOne.nested.length; i++) {
                            Set<PatternDescription> toExpand = Set.of(rpOne.nested[i]);
                            Set<PatternDescription> expanded = expandGenericPatterns(toExpand);
                            if (expanded != toExpand) {
                                expanded.removeAll(toExpand);
                                for (PatternDescription exp : expanded) {
                                    PatternDescription[] newNested = Arrays.copyOf(rpOne.nested, rpOne.nested.length);
                                    newNested[i] = exp;
                                    modified |= newPatterns.add(new RecordPattern(rpOne.recordType(), rpOne.fullComponentTypes(), newNested));
                                }
                            }
                        }
                    } else if (pd instanceof BindingPattern bp) {
                        Set<Symbol> permittedSymbols = allPermittedSubTypes((ClassSymbol) bp.type.tsym, cs -> true);

                        if (!permittedSymbols.isEmpty()) {
                            for (Symbol permitted : permittedSymbols) {
                                //TODO infer.instantiatePatternType(selectorType, csym); (?)
                                modified |= newPatterns.add(new BindingPattern(permitted.type));
                            }
                        }
                    }
                }
            } while (modified);
            return newPatterns;
        }

        private Set<PatternDescription> removeCoveredRecordPatterns(Set<PatternDescription> patterns) {
            Set<Symbol> existingBindings = patterns.stream()
                                                   .filter(pd -> pd instanceof BindingPattern)
                                                   .map(pd -> ((BindingPattern) pd).type.tsym)
                                                   .collect(Collectors.toSet());
            Set<PatternDescription> result = new HashSet<>(patterns);

            for (Iterator<PatternDescription> it = result.iterator(); it.hasNext();) {
                PatternDescription pd = it.next();
                if (pd instanceof RecordPattern rp && existingBindings.contains(rp.recordType.tsym)) {
                    it.remove();
                }
            }

            return result;
        }

        public void visitTry(JCTry tree) {
            ListBuffer<PendingExit> prevPendingExits = pendingExits;
            pendingExits = new ListBuffer<>();
            for (JCTree resource : tree.resources) {
                if (resource instanceof JCVariableDecl variableDecl) {
                    visitVarDef(variableDecl);
                } else if (resource instanceof JCExpression expression) {
                    scan(expression);
                } else {
                    throw new AssertionError(tree);  // parser error
                }
            }

            scanStat(tree.body);
            Liveness aliveEnd = alive;

            for (List<JCCatch> l = tree.catchers; l.nonEmpty(); l = l.tail) {
                alive = Liveness.ALIVE;
                JCVariableDecl param = l.head.param;
                scan(param);
                scanStat(l.head.body);
                aliveEnd = aliveEnd.or(alive);
            }
            if (tree.finalizer != null) {
                ListBuffer<PendingExit> exits = pendingExits;
                pendingExits = prevPendingExits;
                alive = Liveness.ALIVE;
                scanStat(tree.finalizer);
                tree.finallyCanCompleteNormally = alive != Liveness.DEAD;
                if (alive == Liveness.DEAD) {
                    if (lint.isEnabled(Lint.LintCategory.FINALLY)) {
                        log.warning(Lint.LintCategory.FINALLY,
                                TreeInfo.diagEndPos(tree.finalizer),
                                Warnings.FinallyCannotComplete);
                    }
                } else {
                    while (exits.nonEmpty()) {
                        pendingExits.append(exits.next());
                    }
                    alive = aliveEnd;
                }
            } else {
                alive = aliveEnd;
                ListBuffer<PendingExit> exits = pendingExits;
                pendingExits = prevPendingExits;
                while (exits.nonEmpty()) pendingExits.append(exits.next());
            }
        }

        @Override
        public void visitIf(JCIf tree) {
            scan(tree.cond);
            scanStat(tree.thenpart);
            if (tree.elsepart != null) {
                Liveness aliveAfterThen = alive;
                alive = Liveness.ALIVE;
                scanStat(tree.elsepart);
                alive = alive.or(aliveAfterThen);
            } else {
                alive = Liveness.ALIVE;
            }
        }

        public void visitBreak(JCBreak tree) {
            recordExit(new PendingExit(tree));
        }

        @Override
        public void visitYield(JCYield tree) {
            scan(tree.value);
            recordExit(new PendingExit(tree));
        }

        public void visitContinue(JCContinue tree) {
            recordExit(new PendingExit(tree));
        }

        public void visitReturn(JCReturn tree) {
            scan(tree.expr);
            recordExit(new PendingExit(tree));
        }

        public void visitThrow(JCThrow tree) {
            scan(tree.expr);
            markDead();
        }

        public void visitApply(JCMethodInvocation tree) {
            scan(tree.meth);
            scan(tree.args);
        }

        public void visitNewClass(JCNewClass tree) {
            scan(tree.encl);
            scan(tree.args);
            if (tree.def != null) {
                scan(tree.def);
            }
        }

        @Override
        public void visitLambda(JCLambda tree) {
            if (tree.type != null &&
                    tree.type.isErroneous()) {
                return;
            }

            ListBuffer<PendingExit> prevPending = pendingExits;
            Liveness prevAlive = alive;
            try {
                pendingExits = new ListBuffer<>();
                alive = Liveness.ALIVE;
                scanStat(tree.body);
                tree.canCompleteNormally = alive != Liveness.DEAD;
            }
            finally {
                pendingExits = prevPending;
                alive = prevAlive;
            }
        }

        public void visitModuleDef(JCModuleDecl tree) {
            // Do nothing for modules
        }

    /**************************************************************************
     * main method
     *************************************************************************/

        /** Perform definite assignment/unassignment analysis on a tree.
         */
        public void analyzeTree(Env<AttrContext> env, TreeMaker make) {
            analyzeTree(env, env.tree, make);
        }
        public void analyzeTree(Env<AttrContext> env, JCTree tree, TreeMaker make) {
            try {
                attrEnv = env;
                Flow.this.make = make;
                pendingExits = new ListBuffer<>();
                alive = Liveness.ALIVE;
                scan(tree);
            } finally {
                pendingExits = null;
                Flow.this.make = null;
            }
        }
    }

    private boolean isBpCovered(Type componentType, PatternDescription newNested) {
        if (newNested instanceof BindingPattern bp) {
            Type seltype = types.erasure(componentType);
            Type pattype = types.erasure(bp.type);

            return seltype.isPrimitive() ?
                    types.isUnconditionallyExact(seltype, pattype) :
                    (bp.type.isPrimitive() && types.isUnconditionallyExact(types.unboxedType(seltype), bp.type)) || types.isSubtype(seltype, pattype);
        }
        return false;
    }

    /**
     * This pass implements the second step of the dataflow analysis, namely
     * the exception analysis. This is to ensure that every checked exception that is
     * thrown is declared or caught. The analyzer uses some info that has been set by
     * the liveliness analyzer.
     */
    class FlowAnalyzer extends BaseAnalyzer {

        /** A flag that indicates whether the last statement could
         *  complete normally.
         */
        HashMap<Symbol, List<Type>> preciseRethrowTypes;

        /** The current class being defined.
         */
        JCClassDecl classDef;

        /** The list of possibly thrown declarable exceptions.
         */
        List<Type> thrown;

        /** The list of exceptions that are either caught or declared to be
         *  thrown.
         */
        List<Type> caught;

        class ThrownPendingExit extends BaseAnalyzer.PendingExit {

            Type thrown;

            ThrownPendingExit(JCTree tree, Type thrown) {
                super(tree);
                this.thrown = thrown;
            }
        }

        @Override
        void markDead() {
            //do nothing
        }

        /*-------------------- Exceptions ----------------------*/

        /** Complain that pending exceptions are not caught.
         */
        void errorUncaught() {
            for (PendingExit exit = pendingExits.next();
                 exit != null;
                 exit = pendingExits.next()) {
                if (exit instanceof ThrownPendingExit thrownExit) {
                    if (classDef != null &&
                        classDef.pos == exit.tree.pos) {
                        log.error(exit.tree.pos(),
                                  Errors.UnreportedExceptionDefaultConstructor(thrownExit.thrown));
                    } else if (exit.tree.hasTag(VARDEF) &&
                            ((JCVariableDecl)exit.tree).sym.isResourceVariable()) {
                        log.error(exit.tree.pos(),
                                  Errors.UnreportedExceptionImplicitClose(thrownExit.thrown,
                                                                          ((JCVariableDecl)exit.tree).sym.name));
                    } else {
                        log.error(exit.tree.pos(),
                                  Errors.UnreportedExceptionNeedToCatchOrThrow(thrownExit.thrown));
                    }
                } else {
                    Assert.check(log.hasErrorOn(exit.tree.pos()));
                }
            }
        }

        /** Record that exception is potentially thrown and check that it
         *  is caught.
         */
        void markThrown(JCTree tree, Type exc) {
            if (!chk.isUnchecked(tree.pos(), exc)) {
                if (!chk.isHandled(exc, caught)) {
                    pendingExits.append(new ThrownPendingExit(tree, exc));
                }
                thrown = chk.incl(exc, thrown);
            }
        }

    /*************************************************************************
     * Visitor methods for statements and definitions
     *************************************************************************/

        /* ------------ Visitor methods for various sorts of trees -------------*/

        public void visitClassDef(JCClassDecl tree) {
            if (tree.sym == null) return;

            JCClassDecl classDefPrev = classDef;
            List<Type> thrownPrev = thrown;
            List<Type> caughtPrev = caught;
            ListBuffer<PendingExit> pendingExitsPrev = pendingExits;
            Lint lintPrev = lint;
            boolean anonymousClass = tree.name == names.empty;
            pendingExits = new ListBuffer<>();
            if (!anonymousClass) {
                caught = List.nil();
            }
            classDef = tree;
            thrown = List.nil();
            lint = lint.augment(tree.sym);

            try {
                // process all the static initializers
                forEachInitializer(tree, true, def -> {
                    scan(def);
                    errorUncaught();
                });

                // in an anonymous class, add the set of thrown exceptions to
                // the throws clause of the synthetic constructor and propagate
                // outwards.
                // Changing the throws clause on the fly is okay here because
                // the anonymous constructor can't be invoked anywhere else,
                // and its type hasn't been cached.
                if (anonymousClass) {
                    for (List<JCTree> l = tree.defs; l.nonEmpty(); l = l.tail) {
                        if (TreeInfo.isConstructor(l.head)) {
                            JCMethodDecl mdef = (JCMethodDecl)l.head;
                            scan(mdef);
                            mdef.thrown = make.Types(thrown);
                            mdef.sym.type = types.createMethodTypeWithThrown(mdef.sym.type, thrown);
                        }
                    }
                    thrownPrev = chk.union(thrown, thrownPrev);
                }

                // process all the methods
                for (List<JCTree> l = tree.defs; l.nonEmpty(); l = l.tail) {
                    if (anonymousClass && TreeInfo.isConstructor(l.head))
                        continue; // there can never be an uncaught exception.
                    if (l.head.hasTag(METHODDEF)) {
                        scan(l.head);
                        errorUncaught();
                    }
                }

                thrown = thrownPrev;
            } finally {
                pendingExits = pendingExitsPrev;
                caught = caughtPrev;
                classDef = classDefPrev;
                lint = lintPrev;
            }
        }

        public void visitMethodDef(JCMethodDecl tree) {
            if (tree.body == null) return;

            List<Type> caughtPrev = caught;
            List<Type> mthrown = tree.sym.type.getThrownTypes();
            Lint lintPrev = lint;

            lint = lint.augment(tree.sym);

            Assert.check(pendingExits.isEmpty());

            try {
                for (List<JCVariableDecl> l = tree.params; l.nonEmpty(); l = l.tail) {
                    JCVariableDecl def = l.head;
                    scan(def);
                }
                if (TreeInfo.hasConstructorCall(tree, names._super))
                    caught = chk.union(caught, mthrown);
                else if ((tree.sym.flags() & (BLOCK | STATIC)) != BLOCK)
                    caught = mthrown;
                // else we are in an instance initializer block;
                // leave caught unchanged.

                scan(tree.body);

                List<PendingExit> exits = pendingExits.toList();
                pendingExits = new ListBuffer<>();
                while (exits.nonEmpty()) {
                    PendingExit exit = exits.head;
                    exits = exits.tail;
                    if (!(exit instanceof ThrownPendingExit)) {
                        Assert.check(exit.tree.hasTag(RETURN) ||
                                         log.hasErrorOn(exit.tree.pos()));
                    } else {
                        // uncaught throws will be reported later
                        pendingExits.append(exit);
                    }
                }
            } finally {
                caught = caughtPrev;
                lint = lintPrev;
            }
        }

        public void visitVarDef(JCVariableDecl tree) {
            if (tree.init != null) {
                Lint lintPrev = lint;
                lint = lint.augment(tree.sym);
                try{
                    scan(tree.init);
                } finally {
                    lint = lintPrev;
                }
            }
        }

        public void visitBlock(JCBlock tree) {
            scan(tree.stats);
        }

        public void visitDoLoop(JCDoWhileLoop tree) {
            ListBuffer<PendingExit> prevPendingExits = pendingExits;
            pendingExits = new ListBuffer<>();
            scan(tree.body);
            resolveContinues(tree);
            scan(tree.cond);
            resolveBreaks(tree, prevPendingExits);
        }

        public void visitWhileLoop(JCWhileLoop tree) {
            ListBuffer<PendingExit> prevPendingExits = pendingExits;
            pendingExits = new ListBuffer<>();
            scan(tree.cond);
            scan(tree.body);
            resolveContinues(tree);
            resolveBreaks(tree, prevPendingExits);
        }

        public void visitForLoop(JCForLoop tree) {
            ListBuffer<PendingExit> prevPendingExits = pendingExits;
            scan(tree.init);
            pendingExits = new ListBuffer<>();
            if (tree.cond != null) {
                scan(tree.cond);
            }
            scan(tree.body);
            resolveContinues(tree);
            scan(tree.step);
            resolveBreaks(tree, prevPendingExits);
        }

        public void visitForeachLoop(JCEnhancedForLoop tree) {
            visitVarDef(tree.var);
            ListBuffer<PendingExit> prevPendingExits = pendingExits;
            scan(tree.expr);
            pendingExits = new ListBuffer<>();
            scan(tree.body);
            resolveContinues(tree);
            resolveBreaks(tree, prevPendingExits);
        }

        public void visitLabelled(JCLabeledStatement tree) {
            ListBuffer<PendingExit> prevPendingExits = pendingExits;
            pendingExits = new ListBuffer<>();
            scan(tree.body);
            resolveBreaks(tree, prevPendingExits);
        }

        public void visitSwitch(JCSwitch tree) {
            handleSwitch(tree, tree.selector, tree.cases);
        }

        @Override
        public void visitSwitchExpression(JCSwitchExpression tree) {
            handleSwitch(tree, tree.selector, tree.cases);
        }

        private void handleSwitch(JCTree tree, JCExpression selector, List<JCCase> cases) {
            ListBuffer<PendingExit> prevPendingExits = pendingExits;
            pendingExits = new ListBuffer<>();
            scan(selector);
            for (List<JCCase> l = cases; l.nonEmpty(); l = l.tail) {
                JCCase c = l.head;
                scan(c.labels);
                scan(c.stats);
            }
            if (tree.hasTag(SWITCH_EXPRESSION)) {
                resolveYields(tree, prevPendingExits);
            } else {
                resolveBreaks(tree, prevPendingExits);
            }
        }

        public void visitTry(JCTry tree) {
            List<Type> caughtPrev = caught;
            List<Type> thrownPrev = thrown;
            thrown = List.nil();
            for (List<JCCatch> l = tree.catchers; l.nonEmpty(); l = l.tail) {
                List<JCExpression> subClauses = TreeInfo.isMultiCatch(l.head) ?
                        ((JCTypeUnion)l.head.param.vartype).alternatives :
                        List.of(l.head.param.vartype);
                for (JCExpression ct : subClauses) {
                    caught = chk.incl(ct.type, caught);
                }
            }

            ListBuffer<PendingExit> prevPendingExits = pendingExits;
            pendingExits = new ListBuffer<>();
            for (JCTree resource : tree.resources) {
                if (resource instanceof JCVariableDecl variableDecl) {
                    visitVarDef(variableDecl);
                } else if (resource instanceof JCExpression expression) {
                    scan(expression);
                } else {
                    throw new AssertionError(tree);  // parser error
                }
            }
            for (JCTree resource : tree.resources) {
                List<Type> closeableSupertypes = resource.type.isCompound() ?
                    types.interfaces(resource.type).prepend(types.supertype(resource.type)) :
                    List.of(resource.type);
                for (Type sup : closeableSupertypes) {
                    if (types.asSuper(sup, syms.autoCloseableType.tsym) != null) {
                        Symbol closeMethod = rs.resolveQualifiedMethod(tree,
                                attrEnv,
                                types.skipTypeVars(sup, false),
                                names.close,
                                List.nil(),
                                List.nil());
                        Type mt = types.memberType(resource.type, closeMethod);
                        if (closeMethod.kind == MTH) {
                            for (Type t : mt.getThrownTypes()) {
                                markThrown(resource, t);
                            }
                        }
                    }
                }
            }
            scan(tree.body);
            List<Type> thrownInTry = chk.union(thrown, List.of(syms.runtimeExceptionType, syms.errorType));
            thrown = thrownPrev;
            caught = caughtPrev;

            List<Type> caughtInTry = List.nil();
            for (List<JCCatch> l = tree.catchers; l.nonEmpty(); l = l.tail) {
                JCVariableDecl param = l.head.param;
                List<JCExpression> subClauses = TreeInfo.isMultiCatch(l.head) ?
                        ((JCTypeUnion)l.head.param.vartype).alternatives :
                        List.of(l.head.param.vartype);
                List<Type> ctypes = List.nil();
                List<Type> rethrownTypes = chk.diff(thrownInTry, caughtInTry);
                for (JCExpression ct : subClauses) {
                    Type exc = ct.type;
                    if (exc != syms.unknownType) {
                        ctypes = ctypes.append(exc);
                        if (types.isSameType(exc, syms.objectType))
                            continue;
                        var pos = subClauses.size() > 1 ? ct.pos() : l.head.pos();
                        checkCaughtType(pos, exc, thrownInTry, caughtInTry);
                        caughtInTry = chk.incl(exc, caughtInTry);
                    }
                }
                scan(param);
                preciseRethrowTypes.put(param.sym, chk.intersect(ctypes, rethrownTypes));
                scan(l.head.body);
                preciseRethrowTypes.remove(param.sym);
            }
            if (tree.finalizer != null) {
                List<Type> savedThrown = thrown;
                thrown = List.nil();
                ListBuffer<PendingExit> exits = pendingExits;
                pendingExits = prevPendingExits;
                scan(tree.finalizer);
                if (!tree.finallyCanCompleteNormally) {
                    // discard exits and exceptions from try and finally
                    thrown = chk.union(thrown, thrownPrev);
                } else {
                    thrown = chk.union(thrown, chk.diff(thrownInTry, caughtInTry));
                    thrown = chk.union(thrown, savedThrown);
                    // FIX: this doesn't preserve source order of exits in catch
                    // versus finally!
                    while (exits.nonEmpty()) {
                        pendingExits.append(exits.next());
                    }
                }
            } else {
                thrown = chk.union(thrown, chk.diff(thrownInTry, caughtInTry));
                ListBuffer<PendingExit> exits = pendingExits;
                pendingExits = prevPendingExits;
                while (exits.nonEmpty()) pendingExits.append(exits.next());
            }
        }

        @Override
        public void visitIf(JCIf tree) {
            scan(tree.cond);
            scan(tree.thenpart);
            if (tree.elsepart != null) {
                scan(tree.elsepart);
            }
        }

        @Override
        public void visitStringTemplate(JCStringTemplate tree) {
            for (Type thrown : tree.processMethodType.getThrownTypes()) {
                markThrown(tree, thrown);
            }

            scan(tree.expressions);
        }

        void checkCaughtType(DiagnosticPosition pos, Type exc, List<Type> thrownInTry, List<Type> caughtInTry) {
            if (chk.subset(exc, caughtInTry)) {
                log.error(pos, Errors.ExceptAlreadyCaught(exc));
            } else if (!chk.isUnchecked(pos, exc) &&
                    !isExceptionOrThrowable(exc) &&
                    !chk.intersects(exc, thrownInTry)) {
                log.error(pos, Errors.ExceptNeverThrownInTry(exc));
            } else {
                List<Type> catchableThrownTypes = chk.intersect(List.of(exc), thrownInTry);
                // 'catchableThrownTypes' cannot possibly be empty - if 'exc' was an
                // unchecked exception, the result list would not be empty, as the augmented
                // thrown set includes { RuntimeException, Error }; if 'exc' was a checked
                // exception, that would have been covered in the branch above
                if (chk.diff(catchableThrownTypes, caughtInTry).isEmpty() &&
                        !isExceptionOrThrowable(exc)) {
                    Warning key = catchableThrownTypes.length() == 1 ?
                            Warnings.UnreachableCatch(catchableThrownTypes) :
                            Warnings.UnreachableCatch1(catchableThrownTypes);
                    log.warning(pos, key);
                }
            }
        }
        //where
            private boolean isExceptionOrThrowable(Type exc) {
                return exc.tsym == syms.throwableType.tsym ||
                    exc.tsym == syms.exceptionType.tsym;
            }

        public void visitBreak(JCBreak tree) {
            recordExit(new PendingExit(tree));
        }

        public void visitYield(JCYield tree) {
            scan(tree.value);
            recordExit(new PendingExit(tree));
        }

        public void visitContinue(JCContinue tree) {
            recordExit(new PendingExit(tree));
        }

        public void visitReturn(JCReturn tree) {
            scan(tree.expr);
            recordExit(new PendingExit(tree));
        }

        public void visitThrow(JCThrow tree) {
            scan(tree.expr);
            Symbol sym = TreeInfo.symbol(tree.expr);
            if (sym != null &&
                sym.kind == VAR &&
                (sym.flags() & (FINAL | EFFECTIVELY_FINAL)) != 0 &&
                preciseRethrowTypes.get(sym) != null) {
                for (Type t : preciseRethrowTypes.get(sym)) {
                    markThrown(tree, t);
                }
            }
            else {
                markThrown(tree, tree.expr.type);
            }
            markDead();
        }

        public void visitApply(JCMethodInvocation tree) {
            scan(tree.meth);
            scan(tree.args);

            // Mark as thrown the exceptions thrown by the method being invoked
            for (List<Type> l = tree.meth.type.getThrownTypes(); l.nonEmpty(); l = l.tail)
                markThrown(tree, l.head);

            // After super(), scan initializers to uncover any exceptions they throw
            if (TreeInfo.name(tree.meth) == names._super) {
                forEachInitializer(classDef, false, def -> {
                    scan(def);
                    errorUncaught();
                });
            }
        }

        public void visitNewClass(JCNewClass tree) {
            scan(tree.encl);
            scan(tree.args);
           // scan(tree.def);
            for (List<Type> l = tree.constructorType.getThrownTypes();
                 l.nonEmpty();
                 l = l.tail) {
                markThrown(tree, l.head);
            }
            List<Type> caughtPrev = caught;
            try {
                // If the new class expression defines an anonymous class,
                // analysis of the anonymous constructor may encounter thrown
                // types which are unsubstituted type variables.
                // However, since the constructor's actual thrown types have
                // already been marked as thrown, it is safe to simply include
                // each of the constructor's formal thrown types in the set of
                // 'caught/declared to be thrown' types, for the duration of
                // the class def analysis.
                if (tree.def != null)
                    for (List<Type> l = tree.constructor.type.getThrownTypes();
                         l.nonEmpty();
                         l = l.tail) {
                        caught = chk.incl(l.head, caught);
                    }
                scan(tree.def);
            }
            finally {
                caught = caughtPrev;
            }
        }

        @Override
        public void visitLambda(JCLambda tree) {
            if (tree.type != null &&
                    tree.type.isErroneous()) {
                return;
            }
            List<Type> prevCaught = caught;
            List<Type> prevThrown = thrown;
            ListBuffer<PendingExit> prevPending = pendingExits;
            try {
                pendingExits = new ListBuffer<>();
                caught = tree.getDescriptorType(types).getThrownTypes();
                thrown = List.nil();
                scan(tree.body);
                List<PendingExit> exits = pendingExits.toList();
                pendingExits = new ListBuffer<>();
                while (exits.nonEmpty()) {
                    PendingExit exit = exits.head;
                    exits = exits.tail;
                    if (!(exit instanceof ThrownPendingExit)) {
                        Assert.check(exit.tree.hasTag(RETURN) ||
                                        log.hasErrorOn(exit.tree.pos()));
                    } else {
                        // uncaught throws will be reported later
                        pendingExits.append(exit);
                    }
                }

                errorUncaught();
            } finally {
                pendingExits = prevPending;
                caught = prevCaught;
                thrown = prevThrown;
            }
        }

        public void visitModuleDef(JCModuleDecl tree) {
            // Do nothing for modules
        }

    /**************************************************************************
     * main method
     *************************************************************************/

        /** Perform definite assignment/unassignment analysis on a tree.
         */
        public void analyzeTree(Env<AttrContext> env, TreeMaker make) {
            analyzeTree(env, env.tree, make);
        }
        public void analyzeTree(Env<AttrContext> env, JCTree tree, TreeMaker make) {
            try {
                attrEnv = env;
                Flow.this.make = make;
                pendingExits = new ListBuffer<>();
                preciseRethrowTypes = new HashMap<>();
                this.thrown = this.caught = null;
                this.classDef = null;
                scan(tree);
            } finally {
                pendingExits = null;
                Flow.this.make = null;
                this.thrown = this.caught = null;
                this.classDef = null;
            }
        }
    }

    /**
     * Specialized pass that performs reachability analysis on a lambda
     */
    class LambdaAliveAnalyzer extends AliveAnalyzer {

        boolean inLambda;

        @Override
        public void visitReturn(JCReturn tree) {
            //ignore lambda return expression (which might not even be attributed)
            recordExit(new PendingExit(tree));
        }

        @Override
        public void visitLambda(JCLambda tree) {
            if (inLambda || tree.getBodyKind() == BodyKind.EXPRESSION) {
                return;
            }
            inLambda = true;
            try {
                super.visitLambda(tree);
            } finally {
                inLambda = false;
            }
        }

        @Override
        public void visitClassDef(JCClassDecl tree) {
            //skip
        }
    }

    /**
     * Determine if alive after the given tree.
     */
    class SnippetAliveAnalyzer extends AliveAnalyzer {
        @Override
        public void visitClassDef(JCClassDecl tree) {
            //skip
        }
        @Override
        public void visitLambda(JCLambda tree) {
            //skip
        }
        public boolean isAlive() {
            return super.alive != Liveness.DEAD;
        }
    }

    class SnippetBreakToAnalyzer extends AliveAnalyzer {
        private final JCTree breakTo;
        private boolean breaksTo;

        public SnippetBreakToAnalyzer(JCTree breakTo) {
            this.breakTo = breakTo;
        }

        @Override
        public void visitBreak(JCBreak tree) {
            breaksTo |= breakTo == tree.target && super.alive == Liveness.ALIVE;
        }

        public boolean breaksTo() {
            return breaksTo;
        }
    }

    /**
     * Specialized pass that performs DA/DU on a lambda
     */
    class LambdaAssignAnalyzer extends AssignAnalyzer {
        WriteableScope enclosedSymbols;
        boolean inLambda;

        LambdaAssignAnalyzer(Env<AttrContext> env) {
            enclosedSymbols = WriteableScope.create(env.enclClass.sym);
        }

        @Override
        public void visitLambda(JCLambda tree) {
            if (inLambda) {
                return;
            }
            inLambda = true;
            try {
                super.visitLambda(tree);
            } finally {
                inLambda = false;
            }
        }

        @Override
        public void visitVarDef(JCVariableDecl tree) {
            enclosedSymbols.enter(tree.sym);
            super.visitVarDef(tree);
        }
        @Override
        protected boolean trackable(VarSymbol sym) {
            return enclosedSymbols.includes(sym) &&
                   sym.owner.kind == MTH;
        }

        @Override
        public void visitClassDef(JCClassDecl tree) {
            //skip
        }
    }

    /**
     * Specialized pass that performs inference of thrown types for lambdas.
     */
    class LambdaFlowAnalyzer extends FlowAnalyzer {
        List<Type> inferredThrownTypes;
        boolean inLambda;
        @Override
        public void visitLambda(JCLambda tree) {
            if ((tree.type != null &&
                    tree.type.isErroneous()) || inLambda) {
                return;
            }
            List<Type> prevCaught = caught;
            List<Type> prevThrown = thrown;
            ListBuffer<PendingExit> prevPending = pendingExits;
            inLambda = true;
            try {
                pendingExits = new ListBuffer<>();
                caught = List.of(syms.throwableType);
                thrown = List.nil();
                scan(tree.body);
                inferredThrownTypes = thrown;
            } finally {
                pendingExits = prevPending;
                caught = prevCaught;
                thrown = prevThrown;
                inLambda = false;
            }
        }
        @Override
        public void visitClassDef(JCClassDecl tree) {
            //skip
        }
    }

    /**
     * This pass implements (i) definite assignment analysis, which ensures that
     * each variable is assigned when used and (ii) definite unassignment analysis,
     * which ensures that no final variable is assigned more than once. This visitor
     * depends on the results of the liveliness analyzer. This pass is also used to mark
     * effectively-final local variables/parameters.
     */

    public class AssignAnalyzer extends BaseAnalyzer {

        /** The set of definitely assigned variables.
         */
        final Bits inits;

        /** The set of definitely unassigned variables.
         */
        final Bits uninits;

        /** The set of variables that are definitely unassigned everywhere
         *  in current try block. This variable is maintained lazily; it is
         *  updated only when something gets removed from uninits,
         *  typically by being assigned in reachable code.  To obtain the
         *  correct set of variables which are definitely unassigned
         *  anywhere in current try block, intersect uninitsTry and
         *  uninits.
         */
        final Bits uninitsTry;

        /** When analyzing a condition, inits and uninits are null.
         *  Instead we have:
         */
        final Bits initsWhenTrue;
        final Bits initsWhenFalse;
        final Bits uninitsWhenTrue;
        final Bits uninitsWhenFalse;

        /** A mapping from addresses to variable symbols.
         */
        protected JCVariableDecl[] vardecls;

        /** The current class being defined.
         */
        JCClassDecl classDef;

        /** The first variable sequence number in this class definition.
         */
        int firstadr;

        /** The next available variable sequence number.
         */
        protected int nextadr;

        /** The first variable sequence number in a block that can return.
         */
        protected int returnadr;

        /** The list of unreferenced automatic resources.
         */
        WriteableScope unrefdResources;

        /** Modified when processing a loop body the second time for DU analysis. */
        FlowKind flowKind = FlowKind.NORMAL;

        /** The starting position of the analyzed tree */
        int startPos;

        public class AssignPendingExit extends BaseAnalyzer.PendingExit {

            final Bits inits;
            final Bits uninits;
            final Bits exit_inits = new Bits(true);
            final Bits exit_uninits = new Bits(true);

            public AssignPendingExit(JCTree tree, final Bits inits, final Bits uninits) {
                super(tree);
                this.inits = inits;
                this.uninits = uninits;
                this.exit_inits.assign(inits);
                this.exit_uninits.assign(uninits);
            }

            @Override
            public void resolveJump() {
                inits.andSet(exit_inits);
                uninits.andSet(exit_uninits);
            }
        }

        public AssignAnalyzer() {
            this.inits = new Bits();
            uninits = new Bits();
            uninitsTry = new Bits();
            initsWhenTrue = new Bits(true);
            initsWhenFalse = new Bits(true);
            uninitsWhenTrue = new Bits(true);
            uninitsWhenFalse = new Bits(true);
        }

        private boolean isConstructor;

        @Override
        protected void markDead() {
            if (!isConstructor) {
                inits.inclRange(returnadr, nextadr);
            } else {
                for (int address = returnadr; address < nextadr; address++) {
                    if (!(isFinalUninitializedStaticField(vardecls[address].sym))) {
                        inits.incl(address);
                    }
                }
            }
            uninits.inclRange(returnadr, nextadr);
        }

        /*-------------- Processing variables ----------------------*/

        /** Do we need to track init/uninit state of this symbol?
         *  I.e. is symbol either a local or a blank final variable?
         */
        protected boolean trackable(VarSymbol sym) {
            return
                sym.pos >= startPos &&
                ((sym.owner.kind == MTH || sym.owner.kind == VAR ||
                isFinalUninitializedField(sym)) ||
                isUninitializedNonNullableOrParametricField(sym));
        }

        boolean isFinalUninitializedField(VarSymbol sym) {
            return sym.owner.kind == TYP &&
                   ((sym.flags() & (FINAL | HASINIT | PARAMETER)) == FINAL &&
                   classDef.sym.isEnclosedBy((ClassSymbol)sym.owner));
        }

        boolean isFinalUninitializedStaticField(VarSymbol sym) {
            return isFinalUninitializedField(sym) && sym.isStatic();
        }

        boolean isUninitializedNonNullableOrParametricField(VarSymbol sym) {
            return sym.owner.kind == TYP &&
                    ((sym.flags() & (FINAL | HASINIT | PARAMETER)) == 0 &&
                            classDef.sym.isEnclosedBy((ClassSymbol)sym.owner) &&
                            (types.isNonNullable(sym.type) || types.isParametric(sym.type)));
        }

        /** Initialize new trackable variable by setting its address field
         *  to the next available sequence number and entering it under that
         *  index into the vars array.
         */
        void newVar(JCVariableDecl varDecl) {
            VarSymbol sym = varDecl.sym;
            vardecls = ArrayUtils.ensureCapacity(vardecls, nextadr);
            if ((sym.flags() & FINAL) == 0) {
                sym.flags_field |= EFFECTIVELY_FINAL;
            }
            sym.adr = nextadr;
            vardecls[nextadr] = varDecl;
            inits.excl(nextadr);
            uninits.incl(nextadr);
            nextadr++;
        }

        /** Record an initialization of a trackable variable.
         */
        void letInit(DiagnosticPosition pos, VarSymbol sym) {
            if (sym.adr >= firstadr && trackable(sym)) {
                if ((sym.flags() & EFFECTIVELY_FINAL) != 0) {
                    if (!uninits.isMember(sym.adr)) {
                        //assignment targeting an effectively final variable
                        //makes the variable lose its status of effectively final
                        //if the variable is _not_ definitively unassigned
                        sym.flags_field &= ~EFFECTIVELY_FINAL;
                    } else {
                        uninit(sym);
                    }
                }
                else if ((sym.flags() & FINAL) != 0) {
                    if ((sym.flags() & PARAMETER) != 0) {
                        if ((sym.flags() & UNION) != 0) { //multi-catch parameter
                            log.error(pos, Errors.MulticatchParameterMayNotBeAssigned(sym));
                        }
                        else {
                            log.error(pos,
                                      Errors.FinalParameterMayNotBeAssigned(sym));
                        }
                    } else if (!uninits.isMember(sym.adr)) {
                        log.error(pos, diags.errorKey(flowKind.errKey, sym));
                    } else {
                        uninit(sym);
                    }
                }
                inits.incl(sym.adr);
            } else if ((sym.flags() & FINAL) != 0) {
                log.error(pos, Errors.VarMightAlreadyBeAssigned(sym));
            }
        }
        //where
            void uninit(VarSymbol sym) {
                if (!inits.isMember(sym.adr)) {
                    // reachable assignment
                    uninits.excl(sym.adr);
                    uninitsTry.excl(sym.adr);
                } else {
                    //log.rawWarning(pos, "unreachable assignment");//DEBUG
                    uninits.excl(sym.adr);
                }
            }

        /** If tree is either a simple name or of the form this.name or
         *  C.this.name, and tree represents a trackable variable,
         *  record an initialization of the variable.
         */
        void letInit(JCTree tree) {
            tree = TreeInfo.skipParens(tree);
            if (tree.hasTag(IDENT) || tree.hasTag(SELECT)) {
                Symbol sym = TreeInfo.symbol(tree);
                if (sym.kind == VAR) {
                    letInit(tree.pos(), (VarSymbol)sym);
                }
            }
        }

        /** Check that trackable variable is initialized.
         */
        void checkInit(DiagnosticPosition pos, VarSymbol sym) {
            checkInit(pos, sym, Errors.VarMightNotHaveBeenInitialized(sym));
        }

        void checkInit(DiagnosticPosition pos, VarSymbol sym, Error errkey) {
            if ((sym.adr >= firstadr || sym.owner.kind != TYP) &&
                trackable(sym) &&
                !inits.isMember(sym.adr) &&
                (sym.flags_field & CLASH) == 0) {
                if (isUninitializedNonNullableOrParametricField(sym)) {
                    if (lint.isEnabled(Lint.LintCategory.NULL)) {
                        if (types.isNonNullable(sym.type)) {
                            log.warning(pos, Warnings.NonNullableShouldBeInitialized);
                        } else {
<<<<<<< HEAD
=======
                            // see JDK-8339087
>>>>>>> 4999dfe1
                            //log.warning(pos, Warnings.ParametricShouldBeInitialized);
                        }
                    }
                } else {
                    log.error(pos, errkey);
                }
                inits.incl(sym.adr);
            }
        }

        /** Utility method to reset several Bits instances.
         */
        private void resetBits(Bits... bits) {
            for (Bits b : bits) {
                b.reset();
            }
        }

        /** Split (duplicate) inits/uninits into WhenTrue/WhenFalse sets
         */
        void split(boolean setToNull) {
            initsWhenFalse.assign(inits);
            uninitsWhenFalse.assign(uninits);
            initsWhenTrue.assign(inits);
            uninitsWhenTrue.assign(uninits);
            if (setToNull) {
                resetBits(inits, uninits);
            }
        }

        /** Merge (intersect) inits/uninits from WhenTrue/WhenFalse sets.
         */
        protected void merge() {
            inits.assign(initsWhenFalse.andSet(initsWhenTrue));
            uninits.assign(uninitsWhenFalse.andSet(uninitsWhenTrue));
        }

    /* ************************************************************************
     * Visitor methods for statements and definitions
     *************************************************************************/

        /** Analyze an expression. Make sure to set (un)inits rather than
         *  (un)initsWhenTrue(WhenFalse) on exit.
         */
        void scanExpr(JCTree tree) {
            if (tree != null) {
                scan(tree);
                if (inits.isReset()) {
                    merge();
                }
            }
        }

        /** Analyze a list of expressions.
         */
        void scanExprs(List<? extends JCExpression> trees) {
            if (trees != null)
                for (List<? extends JCExpression> l = trees; l.nonEmpty(); l = l.tail)
                    scanExpr(l.head);
        }

        void scanPattern(JCTree tree) {
            scan(tree);
        }

        /** Analyze a condition. Make sure to set (un)initsWhenTrue(WhenFalse)
         *  rather than (un)inits on exit.
         */
        void scanCond(JCTree tree) {
            if (tree.type.isFalse()) {
                if (inits.isReset()) merge();
                initsWhenTrue.assign(inits);
                initsWhenTrue.inclRange(firstadr, nextadr);
                uninitsWhenTrue.assign(uninits);
                uninitsWhenTrue.inclRange(firstadr, nextadr);
                initsWhenFalse.assign(inits);
                uninitsWhenFalse.assign(uninits);
            } else if (tree.type.isTrue()) {
                if (inits.isReset()) merge();
                initsWhenFalse.assign(inits);
                initsWhenFalse.inclRange(firstadr, nextadr);
                uninitsWhenFalse.assign(uninits);
                uninitsWhenFalse.inclRange(firstadr, nextadr);
                initsWhenTrue.assign(inits);
                uninitsWhenTrue.assign(uninits);
            } else {
                scan(tree);
                if (!inits.isReset())
                    split(tree.type != syms.unknownType);
            }
            if (tree.type != syms.unknownType) {
                resetBits(inits, uninits);
            }
        }

        /* ------------ Visitor methods for various sorts of trees -------------*/

        public void visitClassDef(JCClassDecl tree) {
            if (tree.sym == null) {
                return;
            }

            Lint lintPrev = lint;
            lint = lint.augment(tree.sym);
            try {
                JCClassDecl classDefPrev = classDef;
                int firstadrPrev = firstadr;
                int nextadrPrev = nextadr;
                ListBuffer<PendingExit> pendingExitsPrev = pendingExits;

                pendingExits = new ListBuffer<>();
                if (tree.name != names.empty) {
                    firstadr = nextadr;
                }
                classDef = tree;
                try {
                    // define all the static fields
                    for (List<JCTree> l = tree.defs; l.nonEmpty(); l = l.tail) {
                        if (l.head.hasTag(VARDEF)) {
                            JCVariableDecl def = (JCVariableDecl)l.head;
                            if ((def.mods.flags & STATIC) != 0) {
                                VarSymbol sym = def.sym;
                                if (trackable(sym)) {
                                    newVar(def);
                                }
                            }
                        }
                    }

                    // process all the static initializers
                    forEachInitializer(tree, true, def -> {
                        scan(def);
                        clearPendingExits(false);
                    });

                    // verify all static final fields got initialized
                    for (int i = firstadr; i < nextadr; i++) {
                        JCVariableDecl vardecl = vardecls[i];
                        VarSymbol var = vardecl.sym;
                        if (var.owner == classDef.sym && var.isStatic()) {
                            checkInit(TreeInfo.diagnosticPositionFor(var, vardecl), var);
                        }
                    }

                    // define all the instance fields
                    for (List<JCTree> l = tree.defs; l.nonEmpty(); l = l.tail) {
                        if (l.head.hasTag(VARDEF)) {
                            JCVariableDecl def = (JCVariableDecl)l.head;
                            if ((def.mods.flags & STATIC) == 0) {
                                VarSymbol sym = def.sym;
                                if (trackable(sym)) {
                                    newVar(def);
                                }
                            }
                        }
                    }

                    // process all the methods
                    for (List<JCTree> l = tree.defs; l.nonEmpty(); l = l.tail) {
                        if (l.head.hasTag(METHODDEF)) {
                            scan(l.head);
                        }
                    }
                } finally {
                    pendingExits = pendingExitsPrev;
                    nextadr = nextadrPrev;
                    firstadr = firstadrPrev;
                    classDef = classDefPrev;
                }
            } finally {
                lint = lintPrev;
            }
        }

        public void visitMethodDef(JCMethodDecl tree) {
            if (tree.body == null) {
                return;
            }

            /*  MemberEnter can generate synthetic methods ignore them
             */
            if ((tree.sym.flags() & SYNTHETIC) != 0) {
                return;
            }

            Lint lintPrev = lint;
            lint = lint.augment(tree.sym);
            try {
                final Bits initsPrev = new Bits(inits);
                final Bits uninitsPrev = new Bits(uninits);
                int nextadrPrev = nextadr;
                int firstadrPrev = firstadr;
                int returnadrPrev = returnadr;

                Assert.check(pendingExits.isEmpty());
                boolean isConstructorPrev = isConstructor;
                try {
                    isConstructor = TreeInfo.isConstructor(tree);

                    // We only track field initialization inside constructors
                    if (!isConstructor) {
                        firstadr = nextadr;
                    }

                    // Mark all method parameters as DA
                    for (List<JCVariableDecl> l = tree.params; l.nonEmpty(); l = l.tail) {
                        JCVariableDecl def = l.head;
                        scan(def);
                        Assert.check((def.sym.flags() & PARAMETER) != 0, "Method parameter without PARAMETER flag");
                        /*  If we are executing the code from Gen, then there can be
                         *  synthetic or mandated variables, ignore them.
                         */
                        initParam(def);
                    }
                    // else we are in an instance initializer block;
                    // leave caught unchanged.
                    scan(tree.body);

                    boolean isCompactOrGeneratedRecordConstructor = (tree.sym.flags() & Flags.COMPACT_RECORD_CONSTRUCTOR) != 0 ||
                            (tree.sym.flags() & (GENERATEDCONSTR | RECORD)) == (GENERATEDCONSTR | RECORD);
                    if (isConstructor) {
                        boolean isSynthesized = (tree.sym.flags() &
                                                 GENERATEDCONSTR) != 0;
                        for (int i = firstadr; i < nextadr; i++) {
                            JCVariableDecl vardecl = vardecls[i];
                            VarSymbol var = vardecl.sym;
                            if (var.owner == classDef.sym && !var.isStatic()) {
                                // choose the diagnostic position based on whether
                                // the ctor is default(synthesized) or not
                                if (isSynthesized && !isCompactOrGeneratedRecordConstructor) {
                                    checkInit(TreeInfo.diagnosticPositionFor(var, vardecl),
                                            var, Errors.VarNotInitializedInDefaultConstructor(var));
                                } else if (isCompactOrGeneratedRecordConstructor) {
                                    boolean isInstanceRecordField = var.enclClass().isRecord() &&
                                            (var.flags_field & (Flags.PRIVATE | Flags.FINAL | Flags.GENERATED_MEMBER | Flags.RECORD)) != 0 &&
                                            var.owner.kind == TYP;
                                    if (isInstanceRecordField) {
                                        boolean notInitialized = !inits.isMember(var.adr);
                                        if (notInitialized && uninits.isMember(var.adr) && tree.completesNormally) {
                                        /*  this way we indicate Lower that it should generate an initialization for this field
                                         *  in the compact constructor
                                         */
                                            var.flags_field |= UNINITIALIZED_FIELD;
                                        } else {
                                            checkInit(TreeInfo.diagEndPos(tree.body), var);
                                        }
                                    } else {
                                        checkInit(TreeInfo.diagnosticPositionFor(var, vardecl), var);
                                    }
                                } else if (!tree.sym.isImplicitConstructor()) { // implicit constructors are special, ignore them
                                    checkInit(TreeInfo.diagEndPos(tree.body), var);
                                }
                            }
                        }
                    }
                    clearPendingExits(true);
                } finally {
                    inits.assign(initsPrev);
                    uninits.assign(uninitsPrev);
                    nextadr = nextadrPrev;
                    firstadr = firstadrPrev;
                    returnadr = returnadrPrev;
                    isConstructor = isConstructorPrev;
                }
            } finally {
                lint = lintPrev;
            }
        }

        private void clearPendingExits(boolean inMethod) {
            List<PendingExit> exits = pendingExits.toList();
            pendingExits = new ListBuffer<>();
            while (exits.nonEmpty()) {
                PendingExit exit = exits.head;
                exits = exits.tail;
                Assert.check((inMethod && exit.tree.hasTag(RETURN)) ||
                                 log.hasErrorOn(exit.tree.pos()),
                             exit.tree);
                if (inMethod && isConstructor) {
                    Assert.check(exit instanceof AssignPendingExit);
                    inits.assign(((AssignPendingExit) exit).exit_inits);
                    for (int i = firstadr; i < nextadr; i++) {
                        checkInit(exit.tree.pos(), vardecls[i].sym);
                    }
                }
            }
        }
        protected void initParam(JCVariableDecl def) {
            inits.incl(def.sym.adr);
            uninits.excl(def.sym.adr);
        }

        public void visitVarDef(JCVariableDecl tree) {
            Lint lintPrev = lint;
            lint = lint.augment(tree.sym);
            try{
                boolean track = trackable(tree.sym);
                if (track && (tree.sym.owner.kind == MTH || tree.sym.owner.kind == VAR)) {
                    newVar(tree);
                }
                if (tree.init != null) {
                    scanExpr(tree.init);
                    if (track) {
                        letInit(tree.pos(), tree.sym);
                    }
                }
            } finally {
                lint = lintPrev;
            }
        }

        public void visitBlock(JCBlock tree) {
            int nextadrPrev = nextadr;
            scan(tree.stats);
            nextadr = nextadrPrev;
        }

        public void visitDoLoop(JCDoWhileLoop tree) {
            ListBuffer<PendingExit> prevPendingExits = pendingExits;
            FlowKind prevFlowKind = flowKind;
            flowKind = FlowKind.NORMAL;
            final Bits initsSkip = new Bits(true);
            final Bits uninitsSkip = new Bits(true);
            pendingExits = new ListBuffer<>();
            int prevErrors = log.nerrors;
            do {
                final Bits uninitsEntry = new Bits(uninits);
                uninitsEntry.excludeFrom(nextadr);
                scan(tree.body);
                resolveContinues(tree);
                scanCond(tree.cond);
                if (!flowKind.isFinal()) {
                    initsSkip.assign(initsWhenFalse);
                    uninitsSkip.assign(uninitsWhenFalse);
                }
                if (log.nerrors !=  prevErrors ||
                    flowKind.isFinal() ||
                    new Bits(uninitsEntry).diffSet(uninitsWhenTrue).nextBit(firstadr)==-1)
                    break;
                inits.assign(initsWhenTrue);
                uninits.assign(uninitsEntry.andSet(uninitsWhenTrue));
                flowKind = FlowKind.SPECULATIVE_LOOP;
            } while (true);
            flowKind = prevFlowKind;
            inits.assign(initsSkip);
            uninits.assign(uninitsSkip);
            resolveBreaks(tree, prevPendingExits);
        }

        public void visitWhileLoop(JCWhileLoop tree) {
            ListBuffer<PendingExit> prevPendingExits = pendingExits;
            FlowKind prevFlowKind = flowKind;
            flowKind = FlowKind.NORMAL;
            final Bits initsSkip = new Bits(true);
            final Bits uninitsSkip = new Bits(true);
            pendingExits = new ListBuffer<>();
            int prevErrors = log.nerrors;
            final Bits uninitsEntry = new Bits(uninits);
            uninitsEntry.excludeFrom(nextadr);
            do {
                scanCond(tree.cond);
                if (!flowKind.isFinal()) {
                    initsSkip.assign(initsWhenFalse) ;
                    uninitsSkip.assign(uninitsWhenFalse);
                }
                inits.assign(initsWhenTrue);
                uninits.assign(uninitsWhenTrue);
                scan(tree.body);
                resolveContinues(tree);
                if (log.nerrors != prevErrors ||
                    flowKind.isFinal() ||
                    new Bits(uninitsEntry).diffSet(uninits).nextBit(firstadr) == -1) {
                    break;
                }
                uninits.assign(uninitsEntry.andSet(uninits));
                flowKind = FlowKind.SPECULATIVE_LOOP;
            } while (true);
            flowKind = prevFlowKind;
            //a variable is DA/DU after the while statement, if it's DA/DU assuming the
            //branch is not taken AND if it's DA/DU before any break statement
            inits.assign(initsSkip);
            uninits.assign(uninitsSkip);
            resolveBreaks(tree, prevPendingExits);
        }

        public void visitForLoop(JCForLoop tree) {
            ListBuffer<PendingExit> prevPendingExits = pendingExits;
            FlowKind prevFlowKind = flowKind;
            flowKind = FlowKind.NORMAL;
            int nextadrPrev = nextadr;
            scan(tree.init);
            final Bits initsSkip = new Bits(true);
            final Bits uninitsSkip = new Bits(true);
            pendingExits = new ListBuffer<>();
            int prevErrors = log.nerrors;
            do {
                final Bits uninitsEntry = new Bits(uninits);
                uninitsEntry.excludeFrom(nextadr);
                if (tree.cond != null) {
                    scanCond(tree.cond);
                    if (!flowKind.isFinal()) {
                        initsSkip.assign(initsWhenFalse);
                        uninitsSkip.assign(uninitsWhenFalse);
                    }
                    inits.assign(initsWhenTrue);
                    uninits.assign(uninitsWhenTrue);
                } else if (!flowKind.isFinal()) {
                    initsSkip.assign(inits);
                    initsSkip.inclRange(firstadr, nextadr);
                    uninitsSkip.assign(uninits);
                    uninitsSkip.inclRange(firstadr, nextadr);
                }
                scan(tree.body);
                resolveContinues(tree);
                scan(tree.step);
                if (log.nerrors != prevErrors ||
                    flowKind.isFinal() ||
                    new Bits(uninitsEntry).diffSet(uninits).nextBit(firstadr) == -1)
                    break;
                uninits.assign(uninitsEntry.andSet(uninits));
                flowKind = FlowKind.SPECULATIVE_LOOP;
            } while (true);
            flowKind = prevFlowKind;
            //a variable is DA/DU after a for loop, if it's DA/DU assuming the
            //branch is not taken AND if it's DA/DU before any break statement
            inits.assign(initsSkip);
            uninits.assign(uninitsSkip);
            resolveBreaks(tree, prevPendingExits);
            nextadr = nextadrPrev;
        }

        public void visitForeachLoop(JCEnhancedForLoop tree) {
            visitVarDef(tree.var);

            ListBuffer<PendingExit> prevPendingExits = pendingExits;
            FlowKind prevFlowKind = flowKind;
            flowKind = FlowKind.NORMAL;
            int nextadrPrev = nextadr;
            scan(tree.expr);
            final Bits initsStart = new Bits(inits);
            final Bits uninitsStart = new Bits(uninits);

            letInit(tree.pos(), tree.var.sym);
            pendingExits = new ListBuffer<>();
            int prevErrors = log.nerrors;
            do {
                final Bits uninitsEntry = new Bits(uninits);
                uninitsEntry.excludeFrom(nextadr);
                scan(tree.body);
                resolveContinues(tree);
                if (log.nerrors != prevErrors ||
                    flowKind.isFinal() ||
                    new Bits(uninitsEntry).diffSet(uninits).nextBit(firstadr) == -1)
                    break;
                uninits.assign(uninitsEntry.andSet(uninits));
                flowKind = FlowKind.SPECULATIVE_LOOP;
            } while (true);
            flowKind = prevFlowKind;
            inits.assign(initsStart);
            uninits.assign(uninitsStart.andSet(uninits));
            resolveBreaks(tree, prevPendingExits);
            nextadr = nextadrPrev;
        }

        public void visitLabelled(JCLabeledStatement tree) {
            ListBuffer<PendingExit> prevPendingExits = pendingExits;
            pendingExits = new ListBuffer<>();
            scan(tree.body);
            resolveBreaks(tree, prevPendingExits);
        }

        public void visitSwitch(JCSwitch tree) {
            handleSwitch(tree, tree.selector, tree.cases, tree.isExhaustive);
        }

        public void visitSwitchExpression(JCSwitchExpression tree) {
            handleSwitch(tree, tree.selector, tree.cases, tree.isExhaustive);
        }

        private void handleSwitch(JCTree tree, JCExpression selector,
                                  List<JCCase> cases, boolean isExhaustive) {
            ListBuffer<PendingExit> prevPendingExits = pendingExits;
            pendingExits = new ListBuffer<>();
            int nextadrPrev = nextadr;
            scanExpr(selector);
            final Bits initsSwitch = new Bits(inits);
            final Bits uninitsSwitch = new Bits(uninits);
            for (List<JCCase> l = cases; l.nonEmpty(); l = l.tail) {
                inits.assign(initsSwitch);
                uninits.assign(uninits.andSet(uninitsSwitch));
                JCCase c = l.head;
                for (JCCaseLabel pat : c.labels) {
                    scanPattern(pat);
                }
                scan(c.guard);
                if (inits.isReset()) {
                    inits.assign(initsWhenTrue);
                    uninits.assign(uninitsWhenTrue);
                }
                scan(c.stats);
                if (c.completesNormally && c.caseKind == JCCase.RULE) {
                    scanSyntheticBreak(make, tree);
                }
                addVars(c.stats, initsSwitch, uninitsSwitch);
                // Warn about fall-through if lint switch fallthrough enabled.
            }
            if (!isExhaustive) {
                if (tree.hasTag(SWITCH_EXPRESSION)) {
                    markDead();
                } else if (tree.hasTag(SWITCH) && !TreeInfo.expectedExhaustive((JCSwitch) tree)) {
                    inits.assign(initsSwitch);
                    uninits.assign(uninits.andSet(uninitsSwitch));
                }
            }
            if (tree.hasTag(SWITCH_EXPRESSION)) {
                resolveYields(tree, prevPendingExits);
            } else {
                resolveBreaks(tree, prevPendingExits);
            }
            nextadr = nextadrPrev;
        }
        // where
            /** Add any variables defined in stats to inits and uninits. */
            private void addVars(List<JCStatement> stats, final Bits inits,
                                        final Bits uninits) {
                for (;stats.nonEmpty(); stats = stats.tail) {
                    JCTree stat = stats.head;
                    if (stat.hasTag(VARDEF)) {
                        int adr = ((JCVariableDecl) stat).sym.adr;
                        inits.excl(adr);
                        uninits.incl(adr);
                    }
                }
            }

        public void visitTry(JCTry tree) {
            ListBuffer<JCVariableDecl> resourceVarDecls = new ListBuffer<>();
            final Bits uninitsTryPrev = new Bits(uninitsTry);
            ListBuffer<PendingExit> prevPendingExits = pendingExits;
            pendingExits = new ListBuffer<>();
            final Bits initsTry = new Bits(inits);
            uninitsTry.assign(uninits);
            for (JCTree resource : tree.resources) {
                if (resource instanceof JCVariableDecl variableDecl) {
                    visitVarDef(variableDecl);
                    unrefdResources.enter(variableDecl.sym);
                    resourceVarDecls.append(variableDecl);
                } else if (resource instanceof JCExpression expression) {
                    scanExpr(expression);
                } else {
                    throw new AssertionError(tree);  // parser error
                }
            }
            scan(tree.body);
            uninitsTry.andSet(uninits);
            final Bits initsEnd = new Bits(inits);
            final Bits uninitsEnd = new Bits(uninits);
            int nextadrCatch = nextadr;

            if (!resourceVarDecls.isEmpty() &&
                    lint.isEnabled(Lint.LintCategory.TRY)) {
                for (JCVariableDecl resVar : resourceVarDecls) {
                    if (unrefdResources.includes(resVar.sym) && !resVar.sym.isUnnamedVariable()) {
                        log.warning(Lint.LintCategory.TRY, resVar.pos(),
                                    Warnings.TryResourceNotReferenced(resVar.sym));
                        unrefdResources.remove(resVar.sym);
                    }
                }
            }

            /*  The analysis of each catch should be independent.
             *  Each one should have the same initial values of inits and
             *  uninits.
             */
            final Bits initsCatchPrev = new Bits(initsTry);
            final Bits uninitsCatchPrev = new Bits(uninitsTry);

            for (List<JCCatch> l = tree.catchers; l.nonEmpty(); l = l.tail) {
                JCVariableDecl param = l.head.param;
                inits.assign(initsCatchPrev);
                uninits.assign(uninitsCatchPrev);
                scan(param);
                /* If this is a TWR and we are executing the code from Gen,
                 * then there can be synthetic variables, ignore them.
                 */
                initParam(param);
                scan(l.head.body);
                initsEnd.andSet(inits);
                uninitsEnd.andSet(uninits);
                nextadr = nextadrCatch;
            }
            if (tree.finalizer != null) {
                inits.assign(initsTry);
                uninits.assign(uninitsTry);
                ListBuffer<PendingExit> exits = pendingExits;
                pendingExits = prevPendingExits;
                scan(tree.finalizer);
                if (!tree.finallyCanCompleteNormally) {
                    // discard exits and exceptions from try and finally
                } else {
                    uninits.andSet(uninitsEnd);
                    // FIX: this doesn't preserve source order of exits in catch
                    // versus finally!
                    while (exits.nonEmpty()) {
                        PendingExit exit = exits.next();
                        if (exit instanceof AssignPendingExit assignPendingExit) {
                            assignPendingExit.exit_inits.orSet(inits);
                            assignPendingExit.exit_uninits.andSet(uninits);
                        }
                        pendingExits.append(exit);
                    }
                    inits.orSet(initsEnd);
                }
            } else {
                inits.assign(initsEnd);
                uninits.assign(uninitsEnd);
                ListBuffer<PendingExit> exits = pendingExits;
                pendingExits = prevPendingExits;
                while (exits.nonEmpty()) pendingExits.append(exits.next());
            }
            uninitsTry.andSet(uninitsTryPrev).andSet(uninits);
        }

        public void visitConditional(JCConditional tree) {
            scanCond(tree.cond);
            final Bits initsBeforeElse = new Bits(initsWhenFalse);
            final Bits uninitsBeforeElse = new Bits(uninitsWhenFalse);
            inits.assign(initsWhenTrue);
            uninits.assign(uninitsWhenTrue);
            if (tree.truepart.type.hasTag(BOOLEAN) &&
                tree.falsepart.type.hasTag(BOOLEAN)) {
                // if b and c are boolean valued, then
                // v is (un)assigned after a?b:c when true iff
                //    v is (un)assigned after b when true and
                //    v is (un)assigned after c when true
                scanCond(tree.truepart);
                final Bits initsAfterThenWhenTrue = new Bits(initsWhenTrue);
                final Bits initsAfterThenWhenFalse = new Bits(initsWhenFalse);
                final Bits uninitsAfterThenWhenTrue = new Bits(uninitsWhenTrue);
                final Bits uninitsAfterThenWhenFalse = new Bits(uninitsWhenFalse);
                inits.assign(initsBeforeElse);
                uninits.assign(uninitsBeforeElse);
                scanCond(tree.falsepart);
                initsWhenTrue.andSet(initsAfterThenWhenTrue);
                initsWhenFalse.andSet(initsAfterThenWhenFalse);
                uninitsWhenTrue.andSet(uninitsAfterThenWhenTrue);
                uninitsWhenFalse.andSet(uninitsAfterThenWhenFalse);
            } else {
                scanExpr(tree.truepart);
                final Bits initsAfterThen = new Bits(inits);
                final Bits uninitsAfterThen = new Bits(uninits);
                inits.assign(initsBeforeElse);
                uninits.assign(uninitsBeforeElse);
                scanExpr(tree.falsepart);
                inits.andSet(initsAfterThen);
                uninits.andSet(uninitsAfterThen);
            }
        }

        public void visitIf(JCIf tree) {
            scanCond(tree.cond);
            final Bits initsBeforeElse = new Bits(initsWhenFalse);
            final Bits uninitsBeforeElse = new Bits(uninitsWhenFalse);
            inits.assign(initsWhenTrue);
            uninits.assign(uninitsWhenTrue);
            scan(tree.thenpart);
            if (tree.elsepart != null) {
                final Bits initsAfterThen = new Bits(inits);
                final Bits uninitsAfterThen = new Bits(uninits);
                inits.assign(initsBeforeElse);
                uninits.assign(uninitsBeforeElse);
                scan(tree.elsepart);
                inits.andSet(initsAfterThen);
                uninits.andSet(uninitsAfterThen);
            } else {
                inits.andSet(initsBeforeElse);
                uninits.andSet(uninitsBeforeElse);
            }
        }

        @Override
        public void visitBreak(JCBreak tree) {
            recordExit(new AssignPendingExit(tree, inits, uninits));
        }

        @Override
        public void visitYield(JCYield tree) {
            JCSwitchExpression expr = (JCSwitchExpression) tree.target;
            if (expr != null && expr.type.hasTag(BOOLEAN)) {
                scanCond(tree.value);
                Bits initsAfterBreakWhenTrue = new Bits(initsWhenTrue);
                Bits initsAfterBreakWhenFalse = new Bits(initsWhenFalse);
                Bits uninitsAfterBreakWhenTrue = new Bits(uninitsWhenTrue);
                Bits uninitsAfterBreakWhenFalse = new Bits(uninitsWhenFalse);
                PendingExit exit = new PendingExit(tree) {
                    @Override
                    void resolveJump() {
                        if (!inits.isReset()) {
                            split(true);
                        }
                        initsWhenTrue.andSet(initsAfterBreakWhenTrue);
                        initsWhenFalse.andSet(initsAfterBreakWhenFalse);
                        uninitsWhenTrue.andSet(uninitsAfterBreakWhenTrue);
                        uninitsWhenFalse.andSet(uninitsAfterBreakWhenFalse);
                    }
                };
                merge();
                recordExit(exit);
                return ;
            } else {
                scanExpr(tree.value);
                recordExit(new AssignPendingExit(tree, inits, uninits));
            }
        }

        @Override
        public void visitContinue(JCContinue tree) {
            recordExit(new AssignPendingExit(tree, inits, uninits));
        }

        @Override
        public void visitReturn(JCReturn tree) {
            scanExpr(tree.expr);
            recordExit(new AssignPendingExit(tree, inits, uninits));
        }

        public void visitThrow(JCThrow tree) {
            scanExpr(tree.expr);
            markDead();
        }

        public void visitApply(JCMethodInvocation tree) {
            scanExpr(tree.meth);
            scanExprs(tree.args);

            // Handle superclass constructor invocations
            if (isConstructor) {

                // If super(): at this point all initialization blocks will execute
                Name name = TreeInfo.name(tree.meth);
                if (name == names._super) {
                    forEachInitializer(classDef, false, def -> {
                        scan(def);
                        clearPendingExits(false);
                    });
                }

                // If this(): at this point all final uninitialized fields will get initialized
                else if (name == names._this) {
                    for (int address = firstadr; address < nextadr; address++) {
                        VarSymbol sym = vardecls[address].sym;
                        if (isFinalUninitializedField(sym) && !sym.isStatic())
                            letInit(tree.pos(), sym);
                    }
                }
            }
        }

        public void visitNewClass(JCNewClass tree) {
            scanExpr(tree.encl);
            scanExprs(tree.args);
            scan(tree.def);
        }

        @Override
        public void visitLambda(JCLambda tree) {
            final Bits prevUninits = new Bits(uninits);
            final Bits prevUninitsTry = new Bits(uninitsTry);
            final Bits prevInits = new Bits(inits);
            int returnadrPrev = returnadr;
            int nextadrPrev = nextadr;
            ListBuffer<PendingExit> prevPending = pendingExits;
            try {
                // JLS 16.1.10: No rule allows V to be definitely unassigned before a lambda
                // body. This is by design: a variable that was definitely unassigned before the
                // lambda body may end up being assigned to later on, so we cannot conclude that
                // the variable will be unassigned when the body is executed.
                uninits.excludeFrom(firstadr);
                returnadr = nextadr;
                pendingExits = new ListBuffer<>();
                for (List<JCVariableDecl> l = tree.params; l.nonEmpty(); l = l.tail) {
                    JCVariableDecl def = l.head;
                    scan(def);
                    inits.incl(def.sym.adr);
                    uninits.excl(def.sym.adr);
                }
                if (tree.getBodyKind() == JCLambda.BodyKind.EXPRESSION) {
                    scanExpr(tree.body);
                } else {
                    scan(tree.body);
                }
            }
            finally {
                returnadr = returnadrPrev;
                uninits.assign(prevUninits);
                uninitsTry.assign(prevUninitsTry);
                inits.assign(prevInits);
                pendingExits = prevPending;
                nextadr = nextadrPrev;
            }
        }

        public void visitNewArray(JCNewArray tree) {
            scanExprs(tree.dims);
            scanExprs(tree.elems);
        }

        public void visitAssert(JCAssert tree) {
            final Bits initsExit = new Bits(inits);
            final Bits uninitsExit = new Bits(uninits);
            scanCond(tree.cond);
            uninitsExit.andSet(uninitsWhenTrue);
            if (tree.detail != null) {
                inits.assign(initsWhenFalse);
                uninits.assign(uninitsWhenFalse);
                scanExpr(tree.detail);
            }
            inits.assign(initsExit);
            uninits.assign(uninitsExit);
        }

        public void visitAssign(JCAssign tree) {
            if (!TreeInfo.isIdentOrThisDotIdent(tree.lhs))
                scanExpr(tree.lhs);
            scanExpr(tree.rhs);
            letInit(tree.lhs);
        }

        // check fields accessed through this.<field> are definitely
        // assigned before reading their value
        public void visitSelect(JCFieldAccess tree) {
            super.visitSelect(tree);
            if (TreeInfo.isThisQualifier(tree.selected) &&
                tree.sym.kind == VAR) {
                checkInit(tree.pos(), (VarSymbol)tree.sym);
            }
        }

        public void visitAssignop(JCAssignOp tree) {
            scanExpr(tree.lhs);
            scanExpr(tree.rhs);
            letInit(tree.lhs);
        }

        public void visitUnary(JCUnary tree) {
            switch (tree.getTag()) {
            case NOT:
                scanCond(tree.arg);
                final Bits t = new Bits(initsWhenFalse);
                initsWhenFalse.assign(initsWhenTrue);
                initsWhenTrue.assign(t);
                t.assign(uninitsWhenFalse);
                uninitsWhenFalse.assign(uninitsWhenTrue);
                uninitsWhenTrue.assign(t);
                break;
            case PREINC: case POSTINC:
            case PREDEC: case POSTDEC:
                scanExpr(tree.arg);
                letInit(tree.arg);
                break;
            default:
                scanExpr(tree.arg);
            }
        }

        public void visitBinary(JCBinary tree) {
            switch (tree.getTag()) {
            case AND:
                scanCond(tree.lhs);
                final Bits initsWhenFalseLeft = new Bits(initsWhenFalse);
                final Bits uninitsWhenFalseLeft = new Bits(uninitsWhenFalse);
                inits.assign(initsWhenTrue);
                uninits.assign(uninitsWhenTrue);
                scanCond(tree.rhs);
                initsWhenFalse.andSet(initsWhenFalseLeft);
                uninitsWhenFalse.andSet(uninitsWhenFalseLeft);
                break;
            case OR:
                scanCond(tree.lhs);
                final Bits initsWhenTrueLeft = new Bits(initsWhenTrue);
                final Bits uninitsWhenTrueLeft = new Bits(uninitsWhenTrue);
                inits.assign(initsWhenFalse);
                uninits.assign(uninitsWhenFalse);
                scanCond(tree.rhs);
                initsWhenTrue.andSet(initsWhenTrueLeft);
                uninitsWhenTrue.andSet(uninitsWhenTrueLeft);
                break;
            default:
                scanExpr(tree.lhs);
                scanExpr(tree.rhs);
            }
        }

        public void visitIdent(JCIdent tree) {
            if (tree.sym.kind == VAR) {
                checkInit(tree.pos(), (VarSymbol)tree.sym);
                referenced(tree.sym);
            }
        }

        @Override
        public void visitTypeTest(JCInstanceOf tree) {
            scanExpr(tree.expr);
            scan(tree.pattern);
        }

        @Override
        public void visitBindingPattern(JCBindingPattern tree) {
            scan(tree.var);
            initParam(tree.var);
        }

        void referenced(Symbol sym) {
            unrefdResources.remove(sym);
        }

        public void visitAnnotatedType(JCAnnotatedType tree) {
            // annotations don't get scanned
            tree.underlyingType.accept(this);
        }

        public void visitModuleDef(JCModuleDecl tree) {
            // Do nothing for modules
        }

    /**************************************************************************
     * main method
     *************************************************************************/

        /** Perform definite assignment/unassignment analysis on a tree.
         */
        public void analyzeTree(Env<?> env, TreeMaker make) {
            analyzeTree(env, env.tree, make);
         }

        public void analyzeTree(Env<?> env, JCTree tree, TreeMaker make) {
            try {
                startPos = tree.pos().getStartPosition();

                if (vardecls == null)
                    vardecls = new JCVariableDecl[32];
                else
                    for (int i=0; i<vardecls.length; i++)
                        vardecls[i] = null;
                firstadr = 0;
                nextadr = 0;
                Flow.this.make = make;
                pendingExits = new ListBuffer<>();
                this.classDef = null;
                unrefdResources = WriteableScope.create(env.enclClass.sym);
                scan(tree);
            } finally {
                // note that recursive invocations of this method fail hard
                startPos = -1;
                resetBits(inits, uninits, uninitsTry, initsWhenTrue,
                        initsWhenFalse, uninitsWhenTrue, uninitsWhenFalse);
                if (vardecls != null) {
                    for (int i=0; i<vardecls.length; i++)
                        vardecls[i] = null;
                }
                firstadr = 0;
                nextadr = 0;
                Flow.this.make = null;
                pendingExits = null;
                this.classDef = null;
                unrefdResources = null;
            }
        }
    }

    /**
     * This pass implements the last step of the dataflow analysis, namely
     * the effectively-final analysis check. This checks that every local variable
     * reference from a lambda body/local inner class is either final or effectively final.
     * Additional this also checks that every variable that is used as an operand to
     * try-with-resources is final or effectively final.
     * As effectively final variables are marked as such during DA/DU, this pass must run after
     * AssignAnalyzer.
     */
    class CaptureAnalyzer extends BaseAnalyzer {

        JCTree currentTree; //local class or lambda
        WriteableScope declaredInsideGuard;

        @Override
        void markDead() {
            //do nothing
        }

        @SuppressWarnings("fallthrough")
        void checkEffectivelyFinal(DiagnosticPosition pos, VarSymbol sym) {
            if (currentTree != null &&
                    sym.owner.kind == MTH &&
                    sym.pos < getCurrentTreeStartPosition()) {
                switch (currentTree.getTag()) {
                    case CLASSDEF:
                    case CASE:
                    case LAMBDA:
                        if ((sym.flags() & (EFFECTIVELY_FINAL | FINAL)) == 0) {
                           reportEffectivelyFinalError(pos, sym);
                        }
                }
            }
        }

        int getCurrentTreeStartPosition() {
            return currentTree instanceof JCCase cse ? cse.guard.getStartPosition()
                                                     : currentTree.getStartPosition();
        }

        @SuppressWarnings("fallthrough")
        void letInit(JCTree tree) {
            tree = TreeInfo.skipParens(tree);
            if (tree.hasTag(IDENT) || tree.hasTag(SELECT)) {
                Symbol sym = TreeInfo.symbol(tree);
                if (currentTree != null) {
                    switch (currentTree.getTag()) {
                        case CLASSDEF, LAMBDA -> {
                            if (sym.kind == VAR &&
                                sym.owner.kind == MTH &&
                                ((VarSymbol)sym).pos < currentTree.getStartPosition()) {
                                reportEffectivelyFinalError(tree, sym);
                            }
                        }
                        case CASE -> {
                            if (!declaredInsideGuard.includes(sym)) {
                                log.error(tree.pos(), Errors.CannotAssignNotDeclaredGuard(sym));
                            }
                        }
                    }
                }
            }
        }

        void reportEffectivelyFinalError(DiagnosticPosition pos, Symbol sym) {
            Fragment subKey = switch (currentTree.getTag()) {
                case LAMBDA -> Fragments.Lambda;
                case CASE -> Fragments.Guard;
                case CLASSDEF -> Fragments.InnerCls;
                default -> throw new AssertionError("Unexpected tree kind: " + currentTree.getTag());
            };
            log.error(pos, Errors.CantRefNonEffectivelyFinalVar(sym, diags.fragment(subKey)));
        }

    /*************************************************************************
     * Visitor methods for statements and definitions
     *************************************************************************/

        /* ------------ Visitor methods for various sorts of trees -------------*/

        public void visitClassDef(JCClassDecl tree) {
            JCTree prevTree = currentTree;
            try {
                currentTree = tree.sym.isDirectlyOrIndirectlyLocal() ? tree : null;
                super.visitClassDef(tree);
            } finally {
                currentTree = prevTree;
            }
        }

        @Override
        public void visitLambda(JCLambda tree) {
            JCTree prevTree = currentTree;
            try {
                currentTree = tree;
                super.visitLambda(tree);
            } finally {
                currentTree = prevTree;
            }
        }

        @Override
        public void visitBindingPattern(JCBindingPattern tree) {
            scan(tree.var);
        }

        @Override
        public void visitCase(JCCase tree) {
            scan(tree.labels);
            if (tree.guard != null) {
                JCTree prevTree = currentTree;
                WriteableScope prevDeclaredInsideGuard = declaredInsideGuard;
                try {
                    currentTree = tree;
                    declaredInsideGuard = WriteableScope.create(attrEnv.enclClass.sym);
                    scan(tree.guard);
                } finally {
                    currentTree = prevTree;
                    declaredInsideGuard = prevDeclaredInsideGuard;
                }
            }
            scan(tree.stats);
        }

        @Override
        public void visitRecordPattern(JCRecordPattern tree) {
            scan(tree.deconstructor);
            scan(tree.nested);
        }

        @Override
        public void visitIdent(JCIdent tree) {
            if (tree.sym.kind == VAR) {
                checkEffectivelyFinal(tree, (VarSymbol)tree.sym);
            }
        }

        public void visitAssign(JCAssign tree) {
            JCTree lhs = TreeInfo.skipParens(tree.lhs);
            if (!(lhs instanceof JCIdent)) {
                scan(lhs);
            }
            scan(tree.rhs);
            letInit(lhs);
        }

        public void visitAssignop(JCAssignOp tree) {
            scan(tree.lhs);
            scan(tree.rhs);
            letInit(tree.lhs);
        }

        public void visitUnary(JCUnary tree) {
            switch (tree.getTag()) {
                case PREINC: case POSTINC:
                case PREDEC: case POSTDEC:
                    scan(tree.arg);
                    letInit(tree.arg);
                    break;
                default:
                    scan(tree.arg);
            }
        }

        public void visitTry(JCTry tree) {
            for (JCTree resource : tree.resources) {
                if (!resource.hasTag(VARDEF)) {
                    Symbol var = TreeInfo.symbol(resource);
                    if (var != null && (var.flags() & (FINAL | EFFECTIVELY_FINAL)) == 0) {
                        log.error(resource.pos(), Errors.TryWithResourcesExprEffectivelyFinalVar(var));
                    }
                }
            }
            super.visitTry(tree);
        }

        @Override
        public void visitVarDef(JCVariableDecl tree) {
            if (declaredInsideGuard != null) {
                declaredInsideGuard.enter(tree.sym);
            }
            super.visitVarDef(tree);
        }

        @Override
        public void visitYield(JCYield tree) {
            scan(tree.value);
        }

        public void visitModuleDef(JCModuleDecl tree) {
            // Do nothing for modules
        }

    /**************************************************************************
     * main method
     *************************************************************************/

        /** Perform definite assignment/unassignment analysis on a tree.
         */
        public void analyzeTree(Env<AttrContext> env, TreeMaker make) {
            analyzeTree(env, env.tree, make);
        }
        public void analyzeTree(Env<AttrContext> env, JCTree tree, TreeMaker make) {
            try {
                attrEnv = env;
                Flow.this.make = make;
                pendingExits = new ListBuffer<>();
                scan(tree);
            } finally {
                pendingExits = null;
                Flow.this.make = null;
            }
        }
    }

    enum Liveness {
        ALIVE {
            @Override
            public Liveness or(Liveness other) {
                return this;
            }
            @Override
            public Liveness and(Liveness other) {
                return other;
            }
        },
        DEAD {
            @Override
            public Liveness or(Liveness other) {
                return other;
            }
            @Override
            public Liveness and(Liveness other) {
                return this;
            }
        },
        RECOVERY {
            @Override
            public Liveness or(Liveness other) {
                if (other == ALIVE) {
                    return ALIVE;
                } else {
                    return this;
                }
            }
            @Override
            public Liveness and(Liveness other) {
                if (other == DEAD) {
                    return DEAD;
                } else {
                    return this;
                }
            }
        };

        public abstract Liveness or(Liveness other);
        public abstract Liveness and(Liveness other);
        public Liveness or(boolean value) {
            return or(from(value));
        }
        public Liveness and(boolean value) {
            return and(from(value));
        }
        public static Liveness from(boolean value) {
            return value ? ALIVE : DEAD;
        }
    }

    sealed interface PatternDescription { }
    public PatternDescription makePatternDescription(Type selectorType, JCPattern pattern) {
        if (pattern instanceof JCBindingPattern binding) {
            Type type = !selectorType.isPrimitive() && types.isSubtype(selectorType, binding.type)
                    ? selectorType : binding.type;
            return new BindingPattern(type);
        } else if (pattern instanceof JCRecordPattern record) {
            Type[] componentTypes;

            if (!record.type.isErroneous()) {
                componentTypes = ((ClassSymbol) record.type.tsym).getRecordComponents()
                        .map(r -> types.memberType(record.type, r))
                        .toArray(s -> new Type[s]);
            }
            else {
                componentTypes = record.nested.map(t -> types.createErrorType(t.type)).toArray(s -> new Type[s]);;
            }

            PatternDescription[] nestedDescriptions =
                    new PatternDescription[record.nested.size()];
            int i = 0;
            for (List<JCPattern> it = record.nested;
                 it.nonEmpty();
                 it = it.tail, i++) {
                Type componentType = i < componentTypes.length ? componentTypes[i]
                                                               : syms.errType;
                nestedDescriptions[i] = makePatternDescription(types.erasure(componentType), it.head);
            }
            return new RecordPattern(record.type, componentTypes, nestedDescriptions);
        } else if (pattern instanceof JCAnyPattern) {
            return new BindingPattern(selectorType);
        } else {
            throw Assert.error();
        }
    }
    record BindingPattern(Type type) implements PatternDescription {
        @Override
        public int hashCode() {
            return type.tsym.hashCode();
        }
        @Override
        public boolean equals(Object o) {
            return o instanceof BindingPattern other &&
                    type.tsym == other.type.tsym;
        }
        @Override
        public String toString() {
            return type.tsym + " _";
        }
    }
    record RecordPattern(Type recordType, int _hashCode, Type[] fullComponentTypes, PatternDescription... nested) implements PatternDescription {

        public RecordPattern(Type recordType, Type[] fullComponentTypes, PatternDescription[] nested) {
            this(recordType, hashCode(-1, recordType, nested), fullComponentTypes, nested);
        }

        @Override
        public int hashCode() {
            return _hashCode;
        }

        @Override
        public boolean equals(Object o) {
            return o instanceof RecordPattern other &&
                    recordType.tsym == other.recordType.tsym &&
                    Arrays.equals(nested, other.nested);
        }

        public int hashCode(int excludeComponent) {
            return hashCode(excludeComponent, recordType, nested);
        }

        public static int hashCode(int excludeComponent, Type recordType, PatternDescription... nested) {
            int hash = 5;
            hash =  41 * hash + recordType.tsym.hashCode();
            for (int  i = 0; i < nested.length; i++) {
                if (i != excludeComponent) {
                    hash = 41 * hash + nested[i].hashCode();
                }
            }
            return hash;
        }
        @Override
        public String toString() {
            return recordType.tsym + "(" + Arrays.stream(nested)
                    .map(pd -> pd.toString())
                    .collect(Collectors.joining(", ")) + ")";
        }
    }
}<|MERGE_RESOLUTION|>--- conflicted
+++ resolved
@@ -2312,10 +2312,7 @@
                         if (types.isNonNullable(sym.type)) {
                             log.warning(pos, Warnings.NonNullableShouldBeInitialized);
                         } else {
-<<<<<<< HEAD
-=======
                             // see JDK-8339087
->>>>>>> 4999dfe1
                             //log.warning(pos, Warnings.ParametricShouldBeInitialized);
                         }
                     }
