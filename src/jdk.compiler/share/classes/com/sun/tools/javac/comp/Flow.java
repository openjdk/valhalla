/*
 * Copyright (c) 1999, 2022, Oracle and/or its affiliates. All rights reserved.
 * DO NOT ALTER OR REMOVE COPYRIGHT NOTICES OR THIS FILE HEADER.
 *
 * This code is free software; you can redistribute it and/or modify it
 * under the terms of the GNU General Public License version 2 only, as
 * published by the Free Software Foundation.  Oracle designates this
 * particular file as subject to the "Classpath" exception as provided
 * by Oracle in the LICENSE file that accompanied this code.
 *
 * This code is distributed in the hope that it will be useful, but WITHOUT
 * ANY WARRANTY; without even the implied warranty of MERCHANTABILITY or
 * FITNESS FOR A PARTICULAR PURPOSE.  See the GNU General Public License
 * version 2 for more details (a copy is included in the LICENSE file that
 * accompanied this code).
 *
 * You should have received a copy of the GNU General Public License version
 * 2 along with this work; if not, write to the Free Software Foundation,
 * Inc., 51 Franklin St, Fifth Floor, Boston, MA 02110-1301 USA.
 *
 * Please contact Oracle, 500 Oracle Parkway, Redwood Shores, CA 94065 USA
 * or visit www.oracle.com if you need additional information or have any
 * questions.
 */

//todo: one might eliminate uninits.andSets when monotonic

package com.sun.tools.javac.comp;

import java.util.Map;
import java.util.Map.Entry;
import java.util.HashMap;
import java.util.HashSet;
import java.util.Set;
import java.util.stream.Collectors;
import java.util.stream.StreamSupport;

import com.sun.source.tree.LambdaExpressionTree.BodyKind;
import com.sun.tools.javac.code.*;
import com.sun.tools.javac.code.Scope.WriteableScope;
import com.sun.tools.javac.code.Source.Feature;
import com.sun.tools.javac.resources.CompilerProperties.Errors;
import com.sun.tools.javac.resources.CompilerProperties.Warnings;
import com.sun.tools.javac.tree.*;
import com.sun.tools.javac.util.*;
import com.sun.tools.javac.util.JCDiagnostic.DiagnosticPosition;
import com.sun.tools.javac.util.JCDiagnostic.Error;
import com.sun.tools.javac.util.JCDiagnostic.Warning;

import com.sun.tools.javac.code.Symbol.*;
import com.sun.tools.javac.tree.JCTree.*;

import static com.sun.tools.javac.code.Flags.*;
import static com.sun.tools.javac.code.Flags.BLOCK;
import static com.sun.tools.javac.code.Kinds.Kind.*;
import com.sun.tools.javac.code.Type.TypeVar;
import static com.sun.tools.javac.code.TypeTag.BOOLEAN;
import static com.sun.tools.javac.code.TypeTag.NONE;
import static com.sun.tools.javac.code.TypeTag.TYPEVAR;
import static com.sun.tools.javac.code.TypeTag.VOID;
import static com.sun.tools.javac.comp.Flow.ThisExposability.ALLOWED;
import static com.sun.tools.javac.comp.Flow.ThisExposability.BANNED;
import com.sun.tools.javac.code.Types.UniqueType;
import com.sun.tools.javac.resources.CompilerProperties.Fragments;
import static com.sun.tools.javac.tree.JCTree.Tag.*;
import com.sun.tools.javac.util.JCDiagnostic.Fragment;

/** This pass implements dataflow analysis for Java programs though
 *  different AST visitor steps. Liveness analysis (see AliveAnalyzer) checks that
 *  every statement is reachable. Exception analysis (see FlowAnalyzer) ensures that
 *  every checked exception that is thrown is declared or caught.  Definite assignment analysis
 *  (see AssignAnalyzer) ensures that each variable is assigned when used.  Definite
 *  unassignment analysis (see AssignAnalyzer) in ensures that no final variable
 *  is assigned more than once. Finally, local variable capture analysis (see CaptureAnalyzer)
 *  determines that local variables accessed within the scope of an inner class/lambda
 *  are either final or effectively-final.
 *
 *  <p>The JLS has a number of problems in the
 *  specification of these flow analysis problems. This implementation
 *  attempts to address those issues.
 *
 *  <p>First, there is no accommodation for a finally clause that cannot
 *  complete normally. For liveness analysis, an intervening finally
 *  clause can cause a break, continue, or return not to reach its
 *  target.  For exception analysis, an intervening finally clause can
 *  cause any exception to be "caught".  For DA/DU analysis, the finally
 *  clause can prevent a transfer of control from propagating DA/DU
 *  state to the target.  In addition, code in the finally clause can
 *  affect the DA/DU status of variables.
 *
 *  <p>For try statements, we introduce the idea of a variable being
 *  definitely unassigned "everywhere" in a block.  A variable V is
 *  "unassigned everywhere" in a block iff it is unassigned at the
 *  beginning of the block and there is no reachable assignment to V
 *  in the block.  An assignment V=e is reachable iff V is not DA
 *  after e.  Then we can say that V is DU at the beginning of the
 *  catch block iff V is DU everywhere in the try block.  Similarly, V
 *  is DU at the beginning of the finally block iff V is DU everywhere
 *  in the try block and in every catch block.  Specifically, the
 *  following bullet is added to 16.2.2
 *  <pre>
 *      V is <em>unassigned everywhere</em> in a block if it is
 *      unassigned before the block and there is no reachable
 *      assignment to V within the block.
 *  </pre>
 *  <p>In 16.2.15, the third bullet (and all of its sub-bullets) for all
 *  try blocks is changed to
 *  <pre>
 *      V is definitely unassigned before a catch block iff V is
 *      definitely unassigned everywhere in the try block.
 *  </pre>
 *  <p>The last bullet (and all of its sub-bullets) for try blocks that
 *  have a finally block is changed to
 *  <pre>
 *      V is definitely unassigned before the finally block iff
 *      V is definitely unassigned everywhere in the try block
 *      and everywhere in each catch block of the try statement.
 *  </pre>
 *  <p>In addition,
 *  <pre>
 *      V is definitely assigned at the end of a constructor iff
 *      V is definitely assigned after the block that is the body
 *      of the constructor and V is definitely assigned at every
 *      return that can return from the constructor.
 *  </pre>
 *  <p>In addition, each continue statement with the loop as its target
 *  is treated as a jump to the end of the loop body, and "intervening"
 *  finally clauses are treated as follows: V is DA "due to the
 *  continue" iff V is DA before the continue statement or V is DA at
 *  the end of any intervening finally block.  V is DU "due to the
 *  continue" iff any intervening finally cannot complete normally or V
 *  is DU at the end of every intervening finally block.  This "due to
 *  the continue" concept is then used in the spec for the loops.
 *
 *  <p>Similarly, break statements must consider intervening finally
 *  blocks.  For liveness analysis, a break statement for which any
 *  intervening finally cannot complete normally is not considered to
 *  cause the target statement to be able to complete normally. Then
 *  we say V is DA "due to the break" iff V is DA before the break or
 *  V is DA at the end of any intervening finally block.  V is DU "due
 *  to the break" iff any intervening finally cannot complete normally
 *  or V is DU at the break and at the end of every intervening
 *  finally block.  (I suspect this latter condition can be
 *  simplified.)  This "due to the break" is then used in the spec for
 *  all statements that can be "broken".
 *
 *  <p>The return statement is treated similarly.  V is DA "due to a
 *  return statement" iff V is DA before the return statement or V is
 *  DA at the end of any intervening finally block.  Note that we
 *  don't have to worry about the return expression because this
 *  concept is only used for constructors.
 *
 *  <p>There is no spec in the JLS for when a variable is definitely
 *  assigned at the end of a constructor, which is needed for final
 *  fields (8.3.1.2).  We implement the rule that V is DA at the end
 *  of the constructor iff it is DA and the end of the body of the
 *  constructor and V is DA "due to" every return of the constructor.
 *
 *  <p>Intervening finally blocks similarly affect exception analysis.  An
 *  intervening finally that cannot complete normally allows us to ignore
 *  an otherwise uncaught exception.
 *
 *  <p>To implement the semantics of intervening finally clauses, all
 *  nonlocal transfers (break, continue, return, throw, method call that
 *  can throw a checked exception, and a constructor invocation that can
 *  thrown a checked exception) are recorded in a queue, and removed
 *  from the queue when we complete processing the target of the
 *  nonlocal transfer.  This allows us to modify the queue in accordance
 *  with the above rules when we encounter a finally clause.  The only
 *  exception to this [no pun intended] is that checked exceptions that
 *  are known to be caught or declared to be caught in the enclosing
 *  method are not recorded in the queue, but instead are recorded in a
 *  global variable "{@code Set<Type> thrown}" that records the type of all
 *  exceptions that can be thrown.
 *
 *  <p>Other minor issues the treatment of members of other classes
 *  (always considered DA except that within an anonymous class
 *  constructor, where DA status from the enclosing scope is
 *  preserved), treatment of the case expression (V is DA before the
 *  case expression iff V is DA after the switch expression),
 *  treatment of variables declared in a switch block (the implied
 *  DA/DU status after the switch expression is DU and not DA for
 *  variables defined in a switch block), the treatment of boolean ?:
 *  expressions (The JLS rules only handle b and c non-boolean; the
 *  new rule is that if b and c are boolean valued, then V is
 *  (un)assigned after a?b:c when true/false iff V is (un)assigned
 *  after b when true/false and V is (un)assigned after c when
 *  true/false).
 *
 *  <p>There is the remaining question of what syntactic forms constitute a
 *  reference to a variable.  It is conventional to allow this.x on the
 *  left-hand-side to initialize a final instance field named x, yet
 *  this.x isn't considered a "use" when appearing on a right-hand-side
 *  in most implementations.  Should parentheses affect what is
 *  considered a variable reference?  The simplest rule would be to
 *  allow unqualified forms only, parentheses optional, and phase out
 *  support for assigning to a final field via this.x.
 *
 *  <p><b>This is NOT part of any supported API.
 *  If you write code that depends on this, you do so at your own risk.
 *  This code and its internal interfaces are subject to change or
 *  deletion without notice.</b>
 */
public class Flow {
    protected static final Context.Key<Flow> flowKey = new Context.Key<>();

    private final Names names;
    private final Log log;
    private final Symtab syms;
    private final Types types;
    private final Check chk;
    private       TreeMaker make;
    private final Resolve rs;
    private final JCDiagnostic.Factory diags;
    private Env<AttrContext> attrEnv;
    private       Lint lint;
<<<<<<< HEAD
    private final boolean allowEffectivelyFinalInInnerClasses;
    private final boolean allowUniversalTVars;
=======
>>>>>>> 6cd250ff

    public static Flow instance(Context context) {
        Flow instance = context.get(flowKey);
        if (instance == null)
            instance = new Flow(context);
        return instance;
    }

    public void analyzeTree(Env<AttrContext> env, TreeMaker make) {
        new AliveAnalyzer().analyzeTree(env, make);
        new AssignAnalyzer().analyzeTree(env, make);
        new FlowAnalyzer().analyzeTree(env, make);
        new CaptureAnalyzer().analyzeTree(env, make);
    }

    public void analyzeLambda(Env<AttrContext> env, JCLambda that, TreeMaker make, boolean speculative) {
        Log.DiagnosticHandler diagHandler = null;
        //we need to disable diagnostics temporarily; the problem is that if
        //a lambda expression contains e.g. an unreachable statement, an error
        //message will be reported and will cause compilation to skip the flow analysis
        //step - if we suppress diagnostics, we won't stop at Attr for flow-analysis
        //related errors, which will allow for more errors to be detected
        if (!speculative) {
            diagHandler = new Log.DiscardDiagnosticHandler(log);
        }
        try {
            new LambdaAliveAnalyzer().analyzeTree(env, that, make);
        } finally {
            if (!speculative) {
                log.popDiagnosticHandler(diagHandler);
            }
        }
    }

    public List<Type> analyzeLambdaThrownTypes(final Env<AttrContext> env,
            JCLambda that, TreeMaker make) {
        //we need to disable diagnostics temporarily; the problem is that if
        //a lambda expression contains e.g. an unreachable statement, an error
        //message will be reported and will cause compilation to skip the flow analysis
        //step - if we suppress diagnostics, we won't stop at Attr for flow-analysis
        //related errors, which will allow for more errors to be detected
        Log.DiagnosticHandler diagHandler = new Log.DiscardDiagnosticHandler(log);
        try {
            new LambdaAssignAnalyzer(env).analyzeTree(env, that, make);
            LambdaFlowAnalyzer flowAnalyzer = new LambdaFlowAnalyzer();
            flowAnalyzer.analyzeTree(env, that, make);
            return flowAnalyzer.inferredThrownTypes;
        } finally {
            log.popDiagnosticHandler(diagHandler);
        }
    }

    public boolean aliveAfter(Env<AttrContext> env, JCTree that, TreeMaker make) {
        //we need to disable diagnostics temporarily; the problem is that if
        //"that" contains e.g. an unreachable statement, an error
        //message will be reported and will cause compilation to skip the flow analysis
        //step - if we suppress diagnostics, we won't stop at Attr for flow-analysis
        //related errors, which will allow for more errors to be detected
        Log.DiagnosticHandler diagHandler = new Log.DiscardDiagnosticHandler(log);
        try {
            SnippetAliveAnalyzer analyzer = new SnippetAliveAnalyzer();

            analyzer.analyzeTree(env, that, make);
            return analyzer.isAlive();
        } finally {
            log.popDiagnosticHandler(diagHandler);
        }
    }

    public boolean breaksOutOf(Env<AttrContext> env, JCTree loop, JCTree body, TreeMaker make) {
        //we need to disable diagnostics temporarily; the problem is that if
        //"that" contains e.g. an unreachable statement, an error
        //message will be reported and will cause compilation to skip the flow analysis
        //step - if we suppress diagnostics, we won't stop at Attr for flow-analysis
        //related errors, which will allow for more errors to be detected
        Log.DiagnosticHandler diagHandler = new Log.DiscardDiagnosticHandler(log);
        try {
            SnippetBreakAnalyzer analyzer = new SnippetBreakAnalyzer();

            analyzer.analyzeTree(env, body, make);
            return analyzer.breaksOut();
        } finally {
            log.popDiagnosticHandler(diagHandler);
        }
    }

    /**
     * Definite assignment scan mode
     */
    enum FlowKind {
        /**
         * This is the normal DA/DU analysis mode
         */
        NORMAL("var.might.already.be.assigned", false),
        /**
         * This is the speculative DA/DU analysis mode used to speculatively
         * derive assertions within loop bodies
         */
        SPECULATIVE_LOOP("var.might.be.assigned.in.loop", true);

        final String errKey;
        final boolean isFinal;

        FlowKind(String errKey, boolean isFinal) {
            this.errKey = errKey;
            this.isFinal = isFinal;
        }

        boolean isFinal() {
            return isFinal;
        }
    }

    protected Flow(Context context) {
        context.put(flowKey, this);
        names = Names.instance(context);
        log = Log.instance(context);
        syms = Symtab.instance(context);
        types = Types.instance(context);
        chk = Check.instance(context);
        lint = Lint.instance(context);
        rs = Resolve.instance(context);
        diags = JCDiagnostic.Factory.instance(context);
        Source source = Source.instance(context);
<<<<<<< HEAD
        allowEffectivelyFinalInInnerClasses = Feature.EFFECTIVELY_FINAL_IN_INNER_CLASSES.allowedInSource(source);
        Preview preview = Preview.instance(context);
        allowUniversalTVars = Feature.UNIVERSAL_TVARS.allowedInSource(source);
=======
>>>>>>> 6cd250ff
    }

    /**
     * Base visitor class for all visitors implementing dataflow analysis logic.
     * This class define the shared logic for handling jumps (break/continue statements).
     */
    abstract static class BaseAnalyzer extends TreeScanner {

        enum JumpKind {
            BREAK(JCTree.Tag.BREAK) {
                @Override
                JCTree getTarget(JCTree tree) {
                    return ((JCBreak)tree).target;
                }
            },
            CONTINUE(JCTree.Tag.CONTINUE) {
                @Override
                JCTree getTarget(JCTree tree) {
                    return ((JCContinue)tree).target;
                }
            },
            YIELD(JCTree.Tag.YIELD) {
                @Override
                JCTree getTarget(JCTree tree) {
                    return ((JCYield)tree).target;
                }
            };

            final JCTree.Tag treeTag;

            private JumpKind(Tag treeTag) {
                this.treeTag = treeTag;
            }

            abstract JCTree getTarget(JCTree tree);
        }

        /** The currently pending exits that go from current inner blocks
         *  to an enclosing block, in source order.
         */
        ListBuffer<PendingExit> pendingExits;

        /** A pending exit.  These are the statements return, break, and
         *  continue.  In addition, exception-throwing expressions or
         *  statements are put here when not known to be caught.  This
         *  will typically result in an error unless it is within a
         *  try-finally whose finally block cannot complete normally.
         */
        static class PendingExit {
            JCTree tree;

            PendingExit(JCTree tree) {
                this.tree = tree;
            }

            void resolveJump() {
                //do nothing
            }
        }

        abstract void markDead();

        /** Record an outward transfer of control. */
        void recordExit(PendingExit pe) {
            pendingExits.append(pe);
            markDead();
        }

        /** Resolve all jumps of this statement. */
        private Liveness resolveJump(JCTree tree,
                         ListBuffer<PendingExit> oldPendingExits,
                         JumpKind jk) {
            boolean resolved = false;
            List<PendingExit> exits = pendingExits.toList();
            pendingExits = oldPendingExits;
            for (; exits.nonEmpty(); exits = exits.tail) {
                PendingExit exit = exits.head;
                if (exit.tree.hasTag(jk.treeTag) &&
                        jk.getTarget(exit.tree) == tree) {
                    exit.resolveJump();
                    resolved = true;
                } else {
                    pendingExits.append(exit);
                }
            }
            return Liveness.from(resolved);
        }

        /** Resolve all continues of this statement. */
        Liveness resolveContinues(JCTree tree) {
            return resolveJump(tree, new ListBuffer<PendingExit>(), JumpKind.CONTINUE);
        }

        /** Resolve all breaks of this statement. */
        Liveness resolveBreaks(JCTree tree, ListBuffer<PendingExit> oldPendingExits) {
            return resolveJump(tree, oldPendingExits, JumpKind.BREAK);
        }

        /** Resolve all yields of this statement. */
        Liveness resolveYields(JCTree tree, ListBuffer<PendingExit> oldPendingExits) {
            return resolveJump(tree, oldPendingExits, JumpKind.YIELD);
        }

        @Override
        public void scan(JCTree tree) {
            if (tree != null && (
                    tree.type == null ||
                    tree.type != Type.stuckType)) {
                super.scan(tree);
            }
        }

        public void visitPackageDef(JCPackageDecl tree) {
            // Do nothing for PackageDecl
        }

        protected void scanSyntheticBreak(TreeMaker make, JCTree swtch) {
            if (swtch.hasTag(SWITCH_EXPRESSION)) {
                JCYield brk = make.at(Position.NOPOS).Yield(null);
                brk.target = swtch;
                scan(brk);
            } else {
                JCBreak brk = make.at(Position.NOPOS).Break(null);
                brk.target = swtch;
                scan(brk);
            }
        }
    }

    /**
     * This pass implements the first step of the dataflow analysis, namely
     * the liveness analysis check. This checks that every statement is reachable.
     * The output of this analysis pass are used by other analyzers. This analyzer
     * sets the 'finallyCanCompleteNormally' field in the JCTry class.
     */
    class AliveAnalyzer extends BaseAnalyzer {

        /** A flag that indicates whether the last statement could
         *  complete normally.
         */
        private Liveness alive;

        @Override
        void markDead() {
            alive = Liveness.DEAD;
        }

    /*************************************************************************
     * Visitor methods for statements and definitions
     *************************************************************************/

        /** Analyze a definition.
         */
        void scanDef(JCTree tree) {
            scanStat(tree);
            if (tree != null && tree.hasTag(JCTree.Tag.BLOCK) && alive == Liveness.DEAD) {
                log.error(tree.pos(),
                          Errors.InitializerMustBeAbleToCompleteNormally);
            }
        }

        /** Analyze a statement. Check that statement is reachable.
         */
        void scanStat(JCTree tree) {
            if (alive == Liveness.DEAD && tree != null) {
                log.error(tree.pos(), Errors.UnreachableStmt);
                if (!tree.hasTag(SKIP)) alive = Liveness.RECOVERY;
            }
            scan(tree);
        }

        /** Analyze list of statements.
         */
        void scanStats(List<? extends JCStatement> trees) {
            if (trees != null)
                for (List<? extends JCStatement> l = trees; l.nonEmpty(); l = l.tail)
                    scanStat(l.head);
        }

        /* ------------ Visitor methods for various sorts of trees -------------*/

        public void visitClassDef(JCClassDecl tree) {
            if (tree.sym == null) return;
            Liveness alivePrev = alive;
            ListBuffer<PendingExit> pendingExitsPrev = pendingExits;
            Lint lintPrev = lint;

            pendingExits = new ListBuffer<>();
            lint = lint.augment(tree.sym);

            try {
                // process all the static initializers
                for (List<JCTree> l = tree.defs; l.nonEmpty(); l = l.tail) {
                    if (!l.head.hasTag(METHODDEF) &&
                        (TreeInfo.flags(l.head) & STATIC) != 0) {
                        scanDef(l.head);
                        clearPendingExits(false);
                    }
                }

                // process all the instance initializers
                for (List<JCTree> l = tree.defs; l.nonEmpty(); l = l.tail) {
                    if (!l.head.hasTag(METHODDEF) &&
                        (TreeInfo.flags(l.head) & STATIC) == 0) {
                        scanDef(l.head);
                        clearPendingExits(false);
                    }
                }

                // process all the methods
                for (List<JCTree> l = tree.defs; l.nonEmpty(); l = l.tail) {
                    if (l.head.hasTag(METHODDEF)) {
                        scan(l.head);
                    }
                }
            } finally {
                pendingExits = pendingExitsPrev;
                alive = alivePrev;
                lint = lintPrev;
            }
        }

        public void visitMethodDef(JCMethodDecl tree) {
            if (tree.body == null) return;
            Lint lintPrev = lint;

            lint = lint.augment(tree.sym);

            Assert.check(pendingExits.isEmpty());

            try {
                alive = Liveness.ALIVE;
                scanStat(tree.body);
                tree.completesNormally = alive != Liveness.DEAD;

                if (alive == Liveness.ALIVE && !tree.sym.type.getReturnType().hasTag(VOID))
                    log.error(TreeInfo.diagEndPos(tree.body), Errors.MissingRetStmt);

                clearPendingExits(true);
            } finally {
                lint = lintPrev;
            }
        }

        private void clearPendingExits(boolean inMethod) {
            List<PendingExit> exits = pendingExits.toList();
            pendingExits = new ListBuffer<>();
            while (exits.nonEmpty()) {
                PendingExit exit = exits.head;
                exits = exits.tail;
                Assert.check((inMethod && exit.tree.hasTag(RETURN)) ||
                                log.hasErrorOn(exit.tree.pos()));
            }
        }

        public void visitVarDef(JCVariableDecl tree) {
            if (tree.init != null) {
                Lint lintPrev = lint;
                lint = lint.augment(tree.sym);
                try{
                    scan(tree.init);
                } finally {
                    lint = lintPrev;
                }
            }
        }

        public void visitBlock(JCBlock tree) {
            scanStats(tree.stats);
        }

        public void visitDoLoop(JCDoWhileLoop tree) {
            ListBuffer<PendingExit> prevPendingExits = pendingExits;
            pendingExits = new ListBuffer<>();
            scanStat(tree.body);
            alive = alive.or(resolveContinues(tree));
            scan(tree.cond);
            alive = alive.and(!tree.cond.type.isTrue());
            alive = alive.or(resolveBreaks(tree, prevPendingExits));
        }

        public void visitWhileLoop(JCWhileLoop tree) {
            ListBuffer<PendingExit> prevPendingExits = pendingExits;
            pendingExits = new ListBuffer<>();
            scan(tree.cond);
            alive = Liveness.from(!tree.cond.type.isFalse());
            scanStat(tree.body);
            alive = alive.or(resolveContinues(tree));
            alive = resolveBreaks(tree, prevPendingExits).or(
                !tree.cond.type.isTrue());
        }

        public void visitForLoop(JCForLoop tree) {
            ListBuffer<PendingExit> prevPendingExits = pendingExits;
            scanStats(tree.init);
            pendingExits = new ListBuffer<>();
            if (tree.cond != null) {
                scan(tree.cond);
                alive = Liveness.from(!tree.cond.type.isFalse());
            } else {
                alive = Liveness.ALIVE;
            }
            scanStat(tree.body);
            alive = alive.or(resolveContinues(tree));
            scan(tree.step);
            alive = resolveBreaks(tree, prevPendingExits).or(
                tree.cond != null && !tree.cond.type.isTrue());
        }

        public void visitForeachLoop(JCEnhancedForLoop tree) {
            if(tree.varOrRecordPattern instanceof JCVariableDecl jcVariableDecl) {
                visitVarDef(jcVariableDecl);
            } else if (tree.varOrRecordPattern instanceof JCRecordPattern jcRecordPattern) {
                visitRecordPattern(jcRecordPattern);

                Set<Symbol> coveredSymbols =
                        coveredSymbols(jcRecordPattern.pos(), List.of(jcRecordPattern));

                boolean isExhaustive =
                        isExhaustive(jcRecordPattern.pos(), tree.elementType, coveredSymbols);

                if (!isExhaustive) {
                    log.error(tree, Errors.ForeachNotExhaustiveOnType(jcRecordPattern.type, tree.elementType));
                }
            }
            ListBuffer<PendingExit> prevPendingExits = pendingExits;
            scan(tree.expr);
            pendingExits = new ListBuffer<>();
            scanStat(tree.body);
            alive = alive.or(resolveContinues(tree));
            resolveBreaks(tree, prevPendingExits);
            alive = Liveness.ALIVE;
        }

        public void visitLabelled(JCLabeledStatement tree) {
            ListBuffer<PendingExit> prevPendingExits = pendingExits;
            pendingExits = new ListBuffer<>();
            scanStat(tree.body);
            alive = alive.or(resolveBreaks(tree, prevPendingExits));
        }

        public void visitSwitch(JCSwitch tree) {
            ListBuffer<PendingExit> prevPendingExits = pendingExits;
            pendingExits = new ListBuffer<>();
            scan(tree.selector);
            boolean exhaustiveSwitch = TreeInfo.expectedExhaustive(tree);
            for (List<JCCase> l = tree.cases; l.nonEmpty(); l = l.tail) {
                alive = Liveness.ALIVE;
                JCCase c = l.head;
                for (JCCaseLabel pat : c.labels) {
                    scan(pat);
                }
                scanStats(c.stats);
                if (alive != Liveness.DEAD && c.caseKind == JCCase.RULE) {
                    scanSyntheticBreak(make, tree);
                    alive = Liveness.DEAD;
                }
                // Warn about fall-through if lint switch fallthrough enabled.
                if (alive == Liveness.ALIVE &&
                    lint.isEnabled(Lint.LintCategory.FALLTHROUGH) &&
                    c.stats.nonEmpty() && l.tail.nonEmpty())
                    log.warning(Lint.LintCategory.FALLTHROUGH,
                                l.tail.head.pos(),
                                Warnings.PossibleFallThroughIntoCase);
            }
            tree.isExhaustive = tree.hasUnconditionalPattern ||
                                TreeInfo.isErrorEnumSwitch(tree.selector, tree.cases);
            if (exhaustiveSwitch) {
                Set<Symbol> coveredSymbols = coveredSymbolsForCases(tree.pos(), tree.cases);
                tree.isExhaustive |= isExhaustive(tree.selector.pos(), tree.selector.type, coveredSymbols);
                if (!tree.isExhaustive) {
                    log.error(tree, Errors.NotExhaustiveStatement);
                }
            }
            if (!tree.hasUnconditionalPattern && !exhaustiveSwitch) {
                alive = Liveness.ALIVE;
            }
            alive = alive.or(resolveBreaks(tree, prevPendingExits));
        }

        @Override
        public void visitSwitchExpression(JCSwitchExpression tree) {
            ListBuffer<PendingExit> prevPendingExits = pendingExits;
            pendingExits = new ListBuffer<>();
            scan(tree.selector);
            Liveness prevAlive = alive;
            for (List<JCCase> l = tree.cases; l.nonEmpty(); l = l.tail) {
                alive = Liveness.ALIVE;
                JCCase c = l.head;
                for (JCCaseLabel pat : c.labels) {
                    scan(pat);
                }
                scanStats(c.stats);
                if (alive == Liveness.ALIVE) {
                    if (c.caseKind == JCCase.RULE) {
                        log.error(TreeInfo.diagEndPos(c.body),
                                  Errors.RuleCompletesNormally);
                    } else if (l.tail.isEmpty()) {
                        log.error(TreeInfo.diagEndPos(tree),
                                  Errors.SwitchExpressionCompletesNormally);
                    }
                }
            }
            Set<Symbol> coveredSymbols = coveredSymbolsForCases(tree.pos(), tree.cases);
            tree.isExhaustive = tree.hasUnconditionalPattern ||
                                TreeInfo.isErrorEnumSwitch(tree.selector, tree.cases) ||
                                isExhaustive(tree.selector.pos(), tree.selector.type, coveredSymbols);
            if (!tree.isExhaustive) {
                log.error(tree, Errors.NotExhaustive);
            }
            alive = prevAlive;
            alive = alive.or(resolveYields(tree, prevPendingExits));
        }

        private Set<Symbol> coveredSymbolsForCases(DiagnosticPosition pos,
                                                   List<JCCase> cases) {
            HashSet<JCTree> labelValues = cases.stream()
                                               .flatMap(c -> c.labels.stream())
                                               .filter(TreeInfo::unguardedCaseLabel)
                                               .filter(l -> !l.hasTag(DEFAULTCASELABEL))
                                               .map(l -> l.hasTag(CONSTANTCASELABEL) ? ((JCConstantCaseLabel) l).expr
                                                                                     : ((JCPatternCaseLabel) l).pat)
                                               .collect(Collectors.toCollection(HashSet::new));
            return coveredSymbols(pos, labelValues);
        }

        private Set<Symbol> coveredSymbols(DiagnosticPosition pos,
                                           Iterable<? extends JCTree> labels) {
            Set<Symbol> coveredSymbols = new HashSet<>();
            Map<UniqueType, List<JCRecordPattern>> deconstructionPatternsByType = new HashMap<>();

            for (JCTree labelValue : labels) {
                switch (labelValue.getTag()) {
                    case BINDINGPATTERN, PARENTHESIZEDPATTERN -> {
                        Type primaryPatternType = TreeInfo.primaryPatternType((JCPattern) labelValue);
                        if (!primaryPatternType.hasTag(NONE)) {
                            coveredSymbols.add(primaryPatternType.tsym);
                        }
                    }
                    case RECORDPATTERN -> {
                        JCRecordPattern dpat = (JCRecordPattern) labelValue;
                        UniqueType type = new UniqueType(dpat.type, types);
                        List<JCRecordPattern> augmentedPatterns =
                                deconstructionPatternsByType.getOrDefault(type, List.nil())
                                                                 .prepend(dpat);

                        deconstructionPatternsByType.put(type, augmentedPatterns);
                    }

                    default -> {
                        Assert.check(labelValue instanceof JCExpression, labelValue.getTag().name());
                        JCExpression expr = (JCExpression) labelValue;
                        if (expr.hasTag(IDENT) && ((JCIdent) expr).sym.isEnum())
                            coveredSymbols.add(((JCIdent) expr).sym);
                    }
                }
            }
            for (Entry<UniqueType, List<JCRecordPattern>> e : deconstructionPatternsByType.entrySet()) {
                if (e.getValue().stream().anyMatch(r -> r.nested.size() != r.record.getRecordComponents().size())) {
                    coveredSymbols.add(syms.errSymbol);
                } else if (coversDeconstructionFromComponent(pos, e.getKey().type, e.getValue(), 0)) {
                    coveredSymbols.add(e.getKey().type.tsym);
                }
            }
            return coveredSymbols;
        }

        private boolean coversDeconstructionFromComponent(DiagnosticPosition pos,
                                                          Type recordType,
                                                          List<JCRecordPattern> deconstructionPatterns,
                                                          int component) {
            //Given a set of record patterns for the same record, and a starting component,
            //this method checks, whether the nested patterns for the components are exhaustive,
            //i.e. represent all possible combinations.
            //This is done by categorizing the patterns based on the type covered by the given
            //starting component.
            //For each such category, it is then checked if the nested patterns starting at the next
            //component are exhaustive, by recursivelly invoking this method. If these nested patterns
            //are exhaustive, the given covered type is accepted.
            //All such covered types are then checked whether they cover the declared type of
            //the starting component's declaration. If yes, the given set of patterns starting at
            //the given component cover the given record exhaustivelly, and true is returned.
            List<? extends RecordComponent> components =
                    deconstructionPatterns.head.record.getRecordComponents();

            if (components.size() == component) {
                //no components remain to be checked:
                return true;
            }

            //for the first tested component, gather symbols covered by the nested patterns:
            Type instantiatedComponentType = types.memberType(recordType, components.get(component));
            List<JCPattern> nestedComponentPatterns = deconstructionPatterns.map(d -> d.nested.get(component));
            Set<Symbol> coveredSymbolsForComponent = coveredSymbols(pos,
                                                                    nestedComponentPatterns);

            //for each of the symbols covered by the starting component, find all deconstruction patterns
            //that have the given type, or its supertype, as a type of the starting nested pattern:
            Map<Symbol, List<JCRecordPattern>> coveredSymbol2Patterns = new HashMap<>();

            for (JCRecordPattern deconstructionPattern : deconstructionPatterns) {
                JCPattern nestedPattern = deconstructionPattern.nested.get(component);
                Symbol componentPatternType;
                switch (nestedPattern.getTag()) {
                    case BINDINGPATTERN, PARENTHESIZEDPATTERN -> {
                        Type primaryPatternType =
                                TreeInfo.primaryPatternType(nestedPattern);
                        componentPatternType = primaryPatternType.tsym;
                    }
                    case RECORDPATTERN -> {
                        componentPatternType = ((JCRecordPattern) nestedPattern).record;
                    }
                    default -> {
                        throw Assert.error("Unexpected tree kind: " + nestedPattern.getTag());
                    }
                }
                for (Symbol currentType : coveredSymbolsForComponent) {
                    if (types.isSubtype(types.erasure(currentType.type),
                                        types.erasure(componentPatternType.type))) {
                        coveredSymbol2Patterns.put(currentType,
                                                   coveredSymbol2Patterns.getOrDefault(currentType,
                                                                                       List.nil())
                                              .prepend(deconstructionPattern));
                    }
                }
            }

            //Check the components following the starting component, for each of the covered symbol,
            //if they are exhaustive. If yes, the given covered symbol should be part of the following
            //exhaustiveness check:
            Set<Symbol> covered = new HashSet<>();

            for (Entry<Symbol, List<JCRecordPattern>> e : coveredSymbol2Patterns.entrySet()) {
                if (coversDeconstructionFromComponent(pos, recordType, e.getValue(), component + 1)) {
                    covered.add(e.getKey());
                }
            }

            //verify whether the filtered symbols cover the given record's declared type:
            return isExhaustive(pos, instantiatedComponentType, covered);
        }

        private void transitiveCovers(DiagnosticPosition pos, Type seltype, Set<Symbol> covered) {
            List<Symbol> todo = List.from(covered);
            while (todo.nonEmpty()) {
                Symbol sym = todo.head;
                todo = todo.tail;
                switch (sym.kind) {
                    case VAR -> {
                        Iterable<Symbol> constants = sym.owner
                                                        .members()
                                                        .getSymbols(s -> s.isEnum() &&
                                                                         s.kind == VAR);
                        boolean hasAll = StreamSupport.stream(constants.spliterator(), false)
                                                      .allMatch(covered::contains);

                        if (hasAll && covered.add(sym.owner)) {
                            todo = todo.prepend(sym.owner);
                        }
                    }

                    case TYP -> {
                        for (Type sup : types.directSupertypes(sym.type)) {
                            if (sup.tsym.kind == TYP) {
                                if (isTransitivelyCovered(pos, seltype, sup.tsym, covered) &&
                                    covered.add(sup.tsym)) {
                                    todo = todo.prepend(sup.tsym);
                                }
                            }
                        }
                    }
                }
            }
        }

        private boolean isTransitivelyCovered(DiagnosticPosition pos, Type seltype,
                                              Symbol sealed, Set<Symbol> covered) {
            try {
                if (covered.stream().anyMatch(c -> sealed.isSubClass(c, types)))
                    return true;
                if (sealed.kind == TYP && sealed.isAbstract() && sealed.isSealed()) {
                    return ((ClassSymbol) sealed).permitted
                                                 .stream()
                                                 .filter(s -> {
                                                     return types.isCastable(seltype, s.type/*, types.noWarnings*/);
                                                 })
                                                 .allMatch(s -> isTransitivelyCovered(pos, seltype, s, covered));
                }
                return false;
            } catch (CompletionFailure cf) {
                chk.completionError(pos, cf);
                return true;
            }
        }

        private boolean isExhaustive(DiagnosticPosition pos, Type seltype, Set<Symbol> covered) {
            transitiveCovers(pos, seltype, covered);
            return switch (seltype.getTag()) {
                case CLASS -> {
                    if (seltype.isCompound()) {
                        if (seltype.isIntersection()) {
                            yield ((Type.IntersectionClassType) seltype).getComponents()
                                                                        .stream()
                                                                        .anyMatch(t -> isExhaustive(pos, t, covered));
                        }
                        yield false;
                    }
                    yield covered.stream()
                                 .filter(coveredSym -> coveredSym.kind == TYP)
                                 .anyMatch(coveredSym -> types.isSubtype(types.erasure(seltype),
                                                                         types.erasure(coveredSym.type)));
                }
                case TYPEVAR -> isExhaustive(pos, ((TypeVar) seltype).getUpperBound(), covered);
                default -> {
                    yield covered.contains(types.erasure(seltype).tsym);
                }
            };
        }

        public void visitTry(JCTry tree) {
            ListBuffer<PendingExit> prevPendingExits = pendingExits;
            pendingExits = new ListBuffer<>();
            for (JCTree resource : tree.resources) {
                if (resource instanceof JCVariableDecl variableDecl) {
                    visitVarDef(variableDecl);
                } else if (resource instanceof JCExpression expression) {
                    scan(expression);
                } else {
                    throw new AssertionError(tree);  // parser error
                }
            }

            scanStat(tree.body);
            Liveness aliveEnd = alive;

            for (List<JCCatch> l = tree.catchers; l.nonEmpty(); l = l.tail) {
                alive = Liveness.ALIVE;
                JCVariableDecl param = l.head.param;
                scan(param);
                scanStat(l.head.body);
                aliveEnd = aliveEnd.or(alive);
            }
            if (tree.finalizer != null) {
                ListBuffer<PendingExit> exits = pendingExits;
                pendingExits = prevPendingExits;
                alive = Liveness.ALIVE;
                scanStat(tree.finalizer);
                tree.finallyCanCompleteNormally = alive != Liveness.DEAD;
                if (alive == Liveness.DEAD) {
                    if (lint.isEnabled(Lint.LintCategory.FINALLY)) {
                        log.warning(Lint.LintCategory.FINALLY,
                                TreeInfo.diagEndPos(tree.finalizer),
                                Warnings.FinallyCannotComplete);
                    }
                } else {
                    while (exits.nonEmpty()) {
                        pendingExits.append(exits.next());
                    }
                    alive = aliveEnd;
                }
            } else {
                alive = aliveEnd;
                ListBuffer<PendingExit> exits = pendingExits;
                pendingExits = prevPendingExits;
                while (exits.nonEmpty()) pendingExits.append(exits.next());
            }
        }

        @Override
        public void visitIf(JCIf tree) {
            scan(tree.cond);
            scanStat(tree.thenpart);
            if (tree.elsepart != null) {
                Liveness aliveAfterThen = alive;
                alive = Liveness.ALIVE;
                scanStat(tree.elsepart);
                alive = alive.or(aliveAfterThen);
            } else {
                alive = Liveness.ALIVE;
            }
        }

        public void visitBreak(JCBreak tree) {
            recordExit(new PendingExit(tree));
        }

        @Override
        public void visitYield(JCYield tree) {
            scan(tree.value);
            recordExit(new PendingExit(tree));
        }

        public void visitContinue(JCContinue tree) {
            recordExit(new PendingExit(tree));
        }

        public void visitReturn(JCReturn tree) {
            scan(tree.expr);
            recordExit(new PendingExit(tree));
        }

        public void visitThrow(JCThrow tree) {
            scan(tree.expr);
            markDead();
        }

        public void visitApply(JCMethodInvocation tree) {
            scan(tree.meth);
            scan(tree.args);
        }

        public void visitNewClass(JCNewClass tree) {
            scan(tree.encl);
            scan(tree.args);
            if (tree.def != null) {
                scan(tree.def);
            }
        }

        @Override
        public void visitLambda(JCLambda tree) {
            if (tree.type != null &&
                    tree.type.isErroneous()) {
                return;
            }

            ListBuffer<PendingExit> prevPending = pendingExits;
            Liveness prevAlive = alive;
            try {
                pendingExits = new ListBuffer<>();
                alive = Liveness.ALIVE;
                scanStat(tree.body);
                tree.canCompleteNormally = alive != Liveness.DEAD;
            }
            finally {
                pendingExits = prevPending;
                alive = prevAlive;
            }
        }

        public void visitModuleDef(JCModuleDecl tree) {
            // Do nothing for modules
        }

    /**************************************************************************
     * main method
     *************************************************************************/

        /** Perform definite assignment/unassignment analysis on a tree.
         */
        public void analyzeTree(Env<AttrContext> env, TreeMaker make) {
            analyzeTree(env, env.tree, make);
        }
        public void analyzeTree(Env<AttrContext> env, JCTree tree, TreeMaker make) {
            try {
                attrEnv = env;
                Flow.this.make = make;
                pendingExits = new ListBuffer<>();
                alive = Liveness.ALIVE;
                scan(tree);
            } finally {
                pendingExits = null;
                Flow.this.make = null;
            }
        }
    }

    /**
     * This pass implements the second step of the dataflow analysis, namely
     * the exception analysis. This is to ensure that every checked exception that is
     * thrown is declared or caught. The analyzer uses some info that has been set by
     * the liveliness analyzer.
     */
    class FlowAnalyzer extends BaseAnalyzer {

        /** A flag that indicates whether the last statement could
         *  complete normally.
         */
        HashMap<Symbol, List<Type>> preciseRethrowTypes;

        /** The current class being defined.
         */
        JCClassDecl classDef;

        /** The list of possibly thrown declarable exceptions.
         */
        List<Type> thrown;

        /** The list of exceptions that are either caught or declared to be
         *  thrown.
         */
        List<Type> caught;

        class ThrownPendingExit extends BaseAnalyzer.PendingExit {

            Type thrown;

            ThrownPendingExit(JCTree tree, Type thrown) {
                super(tree);
                this.thrown = thrown;
            }
        }

        @Override
        void markDead() {
            //do nothing
        }

        /*-------------------- Exceptions ----------------------*/

        /** Complain that pending exceptions are not caught.
         */
        void errorUncaught() {
            for (PendingExit exit = pendingExits.next();
                 exit != null;
                 exit = pendingExits.next()) {
                if (exit instanceof ThrownPendingExit thrownExit) {
                    if (classDef != null &&
                        classDef.pos == exit.tree.pos) {
                        log.error(exit.tree.pos(),
                                  Errors.UnreportedExceptionDefaultConstructor(thrownExit.thrown));
                    } else if (exit.tree.hasTag(VARDEF) &&
                            ((JCVariableDecl)exit.tree).sym.isResourceVariable()) {
                        log.error(exit.tree.pos(),
                                  Errors.UnreportedExceptionImplicitClose(thrownExit.thrown,
                                                                          ((JCVariableDecl)exit.tree).sym.name));
                    } else {
                        log.error(exit.tree.pos(),
                                  Errors.UnreportedExceptionNeedToCatchOrThrow(thrownExit.thrown));
                    }
                } else {
                    Assert.check(log.hasErrorOn(exit.tree.pos()));
                }
            }
        }

        /** Record that exception is potentially thrown and check that it
         *  is caught.
         */
        void markThrown(JCTree tree, Type exc) {
            if (!chk.isUnchecked(tree.pos(), exc)) {
                if (!chk.isHandled(exc, caught)) {
                    pendingExits.append(new ThrownPendingExit(tree, exc));
                }
                thrown = chk.incl(exc, thrown);
            }
        }

    /*************************************************************************
     * Visitor methods for statements and definitions
     *************************************************************************/

        /* ------------ Visitor methods for various sorts of trees -------------*/

        public void visitClassDef(JCClassDecl tree) {
            if (tree.sym == null) return;

            JCClassDecl classDefPrev = classDef;
            List<Type> thrownPrev = thrown;
            List<Type> caughtPrev = caught;
            ListBuffer<PendingExit> pendingExitsPrev = pendingExits;
            Lint lintPrev = lint;
            boolean anonymousClass = tree.name == names.empty;
            pendingExits = new ListBuffer<>();
            if (!anonymousClass) {
                caught = List.nil();
            }
            classDef = tree;
            thrown = List.nil();
            lint = lint.augment(tree.sym);

            try {
                // process all the static initializers
                for (List<JCTree> l = tree.defs; l.nonEmpty(); l = l.tail) {
                    if (!l.head.hasTag(METHODDEF) &&
                        (TreeInfo.flags(l.head) & STATIC) != 0) {
                        scan(l.head);
                        errorUncaught();
                    }
                }

                // add intersection of all thrown clauses of initial constructors
                // to set of caught exceptions, unless class is anonymous.
                if (!anonymousClass) {
                    boolean firstConstructor = true;
                    for (List<JCTree> l = tree.defs; l.nonEmpty(); l = l.tail) {
                        if (TreeInfo.isInitialConstructor(l.head)) {
                            List<Type> mthrown =
                                ((JCMethodDecl) l.head).sym.type.getThrownTypes();
                            if (firstConstructor) {
                                caught = mthrown;
                                firstConstructor = false;
                            } else {
                                caught = chk.intersect(mthrown, caught);
                            }
                        }
                    }
                }

                // process all the instance initializers
                for (List<JCTree> l = tree.defs; l.nonEmpty(); l = l.tail) {
                    if (!l.head.hasTag(METHODDEF) &&
                        (TreeInfo.flags(l.head) & STATIC) == 0) {
                        scan(l.head);
                        errorUncaught();
                    }
                }

                // in an anonymous class, add the set of thrown exceptions to
                // the throws clause of the synthetic constructor and propagate
                // outwards.
                // Changing the throws clause on the fly is okay here because
                // the anonymous constructor can't be invoked anywhere else,
                // and its type hasn't been cached.
                if (anonymousClass) {
                    for (List<JCTree> l = tree.defs; l.nonEmpty(); l = l.tail) {
                        if (TreeInfo.isConstructor(l.head)) {
                            JCMethodDecl mdef = (JCMethodDecl)l.head;
                            scan(mdef);
                            mdef.thrown = make.Types(thrown);
                            mdef.sym.type = types.createMethodTypeWithThrown(mdef.sym.type, thrown);
                        }
                    }
                    thrownPrev = chk.union(thrown, thrownPrev);
                }

                // process all the methods
                for (List<JCTree> l = tree.defs; l.nonEmpty(); l = l.tail) {
                    if (anonymousClass && TreeInfo.isConstructor(l.head))
                        continue; // there can never be an uncaught exception.
                    if (l.head.hasTag(METHODDEF)) {
                        scan(l.head);
                        errorUncaught();
                    }
                }

                thrown = thrownPrev;
            } finally {
                pendingExits = pendingExitsPrev;
                caught = caughtPrev;
                classDef = classDefPrev;
                lint = lintPrev;
            }
        }

        public void visitMethodDef(JCMethodDecl tree) {
            if (tree.body == null) return;

            List<Type> caughtPrev = caught;
            List<Type> mthrown = tree.sym.type.getThrownTypes();
            Lint lintPrev = lint;

            lint = lint.augment(tree.sym);

            Assert.check(pendingExits.isEmpty());

            try {
                for (List<JCVariableDecl> l = tree.params; l.nonEmpty(); l = l.tail) {
                    JCVariableDecl def = l.head;
                    scan(def);
                }
                if (TreeInfo.isInitialConstructor(tree))
                    caught = chk.union(caught, mthrown);
                else if ((tree.sym.flags() & (BLOCK | STATIC)) != BLOCK)
                    caught = mthrown;
                // else we are in an instance initializer block;
                // leave caught unchanged.

                scan(tree.body);

                List<PendingExit> exits = pendingExits.toList();
                pendingExits = new ListBuffer<>();
                while (exits.nonEmpty()) {
                    PendingExit exit = exits.head;
                    exits = exits.tail;
                    if (!(exit instanceof ThrownPendingExit)) {
                        Assert.check(exit.tree.hasTag(RETURN) ||
                                         log.hasErrorOn(exit.tree.pos()));
                    } else {
                        // uncaught throws will be reported later
                        pendingExits.append(exit);
                    }
                }
            } finally {
                caught = caughtPrev;
                lint = lintPrev;
            }
        }

        public void visitVarDef(JCVariableDecl tree) {
            if (tree.init != null) {
                Lint lintPrev = lint;
                lint = lint.augment(tree.sym);
                try{
                    scan(tree.init);
                } finally {
                    lint = lintPrev;
                }
            }
        }

        public void visitBlock(JCBlock tree) {
            scan(tree.stats);
        }

        public void visitDoLoop(JCDoWhileLoop tree) {
            ListBuffer<PendingExit> prevPendingExits = pendingExits;
            pendingExits = new ListBuffer<>();
            scan(tree.body);
            resolveContinues(tree);
            scan(tree.cond);
            resolveBreaks(tree, prevPendingExits);
        }

        public void visitWhileLoop(JCWhileLoop tree) {
            ListBuffer<PendingExit> prevPendingExits = pendingExits;
            pendingExits = new ListBuffer<>();
            scan(tree.cond);
            scan(tree.body);
            resolveContinues(tree);
            resolveBreaks(tree, prevPendingExits);
        }

        public void visitForLoop(JCForLoop tree) {
            ListBuffer<PendingExit> prevPendingExits = pendingExits;
            scan(tree.init);
            pendingExits = new ListBuffer<>();
            if (tree.cond != null) {
                scan(tree.cond);
            }
            scan(tree.body);
            resolveContinues(tree);
            scan(tree.step);
            resolveBreaks(tree, prevPendingExits);
        }

        public void visitForeachLoop(JCEnhancedForLoop tree) {
            if(tree.varOrRecordPattern instanceof JCVariableDecl jcVariableDecl) {
                visitVarDef(jcVariableDecl);
            } else if (tree.varOrRecordPattern instanceof JCRecordPattern jcRecordPattern) {
                visitRecordPattern(jcRecordPattern);
            }
            ListBuffer<PendingExit> prevPendingExits = pendingExits;
            scan(tree.expr);
            pendingExits = new ListBuffer<>();
            scan(tree.body);
            resolveContinues(tree);
            resolveBreaks(tree, prevPendingExits);
        }

        public void visitLabelled(JCLabeledStatement tree) {
            ListBuffer<PendingExit> prevPendingExits = pendingExits;
            pendingExits = new ListBuffer<>();
            scan(tree.body);
            resolveBreaks(tree, prevPendingExits);
        }

        public void visitSwitch(JCSwitch tree) {
            handleSwitch(tree, tree.selector, tree.cases);
        }

        @Override
        public void visitSwitchExpression(JCSwitchExpression tree) {
            handleSwitch(tree, tree.selector, tree.cases);
        }

        private void handleSwitch(JCTree tree, JCExpression selector, List<JCCase> cases) {
            ListBuffer<PendingExit> prevPendingExits = pendingExits;
            pendingExits = new ListBuffer<>();
            scan(selector);
            for (List<JCCase> l = cases; l.nonEmpty(); l = l.tail) {
                JCCase c = l.head;
                scan(c.labels);
                scan(c.stats);
            }
            if (tree.hasTag(SWITCH_EXPRESSION)) {
                resolveYields(tree, prevPendingExits);
            } else {
                resolveBreaks(tree, prevPendingExits);
            }
        }

        public void visitTry(JCTry tree) {
            List<Type> caughtPrev = caught;
            List<Type> thrownPrev = thrown;
            thrown = List.nil();
            for (List<JCCatch> l = tree.catchers; l.nonEmpty(); l = l.tail) {
                List<JCExpression> subClauses = TreeInfo.isMultiCatch(l.head) ?
                        ((JCTypeUnion)l.head.param.vartype).alternatives :
                        List.of(l.head.param.vartype);
                for (JCExpression ct : subClauses) {
                    caught = chk.incl(ct.type, caught);
                }
            }

            ListBuffer<PendingExit> prevPendingExits = pendingExits;
            pendingExits = new ListBuffer<>();
            for (JCTree resource : tree.resources) {
                if (resource instanceof JCVariableDecl variableDecl) {
                    visitVarDef(variableDecl);
                } else if (resource instanceof JCExpression expression) {
                    scan(expression);
                } else {
                    throw new AssertionError(tree);  // parser error
                }
            }
            for (JCTree resource : tree.resources) {
                List<Type> closeableSupertypes = resource.type.isCompound() ?
                    types.interfaces(resource.type).prepend(types.supertype(resource.type)) :
                    List.of(resource.type);
                for (Type sup : closeableSupertypes) {
                    if (types.asSuper(sup.referenceProjectionOrSelf(), syms.autoCloseableType.tsym) != null) {
                        Symbol closeMethod = rs.resolveQualifiedMethod(tree,
                                attrEnv,
                                types.skipTypeVars(sup, false),
                                names.close,
                                List.nil(),
                                List.nil());
                        Type mt = types.memberType(resource.type, closeMethod);
                        if (closeMethod.kind == MTH) {
                            for (Type t : mt.getThrownTypes()) {
                                markThrown(resource, t);
                            }
                        }
                    }
                }
            }
            scan(tree.body);
            List<Type> thrownInTry = chk.union(thrown, List.of(syms.runtimeExceptionType, syms.errorType));
            thrown = thrownPrev;
            caught = caughtPrev;

            List<Type> caughtInTry = List.nil();
            for (List<JCCatch> l = tree.catchers; l.nonEmpty(); l = l.tail) {
                JCVariableDecl param = l.head.param;
                List<JCExpression> subClauses = TreeInfo.isMultiCatch(l.head) ?
                        ((JCTypeUnion)l.head.param.vartype).alternatives :
                        List.of(l.head.param.vartype);
                List<Type> ctypes = List.nil();
                List<Type> rethrownTypes = chk.diff(thrownInTry, caughtInTry);
                for (JCExpression ct : subClauses) {
                    Type exc = ct.type;
                    if (exc != syms.unknownType) {
                        ctypes = ctypes.append(exc);
                        if (types.isSameType(exc, syms.objectType))
                            continue;
                        var pos = subClauses.size() > 1 ? ct.pos() : l.head.pos();
                        checkCaughtType(pos, exc, thrownInTry, caughtInTry);
                        caughtInTry = chk.incl(exc, caughtInTry);
                    }
                }
                scan(param);
                preciseRethrowTypes.put(param.sym, chk.intersect(ctypes, rethrownTypes));
                scan(l.head.body);
                preciseRethrowTypes.remove(param.sym);
            }
            if (tree.finalizer != null) {
                List<Type> savedThrown = thrown;
                thrown = List.nil();
                ListBuffer<PendingExit> exits = pendingExits;
                pendingExits = prevPendingExits;
                scan(tree.finalizer);
                if (!tree.finallyCanCompleteNormally) {
                    // discard exits and exceptions from try and finally
                    thrown = chk.union(thrown, thrownPrev);
                } else {
                    thrown = chk.union(thrown, chk.diff(thrownInTry, caughtInTry));
                    thrown = chk.union(thrown, savedThrown);
                    // FIX: this doesn't preserve source order of exits in catch
                    // versus finally!
                    while (exits.nonEmpty()) {
                        pendingExits.append(exits.next());
                    }
                }
            } else {
                thrown = chk.union(thrown, chk.diff(thrownInTry, caughtInTry));
                ListBuffer<PendingExit> exits = pendingExits;
                pendingExits = prevPendingExits;
                while (exits.nonEmpty()) pendingExits.append(exits.next());
            }
        }

        @Override
        public void visitIf(JCIf tree) {
            scan(tree.cond);
            scan(tree.thenpart);
            if (tree.elsepart != null) {
                scan(tree.elsepart);
            }
        }

        void checkCaughtType(DiagnosticPosition pos, Type exc, List<Type> thrownInTry, List<Type> caughtInTry) {
            if (chk.subset(exc, caughtInTry)) {
                log.error(pos, Errors.ExceptAlreadyCaught(exc));
            } else if (!chk.isUnchecked(pos, exc) &&
                    !isExceptionOrThrowable(exc) &&
                    !chk.intersects(exc, thrownInTry)) {
                log.error(pos, Errors.ExceptNeverThrownInTry(exc));
            } else {
                List<Type> catchableThrownTypes = chk.intersect(List.of(exc), thrownInTry);
                // 'catchableThrownTypes' cannot possibly be empty - if 'exc' was an
                // unchecked exception, the result list would not be empty, as the augmented
                // thrown set includes { RuntimeException, Error }; if 'exc' was a checked
                // exception, that would have been covered in the branch above
                if (chk.diff(catchableThrownTypes, caughtInTry).isEmpty() &&
                        !isExceptionOrThrowable(exc)) {
                    Warning key = catchableThrownTypes.length() == 1 ?
                            Warnings.UnreachableCatch(catchableThrownTypes) :
                            Warnings.UnreachableCatch1(catchableThrownTypes);
                    log.warning(pos, key);
                }
            }
        }
        //where
            private boolean isExceptionOrThrowable(Type exc) {
                return exc.tsym == syms.throwableType.tsym ||
                    exc.tsym == syms.exceptionType.tsym;
            }

        public void visitBreak(JCBreak tree) {
            recordExit(new PendingExit(tree));
        }

        public void visitYield(JCYield tree) {
            scan(tree.value);
            recordExit(new PendingExit(tree));
        }

        public void visitContinue(JCContinue tree) {
            recordExit(new PendingExit(tree));
        }

        public void visitReturn(JCReturn tree) {
            scan(tree.expr);
            recordExit(new PendingExit(tree));
        }

        public void visitThrow(JCThrow tree) {
            scan(tree.expr);
            Symbol sym = TreeInfo.symbol(tree.expr);
            if (sym != null &&
                sym.kind == VAR &&
                (sym.flags() & (FINAL | EFFECTIVELY_FINAL)) != 0 &&
                preciseRethrowTypes.get(sym) != null) {
                for (Type t : preciseRethrowTypes.get(sym)) {
                    markThrown(tree, t);
                }
            }
            else {
                markThrown(tree, tree.expr.type);
            }
            markDead();
        }

        public void visitApply(JCMethodInvocation tree) {
            scan(tree.meth);
            scan(tree.args);
            for (List<Type> l = tree.meth.type.getThrownTypes(); l.nonEmpty(); l = l.tail)
                markThrown(tree, l.head);
        }

        public void visitNewClass(JCNewClass tree) {
            scan(tree.encl);
            scan(tree.args);
           // scan(tree.def);
            for (List<Type> l = tree.constructorType.getThrownTypes();
                 l.nonEmpty();
                 l = l.tail) {
                markThrown(tree, l.head);
            }
            List<Type> caughtPrev = caught;
            try {
                // If the new class expression defines an anonymous class,
                // analysis of the anonymous constructor may encounter thrown
                // types which are unsubstituted type variables.
                // However, since the constructor's actual thrown types have
                // already been marked as thrown, it is safe to simply include
                // each of the constructor's formal thrown types in the set of
                // 'caught/declared to be thrown' types, for the duration of
                // the class def analysis.
                if (tree.def != null)
                    for (List<Type> l = tree.constructor.type.getThrownTypes();
                         l.nonEmpty();
                         l = l.tail) {
                        caught = chk.incl(l.head, caught);
                    }
                scan(tree.def);
            }
            finally {
                caught = caughtPrev;
            }
        }

        @Override
        public void visitLambda(JCLambda tree) {
            if (tree.type != null &&
                    tree.type.isErroneous()) {
                return;
            }
            List<Type> prevCaught = caught;
            List<Type> prevThrown = thrown;
            ListBuffer<PendingExit> prevPending = pendingExits;
            try {
                pendingExits = new ListBuffer<>();
                caught = tree.getDescriptorType(types).getThrownTypes();
                thrown = List.nil();
                scan(tree.body);
                List<PendingExit> exits = pendingExits.toList();
                pendingExits = new ListBuffer<>();
                while (exits.nonEmpty()) {
                    PendingExit exit = exits.head;
                    exits = exits.tail;
                    if (!(exit instanceof ThrownPendingExit)) {
                        Assert.check(exit.tree.hasTag(RETURN) ||
                                        log.hasErrorOn(exit.tree.pos()));
                    } else {
                        // uncaught throws will be reported later
                        pendingExits.append(exit);
                    }
                }

                errorUncaught();
            } finally {
                pendingExits = prevPending;
                caught = prevCaught;
                thrown = prevThrown;
            }
        }

        public void visitModuleDef(JCModuleDecl tree) {
            // Do nothing for modules
        }

    /**************************************************************************
     * main method
     *************************************************************************/

        /** Perform definite assignment/unassignment analysis on a tree.
         */
        public void analyzeTree(Env<AttrContext> env, TreeMaker make) {
            analyzeTree(env, env.tree, make);
        }
        public void analyzeTree(Env<AttrContext> env, JCTree tree, TreeMaker make) {
            try {
                attrEnv = env;
                Flow.this.make = make;
                pendingExits = new ListBuffer<>();
                preciseRethrowTypes = new HashMap<>();
                this.thrown = this.caught = null;
                this.classDef = null;
                scan(tree);
            } finally {
                pendingExits = null;
                Flow.this.make = null;
                this.thrown = this.caught = null;
                this.classDef = null;
            }
        }
    }

    /**
     * Specialized pass that performs reachability analysis on a lambda
     */
    class LambdaAliveAnalyzer extends AliveAnalyzer {

        boolean inLambda;

        @Override
        public void visitReturn(JCReturn tree) {
            //ignore lambda return expression (which might not even be attributed)
            recordExit(new PendingExit(tree));
        }

        @Override
        public void visitLambda(JCLambda tree) {
            if (inLambda || tree.getBodyKind() == BodyKind.EXPRESSION) {
                return;
            }
            inLambda = true;
            try {
                super.visitLambda(tree);
            } finally {
                inLambda = false;
            }
        }

        @Override
        public void visitClassDef(JCClassDecl tree) {
            //skip
        }
    }

    /**
     * Determine if alive after the given tree.
     */
    class SnippetAliveAnalyzer extends AliveAnalyzer {
        @Override
        public void visitClassDef(JCClassDecl tree) {
            //skip
        }
        @Override
        public void visitLambda(JCLambda tree) {
            //skip
        }
        public boolean isAlive() {
            return super.alive != Liveness.DEAD;
        }
    }

    class SnippetBreakAnalyzer extends AliveAnalyzer {
        private final Set<JCTree> seenTrees = new HashSet<>();
        private boolean breaksOut;

        public SnippetBreakAnalyzer() {
        }

        @Override
        public void visitLabelled(JCTree.JCLabeledStatement tree) {
            seenTrees.add(tree);
            super.visitLabelled(tree);
        }

        @Override
        public void visitWhileLoop(JCTree.JCWhileLoop tree) {
            seenTrees.add(tree);
            super.visitWhileLoop(tree);
        }

        @Override
        public void visitForLoop(JCTree.JCForLoop tree) {
            seenTrees.add(tree);
            super.visitForLoop(tree);
        }

        @Override
        public void visitForeachLoop(JCTree.JCEnhancedForLoop tree) {
            seenTrees.add(tree);
            super.visitForeachLoop(tree);
        }

        @Override
        public void visitDoLoop(JCTree.JCDoWhileLoop tree) {
            seenTrees.add(tree);
            super.visitDoLoop(tree);
        }

        @Override
        public void visitBreak(JCBreak tree) {
            breaksOut |= (super.alive == Liveness.ALIVE &&
                          !seenTrees.contains(tree.target));
            super.visitBreak(tree);
        }

        public boolean breaksOut() {
            return breaksOut;
        }
    }

    /**
     * Specialized pass that performs DA/DU on a lambda
     */
    class LambdaAssignAnalyzer extends AssignAnalyzer {
        WriteableScope enclosedSymbols;
        boolean inLambda;

        LambdaAssignAnalyzer(Env<AttrContext> env) {
            enclosedSymbols = WriteableScope.create(env.enclClass.sym);
        }

        @Override
        public void visitLambda(JCLambda tree) {
            if (inLambda) {
                return;
            }
            inLambda = true;
            try {
                super.visitLambda(tree);
            } finally {
                inLambda = false;
            }
        }

        @Override
        public void visitVarDef(JCVariableDecl tree) {
            enclosedSymbols.enter(tree.sym);
            super.visitVarDef(tree);
        }
        @Override
        protected boolean trackable(VarSymbol sym) {
            return enclosedSymbols.includes(sym) &&
                   sym.owner.kind == MTH;
        }

        @Override
        public void visitClassDef(JCClassDecl tree) {
            //skip
        }
    }

    /**
     * Specialized pass that performs inference of thrown types for lambdas.
     */
    class LambdaFlowAnalyzer extends FlowAnalyzer {
        List<Type> inferredThrownTypes;
        boolean inLambda;
        @Override
        public void visitLambda(JCLambda tree) {
            if ((tree.type != null &&
                    tree.type.isErroneous()) || inLambda) {
                return;
            }
            List<Type> prevCaught = caught;
            List<Type> prevThrown = thrown;
            ListBuffer<PendingExit> prevPending = pendingExits;
            inLambda = true;
            try {
                pendingExits = new ListBuffer<>();
                caught = List.of(syms.throwableType);
                thrown = List.nil();
                scan(tree.body);
                inferredThrownTypes = thrown;
            } finally {
                pendingExits = prevPending;
                caught = prevCaught;
                thrown = prevThrown;
                inLambda = false;
            }
        }
        @Override
        public void visitClassDef(JCClassDecl tree) {
            //skip
        }
    }

    /** Enum to model whether constructors allowed to "leak" this reference before
        all instance fields are DA.
     */
    enum ThisExposability {
        ALLOWED,     // identity Object classes - NOP
        BANNED,      // primitive/value classes - Error
    }

    /**
     * This pass implements (i) definite assignment analysis, which ensures that
     * each variable is assigned when used and (ii) definite unassignment analysis,
     * which ensures that no final variable is assigned more than once. This visitor
     * depends on the results of the liveliness analyzer. This pass is also used to mark
     * effectively-final local variables/parameters.
     */

    public class AssignAnalyzer extends BaseAnalyzer {

        /** The set of definitely assigned variables.
         */
        final Bits inits;

        /** The set of definitely unassigned variables.
         */
        final Bits uninits;

        /** The set of variables that are definitely unassigned everywhere
         *  in current try block. This variable is maintained lazily; it is
         *  updated only when something gets removed from uninits,
         *  typically by being assigned in reachable code.  To obtain the
         *  correct set of variables which are definitely unassigned
         *  anywhere in current try block, intersect uninitsTry and
         *  uninits.
         */
        final Bits uninitsTry;

        /** When analyzing a condition, inits and uninits are null.
         *  Instead we have:
         */
        final Bits initsWhenTrue;
        final Bits initsWhenFalse;
        final Bits uninitsWhenTrue;
        final Bits uninitsWhenFalse;

        /** A mapping from addresses to variable symbols.
         */
        protected JCVariableDecl[] vardecls;

        /** The current class being defined.
         */
        JCClassDecl classDef;

        /** The first variable sequence number in this class definition.
         */
        int firstadr;

        /** The next available variable sequence number.
         */
        protected int nextadr;

        /** The first variable sequence number in a block that can return.
         */
        protected int returnadr;

        /** The list of unreferenced automatic resources.
         */
        WriteableScope unrefdResources;

        /** Modified when processing a loop body the second time for DU analysis. */
        FlowKind flowKind = FlowKind.NORMAL;

        /** The starting position of the analyzed tree */
        int startPos;

        public class AssignPendingExit extends BaseAnalyzer.PendingExit {

            final Bits inits;
            final Bits uninits;
            final Bits exit_inits = new Bits(true);
            final Bits exit_uninits = new Bits(true);

            public AssignPendingExit(JCTree tree, final Bits inits, final Bits uninits) {
                super(tree);
                this.inits = inits;
                this.uninits = uninits;
                this.exit_inits.assign(inits);
                this.exit_uninits.assign(uninits);
            }

            @Override
            public void resolveJump() {
                inits.andSet(exit_inits);
                uninits.andSet(exit_uninits);
            }
        }

        // Are constructors allowed to leak this reference ?
        ThisExposability thisExposability = ALLOWED;

        public AssignAnalyzer() {
            this.inits = new Bits();
            uninits = new Bits();
            uninitsTry = new Bits();
            initsWhenTrue = new Bits(true);
            initsWhenFalse = new Bits(true);
            uninitsWhenTrue = new Bits(true);
            uninitsWhenFalse = new Bits(true);
        }

        private boolean isInitialConstructor = false;

        @Override
        protected void markDead() {
            if (!isInitialConstructor) {
                inits.inclRange(returnadr, nextadr);
            } else {
                for (int address = returnadr; address < nextadr; address++) {
                    if (!(isFinalUninitializedStaticField(vardecls[address].sym))) {
                        inits.incl(address);
                    }
                }
            }
            uninits.inclRange(returnadr, nextadr);
        }

        /*-------------- Processing variables ----------------------*/

        /** Do we need to track init/uninit state of this symbol?
         *  I.e. is symbol either a local or a blank final variable?
         */
        protected boolean trackable(VarSymbol sym) {
            return
                sym.pos >= startPos &&
                ((sym.owner.kind == MTH || sym.owner.kind == VAR ||
                isFinalUninitializedField(sym)) ||
                isUninitializedFieldOfUniversalTVar(sym));
        }

        boolean isFinalUninitializedField(VarSymbol sym) {
            return sym.owner.kind == TYP &&
                   ((sym.flags() & (FINAL | HASINIT | PARAMETER)) == FINAL &&
                   classDef.sym.isEnclosedBy((ClassSymbol)sym.owner));
        }

        boolean isFinalUninitializedStaticField(VarSymbol sym) {
            return isFinalUninitializedField(sym) && sym.isStatic();
        }

        boolean isUninitializedFieldOfUniversalTVar(VarSymbol sym) {
            return allowUniversalTVars && sym.owner.kind == TYP &&
                    ((sym.flags() & (FINAL | HASINIT | PARAMETER)) == 0 &&
                    classDef.sym.isEnclosedBy((ClassSymbol)sym.owner) &&
                    sym.type.hasTag(TYPEVAR) && ((Type.TypeVar)sym.type).isValueProjection());
        }

        /** Initialize new trackable variable by setting its address field
         *  to the next available sequence number and entering it under that
         *  index into the vars array.
         */
        void newVar(JCVariableDecl varDecl) {
            VarSymbol sym = varDecl.sym;
            vardecls = ArrayUtils.ensureCapacity(vardecls, nextadr);
            if ((sym.flags() & FINAL) == 0) {
                sym.flags_field |= EFFECTIVELY_FINAL;
            }
            sym.adr = nextadr;
            vardecls[nextadr] = varDecl;
            inits.excl(nextadr);
            uninits.incl(nextadr);
            nextadr++;
        }

        /** Record an initialization of a trackable variable.
         */
        void letInit(DiagnosticPosition pos, VarSymbol sym) {
            if (sym.adr >= firstadr && trackable(sym)) {
                if ((sym.flags() & EFFECTIVELY_FINAL) != 0) {
                    if (inits.isMember(sym.adr) || !uninits.isMember(sym.adr)) {
                        //assignment targeting an effectively final variable makes the
                        //variable lose its status of effectively final if the variable
                        //is definitely assigned or _not_ definitively unassigned
                        sym.flags_field &= ~EFFECTIVELY_FINAL;
                    }
                    uninit(sym);
                }
                else if ((sym.flags() & FINAL) != 0) {
                    if ((sym.flags() & PARAMETER) != 0) {
                        if ((sym.flags() & UNION) != 0) { //multi-catch parameter
                            log.error(pos, Errors.MulticatchParameterMayNotBeAssigned(sym));
                        }
                        else {
                            log.error(pos,
                                      Errors.FinalParameterMayNotBeAssigned(sym));
                        }
                    } else if (!uninits.isMember(sym.adr)) {
                        log.error(pos, diags.errorKey(flowKind.errKey, sym));
                    } else {
                        uninit(sym);
                    }
                }
                inits.incl(sym.adr);
            } else if ((sym.flags() & FINAL) != 0) {
                log.error(pos, Errors.VarMightAlreadyBeAssigned(sym));
            }
        }
        //where
            void uninit(VarSymbol sym) {
                if (!inits.isMember(sym.adr)) {
                    // reachable assignment
                    uninits.excl(sym.adr);
                    uninitsTry.excl(sym.adr);
                } else {
                    //log.rawWarning(pos, "unreachable assignment");//DEBUG
                    uninits.excl(sym.adr);
                }
            }

        /** If tree is either a simple name or of the form this.name or
         *  C.this.name, and tree represents a trackable variable,
         *  record an initialization of the variable.
         */
        void letInit(JCTree tree) {
            tree = TreeInfo.skipParens(tree);
            if (tree.hasTag(IDENT) || tree.hasTag(SELECT)) {
                Symbol sym = TreeInfo.symbol(tree);
                if (sym.kind == VAR) {
                    letInit(tree.pos(), (VarSymbol)sym);
                }
            }
        }

        void checkEmbryonicThisExposure(JCTree node) {
            if (this.thisExposability == ALLOWED || classDef == null)
                return;

            // Note: for non-initial constructors, firstadr is post all instance fields.
            for (int i = firstadr; i < nextadr; i++) {
                VarSymbol sym = vardecls[i].sym;
                if (sym.owner != classDef.sym)
                    continue;
                if ((sym.flags() & (FINAL | HASINIT | STATIC | PARAMETER)) != FINAL)
                    continue;
                if (sym.pos < startPos || sym.adr < firstadr)
                    continue;
                if (!inits.isMember(sym.adr)) {
                    if (this.thisExposability == BANNED) {
                        log.error(node, Errors.ThisExposedPrematurely);
                    }
                    return; // don't flog a dead horse.
                }
            }
        }

        /** Check that trackable variable is initialized.
         */
        void checkInit(DiagnosticPosition pos, VarSymbol sym) {
            checkInit(pos, sym, Errors.VarMightNotHaveBeenInitialized(sym));
        }

        void checkInit(DiagnosticPosition pos, VarSymbol sym, Error errkey) {
            if ((sym.adr >= firstadr || sym.owner.kind != TYP) &&
                trackable(sym) &&
                !inits.isMember(sym.adr) &&
                (sym.flags_field & CLASH) == 0) {
                    if (isUninitializedFieldOfUniversalTVar(sym)) {
                        log.warning(pos, Warnings.VarMightNotHaveBeenInitialized(sym));
                    } else {
                        log.error(pos, errkey);
                    }
                inits.incl(sym.adr);
            }
        }

        /** Utility method to reset several Bits instances.
         */
        private void resetBits(Bits... bits) {
            for (Bits b : bits) {
                b.reset();
            }
        }

        /** Split (duplicate) inits/uninits into WhenTrue/WhenFalse sets
         */
        void split(boolean setToNull) {
            initsWhenFalse.assign(inits);
            uninitsWhenFalse.assign(uninits);
            initsWhenTrue.assign(inits);
            uninitsWhenTrue.assign(uninits);
            if (setToNull) {
                resetBits(inits, uninits);
            }
        }

        /** Merge (intersect) inits/uninits from WhenTrue/WhenFalse sets.
         */
        protected void merge() {
            inits.assign(initsWhenFalse.andSet(initsWhenTrue));
            uninits.assign(uninitsWhenFalse.andSet(uninitsWhenTrue));
        }

    /* ************************************************************************
     * Visitor methods for statements and definitions
     *************************************************************************/

        /** Analyze an expression. Make sure to set (un)inits rather than
         *  (un)initsWhenTrue(WhenFalse) on exit.
         */
        void scanExpr(JCTree tree) {
            if (tree != null) {
                scan(tree);
                if (inits.isReset()) {
                    merge();
                }
            }
        }

        /** Analyze a list of expressions.
         */
        void scanExprs(List<? extends JCExpression> trees) {
            if (trees != null)
                for (List<? extends JCExpression> l = trees; l.nonEmpty(); l = l.tail)
                    scanExpr(l.head);
        }

        void scanPattern(JCTree tree) {
            scan(tree);
            if (inits.isReset()) {
                inits.assign(initsWhenTrue);
                uninits.assign(uninitsWhenTrue);
            }
        }

        /** Analyze a condition. Make sure to set (un)initsWhenTrue(WhenFalse)
         *  rather than (un)inits on exit.
         */
        void scanCond(JCTree tree) {
            if (tree.type.isFalse()) {
                if (inits.isReset()) merge();
                initsWhenTrue.assign(inits);
                initsWhenTrue.inclRange(firstadr, nextadr);
                uninitsWhenTrue.assign(uninits);
                uninitsWhenTrue.inclRange(firstadr, nextadr);
                initsWhenFalse.assign(inits);
                uninitsWhenFalse.assign(uninits);
            } else if (tree.type.isTrue()) {
                if (inits.isReset()) merge();
                initsWhenFalse.assign(inits);
                initsWhenFalse.inclRange(firstadr, nextadr);
                uninitsWhenFalse.assign(uninits);
                uninitsWhenFalse.inclRange(firstadr, nextadr);
                initsWhenTrue.assign(inits);
                uninitsWhenTrue.assign(uninits);
            } else {
                scan(tree);
                if (!inits.isReset())
                    split(tree.type != syms.unknownType);
            }
            if (tree.type != syms.unknownType) {
                resetBits(inits, uninits);
            }
        }

        /* ------------ Visitor methods for various sorts of trees -------------*/

        public void visitClassDef(JCClassDecl tree) {
            if (tree.sym == null) {
                return;
            }

            Lint lintPrev = lint;
            lint = lint.augment(tree.sym);
            try {
                JCClassDecl classDefPrev = classDef;
                int firstadrPrev = firstadr;
                int nextadrPrev = nextadr;
                ListBuffer<PendingExit> pendingExitsPrev = pendingExits;

                pendingExits = new ListBuffer<>();
                if (tree.name != names.empty) {
                    firstadr = nextadr;
                }
                classDef = tree;
                try {
                    // define all the static fields
                    for (List<JCTree> l = tree.defs; l.nonEmpty(); l = l.tail) {
                        if (l.head.hasTag(VARDEF)) {
                            JCVariableDecl def = (JCVariableDecl)l.head;
                            if ((def.mods.flags & STATIC) != 0) {
                                VarSymbol sym = def.sym;
                                if (trackable(sym)) {
                                    newVar(def);
                                }
                            }
                        }
                    }

                    // process all the static initializers
                    for (List<JCTree> l = tree.defs; l.nonEmpty(); l = l.tail) {
                        if (!l.head.hasTag(METHODDEF) &&
                            (TreeInfo.flags(l.head) & STATIC) != 0) {
                            scan(l.head);
                            clearPendingExits(false);
                        }
                    }

                    // define all the instance fields
                    for (List<JCTree> l = tree.defs; l.nonEmpty(); l = l.tail) {
                        if (l.head.hasTag(VARDEF)) {
                            JCVariableDecl def = (JCVariableDecl)l.head;
                            if ((def.mods.flags & STATIC) == 0) {
                                VarSymbol sym = def.sym;
                                if (trackable(sym)) {
                                    newVar(def);
                                }
                            }
                        }
                    }

                    // process all the instance initializers
                    for (List<JCTree> l = tree.defs; l.nonEmpty(); l = l.tail) {
                        if (!l.head.hasTag(METHODDEF) &&
                            (TreeInfo.flags(l.head) & STATIC) == 0) {
                            scan(l.head);
                            clearPendingExits(false);
                        }
                    }

                    // process all the methods
                    for (List<JCTree> l = tree.defs; l.nonEmpty(); l = l.tail) {
                        if (l.head.hasTag(METHODDEF)) {
                            scan(l.head);
                        }
                    }
                } finally {
                    pendingExits = pendingExitsPrev;
                    nextadr = nextadrPrev;
                    firstadr = firstadrPrev;
                    classDef = classDefPrev;
                }
            } finally {
                lint = lintPrev;
            }
        }

        public void visitMethodDef(JCMethodDecl tree) {
            if (tree.body == null) {
                return;
            }

            /*  MemberEnter can generate synthetic methods ignore them
             */
            if ((tree.sym.flags() & SYNTHETIC) != 0) {
                return;
            }

            Lint lintPrev = lint;
            lint = lint.augment(tree.sym);
            ThisExposability priorThisExposability = this.thisExposability;
            try {
                final Bits initsPrev = new Bits(inits);
                final Bits uninitsPrev = new Bits(uninits);
                int nextadrPrev = nextadr;
                int firstadrPrev = firstadr;
                int returnadrPrev = returnadr;

                Assert.check(pendingExits.isEmpty());
                boolean lastInitialConstructor = isInitialConstructor;
                try {
                    isInitialConstructor = TreeInfo.isInitialConstructor(tree);

                    if (!isInitialConstructor) {
                        firstadr = nextadr;
                        this.thisExposability = ALLOWED;
                    } else {
                        if (tree.sym.owner.type.isValueClass())
                            this.thisExposability = BANNED;
                        else
                            this.thisExposability = ALLOWED;
                    }
                    for (List<JCVariableDecl> l = tree.params; l.nonEmpty(); l = l.tail) {
                        JCVariableDecl def = l.head;
                        scan(def);
                        Assert.check((def.sym.flags() & PARAMETER) != 0, "Method parameter without PARAMETER flag");
                        /*  If we are executing the code from Gen, then there can be
                         *  synthetic or mandated variables, ignore them.
                         */
                        initParam(def);
                    }
                    // else we are in an instance initializer block;
                    // leave caught unchanged.
                    scan(tree.body);

                    boolean isCompactOrGeneratedRecordConstructor = (tree.sym.flags() & Flags.COMPACT_RECORD_CONSTRUCTOR) != 0 ||
                            (tree.sym.flags() & (GENERATEDCONSTR | RECORD)) == (GENERATEDCONSTR | RECORD);
                    if (isInitialConstructor) {
                        boolean isSynthesized = (tree.sym.flags() &
                                                 GENERATEDCONSTR) != 0;
                        for (int i = firstadr; i < nextadr; i++) {
                            JCVariableDecl vardecl = vardecls[i];
                            VarSymbol var = vardecl.sym;
                            if (var.owner == classDef.sym) {
                                // choose the diagnostic position based on whether
                                // the ctor is default(synthesized) or not
                                if (isSynthesized && !isCompactOrGeneratedRecordConstructor) {
                                    checkInit(TreeInfo.diagnosticPositionFor(var, vardecl),
                                            var, Errors.VarNotInitializedInDefaultConstructor(var));
                                } else if (isCompactOrGeneratedRecordConstructor) {
                                    boolean isInstanceRecordField = var.enclClass().isRecord() &&
                                            (var.flags_field & (Flags.PRIVATE | Flags.FINAL | Flags.GENERATED_MEMBER | Flags.RECORD)) != 0 &&
                                            !var.isStatic() &&
                                            var.owner.kind == TYP;
                                    if (isInstanceRecordField) {
                                        boolean notInitialized = !inits.isMember(var.adr);
                                        if (notInitialized && uninits.isMember(var.adr) && tree.completesNormally) {
                                        /*  this way we indicate Lower that it should generate an initialization for this field
                                         *  in the compact constructor
                                         */
                                            var.flags_field |= UNINITIALIZED_FIELD;
                                        } else {
                                            checkInit(TreeInfo.diagEndPos(tree.body), var);
                                        }
                                    } else {
                                        checkInit(TreeInfo.diagnosticPositionFor(var, vardecl), var);
                                    }
                                } else {
                                    checkInit(TreeInfo.diagEndPos(tree.body), var);
                                }
                            }
                        }
                    }
                    clearPendingExits(true);
                } finally {
                    inits.assign(initsPrev);
                    uninits.assign(uninitsPrev);
                    nextadr = nextadrPrev;
                    firstadr = firstadrPrev;
                    returnadr = returnadrPrev;
                    isInitialConstructor = lastInitialConstructor;
                }
            } finally {
                lint = lintPrev;
                this.thisExposability = priorThisExposability;
            }
        }

        private void clearPendingExits(boolean inMethod) {
            List<PendingExit> exits = pendingExits.toList();
            pendingExits = new ListBuffer<>();
            while (exits.nonEmpty()) {
                PendingExit exit = exits.head;
                exits = exits.tail;
                Assert.check((inMethod && exit.tree.hasTag(RETURN)) ||
                                 log.hasErrorOn(exit.tree.pos()),
                             exit.tree);
                if (inMethod && isInitialConstructor) {
                    Assert.check(exit instanceof AssignPendingExit);
                    inits.assign(((AssignPendingExit) exit).exit_inits);
                    for (int i = firstadr; i < nextadr; i++) {
                        checkInit(exit.tree.pos(), vardecls[i].sym);
                    }
                }
            }
        }
        protected void initParam(JCVariableDecl def) {
            inits.incl(def.sym.adr);
            uninits.excl(def.sym.adr);
        }

        public void visitVarDef(JCVariableDecl tree) {
            Lint lintPrev = lint;
            lint = lint.augment(tree.sym);
            try{
                boolean track = trackable(tree.sym);
                if (track && (tree.sym.owner.kind == MTH || tree.sym.owner.kind == VAR)) {
                    newVar(tree);
                }
                if (tree.init != null) {
                    scanExpr(tree.init);
                    if (track) {
                        letInit(tree.pos(), tree.sym);
                    }
                }
            } finally {
                lint = lintPrev;
            }
        }

        public void visitBlock(JCBlock tree) {
            int nextadrPrev = nextadr;
            scan(tree.stats);
            nextadr = nextadrPrev;
        }

        public void visitDoLoop(JCDoWhileLoop tree) {
            ListBuffer<PendingExit> prevPendingExits = pendingExits;
            FlowKind prevFlowKind = flowKind;
            flowKind = FlowKind.NORMAL;
            final Bits initsSkip = new Bits(true);
            final Bits uninitsSkip = new Bits(true);
            pendingExits = new ListBuffer<>();
            int prevErrors = log.nerrors;
            do {
                final Bits uninitsEntry = new Bits(uninits);
                uninitsEntry.excludeFrom(nextadr);
                scan(tree.body);
                resolveContinues(tree);
                scanCond(tree.cond);
                if (!flowKind.isFinal()) {
                    initsSkip.assign(initsWhenFalse);
                    uninitsSkip.assign(uninitsWhenFalse);
                }
                if (log.nerrors !=  prevErrors ||
                    flowKind.isFinal() ||
                    new Bits(uninitsEntry).diffSet(uninitsWhenTrue).nextBit(firstadr)==-1)
                    break;
                inits.assign(initsWhenTrue);
                uninits.assign(uninitsEntry.andSet(uninitsWhenTrue));
                flowKind = FlowKind.SPECULATIVE_LOOP;
            } while (true);
            flowKind = prevFlowKind;
            inits.assign(initsSkip);
            uninits.assign(uninitsSkip);
            resolveBreaks(tree, prevPendingExits);
        }

        public void visitWhileLoop(JCWhileLoop tree) {
            ListBuffer<PendingExit> prevPendingExits = pendingExits;
            FlowKind prevFlowKind = flowKind;
            flowKind = FlowKind.NORMAL;
            final Bits initsSkip = new Bits(true);
            final Bits uninitsSkip = new Bits(true);
            pendingExits = new ListBuffer<>();
            int prevErrors = log.nerrors;
            final Bits uninitsEntry = new Bits(uninits);
            uninitsEntry.excludeFrom(nextadr);
            do {
                scanCond(tree.cond);
                if (!flowKind.isFinal()) {
                    initsSkip.assign(initsWhenFalse) ;
                    uninitsSkip.assign(uninitsWhenFalse);
                }
                inits.assign(initsWhenTrue);
                uninits.assign(uninitsWhenTrue);
                scan(tree.body);
                resolveContinues(tree);
                if (log.nerrors != prevErrors ||
                    flowKind.isFinal() ||
                    new Bits(uninitsEntry).diffSet(uninits).nextBit(firstadr) == -1) {
                    break;
                }
                uninits.assign(uninitsEntry.andSet(uninits));
                flowKind = FlowKind.SPECULATIVE_LOOP;
            } while (true);
            flowKind = prevFlowKind;
            //a variable is DA/DU after the while statement, if it's DA/DU assuming the
            //branch is not taken AND if it's DA/DU before any break statement
            inits.assign(initsSkip);
            uninits.assign(uninitsSkip);
            resolveBreaks(tree, prevPendingExits);
        }

        public void visitForLoop(JCForLoop tree) {
            ListBuffer<PendingExit> prevPendingExits = pendingExits;
            FlowKind prevFlowKind = flowKind;
            flowKind = FlowKind.NORMAL;
            int nextadrPrev = nextadr;
            scan(tree.init);
            final Bits initsSkip = new Bits(true);
            final Bits uninitsSkip = new Bits(true);
            pendingExits = new ListBuffer<>();
            int prevErrors = log.nerrors;
            do {
                final Bits uninitsEntry = new Bits(uninits);
                uninitsEntry.excludeFrom(nextadr);
                if (tree.cond != null) {
                    scanCond(tree.cond);
                    if (!flowKind.isFinal()) {
                        initsSkip.assign(initsWhenFalse);
                        uninitsSkip.assign(uninitsWhenFalse);
                    }
                    inits.assign(initsWhenTrue);
                    uninits.assign(uninitsWhenTrue);
                } else if (!flowKind.isFinal()) {
                    initsSkip.assign(inits);
                    initsSkip.inclRange(firstadr, nextadr);
                    uninitsSkip.assign(uninits);
                    uninitsSkip.inclRange(firstadr, nextadr);
                }
                scan(tree.body);
                resolveContinues(tree);
                scan(tree.step);
                if (log.nerrors != prevErrors ||
                    flowKind.isFinal() ||
                    new Bits(uninitsEntry).diffSet(uninits).nextBit(firstadr) == -1)
                    break;
                uninits.assign(uninitsEntry.andSet(uninits));
                flowKind = FlowKind.SPECULATIVE_LOOP;
            } while (true);
            flowKind = prevFlowKind;
            //a variable is DA/DU after a for loop, if it's DA/DU assuming the
            //branch is not taken AND if it's DA/DU before any break statement
            inits.assign(initsSkip);
            uninits.assign(uninitsSkip);
            resolveBreaks(tree, prevPendingExits);
            nextadr = nextadrPrev;
        }

        public void visitForeachLoop(JCEnhancedForLoop tree) {
            ListBuffer<PendingExit> prevPendingExits = pendingExits;
            FlowKind prevFlowKind = flowKind;
            flowKind = FlowKind.NORMAL;
            int nextadrPrev = nextadr;
            scan(tree.expr);
            final Bits initsStart = new Bits(inits);
            final Bits uninitsStart = new Bits(uninits);

            if(tree.varOrRecordPattern instanceof JCVariableDecl jcVariableDecl) {
                visitVarDef(jcVariableDecl);
                letInit(tree.pos(), jcVariableDecl.sym);
            } else if (tree.varOrRecordPattern instanceof JCRecordPattern jcRecordPattern) {
                visitRecordPattern(jcRecordPattern);
            }

            pendingExits = new ListBuffer<>();
            int prevErrors = log.nerrors;
            do {
                final Bits uninitsEntry = new Bits(uninits);
                uninitsEntry.excludeFrom(nextadr);
                scan(tree.body);
                resolveContinues(tree);
                if (log.nerrors != prevErrors ||
                    flowKind.isFinal() ||
                    new Bits(uninitsEntry).diffSet(uninits).nextBit(firstadr) == -1)
                    break;
                uninits.assign(uninitsEntry.andSet(uninits));
                flowKind = FlowKind.SPECULATIVE_LOOP;
            } while (true);
            flowKind = prevFlowKind;
            inits.assign(initsStart);
            uninits.assign(uninitsStart.andSet(uninits));
            resolveBreaks(tree, prevPendingExits);
            nextadr = nextadrPrev;
        }

        public void visitLabelled(JCLabeledStatement tree) {
            ListBuffer<PendingExit> prevPendingExits = pendingExits;
            pendingExits = new ListBuffer<>();
            scan(tree.body);
            resolveBreaks(tree, prevPendingExits);
        }

        public void visitSwitch(JCSwitch tree) {
            handleSwitch(tree, tree.selector, tree.cases, tree.isExhaustive);
        }

        public void visitSwitchExpression(JCSwitchExpression tree) {
            handleSwitch(tree, tree.selector, tree.cases, tree.isExhaustive);
        }

        private void handleSwitch(JCTree tree, JCExpression selector,
                                  List<JCCase> cases, boolean isExhaustive) {
            ListBuffer<PendingExit> prevPendingExits = pendingExits;
            pendingExits = new ListBuffer<>();
            int nextadrPrev = nextadr;
            scanExpr(selector);
            final Bits initsSwitch = new Bits(inits);
            final Bits uninitsSwitch = new Bits(uninits);
            for (List<JCCase> l = cases; l.nonEmpty(); l = l.tail) {
                inits.assign(initsSwitch);
                uninits.assign(uninits.andSet(uninitsSwitch));
                JCCase c = l.head;
                for (JCCaseLabel pat : c.labels) {
                    scanPattern(pat);
                }
                if (l.head.stats.isEmpty() &&
                    l.tail.nonEmpty() &&
                    l.tail.head.labels.size() == 1 &&
                    TreeInfo.isNullCaseLabel(l.tail.head.labels.head)) {
                    //handling:
                    //case Integer i:
                    //case null:
                    //joining these two cases together - processing Integer i pattern,
                    //but statements from case null:
                    l = l.tail;
                    c = l.head;
                }
                scan(c.stats);
                if (c.completesNormally && c.caseKind == JCCase.RULE) {
                    scanSyntheticBreak(make, tree);
                }
                addVars(c.stats, initsSwitch, uninitsSwitch);
                // Warn about fall-through if lint switch fallthrough enabled.
            }
            if (!isExhaustive) {
                if (tree.hasTag(SWITCH_EXPRESSION)) {
                    markDead();
                } else if (tree.hasTag(SWITCH) && !TreeInfo.expectedExhaustive((JCSwitch) tree)) {
                    inits.assign(initsSwitch);
                    uninits.assign(uninits.andSet(uninitsSwitch));
                }
            }
            if (tree.hasTag(SWITCH_EXPRESSION)) {
                resolveYields(tree, prevPendingExits);
            } else {
                resolveBreaks(tree, prevPendingExits);
            }
            nextadr = nextadrPrev;
        }
        // where
            /** Add any variables defined in stats to inits and uninits. */
            private void addVars(List<JCStatement> stats, final Bits inits,
                                        final Bits uninits) {
                for (;stats.nonEmpty(); stats = stats.tail) {
                    JCTree stat = stats.head;
                    if (stat.hasTag(VARDEF)) {
                        int adr = ((JCVariableDecl) stat).sym.adr;
                        inits.excl(adr);
                        uninits.incl(adr);
                    }
                }
            }

        public void visitTry(JCTry tree) {
            ListBuffer<JCVariableDecl> resourceVarDecls = new ListBuffer<>();
            final Bits uninitsTryPrev = new Bits(uninitsTry);
            ListBuffer<PendingExit> prevPendingExits = pendingExits;
            pendingExits = new ListBuffer<>();
            final Bits initsTry = new Bits(inits);
            uninitsTry.assign(uninits);
            for (JCTree resource : tree.resources) {
                if (resource instanceof JCVariableDecl variableDecl) {
                    visitVarDef(variableDecl);
                    unrefdResources.enter(variableDecl.sym);
                    resourceVarDecls.append(variableDecl);
                } else if (resource instanceof JCExpression expression) {
                    scanExpr(expression);
                } else {
                    throw new AssertionError(tree);  // parser error
                }
            }
            scan(tree.body);
            uninitsTry.andSet(uninits);
            final Bits initsEnd = new Bits(inits);
            final Bits uninitsEnd = new Bits(uninits);
            int nextadrCatch = nextadr;

            if (!resourceVarDecls.isEmpty() &&
                    lint.isEnabled(Lint.LintCategory.TRY)) {
                for (JCVariableDecl resVar : resourceVarDecls) {
                    if (unrefdResources.includes(resVar.sym)) {
                        log.warning(Lint.LintCategory.TRY, resVar.pos(),
                                    Warnings.TryResourceNotReferenced(resVar.sym));
                        unrefdResources.remove(resVar.sym);
                    }
                }
            }

            /*  The analysis of each catch should be independent.
             *  Each one should have the same initial values of inits and
             *  uninits.
             */
            final Bits initsCatchPrev = new Bits(initsTry);
            final Bits uninitsCatchPrev = new Bits(uninitsTry);

            for (List<JCCatch> l = tree.catchers; l.nonEmpty(); l = l.tail) {
                JCVariableDecl param = l.head.param;
                inits.assign(initsCatchPrev);
                uninits.assign(uninitsCatchPrev);
                scan(param);
                /* If this is a TWR and we are executing the code from Gen,
                 * then there can be synthetic variables, ignore them.
                 */
                initParam(param);
                scan(l.head.body);
                initsEnd.andSet(inits);
                uninitsEnd.andSet(uninits);
                nextadr = nextadrCatch;
            }
            if (tree.finalizer != null) {
                inits.assign(initsTry);
                uninits.assign(uninitsTry);
                ListBuffer<PendingExit> exits = pendingExits;
                pendingExits = prevPendingExits;
                scan(tree.finalizer);
                if (!tree.finallyCanCompleteNormally) {
                    // discard exits and exceptions from try and finally
                } else {
                    uninits.andSet(uninitsEnd);
                    // FIX: this doesn't preserve source order of exits in catch
                    // versus finally!
                    while (exits.nonEmpty()) {
                        PendingExit exit = exits.next();
                        if (exit instanceof AssignPendingExit assignPendingExit) {
                            assignPendingExit.exit_inits.orSet(inits);
                            assignPendingExit.exit_uninits.andSet(uninits);
                        }
                        pendingExits.append(exit);
                    }
                    inits.orSet(initsEnd);
                }
            } else {
                inits.assign(initsEnd);
                uninits.assign(uninitsEnd);
                ListBuffer<PendingExit> exits = pendingExits;
                pendingExits = prevPendingExits;
                while (exits.nonEmpty()) pendingExits.append(exits.next());
            }
            uninitsTry.andSet(uninitsTryPrev).andSet(uninits);
        }

        public void visitConditional(JCConditional tree) {
            scanCond(tree.cond);
            final Bits initsBeforeElse = new Bits(initsWhenFalse);
            final Bits uninitsBeforeElse = new Bits(uninitsWhenFalse);
            inits.assign(initsWhenTrue);
            uninits.assign(uninitsWhenTrue);
            if (tree.truepart.type.hasTag(BOOLEAN) &&
                tree.falsepart.type.hasTag(BOOLEAN)) {
                // if b and c are boolean valued, then
                // v is (un)assigned after a?b:c when true iff
                //    v is (un)assigned after b when true and
                //    v is (un)assigned after c when true
                scanCond(tree.truepart);
                final Bits initsAfterThenWhenTrue = new Bits(initsWhenTrue);
                final Bits initsAfterThenWhenFalse = new Bits(initsWhenFalse);
                final Bits uninitsAfterThenWhenTrue = new Bits(uninitsWhenTrue);
                final Bits uninitsAfterThenWhenFalse = new Bits(uninitsWhenFalse);
                inits.assign(initsBeforeElse);
                uninits.assign(uninitsBeforeElse);
                scanCond(tree.falsepart);
                initsWhenTrue.andSet(initsAfterThenWhenTrue);
                initsWhenFalse.andSet(initsAfterThenWhenFalse);
                uninitsWhenTrue.andSet(uninitsAfterThenWhenTrue);
                uninitsWhenFalse.andSet(uninitsAfterThenWhenFalse);
            } else {
                scanExpr(tree.truepart);
                final Bits initsAfterThen = new Bits(inits);
                final Bits uninitsAfterThen = new Bits(uninits);
                inits.assign(initsBeforeElse);
                uninits.assign(uninitsBeforeElse);
                scanExpr(tree.falsepart);
                inits.andSet(initsAfterThen);
                uninits.andSet(uninitsAfterThen);
            }
        }

        public void visitIf(JCIf tree) {
            scanCond(tree.cond);
            final Bits initsBeforeElse = new Bits(initsWhenFalse);
            final Bits uninitsBeforeElse = new Bits(uninitsWhenFalse);
            inits.assign(initsWhenTrue);
            uninits.assign(uninitsWhenTrue);
            scan(tree.thenpart);
            if (tree.elsepart != null) {
                final Bits initsAfterThen = new Bits(inits);
                final Bits uninitsAfterThen = new Bits(uninits);
                inits.assign(initsBeforeElse);
                uninits.assign(uninitsBeforeElse);
                scan(tree.elsepart);
                inits.andSet(initsAfterThen);
                uninits.andSet(uninitsAfterThen);
            } else {
                inits.andSet(initsBeforeElse);
                uninits.andSet(uninitsBeforeElse);
            }
        }

        @Override
        public void visitBreak(JCBreak tree) {
            recordExit(new AssignPendingExit(tree, inits, uninits));
        }

        @Override
        public void visitYield(JCYield tree) {
            JCSwitchExpression expr = (JCSwitchExpression) tree.target;
            if (expr != null && expr.type.hasTag(BOOLEAN)) {
                scanCond(tree.value);
                Bits initsAfterBreakWhenTrue = new Bits(initsWhenTrue);
                Bits initsAfterBreakWhenFalse = new Bits(initsWhenFalse);
                Bits uninitsAfterBreakWhenTrue = new Bits(uninitsWhenTrue);
                Bits uninitsAfterBreakWhenFalse = new Bits(uninitsWhenFalse);
                PendingExit exit = new PendingExit(tree) {
                    @Override
                    void resolveJump() {
                        if (!inits.isReset()) {
                            split(true);
                        }
                        initsWhenTrue.andSet(initsAfterBreakWhenTrue);
                        initsWhenFalse.andSet(initsAfterBreakWhenFalse);
                        uninitsWhenTrue.andSet(uninitsAfterBreakWhenTrue);
                        uninitsWhenFalse.andSet(uninitsAfterBreakWhenFalse);
                    }
                };
                merge();
                recordExit(exit);
                return ;
            } else {
                scanExpr(tree.value);
                recordExit(new AssignPendingExit(tree, inits, uninits));
            }
        }

        @Override
        public void visitContinue(JCContinue tree) {
            recordExit(new AssignPendingExit(tree, inits, uninits));
        }

        @Override
        public void visitReturn(JCReturn tree) {
            scanExpr(tree.expr);
            recordExit(new AssignPendingExit(tree, inits, uninits));
        }

        public void visitThrow(JCThrow tree) {
            scanExpr(tree.expr);
            markDead();
        }

        public void visitApply(JCMethodInvocation tree) {
            scanExpr(tree.meth);
            scanExprs(tree.args);
            if (tree.meth.hasTag(IDENT)) {
                JCIdent ident = (JCIdent) tree.meth;
                if (ident.name != names._super && !ident.sym.isStatic())
                    checkEmbryonicThisExposure(tree);
            }
        }

        public void visitNewClass(JCNewClass tree) {
            scanExpr(tree.encl);
            scanExprs(tree.args);
            scan(tree.def);
            if (classDef != null && tree.encl == null && tree.clazz.hasTag(IDENT)) {
                JCIdent clazz = (JCIdent) tree.clazz;
                if (!clazz.sym.isStatic() && clazz.type.getEnclosingType().tsym == classDef.sym) {
                    checkEmbryonicThisExposure(tree);
                }
            }
        }

        @Override
        public void visitLambda(JCLambda tree) {
            final Bits prevUninits = new Bits(uninits);
            final Bits prevInits = new Bits(inits);
            int returnadrPrev = returnadr;
            int nextadrPrev = nextadr;
            ListBuffer<PendingExit> prevPending = pendingExits;
            try {
                returnadr = nextadr;
                pendingExits = new ListBuffer<>();
                for (List<JCVariableDecl> l = tree.params; l.nonEmpty(); l = l.tail) {
                    JCVariableDecl def = l.head;
                    scan(def);
                    inits.incl(def.sym.adr);
                    uninits.excl(def.sym.adr);
                }
                if (tree.getBodyKind() == JCLambda.BodyKind.EXPRESSION) {
                    scanExpr(tree.body);
                } else {
                    scan(tree.body);
                }
            }
            finally {
                returnadr = returnadrPrev;
                uninits.assign(prevUninits);
                inits.assign(prevInits);
                pendingExits = prevPending;
                nextadr = nextadrPrev;
            }
        }

        public void visitNewArray(JCNewArray tree) {
            scanExprs(tree.dims);
            scanExprs(tree.elems);
        }

        public void visitAssert(JCAssert tree) {
            final Bits initsExit = new Bits(inits);
            final Bits uninitsExit = new Bits(uninits);
            scanCond(tree.cond);
            uninitsExit.andSet(uninitsWhenTrue);
            if (tree.detail != null) {
                inits.assign(initsWhenFalse);
                uninits.assign(uninitsWhenFalse);
                scanExpr(tree.detail);
            }
            inits.assign(initsExit);
            uninits.assign(uninitsExit);
        }

        public void visitAssign(JCAssign tree) {
            if (!TreeInfo.isIdentOrThisDotIdent(tree.lhs))
                scanExpr(tree.lhs);
            scanExpr(tree.rhs);
            letInit(tree.lhs);
        }

        // check fields accessed through this.<field> are definitely
        // assigned before reading their value
        public void visitSelect(JCFieldAccess tree) {
            ThisExposability priorThisExposability = this.thisExposability;
            try {
                if (tree.name == names._this && classDef != null && tree.sym.owner == classDef.sym) {
                    checkEmbryonicThisExposure(tree);
                } else if (tree.sym.kind == VAR || tree.sym.isStatic()) {
                    this.thisExposability = ALLOWED;
                }
                super.visitSelect(tree);
            if (TreeInfo.isThisQualifier(tree.selected) &&
                tree.sym.kind == VAR) {
                    checkInit(tree.pos(), (VarSymbol)tree.sym);
                }
            } finally {
                 this.thisExposability = priorThisExposability;
            }
        }

        public void visitAssignop(JCAssignOp tree) {
            scanExpr(tree.lhs);
            scanExpr(tree.rhs);
            letInit(tree.lhs);
        }

        public void visitUnary(JCUnary tree) {
            switch (tree.getTag()) {
            case NOT:
                scanCond(tree.arg);
                final Bits t = new Bits(initsWhenFalse);
                initsWhenFalse.assign(initsWhenTrue);
                initsWhenTrue.assign(t);
                t.assign(uninitsWhenFalse);
                uninitsWhenFalse.assign(uninitsWhenTrue);
                uninitsWhenTrue.assign(t);
                break;
            case PREINC: case POSTINC:
            case PREDEC: case POSTDEC:
                scanExpr(tree.arg);
                letInit(tree.arg);
                break;
            default:
                scanExpr(tree.arg);
            }
        }

        public void visitBinary(JCBinary tree) {
            switch (tree.getTag()) {
            case AND:
                scanCond(tree.lhs);
                final Bits initsWhenFalseLeft = new Bits(initsWhenFalse);
                final Bits uninitsWhenFalseLeft = new Bits(uninitsWhenFalse);
                inits.assign(initsWhenTrue);
                uninits.assign(uninitsWhenTrue);
                scanCond(tree.rhs);
                initsWhenFalse.andSet(initsWhenFalseLeft);
                uninitsWhenFalse.andSet(uninitsWhenFalseLeft);
                break;
            case OR:
                scanCond(tree.lhs);
                final Bits initsWhenTrueLeft = new Bits(initsWhenTrue);
                final Bits uninitsWhenTrueLeft = new Bits(uninitsWhenTrue);
                inits.assign(initsWhenFalse);
                uninits.assign(uninitsWhenFalse);
                scanCond(tree.rhs);
                initsWhenTrue.andSet(initsWhenTrueLeft);
                uninitsWhenTrue.andSet(uninitsWhenTrueLeft);
                break;
            default:
                scanExpr(tree.lhs);
                scanExpr(tree.rhs);
            }
        }

        public void visitIdent(JCIdent tree) {
            if (tree.sym.kind == VAR) {
                checkInit(tree.pos(), (VarSymbol)tree.sym);
                referenced(tree.sym);
            }
            if (tree.name == names._this) {
                checkEmbryonicThisExposure(tree);
            }
        }

        @Override
        public void visitTypeTest(JCInstanceOf tree) {
            scanExpr(tree.expr);
            scan(tree.pattern);
        }

        @Override
        public void visitBindingPattern(JCBindingPattern tree) {
            scan(tree.var);
            initParam(tree.var);
        }

        @Override
        public void visitPatternCaseLabel(JCPatternCaseLabel tree) {
            scan(tree.pat);
            scan(tree.guard);
        }

        void referenced(Symbol sym) {
            unrefdResources.remove(sym);
        }

        public void visitAnnotatedType(JCAnnotatedType tree) {
            // annotations don't get scanned
            tree.underlyingType.accept(this);
        }

        public void visitModuleDef(JCModuleDecl tree) {
            // Do nothing for modules
        }

    /**************************************************************************
     * main method
     *************************************************************************/

        /** Perform definite assignment/unassignment analysis on a tree.
         */
        public void analyzeTree(Env<?> env, TreeMaker make) {
            analyzeTree(env, env.tree, make);
         }

        public void analyzeTree(Env<?> env, JCTree tree, TreeMaker make) {
            try {
                startPos = tree.pos().getStartPosition();

                if (vardecls == null)
                    vardecls = new JCVariableDecl[32];
                else
                    for (int i=0; i<vardecls.length; i++)
                        vardecls[i] = null;
                firstadr = 0;
                nextadr = 0;
                Flow.this.make = make;
                pendingExits = new ListBuffer<>();
                this.classDef = null;
                unrefdResources = WriteableScope.create(env.enclClass.sym);
                scan(tree);
            } finally {
                // note that recursive invocations of this method fail hard
                startPos = -1;
                resetBits(inits, uninits, uninitsTry, initsWhenTrue,
                        initsWhenFalse, uninitsWhenTrue, uninitsWhenFalse);
                if (vardecls != null) {
                    for (int i=0; i<vardecls.length; i++)
                        vardecls[i] = null;
                }
                firstadr = 0;
                nextadr = 0;
                Flow.this.make = null;
                pendingExits = null;
                this.classDef = null;
                unrefdResources = null;
            }
        }
    }

    /**
     * This pass implements the last step of the dataflow analysis, namely
     * the effectively-final analysis check. This checks that every local variable
     * reference from a lambda body/local inner class is either final or effectively final.
     * Additional this also checks that every variable that is used as an operand to
     * try-with-resources is final or effectively final.
     * As effectively final variables are marked as such during DA/DU, this pass must run after
     * AssignAnalyzer.
     */
    class CaptureAnalyzer extends BaseAnalyzer {

        JCTree currentTree; //local class or lambda

        @Override
        void markDead() {
            //do nothing
        }

        @SuppressWarnings("fallthrough")
        void checkEffectivelyFinal(DiagnosticPosition pos, VarSymbol sym) {
            if (currentTree != null &&
                    sym.owner.kind == MTH &&
                    sym.pos < currentTree.getStartPosition()) {
                switch (currentTree.getTag()) {
                    case CLASSDEF:
                    case PATTERNCASELABEL:
                    case LAMBDA:
                        if ((sym.flags() & (EFFECTIVELY_FINAL | FINAL)) == 0) {
                           reportEffectivelyFinalError(pos, sym);
                        }
                }
            }
        }

        @SuppressWarnings("fallthrough")
        void letInit(JCTree tree) {
            tree = TreeInfo.skipParens(tree);
            if (tree.hasTag(IDENT) || tree.hasTag(SELECT)) {
                Symbol sym = TreeInfo.symbol(tree);
                if (currentTree != null &&
                        sym.kind == VAR &&
                        sym.owner.kind == MTH &&
                        ((VarSymbol)sym).pos < currentTree.getStartPosition()) {
                    switch (currentTree.getTag()) {
                        case CLASSDEF:
                        case CASE:
                        case LAMBDA:
                            reportEffectivelyFinalError(tree, sym);
                    }
                }
            }
        }

        void reportEffectivelyFinalError(DiagnosticPosition pos, Symbol sym) {
            Fragment subKey = switch (currentTree.getTag()) {
                case LAMBDA -> Fragments.Lambda;
                case PATTERNCASELABEL -> Fragments.Guard;
                case CLASSDEF -> Fragments.InnerCls;
                default -> throw new AssertionError("Unexpected tree kind: " + currentTree.getTag());
            };
            log.error(pos, Errors.CantRefNonEffectivelyFinalVar(sym, diags.fragment(subKey)));
        }

    /*************************************************************************
     * Visitor methods for statements and definitions
     *************************************************************************/

        /* ------------ Visitor methods for various sorts of trees -------------*/

        public void visitClassDef(JCClassDecl tree) {
            JCTree prevTree = currentTree;
            try {
                currentTree = tree.sym.isDirectlyOrIndirectlyLocal() ? tree : null;
                super.visitClassDef(tree);
            } finally {
                currentTree = prevTree;
            }
        }

        @Override
        public void visitLambda(JCLambda tree) {
            JCTree prevTree = currentTree;
            try {
                currentTree = tree;
                super.visitLambda(tree);
            } finally {
                currentTree = prevTree;
            }
        }

        @Override
        public void visitBindingPattern(JCBindingPattern tree) {
            scan(tree.var);
        }

        @Override
        public void visitParenthesizedPattern(JCParenthesizedPattern tree) {
            scan(tree.pattern);
        }

        @Override
        public void visitPatternCaseLabel(JCPatternCaseLabel tree) {
             scan(tree.pat);
            JCTree prevTree = currentTree;
            try {
                currentTree = tree;
                scan(tree.guard);
            } finally {
                currentTree = prevTree;
            }
        }

        @Override
        public void visitRecordPattern(JCRecordPattern tree) {
            scan(tree.deconstructor);
            scan(tree.nested);
        }

        @Override
        public void visitIdent(JCIdent tree) {
            if (tree.sym.kind == VAR) {
                checkEffectivelyFinal(tree, (VarSymbol)tree.sym);
            }
        }

        public void visitAssign(JCAssign tree) {
            JCTree lhs = TreeInfo.skipParens(tree.lhs);
            if (!(lhs instanceof JCIdent)) {
                scan(lhs);
            }
            scan(tree.rhs);
            letInit(lhs);
        }

        public void visitAssignop(JCAssignOp tree) {
            scan(tree.lhs);
            scan(tree.rhs);
            letInit(tree.lhs);
        }

        public void visitUnary(JCUnary tree) {
            switch (tree.getTag()) {
                case PREINC: case POSTINC:
                case PREDEC: case POSTDEC:
                    scan(tree.arg);
                    letInit(tree.arg);
                    break;
                default:
                    scan(tree.arg);
            }
        }

        public void visitTry(JCTry tree) {
            for (JCTree resource : tree.resources) {
                if (!resource.hasTag(VARDEF)) {
                    Symbol var = TreeInfo.symbol(resource);
                    if (var != null && (var.flags() & (FINAL | EFFECTIVELY_FINAL)) == 0) {
                        log.error(resource.pos(), Errors.TryWithResourcesExprEffectivelyFinalVar(var));
                    }
                }
            }
            super.visitTry(tree);
        }

        @Override
        public void visitYield(JCYield tree) {
            scan(tree.value);
        }

        public void visitModuleDef(JCModuleDecl tree) {
            // Do nothing for modules
        }

    /**************************************************************************
     * main method
     *************************************************************************/

        /** Perform definite assignment/unassignment analysis on a tree.
         */
        public void analyzeTree(Env<AttrContext> env, TreeMaker make) {
            analyzeTree(env, env.tree, make);
        }
        public void analyzeTree(Env<AttrContext> env, JCTree tree, TreeMaker make) {
            try {
                attrEnv = env;
                Flow.this.make = make;
                pendingExits = new ListBuffer<>();
                scan(tree);
            } finally {
                pendingExits = null;
                Flow.this.make = null;
            }
        }
    }

    enum Liveness {
        ALIVE {
            @Override
            public Liveness or(Liveness other) {
                return this;
            }
            @Override
            public Liveness and(Liveness other) {
                return other;
            }
        },
        DEAD {
            @Override
            public Liveness or(Liveness other) {
                return other;
            }
            @Override
            public Liveness and(Liveness other) {
                return this;
            }
        },
        RECOVERY {
            @Override
            public Liveness or(Liveness other) {
                if (other == ALIVE) {
                    return ALIVE;
                } else {
                    return this;
                }
            }
            @Override
            public Liveness and(Liveness other) {
                if (other == DEAD) {
                    return DEAD;
                } else {
                    return this;
                }
            }
        };

        public abstract Liveness or(Liveness other);
        public abstract Liveness and(Liveness other);
        public Liveness or(boolean value) {
            return or(from(value));
        }
        public Liveness and(boolean value) {
            return and(from(value));
        }
        public static Liveness from(boolean value) {
            return value ? ALIVE : DEAD;
        }
    }

}<|MERGE_RESOLUTION|>--- conflicted
+++ resolved
@@ -214,11 +214,7 @@
     private final JCDiagnostic.Factory diags;
     private Env<AttrContext> attrEnv;
     private       Lint lint;
-<<<<<<< HEAD
-    private final boolean allowEffectivelyFinalInInnerClasses;
     private final boolean allowUniversalTVars;
-=======
->>>>>>> 6cd250ff
 
     public static Flow instance(Context context) {
         Flow instance = context.get(flowKey);
@@ -343,12 +339,8 @@
         rs = Resolve.instance(context);
         diags = JCDiagnostic.Factory.instance(context);
         Source source = Source.instance(context);
-<<<<<<< HEAD
-        allowEffectivelyFinalInInnerClasses = Feature.EFFECTIVELY_FINAL_IN_INNER_CLASSES.allowedInSource(source);
         Preview preview = Preview.instance(context);
         allowUniversalTVars = Feature.UNIVERSAL_TVARS.allowedInSource(source);
-=======
->>>>>>> 6cd250ff
     }
 
     /**
