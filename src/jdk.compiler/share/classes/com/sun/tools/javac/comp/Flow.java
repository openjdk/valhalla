--- conflicted
+++ resolved
@@ -2333,7 +2333,6 @@
                 trackable(sym) &&
                 !inits.isMember(sym.adr) &&
                 (sym.flags_field & CLASH) == 0) {
-<<<<<<< HEAD
                 if (isUninitializedNonNullableField(sym)) {
                     if (types.isNonNullable(sym.type)) {
                         log.error(pos, Errors.NonNullableShouldBeInitialized);
@@ -2344,9 +2343,6 @@
                 } else {
                     log.error(pos, errkey);
                 }
-=======
-                log.error(pos, errkey);
->>>>>>> df874c7d
                 inits.incl(sym.adr);
             }
         }
