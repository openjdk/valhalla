/*
 * Copyright (c) 1999, 2025, Oracle and/or its affiliates. All rights reserved.
 * DO NOT ALTER OR REMOVE COPYRIGHT NOTICES OR THIS FILE HEADER.
 *
 * This code is free software; you can redistribute it and/or modify it
 * under the terms of the GNU General Public License version 2 only, as
 * published by the Free Software Foundation.  Oracle designates this
 * particular file as subject to the "Classpath" exception as provided
 * by Oracle in the LICENSE file that accompanied this code.
 *
 * This code is distributed in the hope that it will be useful, but WITHOUT
 * ANY WARRANTY; without even the implied warranty of MERCHANTABILITY or
 * FITNESS FOR A PARTICULAR PURPOSE.  See the GNU General Public License
 * version 2 for more details (a copy is included in the LICENSE file that
 * accompanied this code).
 *
 * You should have received a copy of the GNU General Public License version
 * 2 along with this work; if not, write to the Free Software Foundation,
 * Inc., 51 Franklin St, Fifth Floor, Boston, MA 02110-1301 USA.
 *
 * Please contact Oracle, 500 Oracle Parkway, Redwood Shores, CA 94065 USA
 * or visit www.oracle.com if you need additional information or have any
 * questions.
 */

//todo: one might eliminate uninits.andSets when monotonic

package com.sun.tools.javac.comp;

import java.util.LinkedHashSet;
import java.util.Map;
import java.util.Map.Entry;
import java.util.HashMap;
import java.util.HashSet;
import java.util.Set;
import java.util.function.Consumer;

import com.sun.source.tree.LambdaExpressionTree.BodyKind;
import com.sun.tools.javac.code.*;
import com.sun.tools.javac.code.Scope.WriteableScope;
import com.sun.tools.javac.resources.CompilerProperties.Errors;
import com.sun.tools.javac.resources.CompilerProperties.LintWarnings;
import com.sun.tools.javac.resources.CompilerProperties.Warnings;
import com.sun.tools.javac.tree.*;
import com.sun.tools.javac.util.*;
import com.sun.tools.javac.util.JCDiagnostic.DiagnosticPosition;
import com.sun.tools.javac.util.JCDiagnostic.Error;
import com.sun.tools.javac.util.JCDiagnostic.Warning;

import com.sun.tools.javac.code.Symbol.*;
import com.sun.tools.javac.tree.JCTree.*;

import static com.sun.tools.javac.code.Flags.*;
import static com.sun.tools.javac.code.Flags.BLOCK;
import com.sun.tools.javac.code.Kinds.Kind;
import static com.sun.tools.javac.code.Kinds.Kind.*;
import com.sun.tools.javac.code.Type.TypeVar;
import static com.sun.tools.javac.code.TypeTag.BOOLEAN;
import static com.sun.tools.javac.code.TypeTag.VOID;
import com.sun.tools.javac.resources.CompilerProperties.Fragments;
import static com.sun.tools.javac.tree.JCTree.Tag.*;
import com.sun.tools.javac.util.JCDiagnostic.Fragment;
import java.util.Arrays;
import java.util.Iterator;
import java.util.function.Predicate;
import java.util.stream.Collectors;

import static java.util.stream.Collectors.groupingBy;

/** This pass implements dataflow analysis for Java programs though
 *  different AST visitor steps. Liveness analysis (see AliveAnalyzer) checks that
 *  every statement is reachable. Exception analysis (see FlowAnalyzer) ensures that
 *  every checked exception that is thrown is declared or caught.  Definite assignment analysis
 *  (see AssignAnalyzer) ensures that each variable is assigned when used.  Definite
 *  unassignment analysis (see AssignAnalyzer) in ensures that no final variable
 *  is assigned more than once. Finally, local variable capture analysis (see CaptureAnalyzer)
 *  determines that local variables accessed within the scope of an inner class/lambda
 *  are either final or effectively-final.
 *
 *  <p>The JLS has a number of problems in the
 *  specification of these flow analysis problems. This implementation
 *  attempts to address those issues.
 *
 *  <p>First, there is no accommodation for a finally clause that cannot
 *  complete normally. For liveness analysis, an intervening finally
 *  clause can cause a break, continue, or return not to reach its
 *  target.  For exception analysis, an intervening finally clause can
 *  cause any exception to be "caught".  For DA/DU analysis, the finally
 *  clause can prevent a transfer of control from propagating DA/DU
 *  state to the target.  In addition, code in the finally clause can
 *  affect the DA/DU status of variables.
 *
 *  <p>For try statements, we introduce the idea of a variable being
 *  definitely unassigned "everywhere" in a block.  A variable V is
 *  "unassigned everywhere" in a block iff it is unassigned at the
 *  beginning of the block and there is no reachable assignment to V
 *  in the block.  An assignment V=e is reachable iff V is not DA
 *  after e.  Then we can say that V is DU at the beginning of the
 *  catch block iff V is DU everywhere in the try block.  Similarly, V
 *  is DU at the beginning of the finally block iff V is DU everywhere
 *  in the try block and in every catch block.  Specifically, the
 *  following bullet is added to 16.2.2
 *  <pre>
 *      V is <em>unassigned everywhere</em> in a block if it is
 *      unassigned before the block and there is no reachable
 *      assignment to V within the block.
 *  </pre>
 *  <p>In 16.2.15, the third bullet (and all of its sub-bullets) for all
 *  try blocks is changed to
 *  <pre>
 *      V is definitely unassigned before a catch block iff V is
 *      definitely unassigned everywhere in the try block.
 *  </pre>
 *  <p>The last bullet (and all of its sub-bullets) for try blocks that
 *  have a finally block is changed to
 *  <pre>
 *      V is definitely unassigned before the finally block iff
 *      V is definitely unassigned everywhere in the try block
 *      and everywhere in each catch block of the try statement.
 *  </pre>
 *  <p>In addition,
 *  <pre>
 *      V is definitely assigned at the end of a constructor iff
 *      V is definitely assigned after the block that is the body
 *      of the constructor and V is definitely assigned at every
 *      return that can return from the constructor.
 *  </pre>
 *  <p>In addition, each continue statement with the loop as its target
 *  is treated as a jump to the end of the loop body, and "intervening"
 *  finally clauses are treated as follows: V is DA "due to the
 *  continue" iff V is DA before the continue statement or V is DA at
 *  the end of any intervening finally block.  V is DU "due to the
 *  continue" iff any intervening finally cannot complete normally or V
 *  is DU at the end of every intervening finally block.  This "due to
 *  the continue" concept is then used in the spec for the loops.
 *
 *  <p>Similarly, break statements must consider intervening finally
 *  blocks.  For liveness analysis, a break statement for which any
 *  intervening finally cannot complete normally is not considered to
 *  cause the target statement to be able to complete normally. Then
 *  we say V is DA "due to the break" iff V is DA before the break or
 *  V is DA at the end of any intervening finally block.  V is DU "due
 *  to the break" iff any intervening finally cannot complete normally
 *  or V is DU at the break and at the end of every intervening
 *  finally block.  (I suspect this latter condition can be
 *  simplified.)  This "due to the break" is then used in the spec for
 *  all statements that can be "broken".
 *
 *  <p>The return statement is treated similarly.  V is DA "due to a
 *  return statement" iff V is DA before the return statement or V is
 *  DA at the end of any intervening finally block.  Note that we
 *  don't have to worry about the return expression because this
 *  concept is only used for constructors.
 *
 *  <p>There is no spec in the JLS for when a variable is definitely
 *  assigned at the end of a constructor, which is needed for final
 *  fields (8.3.1.2).  We implement the rule that V is DA at the end
 *  of the constructor iff it is DA and the end of the body of the
 *  constructor and V is DA "due to" every return of the constructor.
 *
 *  <p>Intervening finally blocks similarly affect exception analysis.  An
 *  intervening finally that cannot complete normally allows us to ignore
 *  an otherwise uncaught exception.
 *
 *  <p>To implement the semantics of intervening finally clauses, all
 *  nonlocal transfers (break, continue, return, throw, method call that
 *  can throw a checked exception, and a constructor invocation that can
 *  thrown a checked exception) are recorded in a queue, and removed
 *  from the queue when we complete processing the target of the
 *  nonlocal transfer.  This allows us to modify the queue in accordance
 *  with the above rules when we encounter a finally clause.  The only
 *  exception to this [no pun intended] is that checked exceptions that
 *  are known to be caught or declared to be caught in the enclosing
 *  method are not recorded in the queue, but instead are recorded in a
 *  global variable "{@code Set<Type> thrown}" that records the type of all
 *  exceptions that can be thrown.
 *
 *  <p>Other minor issues the treatment of members of other classes
 *  (always considered DA except that within an anonymous class
 *  constructor, where DA status from the enclosing scope is
 *  preserved), treatment of the case expression (V is DA before the
 *  case expression iff V is DA after the switch expression),
 *  treatment of variables declared in a switch block (the implied
 *  DA/DU status after the switch expression is DU and not DA for
 *  variables defined in a switch block), the treatment of boolean ?:
 *  expressions (The JLS rules only handle b and c non-boolean; the
 *  new rule is that if b and c are boolean valued, then V is
 *  (un)assigned after a?b:c when true/false iff V is (un)assigned
 *  after b when true/false and V is (un)assigned after c when
 *  true/false).
 *
 *  <p>There is the remaining question of what syntactic forms constitute a
 *  reference to a variable.  It is conventional to allow this.x on the
 *  left-hand-side to initialize a final instance field named x, yet
 *  this.x isn't considered a "use" when appearing on a right-hand-side
 *  in most implementations.  Should parentheses affect what is
 *  considered a variable reference?  The simplest rule would be to
 *  allow unqualified forms only, parentheses optional, and phase out
 *  support for assigning to a final field via this.x.
 *
 *  <p><b>This is NOT part of any supported API.
 *  If you write code that depends on this, you do so at your own risk.
 *  This code and its internal interfaces are subject to change or
 *  deletion without notice.</b>
 */
public class Flow {
    protected static final Context.Key<Flow> flowKey = new Context.Key<>();

    private final Names names;
    private final Log log;
    private final Symtab syms;
    private final Types types;
    private final Check chk;
    private       TreeMaker make;
    private final Resolve rs;
    private final JCDiagnostic.Factory diags;
    private Env<AttrContext> attrEnv;
    private       Lint lint;
    private final Infer infer;
    private final UnsetFieldsInfo unsetFieldsInfo;
    private final boolean allowValueClasses;

    public static Flow instance(Context context) {
        Flow instance = context.get(flowKey);
        if (instance == null)
            instance = new Flow(context);
        return instance;
    }

    public void analyzeTree(Env<AttrContext> env, TreeMaker make) {
        new AliveAnalyzer().analyzeTree(env, make);
        new AssignAnalyzer().analyzeTree(env, make);
        new FlowAnalyzer().analyzeTree(env, make);
        new CaptureAnalyzer().analyzeTree(env, make);
    }

    public void analyzeLambda(Env<AttrContext> env, JCLambda that, TreeMaker make, boolean speculative) {
        Log.DiagnosticHandler diagHandler = null;
        //we need to disable diagnostics temporarily; the problem is that if
        //a lambda expression contains e.g. an unreachable statement, an error
        //message will be reported and will cause compilation to skip the flow analysis
        //step - if we suppress diagnostics, we won't stop at Attr for flow-analysis
        //related errors, which will allow for more errors to be detected
        if (!speculative) {
            diagHandler = log.new DiscardDiagnosticHandler();
        }
        try {
            new LambdaAliveAnalyzer().analyzeTree(env, that, make);
        } finally {
            if (!speculative) {
                log.popDiagnosticHandler(diagHandler);
            }
        }
    }

    public List<Type> analyzeLambdaThrownTypes(final Env<AttrContext> env,
            JCLambda that, TreeMaker make) {
        //we need to disable diagnostics temporarily; the problem is that if
        //a lambda expression contains e.g. an unreachable statement, an error
        //message will be reported and will cause compilation to skip the flow analysis
        //step - if we suppress diagnostics, we won't stop at Attr for flow-analysis
        //related errors, which will allow for more errors to be detected
        Log.DiagnosticHandler diagHandler = log.new DiscardDiagnosticHandler();
        try {
            new LambdaAssignAnalyzer(env).analyzeTree(env, that, make);
            LambdaFlowAnalyzer flowAnalyzer = new LambdaFlowAnalyzer();
            flowAnalyzer.analyzeTree(env, that, make);
            return flowAnalyzer.inferredThrownTypes;
        } finally {
            log.popDiagnosticHandler(diagHandler);
        }
    }

    public boolean aliveAfter(Env<AttrContext> env, JCTree that, TreeMaker make) {
        //we need to disable diagnostics temporarily; the problem is that if
        //"that" contains e.g. an unreachable statement, an error
        //message will be reported and will cause compilation to skip the flow analysis
        //step - if we suppress diagnostics, we won't stop at Attr for flow-analysis
        //related errors, which will allow for more errors to be detected
        Log.DiagnosticHandler diagHandler = log.new DiscardDiagnosticHandler();
        try {
            SnippetAliveAnalyzer analyzer = new SnippetAliveAnalyzer();

            analyzer.analyzeTree(env, that, make);
            return analyzer.isAlive();
        } finally {
            log.popDiagnosticHandler(diagHandler);
        }
    }

    public boolean breaksToTree(Env<AttrContext> env, JCTree breakTo, JCTree body, TreeMaker make) {
        //we need to disable diagnostics temporarily; the problem is that if
        //"that" contains e.g. an unreachable statement, an error
        //message will be reported and will cause compilation to skip the flow analysis
        //step - if we suppress diagnostics, we won't stop at Attr for flow-analysis
        //related errors, which will allow for more errors to be detected
        Log.DiagnosticHandler diagHandler = log.new DiscardDiagnosticHandler();
        try {
            SnippetBreakToAnalyzer analyzer = new SnippetBreakToAnalyzer(breakTo);

            analyzer.analyzeTree(env, body, make);
            return analyzer.breaksTo();
        } finally {
            log.popDiagnosticHandler(diagHandler);
        }
    }

    /**
     * Definite assignment scan mode
     */
    enum FlowKind {
        /**
         * This is the normal DA/DU analysis mode
         */
        NORMAL("var.might.already.be.assigned", false),
        /**
         * This is the speculative DA/DU analysis mode used to speculatively
         * derive assertions within loop bodies
         */
        SPECULATIVE_LOOP("var.might.be.assigned.in.loop", true);

        final String errKey;
        final boolean isFinal;

        FlowKind(String errKey, boolean isFinal) {
            this.errKey = errKey;
            this.isFinal = isFinal;
        }

        boolean isFinal() {
            return isFinal;
        }
    }

    @SuppressWarnings("this-escape")
    protected Flow(Context context) {
        context.put(flowKey, this);
        names = Names.instance(context);
        log = Log.instance(context);
        syms = Symtab.instance(context);
        types = Types.instance(context);
        chk = Check.instance(context);
        lint = Lint.instance(context);
        infer = Infer.instance(context);
        rs = Resolve.instance(context);
        diags = JCDiagnostic.Factory.instance(context);
        unsetFieldsInfo = UnsetFieldsInfo.instance(context);
        Preview preview = Preview.instance(context);
        Source source = Source.instance(context);
        allowValueClasses = (!preview.isPreview(Source.Feature.VALUE_CLASSES) || preview.isEnabled()) &&
                Source.Feature.VALUE_CLASSES.allowedInSource(source);
    }

    /**
     * Base visitor class for all visitors implementing dataflow analysis logic.
     * This class define the shared logic for handling jumps (break/continue statements).
     */
    abstract static class BaseAnalyzer extends TreeScanner {

        enum JumpKind {
            BREAK(JCTree.Tag.BREAK) {
                @Override
                JCTree getTarget(JCTree tree) {
                    return ((JCBreak)tree).target;
                }
            },
            CONTINUE(JCTree.Tag.CONTINUE) {
                @Override
                JCTree getTarget(JCTree tree) {
                    return ((JCContinue)tree).target;
                }
            },
            YIELD(JCTree.Tag.YIELD) {
                @Override
                JCTree getTarget(JCTree tree) {
                    return ((JCYield)tree).target;
                }
            };

            final JCTree.Tag treeTag;

            private JumpKind(Tag treeTag) {
                this.treeTag = treeTag;
            }

            abstract JCTree getTarget(JCTree tree);
        }

        /** The currently pending exits that go from current inner blocks
         *  to an enclosing block, in source order.
         */
        ListBuffer<PendingExit> pendingExits;

        /** A class whose initializers we are scanning. Because initializer
         *  scans can be triggered out of sequence when visiting certain nodes
         *  (e.g., super()), we protect against infinite loops that could be
         *  triggered by incorrect code (e.g., super() inside initializer).
         */
        JCClassDecl initScanClass;

        /** A pending exit.  These are the statements return, break, and
         *  continue.  In addition, exception-throwing expressions or
         *  statements are put here when not known to be caught.  This
         *  will typically result in an error unless it is within a
         *  try-finally whose finally block cannot complete normally.
         */
        static class PendingExit {
            JCTree tree;

            PendingExit(JCTree tree) {
                this.tree = tree;
            }

            void resolveJump() {
                //do nothing
            }
        }

        abstract void markDead();

        /** Record an outward transfer of control. */
        void recordExit(PendingExit pe) {
            pendingExits.append(pe);
            markDead();
        }

        /** Resolve all jumps of this statement. */
        private Liveness resolveJump(JCTree tree,
                         ListBuffer<PendingExit> oldPendingExits,
                         JumpKind jk) {
            boolean resolved = false;
            List<PendingExit> exits = pendingExits.toList();
            pendingExits = oldPendingExits;
            for (; exits.nonEmpty(); exits = exits.tail) {
                PendingExit exit = exits.head;
                if (exit.tree.hasTag(jk.treeTag) &&
                        jk.getTarget(exit.tree) == tree) {
                    exit.resolveJump();
                    resolved = true;
                } else {
                    pendingExits.append(exit);
                }
            }
            return Liveness.from(resolved);
        }

        /** Resolve all continues of this statement. */
        Liveness resolveContinues(JCTree tree) {
            return resolveJump(tree, new ListBuffer<PendingExit>(), JumpKind.CONTINUE);
        }

        /** Resolve all breaks of this statement. */
        Liveness resolveBreaks(JCTree tree, ListBuffer<PendingExit> oldPendingExits) {
            return resolveJump(tree, oldPendingExits, JumpKind.BREAK);
        }

        /** Resolve all yields of this statement. */
        Liveness resolveYields(JCTree tree, ListBuffer<PendingExit> oldPendingExits) {
            return resolveJump(tree, oldPendingExits, JumpKind.YIELD);
        }

        @Override
        public void scan(JCTree tree) {
            if (tree != null && (
                    tree.type == null ||
                    tree.type != Type.stuckType)) {
                super.scan(tree);
            }
        }

        public void visitPackageDef(JCPackageDecl tree) {
            // Do nothing for PackageDecl
        }

        protected void scanSyntheticBreak(TreeMaker make, JCTree swtch) {
            if (swtch.hasTag(SWITCH_EXPRESSION)) {
                JCYield brk = make.at(Position.NOPOS).Yield(make.Erroneous()
                                                                .setType(swtch.type));
                brk.target = swtch;
                scan(brk);
            } else {
                JCBreak brk = make.at(Position.NOPOS).Break(null);
                brk.target = swtch;
                scan(brk);
            }
        }

        // Do something with static or non-static field initializers and initialization blocks.
        protected void forEachInitializer(JCClassDecl classDef, boolean isStatic, Consumer<? super JCTree> handler) {
            forEachInitializer(classDef, isStatic, false, handler);
        }

        /* Do something with static or non-static field initializers and initialization blocks.
         * the `earlyOnly` argument will determine if we will deal or not with early variable instance
         * initializers we want to process only those before a super() invocation and ignore them after
         * it.
         */
        protected void forEachInitializer(JCClassDecl classDef, boolean isStatic, boolean earlyOnly,
                                          Consumer<? super JCTree> handler) {
            if (classDef == initScanClass)          // avoid infinite loops
                return;
            JCClassDecl initScanClassPrev = initScanClass;
            initScanClass = classDef;
            try {
                for (List<JCTree> defs = classDef.defs; defs.nonEmpty(); defs = defs.tail) {
                    JCTree def = defs.head;

                    // Don't recurse into nested classes
                    if (def.hasTag(CLASSDEF))
                        continue;

                    /* we need to check for flags in the symbol too as there could be cases for which implicit flags are
                     * represented in the symbol but not in the tree modifiers as they were not originally in the source
                     * code
                     */
                    boolean isDefStatic = ((TreeInfo.flags(def) | (TreeInfo.symbolFor(def) == null ? 0 : TreeInfo.symbolFor(def).flags_field)) & STATIC) != 0;
                    if (!def.hasTag(METHODDEF) && (isDefStatic == isStatic)) {
                        if (def instanceof JCVariableDecl varDecl) {
                            boolean isEarly = varDecl.init != null &&
                                    varDecl.sym.isStrict() &&
                                    !varDecl.sym.isStatic();
                            if (isEarly == earlyOnly) {
                                handler.accept(def);
                            }
                        } else if (!earlyOnly) {
                            handler.accept(def);
                        }
                    }
                }
            } finally {
                initScanClass = initScanClassPrev;
            }
        }
    }

    /**
     * This pass implements the first step of the dataflow analysis, namely
     * the liveness analysis check. This checks that every statement is reachable.
     * The output of this analysis pass are used by other analyzers. This analyzer
     * sets the 'finallyCanCompleteNormally' field in the JCTry class.
     */
    class AliveAnalyzer extends BaseAnalyzer {

        /** A flag that indicates whether the last statement could
         *  complete normally.
         */
        private Liveness alive;

        @Override
        void markDead() {
            alive = Liveness.DEAD;
        }

    /* ***********************************************************************
     * Visitor methods for statements and definitions
     *************************************************************************/

        /** Analyze a definition.
         */
        void scanDef(JCTree tree) {
            scanStat(tree);
            if (tree != null && tree.hasTag(JCTree.Tag.BLOCK) && alive == Liveness.DEAD) {
                log.error(tree.pos(),
                          Errors.InitializerMustBeAbleToCompleteNormally);
            }
        }

        /** Analyze a statement. Check that statement is reachable.
         */
        void scanStat(JCTree tree) {
            if (alive == Liveness.DEAD && tree != null) {
                log.error(tree.pos(), Errors.UnreachableStmt);
                if (!tree.hasTag(SKIP)) alive = Liveness.RECOVERY;
            }
            scan(tree);
        }

        /** Analyze list of statements.
         */
        void scanStats(List<? extends JCStatement> trees) {
            if (trees != null)
                for (List<? extends JCStatement> l = trees; l.nonEmpty(); l = l.tail)
                    scanStat(l.head);
        }

        /* ------------ Visitor methods for various sorts of trees -------------*/

        public void visitClassDef(JCClassDecl tree) {
            if (tree.sym == null) return;
            Liveness alivePrev = alive;
            ListBuffer<PendingExit> pendingExitsPrev = pendingExits;
            Lint lintPrev = lint;

            pendingExits = new ListBuffer<>();
            lint = lint.augment(tree.sym);

            try {
                // process all the nested classes
                for (List<JCTree> l = tree.defs; l.nonEmpty(); l = l.tail) {
                    if (l.head.hasTag(CLASSDEF)) {
                        scan(l.head);
                    }
                }

                // process all the static initializers
                forEachInitializer(tree, true, def -> {
                    scanDef(def);
                    clearPendingExits(false);
                });

                // process all the instance initializers
                forEachInitializer(tree, false, def -> {
                    scanDef(def);
                    clearPendingExits(false);
                });

                // process all the methods
                for (List<JCTree> l = tree.defs; l.nonEmpty(); l = l.tail) {
                    if (l.head.hasTag(METHODDEF)) {
                        scan(l.head);
                    }
                }
            } finally {
                pendingExits = pendingExitsPrev;
                alive = alivePrev;
                lint = lintPrev;
            }
        }

        public void visitMethodDef(JCMethodDecl tree) {
            if (tree.body == null) return;
            Lint lintPrev = lint;

            lint = lint.augment(tree.sym);

            Assert.check(pendingExits.isEmpty());

            try {
                alive = Liveness.ALIVE;
                scanStat(tree.body);
                tree.completesNormally = alive != Liveness.DEAD;

                if (alive == Liveness.ALIVE && !tree.sym.type.getReturnType().hasTag(VOID))
                    log.error(TreeInfo.diagEndPos(tree.body), Errors.MissingRetStmt);

                clearPendingExits(true);
            } finally {
                lint = lintPrev;
            }
        }

        private void clearPendingExits(boolean inMethod) {
            List<PendingExit> exits = pendingExits.toList();
            pendingExits = new ListBuffer<>();
            while (exits.nonEmpty()) {
                PendingExit exit = exits.head;
                exits = exits.tail;
                Assert.check((inMethod && exit.tree.hasTag(RETURN)) ||
                                log.hasErrorOn(exit.tree.pos()));
            }
        }

        public void visitVarDef(JCVariableDecl tree) {
            if (tree.init != null) {
                Lint lintPrev = lint;
                lint = lint.augment(tree.sym);
                try{
                    scan(tree.init);
                } finally {
                    lint = lintPrev;
                }
            }
        }

        public void visitBlock(JCBlock tree) {
            scanStats(tree.stats);
        }

        public void visitDoLoop(JCDoWhileLoop tree) {
            ListBuffer<PendingExit> prevPendingExits = pendingExits;
            pendingExits = new ListBuffer<>();
            scanStat(tree.body);
            alive = alive.or(resolveContinues(tree));
            scan(tree.cond);
            alive = alive.and(!tree.cond.type.isTrue());
            alive = alive.or(resolveBreaks(tree, prevPendingExits));
        }

        public void visitWhileLoop(JCWhileLoop tree) {
            ListBuffer<PendingExit> prevPendingExits = pendingExits;
            pendingExits = new ListBuffer<>();
            scan(tree.cond);
            alive = Liveness.from(!tree.cond.type.isFalse());
            scanStat(tree.body);
            alive = alive.or(resolveContinues(tree));
            alive = resolveBreaks(tree, prevPendingExits).or(
                !tree.cond.type.isTrue());
        }

        public void visitForLoop(JCForLoop tree) {
            ListBuffer<PendingExit> prevPendingExits = pendingExits;
            scanStats(tree.init);
            pendingExits = new ListBuffer<>();
            if (tree.cond != null) {
                scan(tree.cond);
                alive = Liveness.from(!tree.cond.type.isFalse());
            } else {
                alive = Liveness.ALIVE;
            }
            scanStat(tree.body);
            alive = alive.or(resolveContinues(tree));
            scan(tree.step);
            alive = resolveBreaks(tree, prevPendingExits).or(
                tree.cond != null && !tree.cond.type.isTrue());
        }

        public void visitForeachLoop(JCEnhancedForLoop tree) {
            visitVarDef(tree.var);
            ListBuffer<PendingExit> prevPendingExits = pendingExits;
            scan(tree.expr);
            pendingExits = new ListBuffer<>();
            scanStat(tree.body);
            alive = alive.or(resolveContinues(tree));
            resolveBreaks(tree, prevPendingExits);
            alive = Liveness.ALIVE;
        }

        public void visitLabelled(JCLabeledStatement tree) {
            ListBuffer<PendingExit> prevPendingExits = pendingExits;
            pendingExits = new ListBuffer<>();
            scanStat(tree.body);
            alive = alive.or(resolveBreaks(tree, prevPendingExits));
        }

        public void visitSwitch(JCSwitch tree) {
            ListBuffer<PendingExit> prevPendingExits = pendingExits;
            pendingExits = new ListBuffer<>();
            scan(tree.selector);
            boolean exhaustiveSwitch = TreeInfo.expectedExhaustive(tree);
            for (List<JCCase> l = tree.cases; l.nonEmpty(); l = l.tail) {
                alive = Liveness.ALIVE;
                JCCase c = l.head;
                for (JCCaseLabel pat : c.labels) {
                    scan(pat);
                }
                scanStats(c.stats);
                if (alive != Liveness.DEAD && c.caseKind == JCCase.RULE) {
                    scanSyntheticBreak(make, tree);
                    alive = Liveness.DEAD;
                }
                // Warn about fall-through if lint switch fallthrough enabled.
                if (alive == Liveness.ALIVE &&
                    c.stats.nonEmpty() && l.tail.nonEmpty())
                    lint.logIfEnabled(l.tail.head.pos(),
                                LintWarnings.PossibleFallThroughIntoCase);
            }
            tree.isExhaustive = tree.hasUnconditionalPattern ||
                                TreeInfo.isErrorEnumSwitch(tree.selector, tree.cases);
            if (exhaustiveSwitch) {
                tree.isExhaustive |= exhausts(tree.selector, tree.cases);
                if (!tree.isExhaustive) {
                    log.error(tree, Errors.NotExhaustiveStatement);
                }
            }
            if (!tree.hasUnconditionalPattern && !exhaustiveSwitch) {
                alive = Liveness.ALIVE;
            }
            alive = alive.or(resolveBreaks(tree, prevPendingExits));
        }

        @Override
        public void visitSwitchExpression(JCSwitchExpression tree) {
            ListBuffer<PendingExit> prevPendingExits = pendingExits;
            pendingExits = new ListBuffer<>();
            scan(tree.selector);
            Liveness prevAlive = alive;
            for (List<JCCase> l = tree.cases; l.nonEmpty(); l = l.tail) {
                alive = Liveness.ALIVE;
                JCCase c = l.head;
                for (JCCaseLabel pat : c.labels) {
                    scan(pat);
                }
                scanStats(c.stats);
                if (alive == Liveness.ALIVE) {
                    if (c.caseKind == JCCase.RULE) {
                        log.error(TreeInfo.diagEndPos(c.body),
                                  Errors.RuleCompletesNormally);
                    } else if (l.tail.isEmpty()) {
                        log.error(TreeInfo.diagEndPos(tree),
                                  Errors.SwitchExpressionCompletesNormally);
                    }
                }
            }

            if (tree.hasUnconditionalPattern ||
                TreeInfo.isErrorEnumSwitch(tree.selector, tree.cases)) {
                tree.isExhaustive = true;
            } else {
                tree.isExhaustive = exhausts(tree.selector, tree.cases);
            }

            if (!tree.isExhaustive) {
                log.error(tree, Errors.NotExhaustive);
            }
            alive = prevAlive;
            alive = alive.or(resolveYields(tree, prevPendingExits));
        }

        private boolean exhausts(JCExpression selector, List<JCCase> cases) {
            Set<PatternDescription> patternSet = new HashSet<>();
            Map<Symbol, Set<Symbol>> enum2Constants = new HashMap<>();
            Set<Object> booleanLiterals = new HashSet<>(Set.of(0, 1));
            for (JCCase c : cases) {
                if (!TreeInfo.unguardedCase(c))
                    continue;

                for (var l : c.labels) {
                    if (l instanceof JCPatternCaseLabel patternLabel) {
                        for (Type component : components(selector.type)) {
                            patternSet.add(makePatternDescription(component, patternLabel.pat));
                        }
                    } else if (l instanceof JCConstantCaseLabel constantLabel) {
                        if (types.unboxedTypeOrType(selector.type).hasTag(TypeTag.BOOLEAN)) {
                            Object value = ((JCLiteral) constantLabel.expr).value;
                            booleanLiterals.remove(value);
                        } else {
                            Symbol s = TreeInfo.symbol(constantLabel.expr);
                            if (s != null && s.isEnum()) {
                                enum2Constants.computeIfAbsent(s.owner, x -> {
                                    Set<Symbol> result = new HashSet<>();
                                    s.owner.members()
                                            .getSymbols(sym -> sym.kind == Kind.VAR && sym.isEnum())
                                            .forEach(result::add);
                                    return result;
                                }).remove(s);
                            }
                        }
                    }
                }
            }

            if (types.unboxedTypeOrType(selector.type).hasTag(TypeTag.BOOLEAN) && booleanLiterals.isEmpty()) {
                return true;
            }

            for (Entry<Symbol, Set<Symbol>> e : enum2Constants.entrySet()) {
                if (e.getValue().isEmpty()) {
                    patternSet.add(new BindingPattern(e.getKey().type));
                }
            }
            Set<PatternDescription> patterns = patternSet;
            boolean useHashes = true;
            try {
                boolean repeat = true;
                while (repeat) {
                    Set<PatternDescription> updatedPatterns;
                    updatedPatterns = reduceBindingPatterns(selector.type, patterns);
                    updatedPatterns = reduceNestedPatterns(updatedPatterns, useHashes);
                    updatedPatterns = reduceRecordPatterns(updatedPatterns);
                    updatedPatterns = removeCoveredRecordPatterns(updatedPatterns);
                    repeat = !updatedPatterns.equals(patterns);
                    if (checkCovered(selector.type, patterns)) {
                        return true;
                    }
                    if (!repeat) {
                        //there may be situation like:
                        //class B permits S1, S2
                        //patterns: R(S1, B), R(S2, S2)
                        //this might be joined to R(B, S2), as B could be rewritten to S2
                        //but hashing in reduceNestedPatterns will not allow that
                        //disable the use of hashing, and use subtyping in
                        //reduceNestedPatterns to handle situations like this:
                        repeat = useHashes;
                        useHashes = false;
                    } else {
                        //if a reduction happened, make sure hashing in reduceNestedPatterns
                        //is enabled, as the hashing speeds up the process significantly:
                        useHashes = true;
                    }
                    patterns = updatedPatterns;
                }
                return checkCovered(selector.type, patterns);
            } catch (CompletionFailure cf) {
                chk.completionError(selector.pos(), cf);
                return true; //error recovery
            }
        }

        private boolean checkCovered(Type seltype, Iterable<PatternDescription> patterns) {
            for (Type seltypeComponent : components(seltype)) {
                for (PatternDescription pd : patterns) {
                    if(isBpCovered(seltypeComponent, pd)) {
                        return true;
                    }
                }
            }
            return false;
        }

        private List<Type> components(Type seltype) {
            return switch (seltype.getTag()) {
                case CLASS -> {
                    if (seltype.isCompound()) {
                        if (seltype.isIntersection()) {
                            yield ((Type.IntersectionClassType) seltype).getComponents()
                                                                        .stream()
                                                                        .flatMap(t -> components(t).stream())
                                                                        .collect(List.collector());
                        }
                        yield List.nil();
                    }
                    yield List.of(types.erasure(seltype));
                }
                case TYPEVAR -> components(((TypeVar) seltype).getUpperBound());
                default -> List.of(types.erasure(seltype));
            };
        }

        /* In a set of patterns, search for a sub-set of binding patterns that
         * in combination exhaust their sealed supertype. If such a sub-set
         * is found, it is removed, and replaced with a binding pattern
         * for the sealed supertype.
         */
        private Set<PatternDescription> reduceBindingPatterns(Type selectorType, Set<PatternDescription> patterns) {
            Set<Symbol> existingBindings = patterns.stream()
                                                   .filter(pd -> pd instanceof BindingPattern)
                                                   .map(pd -> ((BindingPattern) pd).type.tsym)
                                                   .collect(Collectors.toSet());

            for (PatternDescription pdOne : patterns) {
                if (pdOne instanceof BindingPattern bpOne) {
                    Set<PatternDescription> toAdd = new HashSet<>();

                    for (Type sup : types.directSupertypes(bpOne.type)) {
                        ClassSymbol clazz = (ClassSymbol) types.erasure(sup).tsym;

                        clazz.complete();

                        if (clazz.isSealed() && clazz.isAbstract() &&
                            //if a binding pattern for clazz already exists, no need to analyze it again:
                            !existingBindings.contains(clazz)) {
                            ListBuffer<PatternDescription> bindings = new ListBuffer<>();
                            //do not reduce to types unrelated to the selector type:
                            Type clazzErasure = types.erasure(clazz.type);
                            if (components(selectorType).stream()
                                                        .map(types::erasure)
                                                        .noneMatch(c -> types.isSubtype(clazzErasure, c))) {
                                continue;
                            }

                            Set<Symbol> permitted = allPermittedSubTypes(clazz, csym -> {
                                Type instantiated;
                                if (csym.type.allparams().isEmpty()) {
                                    instantiated = csym.type;
                                } else {
                                    instantiated = infer.instantiatePatternType(selectorType, csym);
                                }

                                return instantiated != null && types.isCastable(selectorType, instantiated);
                            });

                            for (PatternDescription pdOther : patterns) {
                                if (pdOther instanceof BindingPattern bpOther) {
                                    Set<Symbol> currentPermittedSubTypes =
                                            allPermittedSubTypes(bpOther.type.tsym, s -> true);

                                    PERMITTED: for (Iterator<Symbol> it = permitted.iterator(); it.hasNext();) {
                                        Symbol perm = it.next();

                                        for (Symbol currentPermitted : currentPermittedSubTypes) {
                                            if (types.isSubtype(types.erasure(currentPermitted.type),
                                                                types.erasure(perm.type))) {
                                                it.remove();
                                                continue PERMITTED;
                                            }
                                        }
                                        if (types.isSubtype(types.erasure(perm.type),
                                                            types.erasure(bpOther.type))) {
                                            it.remove();
                                        }
                                    }
                                }
                            }

                            if (permitted.isEmpty()) {
                                toAdd.add(new BindingPattern(clazz.type));
                            }
                        }
                    }

                    if (!toAdd.isEmpty()) {
                        Set<PatternDescription> newPatterns = new HashSet<>(patterns);
                        newPatterns.addAll(toAdd);
                        return newPatterns;
                    }
                }
            }
            return patterns;
        }

        private Set<Symbol> allPermittedSubTypes(TypeSymbol root, Predicate<ClassSymbol> accept) {
            Set<Symbol> permitted = new HashSet<>();
            List<ClassSymbol> permittedSubtypesClosure = baseClasses(root);

            while (permittedSubtypesClosure.nonEmpty()) {
                ClassSymbol current = permittedSubtypesClosure.head;

                permittedSubtypesClosure = permittedSubtypesClosure.tail;

                current.complete();

                if (current.isSealed() && current.isAbstract()) {
                    for (Type t : current.getPermittedSubclasses()) {
                        ClassSymbol csym = (ClassSymbol) t.tsym;

                        if (accept.test(csym)) {
                            permittedSubtypesClosure = permittedSubtypesClosure.prepend(csym);
                            permitted.add(csym);
                        }
                    }
                }
            }

            return permitted;
        }

        private List<ClassSymbol> baseClasses(TypeSymbol root) {
            if (root instanceof ClassSymbol clazz) {
                return List.of(clazz);
            } else if (root instanceof TypeVariableSymbol tvar) {
                ListBuffer<ClassSymbol> result = new ListBuffer<>();
                for (Type bound : tvar.getBounds()) {
                    result.appendList(baseClasses(bound.tsym));
                }
                return result.toList();
            } else {
                return List.nil();
            }
        }

        /* Among the set of patterns, find sub-set of patterns such:
         * $record($prefix$, $nested, $suffix$)
         * Where $record, $prefix$ and $suffix$ is the same for each pattern
         * in the set, and the patterns only differ in one "column" in
         * the $nested pattern.
         * Then, the set of $nested patterns is taken, and passed recursively
         * to reduceNestedPatterns and to reduceBindingPatterns, to
         * simplify the pattern. If that succeeds, the original found sub-set
         * of patterns is replaced with a new set of patterns of the form:
         * $record($prefix$, $resultOfReduction, $suffix$)
         *
         * useHashes: when true, patterns will be subject to exact equivalence;
         *            when false, two binding patterns will be considered equivalent
         *            if one of them is more generic than the other one;
         *            when false, the processing will be significantly slower,
         *            as pattern hashes cannot be used to speed up the matching process
         */
        private Set<PatternDescription> reduceNestedPatterns(Set<PatternDescription> patterns,
                                                             boolean useHashes) {
            /* implementation note:
             * finding a sub-set of patterns that only differ in a single
             * column is time-consuming task, so this method speeds it up by:
             * - group the patterns by their record class
             * - for each column (nested pattern) do:
             * -- group patterns by their hash
             * -- in each such by-hash group, find sub-sets that only differ in
             *    the chosen column, and then call reduceBindingPatterns and reduceNestedPatterns
             *    on patterns in the chosen column, as described above
             */
            var groupByRecordClass =
                    patterns.stream()
                            .filter(pd -> pd instanceof RecordPattern)
                            .map(pd -> (RecordPattern) pd)
                            .collect(groupingBy(pd -> (ClassSymbol) pd.recordType.tsym));

            for (var e : groupByRecordClass.entrySet()) {
                int nestedPatternsCount = e.getKey().getRecordComponents().size();
                Set<RecordPattern> current = new HashSet<>(e.getValue());

                for (int mismatchingCandidate = 0;
                     mismatchingCandidate < nestedPatternsCount;
                     mismatchingCandidate++) {
                    int mismatchingCandidateFin = mismatchingCandidate;
                    var groupEquivalenceCandidates =
                            current
                             .stream()
                             //error recovery, ignore patterns with incorrect number of nested patterns:
                             .filter(pd -> pd.nested.length == nestedPatternsCount)
                             .collect(groupingBy(pd -> useHashes ? pd.hashCode(mismatchingCandidateFin) : 0));
                    for (var candidates : groupEquivalenceCandidates.values()) {
                        var candidatesArr = candidates.toArray(RecordPattern[]::new);

                        for (int firstCandidate = 0;
                             firstCandidate < candidatesArr.length;
                             firstCandidate++) {
                            RecordPattern rpOne = candidatesArr[firstCandidate];
                            ListBuffer<RecordPattern> join = new ListBuffer<>();

                            join.append(rpOne);

                            NEXT_PATTERN: for (int nextCandidate = 0;
                                               nextCandidate < candidatesArr.length;
                                               nextCandidate++) {
                                if (firstCandidate == nextCandidate) {
                                    continue;
                                }

                                RecordPattern rpOther = candidatesArr[nextCandidate];
                                if (rpOne.recordType.tsym == rpOther.recordType.tsym) {
                                    for (int i = 0; i < rpOne.nested.length; i++) {
                                        if (i != mismatchingCandidate) {
                                            if (!rpOne.nested[i].equals(rpOther.nested[i])) {
                                                if (useHashes ||
                                                    //when not using hashes,
                                                    //check if rpOne.nested[i] is
                                                    //a subtype of rpOther.nested[i]:
                                                    !(rpOne.nested[i] instanceof BindingPattern bpOne) ||
                                                    !(rpOther.nested[i] instanceof BindingPattern bpOther) ||
                                                    !types.isSubtype(types.erasure(bpOne.type), types.erasure(bpOther.type))) {
                                                    continue NEXT_PATTERN;
                                                }
                                            }
                                        }
                                    }
                                    join.append(rpOther);
                                }
                            }

                            var nestedPatterns = join.stream().map(rp -> rp.nested[mismatchingCandidateFin]).collect(Collectors.toSet());
                            var updatedPatterns = reduceNestedPatterns(nestedPatterns, useHashes);

                            updatedPatterns = reduceRecordPatterns(updatedPatterns);
                            updatedPatterns = removeCoveredRecordPatterns(updatedPatterns);
                            updatedPatterns = reduceBindingPatterns(rpOne.fullComponentTypes()[mismatchingCandidateFin], updatedPatterns);

                            if (!nestedPatterns.equals(updatedPatterns)) {
                                if (useHashes) {
                                    current.removeAll(join);
                                }

                                for (PatternDescription nested : updatedPatterns) {
                                    PatternDescription[] newNested =
                                            Arrays.copyOf(rpOne.nested, rpOne.nested.length);
                                    newNested[mismatchingCandidateFin] = nested;
                                    current.add(new RecordPattern(rpOne.recordType(),
                                                                    rpOne.fullComponentTypes(),
                                                                    newNested));
                                }
                            }
                        }
                    }
                }

                if (!current.equals(new HashSet<>(e.getValue()))) {
                    Set<PatternDescription> result = new HashSet<>(patterns);
                    result.removeAll(e.getValue());
                    result.addAll(current);
                    return result;
                }
            }
            return patterns;
        }

        /* In the set of patterns, find those for which, given:
         * $record($nested1, $nested2, ...)
         * all the $nestedX pattern cover the given record component,
         * and replace those with a simple binding pattern over $record.
         */
        private Set<PatternDescription> reduceRecordPatterns(Set<PatternDescription> patterns) {
            var newPatterns = new HashSet<PatternDescription>();
            boolean modified = false;
            for (PatternDescription pd : patterns) {
                if (pd instanceof RecordPattern rpOne) {
                    PatternDescription reducedPattern = reduceRecordPattern(rpOne);
                    if (reducedPattern != rpOne) {
                        newPatterns.add(reducedPattern);
                        modified = true;
                        continue;
                    }
                }
                newPatterns.add(pd);
            }
            return modified ? newPatterns : patterns;
        }

        private PatternDescription reduceRecordPattern(PatternDescription pattern) {
            if (pattern instanceof RecordPattern rpOne) {
                Type[] componentType = rpOne.fullComponentTypes();
                //error recovery, ignore patterns with incorrect number of nested patterns:
                if (componentType.length != rpOne.nested.length) {
                    return pattern;
                }
                PatternDescription[] reducedNestedPatterns = null;
                boolean covered = true;
                for (int i = 0; i < componentType.length; i++) {
                    PatternDescription newNested = reduceRecordPattern(rpOne.nested[i]);
                    if (newNested != rpOne.nested[i]) {
                        if (reducedNestedPatterns == null) {
                            reducedNestedPatterns = Arrays.copyOf(rpOne.nested, rpOne.nested.length);
                        }
                        reducedNestedPatterns[i] = newNested;
                    }

                    covered &= checkCovered(componentType[i], List.of(newNested));
                }
                if (covered) {
                    return new BindingPattern(rpOne.recordType);
                } else if (reducedNestedPatterns != null) {
                    return new RecordPattern(rpOne.recordType, rpOne.fullComponentTypes(), reducedNestedPatterns);
                }
            }
            return pattern;
        }

        private Set<PatternDescription> removeCoveredRecordPatterns(Set<PatternDescription> patterns) {
            Set<Symbol> existingBindings = patterns.stream()
                                                   .filter(pd -> pd instanceof BindingPattern)
                                                   .map(pd -> ((BindingPattern) pd).type.tsym)
                                                   .collect(Collectors.toSet());
            Set<PatternDescription> result = new HashSet<>(patterns);

            for (Iterator<PatternDescription> it = result.iterator(); it.hasNext();) {
                PatternDescription pd = it.next();
                if (pd instanceof RecordPattern rp && existingBindings.contains(rp.recordType.tsym)) {
                    it.remove();
                }
            }

            return result;
        }

        public void visitTry(JCTry tree) {
            ListBuffer<PendingExit> prevPendingExits = pendingExits;
            pendingExits = new ListBuffer<>();
            for (JCTree resource : tree.resources) {
                if (resource instanceof JCVariableDecl variableDecl) {
                    visitVarDef(variableDecl);
                } else if (resource instanceof JCExpression expression) {
                    scan(expression);
                } else {
                    throw new AssertionError(tree);  // parser error
                }
            }

            scanStat(tree.body);
            Liveness aliveEnd = alive;

            for (List<JCCatch> l = tree.catchers; l.nonEmpty(); l = l.tail) {
                alive = Liveness.ALIVE;
                JCVariableDecl param = l.head.param;
                scan(param);
                scanStat(l.head.body);
                aliveEnd = aliveEnd.or(alive);
            }
            if (tree.finalizer != null) {
                ListBuffer<PendingExit> exits = pendingExits;
                pendingExits = prevPendingExits;
                alive = Liveness.ALIVE;
                scanStat(tree.finalizer);
                tree.finallyCanCompleteNormally = alive != Liveness.DEAD;
                if (alive == Liveness.DEAD) {
                    lint.logIfEnabled(TreeInfo.diagEndPos(tree.finalizer),
                                LintWarnings.FinallyCannotComplete);
                } else {
                    while (exits.nonEmpty()) {
                        pendingExits.append(exits.next());
                    }
                    alive = aliveEnd;
                }
            } else {
                alive = aliveEnd;
                ListBuffer<PendingExit> exits = pendingExits;
                pendingExits = prevPendingExits;
                while (exits.nonEmpty()) pendingExits.append(exits.next());
            }
        }

        @Override
        public void visitIf(JCIf tree) {
            scan(tree.cond);
            scanStat(tree.thenpart);
            if (tree.elsepart != null) {
                Liveness aliveAfterThen = alive;
                alive = Liveness.ALIVE;
                scanStat(tree.elsepart);
                alive = alive.or(aliveAfterThen);
            } else {
                alive = Liveness.ALIVE;
            }
        }

        public void visitBreak(JCBreak tree) {
            recordExit(new PendingExit(tree));
        }

        @Override
        public void visitYield(JCYield tree) {
            scan(tree.value);
            recordExit(new PendingExit(tree));
        }

        public void visitContinue(JCContinue tree) {
            recordExit(new PendingExit(tree));
        }

        public void visitReturn(JCReturn tree) {
            scan(tree.expr);
            recordExit(new PendingExit(tree));
        }

        public void visitThrow(JCThrow tree) {
            scan(tree.expr);
            markDead();
        }

        public void visitApply(JCMethodInvocation tree) {
            scan(tree.meth);
            scan(tree.args);
        }

        public void visitNewClass(JCNewClass tree) {
            scan(tree.encl);
            scan(tree.args);
            if (tree.def != null) {
                scan(tree.def);
            }
        }

        @Override
        public void visitLambda(JCLambda tree) {
            if (tree.type != null &&
                    tree.type.isErroneous()) {
                return;
            }

            ListBuffer<PendingExit> prevPending = pendingExits;
            Liveness prevAlive = alive;
            try {
                pendingExits = new ListBuffer<>();
                alive = Liveness.ALIVE;
                scanStat(tree.body);
                tree.canCompleteNormally = alive != Liveness.DEAD;
            }
            finally {
                pendingExits = prevPending;
                alive = prevAlive;
            }
        }

        public void visitModuleDef(JCModuleDecl tree) {
            // Do nothing for modules
        }

    /* ************************************************************************
     * main method
     *************************************************************************/

        /** Perform definite assignment/unassignment analysis on a tree.
         */
        public void analyzeTree(Env<AttrContext> env, TreeMaker make) {
            analyzeTree(env, env.tree, make);
        }
        public void analyzeTree(Env<AttrContext> env, JCTree tree, TreeMaker make) {
            try {
                attrEnv = env;
                Flow.this.make = make;
                pendingExits = new ListBuffer<>();
                alive = Liveness.ALIVE;
                scan(tree);
            } finally {
                pendingExits = null;
                Flow.this.make = null;
            }
        }
    }

    private boolean isBpCovered(Type componentType, PatternDescription newNested) {
        if (newNested instanceof BindingPattern bp) {
            Type seltype = types.erasure(componentType);
            Type pattype = types.erasure(bp.type);

            return seltype.isPrimitive() ?
                    types.isUnconditionallyExact(seltype, pattype) :
                    (bp.type.isPrimitive() && types.isUnconditionallyExact(types.unboxedType(seltype), bp.type)) || types.isSubtype(seltype, pattype);
        }
        return false;
    }

    /**
     * This pass implements the second step of the dataflow analysis, namely
     * the exception analysis. This is to ensure that every checked exception that is
     * thrown is declared or caught. The analyzer uses some info that has been set by
     * the liveliness analyzer.
     */
    class FlowAnalyzer extends BaseAnalyzer {

        /** A flag that indicates whether the last statement could
         *  complete normally.
         */
        HashMap<Symbol, List<Type>> preciseRethrowTypes;

        /** The current class being defined.
         */
        JCClassDecl classDef;

        /** The list of possibly thrown declarable exceptions.
         */
        List<Type> thrown;

        /** The list of exceptions that are either caught or declared to be
         *  thrown.
         */
        List<Type> caught;

        class ThrownPendingExit extends BaseAnalyzer.PendingExit {

            Type thrown;

            ThrownPendingExit(JCTree tree, Type thrown) {
                super(tree);
                this.thrown = thrown;
            }
        }

        @Override
        void markDead() {
            //do nothing
        }

        /*-------------------- Exceptions ----------------------*/

        /** Complain that pending exceptions are not caught.
         */
        void errorUncaught() {
            for (PendingExit exit = pendingExits.next();
                 exit != null;
                 exit = pendingExits.next()) {
                if (exit instanceof ThrownPendingExit thrownExit) {
                    if (classDef != null &&
                        classDef.pos == exit.tree.pos) {
                        log.error(exit.tree.pos(),
                                  Errors.UnreportedExceptionDefaultConstructor(thrownExit.thrown));
                    } else if (exit.tree.hasTag(VARDEF) &&
                            ((JCVariableDecl)exit.tree).sym.isResourceVariable()) {
                        log.error(exit.tree.pos(),
                                  Errors.UnreportedExceptionImplicitClose(thrownExit.thrown,
                                                                          ((JCVariableDecl)exit.tree).sym.name));
                    } else {
                        log.error(exit.tree.pos(),
                                  Errors.UnreportedExceptionNeedToCatchOrThrow(thrownExit.thrown));
                    }
                } else {
                    Assert.check(log.hasErrorOn(exit.tree.pos()));
                }
            }
        }

        /** Record that exception is potentially thrown and check that it
         *  is caught.
         */
        void markThrown(JCTree tree, Type exc) {
            if (!chk.isUnchecked(tree.pos(), exc)) {
                if (!chk.isHandled(exc, caught)) {
                    pendingExits.append(new ThrownPendingExit(tree, exc));
                }
                thrown = chk.incl(exc, thrown);
            }
        }

    /* ***********************************************************************
     * Visitor methods for statements and definitions
     *************************************************************************/

        /* ------------ Visitor methods for various sorts of trees -------------*/

        public void visitClassDef(JCClassDecl tree) {
            if (tree.sym == null) return;

            JCClassDecl classDefPrev = classDef;
            List<Type> thrownPrev = thrown;
            List<Type> caughtPrev = caught;
            ListBuffer<PendingExit> pendingExitsPrev = pendingExits;
            Lint lintPrev = lint;
            boolean anonymousClass = tree.name == names.empty;
            pendingExits = new ListBuffer<>();
            if (!anonymousClass) {
                caught = List.nil();
            }
            classDef = tree;
            thrown = List.nil();
            lint = lint.augment(tree.sym);

            try {
                // process all the nested classes
                for (List<JCTree> l = tree.defs; l.nonEmpty(); l = l.tail) {
                    if (l.head.hasTag(CLASSDEF)) {
                        scan(l.head);
                    }
                }

                // process all the static initializers
                forEachInitializer(tree, true, def -> {
                    scan(def);
                    errorUncaught();
                });

                // in an anonymous class, add the set of thrown exceptions to
                // the throws clause of the synthetic constructor and propagate
                // outwards.
                // Changing the throws clause on the fly is okay here because
                // the anonymous constructor can't be invoked anywhere else,
                // and its type hasn't been cached.
                if (anonymousClass) {
                    for (List<JCTree> l = tree.defs; l.nonEmpty(); l = l.tail) {
                        if (TreeInfo.isConstructor(l.head)) {
                            JCMethodDecl mdef = (JCMethodDecl)l.head;
                            scan(mdef);
                            mdef.thrown = make.Types(thrown);
                            mdef.sym.type = types.createMethodTypeWithThrown(mdef.sym.type, thrown);
                        }
                    }
                    thrownPrev = chk.union(thrown, thrownPrev);
                }

                // process all the methods
                for (List<JCTree> l = tree.defs; l.nonEmpty(); l = l.tail) {
                    if (anonymousClass && TreeInfo.isConstructor(l.head))
                        continue; // there can never be an uncaught exception.
                    if (l.head.hasTag(METHODDEF)) {
                        scan(l.head);
                        errorUncaught();
                    }
                }

                thrown = thrownPrev;
            } finally {
                pendingExits = pendingExitsPrev;
                caught = caughtPrev;
                classDef = classDefPrev;
                lint = lintPrev;
            }
        }

        public void visitMethodDef(JCMethodDecl tree) {
            if (tree.body == null) return;

            List<Type> caughtPrev = caught;
            List<Type> mthrown = tree.sym.type.getThrownTypes();
            Lint lintPrev = lint;

            lint = lint.augment(tree.sym);

            Assert.check(pendingExits.isEmpty());

            try {
                for (List<JCVariableDecl> l = tree.params; l.nonEmpty(); l = l.tail) {
                    JCVariableDecl def = l.head;
                    scan(def);
                }
                if (TreeInfo.hasConstructorCall(tree, names._super))
                    caught = chk.union(caught, mthrown);
                else if ((tree.sym.flags() & (BLOCK | STATIC)) != BLOCK)
                    caught = mthrown;
                // else we are in an instance initializer block;
                // leave caught unchanged.

                scan(tree.body);

                List<PendingExit> exits = pendingExits.toList();
                pendingExits = new ListBuffer<>();
                while (exits.nonEmpty()) {
                    PendingExit exit = exits.head;
                    exits = exits.tail;
                    if (!(exit instanceof ThrownPendingExit)) {
                        Assert.check(exit.tree.hasTag(RETURN) ||
                                         log.hasErrorOn(exit.tree.pos()));
                    } else {
                        // uncaught throws will be reported later
                        pendingExits.append(exit);
                    }
                }
            } finally {
                caught = caughtPrev;
                lint = lintPrev;
            }
        }

        public void visitVarDef(JCVariableDecl tree) {
            if (tree.init != null) {
                Lint lintPrev = lint;
                lint = lint.augment(tree.sym);
                try{
                    scan(tree.init);
                } finally {
                    lint = lintPrev;
                }
            }
        }

        public void visitBlock(JCBlock tree) {
            scan(tree.stats);
        }

        public void visitDoLoop(JCDoWhileLoop tree) {
            ListBuffer<PendingExit> prevPendingExits = pendingExits;
            pendingExits = new ListBuffer<>();
            scan(tree.body);
            resolveContinues(tree);
            scan(tree.cond);
            resolveBreaks(tree, prevPendingExits);
        }

        public void visitWhileLoop(JCWhileLoop tree) {
            ListBuffer<PendingExit> prevPendingExits = pendingExits;
            pendingExits = new ListBuffer<>();
            scan(tree.cond);
            scan(tree.body);
            resolveContinues(tree);
            resolveBreaks(tree, prevPendingExits);
        }

        public void visitForLoop(JCForLoop tree) {
            ListBuffer<PendingExit> prevPendingExits = pendingExits;
            scan(tree.init);
            pendingExits = new ListBuffer<>();
            if (tree.cond != null) {
                scan(tree.cond);
            }
            scan(tree.body);
            resolveContinues(tree);
            scan(tree.step);
            resolveBreaks(tree, prevPendingExits);
        }

        public void visitForeachLoop(JCEnhancedForLoop tree) {
            visitVarDef(tree.var);
            ListBuffer<PendingExit> prevPendingExits = pendingExits;
            scan(tree.expr);
            pendingExits = new ListBuffer<>();
            scan(tree.body);
            resolveContinues(tree);
            resolveBreaks(tree, prevPendingExits);
        }

        public void visitLabelled(JCLabeledStatement tree) {
            ListBuffer<PendingExit> prevPendingExits = pendingExits;
            pendingExits = new ListBuffer<>();
            scan(tree.body);
            resolveBreaks(tree, prevPendingExits);
        }

        public void visitSwitch(JCSwitch tree) {
            handleSwitch(tree, tree.selector, tree.cases);
        }

        @Override
        public void visitSwitchExpression(JCSwitchExpression tree) {
            handleSwitch(tree, tree.selector, tree.cases);
        }

        private void handleSwitch(JCTree tree, JCExpression selector, List<JCCase> cases) {
            ListBuffer<PendingExit> prevPendingExits = pendingExits;
            pendingExits = new ListBuffer<>();
            scan(selector);
            for (List<JCCase> l = cases; l.nonEmpty(); l = l.tail) {
                JCCase c = l.head;
                scan(c.labels);
                scan(c.stats);
            }
            if (tree.hasTag(SWITCH_EXPRESSION)) {
                resolveYields(tree, prevPendingExits);
            } else {
                resolveBreaks(tree, prevPendingExits);
            }
        }

        public void visitTry(JCTry tree) {
            List<Type> caughtPrev = caught;
            List<Type> thrownPrev = thrown;
            thrown = List.nil();
            for (List<JCCatch> l = tree.catchers; l.nonEmpty(); l = l.tail) {
                List<JCExpression> subClauses = TreeInfo.isMultiCatch(l.head) ?
                        ((JCTypeUnion)l.head.param.vartype).alternatives :
                        List.of(l.head.param.vartype);
                for (JCExpression ct : subClauses) {
                    caught = chk.incl(ct.type, caught);
                }
            }

            ListBuffer<PendingExit> prevPendingExits = pendingExits;
            pendingExits = new ListBuffer<>();
            for (JCTree resource : tree.resources) {
                if (resource instanceof JCVariableDecl variableDecl) {
                    visitVarDef(variableDecl);
                } else if (resource instanceof JCExpression expression) {
                    scan(expression);
                } else {
                    throw new AssertionError(tree);  // parser error
                }
            }
            for (JCTree resource : tree.resources) {
                List<Type> closeableSupertypes = resource.type.isCompound() ?
                    types.interfaces(resource.type).prepend(types.supertype(resource.type)) :
                    List.of(resource.type);
                for (Type sup : closeableSupertypes) {
                    if (types.asSuper(sup, syms.autoCloseableType.tsym) != null) {
                        Symbol closeMethod = rs.resolveQualifiedMethod(tree,
                                attrEnv,
                                types.skipTypeVars(sup, false),
                                names.close,
                                List.nil(),
                                List.nil());
                        Type mt = types.memberType(resource.type, closeMethod);
                        if (closeMethod.kind == MTH) {
                            for (Type t : mt.getThrownTypes()) {
                                markThrown(resource, t);
                            }
                        }
                    }
                }
            }
            scan(tree.body);
            List<Type> thrownInTry = chk.union(thrown, List.of(syms.runtimeExceptionType, syms.errorType));
            thrown = thrownPrev;
            caught = caughtPrev;

            List<Type> caughtInTry = List.nil();
            for (List<JCCatch> l = tree.catchers; l.nonEmpty(); l = l.tail) {
                JCVariableDecl param = l.head.param;
                List<JCExpression> subClauses = TreeInfo.isMultiCatch(l.head) ?
                        ((JCTypeUnion)l.head.param.vartype).alternatives :
                        List.of(l.head.param.vartype);
                List<Type> ctypes = List.nil();
                List<Type> rethrownTypes = chk.diff(thrownInTry, caughtInTry);
                for (JCExpression ct : subClauses) {
                    Type exc = ct.type;
                    if (exc != syms.unknownType) {
                        ctypes = ctypes.append(exc);
                        if (types.isSameType(exc, syms.objectType))
                            continue;
                        var pos = subClauses.size() > 1 ? ct.pos() : l.head.pos();
                        checkCaughtType(pos, exc, thrownInTry, caughtInTry);
                        caughtInTry = chk.incl(exc, caughtInTry);
                    }
                }
                scan(param);
                preciseRethrowTypes.put(param.sym, chk.intersect(ctypes, rethrownTypes));
                scan(l.head.body);
                preciseRethrowTypes.remove(param.sym);
            }
            if (tree.finalizer != null) {
                List<Type> savedThrown = thrown;
                thrown = List.nil();
                ListBuffer<PendingExit> exits = pendingExits;
                pendingExits = prevPendingExits;
                scan(tree.finalizer);
                if (!tree.finallyCanCompleteNormally) {
                    // discard exits and exceptions from try and finally
                    thrown = chk.union(thrown, thrownPrev);
                } else {
                    thrown = chk.union(thrown, chk.diff(thrownInTry, caughtInTry));
                    thrown = chk.union(thrown, savedThrown);
                    // FIX: this doesn't preserve source order of exits in catch
                    // versus finally!
                    while (exits.nonEmpty()) {
                        pendingExits.append(exits.next());
                    }
                }
            } else {
                thrown = chk.union(thrown, chk.diff(thrownInTry, caughtInTry));
                ListBuffer<PendingExit> exits = pendingExits;
                pendingExits = prevPendingExits;
                while (exits.nonEmpty()) pendingExits.append(exits.next());
            }
        }

        @Override
        public void visitIf(JCIf tree) {
            scan(tree.cond);
            scan(tree.thenpart);
            if (tree.elsepart != null) {
                scan(tree.elsepart);
            }
        }

        void checkCaughtType(DiagnosticPosition pos, Type exc, List<Type> thrownInTry, List<Type> caughtInTry) {
            if (chk.subset(exc, caughtInTry)) {
                log.error(pos, Errors.ExceptAlreadyCaught(exc));
            } else if (!chk.isUnchecked(pos, exc) &&
                    !isExceptionOrThrowable(exc) &&
                    !chk.intersects(exc, thrownInTry)) {
                log.error(pos, Errors.ExceptNeverThrownInTry(exc));
            } else {
                List<Type> catchableThrownTypes = chk.intersect(List.of(exc), thrownInTry);
                // 'catchableThrownTypes' cannot possibly be empty - if 'exc' was an
                // unchecked exception, the result list would not be empty, as the augmented
                // thrown set includes { RuntimeException, Error }; if 'exc' was a checked
                // exception, that would have been covered in the branch above
                if (chk.diff(catchableThrownTypes, caughtInTry).isEmpty() &&
                        !isExceptionOrThrowable(exc)) {
                    Warning key = catchableThrownTypes.length() == 1 ?
                            Warnings.UnreachableCatch(catchableThrownTypes) :
                            Warnings.UnreachableCatch1(catchableThrownTypes);
                    log.warning(pos, key);
                }
            }
        }
        //where
            private boolean isExceptionOrThrowable(Type exc) {
                return exc.tsym == syms.throwableType.tsym ||
                    exc.tsym == syms.exceptionType.tsym;
            }

        public void visitBreak(JCBreak tree) {
            recordExit(new PendingExit(tree));
        }

        public void visitYield(JCYield tree) {
            scan(tree.value);
            recordExit(new PendingExit(tree));
        }

        public void visitContinue(JCContinue tree) {
            recordExit(new PendingExit(tree));
        }

        public void visitReturn(JCReturn tree) {
            scan(tree.expr);
            recordExit(new PendingExit(tree));
        }

        public void visitThrow(JCThrow tree) {
            scan(tree.expr);
            Symbol sym = TreeInfo.symbol(tree.expr);
            if (sym != null &&
                sym.kind == VAR &&
                (sym.flags() & (FINAL | EFFECTIVELY_FINAL)) != 0 &&
                preciseRethrowTypes.get(sym) != null) {
                for (Type t : preciseRethrowTypes.get(sym)) {
                    markThrown(tree, t);
                }
            }
            else {
                markThrown(tree, tree.expr.type);
            }
            markDead();
        }

        public void visitApply(JCMethodInvocation tree) {
            scan(tree.meth);
            scan(tree.args);

            // Mark as thrown the exceptions thrown by the method being invoked
            for (List<Type> l = tree.meth.type.getThrownTypes(); l.nonEmpty(); l = l.tail)
                markThrown(tree, l.head);

            // After super(), scan initializers to uncover any exceptions they throw
            if (TreeInfo.name(tree.meth) == names._super) {
                forEachInitializer(classDef, false, def -> {
                    scan(def);
                    errorUncaught();
                });
            }
        }

        public void visitNewClass(JCNewClass tree) {
            scan(tree.encl);
            scan(tree.args);
           // scan(tree.def);
            for (List<Type> l = tree.constructorType.getThrownTypes();
                 l.nonEmpty();
                 l = l.tail) {
                markThrown(tree, l.head);
            }
            List<Type> caughtPrev = caught;
            try {
                // If the new class expression defines an anonymous class,
                // analysis of the anonymous constructor may encounter thrown
                // types which are unsubstituted type variables.
                // However, since the constructor's actual thrown types have
                // already been marked as thrown, it is safe to simply include
                // each of the constructor's formal thrown types in the set of
                // 'caught/declared to be thrown' types, for the duration of
                // the class def analysis.
                if (tree.def != null)
                    for (List<Type> l = tree.constructor.type.getThrownTypes();
                         l.nonEmpty();
                         l = l.tail) {
                        caught = chk.incl(l.head, caught);
                    }
                scan(tree.def);
            }
            finally {
                caught = caughtPrev;
            }
        }

        @Override
        public void visitLambda(JCLambda tree) {
            if (tree.type != null &&
                    tree.type.isErroneous()) {
                return;
            }
            List<Type> prevCaught = caught;
            List<Type> prevThrown = thrown;
            ListBuffer<PendingExit> prevPending = pendingExits;
            try {
                pendingExits = new ListBuffer<>();
                caught = tree.getDescriptorType(types).getThrownTypes();
                thrown = List.nil();
                scan(tree.body);
                List<PendingExit> exits = pendingExits.toList();
                pendingExits = new ListBuffer<>();
                while (exits.nonEmpty()) {
                    PendingExit exit = exits.head;
                    exits = exits.tail;
                    if (!(exit instanceof ThrownPendingExit)) {
                        Assert.check(exit.tree.hasTag(RETURN) ||
                                        log.hasErrorOn(exit.tree.pos()));
                    } else {
                        // uncaught throws will be reported later
                        pendingExits.append(exit);
                    }
                }

                errorUncaught();
            } finally {
                pendingExits = prevPending;
                caught = prevCaught;
                thrown = prevThrown;
            }
        }

        public void visitModuleDef(JCModuleDecl tree) {
            // Do nothing for modules
        }

    /* ************************************************************************
     * main method
     *************************************************************************/

        /** Perform definite assignment/unassignment analysis on a tree.
         */
        public void analyzeTree(Env<AttrContext> env, TreeMaker make) {
            analyzeTree(env, env.tree, make);
        }
        public void analyzeTree(Env<AttrContext> env, JCTree tree, TreeMaker make) {
            try {
                attrEnv = env;
                Flow.this.make = make;
                pendingExits = new ListBuffer<>();
                preciseRethrowTypes = new HashMap<>();
                this.thrown = this.caught = null;
                this.classDef = null;
                scan(tree);
            } finally {
                pendingExits = null;
                Flow.this.make = null;
                this.thrown = this.caught = null;
                this.classDef = null;
            }
        }
    }

    /**
     * Specialized pass that performs reachability analysis on a lambda
     */
    class LambdaAliveAnalyzer extends AliveAnalyzer {

        boolean inLambda;

        @Override
        public void visitReturn(JCReturn tree) {
            //ignore lambda return expression (which might not even be attributed)
            recordExit(new PendingExit(tree));
        }

        @Override
        public void visitLambda(JCLambda tree) {
            if (inLambda || tree.getBodyKind() == BodyKind.EXPRESSION) {
                return;
            }
            inLambda = true;
            try {
                super.visitLambda(tree);
            } finally {
                inLambda = false;
            }
        }

        @Override
        public void visitClassDef(JCClassDecl tree) {
            //skip
        }
    }

    /**
     * Determine if alive after the given tree.
     */
    class SnippetAliveAnalyzer extends AliveAnalyzer {
        @Override
        public void visitClassDef(JCClassDecl tree) {
            //skip
        }
        @Override
        public void visitLambda(JCLambda tree) {
            //skip
        }
        public boolean isAlive() {
            return super.alive != Liveness.DEAD;
        }
    }

    class SnippetBreakToAnalyzer extends AliveAnalyzer {
        private final JCTree breakTo;
        private boolean breaksTo;

        public SnippetBreakToAnalyzer(JCTree breakTo) {
            this.breakTo = breakTo;
        }

        @Override
        public void visitBreak(JCBreak tree) {
            breaksTo |= breakTo == tree.target && super.alive == Liveness.ALIVE;
        }

        public boolean breaksTo() {
            return breaksTo;
        }
    }

    /**
     * Specialized pass that performs DA/DU on a lambda
     */
    class LambdaAssignAnalyzer extends AssignAnalyzer {
        WriteableScope enclosedSymbols;
        boolean inLambda;

        LambdaAssignAnalyzer(Env<AttrContext> env) {
            enclosedSymbols = WriteableScope.create(env.enclClass.sym);
        }

        @Override
        public void visitLambda(JCLambda tree) {
            if (inLambda) {
                return;
            }
            inLambda = true;
            try {
                super.visitLambda(tree);
            } finally {
                inLambda = false;
            }
        }

        @Override
        public void visitVarDef(JCVariableDecl tree) {
            enclosedSymbols.enter(tree.sym);
            super.visitVarDef(tree);
        }
        @Override
        protected boolean trackable(VarSymbol sym) {
            return enclosedSymbols.includes(sym) &&
                   sym.owner.kind == MTH;
        }

        @Override
        public void visitClassDef(JCClassDecl tree) {
            //skip
        }
    }

    /**
     * Specialized pass that performs inference of thrown types for lambdas.
     */
    class LambdaFlowAnalyzer extends FlowAnalyzer {
        List<Type> inferredThrownTypes;
        boolean inLambda;
        @Override
        public void visitLambda(JCLambda tree) {
            if ((tree.type != null &&
                    tree.type.isErroneous()) || inLambda) {
                return;
            }
            List<Type> prevCaught = caught;
            List<Type> prevThrown = thrown;
            ListBuffer<PendingExit> prevPending = pendingExits;
            inLambda = true;
            try {
                pendingExits = new ListBuffer<>();
                caught = List.of(syms.throwableType);
                thrown = List.nil();
                scan(tree.body);
                inferredThrownTypes = thrown;
            } finally {
                pendingExits = prevPending;
                caught = prevCaught;
                thrown = prevThrown;
                inLambda = false;
            }
        }
        @Override
        public void visitClassDef(JCClassDecl tree) {
            //skip
        }
    }

    /**
     * This pass implements (i) definite assignment analysis, which ensures that
     * each variable is assigned when used and (ii) definite unassignment analysis,
     * which ensures that no final variable is assigned more than once. This visitor
     * depends on the results of the liveliness analyzer. This pass is also used to mark
     * effectively-final local variables/parameters.
     */

    public class AssignAnalyzer extends BaseAnalyzer {

        /** The set of definitely assigned variables.
         */
        final Bits inits;

        /** The set of definitely unassigned variables.
         */
        final Bits uninits;

        /** The set of variables that are definitely unassigned everywhere
         *  in current try block. This variable is maintained lazily; it is
         *  updated only when something gets removed from uninits,
         *  typically by being assigned in reachable code.  To obtain the
         *  correct set of variables which are definitely unassigned
         *  anywhere in current try block, intersect uninitsTry and
         *  uninits.
         */
        final Bits uninitsTry;

        /** When analyzing a condition, inits and uninits are null.
         *  Instead we have:
         */
        final Bits initsWhenTrue;
        final Bits initsWhenFalse;
        final Bits uninitsWhenTrue;
        final Bits uninitsWhenFalse;

        /** A mapping from addresses to variable symbols.
         */
        protected JCVariableDecl[] vardecls;

        /** The current class being defined.
         */
        JCClassDecl classDef;

        /** The first variable sequence number in this class definition.
         */
        int firstadr;

        /** The next available variable sequence number.
         */
        protected int nextadr;

        /** The first variable sequence number in a block that can return.
         */
        protected int returnadr;

        /** The list of unreferenced automatic resources.
         */
        WriteableScope unrefdResources;

        /** Modified when processing a loop body the second time for DU analysis. */
        FlowKind flowKind = FlowKind.NORMAL;

        /** The starting position of the analyzed tree */
        int startPos;

        public class AssignPendingExit extends BaseAnalyzer.PendingExit {

            final Bits inits;
            final Bits uninits;
            final Bits exit_inits = new Bits(true);
            final Bits exit_uninits = new Bits(true);

            public AssignPendingExit(JCTree tree, final Bits inits, final Bits uninits) {
                super(tree);
                this.inits = inits;
                this.uninits = uninits;
                this.exit_inits.assign(inits);
                this.exit_uninits.assign(uninits);
            }

            @Override
            public void resolveJump() {
                inits.andSet(exit_inits);
                uninits.andSet(exit_uninits);
            }
        }

        public AssignAnalyzer() {
            this.inits = new Bits();
            uninits = new Bits();
            uninitsTry = new Bits();
            initsWhenTrue = new Bits(true);
            initsWhenFalse = new Bits(true);
            uninitsWhenTrue = new Bits(true);
            uninitsWhenFalse = new Bits(true);
        }

        private boolean isConstructor;
<<<<<<< HEAD
        private JCMethodDecl currentMethod;
=======
        private boolean isCompactOrGeneratedRecordConstructor;
>>>>>>> 293e16d2

        @Override
        protected void markDead() {
            inits.inclRange(returnadr, nextadr);
            uninits.inclRange(returnadr, nextadr);
        }

        /*-------------- Processing variables ----------------------*/

        /** Do we need to track init/uninit state of this symbol?
         *  I.e. is symbol either a local or a blank final variable?
         */
        protected boolean trackable(VarSymbol sym) {
            return
                sym.pos >= startPos &&
                ((sym.owner.kind == MTH || sym.owner.kind == VAR ||
                isFinalOrStrictUninitializedField(sym)) ||
                isUninitializedNonNullableField(sym));
        }

        boolean isFinalOrStrictUninitializedField(VarSymbol sym) {
            return sym.owner.kind == TYP &&
                   (((sym.flags() & (FINAL | HASINIT | PARAMETER)) == FINAL ||
                     (sym.flags() & (STRICT | HASINIT | PARAMETER)) == STRICT) &&
                   classDef.sym.isEnclosedBy((ClassSymbol)sym.owner));
        }

        boolean isUninitializedNonNullableOrParametricField(VarSymbol sym) {
            return sym.owner.kind == TYP &&
                    ((sym.flags() & (FINAL | HASINIT | PARAMETER)) == 0 &&
                            classDef.sym.isEnclosedBy((ClassSymbol)sym.owner) &&
                            (types.isNonNullable(sym.type) || types.isParametric(sym.type)));
        }

        boolean isUninitializedNonNullableField(VarSymbol sym) {
            return sym.owner.kind == TYP &&
                    ((sym.flags() & (FINAL | HASINIT | PARAMETER)) == 0 &&
                            classDef.sym.isEnclosedBy((ClassSymbol)sym.owner) &&
                            types.isNonNullable(sym.type));
        }

        /** Initialize new trackable variable by setting its address field
         *  to the next available sequence number and entering it under that
         *  index into the vars array.
         */
        void newVar(JCVariableDecl varDecl) {
            VarSymbol sym = varDecl.sym;
            vardecls = ArrayUtils.ensureCapacity(vardecls, nextadr);
            if ((sym.flags() & FINAL) == 0) {
                sym.flags_field |= EFFECTIVELY_FINAL;
            }
            sym.adr = nextadr;
            vardecls[nextadr] = varDecl;
            inits.excl(nextadr);
            uninits.incl(nextadr);
            nextadr++;
        }

        /** Record an initialization of a trackable variable.
         */
        void letInit(DiagnosticPosition pos, VarSymbol sym) {
            if (sym.adr >= firstadr && trackable(sym)) {
                if ((sym.flags() & EFFECTIVELY_FINAL) != 0) {
                    if (!uninits.isMember(sym.adr)) {
                        //assignment targeting an effectively final variable
                        //makes the variable lose its status of effectively final
                        //if the variable is _not_ definitively unassigned
                        sym.flags_field &= ~EFFECTIVELY_FINAL;
                    } else {
                        uninit(sym);
                    }
                }
                else if ((sym.flags() & FINAL) != 0) {
                    if ((sym.flags() & PARAMETER) != 0) {
                        if ((sym.flags() & UNION) != 0) { //multi-catch parameter
                            log.error(pos, Errors.MulticatchParameterMayNotBeAssigned(sym));
                        }
                        else {
                            log.error(pos,
                                      Errors.FinalParameterMayNotBeAssigned(sym));
                        }
                    } else if (!uninits.isMember(sym.adr)) {
                        log.error(pos, diags.errorKey(flowKind.errKey, sym));
                    } else {
                        uninit(sym);
                    }
                }
                inits.incl(sym.adr);
            } else if ((sym.flags() & FINAL) != 0) {
                log.error(pos, Errors.VarMightAlreadyBeAssigned(sym));
            }
        }
        //where
            void uninit(VarSymbol sym) {
                if (!inits.isMember(sym.adr)) {
                    // reachable assignment
                    uninits.excl(sym.adr);
                    uninitsTry.excl(sym.adr);
                } else {
                    //log.rawWarning(pos, "unreachable assignment");//DEBUG
                    uninits.excl(sym.adr);
                }
            }

        /** If tree is either a simple name or of the form this.name or
         *  C.this.name, and tree represents a trackable variable,
         *  record an initialization of the variable.
         */
        void letInit(JCTree tree) {
            letInit(tree, (JCAssign) null);
        }

        void letInit(JCTree tree, JCAssign assign) {
            tree = TreeInfo.skipParens(tree);
            if (tree.hasTag(IDENT) || tree.hasTag(SELECT)) {
                Symbol sym = TreeInfo.symbol(tree);
                if (sym.kind == VAR) {
                    letInit(tree.pos(), (VarSymbol)sym);
                    if (isConstructor && sym.isStrict()) {
                        /* we are initializing a strict field inside of a constructor, we now need to find which fields
                         * haven't been initialized yet
                         */
                        unsetFieldsInfo.addUnsetFieldsInfo(classDef.sym, assign != null ? assign : tree, findUninitStrictFields());
                    }
                }
            }
        }

        /** Check that trackable variable is initialized.
         */
        void checkInit(DiagnosticPosition pos, VarSymbol sym) {
            checkInit(pos, sym, Errors.VarMightNotHaveBeenInitialized(sym));
        }

        void checkInit(DiagnosticPosition pos, VarSymbol sym, Error errkey) {
            if ((sym.adr >= firstadr || sym.owner.kind != TYP) &&
                trackable(sym) &&
                !inits.isMember(sym.adr) &&
                (sym.flags_field & CLASH) == 0) {
                if (isUninitializedNonNullableField(sym)) {
                    if (types.isNonNullable(sym.type)) {
                        log.error(pos, Errors.NonNullableShouldBeInitialized);
                    } else {
                        // see JDK-8339087
                        //log.warning(pos, Warnings.ParametricShouldBeInitialized);
                    }
                } else {
                    log.error(pos, errkey);
                }
                inits.incl(sym.adr);
            }
        }

        /** Utility method to reset several Bits instances.
         */
        private void resetBits(Bits... bits) {
            for (Bits b : bits) {
                b.reset();
            }
        }

        /** Split (duplicate) inits/uninits into WhenTrue/WhenFalse sets
         */
        void split(boolean setToNull) {
            initsWhenFalse.assign(inits);
            uninitsWhenFalse.assign(uninits);
            initsWhenTrue.assign(inits);
            uninitsWhenTrue.assign(uninits);
            if (setToNull) {
                resetBits(inits, uninits);
            }
        }

        /** Merge (intersect) inits/uninits from WhenTrue/WhenFalse sets.
         */
        protected void merge() {
            inits.assign(initsWhenFalse.andSet(initsWhenTrue));
            uninits.assign(uninitsWhenFalse.andSet(uninitsWhenTrue));
        }

    /* ************************************************************************
     * Visitor methods for statements and definitions
     *************************************************************************/

        /** Analyze an expression. Make sure to set (un)inits rather than
         *  (un)initsWhenTrue(WhenFalse) on exit.
         */
        void scanExpr(JCTree tree) {
            if (tree != null) {
                scan(tree);
                if (inits.isReset()) {
                    merge();
                }
            }
        }

        /** Analyze a list of expressions.
         */
        void scanExprs(List<? extends JCExpression> trees) {
            if (trees != null)
                for (List<? extends JCExpression> l = trees; l.nonEmpty(); l = l.tail)
                    scanExpr(l.head);
        }

        void scanPattern(JCTree tree) {
            scan(tree);
        }

        /** Analyze a condition. Make sure to set (un)initsWhenTrue(WhenFalse)
         *  rather than (un)inits on exit.
         */
        void scanCond(JCTree tree) {
            if (tree.type.isFalse()) {
                if (inits.isReset()) merge();
                initsWhenTrue.assign(inits);
                initsWhenTrue.inclRange(firstadr, nextadr);
                uninitsWhenTrue.assign(uninits);
                uninitsWhenTrue.inclRange(firstadr, nextadr);
                initsWhenFalse.assign(inits);
                uninitsWhenFalse.assign(uninits);
            } else if (tree.type.isTrue()) {
                if (inits.isReset()) merge();
                initsWhenFalse.assign(inits);
                initsWhenFalse.inclRange(firstadr, nextadr);
                uninitsWhenFalse.assign(uninits);
                uninitsWhenFalse.inclRange(firstadr, nextadr);
                initsWhenTrue.assign(inits);
                uninitsWhenTrue.assign(uninits);
            } else {
                scan(tree);
                if (!inits.isReset())
                    split(tree.type != syms.unknownType);
            }
            if (tree.type != syms.unknownType) {
                resetBits(inits, uninits);
            }
        }

        /* ------------ Visitor methods for various sorts of trees -------------*/

        public void visitClassDef(JCClassDecl tree) {
            if (tree.sym == null) {
                return;
            }

            Lint lintPrev = lint;
            lint = lint.augment(tree.sym);
            try {
                JCClassDecl classDefPrev = classDef;
                int firstadrPrev = firstadr;
                int nextadrPrev = nextadr;
                ListBuffer<PendingExit> pendingExitsPrev = pendingExits;

                pendingExits = new ListBuffer<>();
                if (tree.name != names.empty) {
                    firstadr = nextadr;
                }
                classDef = tree;
                try {
                    // define all the static fields
                    for (List<JCTree> l = tree.defs; l.nonEmpty(); l = l.tail) {
                        if (l.head.hasTag(VARDEF)) {
                            JCVariableDecl def = (JCVariableDecl)l.head;
                            if ((def.mods.flags & STATIC) != 0) {
                                VarSymbol sym = def.sym;
                                if (trackable(sym)) {
                                    newVar(def);
                                }
                            }
                        }
                    }

                    // process all the static initializers
                    forEachInitializer(tree, true, def -> {
                        scan(def);
                        clearPendingExits(false);
                    });

                    // verify all static final fields got initialized
                    for (int i = firstadr; i < nextadr; i++) {
                        JCVariableDecl vardecl = vardecls[i];
                        VarSymbol var = vardecl.sym;
                        if (var.owner == classDef.sym && var.isStatic()) {
                            checkInit(TreeInfo.diagnosticPositionFor(var, vardecl), var);
                        }
                    }

                    // define all the instance fields
                    for (List<JCTree> l = tree.defs; l.nonEmpty(); l = l.tail) {
                        if (l.head.hasTag(VARDEF)) {
                            JCVariableDecl def = (JCVariableDecl)l.head;
                            if ((def.mods.flags & STATIC) == 0) {
                                VarSymbol sym = def.sym;
                                if (trackable(sym)) {
                                    newVar(def);
                                }
                            }
                        }
                    }

                    // process all the methods
                    for (List<JCTree> l = tree.defs; l.nonEmpty(); l = l.tail) {
                        if (l.head.hasTag(METHODDEF)) {
                            scan(l.head);
                        }
                    }

                    // process all the nested classes
                    for (List<JCTree> l = tree.defs; l.nonEmpty(); l = l.tail) {
                        if (l.head.hasTag(CLASSDEF)) {
                            scan(l.head);
                        }
                    }
                } finally {
                    pendingExits = pendingExitsPrev;
                    nextadr = nextadrPrev;
                    firstadr = firstadrPrev;
                    classDef = classDefPrev;
                }
            } finally {
                lint = lintPrev;
            }
        }

        public void visitMethodDef(JCMethodDecl tree) {
            if (tree.body == null) {
                return;
            }

            /*  MemberEnter can generate synthetic methods ignore them
             */
            if ((tree.sym.flags() & SYNTHETIC) != 0) {
                return;
            }

            Lint lintPrev = lint;
            lint = lint.augment(tree.sym);
            try {
                final Bits initsPrev = new Bits(inits);
                final Bits uninitsPrev = new Bits(uninits);
                int nextadrPrev = nextadr;
                int firstadrPrev = firstadr;
                int returnadrPrev = returnadr;

                Assert.check(pendingExits.isEmpty());
                boolean isConstructorPrev = isConstructor;
<<<<<<< HEAD
                JCMethodDecl currentMethodPrev = currentMethod;
                try {
                    isConstructor = TreeInfo.isConstructor(tree);
                    currentMethod = tree;
=======
                boolean isCompactOrGeneratedRecordConstructorPrev = isCompactOrGeneratedRecordConstructor;
                try {
                    isConstructor = TreeInfo.isConstructor(tree);
                    isCompactOrGeneratedRecordConstructor = isConstructor && ((tree.sym.flags() & Flags.COMPACT_RECORD_CONSTRUCTOR) != 0 ||
                            (tree.sym.flags() & (GENERATEDCONSTR | RECORD)) == (GENERATEDCONSTR | RECORD));
>>>>>>> 293e16d2

                    // We only track field initialization inside constructors
                    if (!isConstructor) {
                        firstadr = nextadr;
                    }

                    // Mark all method parameters as DA
                    for (List<JCVariableDecl> l = tree.params; l.nonEmpty(); l = l.tail) {
                        JCVariableDecl def = l.head;
                        scan(def);
                        Assert.check((def.sym.flags() & PARAMETER) != 0, "Method parameter without PARAMETER flag");
                        /*  If we are executing the code from Gen, then there can be
                         *  synthetic or mandated variables, ignore them.
                         */
                        initParam(def);
                    }
                    if (isConstructor) {
                        Set<VarSymbol> unsetFields = findUninitStrictFields();
                        if (unsetFields != null && !unsetFields.isEmpty()) {
                            unsetFieldsInfo.addUnsetFieldsInfo(classDef.sym, tree.body, unsetFields);
                        }
                    }

                    // else we are in an instance initializer block;
                    // leave caught unchanged.
                    scan(tree.body);

                    if (isConstructor) {
                        boolean isSynthesized = (tree.sym.flags() &
                                                 GENERATEDCONSTR) != 0;
                        for (int i = firstadr; i < nextadr; i++) {
                            JCVariableDecl vardecl = vardecls[i];
                            VarSymbol var = vardecl.sym;
                            if (var.owner == classDef.sym && !var.isStatic()) {
                                // choose the diagnostic position based on whether
                                // the ctor is default(synthesized) or not
                                if (isSynthesized && !isCompactOrGeneratedRecordConstructor) {
                                    checkInit(TreeInfo.diagnosticPositionFor(var, vardecl),
                                            var, Errors.VarNotInitializedInDefaultConstructor(var));
                                } else if (isCompactOrGeneratedRecordConstructor) {
                                    boolean isInstanceRecordField = var.enclClass().isRecord() &&
                                            (var.flags_field & (Flags.PRIVATE | Flags.FINAL | Flags.GENERATED_MEMBER | Flags.RECORD)) != 0 &&
                                            var.owner.kind == TYP;
                                    if (isInstanceRecordField) {
                                        boolean notInitialized = !inits.isMember(var.adr);
                                        if (notInitialized && uninits.isMember(var.adr) && tree.completesNormally) {
                                        /*  this way we indicate Lower that it should generate an initialization for this field
                                         *  in the compact constructor
                                         */
                                            var.flags_field |= UNINITIALIZED_FIELD;
                                        } else {
                                            checkInit(TreeInfo.diagEndPos(tree.body), var);
                                        }
                                    } else {
                                        checkInit(TreeInfo.diagnosticPositionFor(var, vardecl), var);
                                    }
                                } else if (!tree.sym.isImplicitConstructor()) { // implicit constructors are special, ignore them
                                    checkInit(TreeInfo.diagEndPos(tree.body), var);
                                }
                            }
                        }
                    }
                    clearPendingExits(true);
                } finally {
                    inits.assign(initsPrev);
                    uninits.assign(uninitsPrev);
                    nextadr = nextadrPrev;
                    firstadr = firstadrPrev;
                    returnadr = returnadrPrev;
                    isConstructor = isConstructorPrev;
<<<<<<< HEAD
                    currentMethod = currentMethodPrev;
=======
                    isCompactOrGeneratedRecordConstructor = isCompactOrGeneratedRecordConstructorPrev;
>>>>>>> 293e16d2
                }
            } finally {
                lint = lintPrev;
            }
        }

        Set<VarSymbol> findUninitStrictFields() {
            Set<VarSymbol> unsetFields = new LinkedHashSet<>();
            for (int i = uninits.nextBit(0); i >= 0; i = uninits.nextBit(i + 1)) {
                JCVariableDecl variableDecl = vardecls[i];
                if (variableDecl.sym.isStrict()) {
                    unsetFields.add(variableDecl.sym);
                }
            }
            return unsetFields;
        }

        private void clearPendingExits(boolean inMethod) {
            List<PendingExit> exits = pendingExits.toList();
            pendingExits = new ListBuffer<>();
            while (exits.nonEmpty()) {
                PendingExit exit = exits.head;
                exits = exits.tail;
                Assert.check((inMethod && exit.tree.hasTag(RETURN)) ||
                                 log.hasErrorOn(exit.tree.pos()),
                             exit.tree);
                if (inMethod && isConstructor) {
                    Assert.check(exit instanceof AssignPendingExit);
                    inits.assign(((AssignPendingExit) exit).exit_inits);
                    for (int i = firstadr; i < nextadr; i++) {
                        checkInit(exit.tree.pos(), vardecls[i].sym);
                    }
                }
            }
        }
        protected void initParam(JCVariableDecl def) {
            inits.incl(def.sym.adr);
            uninits.excl(def.sym.adr);
        }

        public void visitVarDef(JCVariableDecl tree) {
            Lint lintPrev = lint;
            lint = lint.augment(tree.sym);
            try{
                boolean track = trackable(tree.sym);
                if (track && (tree.sym.owner.kind == MTH || tree.sym.owner.kind == VAR)) {
                    newVar(tree);
                }
                if (tree.init != null) {
                    scanExpr(tree.init);
                    if (track) {
                        letInit(tree.pos(), tree.sym);
                    }
                }
            } finally {
                lint = lintPrev;
            }
        }

        public void visitBlock(JCBlock tree) {
            int nextadrPrev = nextadr;
            scan(tree.stats);
            nextadr = nextadrPrev;
        }

        public void visitDoLoop(JCDoWhileLoop tree) {
            ListBuffer<PendingExit> prevPendingExits = pendingExits;
            FlowKind prevFlowKind = flowKind;
            flowKind = FlowKind.NORMAL;
            final Bits initsSkip = new Bits(true);
            final Bits uninitsSkip = new Bits(true);
            pendingExits = new ListBuffer<>();
            int prevErrors = log.nerrors;
            do {
                final Bits uninitsEntry = new Bits(uninits);
                uninitsEntry.excludeFrom(nextadr);
                scan(tree.body);
                resolveContinues(tree);
                scanCond(tree.cond);
                if (!flowKind.isFinal()) {
                    initsSkip.assign(initsWhenFalse);
                    uninitsSkip.assign(uninitsWhenFalse);
                }
                if (log.nerrors !=  prevErrors ||
                    flowKind.isFinal() ||
                    new Bits(uninitsEntry).diffSet(uninitsWhenTrue).nextBit(firstadr)==-1)
                    break;
                inits.assign(initsWhenTrue);
                uninits.assign(uninitsEntry.andSet(uninitsWhenTrue));
                flowKind = FlowKind.SPECULATIVE_LOOP;
            } while (true);
            flowKind = prevFlowKind;
            inits.assign(initsSkip);
            uninits.assign(uninitsSkip);
            resolveBreaks(tree, prevPendingExits);
        }

        public void visitWhileLoop(JCWhileLoop tree) {
            ListBuffer<PendingExit> prevPendingExits = pendingExits;
            FlowKind prevFlowKind = flowKind;
            flowKind = FlowKind.NORMAL;
            final Bits initsSkip = new Bits(true);
            final Bits uninitsSkip = new Bits(true);
            pendingExits = new ListBuffer<>();
            int prevErrors = log.nerrors;
            final Bits uninitsEntry = new Bits(uninits);
            uninitsEntry.excludeFrom(nextadr);
            do {
                scanCond(tree.cond);
                if (!flowKind.isFinal()) {
                    initsSkip.assign(initsWhenFalse) ;
                    uninitsSkip.assign(uninitsWhenFalse);
                }
                inits.assign(initsWhenTrue);
                uninits.assign(uninitsWhenTrue);
                scan(tree.body);
                resolveContinues(tree);
                if (log.nerrors != prevErrors ||
                    flowKind.isFinal() ||
                    new Bits(uninitsEntry).diffSet(uninits).nextBit(firstadr) == -1) {
                    break;
                }
                uninits.assign(uninitsEntry.andSet(uninits));
                flowKind = FlowKind.SPECULATIVE_LOOP;
            } while (true);
            flowKind = prevFlowKind;
            //a variable is DA/DU after the while statement, if it's DA/DU assuming the
            //branch is not taken AND if it's DA/DU before any break statement
            inits.assign(initsSkip);
            uninits.assign(uninitsSkip);
            resolveBreaks(tree, prevPendingExits);
        }

        public void visitForLoop(JCForLoop tree) {
            ListBuffer<PendingExit> prevPendingExits = pendingExits;
            FlowKind prevFlowKind = flowKind;
            flowKind = FlowKind.NORMAL;
            int nextadrPrev = nextadr;
            scan(tree.init);
            final Bits initsSkip = new Bits(true);
            final Bits uninitsSkip = new Bits(true);
            pendingExits = new ListBuffer<>();
            int prevErrors = log.nerrors;
            do {
                final Bits uninitsEntry = new Bits(uninits);
                uninitsEntry.excludeFrom(nextadr);
                if (tree.cond != null) {
                    scanCond(tree.cond);
                    if (!flowKind.isFinal()) {
                        initsSkip.assign(initsWhenFalse);
                        uninitsSkip.assign(uninitsWhenFalse);
                    }
                    inits.assign(initsWhenTrue);
                    uninits.assign(uninitsWhenTrue);
                } else if (!flowKind.isFinal()) {
                    initsSkip.assign(inits);
                    initsSkip.inclRange(firstadr, nextadr);
                    uninitsSkip.assign(uninits);
                    uninitsSkip.inclRange(firstadr, nextadr);
                }
                scan(tree.body);
                resolveContinues(tree);
                scan(tree.step);
                if (log.nerrors != prevErrors ||
                    flowKind.isFinal() ||
                    new Bits(uninitsEntry).diffSet(uninits).nextBit(firstadr) == -1)
                    break;
                uninits.assign(uninitsEntry.andSet(uninits));
                flowKind = FlowKind.SPECULATIVE_LOOP;
            } while (true);
            flowKind = prevFlowKind;
            //a variable is DA/DU after a for loop, if it's DA/DU assuming the
            //branch is not taken AND if it's DA/DU before any break statement
            inits.assign(initsSkip);
            uninits.assign(uninitsSkip);
            resolveBreaks(tree, prevPendingExits);
            nextadr = nextadrPrev;
        }

        public void visitForeachLoop(JCEnhancedForLoop tree) {
            visitVarDef(tree.var);

            ListBuffer<PendingExit> prevPendingExits = pendingExits;
            FlowKind prevFlowKind = flowKind;
            flowKind = FlowKind.NORMAL;
            int nextadrPrev = nextadr;
            scan(tree.expr);
            final Bits initsStart = new Bits(inits);
            final Bits uninitsStart = new Bits(uninits);

            letInit(tree.pos(), tree.var.sym);
            pendingExits = new ListBuffer<>();
            int prevErrors = log.nerrors;
            do {
                final Bits uninitsEntry = new Bits(uninits);
                uninitsEntry.excludeFrom(nextadr);
                scan(tree.body);
                resolveContinues(tree);
                if (log.nerrors != prevErrors ||
                    flowKind.isFinal() ||
                    new Bits(uninitsEntry).diffSet(uninits).nextBit(firstadr) == -1)
                    break;
                uninits.assign(uninitsEntry.andSet(uninits));
                flowKind = FlowKind.SPECULATIVE_LOOP;
            } while (true);
            flowKind = prevFlowKind;
            inits.assign(initsStart);
            uninits.assign(uninitsStart.andSet(uninits));
            resolveBreaks(tree, prevPendingExits);
            nextadr = nextadrPrev;
        }

        public void visitLabelled(JCLabeledStatement tree) {
            ListBuffer<PendingExit> prevPendingExits = pendingExits;
            pendingExits = new ListBuffer<>();
            scan(tree.body);
            resolveBreaks(tree, prevPendingExits);
        }

        public void visitSwitch(JCSwitch tree) {
            handleSwitch(tree, tree.selector, tree.cases, tree.isExhaustive);
        }

        public void visitSwitchExpression(JCSwitchExpression tree) {
            handleSwitch(tree, tree.selector, tree.cases, tree.isExhaustive);
        }

        private void handleSwitch(JCTree tree, JCExpression selector,
                                  List<JCCase> cases, boolean isExhaustive) {
            ListBuffer<PendingExit> prevPendingExits = pendingExits;
            pendingExits = new ListBuffer<>();
            int nextadrPrev = nextadr;
            scanExpr(selector);
            final Bits initsSwitch = new Bits(inits);
            final Bits uninitsSwitch = new Bits(uninits);
            for (List<JCCase> l = cases; l.nonEmpty(); l = l.tail) {
                inits.assign(initsSwitch);
                uninits.assign(uninits.andSet(uninitsSwitch));
                JCCase c = l.head;
                for (JCCaseLabel pat : c.labels) {
                    scanPattern(pat);
                }
                scan(c.guard);
                if (inits.isReset()) {
                    inits.assign(initsWhenTrue);
                    uninits.assign(uninitsWhenTrue);
                }
                scan(c.stats);
                if (c.completesNormally && c.caseKind == JCCase.RULE) {
                    scanSyntheticBreak(make, tree);
                }
                addVars(c.stats, initsSwitch, uninitsSwitch);
                // Warn about fall-through if lint switch fallthrough enabled.
            }
            if (!isExhaustive) {
                if (tree.hasTag(SWITCH_EXPRESSION)) {
                    markDead();
                } else if (tree.hasTag(SWITCH) && !TreeInfo.expectedExhaustive((JCSwitch) tree)) {
                    inits.assign(initsSwitch);
                    uninits.assign(uninits.andSet(uninitsSwitch));
                }
            }
            if (tree.hasTag(SWITCH_EXPRESSION)) {
                resolveYields(tree, prevPendingExits);
            } else {
                resolveBreaks(tree, prevPendingExits);
            }
            nextadr = nextadrPrev;
        }
        // where
            /** Add any variables defined in stats to inits and uninits. */
            private void addVars(List<JCStatement> stats, final Bits inits,
                                        final Bits uninits) {
                for (;stats.nonEmpty(); stats = stats.tail) {
                    JCTree stat = stats.head;
                    if (stat.hasTag(VARDEF)) {
                        int adr = ((JCVariableDecl) stat).sym.adr;
                        inits.excl(adr);
                        uninits.incl(adr);
                    }
                }
            }

        public void visitTry(JCTry tree) {
            ListBuffer<JCVariableDecl> resourceVarDecls = new ListBuffer<>();
            final Bits uninitsTryPrev = new Bits(uninitsTry);
            ListBuffer<PendingExit> prevPendingExits = pendingExits;
            pendingExits = new ListBuffer<>();
            final Bits initsTry = new Bits(inits);
            uninitsTry.assign(uninits);
            for (JCTree resource : tree.resources) {
                if (resource instanceof JCVariableDecl variableDecl) {
                    visitVarDef(variableDecl);
                    unrefdResources.enter(variableDecl.sym);
                    resourceVarDecls.append(variableDecl);
                } else if (resource instanceof JCExpression expression) {
                    scanExpr(expression);
                } else {
                    throw new AssertionError(tree);  // parser error
                }
            }
            scan(tree.body);
            uninitsTry.andSet(uninits);
            final Bits initsEnd = new Bits(inits);
            final Bits uninitsEnd = new Bits(uninits);
            int nextadrCatch = nextadr;

            if (!resourceVarDecls.isEmpty() &&
                    lint.isEnabled(Lint.LintCategory.TRY)) {
                for (JCVariableDecl resVar : resourceVarDecls) {
                    if (unrefdResources.includes(resVar.sym) && !resVar.sym.isUnnamedVariable()) {
                        log.warning(resVar.pos(),
                                    LintWarnings.TryResourceNotReferenced(resVar.sym));
                        unrefdResources.remove(resVar.sym);
                    }
                }
            }

            /*  The analysis of each catch should be independent.
             *  Each one should have the same initial values of inits and
             *  uninits.
             */
            final Bits initsCatchPrev = new Bits(initsTry);
            final Bits uninitsCatchPrev = new Bits(uninitsTry);

            for (List<JCCatch> l = tree.catchers; l.nonEmpty(); l = l.tail) {
                JCVariableDecl param = l.head.param;
                inits.assign(initsCatchPrev);
                uninits.assign(uninitsCatchPrev);
                scan(param);
                /* If this is a TWR and we are executing the code from Gen,
                 * then there can be synthetic variables, ignore them.
                 */
                initParam(param);
                scan(l.head.body);
                initsEnd.andSet(inits);
                uninitsEnd.andSet(uninits);
                nextadr = nextadrCatch;
            }
            if (tree.finalizer != null) {
                inits.assign(initsTry);
                uninits.assign(uninitsTry);
                ListBuffer<PendingExit> exits = pendingExits;
                pendingExits = prevPendingExits;
                scan(tree.finalizer);
                if (!tree.finallyCanCompleteNormally) {
                    // discard exits and exceptions from try and finally
                } else {
                    uninits.andSet(uninitsEnd);
                    // FIX: this doesn't preserve source order of exits in catch
                    // versus finally!
                    while (exits.nonEmpty()) {
                        PendingExit exit = exits.next();
                        if (exit instanceof AssignPendingExit assignPendingExit) {
                            assignPendingExit.exit_inits.orSet(inits);
                            assignPendingExit.exit_uninits.andSet(uninits);
                        }
                        pendingExits.append(exit);
                    }
                    inits.orSet(initsEnd);
                }
            } else {
                inits.assign(initsEnd);
                uninits.assign(uninitsEnd);
                ListBuffer<PendingExit> exits = pendingExits;
                pendingExits = prevPendingExits;
                while (exits.nonEmpty()) pendingExits.append(exits.next());
            }
            uninitsTry.andSet(uninitsTryPrev).andSet(uninits);
        }

        public void visitConditional(JCConditional tree) {
            scanCond(tree.cond);
            final Bits initsBeforeElse = new Bits(initsWhenFalse);
            final Bits uninitsBeforeElse = new Bits(uninitsWhenFalse);
            inits.assign(initsWhenTrue);
            uninits.assign(uninitsWhenTrue);
            if (tree.truepart.type.hasTag(BOOLEAN) &&
                tree.falsepart.type.hasTag(BOOLEAN)) {
                // if b and c are boolean valued, then
                // v is (un)assigned after a?b:c when true iff
                //    v is (un)assigned after b when true and
                //    v is (un)assigned after c when true
                scanCond(tree.truepart);
                final Bits initsAfterThenWhenTrue = new Bits(initsWhenTrue);
                final Bits initsAfterThenWhenFalse = new Bits(initsWhenFalse);
                final Bits uninitsAfterThenWhenTrue = new Bits(uninitsWhenTrue);
                final Bits uninitsAfterThenWhenFalse = new Bits(uninitsWhenFalse);
                inits.assign(initsBeforeElse);
                uninits.assign(uninitsBeforeElse);
                scanCond(tree.falsepart);
                initsWhenTrue.andSet(initsAfterThenWhenTrue);
                initsWhenFalse.andSet(initsAfterThenWhenFalse);
                uninitsWhenTrue.andSet(uninitsAfterThenWhenTrue);
                uninitsWhenFalse.andSet(uninitsAfterThenWhenFalse);
            } else {
                scanExpr(tree.truepart);
                final Bits initsAfterThen = new Bits(inits);
                final Bits uninitsAfterThen = new Bits(uninits);
                inits.assign(initsBeforeElse);
                uninits.assign(uninitsBeforeElse);
                scanExpr(tree.falsepart);
                inits.andSet(initsAfterThen);
                uninits.andSet(uninitsAfterThen);
            }
        }

        public void visitIf(JCIf tree) {
            scanCond(tree.cond);
            final Bits initsBeforeElse = new Bits(initsWhenFalse);
            final Bits uninitsBeforeElse = new Bits(uninitsWhenFalse);
            inits.assign(initsWhenTrue);
            uninits.assign(uninitsWhenTrue);
            scan(tree.thenpart);
            if (tree.elsepart != null) {
                final Bits initsAfterThen = new Bits(inits);
                final Bits uninitsAfterThen = new Bits(uninits);
                inits.assign(initsBeforeElse);
                uninits.assign(uninitsBeforeElse);
                scan(tree.elsepart);
                inits.andSet(initsAfterThen);
                uninits.andSet(uninitsAfterThen);
            } else {
                inits.andSet(initsBeforeElse);
                uninits.andSet(uninitsBeforeElse);
            }
        }

        @Override
        public void visitBreak(JCBreak tree) {
            recordExit(new AssignPendingExit(tree, inits, uninits));
        }

        @Override
        public void visitYield(JCYield tree) {
            JCSwitchExpression expr = (JCSwitchExpression) tree.target;
            if (expr != null && expr.type.hasTag(BOOLEAN)) {
                scanCond(tree.value);
                Bits initsAfterBreakWhenTrue = new Bits(initsWhenTrue);
                Bits initsAfterBreakWhenFalse = new Bits(initsWhenFalse);
                Bits uninitsAfterBreakWhenTrue = new Bits(uninitsWhenTrue);
                Bits uninitsAfterBreakWhenFalse = new Bits(uninitsWhenFalse);
                PendingExit exit = new PendingExit(tree) {
                    @Override
                    void resolveJump() {
                        if (!inits.isReset()) {
                            split(true);
                        }
                        initsWhenTrue.andSet(initsAfterBreakWhenTrue);
                        initsWhenFalse.andSet(initsAfterBreakWhenFalse);
                        uninitsWhenTrue.andSet(uninitsAfterBreakWhenTrue);
                        uninitsWhenFalse.andSet(uninitsAfterBreakWhenFalse);
                    }
                };
                merge();
                recordExit(exit);
                return ;
            } else {
                scanExpr(tree.value);
                recordExit(new AssignPendingExit(tree, inits, uninits));
            }
        }

        @Override
        public void visitContinue(JCContinue tree) {
            recordExit(new AssignPendingExit(tree, inits, uninits));
        }

        @Override
        public void visitReturn(JCReturn tree) {
            scanExpr(tree.expr);
            recordExit(new AssignPendingExit(tree, inits, uninits));
        }

        public void visitThrow(JCThrow tree) {
            scanExpr(tree.expr);
            markDead();
        }

        public void visitApply(JCMethodInvocation tree) {
            Name name = TreeInfo.name(tree.meth);
            // let's process early initializers
            if (name == names._super) {
                forEachInitializer(classDef, false, true, def -> {
                    scan(def);
                    clearPendingExits(false);
                });
            }
            scanExpr(tree.meth);
            scanExprs(tree.args);

            // Handle superclass constructor invocations
            if (isConstructor) {

                // If super(): at this point all initialization blocks will execute

                if (name == names._super && !currentMethod.sym.isImplicitConstructor()) {
                    // strict fields should have been initialized at this point
                    for (int i = firstadr; i < nextadr; i++) {
                        JCVariableDecl vardecl = vardecls[i];
                        VarSymbol var = vardecl.sym;
                        if (allowValueClasses && (var.owner == classDef.sym && !var.isStatic() && (var.isStrict() || ((var.flags_field & RECORD) != 0)) && !isCompactOrGeneratedRecordConstructor)) {
                            checkInit(TreeInfo.diagEndPos(tree), var, Errors.StrictFieldNotHaveBeenInitializedBeforeSuper(var));
                        }
                    }
                    forEachInitializer(classDef, false, def -> {
                        scan(def);
                        clearPendingExits(false);
                    });
                }

                // If this(): at this point all final uninitialized fields will get initialized
                else if (name == names._this) {
                    for (int address = firstadr; address < nextadr; address++) {
                        VarSymbol sym = vardecls[address].sym;
                        if (isFinalOrStrictUninitializedField(sym) && !sym.isStatic())
                            letInit(tree.pos(), sym);
                    }
                }
            }
        }

        public void visitNewClass(JCNewClass tree) {
            scanExpr(tree.encl);
            scanExprs(tree.args);
            scan(tree.def);
        }

        @Override
        public void visitLambda(JCLambda tree) {
            final Bits prevUninits = new Bits(uninits);
            final Bits prevUninitsTry = new Bits(uninitsTry);
            final Bits prevInits = new Bits(inits);
            int returnadrPrev = returnadr;
            int nextadrPrev = nextadr;
            ListBuffer<PendingExit> prevPending = pendingExits;
            try {
                // JLS 16.1.10: No rule allows V to be definitely unassigned before a lambda
                // body. This is by design: a variable that was definitely unassigned before the
                // lambda body may end up being assigned to later on, so we cannot conclude that
                // the variable will be unassigned when the body is executed.
                uninits.excludeFrom(firstadr);
                returnadr = nextadr;
                pendingExits = new ListBuffer<>();
                for (List<JCVariableDecl> l = tree.params; l.nonEmpty(); l = l.tail) {
                    JCVariableDecl def = l.head;
                    scan(def);
                    inits.incl(def.sym.adr);
                    uninits.excl(def.sym.adr);
                }
                if (tree.getBodyKind() == JCLambda.BodyKind.EXPRESSION) {
                    scanExpr(tree.body);
                } else {
                    scan(tree.body);
                }
            }
            finally {
                returnadr = returnadrPrev;
                uninits.assign(prevUninits);
                uninitsTry.assign(prevUninitsTry);
                inits.assign(prevInits);
                pendingExits = prevPending;
                nextadr = nextadrPrev;
            }
        }

        public void visitNewArray(JCNewArray tree) {
            scanExprs(tree.dims);
            scanExprs(tree.elems);
        }

        public void visitAssert(JCAssert tree) {
            final Bits initsExit = new Bits(inits);
            final Bits uninitsExit = new Bits(uninits);
            scanCond(tree.cond);
            uninitsExit.andSet(uninitsWhenTrue);
            if (tree.detail != null) {
                inits.assign(initsWhenFalse);
                uninits.assign(uninitsWhenFalse);
                scanExpr(tree.detail);
            }
            inits.assign(initsExit);
            uninits.assign(uninitsExit);
        }

        public void visitAssign(JCAssign tree) {
            if (!TreeInfo.isIdentOrThisDotIdent(tree.lhs))
                scanExpr(tree.lhs);
            scanExpr(tree.rhs);
            letInit(tree.lhs, tree);
        }

        // check fields accessed through this.<field> are definitely
        // assigned before reading their value
        public void visitSelect(JCFieldAccess tree) {
            super.visitSelect(tree);
            if (TreeInfo.isThisQualifier(tree.selected) &&
                tree.sym.kind == VAR) {
                checkInit(tree.pos(), (VarSymbol)tree.sym);
            }
        }

        public void visitAssignop(JCAssignOp tree) {
            scanExpr(tree.lhs);
            scanExpr(tree.rhs);
            letInit(tree.lhs);
        }

        public void visitUnary(JCUnary tree) {
            switch (tree.getTag()) {
            case NOT:
                scanCond(tree.arg);
                final Bits t = new Bits(initsWhenFalse);
                initsWhenFalse.assign(initsWhenTrue);
                initsWhenTrue.assign(t);
                t.assign(uninitsWhenFalse);
                uninitsWhenFalse.assign(uninitsWhenTrue);
                uninitsWhenTrue.assign(t);
                break;
            case PREINC: case POSTINC:
            case PREDEC: case POSTDEC:
                scanExpr(tree.arg);
                letInit(tree.arg);
                break;
            default:
                scanExpr(tree.arg);
            }
        }

        public void visitBinary(JCBinary tree) {
            switch (tree.getTag()) {
            case AND:
                scanCond(tree.lhs);
                final Bits initsWhenFalseLeft = new Bits(initsWhenFalse);
                final Bits uninitsWhenFalseLeft = new Bits(uninitsWhenFalse);
                inits.assign(initsWhenTrue);
                uninits.assign(uninitsWhenTrue);
                scanCond(tree.rhs);
                initsWhenFalse.andSet(initsWhenFalseLeft);
                uninitsWhenFalse.andSet(uninitsWhenFalseLeft);
                break;
            case OR:
                scanCond(tree.lhs);
                final Bits initsWhenTrueLeft = new Bits(initsWhenTrue);
                final Bits uninitsWhenTrueLeft = new Bits(uninitsWhenTrue);
                inits.assign(initsWhenFalse);
                uninits.assign(uninitsWhenFalse);
                scanCond(tree.rhs);
                initsWhenTrue.andSet(initsWhenTrueLeft);
                uninitsWhenTrue.andSet(uninitsWhenTrueLeft);
                break;
            default:
                scanExpr(tree.lhs);
                scanExpr(tree.rhs);
            }
        }

        public void visitIdent(JCIdent tree) {
            if (tree.sym.kind == VAR) {
                checkInit(tree.pos(), (VarSymbol)tree.sym);
                referenced(tree.sym);
            }
        }

        @Override
        public void visitTypeTest(JCInstanceOf tree) {
            scanExpr(tree.expr);
            scan(tree.pattern);
        }

        @Override
        public void visitBindingPattern(JCBindingPattern tree) {
            scan(tree.var);
            initParam(tree.var);
        }

        void referenced(Symbol sym) {
            unrefdResources.remove(sym);
        }

        public void visitAnnotatedType(JCAnnotatedType tree) {
            // annotations don't get scanned
            tree.underlyingType.accept(this);
        }

        public void visitModuleDef(JCModuleDecl tree) {
            // Do nothing for modules
        }

    /* ************************************************************************
     * main method
     *************************************************************************/

        /** Perform definite assignment/unassignment analysis on a tree.
         */
        public void analyzeTree(Env<?> env, TreeMaker make) {
            analyzeTree(env, env.tree, make);
         }

        public void analyzeTree(Env<?> env, JCTree tree, TreeMaker make) {
            try {
                startPos = tree.pos().getStartPosition();

                if (vardecls == null)
                    vardecls = new JCVariableDecl[32];
                else
                    for (int i=0; i<vardecls.length; i++)
                        vardecls[i] = null;
                firstadr = 0;
                nextadr = 0;
                Flow.this.make = make;
                pendingExits = new ListBuffer<>();
                this.classDef = null;
                unrefdResources = WriteableScope.create(env.enclClass.sym);
                scan(tree);
            } finally {
                // note that recursive invocations of this method fail hard
                startPos = -1;
                resetBits(inits, uninits, uninitsTry, initsWhenTrue,
                        initsWhenFalse, uninitsWhenTrue, uninitsWhenFalse);
                if (vardecls != null) {
                    for (int i=0; i<vardecls.length; i++)
                        vardecls[i] = null;
                }
                firstadr = 0;
                nextadr = 0;
                Flow.this.make = null;
                pendingExits = null;
                this.classDef = null;
                unrefdResources = null;
            }
        }
    }

    /**
     * This pass implements the last step of the dataflow analysis, namely
     * the effectively-final analysis check. This checks that every local variable
     * reference from a lambda body/local inner class is either final or effectively final.
     * Additional this also checks that every variable that is used as an operand to
     * try-with-resources is final or effectively final.
     * As effectively final variables are marked as such during DA/DU, this pass must run after
     * AssignAnalyzer.
     */
    class CaptureAnalyzer extends BaseAnalyzer {

        JCTree currentTree; //local class or lambda
        WriteableScope declaredInsideGuard;

        @Override
        void markDead() {
            //do nothing
        }

        void checkEffectivelyFinal(DiagnosticPosition pos, VarSymbol sym) {
            if (currentTree != null &&
                    sym.owner.kind == MTH &&
                    sym.pos < getCurrentTreeStartPosition()) {
                switch (currentTree.getTag()) {
                    case CLASSDEF:
                    case CASE:
                    case LAMBDA:
                        if ((sym.flags() & (EFFECTIVELY_FINAL | FINAL)) == 0) {
                           reportEffectivelyFinalError(pos, sym);
                        }
                }
            }
        }

        int getCurrentTreeStartPosition() {
            return currentTree instanceof JCCase cse ? cse.guard.getStartPosition()
                                                     : currentTree.getStartPosition();
        }

        void letInit(JCTree tree) {
            tree = TreeInfo.skipParens(tree);
            if (tree.hasTag(IDENT) || tree.hasTag(SELECT)) {
                Symbol sym = TreeInfo.symbol(tree);
                if (currentTree != null) {
                    switch (currentTree.getTag()) {
                        case CLASSDEF, LAMBDA -> {
                            if (sym.kind == VAR &&
                                sym.owner.kind == MTH &&
                                ((VarSymbol)sym).pos < currentTree.getStartPosition()) {
                                reportEffectivelyFinalError(tree, sym);
                            }
                        }
                        case CASE -> {
                            if (!declaredInsideGuard.includes(sym)) {
                                log.error(tree.pos(), Errors.CannotAssignNotDeclaredGuard(sym));
                            }
                        }
                    }
                }
            }
        }

        void reportEffectivelyFinalError(DiagnosticPosition pos, Symbol sym) {
            Fragment subKey = switch (currentTree.getTag()) {
                case LAMBDA -> Fragments.Lambda;
                case CASE -> Fragments.Guard;
                case CLASSDEF -> Fragments.InnerCls;
                default -> throw new AssertionError("Unexpected tree kind: " + currentTree.getTag());
            };
            log.error(pos, Errors.CantRefNonEffectivelyFinalVar(sym, diags.fragment(subKey)));
        }

    /* ***********************************************************************
     * Visitor methods for statements and definitions
     *************************************************************************/

        /* ------------ Visitor methods for various sorts of trees -------------*/

        public void visitClassDef(JCClassDecl tree) {
            JCTree prevTree = currentTree;
            try {
                currentTree = tree.sym.isDirectlyOrIndirectlyLocal() ? tree : null;
                super.visitClassDef(tree);
            } finally {
                currentTree = prevTree;
            }
        }

        @Override
        public void visitLambda(JCLambda tree) {
            JCTree prevTree = currentTree;
            try {
                currentTree = tree;
                super.visitLambda(tree);
            } finally {
                currentTree = prevTree;
            }
        }

        @Override
        public void visitBindingPattern(JCBindingPattern tree) {
            scan(tree.var);
        }

        @Override
        public void visitCase(JCCase tree) {
            scan(tree.labels);
            if (tree.guard != null) {
                JCTree prevTree = currentTree;
                WriteableScope prevDeclaredInsideGuard = declaredInsideGuard;
                try {
                    currentTree = tree;
                    declaredInsideGuard = WriteableScope.create(attrEnv.enclClass.sym);
                    scan(tree.guard);
                } finally {
                    currentTree = prevTree;
                    declaredInsideGuard = prevDeclaredInsideGuard;
                }
            }
            scan(tree.stats);
        }

        @Override
        public void visitRecordPattern(JCRecordPattern tree) {
            scan(tree.deconstructor);
            scan(tree.nested);
        }

        @Override
        public void visitIdent(JCIdent tree) {
            if (tree.sym.kind == VAR) {
                checkEffectivelyFinal(tree, (VarSymbol)tree.sym);
            }
        }

        public void visitAssign(JCAssign tree) {
            JCTree lhs = TreeInfo.skipParens(tree.lhs);
            if (!(lhs instanceof JCIdent)) {
                scan(lhs);
            }
            scan(tree.rhs);
            letInit(lhs);
        }

        public void visitAssignop(JCAssignOp tree) {
            scan(tree.lhs);
            scan(tree.rhs);
            letInit(tree.lhs);
        }

        public void visitUnary(JCUnary tree) {
            switch (tree.getTag()) {
                case PREINC: case POSTINC:
                case PREDEC: case POSTDEC:
                    scan(tree.arg);
                    letInit(tree.arg);
                    break;
                default:
                    scan(tree.arg);
            }
        }

        public void visitTry(JCTry tree) {
            for (JCTree resource : tree.resources) {
                if (!resource.hasTag(VARDEF)) {
                    Symbol var = TreeInfo.symbol(resource);
                    if (var != null && (var.flags() & (FINAL | EFFECTIVELY_FINAL)) == 0) {
                        log.error(resource.pos(), Errors.TryWithResourcesExprEffectivelyFinalVar(var));
                    }
                }
            }
            super.visitTry(tree);
        }

        @Override
        public void visitVarDef(JCVariableDecl tree) {
            if (declaredInsideGuard != null) {
                declaredInsideGuard.enter(tree.sym);
            }
            super.visitVarDef(tree);
        }

        @Override
        public void visitYield(JCYield tree) {
            scan(tree.value);
        }

        public void visitModuleDef(JCModuleDecl tree) {
            // Do nothing for modules
        }

    /* ************************************************************************
     * main method
     *************************************************************************/

        /** Perform definite assignment/unassignment analysis on a tree.
         */
        public void analyzeTree(Env<AttrContext> env, TreeMaker make) {
            analyzeTree(env, env.tree, make);
        }
        public void analyzeTree(Env<AttrContext> env, JCTree tree, TreeMaker make) {
            try {
                attrEnv = env;
                Flow.this.make = make;
                pendingExits = new ListBuffer<>();
                scan(tree);
            } finally {
                pendingExits = null;
                Flow.this.make = null;
            }
        }
    }

    enum Liveness {
        ALIVE {
            @Override
            public Liveness or(Liveness other) {
                return this;
            }
            @Override
            public Liveness and(Liveness other) {
                return other;
            }
        },
        DEAD {
            @Override
            public Liveness or(Liveness other) {
                return other;
            }
            @Override
            public Liveness and(Liveness other) {
                return this;
            }
        },
        RECOVERY {
            @Override
            public Liveness or(Liveness other) {
                if (other == ALIVE) {
                    return ALIVE;
                } else {
                    return this;
                }
            }
            @Override
            public Liveness and(Liveness other) {
                if (other == DEAD) {
                    return DEAD;
                } else {
                    return this;
                }
            }
        };

        public abstract Liveness or(Liveness other);
        public abstract Liveness and(Liveness other);
        public Liveness or(boolean value) {
            return or(from(value));
        }
        public Liveness and(boolean value) {
            return and(from(value));
        }
        public static Liveness from(boolean value) {
            return value ? ALIVE : DEAD;
        }
    }

    sealed interface PatternDescription { }
    public PatternDescription makePatternDescription(Type selectorType, JCPattern pattern) {
        if (pattern instanceof JCBindingPattern binding) {
            Type type = !selectorType.isPrimitive() && types.isSubtype(selectorType, binding.type)
                    ? selectorType : binding.type;
            return new BindingPattern(type);
        } else if (pattern instanceof JCRecordPattern record) {
            Type[] componentTypes;

            if (!record.type.isErroneous()) {
                componentTypes = ((ClassSymbol) record.type.tsym).getRecordComponents()
                        .map(r -> types.memberType(record.type, r))
                        .toArray(s -> new Type[s]);
            }
            else {
                componentTypes = record.nested.map(t -> types.createErrorType(t.type)).toArray(s -> new Type[s]);;
            }

            PatternDescription[] nestedDescriptions =
                    new PatternDescription[record.nested.size()];
            int i = 0;
            for (List<JCPattern> it = record.nested;
                 it.nonEmpty();
                 it = it.tail, i++) {
                Type componentType = i < componentTypes.length ? componentTypes[i]
                                                               : syms.errType;
                nestedDescriptions[i] = makePatternDescription(types.erasure(componentType), it.head);
            }
            return new RecordPattern(record.type, componentTypes, nestedDescriptions);
        } else if (pattern instanceof JCAnyPattern) {
            return new BindingPattern(selectorType);
        } else {
            throw Assert.error();
        }
    }
    record BindingPattern(Type type) implements PatternDescription {
        @Override
        public int hashCode() {
            return type.tsym.hashCode();
        }
        @Override
        public boolean equals(Object o) {
            return o instanceof BindingPattern other &&
                    type.tsym == other.type.tsym;
        }
        @Override
        public String toString() {
            return type.tsym + " _";
        }
    }
    record RecordPattern(Type recordType, int _hashCode, Type[] fullComponentTypes, PatternDescription... nested) implements PatternDescription {

        public RecordPattern(Type recordType, Type[] fullComponentTypes, PatternDescription[] nested) {
            this(recordType, hashCode(-1, recordType, nested), fullComponentTypes, nested);
        }

        @Override
        public int hashCode() {
            return _hashCode;
        }

        @Override
        public boolean equals(Object o) {
            return o instanceof RecordPattern other &&
                    recordType.tsym == other.recordType.tsym &&
                    Arrays.equals(nested, other.nested);
        }

        public int hashCode(int excludeComponent) {
            return hashCode(excludeComponent, recordType, nested);
        }

        public static int hashCode(int excludeComponent, Type recordType, PatternDescription... nested) {
            int hash = 5;
            hash =  41 * hash + recordType.tsym.hashCode();
            for (int  i = 0; i < nested.length; i++) {
                if (i != excludeComponent) {
                    hash = 41 * hash + nested[i].hashCode();
                }
            }
            return hash;
        }
        @Override
        public String toString() {
            return recordType.tsym + "(" + Arrays.stream(nested)
                    .map(pd -> pd.toString())
                    .collect(Collectors.joining(", ")) + ")";
        }
    }
}<|MERGE_RESOLUTION|>--- conflicted
+++ resolved
@@ -2204,11 +2204,8 @@
         }
 
         private boolean isConstructor;
-<<<<<<< HEAD
+        private boolean isCompactOrGeneratedRecordConstructor;
         private JCMethodDecl currentMethod;
-=======
-        private boolean isCompactOrGeneratedRecordConstructor;
->>>>>>> 293e16d2
 
         @Override
         protected void markDead() {
@@ -2555,19 +2552,13 @@
 
                 Assert.check(pendingExits.isEmpty());
                 boolean isConstructorPrev = isConstructor;
-<<<<<<< HEAD
+                boolean isCompactOrGeneratedRecordConstructorPrev = isCompactOrGeneratedRecordConstructor;
                 JCMethodDecl currentMethodPrev = currentMethod;
-                try {
-                    isConstructor = TreeInfo.isConstructor(tree);
-                    currentMethod = tree;
-=======
-                boolean isCompactOrGeneratedRecordConstructorPrev = isCompactOrGeneratedRecordConstructor;
                 try {
                     isConstructor = TreeInfo.isConstructor(tree);
                     isCompactOrGeneratedRecordConstructor = isConstructor && ((tree.sym.flags() & Flags.COMPACT_RECORD_CONSTRUCTOR) != 0 ||
                             (tree.sym.flags() & (GENERATEDCONSTR | RECORD)) == (GENERATEDCONSTR | RECORD));
->>>>>>> 293e16d2
-
+                    currentMethod = tree;
                     // We only track field initialization inside constructors
                     if (!isConstructor) {
                         firstadr = nextadr;
@@ -2637,11 +2628,8 @@
                     firstadr = firstadrPrev;
                     returnadr = returnadrPrev;
                     isConstructor = isConstructorPrev;
-<<<<<<< HEAD
+                    isCompactOrGeneratedRecordConstructor = isCompactOrGeneratedRecordConstructorPrev;
                     currentMethod = currentMethodPrev;
-=======
-                    isCompactOrGeneratedRecordConstructor = isCompactOrGeneratedRecordConstructorPrev;
->>>>>>> 293e16d2
                 }
             } finally {
                 lint = lintPrev;
@@ -3143,7 +3131,10 @@
                     for (int i = firstadr; i < nextadr; i++) {
                         JCVariableDecl vardecl = vardecls[i];
                         VarSymbol var = vardecl.sym;
-                        if (allowValueClasses && (var.owner == classDef.sym && !var.isStatic() && (var.isStrict() || ((var.flags_field & RECORD) != 0)) && !isCompactOrGeneratedRecordConstructor)) {
+                        boolean isInstanceRecordField = var.enclClass().isRecord() &&
+                                (var.flags_field & (Flags.PRIVATE | Flags.FINAL | Flags.GENERATED_MEMBER | Flags.RECORD)) != 0 &&
+                                var.owner.kind == TYP;
+                        if (allowValueClasses && (var.owner == classDef.sym && !var.isStatic() && var.isStrict() && !isInstanceRecordField)) {
                             checkInit(TreeInfo.diagEndPos(tree), var, Errors.StrictFieldNotHaveBeenInitializedBeforeSuper(var));
                         }
                     }
