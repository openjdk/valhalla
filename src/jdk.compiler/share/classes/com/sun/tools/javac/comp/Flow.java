--- conflicted
+++ resolved
@@ -2210,11 +2210,6 @@
                    classDef.sym.isEnclosedBy((ClassSymbol)sym.owner));
         }
 
-<<<<<<< HEAD
-        boolean isFinalUninitializedStaticField(VarSymbol sym) {
-            return isFinalUninitializedField(sym) && sym.isStatic();
-        }
-
         boolean isUninitializedNonNullableOrParametricField(VarSymbol sym) {
             return sym.owner.kind == TYP &&
                     ((sym.flags() & (FINAL | HASINIT | PARAMETER)) == 0 &&
@@ -2229,8 +2224,6 @@
                             types.isNonNullable(sym.type));
         }
 
-=======
->>>>>>> 2c876c9c
         /** Initialize new trackable variable by setting its address field
          *  to the next available sequence number and entering it under that
          *  index into the vars array.
