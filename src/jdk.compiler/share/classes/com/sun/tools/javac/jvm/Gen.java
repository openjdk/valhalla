--- conflicted
+++ resolved
@@ -570,10 +570,7 @@
      *  @param initCode  The list of instance initializer statements.
      *  @param initTAs  Type annotations from the initializer expression.
      */
-<<<<<<< HEAD
     void normalizeMethod(JCMethodDecl md, List<JCStatement> initCode, List<JCStatement> initCodeNonNullableFields, List<JCStatement> initBlocks, List<TypeCompound> initTAs) {
-=======
-    void normalizeMethod(JCMethodDecl md, List<JCStatement> initCode, List<JCStatement> initBlocks,  List<TypeCompound> initTAs) {
         Set<Symbol> fieldsWithInits;
         List<JCStatement> inits;
         if ((fieldsWithInits = localProxyVarsGen.initializersAlreadyInConst.get(md)) != null) {
@@ -589,7 +586,6 @@
         } else {
             inits = initCode;
         }
->>>>>>> cfd3a727
         if (TreeInfo.isConstructor(md) && TreeInfo.hasConstructorCall(md, names._super)) {
             // We are seeing a constructor that has a super() call.
             // Find the super() invocation and append the given initializer code.
