--- conflicted
+++ resolved
@@ -998,11 +998,8 @@
                 Set<VarSymbol> prevUnsetFields = code.currentUnsetFields;
                 if (meth.isConstructor()) {
                     code.currentUnsetFields = unsetFieldsInfo.getUnsetFields(env.enclClass.sym, tree.body);
-<<<<<<< HEAD
-                    code.addUnsetFieldsAtPC(-1, code.currentUnsetFields); // starting point for the firs frame
-=======
                     code.initialUnsetFields = unsetFieldsInfo.getUnsetFields(env.enclClass.sym, tree.body);
->>>>>>> 71d05790
+                    // code.addUnsetFieldsAtPC(-1, code.currentUnsetFields); // starting point for the firs frame
                 }
 
                 try {
