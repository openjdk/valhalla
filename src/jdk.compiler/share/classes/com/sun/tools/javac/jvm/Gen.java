/*
 * Copyright (c) 1999, 2025, Oracle and/or its affiliates. All rights reserved.
 * DO NOT ALTER OR REMOVE COPYRIGHT NOTICES OR THIS FILE HEADER.
 *
 * This code is free software; you can redistribute it and/or modify it
 * under the terms of the GNU General Public License version 2 only, as
 * published by the Free Software Foundation.  Oracle designates this
 * particular file as subject to the "Classpath" exception as provided
 * by Oracle in the LICENSE file that accompanied this code.
 *
 * This code is distributed in the hope that it will be useful, but WITHOUT
 * ANY WARRANTY; without even the implied warranty of MERCHANTABILITY or
 * FITNESS FOR A PARTICULAR PURPOSE.  See the GNU General Public License
 * version 2 for more details (a copy is included in the LICENSE file that
 * accompanied this code).
 *
 * You should have received a copy of the GNU General Public License version
 * 2 along with this work; if not, write to the Free Software Foundation,
 * Inc., 51 Franklin St, Fifth Floor, Boston, MA 02110-1301 USA.
 *
 * Please contact Oracle, 500 Oracle Parkway, Redwood Shores, CA 94065 USA
 * or visit www.oracle.com if you need additional information or have any
 * questions.
 */

package com.sun.tools.javac.jvm;

import java.util.HashMap;
import java.util.Map;
import java.util.Set;

import com.sun.tools.javac.jvm.PoolConstant.LoadableConstant;
import com.sun.tools.javac.tree.TreeInfo.PosKind;
import com.sun.tools.javac.util.*;
import com.sun.tools.javac.util.JCDiagnostic.DiagnosticPosition;
import com.sun.tools.javac.util.List;
import com.sun.tools.javac.code.*;
import com.sun.tools.javac.code.Attribute.TypeCompound;
import com.sun.tools.javac.code.Symbol.VarSymbol;
import com.sun.tools.javac.comp.*;
import com.sun.tools.javac.tree.*;

import com.sun.tools.javac.code.Symbol.*;
import com.sun.tools.javac.code.Type.*;
import com.sun.tools.javac.jvm.Code.*;
import com.sun.tools.javac.jvm.Items.*;
import com.sun.tools.javac.resources.CompilerProperties.Errors;
import com.sun.tools.javac.tree.EndPosTable;
import com.sun.tools.javac.tree.JCTree.*;

import static com.sun.tools.javac.code.Flags.*;
import static com.sun.tools.javac.code.Kinds.Kind.*;
import static com.sun.tools.javac.code.TypeTag.*;
import static com.sun.tools.javac.jvm.ByteCodes.*;
import static com.sun.tools.javac.jvm.CRTFlags.*;
import static com.sun.tools.javac.main.Option.*;
import static com.sun.tools.javac.tree.JCTree.Tag.*;

/** This pass maps flat Java (i.e. without inner classes) to bytecodes.
 *
 *  <p><b>This is NOT part of any supported API.
 *  If you write code that depends on this, you do so at your own risk.
 *  This code and its internal interfaces are subject to change or
 *  deletion without notice.</b>
 */
public class Gen extends JCTree.Visitor {
    protected static final Context.Key<Gen> genKey = new Context.Key<>();

    private final Log log;
    private final Symtab syms;
    private final Check chk;
    private final Resolve rs;
    private final TreeMaker make;
    private final Names names;
    private final Target target;
    private final String accessDollar;
    private final Types types;
    private final Lower lower;
    private final Annotate annotate;
    private final StringConcat concat;
    private final LocalProxyVarsGen localProxyVarsGen;

    /** Format of stackmap tables to be generated. */
    private final Code.StackMapFormat stackMap;

    /** A type that serves as the expected type for all method expressions.
     */
    private final Type methodType;

    public static Gen instance(Context context) {
        Gen instance = context.get(genKey);
        if (instance == null)
            instance = new Gen(context);
        return instance;
    }

    /** Constant pool writer, set by genClass.
     */
    final PoolWriter poolWriter;

    private final UnsetFieldsInfo unsetFieldsInfo;

    @SuppressWarnings("this-escape")
    protected Gen(Context context) {
        context.put(genKey, this);

        names = Names.instance(context);
        log = Log.instance(context);
        syms = Symtab.instance(context);
        chk = Check.instance(context);
        rs = Resolve.instance(context);
        make = TreeMaker.instance(context);
        target = Target.instance(context);
        types = Types.instance(context);
        concat = StringConcat.instance(context);

        methodType = new MethodType(null, null, null, syms.methodClass);
        accessDollar = "access" + target.syntheticNameChar();
        lower = Lower.instance(context);
        localProxyVarsGen = LocalProxyVarsGen.instance(context);

        Options options = Options.instance(context);
        lineDebugInfo =
            options.isUnset(G_CUSTOM) ||
            options.isSet(G_CUSTOM, "lines");
        varDebugInfo =
            options.isUnset(G_CUSTOM)
            ? options.isSet(G)
            : options.isSet(G_CUSTOM, "vars");
        genCrt = options.isSet(XJCOV);
        debugCode = options.isSet("debug.code");
        disableVirtualizedPrivateInvoke = options.isSet("disableVirtualizedPrivateInvoke");
        poolWriter = new PoolWriter(types, names);
        unsetFieldsInfo = UnsetFieldsInfo.instance(context);

        // ignore cldc because we cannot have both stackmap formats
        this.stackMap = StackMapFormat.JSR202;
        annotate = Annotate.instance(context);
        qualifiedSymbolCache = new HashMap<>();
        generateAssertUnsetFieldsFrame = options.isSet("generateAssertUnsetFieldsFrame");
    }

    /** Switches
     */
    private final boolean lineDebugInfo;
    private final boolean varDebugInfo;
    private final boolean genCrt;
    private final boolean debugCode;
    private boolean disableVirtualizedPrivateInvoke;
    private boolean generateAssertUnsetFieldsFrame;

    /** Code buffer, set by genMethod.
     */
    private Code code;

    /** Items structure, set by genMethod.
     */
    private Items items;

    /** Environment for symbol lookup, set by genClass
     */
    private Env<AttrContext> attrEnv;

    /** The top level tree.
     */
    private JCCompilationUnit toplevel;

    /** The number of code-gen errors in this class.
     */
    private int nerrs = 0;

    /** An object containing mappings of syntax trees to their
     *  ending source positions.
     */
    EndPosTable endPosTable;

    boolean inCondSwitchExpression;
    Chain switchExpressionTrueChain;
    Chain switchExpressionFalseChain;
    List<LocalItem> stackBeforeSwitchExpression;
    LocalItem switchResult;
    PatternMatchingCatchConfiguration patternMatchingCatchConfiguration =
            new PatternMatchingCatchConfiguration(Set.of(), null, null, null);

    /** Cache the symbol to reflect the qualifying type.
     *  key: corresponding type
     *  value: qualified symbol
     */
    Map<Type, Symbol> qualifiedSymbolCache;

    /** Generate code to load an integer constant.
     *  @param n     The integer to be loaded.
     */
    void loadIntConst(int n) {
        items.makeImmediateItem(syms.intType, n).load();
    }

    /** The opcode that loads a zero constant of a given type code.
     *  @param tc   The given type code (@see ByteCode).
     */
    public static int zero(int tc) {
        switch(tc) {
        case INTcode: case BYTEcode: case SHORTcode: case CHARcode:
            return iconst_0;
        case LONGcode:
            return lconst_0;
        case FLOATcode:
            return fconst_0;
        case DOUBLEcode:
            return dconst_0;
        default:
            throw new AssertionError("zero");
        }
    }

    /** The opcode that loads a one constant of a given type code.
     *  @param tc   The given type code (@see ByteCode).
     */
    public static int one(int tc) {
        return zero(tc) + 1;
    }

    /** Generate code to load -1 of the given type code (either int or long).
     *  @param tc   The given type code (@see ByteCode).
     */
    void emitMinusOne(int tc) {
        if (tc == LONGcode) {
            items.makeImmediateItem(syms.longType, Long.valueOf(-1)).load();
        } else {
            code.emitop0(iconst_m1);
        }
    }

    /** Construct a symbol to reflect the qualifying type that should
     *  appear in the byte code as per JLS 13.1.
     *
     *  For {@literal target >= 1.2}: Clone a method with the qualifier as owner (except
     *  for those cases where we need to work around VM bugs).
     *
     *  For {@literal target <= 1.1}: If qualified variable or method is defined in a
     *  non-accessible class, clone it with the qualifier class as owner.
     *
     *  @param sym    The accessed symbol
     *  @param site   The qualifier's type.
     */
    Symbol binaryQualifier(Symbol sym, Type site) {

        if (site.hasTag(ARRAY)) {
            if (sym == syms.lengthVar ||
                sym.owner != syms.arrayClass)
                return sym;
            // array clone can be qualified by the array type in later targets
            Symbol qualifier;
            if ((qualifier = qualifiedSymbolCache.get(site)) == null) {
                qualifier = new ClassSymbol(Flags.PUBLIC, site.tsym.name, site, syms.noSymbol);
                qualifiedSymbolCache.put(site, qualifier);
            }
            return sym.clone(qualifier);
        }

        if (sym.owner == site.tsym ||
            (sym.flags() & (STATIC | SYNTHETIC)) == (STATIC | SYNTHETIC)) {
            return sym;
        }

        // leave alone methods inherited from Object
        // JLS 13.1.
        if (sym.owner == syms.objectType.tsym)
            return sym;

        return sym.clone(site.tsym);
    }

    /** Insert a reference to given type in the constant pool,
     *  checking for an array with too many dimensions;
     *  return the reference's index.
     *  @param type   The type for which a reference is inserted.
     */
    int makeRef(DiagnosticPosition pos, Type type) {
        return poolWriter.putClass(checkDimension(pos, type));
    }

    /** Check if the given type is an array with too many dimensions.
     */
    private Type checkDimension(DiagnosticPosition pos, Type t) {
        checkDimensionInternal(pos, t);
        return t;
    }

    private void checkDimensionInternal(DiagnosticPosition pos, Type t) {
        switch (t.getTag()) {
        case METHOD:
            checkDimension(pos, t.getReturnType());
            for (List<Type> args = t.getParameterTypes(); args.nonEmpty(); args = args.tail)
                checkDimension(pos, args.head);
            break;
        case ARRAY:
            if (types.dimensions(t) > ClassFile.MAX_DIMENSIONS) {
                log.error(pos, Errors.LimitDimensions);
                nerrs++;
            }
            break;
        default:
            break;
        }
    }

    /** Create a temporary variable.
     *  @param type   The variable's type.
     */
    LocalItem makeTemp(Type type) {
        VarSymbol v = new VarSymbol(Flags.SYNTHETIC,
                                    names.empty,
                                    type,
                                    env.enclMethod.sym);
        code.newLocal(v);
        return items.makeLocalItem(v);
    }

    /** Generate code to call a non-private method or constructor.
     *  @param pos         Position to be used for error reporting.
     *  @param site        The type of which the method is a member.
     *  @param name        The method's name.
     *  @param argtypes    The method's argument types.
     *  @param isStatic    A flag that indicates whether we call a
     *                     static or instance method.
     */
    void callMethod(DiagnosticPosition pos,
                    Type site, Name name, List<Type> argtypes,
                    boolean isStatic) {
        Symbol msym = rs.
            resolveInternalMethod(pos, attrEnv, site, name, argtypes, null);
        if (isStatic) items.makeStaticItem(msym).invoke();
        else items.makeMemberItem(msym, name == names.init).invoke();
    }

    /** Is the given method definition an access method
     *  resulting from a qualified super? This is signified by an odd
     *  access code.
     */
    private boolean isAccessSuper(JCMethodDecl enclMethod) {
        return
            (enclMethod.mods.flags & SYNTHETIC) != 0 &&
            isOddAccessName(enclMethod.name);
    }

    /** Does given name start with "access$" and end in an odd digit?
     */
    private boolean isOddAccessName(Name name) {
        final String string = name.toString();
        return
            string.startsWith(accessDollar) &&
            (string.charAt(string.length() - 1) & 1) != 0;
    }

/* ************************************************************************
 * Non-local exits
 *************************************************************************/

    /** Generate code to invoke the finalizer associated with given
     *  environment.
     *  Any calls to finalizers are appended to the environments `cont' chain.
     *  Mark beginning of gap in catch all range for finalizer.
     */
    void genFinalizer(Env<GenContext> env) {
        if (code.isAlive() && env.info.finalize != null)
            env.info.finalize.gen();
    }

    /** Generate code to call all finalizers of structures aborted by
     *  a non-local
     *  exit.  Return target environment of the non-local exit.
     *  @param target      The tree representing the structure that's aborted
     *  @param env         The environment current at the non-local exit.
     */
    Env<GenContext> unwind(JCTree target, Env<GenContext> env) {
        Env<GenContext> env1 = env;
        while (true) {
            genFinalizer(env1);
            if (env1.tree == target) break;
            env1 = env1.next;
        }
        return env1;
    }

    /** Mark end of gap in catch-all range for finalizer.
     *  @param env   the environment which might contain the finalizer
     *               (if it does, env.info.gaps != null).
     */
    void endFinalizerGap(Env<GenContext> env) {
        if (env.info.gaps != null && env.info.gaps.length() % 2 == 1)
            env.info.gaps.append(code.curCP());
    }

    /** Mark end of all gaps in catch-all ranges for finalizers of environments
     *  lying between, and including to two environments.
     *  @param from    the most deeply nested environment to mark
     *  @param to      the least deeply nested environment to mark
     */
    void endFinalizerGaps(Env<GenContext> from, Env<GenContext> to) {
        Env<GenContext> last = null;
        while (last != to) {
            endFinalizerGap(from);
            last = from;
            from = from.next;
        }
    }

    /** Do any of the structures aborted by a non-local exit have
     *  finalizers that require an empty stack?
     *  @param target      The tree representing the structure that's aborted
     *  @param env         The environment current at the non-local exit.
     */
    boolean hasFinally(JCTree target, Env<GenContext> env) {
        while (env.tree != target) {
            if (env.tree.hasTag(TRY) && env.info.finalize.hasFinalizer())
                return true;
            env = env.next;
        }
        return false;
    }

/* ************************************************************************
 * Normalizing class-members.
 *************************************************************************/

    /** Distribute member initializer code into constructors and {@code <clinit>}
     *  method.
     *  @param defs         The list of class member declarations.
     *  @param c            The enclosing class.
     */
    List<JCTree> normalizeDefs(List<JCTree> defs, ClassSymbol c) {
        ListBuffer<JCStatement> initCode = new ListBuffer<>();
        // only used for value classes
        ListBuffer<JCStatement> initBlocks = new ListBuffer<>();
        ListBuffer<Attribute.TypeCompound> initTAs = new ListBuffer<>();
        ListBuffer<JCStatement> clinitCode = new ListBuffer<>();
        ListBuffer<Attribute.TypeCompound> clinitTAs = new ListBuffer<>();
        ListBuffer<JCTree> methodDefs = new ListBuffer<>();
        // Sort definitions into three listbuffers:
        //  - initCode for instance initializers
        //  - clinitCode for class initializers
        //  - methodDefs for method definitions
        for (List<JCTree> l = defs; l.nonEmpty(); l = l.tail) {
            JCTree def = l.head;
            switch (def.getTag()) {
            case BLOCK:
                JCBlock block = (JCBlock)def;
                if ((block.flags & STATIC) != 0)
                    clinitCode.append(block);
                else if ((block.flags & SYNTHETIC) == 0) {
                    if (c.isValueClass() || c.hasStrict()) {
                        initBlocks.append(block);
                    } else {
                        initCode.append(block);
                    }
                }
                break;
            case METHODDEF:
                methodDefs.append(def);
                break;
            case VARDEF:
                JCVariableDecl vdef = (JCVariableDecl) def;
                VarSymbol sym = vdef.sym;
                checkDimension(vdef.pos(), sym.type);
                if (vdef.init != null) {
                    if ((sym.flags() & STATIC) == 0) {
                        // Always initialize instance variables.
                        JCStatement init = make.at(vdef.pos()).
                            Assignment(sym, vdef.init);
                        initCode.append(init);
                        endPosTable.replaceTree(vdef, init);
                        initTAs.addAll(getAndRemoveNonFieldTAs(sym));
                    } else if (sym.getConstValue() == null) {
                        // Initialize class (static) variables only if
                        // they are not compile-time constants.
                        JCStatement init = make.at(vdef.pos).
                            Assignment(sym, vdef.init);
                        clinitCode.append(init);
                        endPosTable.replaceTree(vdef, init);
                        clinitTAs.addAll(getAndRemoveNonFieldTAs(sym));
                    } else {
                        checkStringConstant(vdef.init.pos(), sym.getConstValue());
                        /* if the init contains a reference to an external class, add it to the
                         * constant's pool
                         */
                        vdef.init.accept(classReferenceVisitor);
                    }
                }
                break;
            default:
                Assert.error();
            }
        }
        // Insert any instance initializers into all constructors.
        if (initCode.length() != 0 || initBlocks.length() != 0) {
            initTAs.addAll(c.getInitTypeAttributes());
            List<Attribute.TypeCompound> initTAlist = initTAs.toList();
            for (JCTree t : methodDefs) {
                normalizeMethod((JCMethodDecl)t, initCode.toList(), initBlocks.toList(), initTAlist);
            }
        }
        // If there are class initializers, create a <clinit> method
        // that contains them as its body.
        if (clinitCode.length() != 0) {
            MethodSymbol clinit = new MethodSymbol(
                STATIC | (c.flags() & STRICTFP),
                names.clinit,
                new MethodType(
                    List.nil(), syms.voidType,
                    List.nil(), syms.methodClass),
                c);
            c.members().enter(clinit);
            List<JCStatement> clinitStats = clinitCode.toList();
            JCBlock block = make.at(clinitStats.head.pos()).Block(0, clinitStats);
            block.endpos = TreeInfo.endPos(clinitStats.last());
            methodDefs.append(make.MethodDef(clinit, block));

            if (!clinitTAs.isEmpty())
                clinit.appendUniqueTypeAttributes(clinitTAs.toList());
            if (!c.getClassInitTypeAttributes().isEmpty())
                clinit.appendUniqueTypeAttributes(c.getClassInitTypeAttributes());
        }
        // Return all method definitions.
        return methodDefs.toList();
    }

    private List<Attribute.TypeCompound> getAndRemoveNonFieldTAs(VarSymbol sym) {
        List<TypeCompound> tas = sym.getRawTypeAttributes();
        ListBuffer<Attribute.TypeCompound> fieldTAs = new ListBuffer<>();
        ListBuffer<Attribute.TypeCompound> nonfieldTAs = new ListBuffer<>();
        for (TypeCompound ta : tas) {
            Assert.check(ta.getPosition().type != TargetType.UNKNOWN);
            if (ta.getPosition().type == TargetType.FIELD) {
                fieldTAs.add(ta);
            } else {
                nonfieldTAs.add(ta);
            }
        }
        sym.setTypeAttributes(fieldTAs.toList());
        return nonfieldTAs.toList();
    }

    /** Check a constant value and report if it is a string that is
     *  too large.
     */
    private void checkStringConstant(DiagnosticPosition pos, Object constValue) {
        if (nerrs != 0 || // only complain about a long string once
            constValue == null ||
            !(constValue instanceof String str) ||
            str.length() < PoolWriter.MAX_STRING_LENGTH)
            return;
        log.error(pos, Errors.LimitString);
        nerrs++;
    }

    /** Insert instance initializer code into constructors prior to the super() call.
     *  @param md        The tree potentially representing a
     *                   constructor's definition.
     *  @param initCode  The list of instance initializer statements.
     *  @param initTAs  Type annotations from the initializer expression.
     */
    void normalizeMethod(JCMethodDecl md, List<JCStatement> initCode, List<JCStatement> initBlocks,  List<TypeCompound> initTAs) {
        if (TreeInfo.isConstructor(md) && TreeInfo.hasConstructorCall(md, names._super)) {
            // We are seeing a constructor that has a super() call.
            // Find the super() invocation and append the given initializer code.
<<<<<<< HEAD
            if (md.sym.owner.isValueClass()) {
                //rewriteInitializersIfNeeded(md, initCode);
=======
            if (md.sym.owner.isValueClass() || md.sym.owner.hasStrict()) {
                rewriteInitializersIfNeeded(md, initCode);
                md.body.stats = initCode.appendList(md.body.stats);
>>>>>>> 6488ace9
                TreeInfo.mapSuperCalls(md.body, supercall -> make.Block(0, initBlocks.prepend(supercall)));
            } else {
                TreeInfo.mapSuperCalls(md.body, supercall -> make.Block(0, initCode.prepend(supercall)));
            }

            if (md.body.endpos == Position.NOPOS)
                md.body.endpos = TreeInfo.endPos(md.body.stats.last());

            md.sym.appendUniqueTypeAttributes(initTAs);
        }
    }

    /*
    // not sure we still need this, let's keep it for a while just in case
    void rewriteInitializersIfNeeded(JCMethodDecl md, List<JCStatement> initCode) {
        if (lower.initializerOuterThis.containsKey(md.sym.owner)) {
            InitializerVisitor initializerVisitor = new InitializerVisitor(md, lower.initializerOuterThis.get(md.sym.owner));
            for (JCStatement init : initCode) {
                initializerVisitor.scan(init);
            }
        }
    }
    */

    public static class InitializerVisitor extends TreeScanner {
        JCMethodDecl md;
        Set<JCExpression> exprSet;

        public InitializerVisitor(JCMethodDecl md, Set<JCExpression> exprSet) {
            this.md = md;
            this.exprSet = exprSet;
        }

        @Override
        public void visitTree(JCTree tree) {}

        @Override
        public void visitIdent(JCIdent tree) {
            if (exprSet.contains(tree)) {
                for (JCVariableDecl param: md.params) {
                    if (param.name == tree.name &&
                            ((param.sym.flags_field & (MANDATED | NOOUTERTHIS)) == (MANDATED | NOOUTERTHIS))) {
                        tree.sym = param.sym;
                    }
                }
            }
        }
    }

/* ************************************************************************
 * Traversal methods
 *************************************************************************/

    /** Visitor argument: The current environment.
     */
    Env<GenContext> env;

    /** Visitor argument: The expected type (prototype).
     */
    Type pt;

    /** Visitor result: The item representing the computed value.
     */
    Item result;

    /** Visitor method: generate code for a definition, catching and reporting
     *  any completion failures.
     *  @param tree    The definition to be visited.
     *  @param env     The environment current at the definition.
     */
    public void genDef(JCTree tree, Env<GenContext> env) {
        Env<GenContext> prevEnv = this.env;
        try {
            this.env = env;
            tree.accept(this);
        } catch (CompletionFailure ex) {
            chk.completionError(tree.pos(), ex);
        } finally {
            this.env = prevEnv;
        }
    }

    /** Derived visitor method: check whether CharacterRangeTable
     *  should be emitted, if so, put a new entry into CRTable
     *  and call method to generate bytecode.
     *  If not, just call method to generate bytecode.
     *  @see    #genStat(JCTree, Env)
     *
     *  @param  tree     The tree to be visited.
     *  @param  env      The environment to use.
     *  @param  crtFlags The CharacterRangeTable flags
     *                   indicating type of the entry.
     */
    public void genStat(JCTree tree, Env<GenContext> env, int crtFlags) {
        if (!genCrt) {
            genStat(tree, env);
            return;
        }
        int startpc = code.curCP();
        genStat(tree, env);
        if (tree.hasTag(Tag.BLOCK)) crtFlags |= CRT_BLOCK;
        code.crt.put(tree, crtFlags, startpc, code.curCP());
    }

    /** Derived visitor method: generate code for a statement.
     */
    public void genStat(JCTree tree, Env<GenContext> env) {
        if (code.isAlive()) {
            code.statBegin(tree.pos);
            genDef(tree, env);
        } else if (env.info.isSwitch && tree.hasTag(VARDEF)) {
            // variables whose declarations are in a switch
            // can be used even if the decl is unreachable.
            code.newLocal(((JCVariableDecl) tree).sym);
        }
    }

    /** Derived visitor method: check whether CharacterRangeTable
     *  should be emitted, if so, put a new entry into CRTable
     *  and call method to generate bytecode.
     *  If not, just call method to generate bytecode.
     *  @see    #genStats(List, Env)
     *
     *  @param  trees    The list of trees to be visited.
     *  @param  env      The environment to use.
     *  @param  crtFlags The CharacterRangeTable flags
     *                   indicating type of the entry.
     */
    public void genStats(List<JCStatement> trees, Env<GenContext> env, int crtFlags) {
        if (!genCrt) {
            genStats(trees, env);
            return;
        }
        if (trees.length() == 1) {        // mark one statement with the flags
            genStat(trees.head, env, crtFlags | CRT_STATEMENT);
        } else {
            int startpc = code.curCP();
            genStats(trees, env);
            code.crt.put(trees, crtFlags, startpc, code.curCP());
        }
    }

    /** Derived visitor method: generate code for a list of statements.
     */
    public void genStats(List<? extends JCTree> trees, Env<GenContext> env) {
        for (List<? extends JCTree> l = trees; l.nonEmpty(); l = l.tail)
            genStat(l.head, env, CRT_STATEMENT);
    }

    /** Derived visitor method: check whether CharacterRangeTable
     *  should be emitted, if so, put a new entry into CRTable
     *  and call method to generate bytecode.
     *  If not, just call method to generate bytecode.
     *  @see    #genCond(JCTree,boolean)
     *
     *  @param  tree     The tree to be visited.
     *  @param  crtFlags The CharacterRangeTable flags
     *                   indicating type of the entry.
     */
    public CondItem genCond(JCTree tree, int crtFlags) {
        if (!genCrt) return genCond(tree, false);
        int startpc = code.curCP();
        CondItem item = genCond(tree, (crtFlags & CRT_FLOW_CONTROLLER) != 0);
        code.crt.put(tree, crtFlags, startpc, code.curCP());
        return item;
    }

    /** Derived visitor method: generate code for a boolean
     *  expression in a control-flow context.
     *  @param _tree         The expression to be visited.
     *  @param markBranches The flag to indicate that the condition is
     *                      a flow controller so produced conditions
     *                      should contain a proper tree to generate
     *                      CharacterRangeTable branches for them.
     */
    public CondItem genCond(JCTree _tree, boolean markBranches) {
        JCTree inner_tree = TreeInfo.skipParens(_tree);
        if (inner_tree.hasTag(CONDEXPR)) {
            JCConditional tree = (JCConditional)inner_tree;
            CondItem cond = genCond(tree.cond, CRT_FLOW_CONTROLLER);
            if (cond.isTrue()) {
                code.resolve(cond.trueJumps);
                CondItem result = genCond(tree.truepart, CRT_FLOW_TARGET);
                if (markBranches) result.tree = tree.truepart;
                return result;
            }
            if (cond.isFalse()) {
                code.resolve(cond.falseJumps);
                CondItem result = genCond(tree.falsepart, CRT_FLOW_TARGET);
                if (markBranches) result.tree = tree.falsepart;
                return result;
            }
            Chain secondJumps = cond.jumpFalse();
            code.resolve(cond.trueJumps);
            CondItem first = genCond(tree.truepart, CRT_FLOW_TARGET);
            if (markBranches) first.tree = tree.truepart;
            Chain falseJumps = first.jumpFalse();
            code.resolve(first.trueJumps);
            Chain trueJumps = code.branch(goto_);
            code.resolve(secondJumps);
            CondItem second = genCond(tree.falsepart, CRT_FLOW_TARGET);
            CondItem result = items.makeCondItem(second.opcode,
                                      Code.mergeChains(trueJumps, second.trueJumps),
                                      Code.mergeChains(falseJumps, second.falseJumps));
            if (markBranches) result.tree = tree.falsepart;
            return result;
        } else if (inner_tree.hasTag(SWITCH_EXPRESSION)) {
            code.resolvePending();

            boolean prevInCondSwitchExpression = inCondSwitchExpression;
            Chain prevSwitchExpressionTrueChain = switchExpressionTrueChain;
            Chain prevSwitchExpressionFalseChain = switchExpressionFalseChain;
            try {
                inCondSwitchExpression = true;
                switchExpressionTrueChain = null;
                switchExpressionFalseChain = null;
                try {
                    doHandleSwitchExpression((JCSwitchExpression) inner_tree);
                } catch (CompletionFailure ex) {
                    chk.completionError(_tree.pos(), ex);
                    code.state.stacksize = 1;
                }
                CondItem result = items.makeCondItem(goto_,
                                                     switchExpressionTrueChain,
                                                     switchExpressionFalseChain);
                if (markBranches) result.tree = _tree;
                return result;
            } finally {
                inCondSwitchExpression = prevInCondSwitchExpression;
                switchExpressionTrueChain = prevSwitchExpressionTrueChain;
                switchExpressionFalseChain = prevSwitchExpressionFalseChain;
            }
        } else if (inner_tree.hasTag(LETEXPR) && ((LetExpr) inner_tree).needsCond) {
            code.resolvePending();

            LetExpr tree = (LetExpr) inner_tree;
            int limit = code.nextreg;
            int prevLetExprStart = code.setLetExprStackPos(code.state.stacksize);
            try {
                genStats(tree.defs, env);
            } finally {
                code.setLetExprStackPos(prevLetExprStart);
            }
            CondItem result = genCond(tree.expr, markBranches);
            code.endScopes(limit);
            return result;
        } else {
            CondItem result = genExpr(_tree, syms.booleanType).mkCond();
            if (markBranches) result.tree = _tree;
            return result;
        }
    }

    public Code getCode() {
        return code;
    }

    public Items getItems() {
        return items;
    }

    public Env<AttrContext> getAttrEnv() {
        return attrEnv;
    }

    /** Visitor class for expressions which might be constant expressions.
     *  This class is a subset of TreeScanner. Intended to visit trees pruned by
     *  Lower as long as constant expressions looking for references to any
     *  ClassSymbol. Any such reference will be added to the constant pool so
     *  automated tools can detect class dependencies better.
     */
    class ClassReferenceVisitor extends JCTree.Visitor {

        @Override
        public void visitTree(JCTree tree) {}

        @Override
        public void visitBinary(JCBinary tree) {
            tree.lhs.accept(this);
            tree.rhs.accept(this);
        }

        @Override
        public void visitSelect(JCFieldAccess tree) {
            if (tree.selected.type.hasTag(CLASS)) {
                makeRef(tree.selected.pos(), tree.selected.type);
            }
        }

        @Override
        public void visitIdent(JCIdent tree) {
            if (tree.sym.owner instanceof ClassSymbol classSymbol) {
                poolWriter.putClass(classSymbol);
            }
        }

        @Override
        public void visitConditional(JCConditional tree) {
            tree.cond.accept(this);
            tree.truepart.accept(this);
            tree.falsepart.accept(this);
        }

        @Override
        public void visitUnary(JCUnary tree) {
            tree.arg.accept(this);
        }

        @Override
        public void visitParens(JCParens tree) {
            tree.expr.accept(this);
        }

        @Override
        public void visitTypeCast(JCTypeCast tree) {
            tree.expr.accept(this);
        }
    }

    private ClassReferenceVisitor classReferenceVisitor = new ClassReferenceVisitor();

    /** Visitor method: generate code for an expression, catching and reporting
     *  any completion failures.
     *  @param tree    The expression to be visited.
     *  @param pt      The expression's expected type (proto-type).
     */
    public Item genExpr(JCTree tree, Type pt) {
        if (!code.isAlive()) {
            return items.makeStackItem(pt);
        }

        Type prevPt = this.pt;
        try {
            if (tree.type.constValue() != null) {
                // Short circuit any expressions which are constants
                tree.accept(classReferenceVisitor);
                checkStringConstant(tree.pos(), tree.type.constValue());
                Symbol sym = TreeInfo.symbol(tree);
                if (sym != null && isConstantDynamic(sym)) {
                    result = items.makeDynamicItem(sym);
                } else {
                    result = items.makeImmediateItem(tree.type, tree.type.constValue());
                }
            } else {
                this.pt = pt;
                tree.accept(this);
            }
            return result.coerce(pt);
        } catch (CompletionFailure ex) {
            chk.completionError(tree.pos(), ex);
            code.state.stacksize = 1;
            return items.makeStackItem(pt);
        } finally {
            this.pt = prevPt;
        }
    }

    public boolean isConstantDynamic(Symbol sym) {
        return sym.kind == VAR &&
                sym instanceof DynamicVarSymbol dynamicVarSymbol &&
                dynamicVarSymbol.isDynamic();
    }

    /** Derived visitor method: generate code for a list of method arguments.
     *  @param trees    The argument expressions to be visited.
     *  @param pts      The expression's expected types (i.e. the formal parameter
     *                  types of the invoked method).
     */
    public void genArgs(List<JCExpression> trees, List<Type> pts) {
        for (List<JCExpression> l = trees; l.nonEmpty(); l = l.tail) {
            genExpr(l.head, pts.head).load();
            pts = pts.tail;
        }
        // require lists be of same length
        Assert.check(pts.isEmpty());
    }

/* ************************************************************************
 * Visitor methods for statements and definitions
 *************************************************************************/

    /** Thrown when the byte code size exceeds limit.
     */
    public static class CodeSizeOverflow extends RuntimeException {
        private static final long serialVersionUID = 0;
        public CodeSizeOverflow() {}
    }

    public void visitMethodDef(JCMethodDecl tree) {
        // Create a new local environment that points pack at method
        // definition.
        Env<GenContext> localEnv = env.dup(tree);
        localEnv.enclMethod = tree;
        // The expected type of every return statement in this method
        // is the method's return type.
        this.pt = tree.sym.erasure(types).getReturnType();

        checkDimension(tree.pos(), tree.sym.erasure(types));
        genMethod(tree, localEnv, false);
    }
//where
        /** Generate code for a method.
         *  @param tree     The tree representing the method definition.
         *  @param env      The environment current for the method body.
         *  @param fatcode  A flag that indicates whether all jumps are
         *                  within 32K.  We first invoke this method under
         *                  the assumption that fatcode == false, i.e. all
         *                  jumps are within 32K.  If this fails, fatcode
         *                  is set to true and we try again.
         */
        void genMethod(JCMethodDecl tree, Env<GenContext> env, boolean fatcode) {
            MethodSymbol meth = tree.sym;
            int extras = 0;
            // Count up extra parameters
            if (meth.isConstructor()) {
                extras++;
                if (meth.enclClass().isInner() &&
                    !meth.enclClass().isStatic()) {
                    extras++;
                }
            } else if ((tree.mods.flags & STATIC) == 0) {
                extras++;
            }
            //      System.err.println("Generating " + meth + " in " + meth.owner); //DEBUG
            if (Code.width(types.erasure(env.enclMethod.sym.type).getParameterTypes()) + extras >
                ClassFile.MAX_PARAMETERS) {
                log.error(tree.pos(), Errors.LimitParameters);
                nerrs++;
            }

            else if (tree.body != null) {
                // Create a new code structure and initialize it.
                int startpcCrt = initCode(tree, env, fatcode);
                Set<VarSymbol> prevUnsetFields = code.currentUnsetFields;
                if (meth.isConstructor()) {
                    code.currentUnsetFields = unsetFieldsInfo.getUnsetFields(env.enclClass.sym, tree.body);
                }

                try {
                    genStat(tree.body, env);
                } catch (CodeSizeOverflow e) {
                    // Failed due to code limit, try again with jsr/ret
                    startpcCrt = initCode(tree, env, fatcode);
                    genStat(tree.body, env);
                } finally {
                    code.currentUnsetFields = prevUnsetFields;
                }

                if (code.state.stacksize != 0) {
                    log.error(tree.body.pos(), Errors.StackSimError(tree.sym));
                    throw new AssertionError();
                }

                // If last statement could complete normally, insert a
                // return at the end.
                if (code.isAlive()) {
                    code.statBegin(TreeInfo.endPos(tree.body));
                    if (env.enclMethod == null ||
                        env.enclMethod.sym.type.getReturnType().hasTag(VOID)) {
                        code.emitop0(return_);
                    } else {
                        // sometime dead code seems alive (4415991);
                        // generate a small loop instead
                        int startpc = code.entryPoint();
                        CondItem c = items.makeCondItem(goto_);
                        code.resolve(c.jumpTrue(), startpc);
                    }
                }
                if (genCrt)
                    code.crt.put(tree.body,
                                 CRT_BLOCK,
                                 startpcCrt,
                                 code.curCP());

                code.endScopes(0);

                // If we exceeded limits, panic
                if (code.checkLimits(tree.pos(), log)) {
                    nerrs++;
                    return;
                }

                // If we generated short code but got a long jump, do it again
                // with fatCode = true.
                if (!fatcode && code.fatcode) genMethod(tree, env, true);

                // Clean up
                if(stackMap == StackMapFormat.JSR202) {
                    code.lastFrame = null;
                    code.frameBeforeLast = null;
                }

                // Compress exception table
                code.compressCatchTable();

                // Fill in type annotation positions for exception parameters
                code.fillExceptionParameterPositions();
            }
        }

        private int initCode(JCMethodDecl tree, Env<GenContext> env, boolean fatcode) {
            MethodSymbol meth = tree.sym;

            // Create a new code structure.
            meth.code = code = new Code(meth,
                                        fatcode,
                                        lineDebugInfo ? toplevel.lineMap : null,
                                        varDebugInfo,
                                        stackMap,
                                        debugCode,
                                        genCrt ? new CRTable(tree, env.toplevel.endPositions)
                                               : null,
                                        syms,
                                        types,
                                        poolWriter,
                                        generateAssertUnsetFieldsFrame);
            items = new Items(poolWriter, code, syms, types);
            if (code.debugCode) {
                System.err.println(meth + " for body " + tree);
            }

            // If method is not static, create a new local variable address
            // for `this'.
            if ((tree.mods.flags & STATIC) == 0) {
                Type selfType = meth.owner.type;
                if (meth.isConstructor() && selfType != syms.objectType)
                    selfType = UninitializedType.uninitializedThis(selfType);
                code.setDefined(
                        code.newLocal(
                            new VarSymbol(FINAL, names._this, selfType, meth.owner)));
            }

            // Mark all parameters as defined from the beginning of
            // the method.
            for (List<JCVariableDecl> l = tree.params; l.nonEmpty(); l = l.tail) {
                checkDimension(l.head.pos(), l.head.sym.type);
                code.setDefined(code.newLocal(l.head.sym));
            }

            // Get ready to generate code for method body.
            int startpcCrt = genCrt ? code.curCP() : 0;
            code.entryPoint();

            // Suppress initial stackmap
            code.pendingStackMap = false;

            return startpcCrt;
        }

    public void visitVarDef(JCVariableDecl tree) {
        VarSymbol v = tree.sym;
        if (tree.init != null) {
            checkStringConstant(tree.init.pos(), v.getConstValue());
            if (v.getConstValue() == null || varDebugInfo) {
                Assert.check(code.isStatementStart());
                code.newLocal(v);
                genExpr(tree.init, v.erasure(types)).load();
                items.makeLocalItem(v).store();
                Assert.check(code.isStatementStart());
            }
        } else {
            code.newLocal(v);
        }
        checkDimension(tree.pos(), v.type);
    }

    public void visitSkip(JCSkip tree) {
    }

    public void visitBlock(JCBlock tree) {
        /* this method is heavily invoked, as expected, for deeply nested blocks, if blocks doesn't happen to have
         * patterns there will be an unnecessary tax on memory consumption every time this method is executed, for this
         * reason we have created helper methods and here at a higher level we just discriminate depending on the
         * presence, or not, of patterns in a given block
         */
        if (tree.patternMatchingCatch != null) {
            visitBlockWithPatterns(tree);
        } else {
            internalVisitBlock(tree);
        }
    }

    private void visitBlockWithPatterns(JCBlock tree) {
        PatternMatchingCatchConfiguration prevConfiguration = patternMatchingCatchConfiguration;
        try {
            patternMatchingCatchConfiguration =
                    new PatternMatchingCatchConfiguration(tree.patternMatchingCatch.calls2Handle(),
                                                         new ListBuffer<int[]>(),
                                                         tree.patternMatchingCatch.handler(),
                                                         code.state.dup());
            internalVisitBlock(tree);
        } finally {
            generatePatternMatchingCatch(env);
            patternMatchingCatchConfiguration = prevConfiguration;
        }
    }

    private void generatePatternMatchingCatch(Env<GenContext> env) {
        if (patternMatchingCatchConfiguration.handler != null &&
            !patternMatchingCatchConfiguration.ranges.isEmpty()) {
            Chain skipCatch = code.branch(goto_);
            JCCatch handler = patternMatchingCatchConfiguration.handler();
            code.entryPoint(patternMatchingCatchConfiguration.startState(),
                            handler.param.sym.type);
            genPatternMatchingCatch(handler,
                                    env,
                                    patternMatchingCatchConfiguration.ranges.toList());
            code.resolve(skipCatch);
        }
    }

    private void internalVisitBlock(JCBlock tree) {
        int limit = code.nextreg;
        Env<GenContext> localEnv = env.dup(tree, new GenContext());
        genStats(tree.stats, localEnv);
        // End the scope of all block-local variables in variable info.
        if (!env.tree.hasTag(METHODDEF)) {
            code.statBegin(tree.endpos);
            code.endScopes(limit);
            code.pendingStatPos = Position.NOPOS;
        }
    }

    public void visitDoLoop(JCDoWhileLoop tree) {
        genLoop(tree, tree.body, tree.cond, List.nil(), false);
    }

    public void visitWhileLoop(JCWhileLoop tree) {
        genLoop(tree, tree.body, tree.cond, List.nil(), true);
    }

    public void visitForLoop(JCForLoop tree) {
        int limit = code.nextreg;
        genStats(tree.init, env);
        genLoop(tree, tree.body, tree.cond, tree.step, true);
        code.endScopes(limit);
    }
    //where
        /** Generate code for a loop.
         *  @param loop       The tree representing the loop.
         *  @param body       The loop's body.
         *  @param cond       The loop's controlling condition.
         *  @param step       "Step" statements to be inserted at end of
         *                    each iteration.
         *  @param testFirst  True if the loop test belongs before the body.
         */
        private void genLoop(JCStatement loop,
                             JCStatement body,
                             JCExpression cond,
                             List<JCExpressionStatement> step,
                             boolean testFirst) {
            Set<VarSymbol> prevCodeUnsetFields = code.currentUnsetFields;
            try {
                genLoopHelper(loop, body, cond, step, testFirst);
            } finally {
                code.currentUnsetFields = prevCodeUnsetFields;
            }
        }

        private void genLoopHelper(JCStatement loop,
                             JCStatement body,
                             JCExpression cond,
                             List<JCExpressionStatement> step,
                             boolean testFirst) {
            Env<GenContext> loopEnv = env.dup(loop, new GenContext());
            int startpc = code.entryPoint();
            if (testFirst) { //while or for loop
                CondItem c;
                if (cond != null) {
                    code.statBegin(cond.pos);
                    Assert.check(code.isStatementStart());
                    c = genCond(TreeInfo.skipParens(cond), CRT_FLOW_CONTROLLER);
                } else {
                    c = items.makeCondItem(goto_);
                }
                Chain loopDone = c.jumpFalse();
                code.resolve(c.trueJumps);
                Assert.check(code.isStatementStart());
                genStat(body, loopEnv, CRT_STATEMENT | CRT_FLOW_TARGET);
                code.resolve(loopEnv.info.cont);
                genStats(step, loopEnv);
                code.resolve(code.branch(goto_), startpc);
                code.resolve(loopDone);
            } else {
                genStat(body, loopEnv, CRT_STATEMENT | CRT_FLOW_TARGET);
                code.resolve(loopEnv.info.cont);
                genStats(step, loopEnv);
                if (code.isAlive()) {
                    CondItem c;
                    if (cond != null) {
                        code.statBegin(cond.pos);
                        Assert.check(code.isStatementStart());
                        c = genCond(TreeInfo.skipParens(cond), CRT_FLOW_CONTROLLER);
                    } else {
                        c = items.makeCondItem(goto_);
                    }
                    code.resolve(c.jumpTrue(), startpc);
                    Assert.check(code.isStatementStart());
                    code.resolve(c.falseJumps);
                }
            }
            Chain exit = loopEnv.info.exit;
            if (exit != null) {
                code.resolve(exit);
                exit.state.defined.excludeFrom(code.nextreg);
            }
        }

    public void visitForeachLoop(JCEnhancedForLoop tree) {
        throw new AssertionError(); // should have been removed by Lower.
    }

    public void visitLabelled(JCLabeledStatement tree) {
        Env<GenContext> localEnv = env.dup(tree, new GenContext());
        genStat(tree.body, localEnv, CRT_STATEMENT);
        Chain exit = localEnv.info.exit;
        if (exit != null) {
            code.resolve(exit);
            exit.state.defined.excludeFrom(code.nextreg);
        }
    }

    public void visitSwitch(JCSwitch tree) {
        handleSwitch(tree, tree.selector, tree.cases, tree.patternSwitch);
    }

    @Override
    public void visitSwitchExpression(JCSwitchExpression tree) {
        code.resolvePending();
        boolean prevInCondSwitchExpression = inCondSwitchExpression;
        Set<VarSymbol> prevCodeUnsetFields = code.currentUnsetFields;
        try {
            inCondSwitchExpression = false;
            doHandleSwitchExpression(tree);
        } finally {
            inCondSwitchExpression = prevInCondSwitchExpression;
            code.currentUnsetFields = prevCodeUnsetFields;
        }
        result = items.makeStackItem(pt);
    }

    private void doHandleSwitchExpression(JCSwitchExpression tree) {
        List<LocalItem> prevStackBeforeSwitchExpression = stackBeforeSwitchExpression;
        LocalItem prevSwitchResult = switchResult;
        int limit = code.nextreg;
        try {
            stackBeforeSwitchExpression = List.nil();
            switchResult = null;
            if (hasTry(tree)) {
                //if the switch expression contains try-catch, the catch handlers need to have
                //an empty stack. So stash whole stack to local variables, and restore it before
                //breaks:
                while (code.state.stacksize > 0) {
                    Type type = code.state.peek();
                    Name varName = names.fromString(target.syntheticNameChar() +
                                                    "stack" +
                                                    target.syntheticNameChar() +
                                                    tree.pos +
                                                    target.syntheticNameChar() +
                                                    code.state.stacksize);
                    VarSymbol var = new VarSymbol(Flags.SYNTHETIC, varName, type,
                                                  this.env.enclMethod.sym);
                    LocalItem item = items.new LocalItem(type, code.newLocal(var));
                    stackBeforeSwitchExpression = stackBeforeSwitchExpression.prepend(item);
                    item.store();
                }
                switchResult = makeTemp(tree.type);
            }
            int prevLetExprStart = code.setLetExprStackPos(code.state.stacksize);
            try {
                handleSwitch(tree, tree.selector, tree.cases, tree.patternSwitch);
            } finally {
                code.setLetExprStackPos(prevLetExprStart);
            }
        } finally {
            stackBeforeSwitchExpression = prevStackBeforeSwitchExpression;
            switchResult = prevSwitchResult;
            code.endScopes(limit);
        }
    }
    //where:
        private boolean hasTry(JCSwitchExpression tree) {
            class HasTryScanner extends TreeScanner {
                private boolean hasTry;

                @Override
                public void visitTry(JCTry tree) {
                    hasTry = true;
                }

                @Override
                public void visitSynchronized(JCSynchronized tree) {
                    hasTry = true;
                }

                @Override
                public void visitClassDef(JCClassDecl tree) {
                }

                @Override
                public void visitLambda(JCLambda tree) {
                }
            };

            HasTryScanner hasTryScanner = new HasTryScanner();

            hasTryScanner.scan(tree);
            return hasTryScanner.hasTry;
        }

    private void handleSwitch(JCTree swtch, JCExpression selector, List<JCCase> cases,
                              boolean patternSwitch) {
        Set<VarSymbol> prevCodeUnsetFields = code.currentUnsetFields;
        try {
            handleSwitchHelper(swtch, selector, cases, patternSwitch);
        } finally {
            code.currentUnsetFields = prevCodeUnsetFields;
        }
    }

    void handleSwitchHelper(JCTree swtch, JCExpression selector, List<JCCase> cases,
                      boolean patternSwitch) {
        int limit = code.nextreg;
        Assert.check(!selector.type.hasTag(CLASS));
        int switchStart = patternSwitch ? code.entryPoint() : -1;
        int startpcCrt = genCrt ? code.curCP() : 0;
        Assert.check(code.isStatementStart());
        Item sel = genExpr(selector, syms.intType);
        if (cases.isEmpty()) {
            // We are seeing:  switch <sel> {}
            sel.load().drop();
            if (genCrt)
                code.crt.put(TreeInfo.skipParens(selector),
                        CRT_FLOW_CONTROLLER, startpcCrt, code.curCP());
        } else {
            // We are seeing a nonempty switch.
            sel.load();
            if (genCrt)
                code.crt.put(TreeInfo.skipParens(selector),
                        CRT_FLOW_CONTROLLER, startpcCrt, code.curCP());
            Env<GenContext> switchEnv = env.dup(swtch, new GenContext());
            switchEnv.info.isSwitch = true;

            // Compute number of labels and minimum and maximum label values.
            // For each case, store its label in an array.
            int lo = Integer.MAX_VALUE;  // minimum label.
            int hi = Integer.MIN_VALUE;  // maximum label.
            int nlabels = 0;               // number of labels.

            int[] labels = new int[cases.length()];  // the label array.
            int defaultIndex = -1;     // the index of the default clause.

            List<JCCase> l = cases;
            for (int i = 0; i < labels.length; i++) {
                if (l.head.labels.head instanceof JCConstantCaseLabel constLabel) {
                    Assert.check(l.head.labels.size() == 1);
                    int val = ((Number) constLabel.expr.type.constValue()).intValue();
                    labels[i] = val;
                    if (val < lo) lo = val;
                    if (hi < val) hi = val;
                    nlabels++;
                } else {
                    Assert.check(defaultIndex == -1);
                    defaultIndex = i;
                }
                l = l.tail;
            }

            // Determine whether to issue a tableswitch or a lookupswitch
            // instruction.
            long table_space_cost = 4 + ((long) hi - lo + 1); // words
            long table_time_cost = 3; // comparisons
            long lookup_space_cost = 3 + 2 * (long) nlabels;
            long lookup_time_cost = nlabels;
            int opcode =
                    nlabels > 0 &&
                            table_space_cost + 3 * table_time_cost <=
                                    lookup_space_cost + 3 * lookup_time_cost
                            ?
                            tableswitch : lookupswitch;

            int startpc = code.curCP();    // the position of the selector operation
            code.emitop0(opcode);
            code.align(4);
            int tableBase = code.curCP();  // the start of the jump table
            int[] offsets = null;          // a table of offsets for a lookupswitch
            code.emit4(-1);                // leave space for default offset
            if (opcode == tableswitch) {
                code.emit4(lo);            // minimum label
                code.emit4(hi);            // maximum label
                for (long i = lo; i <= hi; i++) {  // leave space for jump table
                    code.emit4(-1);
                }
            } else {
                code.emit4(nlabels);    // number of labels
                for (int i = 0; i < nlabels; i++) {
                    code.emit4(-1); code.emit4(-1); // leave space for lookup table
                }
                offsets = new int[labels.length];
            }
            Code.State stateSwitch = code.state.dup();
            code.markDead();

            // For each case do:
            l = cases;
            for (int i = 0; i < labels.length; i++) {
                JCCase c = l.head;
                l = l.tail;

                int pc = code.entryPoint(stateSwitch);
                // Insert offset directly into code or else into the
                // offsets table.
                if (i != defaultIndex) {
                    if (opcode == tableswitch) {
                        code.put4(
                                tableBase + 4 * (labels[i] - lo + 3),
                                pc - startpc);
                    } else {
                        offsets[i] = pc - startpc;
                    }
                } else {
                    code.put4(tableBase, pc - startpc);
                }

                // Generate code for the statements in this case.
                genStats(c.stats, switchEnv, CRT_FLOW_TARGET);
            }

            if (switchEnv.info.cont != null) {
                Assert.check(patternSwitch);
                code.resolve(switchEnv.info.cont, switchStart);
            }

            // Resolve all breaks.
            Chain exit = switchEnv.info.exit;
            if  (exit != null) {
                code.resolve(exit);
                exit.state.defined.excludeFrom(limit);
            }

            // If we have not set the default offset, we do so now.
            if (code.get4(tableBase) == -1) {
                code.put4(tableBase, code.entryPoint(stateSwitch) - startpc);
            }

            if (opcode == tableswitch) {
                // Let any unfilled slots point to the default case.
                int defaultOffset = code.get4(tableBase);
                for (long i = lo; i <= hi; i++) {
                    int t = (int)(tableBase + 4 * (i - lo + 3));
                    if (code.get4(t) == -1)
                        code.put4(t, defaultOffset);
                }
            } else {
                // Sort non-default offsets and copy into lookup table.
                if (defaultIndex >= 0)
                    for (int i = defaultIndex; i < labels.length - 1; i++) {
                        labels[i] = labels[i+1];
                        offsets[i] = offsets[i+1];
                    }
                if (nlabels > 0)
                    qsort2(labels, offsets, 0, nlabels - 1);
                for (int i = 0; i < nlabels; i++) {
                    int caseidx = tableBase + 8 * (i + 1);
                    code.put4(caseidx, labels[i]);
                    code.put4(caseidx + 4, offsets[i]);
                }
            }

            if (swtch instanceof JCSwitchExpression) {
                // Emit line position for the end of a switch expression
                code.statBegin(TreeInfo.endPos(swtch));
            }
        }
        code.endScopes(limit);
    }
//where
        /** Sort (int) arrays of keys and values
         */
       static void qsort2(int[] keys, int[] values, int lo, int hi) {
            int i = lo;
            int j = hi;
            int pivot = keys[(i+j)/2];
            do {
                while (keys[i] < pivot) i++;
                while (pivot < keys[j]) j--;
                if (i <= j) {
                    int temp1 = keys[i];
                    keys[i] = keys[j];
                    keys[j] = temp1;
                    int temp2 = values[i];
                    values[i] = values[j];
                    values[j] = temp2;
                    i++;
                    j--;
                }
            } while (i <= j);
            if (lo < j) qsort2(keys, values, lo, j);
            if (i < hi) qsort2(keys, values, i, hi);
        }

    public void visitSynchronized(JCSynchronized tree) {
        int limit = code.nextreg;
        // Generate code to evaluate lock and save in temporary variable.
        final LocalItem lockVar = makeTemp(syms.objectType);
        Assert.check(code.isStatementStart());
        genExpr(tree.lock, tree.lock.type).load().duplicate();
        lockVar.store();

        // Generate code to enter monitor.
        code.emitop0(monitorenter);
        code.state.lock(lockVar.reg);

        // Generate code for a try statement with given body, no catch clauses
        // in a new environment with the "exit-monitor" operation as finalizer.
        final Env<GenContext> syncEnv = env.dup(tree, new GenContext());
        syncEnv.info.finalize = new GenFinalizer() {
            void gen() {
                genLast();
                Assert.check(syncEnv.info.gaps.length() % 2 == 0);
                syncEnv.info.gaps.append(code.curCP());
            }
            void genLast() {
                if (code.isAlive()) {
                    lockVar.load();
                    code.emitop0(monitorexit);
                    code.state.unlock(lockVar.reg);
                }
            }
        };
        syncEnv.info.gaps = new ListBuffer<>();
        genTry(tree.body, List.nil(), syncEnv);
        code.endScopes(limit);
    }

    public void visitTry(final JCTry tree) {
        // Generate code for a try statement with given body and catch clauses,
        // in a new environment which calls the finally block if there is one.
        final Env<GenContext> tryEnv = env.dup(tree, new GenContext());
        final Env<GenContext> oldEnv = env;
        tryEnv.info.finalize = new GenFinalizer() {
            void gen() {
                Assert.check(tryEnv.info.gaps.length() % 2 == 0);
                tryEnv.info.gaps.append(code.curCP());
                genLast();
            }
            void genLast() {
                if (tree.finalizer != null)
                    genStat(tree.finalizer, oldEnv, CRT_BLOCK);
            }
            boolean hasFinalizer() {
                return tree.finalizer != null;
            }

            @Override
            void afterBody() {
                if (tree.finalizer != null && (tree.finalizer.flags & BODY_ONLY_FINALIZE) != 0) {
                    //for body-only finally, remove the GenFinalizer after try body
                    //so that the finally is not generated to catch bodies:
                    tryEnv.info.finalize = null;
                }
            }

        };
        tryEnv.info.gaps = new ListBuffer<>();
        genTry(tree.body, tree.catchers, tryEnv);
    }
    //where
        /** Generate code for a try or synchronized statement
         *  @param body      The body of the try or synchronized statement.
         *  @param catchers  The list of catch clauses.
         *  @param env       The current environment of the body.
         */
        void genTry(JCTree body, List<JCCatch> catchers, Env<GenContext> env) {
            Set<VarSymbol> prevCodeUnsetFields = code.currentUnsetFields;
            try {
                genTryHelper(body, catchers, env);
            } finally {
                code.currentUnsetFields = prevCodeUnsetFields;
            }
        }

        void genTryHelper(JCTree body, List<JCCatch> catchers, Env<GenContext> env) {
            int limit = code.nextreg;
            int startpc = code.curCP();
            Code.State stateTry = code.state.dup();
            genStat(body, env, CRT_BLOCK);
            int endpc = code.curCP();
            List<Integer> gaps = env.info.gaps.toList();
            code.statBegin(TreeInfo.endPos(body));
            genFinalizer(env);
            code.statBegin(TreeInfo.endPos(env.tree));
            Chain exitChain;
            boolean actualTry = env.tree.hasTag(TRY);
            if (startpc == endpc && actualTry) {
                exitChain = code.branch(dontgoto);
            } else {
                exitChain = code.branch(goto_);
            }
            endFinalizerGap(env);
            env.info.finalize.afterBody();
            boolean hasFinalizer =
                    env.info.finalize != null &&
                            env.info.finalize.hasFinalizer();
            if (startpc != endpc) for (List<JCCatch> l = catchers; l.nonEmpty(); l = l.tail) {
                // start off with exception on stack
                code.entryPoint(stateTry, l.head.param.sym.type);
                genCatch(l.head, env, startpc, endpc, gaps);
                genFinalizer(env);
                if (hasFinalizer || l.tail.nonEmpty()) {
                    code.statBegin(TreeInfo.endPos(env.tree));
                    exitChain = Code.mergeChains(exitChain,
                            code.branch(goto_));
                }
                endFinalizerGap(env);
            }
            if (hasFinalizer && (startpc != endpc || !actualTry)) {
                // Create a new register segment to avoid allocating
                // the same variables in finalizers and other statements.
                code.newRegSegment();

                // Add a catch-all clause.

                // start off with exception on stack
                int catchallpc = code.entryPoint(stateTry, syms.throwableType);

                // Register all exception ranges for catch all clause.
                // The range of the catch all clause is from the beginning
                // of the try or synchronized block until the present
                // code pointer excluding all gaps in the current
                // environment's GenContext.
                int startseg = startpc;
                while (env.info.gaps.nonEmpty()) {
                    int endseg = env.info.gaps.next().intValue();
                    registerCatch(body.pos(), startseg, endseg,
                            catchallpc, 0);
                    startseg = env.info.gaps.next().intValue();
                }
                code.statBegin(TreeInfo.finalizerPos(env.tree, PosKind.FIRST_STAT_POS));
                code.markStatBegin();

                Item excVar = makeTemp(syms.throwableType);
                excVar.store();
                genFinalizer(env);
                code.resolvePending();
                code.statBegin(TreeInfo.finalizerPos(env.tree, PosKind.END_POS));
                code.markStatBegin();

                excVar.load();
                registerCatch(body.pos(), startseg,
                        env.info.gaps.next().intValue(),
                        catchallpc, 0);
                code.emitop0(athrow);
                code.markDead();

                // If there are jsr's to this finalizer, ...
                if (env.info.cont != null) {
                    // Resolve all jsr's.
                    code.resolve(env.info.cont);

                    // Mark statement line number
                    code.statBegin(TreeInfo.finalizerPos(env.tree, PosKind.FIRST_STAT_POS));
                    code.markStatBegin();

                    // Save return address.
                    LocalItem retVar = makeTemp(syms.throwableType);
                    retVar.store();

                    // Generate finalizer code.
                    env.info.finalize.genLast();

                    // Return.
                    code.emitop1w(ret, retVar.reg);
                    code.markDead();
                }
            }
            // Resolve all breaks.
            code.resolve(exitChain);

            code.endScopes(limit);
        }

        /** Generate code for a catch clause.
         *  @param tree     The catch clause.
         *  @param env      The environment current in the enclosing try.
         *  @param startpc  Start pc of try-block.
         *  @param endpc    End pc of try-block.
         */
        void genCatch(JCCatch tree,
                      Env<GenContext> env,
                      int startpc, int endpc,
                      List<Integer> gaps) {
            if (startpc != endpc) {
                List<Pair<List<Attribute.TypeCompound>, JCExpression>> catchTypeExprs
                        = catchTypesWithAnnotations(tree);
                while (gaps.nonEmpty()) {
                    for (Pair<List<Attribute.TypeCompound>, JCExpression> subCatch1 : catchTypeExprs) {
                        JCExpression subCatch = subCatch1.snd;
                        int catchType = makeRef(tree.pos(), subCatch.type);
                        int end = gaps.head.intValue();
                        registerCatch(tree.pos(),
                                      startpc,  end, code.curCP(),
                                      catchType);
                        for (Attribute.TypeCompound tc :  subCatch1.fst) {
                                tc.position.setCatchInfo(catchType, startpc);
                        }
                    }
                    gaps = gaps.tail;
                    startpc = gaps.head.intValue();
                    gaps = gaps.tail;
                }
                if (startpc < endpc) {
                    for (Pair<List<Attribute.TypeCompound>, JCExpression> subCatch1 : catchTypeExprs) {
                        JCExpression subCatch = subCatch1.snd;
                        int catchType = makeRef(tree.pos(), subCatch.type);
                        registerCatch(tree.pos(),
                                      startpc, endpc, code.curCP(),
                                      catchType);
                        for (Attribute.TypeCompound tc :  subCatch1.fst) {
                            tc.position.setCatchInfo(catchType, startpc);
                        }
                    }
                }
                genCatchBlock(tree, env);
            }
        }
        void genPatternMatchingCatch(JCCatch tree,
                                     Env<GenContext> env,
                                     List<int[]> ranges) {
            for (int[] range : ranges) {
                JCExpression subCatch = tree.param.vartype;
                int catchType = makeRef(tree.pos(), subCatch.type);
                registerCatch(tree.pos(),
                              range[0], range[1], code.curCP(),
                              catchType);
            }
            genCatchBlock(tree, env);
        }
        void genCatchBlock(JCCatch tree, Env<GenContext> env) {
            VarSymbol exparam = tree.param.sym;
            code.statBegin(tree.pos);
            code.markStatBegin();
            int limit = code.nextreg;
            code.newLocal(exparam);
            items.makeLocalItem(exparam).store();
            code.statBegin(TreeInfo.firstStatPos(tree.body));
            genStat(tree.body, env, CRT_BLOCK);
            code.endScopes(limit);
            code.statBegin(TreeInfo.endPos(tree.body));
        }
        // where
        List<Pair<List<Attribute.TypeCompound>, JCExpression>> catchTypesWithAnnotations(JCCatch tree) {
            return TreeInfo.isMultiCatch(tree) ?
                    catchTypesWithAnnotationsFromMulticatch((JCTypeUnion)tree.param.vartype, tree.param.sym.getRawTypeAttributes()) :
                    List.of(new Pair<>(tree.param.sym.getRawTypeAttributes(), tree.param.vartype));
        }
        // where
        List<Pair<List<Attribute.TypeCompound>, JCExpression>> catchTypesWithAnnotationsFromMulticatch(JCTypeUnion tree, List<TypeCompound> first) {
            List<JCExpression> alts = tree.alternatives;
            List<Pair<List<TypeCompound>, JCExpression>> res = List.of(new Pair<>(first, alts.head));
            alts = alts.tail;

            while(alts != null && alts.head != null) {
                JCExpression alt = alts.head;
                if (alt instanceof JCAnnotatedType annotatedType) {
                    res = res.prepend(new Pair<>(annotate.fromAnnotations(annotatedType.annotations), alt));
                } else {
                    res = res.prepend(new Pair<>(List.nil(), alt));
                }
                alts = alts.tail;
            }
            return res.reverse();
        }

        /** Register a catch clause in the "Exceptions" code-attribute.
         */
        void registerCatch(DiagnosticPosition pos,
                           int startpc, int endpc,
                           int handler_pc, int catch_type) {
            char startpc1 = (char)startpc;
            char endpc1 = (char)endpc;
            char handler_pc1 = (char)handler_pc;
            if (startpc1 == startpc &&
                endpc1 == endpc &&
                handler_pc1 == handler_pc) {
                code.addCatch(startpc1, endpc1, handler_pc1,
                              (char)catch_type);
            } else {
                log.error(pos, Errors.LimitCodeTooLargeForTryStmt);
                nerrs++;
            }
        }

    public void visitIf(JCIf tree) {
        Set<VarSymbol> prevCodeUnsetFields = code.currentUnsetFields;
        try {
            visitIfHelper(tree);
        } finally {
            code.currentUnsetFields = prevCodeUnsetFields;
        }
    }

    public void visitIfHelper(JCIf tree) {
        int limit = code.nextreg;
        Chain thenExit = null;
        Assert.check(code.isStatementStart());
        CondItem c = genCond(TreeInfo.skipParens(tree.cond),
                CRT_FLOW_CONTROLLER);
        Chain elseChain = c.jumpFalse();
        Assert.check(code.isStatementStart());
        if (!c.isFalse()) {
            code.resolve(c.trueJumps);
            genStat(tree.thenpart, env, CRT_STATEMENT | CRT_FLOW_TARGET);
            thenExit = code.branch(goto_);
        }
        if (elseChain != null) {
            code.resolve(elseChain);
            if (tree.elsepart != null) {
                genStat(tree.elsepart, env,CRT_STATEMENT | CRT_FLOW_TARGET);
            }
        }
        code.resolve(thenExit);
        code.endScopes(limit);
        Assert.check(code.isStatementStart());
    }

    public void visitExec(JCExpressionStatement tree) {
        // Optimize x++ to ++x and x-- to --x.
        JCExpression e = tree.expr;
        switch (e.getTag()) {
            case POSTINC:
                ((JCUnary) e).setTag(PREINC);
                break;
            case POSTDEC:
                ((JCUnary) e).setTag(PREDEC);
                break;
        }
        Assert.check(code.isStatementStart());
        genExpr(tree.expr, tree.expr.type).drop();
        Assert.check(code.isStatementStart());
    }

    public void visitBreak(JCBreak tree) {
        Assert.check(code.isStatementStart());
        final Env<GenContext> targetEnv = unwindBreak(tree.target);
        targetEnv.info.addExit(code.branch(goto_));
        endFinalizerGaps(env, targetEnv);
    }

    public void visitYield(JCYield tree) {
        Assert.check(code.isStatementStart());
        final Env<GenContext> targetEnv;
        if (inCondSwitchExpression) {
            CondItem value = genCond(tree.value, CRT_FLOW_TARGET);
            Chain falseJumps = value.jumpFalse();

            code.resolve(value.trueJumps);
            Env<GenContext> localEnv = unwindBreak(tree.target);
            reloadStackBeforeSwitchExpr();
            Chain trueJumps = code.branch(goto_);

            endFinalizerGaps(env, localEnv);

            code.resolve(falseJumps);
            targetEnv = unwindBreak(tree.target);
            reloadStackBeforeSwitchExpr();
            falseJumps = code.branch(goto_);

            if (switchExpressionTrueChain == null) {
                switchExpressionTrueChain = trueJumps;
            } else {
                switchExpressionTrueChain =
                        Code.mergeChains(switchExpressionTrueChain, trueJumps);
            }
            if (switchExpressionFalseChain == null) {
                switchExpressionFalseChain = falseJumps;
            } else {
                switchExpressionFalseChain =
                        Code.mergeChains(switchExpressionFalseChain, falseJumps);
            }
        } else {
            genExpr(tree.value, pt).load();
            if (switchResult != null)
                switchResult.store();

            targetEnv = unwindBreak(tree.target);

            if (code.isAlive()) {
                reloadStackBeforeSwitchExpr();
                if (switchResult != null)
                    switchResult.load();

                code.state.forceStackTop(tree.target.type);
                targetEnv.info.addExit(code.branch(goto_));
                code.markDead();
            }
        }
        endFinalizerGaps(env, targetEnv);
    }
    //where:
        /** As side-effect, might mark code as dead disabling any further emission.
         */
        private Env<GenContext> unwindBreak(JCTree target) {
            int tmpPos = code.pendingStatPos;
            Env<GenContext> targetEnv = unwind(target, env);
            code.pendingStatPos = tmpPos;
            return targetEnv;
        }

        private void reloadStackBeforeSwitchExpr() {
            for (LocalItem li : stackBeforeSwitchExpression)
                li.load();
        }

    public void visitContinue(JCContinue tree) {
        int tmpPos = code.pendingStatPos;
        Env<GenContext> targetEnv = unwind(tree.target, env);
        code.pendingStatPos = tmpPos;
        Assert.check(code.isStatementStart());
        targetEnv.info.addCont(code.branch(goto_));
        endFinalizerGaps(env, targetEnv);
    }

    public void visitReturn(JCReturn tree) {
        int limit = code.nextreg;
        final Env<GenContext> targetEnv;

        /* Save and then restore the location of the return in case a finally
         * is expanded (with unwind()) in the middle of our bytecodes.
         */
        int tmpPos = code.pendingStatPos;
        if (tree.expr != null) {
            Assert.check(code.isStatementStart());
            Item r = genExpr(tree.expr, pt).load();
            if (hasFinally(env.enclMethod, env)) {
                r = makeTemp(pt);
                r.store();
            }
            targetEnv = unwind(env.enclMethod, env);
            code.pendingStatPos = tmpPos;
            r.load();
            code.emitop0(ireturn + Code.truncate(Code.typecode(pt)));
        } else {
            targetEnv = unwind(env.enclMethod, env);
            code.pendingStatPos = tmpPos;
            code.emitop0(return_);
        }
        endFinalizerGaps(env, targetEnv);
        code.endScopes(limit);
    }

    public void visitThrow(JCThrow tree) {
        Assert.check(code.isStatementStart());
        genExpr(tree.expr, tree.expr.type).load();
        code.emitop0(athrow);
        Assert.check(code.isStatementStart());
    }

/* ************************************************************************
 * Visitor methods for expressions
 *************************************************************************/

    public void visitApply(JCMethodInvocation tree) {
        setTypeAnnotationPositions(tree.pos);
        // Generate code for method.
        Item m = genExpr(tree.meth, methodType);
        // Generate code for all arguments, where the expected types are
        // the parameters of the method's external type (that is, any implicit
        // outer instance of a super(...) call appears as first parameter).
        MethodSymbol msym = (MethodSymbol)TreeInfo.symbol(tree.meth);
        genArgs(tree.args,
                msym.externalType(types).getParameterTypes());
        if (!msym.isDynamic()) {
            code.statBegin(tree.pos);
        }
        if (patternMatchingCatchConfiguration.invocations().contains(tree)) {
            int start = code.curCP();
            result = m.invoke();
            patternMatchingCatchConfiguration.ranges().add(new int[] {start, code.curCP()});
        } else {
            if (msym.isConstructor() && TreeInfo.isConstructorCall(tree)) {
                //if this is a this(...) or super(...) call, there is a pending
                //"uninitialized this" before this call. One catch handler cannot
                //handle exceptions that may come from places with "uninitialized this"
                //and (initialized) this, hence generate one set of handlers here
                //for the "uninitialized this" case, and another set of handlers
                //will be generated at the end of the method for the initialized this,
                //if needed:
                generatePatternMatchingCatch(env);
                /*
                if (localProxyVarsGen.assigmentsBeforeSuperMap.get(env.enclMethod) != null) {
                    JCBlock assigmentsBeforeSuper = localProxyVarsGen.assigmentsBeforeSuperMap.get(env.enclMethod);
                    code.markDead();
                    genStat(assigmentsBeforeSuper, env);
                }*/
                result = m.invoke();
                patternMatchingCatchConfiguration =
                        patternMatchingCatchConfiguration.restart(code.state.dup());
            } else {
                result = m.invoke();
            }
        }
    }

    public void visitConditional(JCConditional tree) {
        Chain thenExit = null;
        code.statBegin(tree.cond.pos);
        CondItem c = genCond(tree.cond, CRT_FLOW_CONTROLLER);
        Chain elseChain = c.jumpFalse();
        if (!c.isFalse()) {
            code.resolve(c.trueJumps);
            int startpc = genCrt ? code.curCP() : 0;
            code.statBegin(tree.truepart.pos);
            genExpr(tree.truepart, pt).load();
            code.state.forceStackTop(tree.type);
            if (genCrt) code.crt.put(tree.truepart, CRT_FLOW_TARGET,
                                     startpc, code.curCP());
            thenExit = code.branch(goto_);
        }
        if (elseChain != null) {
            code.resolve(elseChain);
            int startpc = genCrt ? code.curCP() : 0;
            code.statBegin(tree.falsepart.pos);
            genExpr(tree.falsepart, pt).load();
            code.state.forceStackTop(tree.type);
            if (genCrt) code.crt.put(tree.falsepart, CRT_FLOW_TARGET,
                                     startpc, code.curCP());
        }
        code.resolve(thenExit);
        result = items.makeStackItem(pt);
    }

    private void setTypeAnnotationPositions(int treePos) {
        MethodSymbol meth = code.meth;
        boolean initOrClinit = code.meth.getKind() == javax.lang.model.element.ElementKind.CONSTRUCTOR
                || code.meth.getKind() == javax.lang.model.element.ElementKind.STATIC_INIT;

        for (Attribute.TypeCompound ta : meth.getRawTypeAttributes()) {
            if (ta.hasUnknownPosition())
                ta.tryFixPosition();

            if (ta.position.matchesPos(treePos))
                ta.position.updatePosOffset(code.cp);
        }

        if (!initOrClinit)
            return;

        for (Attribute.TypeCompound ta : meth.owner.getRawTypeAttributes()) {
            if (ta.hasUnknownPosition())
                ta.tryFixPosition();

            if (ta.position.matchesPos(treePos))
                ta.position.updatePosOffset(code.cp);
        }

        ClassSymbol clazz = meth.enclClass();
        for (Symbol s : new com.sun.tools.javac.model.FilteredMemberList(clazz.members())) {
            if (!s.getKind().isField())
                continue;

            for (Attribute.TypeCompound ta : s.getRawTypeAttributes()) {
                if (ta.hasUnknownPosition())
                    ta.tryFixPosition();

                if (ta.position.matchesPos(treePos))
                    ta.position.updatePosOffset(code.cp);
            }
        }
    }

    public void visitNewClass(JCNewClass tree) {
        // Enclosing instances or anonymous classes should have been eliminated
        // by now.
        Assert.check(tree.encl == null && tree.def == null);
        setTypeAnnotationPositions(tree.pos);

        code.emitop2(new_, checkDimension(tree.pos(), tree.type), PoolWriter::putClass);
        code.emitop0(dup);

        // Generate code for all arguments, where the expected types are
        // the parameters of the constructor's external type (that is,
        // any implicit outer instance appears as first parameter).
        genArgs(tree.args, tree.constructor.externalType(types).getParameterTypes());

        items.makeMemberItem(tree.constructor, true).invoke();
        result = items.makeStackItem(tree.type);
    }

    public void visitNewArray(JCNewArray tree) {
        setTypeAnnotationPositions(tree.pos);

        if (tree.elems != null) {
            Type elemtype = types.elemtype(tree.type);
            loadIntConst(tree.elems.length());
            Item arr = makeNewArray(tree.pos(), tree.type, 1);
            int i = 0;
            for (List<JCExpression> l = tree.elems; l.nonEmpty(); l = l.tail) {
                arr.duplicate();
                loadIntConst(i);
                i++;
                genExpr(l.head, elemtype).load();
                items.makeIndexedItem(elemtype).store();
            }
            result = arr;
        } else {
            for (List<JCExpression> l = tree.dims; l.nonEmpty(); l = l.tail) {
                genExpr(l.head, syms.intType).load();
            }
            result = makeNewArray(tree.pos(), tree.type, tree.dims.length());
        }
    }
//where
        /** Generate code to create an array with given element type and number
         *  of dimensions.
         */
        Item makeNewArray(DiagnosticPosition pos, Type type, int ndims) {
            Type elemtype = types.elemtype(type);
            if (types.dimensions(type) > ClassFile.MAX_DIMENSIONS) {
                log.error(pos, Errors.LimitDimensions);
                nerrs++;
            }
            int elemcode = Code.arraycode(elemtype);
            if (elemcode == 0 || (elemcode == 1 && ndims == 1)) {
                code.emitAnewarray(makeRef(pos, elemtype), type);
            } else if (elemcode == 1) {
                code.emitMultianewarray(ndims, makeRef(pos, type), type);
            } else {
                code.emitNewarray(elemcode, type);
            }
            return items.makeStackItem(type);
        }

    public void visitParens(JCParens tree) {
        result = genExpr(tree.expr, tree.expr.type);
    }

    public void visitAssign(JCAssign tree) {
        Item l = genExpr(tree.lhs, tree.lhs.type);
        genExpr(tree.rhs, tree.lhs.type).load();
        Set<VarSymbol> tmpUnsetSymbols = unsetFieldsInfo.getUnsetFields(env.enclClass.sym, tree);
        code.currentUnsetFields = tmpUnsetSymbols != null ? tmpUnsetSymbols : code.currentUnsetFields;
        if (tree.rhs.type.hasTag(BOT)) {
            /* This is just a case of widening reference conversion that per 5.1.5 simply calls
               for "regarding a reference as having some other type in a manner that can be proved
               correct at compile time."
            */
            code.state.forceStackTop(tree.lhs.type);
        }
        result = items.makeAssignItem(l);
    }

    public void visitAssignop(JCAssignOp tree) {
        OperatorSymbol operator = tree.operator;
        Item l;
        if (operator.opcode == string_add) {
            l = concat.makeConcat(tree);
        } else {
            // Generate code for first expression
            l = genExpr(tree.lhs, tree.lhs.type);

            // If we have an increment of -32768 to +32767 of a local
            // int variable we can use an incr instruction instead of
            // proceeding further.
            if ((tree.hasTag(PLUS_ASG) || tree.hasTag(MINUS_ASG)) &&
                l instanceof LocalItem localItem &&
                tree.lhs.type.getTag().isSubRangeOf(INT) &&
                tree.rhs.type.getTag().isSubRangeOf(INT) &&
                tree.rhs.type.constValue() != null) {
                int ival = ((Number) tree.rhs.type.constValue()).intValue();
                if (tree.hasTag(MINUS_ASG)) ival = -ival;
                localItem.incr(ival);
                result = l;
                return;
            }
            // Otherwise, duplicate expression, load one copy
            // and complete binary operation.
            l.duplicate();
            l.coerce(operator.type.getParameterTypes().head).load();
            completeBinop(tree.lhs, tree.rhs, operator).coerce(tree.lhs.type);
        }
        result = items.makeAssignItem(l);
    }

    public void visitUnary(JCUnary tree) {
        OperatorSymbol operator = tree.operator;
        if (tree.hasTag(NOT)) {
            CondItem od = genCond(tree.arg, false);
            result = od.negate();
        } else {
            Item od = genExpr(tree.arg, operator.type.getParameterTypes().head);
            switch (tree.getTag()) {
            case POS:
                result = od.load();
                break;
            case NEG:
                result = od.load();
                code.emitop0(operator.opcode);
                break;
            case COMPL:
                result = od.load();
                emitMinusOne(od.typecode);
                code.emitop0(operator.opcode);
                break;
            case PREINC: case PREDEC:
                od.duplicate();
                if (od instanceof LocalItem localItem &&
                    (operator.opcode == iadd || operator.opcode == isub)) {
                    localItem.incr(tree.hasTag(PREINC) ? 1 : -1);
                    result = od;
                } else {
                    od.load();
                    code.emitop0(one(od.typecode));
                    code.emitop0(operator.opcode);
                    // Perform narrowing primitive conversion if byte,
                    // char, or short.  Fix for 4304655.
                    if (od.typecode != INTcode &&
                        Code.truncate(od.typecode) == INTcode)
                      code.emitop0(int2byte + od.typecode - BYTEcode);
                    result = items.makeAssignItem(od);
                }
                break;
            case POSTINC: case POSTDEC:
                od.duplicate();
                if (od instanceof LocalItem localItem &&
                    (operator.opcode == iadd || operator.opcode == isub)) {
                    Item res = od.load();
                    localItem.incr(tree.hasTag(POSTINC) ? 1 : -1);
                    result = res;
                } else {
                    Item res = od.load();
                    od.stash(od.typecode);
                    code.emitop0(one(od.typecode));
                    code.emitop0(operator.opcode);
                    // Perform narrowing primitive conversion if byte,
                    // char, or short.  Fix for 4304655.
                    if (od.typecode != INTcode &&
                        Code.truncate(od.typecode) == INTcode)
                      code.emitop0(int2byte + od.typecode - BYTEcode);
                    od.store();
                    result = res;
                }
                break;
            case NULLCHK:
                result = od.load();
                code.emitop0(dup);
                genNullCheck(tree);
                break;
            default:
                Assert.error();
            }
        }
    }

    /** Generate a null check from the object value at stack top. */
    private void genNullCheck(JCTree tree) {
        code.statBegin(tree.pos);
        callMethod(tree.pos(), syms.objectsType, names.requireNonNull,
                   List.of(syms.objectType), true);
        code.emitop0(pop);
    }

    public void visitBinary(JCBinary tree) {
        OperatorSymbol operator = tree.operator;
        if (operator.opcode == string_add) {
            result = concat.makeConcat(tree);
        } else if (tree.hasTag(AND)) {
            CondItem lcond = genCond(tree.lhs, CRT_FLOW_CONTROLLER);
            if (!lcond.isFalse()) {
                Chain falseJumps = lcond.jumpFalse();
                code.resolve(lcond.trueJumps);
                CondItem rcond = genCond(tree.rhs, CRT_FLOW_TARGET);
                result = items.
                    makeCondItem(rcond.opcode,
                                 rcond.trueJumps,
                                 Code.mergeChains(falseJumps,
                                                  rcond.falseJumps));
            } else {
                result = lcond;
            }
        } else if (tree.hasTag(OR)) {
            CondItem lcond = genCond(tree.lhs, CRT_FLOW_CONTROLLER);
            if (!lcond.isTrue()) {
                Chain trueJumps = lcond.jumpTrue();
                code.resolve(lcond.falseJumps);
                CondItem rcond = genCond(tree.rhs, CRT_FLOW_TARGET);
                result = items.
                    makeCondItem(rcond.opcode,
                                 Code.mergeChains(trueJumps, rcond.trueJumps),
                                 rcond.falseJumps);
            } else {
                result = lcond;
            }
        } else {
            Item od = genExpr(tree.lhs, operator.type.getParameterTypes().head);
            od.load();
            result = completeBinop(tree.lhs, tree.rhs, operator);
        }
    }


        /** Complete generating code for operation, with left operand
         *  already on stack.
         *  @param lhs       The tree representing the left operand.
         *  @param rhs       The tree representing the right operand.
         *  @param operator  The operator symbol.
         */
        Item completeBinop(JCTree lhs, JCTree rhs, OperatorSymbol operator) {
            MethodType optype = (MethodType)operator.type;
            int opcode = operator.opcode;
            if (opcode >= if_icmpeq && opcode <= if_icmple &&
                    rhs.type.constValue() instanceof Number number &&
                    number.intValue() == 0) {
                opcode = opcode + (ifeq - if_icmpeq);
            } else if (opcode >= if_acmpeq && opcode <= if_acmpne &&
                       TreeInfo.isNull(rhs)) {
                opcode = opcode + (if_acmp_null - if_acmpeq);
            } else {
                // The expected type of the right operand is
                // the second parameter type of the operator, except for
                // shifts with long shiftcount, where we convert the opcode
                // to a short shift and the expected type to int.
                Type rtype = operator.erasure(types).getParameterTypes().tail.head;
                if (opcode >= ishll && opcode <= lushrl) {
                    opcode = opcode + (ishl - ishll);
                    rtype = syms.intType;
                }
                // Generate code for right operand and load.
                genExpr(rhs, rtype).load();
                // If there are two consecutive opcode instructions,
                // emit the first now.
                if (opcode >= (1 << preShift)) {
                    code.emitop0(opcode >> preShift);
                    opcode = opcode & 0xFF;
                }
            }
            if (opcode >= ifeq && opcode <= if_acmpne ||
                opcode == if_acmp_null || opcode == if_acmp_nonnull) {
                return items.makeCondItem(opcode);
            } else {
                code.emitop0(opcode);
                return items.makeStackItem(optype.restype);
            }
        }

    public void visitTypeCast(JCTypeCast tree) {
        result = genExpr(tree.expr, tree.clazz.type).load();
        setTypeAnnotationPositions(tree.pos);
        // Additional code is only needed if we cast to a reference type
        // which is not statically a supertype of the expression's type.
        // For basic types, the coerce(...) in genExpr(...) will do
        // the conversion.
        if (!tree.clazz.type.isPrimitive() &&
           !types.isSameType(tree.expr.type, tree.clazz.type) &&
           types.asSuper(tree.expr.type, tree.clazz.type.tsym) == null) {
            code.emitop2(checkcast, checkDimension(tree.pos(), tree.clazz.type), PoolWriter::putClass);
        }
    }

    public void visitWildcard(JCWildcard tree) {
        throw new AssertionError(this.getClass().getName());
    }

    public void visitTypeTest(JCInstanceOf tree) {
        genExpr(tree.expr, tree.expr.type).load();
        setTypeAnnotationPositions(tree.pos);
        code.emitop2(instanceof_, makeRef(tree.pos(), tree.pattern.type));
        result = items.makeStackItem(syms.booleanType);
    }

    public void visitIndexed(JCArrayAccess tree) {
        genExpr(tree.indexed, tree.indexed.type).load();
        genExpr(tree.index, syms.intType).load();
        result = items.makeIndexedItem(tree.type);
    }

    public void visitIdent(JCIdent tree) {
        Symbol sym = tree.sym;
        if (tree.name == names._this || tree.name == names._super) {
            Item res = tree.name == names._this
                ? items.makeThisItem()
                : items.makeSuperItem();
            if (sym.kind == MTH) {
                // Generate code to address the constructor.
                res.load();
                res = items.makeMemberItem(sym, true);
            }
            result = res;
       } else if (isInvokeDynamic(sym) || isConstantDynamic(sym)) {
            if (isConstantDynamic(sym)) {
                setTypeAnnotationPositions(tree.pos);
            }
            result = items.makeDynamicItem(sym);
        } else if (sym.kind == VAR && (sym.owner.kind == MTH || sym.owner.kind == VAR)) {
            result = items.makeLocalItem((VarSymbol)sym);
        } else if ((sym.flags() & STATIC) != 0) {
            if (!isAccessSuper(env.enclMethod))
                sym = binaryQualifier(sym, env.enclClass.type);
            result = items.makeStaticItem(sym);
        } else {
            items.makeThisItem().load();
            sym = binaryQualifier(sym, env.enclClass.type);
            result = items.makeMemberItem(sym, nonVirtualForPrivateAccess(sym));
        }
    }

    //where
    private boolean nonVirtualForPrivateAccess(Symbol sym) {
        boolean useVirtual = target.hasVirtualPrivateInvoke() &&
                             !disableVirtualizedPrivateInvoke;
        return !useVirtual && ((sym.flags() & PRIVATE) != 0);
    }

    public void visitSelect(JCFieldAccess tree) {
        Symbol sym = tree.sym;

        if (tree.name == names._class) {
            code.emitLdc((LoadableConstant)checkDimension(tree.pos(), tree.selected.type));
            result = items.makeStackItem(pt);
            return;
        }

        Symbol ssym = TreeInfo.symbol(tree.selected);

        // Are we selecting via super?
        boolean selectSuper =
            ssym != null && (ssym.kind == TYP || ssym.name == names._super);

        // Are we accessing a member of the superclass in an access method
        // resulting from a qualified super?
        boolean accessSuper = isAccessSuper(env.enclMethod);

        Item base = (selectSuper)
            ? items.makeSuperItem()
            : genExpr(tree.selected, tree.selected.type);

        if (sym.kind == VAR && ((VarSymbol) sym).getConstValue() != null) {
            // We are seeing a variable that is constant but its selecting
            // expression is not.
            if ((sym.flags() & STATIC) != 0) {
                if (!selectSuper && (ssym == null || ssym.kind != TYP))
                    base = base.load();
                base.drop();
            } else {
                base.load();
                genNullCheck(tree.selected);
            }
            result = items.
                makeImmediateItem(sym.type, ((VarSymbol) sym).getConstValue());
        } else {
            if (isInvokeDynamic(sym)) {
                result = items.makeDynamicItem(sym);
                return;
            } else {
                sym = binaryQualifier(sym, tree.selected.type);
            }
            if ((sym.flags() & STATIC) != 0) {
                if (!selectSuper && (ssym == null || ssym.kind != TYP))
                    base = base.load();
                base.drop();
                result = items.makeStaticItem(sym);
            } else {
                base.load();
                if (sym == syms.lengthVar) {
                    code.emitop0(arraylength);
                    result = items.makeStackItem(syms.intType);
                } else {
                    result = items.
                        makeMemberItem(sym,
                                       nonVirtualForPrivateAccess(sym) ||
                                       selectSuper || accessSuper);
                }
            }
        }
    }

    public boolean isInvokeDynamic(Symbol sym) {
        return sym.kind == MTH && ((MethodSymbol)sym).isDynamic();
    }

    public void visitLiteral(JCLiteral tree) {
        if (tree.type.hasTag(BOT)) {
            code.emitop0(aconst_null);
            result = items.makeStackItem(tree.type);
        }
        else
            result = items.makeImmediateItem(tree.type, tree.value);
    }

    public void visitLetExpr(LetExpr tree) {
        code.resolvePending();

        int limit = code.nextreg;
        int prevLetExprStart = code.setLetExprStackPos(code.state.stacksize);
        try {
            genStats(tree.defs, env);
        } finally {
            code.setLetExprStackPos(prevLetExprStart);
        }
        result = genExpr(tree.expr, tree.expr.type).load();
        code.endScopes(limit);
    }

    private void generateReferencesToPrunedTree(ClassSymbol classSymbol) {
        List<JCTree> prunedInfo = lower.prunedTree.get(classSymbol);
        if (prunedInfo != null) {
            for (JCTree prunedTree: prunedInfo) {
                prunedTree.accept(classReferenceVisitor);
            }
        }
    }

/* ************************************************************************
 * main method
 *************************************************************************/

    /** Generate code for a class definition.
     *  @param env   The attribution environment that belongs to the
     *               outermost class containing this class definition.
     *               We need this for resolving some additional symbols.
     *  @param cdef  The tree representing the class definition.
     *  @return      True if code is generated with no errors.
     */
    public boolean genClass(Env<AttrContext> env, JCClassDecl cdef) {
        try {
            attrEnv = env;
            ClassSymbol c = cdef.sym;
            this.toplevel = env.toplevel;
            this.endPosTable = toplevel.endPositions;
            /* method normalizeDefs() can add references to external classes into the constant pool
             */
            cdef.defs = normalizeDefs(cdef.defs, c);
            generateReferencesToPrunedTree(c);
            Env<GenContext> localEnv = new Env<>(cdef, new GenContext());
            localEnv.toplevel = env.toplevel;
            localEnv.enclClass = cdef;

            for (List<JCTree> l = cdef.defs; l.nonEmpty(); l = l.tail) {
                genDef(l.head, localEnv);
            }
            if (poolWriter.size() > PoolWriter.MAX_ENTRIES) {
                log.error(cdef.pos(), Errors.LimitPool);
                nerrs++;
            }
            if (nerrs != 0) {
                // if errors, discard code
                for (List<JCTree> l = cdef.defs; l.nonEmpty(); l = l.tail) {
                    if (l.head.hasTag(METHODDEF))
                        ((JCMethodDecl) l.head).sym.code = null;
                }
            }
            cdef.defs = List.nil(); // discard trees
            return nerrs == 0;
        } finally {
            // note: this method does NOT support recursion.
            attrEnv = null;
            this.env = null;
            toplevel = null;
            endPosTable = null;
            nerrs = 0;
            qualifiedSymbolCache.clear();
        }
    }

/* ************************************************************************
 * Auxiliary classes
 *************************************************************************/

    /** An abstract class for finalizer generation.
     */
    abstract class GenFinalizer {
        /** Generate code to clean up when unwinding. */
        abstract void gen();

        /** Generate code to clean up at last. */
        abstract void genLast();

        /** Does this finalizer have some nontrivial cleanup to perform? */
        boolean hasFinalizer() { return true; }

        /** Should be invoked after the try's body has been visited. */
        void afterBody() {}
    }

    /** code generation contexts,
     *  to be used as type parameter for environments.
     */
    static class GenContext {

        /** A chain for all unresolved jumps that exit the current environment.
         */
        Chain exit = null;

        /** A chain for all unresolved jumps that continue in the
         *  current environment.
         */
        Chain cont = null;

        /** A closure that generates the finalizer of the current environment.
         *  Only set for Synchronized and Try contexts.
         */
        GenFinalizer finalize = null;

        /** Is this a switch statement?  If so, allocate registers
         * even when the variable declaration is unreachable.
         */
        boolean isSwitch = false;

        /** A list buffer containing all gaps in the finalizer range,
         *  where a catch all exception should not apply.
         */
        ListBuffer<Integer> gaps = null;

        /** Add given chain to exit chain.
         */
        void addExit(Chain c)  {
            exit = Code.mergeChains(c, exit);
        }

        /** Add given chain to cont chain.
         */
        void addCont(Chain c) {
            cont = Code.mergeChains(c, cont);
        }
    }

    record PatternMatchingCatchConfiguration(Set<JCMethodInvocation> invocations,
                                            ListBuffer<int[]> ranges,
                                            JCCatch handler,
                                            State startState) {
        public PatternMatchingCatchConfiguration restart(State newState) {
            return new PatternMatchingCatchConfiguration(invocations(),
                                                        new ListBuffer<int[]>(),
                                                        handler(),
                                                        newState);
        }
    }
}<|MERGE_RESOLUTION|>--- conflicted
+++ resolved
@@ -564,14 +564,9 @@
         if (TreeInfo.isConstructor(md) && TreeInfo.hasConstructorCall(md, names._super)) {
             // We are seeing a constructor that has a super() call.
             // Find the super() invocation and append the given initializer code.
-<<<<<<< HEAD
-            if (md.sym.owner.isValueClass()) {
-                //rewriteInitializersIfNeeded(md, initCode);
-=======
             if (md.sym.owner.isValueClass() || md.sym.owner.hasStrict()) {
                 rewriteInitializersIfNeeded(md, initCode);
                 md.body.stats = initCode.appendList(md.body.stats);
->>>>>>> 6488ace9
                 TreeInfo.mapSuperCalls(md.body, supercall -> make.Block(0, initBlocks.prepend(supercall)));
             } else {
                 TreeInfo.mapSuperCalls(md.body, supercall -> make.Block(0, initCode.prepend(supercall)));
