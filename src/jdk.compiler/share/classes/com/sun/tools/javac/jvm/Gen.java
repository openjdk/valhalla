/*
 * Copyright (c) 1999, 2021, Oracle and/or its affiliates. All rights reserved.
 * DO NOT ALTER OR REMOVE COPYRIGHT NOTICES OR THIS FILE HEADER.
 *
 * This code is free software; you can redistribute it and/or modify it
 * under the terms of the GNU General Public License version 2 only, as
 * published by the Free Software Foundation.  Oracle designates this
 * particular file as subject to the "Classpath" exception as provided
 * by Oracle in the LICENSE file that accompanied this code.
 *
 * This code is distributed in the hope that it will be useful, but WITHOUT
 * ANY WARRANTY; without even the implied warranty of MERCHANTABILITY or
 * FITNESS FOR A PARTICULAR PURPOSE.  See the GNU General Public License
 * version 2 for more details (a copy is included in the LICENSE file that
 * accompanied this code).
 *
 * You should have received a copy of the GNU General Public License version
 * 2 along with this work; if not, write to the Free Software Foundation,
 * Inc., 51 Franklin St, Fifth Floor, Boston, MA 02110-1301 USA.
 *
 * Please contact Oracle, 500 Oracle Parkway, Redwood Shores, CA 94065 USA
 * or visit www.oracle.com if you need additional information or have any
 * questions.
 */

package com.sun.tools.javac.jvm;

import java.util.HashMap;
import java.util.Map;
import java.util.Set;

import com.sun.tools.javac.jvm.PoolConstant.LoadableConstant;
import com.sun.tools.javac.tree.TreeInfo.PosKind;
import com.sun.tools.javac.util.*;
import com.sun.tools.javac.util.JCDiagnostic.DiagnosticPosition;
import com.sun.tools.javac.util.List;
import com.sun.tools.javac.code.*;
import com.sun.tools.javac.code.Attribute.TypeCompound;
import com.sun.tools.javac.code.Symbol.VarSymbol;
import com.sun.tools.javac.comp.*;
import com.sun.tools.javac.tree.*;

import com.sun.tools.javac.code.Symbol.*;
import com.sun.tools.javac.code.Type.*;
import com.sun.tools.javac.jvm.Code.*;
import com.sun.tools.javac.jvm.Items.*;
import com.sun.tools.javac.resources.CompilerProperties.Errors;
import com.sun.tools.javac.tree.EndPosTable;
import com.sun.tools.javac.tree.JCTree.*;

import static com.sun.tools.javac.code.Flags.*;
import static com.sun.tools.javac.code.Kinds.Kind.*;
import static com.sun.tools.javac.code.TypeTag.*;
import static com.sun.tools.javac.jvm.ByteCodes.*;
import static com.sun.tools.javac.jvm.CRTFlags.*;
import static com.sun.tools.javac.main.Option.*;
import static com.sun.tools.javac.tree.JCTree.Tag.*;

/** This pass maps flat Java (i.e. without inner classes) to bytecodes.
 *
 *  <p><b>This is NOT part of any supported API.
 *  If you write code that depends on this, you do so at your own risk.
 *  This code and its internal interfaces are subject to change or
 *  deletion without notice.</b>
 */
public class Gen extends JCTree.Visitor {
    private static final Object[] NO_STATIC_ARGS = new Object[0];
    protected static final Context.Key<Gen> genKey = new Context.Key<>();

    private final Log log;
    private final Symtab syms;
    private final Check chk;
    private final Resolve rs;
    private final TreeMaker make;
    private final Names names;
    private final Target target;
    private final Name accessDollar;
    private final Types types;
    private final Lower lower;
    private final Annotate annotate;
    private final StringConcat concat;
    private final TransValues transValues;

    /** Format of stackmap tables to be generated. */
    private final Code.StackMapFormat stackMap;

    /** A type that serves as the expected type for all method expressions.
     */
    private final Type methodType;

    public static Gen instance(Context context) {
        Gen instance = context.get(genKey);
        if (instance == null)
            instance = new Gen(context);
        return instance;
    }

    /** Constant pool writer, set by genClass.
     */
    final PoolWriter poolWriter;

    protected Gen(Context context) {
        context.put(genKey, this);

        names = Names.instance(context);
        log = Log.instance(context);
        syms = Symtab.instance(context);
        chk = Check.instance(context);
        rs = Resolve.instance(context);
        make = TreeMaker.instance(context);
        target = Target.instance(context);
        types = Types.instance(context);
        concat = StringConcat.instance(context);

        methodType = new MethodType(null, null, null, syms.methodClass);
        accessDollar = names.
            fromString("access" + target.syntheticNameChar());
        lower = Lower.instance(context);
        transValues = TransValues.instance(context);

        Options options = Options.instance(context);
        lineDebugInfo =
            options.isUnset(G_CUSTOM) ||
            options.isSet(G_CUSTOM, "lines");
        varDebugInfo =
            options.isUnset(G_CUSTOM)
            ? options.isSet(G)
            : options.isSet(G_CUSTOM, "vars");
        genCrt = options.isSet(XJCOV);
        debugCode = options.isSet("debug.code");
        disableVirtualizedPrivateInvoke = options.isSet("disableVirtualizedPrivateInvoke");
        poolWriter = new PoolWriter(types, names);

        // ignore cldc because we cannot have both stackmap formats
        this.stackMap = StackMapFormat.JSR202;
        annotate = Annotate.instance(context);
<<<<<<< HEAD
        Source source = Source.instance(context);
        allowPrimitiveClasses = Source.Feature.PRIMITIVE_CLASSES.allowedInSource(source) && options.isSet("enablePrimitiveClasses");
=======
        qualifiedSymbolCache = new HashMap<>();
>>>>>>> ccf2f583
    }

    /** Switches
     */
    private final boolean lineDebugInfo;
    private final boolean varDebugInfo;
    private final boolean genCrt;
    private final boolean debugCode;
    private boolean disableVirtualizedPrivateInvoke;

    /** Code buffer, set by genMethod.
     */
    private Code code;

    /** Items structure, set by genMethod.
     */
    private Items items;

    /** Environment for symbol lookup, set by genClass
     */
    private Env<AttrContext> attrEnv;

    /** The top level tree.
     */
    private JCCompilationUnit toplevel;

    /** The number of code-gen errors in this class.
     */
    private int nerrs = 0;

    /** An object containing mappings of syntax trees to their
     *  ending source positions.
     */
    EndPosTable endPosTable;

    boolean inCondSwitchExpression;
    Chain switchExpressionTrueChain;
    Chain switchExpressionFalseChain;
    List<LocalItem> stackBeforeSwitchExpression;
    LocalItem switchResult;
    Set<JCMethodInvocation> invocationsWithPatternMatchingCatch = Set.of();
    ListBuffer<int[]> patternMatchingInvocationRanges;

<<<<<<< HEAD
    boolean allowPrimitiveClasses;
=======
    /** Cache the symbol to reflect the qualifying type.
     *  key: corresponding type
     *  value: qualified symbol
     */
    Map<Type, Symbol> qualifiedSymbolCache;
>>>>>>> ccf2f583

    /** Generate code to load an integer constant.
     *  @param n     The integer to be loaded.
     */
    void loadIntConst(int n) {
        items.makeImmediateItem(syms.intType, n).load();
    }

    /** The opcode that loads a zero constant of a given type code.
     *  @param tc   The given type code (@see ByteCode).
     */
    public static int zero(int tc) {
        switch(tc) {
        case INTcode: case BYTEcode: case SHORTcode: case CHARcode:
            return iconst_0;
        case LONGcode:
            return lconst_0;
        case FLOATcode:
            return fconst_0;
        case DOUBLEcode:
            return dconst_0;
        default:
            throw new AssertionError("zero");
        }
    }

    /** The opcode that loads a one constant of a given type code.
     *  @param tc   The given type code (@see ByteCode).
     */
    public static int one(int tc) {
        return zero(tc) + 1;
    }

    /** Generate code to load -1 of the given type code (either int or long).
     *  @param tc   The given type code (@see ByteCode).
     */
    void emitMinusOne(int tc) {
        if (tc == LONGcode) {
            items.makeImmediateItem(syms.longType, Long.valueOf(-1)).load();
        } else {
            code.emitop0(iconst_m1);
        }
    }

    /** Construct a symbol to reflect the qualifying type that should
     *  appear in the byte code as per JLS 13.1.
     *
     *  For {@literal target >= 1.2}: Clone a method with the qualifier as owner (except
     *  for those cases where we need to work around VM bugs).
     *
     *  For {@literal target <= 1.1}: If qualified variable or method is defined in a
     *  non-accessible class, clone it with the qualifier class as owner.
     *
     *  @param sym    The accessed symbol
     *  @param site   The qualifier's type.
     */
    Symbol binaryQualifier(Symbol sym, Type site) {

        if (site.hasTag(ARRAY)) {
            if (sym == syms.lengthVar ||
                sym.owner != syms.arrayClass)
                return sym;
            // array clone can be qualified by the array type in later targets
            Symbol qualifier;
            if ((qualifier = qualifiedSymbolCache.get(site)) == null) {
                qualifier = new ClassSymbol(Flags.PUBLIC, site.tsym.name, site, syms.noSymbol);
                qualifiedSymbolCache.put(site, qualifier);
            }
            return sym.clone(qualifier);
        }

        if (sym.owner == site.tsym ||
            (sym.flags() & (STATIC | SYNTHETIC)) == (STATIC | SYNTHETIC)) {
            return sym;
        }

        // leave alone methods inherited from Object
        // JLS 13.1.
        if (sym.owner == syms.objectType.tsym)
            return sym;

        return sym.clone(site.tsym);
    }

    /** Insert a reference to given type in the constant pool,
     *  checking for an array with too many dimensions;
     *  return the reference's index.
     *  @param type   The type for which a reference is inserted.
     */
    int makeRef(DiagnosticPosition pos, Type type, boolean emitQtype) {
        checkDimension(pos, type);
        if (emitQtype) {
            return poolWriter.putClass(new ConstantPoolQType(type, types));
        } else {
            return poolWriter.putClass(type);
        }
    }

    /** Insert a reference to given type in the constant pool,
     *  checking for an array with too many dimensions;
     *  return the reference's index.
     *  @param type   The type for which a reference is inserted.
     */
    int makeRef(DiagnosticPosition pos, Type type) {
        return makeRef(pos, type, false);
    }

    /** Check if the given type is an array with too many dimensions.
     */
    private Type checkDimension(DiagnosticPosition pos, Type t) {
        checkDimensionInternal(pos, t);
        return t;
    }

    private void checkDimensionInternal(DiagnosticPosition pos, Type t) {
        switch (t.getTag()) {
        case METHOD:
            checkDimension(pos, t.getReturnType());
            for (List<Type> args = t.getParameterTypes(); args.nonEmpty(); args = args.tail)
                checkDimension(pos, args.head);
            break;
        case ARRAY:
            if (types.dimensions(t) > ClassFile.MAX_DIMENSIONS) {
                log.error(pos, Errors.LimitDimensions);
                nerrs++;
            }
            break;
        default:
            break;
        }
    }

    /** Create a temporary variable.
     *  @param type   The variable's type.
     */
    LocalItem makeTemp(Type type) {
        VarSymbol v = new VarSymbol(Flags.SYNTHETIC,
                                    names.empty,
                                    type,
                                    env.enclMethod.sym);
        code.newLocal(v);
        return items.makeLocalItem(v);
    }

    /** Generate code to call a non-private method or constructor.
     *  @param pos         Position to be used for error reporting.
     *  @param site        The type of which the method is a member.
     *  @param name        The method's name.
     *  @param argtypes    The method's argument types.
     *  @param isStatic    A flag that indicates whether we call a
     *                     static or instance method.
     */
    void callMethod(DiagnosticPosition pos,
                    Type site, Name name, List<Type> argtypes,
                    boolean isStatic) {
        Symbol msym = rs.
            resolveInternalMethod(pos, attrEnv, site, name, argtypes, null);
        if (isStatic) items.makeStaticItem(msym).invoke();
        else items.makeMemberItem(msym, names.isInitOrVNew(name)).invoke();
    }

    /** Is the given method definition an access method
     *  resulting from a qualified super? This is signified by an odd
     *  access code.
     */
    private boolean isAccessSuper(JCMethodDecl enclMethod) {
        return
            (enclMethod.mods.flags & SYNTHETIC) != 0 &&
            isOddAccessName(enclMethod.name);
    }

    /** Does given name start with "access$" and end in an odd digit?
     */
    private boolean isOddAccessName(Name name) {
        return
            name.startsWith(accessDollar) &&
            (name.getByteAt(name.getByteLength() - 1) & 1) == 1;
    }

/* ************************************************************************
 * Non-local exits
 *************************************************************************/

    /** Generate code to invoke the finalizer associated with given
     *  environment.
     *  Any calls to finalizers are appended to the environments `cont' chain.
     *  Mark beginning of gap in catch all range for finalizer.
     */
    void genFinalizer(Env<GenContext> env) {
        if (code.isAlive() && env.info.finalize != null)
            env.info.finalize.gen();
    }

    /** Generate code to call all finalizers of structures aborted by
     *  a non-local
     *  exit.  Return target environment of the non-local exit.
     *  @param target      The tree representing the structure that's aborted
     *  @param env         The environment current at the non-local exit.
     */
    Env<GenContext> unwind(JCTree target, Env<GenContext> env) {
        Env<GenContext> env1 = env;
        while (true) {
            genFinalizer(env1);
            if (env1.tree == target) break;
            env1 = env1.next;
        }
        return env1;
    }

    /** Mark end of gap in catch-all range for finalizer.
     *  @param env   the environment which might contain the finalizer
     *               (if it does, env.info.gaps != null).
     */
    void endFinalizerGap(Env<GenContext> env) {
        if (env.info.gaps != null && env.info.gaps.length() % 2 == 1)
            env.info.gaps.append(code.curCP());
    }

    /** Mark end of all gaps in catch-all ranges for finalizers of environments
     *  lying between, and including to two environments.
     *  @param from    the most deeply nested environment to mark
     *  @param to      the least deeply nested environment to mark
     */
    void endFinalizerGaps(Env<GenContext> from, Env<GenContext> to) {
        Env<GenContext> last = null;
        while (last != to) {
            endFinalizerGap(from);
            last = from;
            from = from.next;
        }
    }

    /** Do any of the structures aborted by a non-local exit have
     *  finalizers that require an empty stack?
     *  @param target      The tree representing the structure that's aborted
     *  @param env         The environment current at the non-local exit.
     */
    boolean hasFinally(JCTree target, Env<GenContext> env) {
        while (env.tree != target) {
            if (env.tree.hasTag(TRY) && env.info.finalize.hasFinalizer())
                return true;
            env = env.next;
        }
        return false;
    }

/* ************************************************************************
 * Normalizing class-members.
 *************************************************************************/

    /** Distribute member initializer code into constructors and {@code <clinit>}
     *  method.
     *  @param defs         The list of class member declarations.
     *  @param c            The enclosing class.
     */
    List<JCTree> normalizeDefs(List<JCTree> defs, ClassSymbol c) {
        ListBuffer<JCStatement> initCode = new ListBuffer<>();
        ListBuffer<Attribute.TypeCompound> initTAs = new ListBuffer<>();
        ListBuffer<JCStatement> clinitCode = new ListBuffer<>();
        ListBuffer<Attribute.TypeCompound> clinitTAs = new ListBuffer<>();
        ListBuffer<JCTree> methodDefs = new ListBuffer<>();
        // Sort definitions into three listbuffers:
        //  - initCode for instance initializers
        //  - clinitCode for class initializers
        //  - methodDefs for method definitions
        for (List<JCTree> l = defs; l.nonEmpty(); l = l.tail) {
            JCTree def = l.head;
            switch (def.getTag()) {
            case BLOCK:
                JCBlock block = (JCBlock)def;
                if ((block.flags & STATIC) != 0)
                    clinitCode.append(block);
                else if ((block.flags & SYNTHETIC) == 0)
                    initCode.append(block);
                break;
            case METHODDEF:
                methodDefs.append(def);
                break;
            case VARDEF:
                JCVariableDecl vdef = (JCVariableDecl) def;
                VarSymbol sym = vdef.sym;
                checkDimension(vdef.pos(), sym.type);
                if (vdef.init != null) {
                    if ((sym.flags() & STATIC) == 0) {
                        // Always initialize instance variables.
                        JCStatement init = make.at(vdef.pos()).
                            Assignment(sym, vdef.init);
                        initCode.append(init);
                        endPosTable.replaceTree(vdef, init);
                        initTAs.addAll(getAndRemoveNonFieldTAs(sym));
                    } else if (sym.getConstValue() == null) {
                        // Initialize class (static) variables only if
                        // they are not compile-time constants.
                        JCStatement init = make.at(vdef.pos).
                            Assignment(sym, vdef.init);
                        clinitCode.append(init);
                        endPosTable.replaceTree(vdef, init);
                        clinitTAs.addAll(getAndRemoveNonFieldTAs(sym));
                    } else {
                        checkStringConstant(vdef.init.pos(), sym.getConstValue());
                        /* if the init contains a reference to an external class, add it to the
                         * constant's pool
                         */
                        vdef.init.accept(classReferenceVisitor);
                    }
                }
                break;
            default:
                Assert.error();
            }
        }
        // Insert any instance initializers into all constructors.
        if (initCode.length() != 0) {
            List<JCStatement> inits = initCode.toList();
            initTAs.addAll(c.getInitTypeAttributes());
            List<Attribute.TypeCompound> initTAlist = initTAs.toList();
            for (JCTree t : methodDefs) {
                normalizeMethod((JCMethodDecl)t, inits, initTAlist);
            }
        }
        // If there are class initializers, create a <clinit> method
        // that contains them as its body.
        if (clinitCode.length() != 0) {
            MethodSymbol clinit = new MethodSymbol(
                STATIC | (c.flags() & STRICTFP),
                names.clinit,
                new MethodType(
                    List.nil(), syms.voidType,
                    List.nil(), syms.methodClass),
                c);
            c.members().enter(clinit);
            List<JCStatement> clinitStats = clinitCode.toList();
            JCBlock block = make.at(clinitStats.head.pos()).Block(0, clinitStats);
            block.endpos = TreeInfo.endPos(clinitStats.last());
            methodDefs.append(make.MethodDef(clinit, block));

            if (!clinitTAs.isEmpty())
                clinit.appendUniqueTypeAttributes(clinitTAs.toList());
            if (!c.getClassInitTypeAttributes().isEmpty())
                clinit.appendUniqueTypeAttributes(c.getClassInitTypeAttributes());
        }
        // Return all method definitions.
        return methodDefs.toList();
    }

    private List<Attribute.TypeCompound> getAndRemoveNonFieldTAs(VarSymbol sym) {
        List<TypeCompound> tas = sym.getRawTypeAttributes();
        ListBuffer<Attribute.TypeCompound> fieldTAs = new ListBuffer<>();
        ListBuffer<Attribute.TypeCompound> nonfieldTAs = new ListBuffer<>();
        for (TypeCompound ta : tas) {
            Assert.check(ta.getPosition().type != TargetType.UNKNOWN);
            if (ta.getPosition().type == TargetType.FIELD) {
                fieldTAs.add(ta);
            } else {
                nonfieldTAs.add(ta);
            }
        }
        sym.setTypeAttributes(fieldTAs.toList());
        return nonfieldTAs.toList();
    }

    /** Check a constant value and report if it is a string that is
     *  too large.
     */
    private void checkStringConstant(DiagnosticPosition pos, Object constValue) {
        if (nerrs != 0 || // only complain about a long string once
            constValue == null ||
            !(constValue instanceof String str) ||
            str.length() < PoolWriter.MAX_STRING_LENGTH)
            return;
        log.error(pos, Errors.LimitString);
        nerrs++;
    }

    /** Insert instance initializer code into initial constructor.
     *  @param md        The tree potentially representing a
     *                   constructor's definition.
     *  @param initCode  The list of instance initializer statements.
     *  @param initTAs  Type annotations from the initializer expression.
     */
    void normalizeMethod(JCMethodDecl md, List<JCStatement> initCode, List<TypeCompound> initTAs) {
        if (names.isInitOrVNew(md.name) && TreeInfo.isInitialConstructor(md)) {
            // We are seeing a constructor that does not call another
            // constructor of the same class.
            List<JCStatement> stats = md.body.stats;
            ListBuffer<JCStatement> newstats = new ListBuffer<>();

            if (stats.nonEmpty()) {
                // Copy initializers of synthetic variables generated in
                // the translation of inner classes.
                while (TreeInfo.isSyntheticInit(stats.head)) {
                    newstats.append(stats.head);
                    stats = stats.tail;
                }
                // Copy superclass constructor call
                newstats.append(stats.head);
                stats = stats.tail;
                // Copy remaining synthetic initializers.
                while (stats.nonEmpty() &&
                       TreeInfo.isSyntheticInit(stats.head)) {
                    newstats.append(stats.head);
                    stats = stats.tail;
                }
                // Now insert the initializer code.
                newstats.appendList(initCode);
                // And copy all remaining statements.
                while (stats.nonEmpty()) {
                    newstats.append(stats.head);
                    stats = stats.tail;
                }
            }
            md.body.stats = newstats.toList();
            if (md.body.endpos == Position.NOPOS)
                md.body.endpos = TreeInfo.endPos(md.body.stats.last());

            md.sym.appendUniqueTypeAttributes(initTAs);
        }
    }

/* ************************************************************************
 * Traversal methods
 *************************************************************************/

    /** Visitor argument: The current environment.
     */
    Env<GenContext> env;

    /** Visitor argument: The expected type (prototype).
     */
    Type pt;

    /** Visitor result: The item representing the computed value.
     */
    Item result;

    /** Visitor method: generate code for a definition, catching and reporting
     *  any completion failures.
     *  @param tree    The definition to be visited.
     *  @param env     The environment current at the definition.
     */
    public void genDef(JCTree tree, Env<GenContext> env) {
        Env<GenContext> prevEnv = this.env;
        try {
            this.env = env;
            tree.accept(this);
        } catch (CompletionFailure ex) {
            chk.completionError(tree.pos(), ex);
        } finally {
            this.env = prevEnv;
        }
    }

    /** Derived visitor method: check whether CharacterRangeTable
     *  should be emitted, if so, put a new entry into CRTable
     *  and call method to generate bytecode.
     *  If not, just call method to generate bytecode.
     *  @see    #genStat(JCTree, Env)
     *
     *  @param  tree     The tree to be visited.
     *  @param  env      The environment to use.
     *  @param  crtFlags The CharacterRangeTable flags
     *                   indicating type of the entry.
     */
    public void genStat(JCTree tree, Env<GenContext> env, int crtFlags) {
        if (!genCrt) {
            genStat(tree, env);
            return;
        }
        int startpc = code.curCP();
        genStat(tree, env);
        if (tree.hasTag(Tag.BLOCK)) crtFlags |= CRT_BLOCK;
        code.crt.put(tree, crtFlags, startpc, code.curCP());
    }

    /** Derived visitor method: generate code for a statement.
     */
    public void genStat(JCTree tree, Env<GenContext> env) {
        if (code.isAlive()) {
            code.statBegin(tree.pos);
            genDef(tree, env);
        } else if (env.info.isSwitch && tree.hasTag(VARDEF)) {
            // variables whose declarations are in a switch
            // can be used even if the decl is unreachable.
            code.newLocal(((JCVariableDecl) tree).sym);
        }
    }

    /** Derived visitor method: check whether CharacterRangeTable
     *  should be emitted, if so, put a new entry into CRTable
     *  and call method to generate bytecode.
     *  If not, just call method to generate bytecode.
     *  @see    #genStats(List, Env)
     *
     *  @param  trees    The list of trees to be visited.
     *  @param  env      The environment to use.
     *  @param  crtFlags The CharacterRangeTable flags
     *                   indicating type of the entry.
     */
    public void genStats(List<JCStatement> trees, Env<GenContext> env, int crtFlags) {
        if (!genCrt) {
            genStats(trees, env);
            return;
        }
        if (trees.length() == 1) {        // mark one statement with the flags
            genStat(trees.head, env, crtFlags | CRT_STATEMENT);
        } else {
            int startpc = code.curCP();
            genStats(trees, env);
            code.crt.put(trees, crtFlags, startpc, code.curCP());
        }
    }

    /** Derived visitor method: generate code for a list of statements.
     */
    public void genStats(List<? extends JCTree> trees, Env<GenContext> env) {
        for (List<? extends JCTree> l = trees; l.nonEmpty(); l = l.tail)
            genStat(l.head, env, CRT_STATEMENT);
    }

    /** Derived visitor method: check whether CharacterRangeTable
     *  should be emitted, if so, put a new entry into CRTable
     *  and call method to generate bytecode.
     *  If not, just call method to generate bytecode.
     *  @see    #genCond(JCTree,boolean)
     *
     *  @param  tree     The tree to be visited.
     *  @param  crtFlags The CharacterRangeTable flags
     *                   indicating type of the entry.
     */
    public CondItem genCond(JCTree tree, int crtFlags) {
        if (!genCrt) return genCond(tree, false);
        int startpc = code.curCP();
        CondItem item = genCond(tree, (crtFlags & CRT_FLOW_CONTROLLER) != 0);
        code.crt.put(tree, crtFlags, startpc, code.curCP());
        return item;
    }

    /** Derived visitor method: generate code for a boolean
     *  expression in a control-flow context.
     *  @param _tree         The expression to be visited.
     *  @param markBranches The flag to indicate that the condition is
     *                      a flow controller so produced conditions
     *                      should contain a proper tree to generate
     *                      CharacterRangeTable branches for them.
     */
    public CondItem genCond(JCTree _tree, boolean markBranches) {
        JCTree inner_tree = TreeInfo.skipParens(_tree);
        if (inner_tree.hasTag(CONDEXPR)) {
            JCConditional tree = (JCConditional)inner_tree;
            CondItem cond = genCond(tree.cond, CRT_FLOW_CONTROLLER);
            if (cond.isTrue()) {
                code.resolve(cond.trueJumps);
                CondItem result = genCond(tree.truepart, CRT_FLOW_TARGET);
                if (markBranches) result.tree = tree.truepart;
                return result;
            }
            if (cond.isFalse()) {
                code.resolve(cond.falseJumps);
                CondItem result = genCond(tree.falsepart, CRT_FLOW_TARGET);
                if (markBranches) result.tree = tree.falsepart;
                return result;
            }
            Chain secondJumps = cond.jumpFalse();
            code.resolve(cond.trueJumps);
            CondItem first = genCond(tree.truepart, CRT_FLOW_TARGET);
            if (markBranches) first.tree = tree.truepart;
            Chain falseJumps = first.jumpFalse();
            code.resolve(first.trueJumps);
            Chain trueJumps = code.branch(goto_);
            code.resolve(secondJumps);
            CondItem second = genCond(tree.falsepart, CRT_FLOW_TARGET);
            CondItem result = items.makeCondItem(second.opcode,
                                      Code.mergeChains(trueJumps, second.trueJumps),
                                      Code.mergeChains(falseJumps, second.falseJumps));
            if (markBranches) result.tree = tree.falsepart;
            return result;
        } else if (inner_tree.hasTag(SWITCH_EXPRESSION)) {
            code.resolvePending();

            boolean prevInCondSwitchExpression = inCondSwitchExpression;
            Chain prevSwitchExpressionTrueChain = switchExpressionTrueChain;
            Chain prevSwitchExpressionFalseChain = switchExpressionFalseChain;
            try {
                inCondSwitchExpression = true;
                switchExpressionTrueChain = null;
                switchExpressionFalseChain = null;
                try {
                    doHandleSwitchExpression((JCSwitchExpression) inner_tree);
                } catch (CompletionFailure ex) {
                    chk.completionError(_tree.pos(), ex);
                    code.state.stacksize = 1;
                }
                CondItem result = items.makeCondItem(goto_,
                                                     switchExpressionTrueChain,
                                                     switchExpressionFalseChain);
                if (markBranches) result.tree = _tree;
                return result;
            } finally {
                inCondSwitchExpression = prevInCondSwitchExpression;
                switchExpressionTrueChain = prevSwitchExpressionTrueChain;
                switchExpressionFalseChain = prevSwitchExpressionFalseChain;
            }
        } else if (inner_tree.hasTag(LETEXPR) && ((LetExpr) inner_tree).needsCond) {
            code.resolvePending();

            LetExpr tree = (LetExpr) inner_tree;
            int limit = code.nextreg;
            int prevLetExprStart = code.setLetExprStackPos(code.state.stacksize);
            try {
                genStats(tree.defs, env);
            } finally {
                code.setLetExprStackPos(prevLetExprStart);
            }
            CondItem result = genCond(tree.expr, markBranches);
            code.endScopes(limit);
            return result;
        } else {
            CondItem result = genExpr(_tree, syms.booleanType).mkCond();
            if (markBranches) result.tree = _tree;
            return result;
        }
    }

    public Code getCode() {
        return code;
    }

    public Items getItems() {
        return items;
    }

    public Env<AttrContext> getAttrEnv() {
        return attrEnv;
    }

    /** Visitor class for expressions which might be constant expressions.
     *  This class is a subset of TreeScanner. Intended to visit trees pruned by
     *  Lower as long as constant expressions looking for references to any
     *  ClassSymbol. Any such reference will be added to the constant pool so
     *  automated tools can detect class dependencies better.
     */
    class ClassReferenceVisitor extends JCTree.Visitor {

        @Override
        public void visitTree(JCTree tree) {}

        @Override
        public void visitBinary(JCBinary tree) {
            tree.lhs.accept(this);
            tree.rhs.accept(this);
        }

        @Override
        public void visitSelect(JCFieldAccess tree) {
            if (tree.selected.type.hasTag(CLASS)) {
                makeRef(tree.selected.pos(), tree.selected.type);
            }
        }

        @Override
        public void visitIdent(JCIdent tree) {
            if (tree.sym.owner instanceof ClassSymbol classSymbol) {
                poolWriter.putClass(classSymbol);
            }
        }

        @Override
        public void visitConditional(JCConditional tree) {
            tree.cond.accept(this);
            tree.truepart.accept(this);
            tree.falsepart.accept(this);
        }

        @Override
        public void visitUnary(JCUnary tree) {
            tree.arg.accept(this);
        }

        @Override
        public void visitParens(JCParens tree) {
            tree.expr.accept(this);
        }

        @Override
        public void visitTypeCast(JCTypeCast tree) {
            tree.expr.accept(this);
        }
    }

    private ClassReferenceVisitor classReferenceVisitor = new ClassReferenceVisitor();

    /** Visitor method: generate code for an expression, catching and reporting
     *  any completion failures.
     *  @param tree    The expression to be visited.
     *  @param pt      The expression's expected type (proto-type).
     */
    public Item genExpr(JCTree tree, Type pt) {
        if (!code.isAlive()) {
            return items.makeStackItem(pt);
        }

        Type prevPt = this.pt;
        try {
            if (tree.type.constValue() != null) {
                // Short circuit any expressions which are constants
                tree.accept(classReferenceVisitor);
                checkStringConstant(tree.pos(), tree.type.constValue());
                Symbol sym = TreeInfo.symbol(tree);
                if (sym != null && isConstantDynamic(sym)) {
                    result = items.makeDynamicItem(sym);
                } else {
                    result = items.makeImmediateItem(tree.type, tree.type.constValue());
                }
            } else {
                this.pt = pt;
                tree.accept(this);
            }
            return result.coerce(pt);
        } catch (CompletionFailure ex) {
            chk.completionError(tree.pos(), ex);
            code.state.stacksize = 1;
            return items.makeStackItem(pt);
        } finally {
            this.pt = prevPt;
        }
    }

    public boolean isConstantDynamic(Symbol sym) {
        return sym.kind == VAR &&
                sym instanceof DynamicVarSymbol dynamicVarSymbol &&
                dynamicVarSymbol.isDynamic();
    }

    /** Derived visitor method: generate code for a list of method arguments.
     *  @param trees    The argument expressions to be visited.
     *  @param pts      The expression's expected types (i.e. the formal parameter
     *                  types of the invoked method).
     */
    public void genArgs(List<JCExpression> trees, List<Type> pts) {
        for (List<JCExpression> l = trees; l.nonEmpty(); l = l.tail) {
            genExpr(l.head, pts.head).load();
            pts = pts.tail;
        }
        // require lists be of same length
        Assert.check(pts.isEmpty());
    }

/* ************************************************************************
 * Visitor methods for statements and definitions
 *************************************************************************/

    /** Thrown when the byte code size exceeds limit.
     */
    public static class CodeSizeOverflow extends RuntimeException {
        private static final long serialVersionUID = 0;
        public CodeSizeOverflow() {}
    }

    public void visitMethodDef(JCMethodDecl tree) {
        // Create a new local environment that points pack at method
        // definition.
        Env<GenContext> localEnv = env.dup(tree);
        localEnv.enclMethod = tree;
        // The expected type of every return statement in this method
        // is the method's return type.
        this.pt = tree.sym.erasure(types).getReturnType();

        checkDimension(tree.pos(), tree.sym.erasure(types));
        genMethod(tree, localEnv, false);
    }
//where
        /** Generate code for a method.
         *  @param tree     The tree representing the method definition.
         *  @param env      The environment current for the method body.
         *  @param fatcode  A flag that indicates whether all jumps are
         *                  within 32K.  We first invoke this method under
         *                  the assumption that fatcode == false, i.e. all
         *                  jumps are within 32K.  If this fails, fatcode
         *                  is set to true and we try again.
         */
        void genMethod(JCMethodDecl tree, Env<GenContext> env, boolean fatcode) {
            MethodSymbol meth = tree.sym;
            int extras = 0;
            // Count up extra parameters
            if (meth.isInitOrVNew()) {
                extras++;
                if (meth.enclClass().isInner() &&
                    !meth.enclClass().isStatic()) {
                    extras++;
                }
            } else if ((tree.mods.flags & STATIC) == 0) {
                extras++;
            }
            //      System.err.println("Generating " + meth + " in " + meth.owner); //DEBUG
            if (Code.width(types.erasure(env.enclMethod.sym.type).getParameterTypes()) + extras >
                ClassFile.MAX_PARAMETERS) {
                log.error(tree.pos(), Errors.LimitParameters);
                nerrs++;
            }

            else if (tree.body != null) {
                // Create a new code structure and initialize it.
                int startpcCrt = initCode(tree, env, fatcode);

                try {
                    genStat(tree.body, env);
                } catch (CodeSizeOverflow e) {
                    // Failed due to code limit, try again with jsr/ret
                    startpcCrt = initCode(tree, env, fatcode);
                    genStat(tree.body, env);
                }

                if (code.state.stacksize != 0) {
                    log.error(tree.body.pos(), Errors.StackSimError(tree.sym));
                    throw new AssertionError();
                }

                // If last statement could complete normally, insert a
                // return at the end.
                if (code.isAlive()) {
                    code.statBegin(TreeInfo.endPos(tree.body));
                    if (env.enclMethod == null ||
                        env.enclMethod.sym.type.getReturnType().hasTag(VOID)) {
                        code.emitop0(return_);
                    } else if (env.enclMethod.sym.isValueObjectFactory()) {
                        items.makeLocalItem(env.enclMethod.factoryProduct).load();
                        code.emitop0(areturn);
                    } else {
                        // sometime dead code seems alive (4415991);
                        // generate a small loop instead
                        int startpc = code.entryPoint();
                        CondItem c = items.makeCondItem(goto_);
                        code.resolve(c.jumpTrue(), startpc);
                    }
                }
                if (genCrt)
                    code.crt.put(tree.body,
                                 CRT_BLOCK,
                                 startpcCrt,
                                 code.curCP());

                code.endScopes(0);

                // If we exceeded limits, panic
                if (code.checkLimits(tree.pos(), log)) {
                    nerrs++;
                    return;
                }

                // If we generated short code but got a long jump, do it again
                // with fatCode = true.
                if (!fatcode && code.fatcode) genMethod(tree, env, true);

                // Clean up
                if(stackMap == StackMapFormat.JSR202) {
                    code.lastFrame = null;
                    code.frameBeforeLast = null;
                }

                // Compress exception table
                code.compressCatchTable();

                // Fill in type annotation positions for exception parameters
                code.fillExceptionParameterPositions();
            }
        }

        private int initCode(JCMethodDecl tree, Env<GenContext> env, boolean fatcode) {
            MethodSymbol meth = tree.sym;

            // Create a new code structure.
            meth.code = code = new Code(meth,
                                        fatcode,
                                        lineDebugInfo ? toplevel.lineMap : null,
                                        varDebugInfo,
                                        stackMap,
                                        debugCode,
                                        genCrt ? new CRTable(tree, env.toplevel.endPositions)
                                               : null,
                                        syms,
                                        types,
                                        poolWriter,
                                        allowPrimitiveClasses);
            items = new Items(poolWriter, code, syms, types);
            if (code.debugCode) {
                System.err.println(meth + " for body " + tree);
            }

            // If method is not static, create a new local variable address
            // for `this'.
            if ((tree.mods.flags & STATIC) == 0) {
                Type selfType = meth.owner.type;
                if (meth.isInitOrVNew() && selfType != syms.objectType)
                    selfType = UninitializedType.uninitializedThis(selfType);
                code.setDefined(
                        code.newLocal(
                            new VarSymbol(FINAL, names._this, selfType, meth.owner)));
            }

            // Mark all parameters as defined from the beginning of
            // the method.
            for (List<JCVariableDecl> l = tree.params; l.nonEmpty(); l = l.tail) {
                checkDimension(l.head.pos(), l.head.sym.type);
                code.setDefined(code.newLocal(l.head.sym));
            }

            // Get ready to generate code for method body.
            int startpcCrt = genCrt ? code.curCP() : 0;
            code.entryPoint();

            // Suppress initial stackmap
            code.pendingStackMap = false;

            return startpcCrt;
        }

    public void visitVarDef(JCVariableDecl tree) {
        VarSymbol v = tree.sym;
        if (tree.init != null) {
            checkStringConstant(tree.init.pos(), v.getConstValue());
            if (v.getConstValue() == null || varDebugInfo) {
                Assert.check(code.isStatementStart());
                code.newLocal(v);
                genExpr(tree.init, v.erasure(types)).load();
                items.makeLocalItem(v).store();
                Assert.check(code.isStatementStart());
            }
        } else {
            code.newLocal(v);
        }
        checkDimension(tree.pos(), v.type);
        Type localType = v.erasure(types);
        if (localType.requiresPreload(env.enclClass.sym)) {
            poolWriter.enterPreloadClass((ClassSymbol) localType.tsym);
        }
    }

    public void visitSkip(JCSkip tree) {
    }

    public void visitBlock(JCBlock tree) {
        if (tree.patternMatchingCatch != null) {
            Set<JCMethodInvocation> prevInvocationsWithPatternMatchingCatch = invocationsWithPatternMatchingCatch;
            ListBuffer<int[]> prevRanges = patternMatchingInvocationRanges;
            State startState = code.state.dup();
            try {
                invocationsWithPatternMatchingCatch = tree.patternMatchingCatch.calls2Handle();
                patternMatchingInvocationRanges = new ListBuffer<>();
                doVisitBlock(tree);
            } finally {
                Chain skipCatch = code.branch(goto_);
                JCCatch handler = tree.patternMatchingCatch.handler();
                code.entryPoint(startState, handler.param.sym.type);
                genPatternMatchingCatch(handler, env, patternMatchingInvocationRanges.toList());
                code.resolve(skipCatch);
                invocationsWithPatternMatchingCatch = prevInvocationsWithPatternMatchingCatch;
                patternMatchingInvocationRanges = prevRanges;
            }
        } else {
            doVisitBlock(tree);
        }
    }

    private void doVisitBlock(JCBlock tree) {
        int limit = code.nextreg;
        Env<GenContext> localEnv = env.dup(tree, new GenContext());
        genStats(tree.stats, localEnv);
        // End the scope of all block-local variables in variable info.
        if (!env.tree.hasTag(METHODDEF)) {
            code.statBegin(tree.endpos);
            code.endScopes(limit);
            code.pendingStatPos = Position.NOPOS;
        }
    }

    public void visitDoLoop(JCDoWhileLoop tree) {
        genLoop(tree, tree.body, tree.cond, List.nil(), false);
    }

    public void visitWhileLoop(JCWhileLoop tree) {
        genLoop(tree, tree.body, tree.cond, List.nil(), true);
    }

    public void visitWithField(JCWithField tree) {
        switch(tree.field.getTag()) {
            case IDENT:
                Symbol sym = ((JCIdent) tree.field).sym;
                items.makeThisItem().load();
                genExpr(tree.value, tree.field.type).load();
                sym = types.binaryQualifier(sym, env.enclClass.type);
                code.emitop2(withfield, sym, PoolWriter::putMember);
                result = items.makeStackItem(tree.type);
                break;
            case SELECT:
                JCFieldAccess fieldAccess = (JCFieldAccess) tree.field;
                sym = TreeInfo.symbol(fieldAccess);
                // JDK-8207332: To maintain the order of side effects, must compute value ahead of field
                genExpr(tree.value, tree.field.type).load();
                genExpr(fieldAccess.selected, fieldAccess.selected.type).load();
                if (Code.width(tree.field.type) == 2) {
                    code.emitop0(dup_x2);
                    code.emitop0(pop);
                } else {
                    code.emitop0(swap);
                }
                sym = types.binaryQualifier(sym, fieldAccess.selected.type);
                code.emitop2(withfield, sym, PoolWriter::putMember);
                result = items.makeStackItem(tree.type);
                break;
            default:
                Assert.check(false);
        }
    }

    public void visitForLoop(JCForLoop tree) {
        int limit = code.nextreg;
        genStats(tree.init, env);
        genLoop(tree, tree.body, tree.cond, tree.step, true);
        code.endScopes(limit);
    }
    //where
        /** Generate code for a loop.
         *  @param loop       The tree representing the loop.
         *  @param body       The loop's body.
         *  @param cond       The loop's controlling condition.
         *  @param step       "Step" statements to be inserted at end of
         *                    each iteration.
         *  @param testFirst  True if the loop test belongs before the body.
         */
        private void genLoop(JCStatement loop,
                             JCStatement body,
                             JCExpression cond,
                             List<JCExpressionStatement> step,
                             boolean testFirst) {
            Env<GenContext> loopEnv = env.dup(loop, new GenContext());
            int startpc = code.entryPoint();
            if (testFirst) { //while or for loop
                CondItem c;
                if (cond != null) {
                    code.statBegin(cond.pos);
                    Assert.check(code.isStatementStart());
                    c = genCond(TreeInfo.skipParens(cond), CRT_FLOW_CONTROLLER);
                } else {
                    c = items.makeCondItem(goto_);
                }
                Chain loopDone = c.jumpFalse();
                code.resolve(c.trueJumps);
                Assert.check(code.isStatementStart());
                genStat(body, loopEnv, CRT_STATEMENT | CRT_FLOW_TARGET);
                code.resolve(loopEnv.info.cont);
                genStats(step, loopEnv);
                code.resolve(code.branch(goto_), startpc);
                code.resolve(loopDone);
            } else {
                genStat(body, loopEnv, CRT_STATEMENT | CRT_FLOW_TARGET);
                code.resolve(loopEnv.info.cont);
                genStats(step, loopEnv);
                if (code.isAlive()) {
                    CondItem c;
                    if (cond != null) {
                        code.statBegin(cond.pos);
                        Assert.check(code.isStatementStart());
                        c = genCond(TreeInfo.skipParens(cond), CRT_FLOW_CONTROLLER);
                    } else {
                        c = items.makeCondItem(goto_);
                    }
                    code.resolve(c.jumpTrue(), startpc);
                    Assert.check(code.isStatementStart());
                    code.resolve(c.falseJumps);
                }
            }
            Chain exit = loopEnv.info.exit;
            if (exit != null) {
                code.resolve(exit);
                exit.state.defined.excludeFrom(code.nextreg);
            }
        }

    public void visitForeachLoop(JCEnhancedForLoop tree) {
        throw new AssertionError(); // should have been removed by Lower.
    }

    public void visitLabelled(JCLabeledStatement tree) {
        Env<GenContext> localEnv = env.dup(tree, new GenContext());
        genStat(tree.body, localEnv, CRT_STATEMENT);
        Chain exit = localEnv.info.exit;
        if (exit != null) {
            code.resolve(exit);
            exit.state.defined.excludeFrom(code.nextreg);
        }
    }

    public void visitSwitch(JCSwitch tree) {
        handleSwitch(tree, tree.selector, tree.cases, tree.patternSwitch);
    }

    @Override
    public void visitSwitchExpression(JCSwitchExpression tree) {
        code.resolvePending();
        boolean prevInCondSwitchExpression = inCondSwitchExpression;
        try {
            inCondSwitchExpression = false;
            doHandleSwitchExpression(tree);
        } finally {
            inCondSwitchExpression = prevInCondSwitchExpression;
        }
        result = items.makeStackItem(pt);
    }

    private void doHandleSwitchExpression(JCSwitchExpression tree) {
        List<LocalItem> prevStackBeforeSwitchExpression = stackBeforeSwitchExpression;
        LocalItem prevSwitchResult = switchResult;
        int limit = code.nextreg;
        try {
            stackBeforeSwitchExpression = List.nil();
            switchResult = null;
            if (hasTry(tree)) {
                //if the switch expression contains try-catch, the catch handlers need to have
                //an empty stack. So stash whole stack to local variables, and restore it before
                //breaks:
                while (code.state.stacksize > 0) {
                    Type type = code.state.peek();
                    Name varName = names.fromString(target.syntheticNameChar() +
                                                    "stack" +
                                                    target.syntheticNameChar() +
                                                    tree.pos +
                                                    target.syntheticNameChar() +
                                                    code.state.stacksize);
                    VarSymbol var = new VarSymbol(Flags.SYNTHETIC, varName, type,
                                                  this.env.enclMethod.sym);
                    LocalItem item = items.new LocalItem(type, code.newLocal(var));
                    stackBeforeSwitchExpression = stackBeforeSwitchExpression.prepend(item);
                    item.store();
                }
                switchResult = makeTemp(tree.type);
            }
            int prevLetExprStart = code.setLetExprStackPos(code.state.stacksize);
            try {
                handleSwitch(tree, tree.selector, tree.cases, tree.patternSwitch);
            } finally {
                code.setLetExprStackPos(prevLetExprStart);
            }
        } finally {
            stackBeforeSwitchExpression = prevStackBeforeSwitchExpression;
            switchResult = prevSwitchResult;
            code.endScopes(limit);
        }
    }
    //where:
        private boolean hasTry(JCSwitchExpression tree) {
            boolean[] hasTry = new boolean[1];
            new TreeScanner() {
                @Override
                public void visitTry(JCTry tree) {
                    hasTry[0] = true;
                }

                @Override
                public void visitClassDef(JCClassDecl tree) {
                }

                @Override
                public void visitLambda(JCLambda tree) {
                }
            }.scan(tree);
            return hasTry[0];
        }

    private void handleSwitch(JCTree swtch, JCExpression selector, List<JCCase> cases,
                              boolean patternSwitch) {
        int limit = code.nextreg;
        Assert.check(!selector.type.hasTag(CLASS));
        int switchStart = patternSwitch ? code.entryPoint() : -1;
        int startpcCrt = genCrt ? code.curCP() : 0;
        Assert.check(code.isStatementStart());
        Item sel = genExpr(selector, syms.intType);
        if (cases.isEmpty()) {
            // We are seeing:  switch <sel> {}
            sel.load().drop();
            if (genCrt)
                code.crt.put(TreeInfo.skipParens(selector),
                             CRT_FLOW_CONTROLLER, startpcCrt, code.curCP());
        } else {
            // We are seeing a nonempty switch.
            sel.load();
            if (genCrt)
                code.crt.put(TreeInfo.skipParens(selector),
                             CRT_FLOW_CONTROLLER, startpcCrt, code.curCP());
            Env<GenContext> switchEnv = env.dup(swtch, new GenContext());
            switchEnv.info.isSwitch = true;

            // Compute number of labels and minimum and maximum label values.
            // For each case, store its label in an array.
            int lo = Integer.MAX_VALUE;  // minimum label.
            int hi = Integer.MIN_VALUE;  // maximum label.
            int nlabels = 0;               // number of labels.

            int[] labels = new int[cases.length()];  // the label array.
            int defaultIndex = -1;     // the index of the default clause.

            List<JCCase> l = cases;
            for (int i = 0; i < labels.length; i++) {
                if (l.head.labels.head instanceof JCConstantCaseLabel constLabel) {
                    Assert.check(l.head.labels.size() == 1);
                    int val = ((Number) constLabel.expr.type.constValue()).intValue();
                    labels[i] = val;
                    if (val < lo) lo = val;
                    if (hi < val) hi = val;
                    nlabels++;
                } else {
                    Assert.check(defaultIndex == -1);
                    defaultIndex = i;
                }
                l = l.tail;
            }

            // Determine whether to issue a tableswitch or a lookupswitch
            // instruction.
            long table_space_cost = 4 + ((long) hi - lo + 1); // words
            long table_time_cost = 3; // comparisons
            long lookup_space_cost = 3 + 2 * (long) nlabels;
            long lookup_time_cost = nlabels;
            int opcode =
                nlabels > 0 &&
                table_space_cost + 3 * table_time_cost <=
                lookup_space_cost + 3 * lookup_time_cost
                ?
                tableswitch : lookupswitch;

            int startpc = code.curCP();    // the position of the selector operation
            code.emitop0(opcode);
            code.align(4);
            int tableBase = code.curCP();  // the start of the jump table
            int[] offsets = null;          // a table of offsets for a lookupswitch
            code.emit4(-1);                // leave space for default offset
            if (opcode == tableswitch) {
                code.emit4(lo);            // minimum label
                code.emit4(hi);            // maximum label
                for (long i = lo; i <= hi; i++) {  // leave space for jump table
                    code.emit4(-1);
                }
            } else {
                code.emit4(nlabels);    // number of labels
                for (int i = 0; i < nlabels; i++) {
                    code.emit4(-1); code.emit4(-1); // leave space for lookup table
                }
                offsets = new int[labels.length];
            }
            Code.State stateSwitch = code.state.dup();
            code.markDead();

            // For each case do:
            l = cases;
            for (int i = 0; i < labels.length; i++) {
                JCCase c = l.head;
                l = l.tail;

                int pc = code.entryPoint(stateSwitch);
                // Insert offset directly into code or else into the
                // offsets table.
                if (i != defaultIndex) {
                    if (opcode == tableswitch) {
                        code.put4(
                            tableBase + 4 * (labels[i] - lo + 3),
                            pc - startpc);
                    } else {
                        offsets[i] = pc - startpc;
                    }
                } else {
                    code.put4(tableBase, pc - startpc);
                }

                // Generate code for the statements in this case.
                genStats(c.stats, switchEnv, CRT_FLOW_TARGET);
            }

            if (switchEnv.info.cont != null) {
                Assert.check(patternSwitch);
                code.resolve(switchEnv.info.cont, switchStart);
            }

            // Resolve all breaks.
            Chain exit = switchEnv.info.exit;
            if  (exit != null) {
                code.resolve(exit);
                exit.state.defined.excludeFrom(limit);
            }

            // If we have not set the default offset, we do so now.
            if (code.get4(tableBase) == -1) {
                code.put4(tableBase, code.entryPoint(stateSwitch) - startpc);
            }

            if (opcode == tableswitch) {
                // Let any unfilled slots point to the default case.
                int defaultOffset = code.get4(tableBase);
                for (long i = lo; i <= hi; i++) {
                    int t = (int)(tableBase + 4 * (i - lo + 3));
                    if (code.get4(t) == -1)
                        code.put4(t, defaultOffset);
                }
            } else {
                // Sort non-default offsets and copy into lookup table.
                if (defaultIndex >= 0)
                    for (int i = defaultIndex; i < labels.length - 1; i++) {
                        labels[i] = labels[i+1];
                        offsets[i] = offsets[i+1];
                    }
                if (nlabels > 0)
                    qsort2(labels, offsets, 0, nlabels - 1);
                for (int i = 0; i < nlabels; i++) {
                    int caseidx = tableBase + 8 * (i + 1);
                    code.put4(caseidx, labels[i]);
                    code.put4(caseidx + 4, offsets[i]);
                }
            }
        }
        code.endScopes(limit);
    }
//where
        /** Sort (int) arrays of keys and values
         */
       static void qsort2(int[] keys, int[] values, int lo, int hi) {
            int i = lo;
            int j = hi;
            int pivot = keys[(i+j)/2];
            do {
                while (keys[i] < pivot) i++;
                while (pivot < keys[j]) j--;
                if (i <= j) {
                    int temp1 = keys[i];
                    keys[i] = keys[j];
                    keys[j] = temp1;
                    int temp2 = values[i];
                    values[i] = values[j];
                    values[j] = temp2;
                    i++;
                    j--;
                }
            } while (i <= j);
            if (lo < j) qsort2(keys, values, lo, j);
            if (i < hi) qsort2(keys, values, i, hi);
        }

    public void visitSynchronized(JCSynchronized tree) {
        int limit = code.nextreg;
        // Generate code to evaluate lock and save in temporary variable.
        final LocalItem lockVar = makeTemp(syms.objectType);
        Assert.check(code.isStatementStart());
        genExpr(tree.lock, tree.lock.type).load().duplicate();
        lockVar.store();

        // Generate code to enter monitor.
        code.emitop0(monitorenter);
        code.state.lock(lockVar.reg);

        // Generate code for a try statement with given body, no catch clauses
        // in a new environment with the "exit-monitor" operation as finalizer.
        final Env<GenContext> syncEnv = env.dup(tree, new GenContext());
        syncEnv.info.finalize = new GenFinalizer() {
            void gen() {
                genLast();
                Assert.check(syncEnv.info.gaps.length() % 2 == 0);
                syncEnv.info.gaps.append(code.curCP());
            }
            void genLast() {
                if (code.isAlive()) {
                    lockVar.load();
                    code.emitop0(monitorexit);
                    code.state.unlock(lockVar.reg);
                }
            }
        };
        syncEnv.info.gaps = new ListBuffer<>();
        genTry(tree.body, List.nil(), syncEnv);
        code.endScopes(limit);
    }

    public void visitTry(final JCTry tree) {
        // Generate code for a try statement with given body and catch clauses,
        // in a new environment which calls the finally block if there is one.
        final Env<GenContext> tryEnv = env.dup(tree, new GenContext());
        final Env<GenContext> oldEnv = env;
        tryEnv.info.finalize = new GenFinalizer() {
            void gen() {
                Assert.check(tryEnv.info.gaps.length() % 2 == 0);
                tryEnv.info.gaps.append(code.curCP());
                genLast();
            }
            void genLast() {
                if (tree.finalizer != null)
                    genStat(tree.finalizer, oldEnv, CRT_BLOCK);
            }
            boolean hasFinalizer() {
                return tree.finalizer != null;
            }

            @Override
            void afterBody() {
                if (tree.finalizer != null && (tree.finalizer.flags & BODY_ONLY_FINALIZE) != 0) {
                    //for body-only finally, remove the GenFinalizer after try body
                    //so that the finally is not generated to catch bodies:
                    tryEnv.info.finalize = null;
                }
            }

        };
        tryEnv.info.gaps = new ListBuffer<>();
        genTry(tree.body, tree.catchers, tryEnv);
    }
    //where
        /** Generate code for a try or synchronized statement
         *  @param body      The body of the try or synchronized statement.
         *  @param catchers  The list of catch clauses.
         *  @param env       The current environment of the body.
         */
        void genTry(JCTree body, List<JCCatch> catchers, Env<GenContext> env) {
            int limit = code.nextreg;
            int startpc = code.curCP();
            Code.State stateTry = code.state.dup();
            genStat(body, env, CRT_BLOCK);
            int endpc = code.curCP();
            List<Integer> gaps = env.info.gaps.toList();
            code.statBegin(TreeInfo.endPos(body));
            genFinalizer(env);
            code.statBegin(TreeInfo.endPos(env.tree));
            Chain exitChain;
            boolean actualTry = env.tree.hasTag(TRY);
            if (startpc == endpc && actualTry) {
                exitChain = code.branch(dontgoto);
            } else {
                exitChain = code.branch(goto_);
            }
            endFinalizerGap(env);
            env.info.finalize.afterBody();
            boolean hasFinalizer =
                env.info.finalize != null &&
                env.info.finalize.hasFinalizer();
            if (startpc != endpc) for (List<JCCatch> l = catchers; l.nonEmpty(); l = l.tail) {
                // start off with exception on stack
                code.entryPoint(stateTry, l.head.param.sym.type);
                genCatch(l.head, env, startpc, endpc, gaps);
                genFinalizer(env);
                if (hasFinalizer || l.tail.nonEmpty()) {
                    code.statBegin(TreeInfo.endPos(env.tree));
                    exitChain = Code.mergeChains(exitChain,
                                                 code.branch(goto_));
                }
                endFinalizerGap(env);
            }
            if (hasFinalizer && (startpc != endpc || !actualTry)) {
                // Create a new register segment to avoid allocating
                // the same variables in finalizers and other statements.
                code.newRegSegment();

                // Add a catch-all clause.

                // start off with exception on stack
                int catchallpc = code.entryPoint(stateTry, syms.throwableType);

                // Register all exception ranges for catch all clause.
                // The range of the catch all clause is from the beginning
                // of the try or synchronized block until the present
                // code pointer excluding all gaps in the current
                // environment's GenContext.
                int startseg = startpc;
                while (env.info.gaps.nonEmpty()) {
                    int endseg = env.info.gaps.next().intValue();
                    registerCatch(body.pos(), startseg, endseg,
                                  catchallpc, 0);
                    startseg = env.info.gaps.next().intValue();
                }
                code.statBegin(TreeInfo.finalizerPos(env.tree, PosKind.FIRST_STAT_POS));
                code.markStatBegin();

                Item excVar = makeTemp(syms.throwableType);
                excVar.store();
                genFinalizer(env);
                code.resolvePending();
                code.statBegin(TreeInfo.finalizerPos(env.tree, PosKind.END_POS));
                code.markStatBegin();

                excVar.load();
                registerCatch(body.pos(), startseg,
                              env.info.gaps.next().intValue(),
                              catchallpc, 0);
                code.emitop0(athrow);
                code.markDead();

                // If there are jsr's to this finalizer, ...
                if (env.info.cont != null) {
                    // Resolve all jsr's.
                    code.resolve(env.info.cont);

                    // Mark statement line number
                    code.statBegin(TreeInfo.finalizerPos(env.tree, PosKind.FIRST_STAT_POS));
                    code.markStatBegin();

                    // Save return address.
                    LocalItem retVar = makeTemp(syms.throwableType);
                    retVar.store();

                    // Generate finalizer code.
                    env.info.finalize.genLast();

                    // Return.
                    code.emitop1w(ret, retVar.reg);
                    code.markDead();
                }
            }
            // Resolve all breaks.
            code.resolve(exitChain);

            code.endScopes(limit);
        }

        /** Generate code for a catch clause.
         *  @param tree     The catch clause.
         *  @param env      The environment current in the enclosing try.
         *  @param startpc  Start pc of try-block.
         *  @param endpc    End pc of try-block.
         */
        void genCatch(JCCatch tree,
                      Env<GenContext> env,
                      int startpc, int endpc,
                      List<Integer> gaps) {
            if (startpc != endpc) {
                List<Pair<List<Attribute.TypeCompound>, JCExpression>> catchTypeExprs
                        = catchTypesWithAnnotations(tree);
                while (gaps.nonEmpty()) {
                    for (Pair<List<Attribute.TypeCompound>, JCExpression> subCatch1 : catchTypeExprs) {
                        JCExpression subCatch = subCatch1.snd;
                        int catchType = makeRef(tree.pos(), subCatch.type);
                        int end = gaps.head.intValue();
                        registerCatch(tree.pos(),
                                      startpc,  end, code.curCP(),
                                      catchType);
                        for (Attribute.TypeCompound tc :  subCatch1.fst) {
                                tc.position.setCatchInfo(catchType, startpc);
                        }
                    }
                    gaps = gaps.tail;
                    startpc = gaps.head.intValue();
                    gaps = gaps.tail;
                }
                if (startpc < endpc) {
                    for (Pair<List<Attribute.TypeCompound>, JCExpression> subCatch1 : catchTypeExprs) {
                        JCExpression subCatch = subCatch1.snd;
                        int catchType = makeRef(tree.pos(), subCatch.type);
                        registerCatch(tree.pos(),
                                      startpc, endpc, code.curCP(),
                                      catchType);
                        for (Attribute.TypeCompound tc :  subCatch1.fst) {
                            tc.position.setCatchInfo(catchType, startpc);
                        }
                    }
                }
                genCatchBlock(tree, env);
            }
        }
        void genPatternMatchingCatch(JCCatch tree,
                                     Env<GenContext> env,
                                     List<int[]> ranges) {
            for (int[] range : ranges) {
                JCExpression subCatch = tree.param.vartype;
                int catchType = makeRef(tree.pos(), subCatch.type);
                registerCatch(tree.pos(),
                              range[0], range[1], code.curCP(),
                              catchType);
            }
            genCatchBlock(tree, env);
        }
        void genCatchBlock(JCCatch tree, Env<GenContext> env) {
            VarSymbol exparam = tree.param.sym;
            code.statBegin(tree.pos);
            code.markStatBegin();
            int limit = code.nextreg;
            code.newLocal(exparam);
            items.makeLocalItem(exparam).store();
            code.statBegin(TreeInfo.firstStatPos(tree.body));
            genStat(tree.body, env, CRT_BLOCK);
            code.endScopes(limit);
            code.statBegin(TreeInfo.endPos(tree.body));
        }
        // where
        List<Pair<List<Attribute.TypeCompound>, JCExpression>> catchTypesWithAnnotations(JCCatch tree) {
            return TreeInfo.isMultiCatch(tree) ?
                    catchTypesWithAnnotationsFromMulticatch((JCTypeUnion)tree.param.vartype, tree.param.sym.getRawTypeAttributes()) :
                    List.of(new Pair<>(tree.param.sym.getRawTypeAttributes(), tree.param.vartype));
        }
        // where
        List<Pair<List<Attribute.TypeCompound>, JCExpression>> catchTypesWithAnnotationsFromMulticatch(JCTypeUnion tree, List<TypeCompound> first) {
            List<JCExpression> alts = tree.alternatives;
            List<Pair<List<TypeCompound>, JCExpression>> res = List.of(new Pair<>(first, alts.head));
            alts = alts.tail;

            while(alts != null && alts.head != null) {
                JCExpression alt = alts.head;
                if (alt instanceof JCAnnotatedType annotatedType) {
                    res = res.prepend(new Pair<>(annotate.fromAnnotations(annotatedType.annotations), alt));
                } else {
                    res = res.prepend(new Pair<>(List.nil(), alt));
                }
                alts = alts.tail;
            }
            return res.reverse();
        }

        /** Register a catch clause in the "Exceptions" code-attribute.
         */
        void registerCatch(DiagnosticPosition pos,
                           int startpc, int endpc,
                           int handler_pc, int catch_type) {
            char startpc1 = (char)startpc;
            char endpc1 = (char)endpc;
            char handler_pc1 = (char)handler_pc;
            if (startpc1 == startpc &&
                endpc1 == endpc &&
                handler_pc1 == handler_pc) {
                code.addCatch(startpc1, endpc1, handler_pc1,
                              (char)catch_type);
            } else {
                log.error(pos, Errors.LimitCodeTooLargeForTryStmt);
                nerrs++;
            }
        }

    public void visitIf(JCIf tree) {
        int limit = code.nextreg;
        Chain thenExit = null;
        Assert.check(code.isStatementStart());
        CondItem c = genCond(TreeInfo.skipParens(tree.cond),
                             CRT_FLOW_CONTROLLER);
        Chain elseChain = c.jumpFalse();
        Assert.check(code.isStatementStart());
        if (!c.isFalse()) {
            code.resolve(c.trueJumps);
            genStat(tree.thenpart, env, CRT_STATEMENT | CRT_FLOW_TARGET);
            thenExit = code.branch(goto_);
        }
        if (elseChain != null) {
            code.resolve(elseChain);
            if (tree.elsepart != null) {
                genStat(tree.elsepart, env,CRT_STATEMENT | CRT_FLOW_TARGET);
            }
        }
        code.resolve(thenExit);
        code.endScopes(limit);
        Assert.check(code.isStatementStart());
    }

    public void visitExec(JCExpressionStatement tree) {
        // Optimize x++ to ++x and x-- to --x.
        JCExpression e = tree.expr;
        switch (e.getTag()) {
            case POSTINC:
                ((JCUnary) e).setTag(PREINC);
                break;
            case POSTDEC:
                ((JCUnary) e).setTag(PREDEC);
                break;
        }
        Assert.check(code.isStatementStart());
        genExpr(tree.expr, tree.expr.type).drop();
        Assert.check(code.isStatementStart());
    }

    public void visitBreak(JCBreak tree) {
        Assert.check(code.isStatementStart());
        final Env<GenContext> targetEnv = unwindBreak(tree.target);
        targetEnv.info.addExit(code.branch(goto_));
        endFinalizerGaps(env, targetEnv);
    }

    public void visitYield(JCYield tree) {
        Assert.check(code.isStatementStart());
        final Env<GenContext> targetEnv;
        if (inCondSwitchExpression) {
            CondItem value = genCond(tree.value, CRT_FLOW_TARGET);
            Chain falseJumps = value.jumpFalse();

            code.resolve(value.trueJumps);
            Env<GenContext> localEnv = unwindBreak(tree.target);
            reloadStackBeforeSwitchExpr();
            Chain trueJumps = code.branch(goto_);

            endFinalizerGaps(env, localEnv);

            code.resolve(falseJumps);
            targetEnv = unwindBreak(tree.target);
            reloadStackBeforeSwitchExpr();
            falseJumps = code.branch(goto_);

            if (switchExpressionTrueChain == null) {
                switchExpressionTrueChain = trueJumps;
            } else {
                switchExpressionTrueChain =
                        Code.mergeChains(switchExpressionTrueChain, trueJumps);
            }
            if (switchExpressionFalseChain == null) {
                switchExpressionFalseChain = falseJumps;
            } else {
                switchExpressionFalseChain =
                        Code.mergeChains(switchExpressionFalseChain, falseJumps);
            }
        } else {
            genExpr(tree.value, pt).load();
            if (switchResult != null)
                switchResult.store();

            targetEnv = unwindBreak(tree.target);

            if (code.isAlive()) {
                reloadStackBeforeSwitchExpr();
                if (switchResult != null)
                    switchResult.load();

                code.state.forceStackTop(tree.target.type);
                targetEnv.info.addExit(code.branch(goto_));
                code.markDead();
            }
        }
        endFinalizerGaps(env, targetEnv);
    }
    //where:
        /** As side-effect, might mark code as dead disabling any further emission.
         */
        private Env<GenContext> unwindBreak(JCTree target) {
            int tmpPos = code.pendingStatPos;
            Env<GenContext> targetEnv = unwind(target, env);
            code.pendingStatPos = tmpPos;
            return targetEnv;
        }

        private void reloadStackBeforeSwitchExpr() {
            for (LocalItem li : stackBeforeSwitchExpression)
                li.load();
        }

    public void visitContinue(JCContinue tree) {
        int tmpPos = code.pendingStatPos;
        Env<GenContext> targetEnv = unwind(tree.target, env);
        code.pendingStatPos = tmpPos;
        Assert.check(code.isStatementStart());
        targetEnv.info.addCont(code.branch(goto_));
        endFinalizerGaps(env, targetEnv);
    }

    public void visitReturn(JCReturn tree) {
        int limit = code.nextreg;
        final Env<GenContext> targetEnv;

        /* Save and then restore the location of the return in case a finally
         * is expanded (with unwind()) in the middle of our bytecodes.
         */
        int tmpPos = code.pendingStatPos;
        if (tree.expr != null) {
            Assert.check(code.isStatementStart());
            Item r = genExpr(tree.expr, pt).load();
            if (hasFinally(env.enclMethod, env)) {
                r = makeTemp(pt);
                r.store();
            }
            targetEnv = unwind(env.enclMethod, env);
            code.pendingStatPos = tmpPos;
            r.load();
            code.emitop0(ireturn + Code.truncate(Code.typecode(pt)));
        } else {
            targetEnv = unwind(env.enclMethod, env);
            code.pendingStatPos = tmpPos;
            code.emitop0(return_);
        }
        endFinalizerGaps(env, targetEnv);
        code.endScopes(limit);
    }

    public void visitThrow(JCThrow tree) {
        Assert.check(code.isStatementStart());
        genExpr(tree.expr, tree.expr.type).load();
        code.emitop0(athrow);
        Assert.check(code.isStatementStart());
    }

/* ************************************************************************
 * Visitor methods for expressions
 *************************************************************************/

    public void visitApply(JCMethodInvocation tree) {
        setTypeAnnotationPositions(tree.pos);
        // Generate code for method.
        Item m = genExpr(tree.meth, methodType);
        // Generate code for all arguments, where the expected types are
        // the parameters of the method's external type (that is, any implicit
        // outer instance of a super(...) call appears as first parameter).
        MethodSymbol msym = (MethodSymbol)TreeInfo.symbol(tree.meth);
        genArgs(tree.args,
                msym.externalType(types).getParameterTypes());
        if (!msym.isDynamic()) {
            code.statBegin(tree.pos);
        }
        if (invocationsWithPatternMatchingCatch.contains(tree)) {
            int start = code.curCP();
            result = m.invoke();
            patternMatchingInvocationRanges.add(new int[] {start, code.curCP()});
        } else {
            result = m.invoke();
        }
    }

    public void visitConditional(JCConditional tree) {
        Chain thenExit = null;
        code.statBegin(tree.cond.pos);
        CondItem c = genCond(tree.cond, CRT_FLOW_CONTROLLER);
        Chain elseChain = c.jumpFalse();
        if (!c.isFalse()) {
            code.resolve(c.trueJumps);
            int startpc = genCrt ? code.curCP() : 0;
            code.statBegin(tree.truepart.pos);
            genExpr(tree.truepart, pt).load();
            code.state.forceStackTop(tree.type);
            if (genCrt) code.crt.put(tree.truepart, CRT_FLOW_TARGET,
                                     startpc, code.curCP());
            thenExit = code.branch(goto_);
        }
        if (elseChain != null) {
            code.resolve(elseChain);
            int startpc = genCrt ? code.curCP() : 0;
            code.statBegin(tree.falsepart.pos);
            genExpr(tree.falsepart, pt).load();
            code.state.forceStackTop(tree.type);
            if (genCrt) code.crt.put(tree.falsepart, CRT_FLOW_TARGET,
                                     startpc, code.curCP());
        }
        code.resolve(thenExit);
        result = items.makeStackItem(pt);
    }

    private void setTypeAnnotationPositions(int treePos) {
        MethodSymbol meth = code.meth;
        boolean initOrClinit = code.meth.getKind() == javax.lang.model.element.ElementKind.CONSTRUCTOR
                || code.meth.getKind() == javax.lang.model.element.ElementKind.STATIC_INIT;

        for (Attribute.TypeCompound ta : meth.getRawTypeAttributes()) {
            if (ta.hasUnknownPosition())
                ta.tryFixPosition();

            if (ta.position.matchesPos(treePos))
                ta.position.updatePosOffset(code.cp);
        }

        if (!initOrClinit)
            return;

        for (Attribute.TypeCompound ta : meth.owner.getRawTypeAttributes()) {
            if (ta.hasUnknownPosition())
                ta.tryFixPosition();

            if (ta.position.matchesPos(treePos))
                ta.position.updatePosOffset(code.cp);
        }

        ClassSymbol clazz = meth.enclClass();
        for (Symbol s : new com.sun.tools.javac.model.FilteredMemberList(clazz.members())) {
            if (!s.getKind().isField())
                continue;

            for (Attribute.TypeCompound ta : s.getRawTypeAttributes()) {
                if (ta.hasUnknownPosition())
                    ta.tryFixPosition();

                if (ta.position.matchesPos(treePos))
                    ta.position.updatePosOffset(code.cp);
            }
        }
    }

    public void visitNewClass(JCNewClass tree) {
        // Enclosing instances or anonymous classes should have been eliminated
        // by now.
        Assert.check(tree.encl == null && tree.def == null);
        setTypeAnnotationPositions(tree.pos);

        code.emitop2(new_, checkDimension(tree.pos(), tree.type), PoolWriter::putClass);
        code.emitop0(dup);

        // Generate code for all arguments, where the expected types are
        // the parameters of the constructor's external type (that is,
        // any implicit outer instance appears as first parameter).
        genArgs(tree.args, tree.constructor.externalType(types).getParameterTypes());

        items.makeMemberItem(tree.constructor, true).invoke();
        result = items.makeStackItem(tree.type);
    }

    public void visitNewArray(JCNewArray tree) {
        setTypeAnnotationPositions(tree.pos);

        if (tree.elems != null) {
            Type elemtype = types.elemtype(tree.type);
            loadIntConst(tree.elems.length());
            Item arr = makeNewArray(tree.pos(), tree.type, 1);
            int i = 0;
            for (List<JCExpression> l = tree.elems; l.nonEmpty(); l = l.tail) {
                arr.duplicate();
                loadIntConst(i);
                i++;
                genExpr(l.head, elemtype).load();
                items.makeIndexedItem(elemtype).store();
            }
            result = arr;
        } else {
            for (List<JCExpression> l = tree.dims; l.nonEmpty(); l = l.tail) {
                genExpr(l.head, syms.intType).load();
            }
            result = makeNewArray(tree.pos(), tree.type, tree.dims.length());
        }
    }
//where
        /** Generate code to create an array with given element type and number
         *  of dimensions.
         */
        Item makeNewArray(DiagnosticPosition pos, Type type, int ndims) {
            Type elemtype = types.elemtype(type);
            if (types.dimensions(type) > ClassFile.MAX_DIMENSIONS) {
                log.error(pos, Errors.LimitDimensions);
                nerrs++;
            }
            int elemcode = Code.arraycode(elemtype);
            if (elemcode == 0 || (elemcode == 1 && ndims == 1)) {
                code.emitAnewarray(makeRef(pos, elemtype, elemtype.isPrimitiveClass()), type);
            } else if (elemcode == 1) {
                code.emitMultianewarray(ndims, makeRef(pos, type), type);
            } else {
                code.emitNewarray(elemcode, type);
            }
            return items.makeStackItem(type);
        }

    public void visitParens(JCParens tree) {
        result = genExpr(tree.expr, tree.expr.type);
    }

    public void visitAssign(JCAssign tree) {
        Item l = genExpr(tree.lhs, tree.lhs.type);
        genExpr(tree.rhs, tree.lhs.type).load();
        if (tree.rhs.type.hasTag(BOT)) {
            /* This is just a case of widening reference conversion that per 5.1.5 simply calls
               for "regarding a reference as having some other type in a manner that can be proved
               correct at compile time."
            */
            code.state.forceStackTop(tree.lhs.type);
        }
        result = items.makeAssignItem(l);
    }

    public void visitAssignop(JCAssignOp tree) {
        OperatorSymbol operator = tree.operator;
        Item l;
        if (operator.opcode == string_add) {
            l = concat.makeConcat(tree);
        } else {
            // Generate code for first expression
            l = genExpr(tree.lhs, tree.lhs.type);

            // If we have an increment of -32768 to +32767 of a local
            // int variable we can use an incr instruction instead of
            // proceeding further.
            if ((tree.hasTag(PLUS_ASG) || tree.hasTag(MINUS_ASG)) &&
                l instanceof LocalItem localItem &&
                tree.lhs.type.getTag().isSubRangeOf(INT) &&
                tree.rhs.type.getTag().isSubRangeOf(INT) &&
                tree.rhs.type.constValue() != null) {
                int ival = ((Number) tree.rhs.type.constValue()).intValue();
                if (tree.hasTag(MINUS_ASG)) ival = -ival;
                localItem.incr(ival);
                result = l;
                return;
            }
            // Otherwise, duplicate expression, load one copy
            // and complete binary operation.
            l.duplicate();
            l.coerce(operator.type.getParameterTypes().head).load();
            completeBinop(tree.lhs, tree.rhs, operator).coerce(tree.lhs.type);
        }
        result = items.makeAssignItem(l);
    }

    public void visitUnary(JCUnary tree) {
        OperatorSymbol operator = tree.operator;
        if (tree.hasTag(NOT)) {
            CondItem od = genCond(tree.arg, false);
            result = od.negate();
        } else {
            Item od = genExpr(tree.arg, operator.type.getParameterTypes().head);
            switch (tree.getTag()) {
            case POS:
                result = od.load();
                break;
            case NEG:
                result = od.load();
                code.emitop0(operator.opcode);
                break;
            case COMPL:
                result = od.load();
                emitMinusOne(od.typecode);
                code.emitop0(operator.opcode);
                break;
            case PREINC: case PREDEC:
                od.duplicate();
                if (od instanceof LocalItem localItem &&
                    (operator.opcode == iadd || operator.opcode == isub)) {
                    localItem.incr(tree.hasTag(PREINC) ? 1 : -1);
                    result = od;
                } else {
                    od.load();
                    code.emitop0(one(od.typecode));
                    code.emitop0(operator.opcode);
                    // Perform narrowing primitive conversion if byte,
                    // char, or short.  Fix for 4304655.
                    if (od.typecode != INTcode &&
                        Code.truncate(od.typecode) == INTcode)
                      code.emitop0(int2byte + od.typecode - BYTEcode);
                    result = items.makeAssignItem(od);
                }
                break;
            case POSTINC: case POSTDEC:
                od.duplicate();
                if (od instanceof LocalItem localItem &&
                    (operator.opcode == iadd || operator.opcode == isub)) {
                    Item res = od.load();
                    localItem.incr(tree.hasTag(POSTINC) ? 1 : -1);
                    result = res;
                } else {
                    Item res = od.load();
                    od.stash(od.typecode);
                    code.emitop0(one(od.typecode));
                    code.emitop0(operator.opcode);
                    // Perform narrowing primitive conversion if byte,
                    // char, or short.  Fix for 4304655.
                    if (od.typecode != INTcode &&
                        Code.truncate(od.typecode) == INTcode)
                      code.emitop0(int2byte + od.typecode - BYTEcode);
                    od.store();
                    result = res;
                }
                break;
            case NULLCHK:
                result = od.load();
                code.emitop0(dup);
                genNullCheck(tree);
                break;
            default:
                Assert.error();
            }
        }
    }

    /** Generate a null check from the object value at stack top. */
    private void genNullCheck(JCTree tree) {
        code.statBegin(tree.pos);
        callMethod(tree.pos(), syms.objectsType, names.requireNonNull,
                   List.of(syms.objectType), true);
        code.emitop0(pop);
    }

    public void visitBinary(JCBinary tree) {
        OperatorSymbol operator = tree.operator;
        if (operator.opcode == string_add) {
            result = concat.makeConcat(tree);
        } else if (tree.hasTag(AND)) {
            CondItem lcond = genCond(tree.lhs, CRT_FLOW_CONTROLLER);
            if (!lcond.isFalse()) {
                Chain falseJumps = lcond.jumpFalse();
                code.resolve(lcond.trueJumps);
                CondItem rcond = genCond(tree.rhs, CRT_FLOW_TARGET);
                result = items.
                    makeCondItem(rcond.opcode,
                                 rcond.trueJumps,
                                 Code.mergeChains(falseJumps,
                                                  rcond.falseJumps));
            } else {
                result = lcond;
            }
        } else if (tree.hasTag(OR)) {
            CondItem lcond = genCond(tree.lhs, CRT_FLOW_CONTROLLER);
            if (!lcond.isTrue()) {
                Chain trueJumps = lcond.jumpTrue();
                code.resolve(lcond.falseJumps);
                CondItem rcond = genCond(tree.rhs, CRT_FLOW_TARGET);
                result = items.
                    makeCondItem(rcond.opcode,
                                 Code.mergeChains(trueJumps, rcond.trueJumps),
                                 rcond.falseJumps);
            } else {
                result = lcond;
            }
        } else {
            Item od = genExpr(tree.lhs, operator.type.getParameterTypes().head);
            od.load();
            result = completeBinop(tree.lhs, tree.rhs, operator);
        }
    }


        /** Complete generating code for operation, with left operand
         *  already on stack.
         *  @param lhs       The tree representing the left operand.
         *  @param rhs       The tree representing the right operand.
         *  @param operator  The operator symbol.
         */
        Item completeBinop(JCTree lhs, JCTree rhs, OperatorSymbol operator) {
            MethodType optype = (MethodType)operator.type;
            int opcode = operator.opcode;
            if (opcode >= if_icmpeq && opcode <= if_icmple &&
                    rhs.type.constValue() instanceof Number number &&
                    number.intValue() == 0) {
                opcode = opcode + (ifeq - if_icmpeq);
            } else if (opcode >= if_acmpeq && opcode <= if_acmpne &&
                       TreeInfo.isNull(rhs)) {
                opcode = opcode + (if_acmp_null - if_acmpeq);
            } else {
                // The expected type of the right operand is
                // the second parameter type of the operator, except for
                // shifts with long shiftcount, where we convert the opcode
                // to a short shift and the expected type to int.
                Type rtype = operator.erasure(types).getParameterTypes().tail.head;
                if (opcode >= ishll && opcode <= lushrl) {
                    opcode = opcode + (ishl - ishll);
                    rtype = syms.intType;
                }
                // Generate code for right operand and load.
                genExpr(rhs, rtype).load();
                // If there are two consecutive opcode instructions,
                // emit the first now.
                if (opcode >= (1 << preShift)) {
                    code.emitop0(opcode >> preShift);
                    opcode = opcode & 0xFF;
                }
            }
            if (opcode >= ifeq && opcode <= if_acmpne ||
                opcode == if_acmp_null || opcode == if_acmp_nonnull) {
                return items.makeCondItem(opcode);
            } else {
                code.emitop0(opcode);
                return items.makeStackItem(optype.restype);
            }
        }

    public void visitTypeCast(JCTypeCast tree) {
        result = genExpr(tree.expr, tree.clazz.type).load();
        setTypeAnnotationPositions(tree.pos);
        // Additional code is only needed if we cast to a reference type
        // which is not statically a supertype of the expression's type.
        // For basic types, the coerce(...) in genExpr(...) will do
        // the conversion.
        // primitive reference conversion is a nop when we bifurcate the primitive class, as the VM sees a subtyping relationship.
        if (!tree.clazz.type.isPrimitive() &&
           !types.isSameType(tree.expr.type, tree.clazz.type) &&
            (!tree.clazz.type.isReferenceProjection() || !types.isSameType(tree.clazz.type.valueProjection(), tree.expr.type) || true) &&
           !types.isSubtype(tree.expr.type, tree.clazz.type)) {
            checkDimension(tree.pos(), tree.clazz.type);
            if (tree.clazz.type.isPrimitiveClass()) {
                code.emitop2(checkcast, new ConstantPoolQType(tree.clazz.type, types), PoolWriter::putClass);
            } else {
                code.emitop2(checkcast, tree.clazz.type, PoolWriter::putClass);
            }

        }
    }

    public void visitWildcard(JCWildcard tree) {
        throw new AssertionError(this.getClass().getName());
    }

    public void visitTypeTest(JCInstanceOf tree) {
        genExpr(tree.expr, tree.expr.type).load();
        setTypeAnnotationPositions(tree.pos);
        code.emitop2(instanceof_, makeRef(tree.pos(), tree.pattern.type));
        result = items.makeStackItem(syms.booleanType);
    }

    public void visitIndexed(JCArrayAccess tree) {
        genExpr(tree.indexed, tree.indexed.type).load();
        genExpr(tree.index, syms.intType).load();
        result = items.makeIndexedItem(tree.type);
    }

    public void visitIdent(JCIdent tree) {
        Symbol sym = tree.sym;
        if (tree.name == names._this || tree.name == names._super) {
            Item res = tree.name == names._this
                ? items.makeThisItem()
                : items.makeSuperItem();
            if (sym.kind == MTH) {
                // Generate code to address the constructor.
                res.load();
                res = items.makeMemberItem(sym, true);
            }
            result = res;
       } else if (isInvokeDynamic(sym) || isConstantDynamic(sym)) {
            if (isConstantDynamic(sym)) {
                setTypeAnnotationPositions(tree.pos);
            }
            result = items.makeDynamicItem(sym);
        } else if (sym.kind == VAR && (sym.owner.kind == MTH || sym.owner.kind == VAR)) {
            result = items.makeLocalItem((VarSymbol)sym);
        } else if ((sym.flags() & STATIC) != 0) {
            if (!isAccessSuper(env.enclMethod))
                sym = binaryQualifier(sym, env.enclClass.type);
            result = items.makeStaticItem(sym);
        } else {
            items.makeThisItem().load();
            sym = binaryQualifier(sym, env.enclClass.type);
            result = items.makeMemberItem(sym, nonVirtualForPrivateAccess(sym));
        }
    }

    //where
    private boolean nonVirtualForPrivateAccess(Symbol sym) {
        boolean useVirtual = target.hasVirtualPrivateInvoke() &&
                             !disableVirtualizedPrivateInvoke;
        return !useVirtual && ((sym.flags() & PRIVATE) != 0);
    }

    public void visitSelect(JCFieldAccess tree) {
        Symbol sym = tree.sym;

        if (tree.name == names._class) {
            code.emitLdc((LoadableConstant) tree.selected.type, makeRef(tree.pos(), tree.selected.type, tree.selected.type.isPrimitiveClass()));
            result = items.makeStackItem(pt);
            return;
        }

        Symbol ssym = TreeInfo.symbol(tree.selected);

        // Are we selecting via super?
        boolean selectSuper =
            ssym != null && (ssym.kind == TYP || ssym.name == names._super);

        // Are we accessing a member of the superclass in an access method
        // resulting from a qualified super?
        boolean accessSuper = isAccessSuper(env.enclMethod);

        Item base = (selectSuper)
            ? items.makeSuperItem()
            : genExpr(tree.selected, tree.selected.type);

        if (sym.kind == VAR && ((VarSymbol) sym).getConstValue() != null) {
            // We are seeing a variable that is constant but its selecting
            // expression is not.
            if ((sym.flags() & STATIC) != 0) {
                if (!selectSuper && (ssym == null || ssym.kind != TYP))
                    base = base.load();
                base.drop();
            } else {
                base.load();
                genNullCheck(tree.selected);
            }
            result = items.
                makeImmediateItem(sym.type, ((VarSymbol) sym).getConstValue());
        } else {
            if (isInvokeDynamic(sym)) {
                result = items.makeDynamicItem(sym);
                return;
            } else {
                sym = binaryQualifier(sym, tree.selected.type);
            }
            if ((sym.flags() & STATIC) != 0) {
                if (!selectSuper && (ssym == null || ssym.kind != TYP))
                    base = base.load();
                base.drop();
                result = items.makeStaticItem(sym);
            } else {
                base.load();
                if (sym == syms.lengthVar) {
                    code.emitop0(arraylength);
                    result = items.makeStackItem(syms.intType);
                } else {
                    result = items.
                        makeMemberItem(sym,
                                       nonVirtualForPrivateAccess(sym) ||
                                       selectSuper || accessSuper);
                }
            }
        }
    }

    public void visitDefaultValue(JCDefaultValue tree) {
        if (tree.type.isValueClass()) {
            code.emitop2(aconst_init, checkDimension(tree.pos(), tree.type), PoolWriter::putClass);
        } else if (tree.type.isReference()) {
            code.emitop0(aconst_null);
        } else {
            code.emitop0(zero(Code.typecode(tree.type)));
        }
        result = items.makeStackItem(tree.type);
        return;
    }

    public boolean isInvokeDynamic(Symbol sym) {
        return sym.kind == MTH && ((MethodSymbol)sym).isDynamic();
    }

    public void visitLiteral(JCLiteral tree) {
        if (tree.type.hasTag(BOT)) {
            code.emitop0(aconst_null);
            result = items.makeStackItem(tree.type);
        }
        else
            result = items.makeImmediateItem(tree.type, tree.value);
    }

    public void visitLetExpr(LetExpr tree) {
        code.resolvePending();

        int limit = code.nextreg;
        int prevLetExprStart = code.setLetExprStackPos(code.state.stacksize);
        try {
            genStats(tree.defs, env);
        } finally {
            code.setLetExprStackPos(prevLetExprStart);
        }
        result = genExpr(tree.expr, tree.expr.type).load();
        code.endScopes(limit);
    }

    private void generateReferencesToPrunedTree(ClassSymbol classSymbol) {
        List<JCTree> prunedInfo = lower.prunedTree.get(classSymbol);
        if (prunedInfo != null) {
            for (JCTree prunedTree: prunedInfo) {
                prunedTree.accept(classReferenceVisitor);
            }
        }
    }

/* ************************************************************************
 * main method
 *************************************************************************/

    /** Generate code for a class definition.
     *  @param env   The attribution environment that belongs to the
     *               outermost class containing this class definition.
     *               We need this for resolving some additional symbols.
     *  @param cdef  The tree representing the class definition.
     *  @return      True if code is generated with no errors.
     */
    public boolean genClass(Env<AttrContext> env, JCClassDecl cdef) {
        try {
            attrEnv = env;
            ClassSymbol c = cdef.sym;
            this.toplevel = env.toplevel;
            this.endPosTable = toplevel.endPositions;
            /* method normalizeDefs() can add references to external classes into the constant pool
             */
            cdef.defs = normalizeDefs(cdef.defs, c);
            cdef = transValues.translateTopLevelClass(cdef, make);
            generateReferencesToPrunedTree(c);
            Env<GenContext> localEnv = new Env<>(cdef, new GenContext());
            localEnv.toplevel = env.toplevel;
            localEnv.enclClass = cdef;

            for (List<JCTree> l = cdef.defs; l.nonEmpty(); l = l.tail) {
                genDef(l.head, localEnv);
            }
            if (poolWriter.size() > PoolWriter.MAX_ENTRIES) {
                log.error(cdef.pos(), Errors.LimitPool);
                nerrs++;
            }
            if (nerrs != 0) {
                // if errors, discard code
                for (List<JCTree> l = cdef.defs; l.nonEmpty(); l = l.tail) {
                    if (l.head.hasTag(METHODDEF))
                        ((JCMethodDecl) l.head).sym.code = null;
                }
            }
            cdef.defs = List.nil(); // discard trees
            return nerrs == 0;
        } finally {
            // note: this method does NOT support recursion.
            attrEnv = null;
            this.env = null;
            toplevel = null;
            endPosTable = null;
            nerrs = 0;
            qualifiedSymbolCache.clear();
        }
    }

/* ************************************************************************
 * Auxiliary classes
 *************************************************************************/

    /** An abstract class for finalizer generation.
     */
    abstract class GenFinalizer {
        /** Generate code to clean up when unwinding. */
        abstract void gen();

        /** Generate code to clean up at last. */
        abstract void genLast();

        /** Does this finalizer have some nontrivial cleanup to perform? */
        boolean hasFinalizer() { return true; }

        /** Should be invoked after the try's body has been visited. */
        void afterBody() {}
    }

    /** code generation contexts,
     *  to be used as type parameter for environments.
     */
    static class GenContext {

        /** A chain for all unresolved jumps that exit the current environment.
         */
        Chain exit = null;

        /** A chain for all unresolved jumps that continue in the
         *  current environment.
         */
        Chain cont = null;

        /** A closure that generates the finalizer of the current environment.
         *  Only set for Synchronized and Try contexts.
         */
        GenFinalizer finalize = null;

        /** Is this a switch statement?  If so, allocate registers
         * even when the variable declaration is unreachable.
         */
        boolean isSwitch = false;

        /** A list buffer containing all gaps in the finalizer range,
         *  where a catch all exception should not apply.
         */
        ListBuffer<Integer> gaps = null;

        /** Add given chain to exit chain.
         */
        void addExit(Chain c)  {
            exit = Code.mergeChains(c, exit);
        }

        /** Add given chain to cont chain.
         */
        void addCont(Chain c) {
            cont = Code.mergeChains(c, cont);
        }
    }

}<|MERGE_RESOLUTION|>--- conflicted
+++ resolved
@@ -134,12 +134,9 @@
         // ignore cldc because we cannot have both stackmap formats
         this.stackMap = StackMapFormat.JSR202;
         annotate = Annotate.instance(context);
-<<<<<<< HEAD
         Source source = Source.instance(context);
         allowPrimitiveClasses = Source.Feature.PRIMITIVE_CLASSES.allowedInSource(source) && options.isSet("enablePrimitiveClasses");
-=======
         qualifiedSymbolCache = new HashMap<>();
->>>>>>> ccf2f583
     }
 
     /** Switches
@@ -183,15 +180,13 @@
     Set<JCMethodInvocation> invocationsWithPatternMatchingCatch = Set.of();
     ListBuffer<int[]> patternMatchingInvocationRanges;
 
-<<<<<<< HEAD
     boolean allowPrimitiveClasses;
-=======
+
     /** Cache the symbol to reflect the qualifying type.
      *  key: corresponding type
      *  value: qualified symbol
      */
     Map<Type, Symbol> qualifiedSymbolCache;
->>>>>>> ccf2f583
 
     /** Generate code to load an integer constant.
      *  @param n     The integer to be loaded.
