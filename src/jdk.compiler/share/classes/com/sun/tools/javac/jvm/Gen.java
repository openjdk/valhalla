--- conflicted
+++ resolved
@@ -2279,11 +2279,7 @@
         // which is not statically a supertype of the expression's type.
         // For basic types, the coerce(...) in genExpr(...) will do
         // the conversion.
-<<<<<<< HEAD
-        // inline widening conversion should not require a checkcast but we issue one per VM's request as of now (see || true below)
-=======
         // primitive reference conversion is a nop when we bifurcate the primitive class, as the VM sees a subtyping relationship.
->>>>>>> fab7d7a1
         if (!tree.clazz.type.isPrimitive() &&
            !types.isSameType(tree.expr.type, tree.clazz.type) &&
             (!tree.clazz.type.isReferenceProjection() || !types.isSameType(tree.clazz.type.valueProjection(), tree.expr.type) || true) &&
