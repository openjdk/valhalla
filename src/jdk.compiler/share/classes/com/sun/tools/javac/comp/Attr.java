/*
 * Copyright (c) 1999, 2022, Oracle and/or its affiliates. All rights reserved.
 * DO NOT ALTER OR REMOVE COPYRIGHT NOTICES OR THIS FILE HEADER.
 *
 * This code is free software; you can redistribute it and/or modify it
 * under the terms of the GNU General Public License version 2 only, as
 * published by the Free Software Foundation.  Oracle designates this
 * particular file as subject to the "Classpath" exception as provided
 * by Oracle in the LICENSE file that accompanied this code.
 *
 * This code is distributed in the hope that it will be useful, but WITHOUT
 * ANY WARRANTY; without even the implied warranty of MERCHANTABILITY or
 * FITNESS FOR A PARTICULAR PURPOSE.  See the GNU General Public License
 * version 2 for more details (a copy is included in the LICENSE file that
 * accompanied this code).
 *
 * You should have received a copy of the GNU General Public License version
 * 2 along with this work; if not, write to the Free Software Foundation,
 * Inc., 51 Franklin St, Fifth Floor, Boston, MA 02110-1301 USA.
 *
 * Please contact Oracle, 500 Oracle Parkway, Redwood Shores, CA 94065 USA
 * or visit www.oracle.com if you need additional information or have any
 * questions.
 */

package com.sun.tools.javac.comp;

import java.util.*;
import java.util.function.BiConsumer;
import java.util.function.Consumer;
import java.util.stream.Stream;

import javax.lang.model.element.ElementKind;
import javax.tools.JavaFileObject;

import com.sun.source.tree.CaseTree;
import com.sun.source.tree.IdentifierTree;
import com.sun.source.tree.MemberReferenceTree.ReferenceMode;
import com.sun.source.tree.MemberSelectTree;
import com.sun.source.tree.TreeVisitor;
import com.sun.source.util.SimpleTreeVisitor;
import com.sun.tools.javac.code.*;
import com.sun.tools.javac.code.Lint.LintCategory;
import com.sun.tools.javac.code.Scope.WriteableScope;
import com.sun.tools.javac.code.Source.Feature;
import com.sun.tools.javac.code.Symbol.*;
import com.sun.tools.javac.code.Type.*;
import com.sun.tools.javac.code.Type.ClassType.Flavor;
import com.sun.tools.javac.code.TypeMetadata.Annotations;
import com.sun.tools.javac.code.Types.FunctionDescriptorLookupError;
import com.sun.tools.javac.comp.ArgumentAttr.LocalCacheContext;
import com.sun.tools.javac.comp.Check.CheckContext;
import com.sun.tools.javac.comp.DeferredAttr.AttrMode;
import com.sun.tools.javac.comp.MatchBindingsComputer.MatchBindings;
import com.sun.tools.javac.jvm.*;

import static com.sun.tools.javac.resources.CompilerProperties.Fragments.Diamond;
import static com.sun.tools.javac.resources.CompilerProperties.Fragments.DiamondInvalidArg;
import static com.sun.tools.javac.resources.CompilerProperties.Fragments.DiamondInvalidArgs;

import com.sun.tools.javac.resources.CompilerProperties.Errors;
import com.sun.tools.javac.resources.CompilerProperties.Fragments;
import com.sun.tools.javac.resources.CompilerProperties.Warnings;
import com.sun.tools.javac.tree.*;
import com.sun.tools.javac.tree.JCTree.*;
import com.sun.tools.javac.tree.JCTree.JCPolyExpression.*;
import com.sun.tools.javac.util.*;
import com.sun.tools.javac.util.DefinedBy.Api;
import com.sun.tools.javac.util.JCDiagnostic.DiagnosticPosition;
import com.sun.tools.javac.util.JCDiagnostic.Error;
import com.sun.tools.javac.util.JCDiagnostic.Fragment;
import com.sun.tools.javac.util.JCDiagnostic.Warning;
import com.sun.tools.javac.util.List;

import static com.sun.tools.javac.code.Flags.*;
import static com.sun.tools.javac.code.Flags.ANNOTATION;
import static com.sun.tools.javac.code.Flags.BLOCK;
import static com.sun.tools.javac.code.Kinds.*;
import static com.sun.tools.javac.code.Kinds.Kind.*;
import static com.sun.tools.javac.code.TypeTag.*;
import static com.sun.tools.javac.code.TypeTag.WILDCARD;
import static com.sun.tools.javac.tree.JCTree.Tag.*;
import com.sun.tools.javac.util.JCDiagnostic.DiagnosticFlag;

/** This is the main context-dependent analysis phase in GJC. It
 *  encompasses name resolution, type checking and constant folding as
 *  subtasks. Some subtasks involve auxiliary classes.
 *  @see Check
 *  @see Resolve
 *  @see ConstFold
 *  @see Infer
 *
 *  <p><b>This is NOT part of any supported API.
 *  If you write code that depends on this, you do so at your own risk.
 *  This code and its internal interfaces are subject to change or
 *  deletion without notice.</b>
 */
public class Attr extends JCTree.Visitor {
    protected static final Context.Key<Attr> attrKey = new Context.Key<>();

    final Names names;
    final Log log;
    final Symtab syms;
    final Resolve rs;
    final Operators operators;
    final Infer infer;
    final Analyzer analyzer;
    final DeferredAttr deferredAttr;
    final Check chk;
    final Flow flow;
    final MemberEnter memberEnter;
    final TypeEnter typeEnter;
    final TreeMaker make;
    final ConstFold cfolder;
    final Enter enter;
    final Target target;
    final Types types;
    final Preview preview;
    final JCDiagnostic.Factory diags;
    final TypeAnnotations typeAnnotations;
    final DeferredLintHandler deferredLintHandler;
    final TypeEnvs typeEnvs;
    final Dependencies dependencies;
    final Annotate annotate;
    final ArgumentAttr argumentAttr;
    final MatchBindingsComputer matchBindingsComputer;
    final AttrRecover attrRecover;

    public static Attr instance(Context context) {
        Attr instance = context.get(attrKey);
        if (instance == null)
            instance = new Attr(context);
        return instance;
    }

    protected Attr(Context context) {
        context.put(attrKey, this);

        names = Names.instance(context);
        log = Log.instance(context);
        syms = Symtab.instance(context);
        rs = Resolve.instance(context);
        operators = Operators.instance(context);
        chk = Check.instance(context);
        flow = Flow.instance(context);
        memberEnter = MemberEnter.instance(context);
        typeEnter = TypeEnter.instance(context);
        make = TreeMaker.instance(context);
        enter = Enter.instance(context);
        infer = Infer.instance(context);
        analyzer = Analyzer.instance(context);
        deferredAttr = DeferredAttr.instance(context);
        cfolder = ConstFold.instance(context);
        target = Target.instance(context);
        types = Types.instance(context);
        preview = Preview.instance(context);
        diags = JCDiagnostic.Factory.instance(context);
        annotate = Annotate.instance(context);
        typeAnnotations = TypeAnnotations.instance(context);
        deferredLintHandler = DeferredLintHandler.instance(context);
        typeEnvs = TypeEnvs.instance(context);
        dependencies = Dependencies.instance(context);
        argumentAttr = ArgumentAttr.instance(context);
        matchBindingsComputer = MatchBindingsComputer.instance(context);
        attrRecover = AttrRecover.instance(context);

        Options options = Options.instance(context);

        Source source = Source.instance(context);
<<<<<<< HEAD
        allowPoly = Feature.POLY.allowedInSource(source);
        allowLambda = Feature.LAMBDA.allowedInSource(source);
        allowPrimitiveClasses = Feature.PRIMITIVE_CLASSES.allowedInSource(source) && options.isSet("enablePrimitiveClasses");
=======
        allowPrimitiveClasses = Feature.PRIMITIVE_CLASSES.allowedInSource(source);
>>>>>>> 60855881
        allowReifiableTypesInInstanceof = Feature.REIFIABLE_TYPES_INSTANCEOF.allowedInSource(source);
        allowRecords = Feature.RECORDS.allowedInSource(source);
        allowPatternSwitch = (preview.isEnabled() || !preview.isPreview(Feature.PATTERN_SWITCH)) &&
                             Feature.PATTERN_SWITCH.allowedInSource(source);
        allowUnconditionalPatternsInstanceOf = (preview.isEnabled() || !preview.isPreview(Feature.UNCONDITIONAL_PATTERN_IN_INSTANCEOF)) &&
                                     Feature.UNCONDITIONAL_PATTERN_IN_INSTANCEOF.allowedInSource(source);
        sourceName = source.name;
        useBeforeDeclarationWarning = options.isSet("useBeforeDeclarationWarning");

        statInfo = new ResultInfo(KindSelector.NIL, Type.noType);
        varAssignmentInfo = new ResultInfo(KindSelector.ASG, Type.noType);
        unknownExprInfo = new ResultInfo(KindSelector.VAL, Type.noType);
        methodAttrInfo = new MethodAttrInfo();
        unknownTypeInfo = new ResultInfo(KindSelector.TYP, Type.noType);
        unknownTypeExprInfo = new ResultInfo(KindSelector.VAL_TYP, Type.noType);
        recoveryInfo = new RecoveryInfo(deferredAttr.emptyDeferredAttrContext);
    }

    /** Switch: allow primitive classes ?
     */
    boolean allowPrimitiveClasses;

    /** Switch: reifiable types in instanceof enabled?
     */
    boolean allowReifiableTypesInInstanceof;

    /** Are records allowed
     */
    private final boolean allowRecords;

    /** Are patterns in switch allowed
     */
    private final boolean allowPatternSwitch;

    /** Are unconditional patterns in instanceof allowed
     */
    private final boolean allowUnconditionalPatternsInstanceOf;

    /**
     * Switch: warn about use of variable before declaration?
     * RFE: 6425594
     */
    boolean useBeforeDeclarationWarning;

    /**
     * Switch: name of source level; used for error reporting.
     */
    String sourceName;

    /** Check kind and type of given tree against protokind and prototype.
     *  If check succeeds, store type in tree and return it.
     *  If check fails, store errType in tree and return it.
     *  No checks are performed if the prototype is a method type.
     *  It is not necessary in this case since we know that kind and type
     *  are correct.
     *
     *  @param tree     The tree whose kind and type is checked
     *  @param found    The computed type of the tree
     *  @param ownkind  The computed kind of the tree
     *  @param resultInfo  The expected result of the tree
     */
    Type check(final JCTree tree,
               final Type found,
               final KindSelector ownkind,
               final ResultInfo resultInfo) {
        InferenceContext inferenceContext = resultInfo.checkContext.inferenceContext();
        Type owntype;
        boolean shouldCheck = !found.hasTag(ERROR) &&
                !resultInfo.pt.hasTag(METHOD) &&
                !resultInfo.pt.hasTag(FORALL);
        if (shouldCheck && !ownkind.subset(resultInfo.pkind)) {
            log.error(tree.pos(),
                      Errors.UnexpectedType(resultInfo.pkind.kindNames(),
                                            ownkind.kindNames()));
            owntype = types.createErrorType(found);
        } else if (inferenceContext.free(found)) {
            //delay the check if there are inference variables in the found type
            //this means we are dealing with a partially inferred poly expression
            owntype = shouldCheck ? resultInfo.pt : found;
            if (resultInfo.checkMode.installPostInferenceHook()) {
                inferenceContext.addFreeTypeListener(List.of(found),
                        instantiatedContext -> {
                            ResultInfo pendingResult =
                                    resultInfo.dup(inferenceContext.asInstType(resultInfo.pt));
                            check(tree, inferenceContext.asInstType(found), ownkind, pendingResult);
                        });
            }
        } else {
            owntype = shouldCheck ?
            resultInfo.check(tree, found) :
            found;
        }
        if (resultInfo.checkMode.updateTreeType()) {
            tree.type = owntype;
        }
        return owntype;
    }

    /** Is given blank final variable assignable, i.e. in a scope where it
     *  may be assigned to even though it is final?
     *  @param v      The blank final variable.
     *  @param env    The current environment.
     */
    boolean isAssignableAsBlankFinal(VarSymbol v, Env<AttrContext> env) {
        Symbol owner = env.info.scope.owner;
           // owner refers to the innermost variable, method or
           // initializer block declaration at this point.
        boolean isAssignable =
            v.owner == owner
            ||
            ((owner.name == names.init ||    // i.e. we are in a constructor
              owner.kind == VAR ||           // i.e. we are in a variable initializer
              (owner.flags() & BLOCK) != 0)  // i.e. we are in an initializer block
             &&
             v.owner == owner.owner
             &&
             ((v.flags() & STATIC) != 0) == Resolve.isStatic(env));
        boolean insideCompactConstructor = env.enclMethod != null && TreeInfo.isCompactConstructor(env.enclMethod);
        return isAssignable & !insideCompactConstructor;
    }

    /** Check that variable can be assigned to.
     *  @param pos    The current source code position.
     *  @param v      The assigned variable
     *  @param base   If the variable is referred to in a Select, the part
     *                to the left of the `.', null otherwise.
     *  @param env    The current environment.
     */
    void checkAssignable(DiagnosticPosition pos, VarSymbol v, JCTree base, Env<AttrContext> env) {
        if (v.name == names._this) {
            log.error(pos, Errors.CantAssignValToThis);
        } else if ((v.flags() & FINAL) != 0 &&
            ((v.flags() & HASINIT) != 0
             ||
             !((base == null ||
               TreeInfo.isThisQualifier(base)) &&
               isAssignableAsBlankFinal(v, env)))) {
            if (v.isResourceVariable()) { //TWR resource
                log.error(pos, Errors.TryResourceMayNotBeAssigned(v));
            } else {
                log.error(pos, Errors.CantAssignValToFinalVar(v));
            }
        }
    }

    /** Does tree represent a static reference to an identifier?
     *  It is assumed that tree is either a SELECT or an IDENT.
     *  We have to weed out selects from non-type names here.
     *  @param tree    The candidate tree.
     */
    boolean isStaticReference(JCTree tree) {
        if (tree.hasTag(SELECT)) {
            Symbol lsym = TreeInfo.symbol(((JCFieldAccess) tree).selected);
            if (lsym == null || lsym.kind != TYP) {
                return false;
            }
        }
        return true;
    }

    /** Is this symbol a type?
     */
    static boolean isType(Symbol sym) {
        return sym != null && sym.kind == TYP;
    }

    /** The current `this' symbol.
     *  @param env    The current environment.
     */
    Symbol thisSym(DiagnosticPosition pos, Env<AttrContext> env) {
        return rs.resolveSelf(pos, env, env.enclClass.sym, names._this);
    }

    /** Attribute a parsed identifier.
     * @param tree Parsed identifier name
     * @param topLevel The toplevel to use
     */
    public Symbol attribIdent(JCTree tree, JCCompilationUnit topLevel) {
        Env<AttrContext> localEnv = enter.topLevelEnv(topLevel);
        localEnv.enclClass = make.ClassDef(make.Modifiers(0),
                                           syms.errSymbol.name,
                                           null, null, null, null);
        localEnv.enclClass.sym = syms.errSymbol;
        return attribIdent(tree, localEnv);
    }

    /** Attribute a parsed identifier.
     * @param tree Parsed identifier name
     * @param env The env to use
     */
    public Symbol attribIdent(JCTree tree, Env<AttrContext> env) {
        return tree.accept(identAttributer, env);
    }
    // where
        private TreeVisitor<Symbol,Env<AttrContext>> identAttributer = new IdentAttributer();
        private class IdentAttributer extends SimpleTreeVisitor<Symbol,Env<AttrContext>> {
            @Override @DefinedBy(Api.COMPILER_TREE)
            public Symbol visitMemberSelect(MemberSelectTree node, Env<AttrContext> env) {
                Symbol site = visit(node.getExpression(), env);
                if (site.kind == ERR || site.kind == ABSENT_TYP || site.kind == HIDDEN)
                    return site;
                Name name = (Name)node.getIdentifier();
                if (site.kind == PCK) {
                    env.toplevel.packge = (PackageSymbol)site;
                    return rs.findIdentInPackage(null, env, (TypeSymbol)site, name,
                            KindSelector.TYP_PCK);
                } else {
                    env.enclClass.sym = (ClassSymbol)site;
                    return rs.findMemberType(env, site.asType(), name, (TypeSymbol)site);
                }
            }

            @Override @DefinedBy(Api.COMPILER_TREE)
            public Symbol visitIdentifier(IdentifierTree node, Env<AttrContext> env) {
                return rs.findIdent(null, env, (Name)node.getName(), KindSelector.TYP_PCK);
            }
        }

    public Type coerce(Type etype, Type ttype) {
        return cfolder.coerce(etype, ttype);
    }

    public Type attribType(JCTree node, TypeSymbol sym) {
        Env<AttrContext> env = typeEnvs.get(sym);
        Env<AttrContext> localEnv = env.dup(node, env.info.dup());
        return attribTree(node, localEnv, unknownTypeInfo);
    }

    public Type attribImportQualifier(JCImport tree, Env<AttrContext> env) {
        // Attribute qualifying package or class.
        JCFieldAccess s = (JCFieldAccess)tree.qualid;
        return attribTree(s.selected, env,
                          new ResultInfo(tree.staticImport ?
                                         KindSelector.TYP : KindSelector.TYP_PCK,
                       Type.noType));
    }

    public Env<AttrContext> attribExprToTree(JCTree expr, Env<AttrContext> env, JCTree tree) {
        return attribToTree(expr, env, tree, unknownExprInfo);
    }

    public Env<AttrContext> attribStatToTree(JCTree stmt, Env<AttrContext> env, JCTree tree) {
        return attribToTree(stmt, env, tree, statInfo);
    }

    private Env<AttrContext> attribToTree(JCTree root, Env<AttrContext> env, JCTree tree, ResultInfo resultInfo) {
        breakTree = tree;
        JavaFileObject prev = log.useSource(env.toplevel.sourcefile);
        try {
            deferredAttr.attribSpeculative(root, env, resultInfo,
                    null, DeferredAttr.AttributionMode.ATTRIB_TO_TREE,
                    argumentAttr.withLocalCacheContext());
            attrRecover.doRecovery();
        } catch (BreakAttr b) {
            return b.env;
        } catch (AssertionError ae) {
            if (ae.getCause() instanceof BreakAttr breakAttr) {
                return breakAttr.env;
            } else {
                throw ae;
            }
        } finally {
            breakTree = null;
            log.useSource(prev);
        }
        return env;
    }

    private JCTree breakTree = null;

    private static class BreakAttr extends RuntimeException {
        static final long serialVersionUID = -6924771130405446405L;
        private transient Env<AttrContext> env;
        private BreakAttr(Env<AttrContext> env) {
            this.env = env;
        }
    }

    /**
     * Mode controlling behavior of Attr.Check
     */
    enum CheckMode {

        NORMAL,

        /**
         * Mode signalling 'fake check' - skip tree update. A side-effect of this mode is
         * that the captured var cache in {@code InferenceContext} will be used in read-only
         * mode when performing inference checks.
         */
        NO_TREE_UPDATE {
            @Override
            public boolean updateTreeType() {
                return false;
            }
        },
        /**
         * Mode signalling that caller will manage free types in tree decorations.
         */
        NO_INFERENCE_HOOK {
            @Override
            public boolean installPostInferenceHook() {
                return false;
            }
        };

        public boolean updateTreeType() {
            return true;
        }
        public boolean installPostInferenceHook() {
            return true;
        }
    }


    class ResultInfo {
        final KindSelector pkind;
        final Type pt;
        final CheckContext checkContext;
        final CheckMode checkMode;

        ResultInfo(KindSelector pkind, Type pt) {
            this(pkind, pt, chk.basicHandler, CheckMode.NORMAL);
        }

        ResultInfo(KindSelector pkind, Type pt, CheckMode checkMode) {
            this(pkind, pt, chk.basicHandler, checkMode);
        }

        protected ResultInfo(KindSelector pkind,
                             Type pt, CheckContext checkContext) {
            this(pkind, pt, checkContext, CheckMode.NORMAL);
        }

        protected ResultInfo(KindSelector pkind,
                             Type pt, CheckContext checkContext, CheckMode checkMode) {
            this.pkind = pkind;
            this.pt = pt;
            this.checkContext = checkContext;
            this.checkMode = checkMode;
        }

        /**
         * Should {@link Attr#attribTree} use the {@ArgumentAttr} visitor instead of this one?
         * @param tree The tree to be type-checked.
         * @return true if {@ArgumentAttr} should be used.
         */
        protected boolean needsArgumentAttr(JCTree tree) { return false; }

        protected Type check(final DiagnosticPosition pos, final Type found) {
            return chk.checkType(pos, found, pt, checkContext);
        }

        protected ResultInfo dup(Type newPt) {
            return new ResultInfo(pkind, newPt, checkContext, checkMode);
        }

        protected ResultInfo dup(CheckContext newContext) {
            return new ResultInfo(pkind, pt, newContext, checkMode);
        }

        protected ResultInfo dup(Type newPt, CheckContext newContext) {
            return new ResultInfo(pkind, newPt, newContext, checkMode);
        }

        protected ResultInfo dup(Type newPt, CheckContext newContext, CheckMode newMode) {
            return new ResultInfo(pkind, newPt, newContext, newMode);
        }

        protected ResultInfo dup(CheckMode newMode) {
            return new ResultInfo(pkind, pt, checkContext, newMode);
        }

        @Override
        public String toString() {
            if (pt != null) {
                return pt.toString();
            } else {
                return "";
            }
        }
    }

    class MethodAttrInfo extends ResultInfo {
        public MethodAttrInfo() {
            this(chk.basicHandler);
        }

        public MethodAttrInfo(CheckContext checkContext) {
            super(KindSelector.VAL, Infer.anyPoly, checkContext);
        }

        @Override
        protected boolean needsArgumentAttr(JCTree tree) {
            return true;
        }

        protected ResultInfo dup(Type newPt) {
            throw new IllegalStateException();
        }

        protected ResultInfo dup(CheckContext newContext) {
            return new MethodAttrInfo(newContext);
        }

        protected ResultInfo dup(Type newPt, CheckContext newContext) {
            throw new IllegalStateException();
        }

        protected ResultInfo dup(Type newPt, CheckContext newContext, CheckMode newMode) {
            throw new IllegalStateException();
        }

        protected ResultInfo dup(CheckMode newMode) {
            throw new IllegalStateException();
        }
    }

    class RecoveryInfo extends ResultInfo {

        public RecoveryInfo(final DeferredAttr.DeferredAttrContext deferredAttrContext) {
            this(deferredAttrContext, Type.recoveryType);
        }

        public RecoveryInfo(final DeferredAttr.DeferredAttrContext deferredAttrContext, Type pt) {
            super(KindSelector.VAL, pt, new Check.NestedCheckContext(chk.basicHandler) {
                @Override
                public DeferredAttr.DeferredAttrContext deferredAttrContext() {
                    return deferredAttrContext;
                }
                @Override
                public boolean compatible(Type found, Type req, Warner warn) {
                    return true;
                }
                @Override
                public void report(DiagnosticPosition pos, JCDiagnostic details) {
                    boolean needsReport = pt == Type.recoveryType ||
                            (details.getDiagnosticPosition() != null &&
                            details.getDiagnosticPosition().getTree().hasTag(LAMBDA));
                    if (needsReport) {
                        chk.basicHandler.report(pos, details);
                    }
                }
            });
        }
    }

    final ResultInfo statInfo;
    final ResultInfo varAssignmentInfo;
    final ResultInfo methodAttrInfo;
    final ResultInfo unknownExprInfo;
    final ResultInfo unknownTypeInfo;
    final ResultInfo unknownTypeExprInfo;
    final ResultInfo recoveryInfo;

    Type pt() {
        return resultInfo.pt;
    }

    KindSelector pkind() {
        return resultInfo.pkind;
    }

/* ************************************************************************
 * Visitor methods
 *************************************************************************/

    /** Visitor argument: the current environment.
     */
    Env<AttrContext> env;

    /** Visitor argument: the currently expected attribution result.
     */
    ResultInfo resultInfo;

    /** Visitor result: the computed type.
     */
    Type result;

    MatchBindings matchBindings = MatchBindingsComputer.EMPTY;

    /** Visitor method: attribute a tree, catching any completion failure
     *  exceptions. Return the tree's type.
     *
     *  @param tree    The tree to be visited.
     *  @param env     The environment visitor argument.
     *  @param resultInfo   The result info visitor argument.
     */
    Type attribTree(JCTree tree, Env<AttrContext> env, ResultInfo resultInfo) {
        Env<AttrContext> prevEnv = this.env;
        ResultInfo prevResult = this.resultInfo;
        try {
            this.env = env;
            this.resultInfo = resultInfo;
            if (resultInfo.needsArgumentAttr(tree)) {
                result = argumentAttr.attribArg(tree, env);
            } else {
                tree.accept(this);
            }
            matchBindings = matchBindingsComputer.finishBindings(tree,
                                                                 matchBindings);
            if (tree == breakTree &&
                    resultInfo.checkContext.deferredAttrContext().mode == AttrMode.CHECK) {
                breakTreeFound(copyEnv(env));
            }
            return result;
        } catch (CompletionFailure ex) {
            tree.type = syms.errType;
            return chk.completionError(tree.pos(), ex);
        } finally {
            this.env = prevEnv;
            this.resultInfo = prevResult;
        }
    }

    protected void breakTreeFound(Env<AttrContext> env) {
        throw new BreakAttr(env);
    }

    Env<AttrContext> copyEnv(Env<AttrContext> env) {
        Env<AttrContext> newEnv =
                env.dup(env.tree, env.info.dup(copyScope(env.info.scope)));
        if (newEnv.outer != null) {
            newEnv.outer = copyEnv(newEnv.outer);
        }
        return newEnv;
    }

    WriteableScope copyScope(WriteableScope sc) {
        WriteableScope newScope = WriteableScope.create(sc.owner);
        List<Symbol> elemsList = List.nil();
        for (Symbol sym : sc.getSymbols()) {
            elemsList = elemsList.prepend(sym);
        }
        for (Symbol s : elemsList) {
            newScope.enter(s);
        }
        return newScope;
    }

    /** Derived visitor method: attribute an expression tree.
     */
    public Type attribExpr(JCTree tree, Env<AttrContext> env, Type pt) {
        return attribTree(tree, env, new ResultInfo(KindSelector.VAL, !pt.hasTag(ERROR) ? pt : Type.noType));
    }

    /** Derived visitor method: attribute an expression tree with
     *  no constraints on the computed type.
     */
    public Type attribExpr(JCTree tree, Env<AttrContext> env) {
        return attribTree(tree, env, unknownExprInfo);
    }

    /** Derived visitor method: attribute a type tree.
     */
    public Type attribType(JCTree tree, Env<AttrContext> env) {
        Type result = attribType(tree, env, Type.noType);
        return result;
    }

    /** Derived visitor method: attribute a type tree.
     */
    Type attribType(JCTree tree, Env<AttrContext> env, Type pt) {
        Type result = attribTree(tree, env, new ResultInfo(KindSelector.TYP, pt));
        return result;
    }

    /** Derived visitor method: attribute a statement or definition tree.
     */
    public Type attribStat(JCTree tree, Env<AttrContext> env) {
        Env<AttrContext> analyzeEnv = analyzer.copyEnvIfNeeded(tree, env);
        Type result = attribTree(tree, env, statInfo);
        analyzer.analyzeIfNeeded(tree, analyzeEnv);
        attrRecover.doRecovery();
        return result;
    }

    /** Attribute a list of expressions, returning a list of types.
     */
    List<Type> attribExprs(List<JCExpression> trees, Env<AttrContext> env, Type pt) {
        ListBuffer<Type> ts = new ListBuffer<>();
        for (List<JCExpression> l = trees; l.nonEmpty(); l = l.tail)
            ts.append(attribExpr(l.head, env, pt));
        return ts.toList();
    }

    /** Attribute a list of statements, returning nothing.
     */
    <T extends JCTree> void attribStats(List<T> trees, Env<AttrContext> env) {
        for (List<T> l = trees; l.nonEmpty(); l = l.tail)
            attribStat(l.head, env);
    }

    /** Attribute the arguments in a method call, returning the method kind.
     */
    KindSelector attribArgs(KindSelector initialKind, List<JCExpression> trees, Env<AttrContext> env, ListBuffer<Type> argtypes) {
        KindSelector kind = initialKind;
        for (JCExpression arg : trees) {
            Type argtype = chk.checkNonVoid(arg, attribTree(arg, env, methodAttrInfo));
            if (argtype.hasTag(DEFERRED)) {
                kind = KindSelector.of(KindSelector.POLY, kind);
            }
            argtypes.append(argtype);
        }
        return kind;
    }

    /** Attribute a type argument list, returning a list of types.
     *  Caller is responsible for calling checkRefTypes.
     */
    List<Type> attribAnyTypes(List<JCExpression> trees, Env<AttrContext> env) {
        ListBuffer<Type> argtypes = new ListBuffer<>();
        for (List<JCExpression> l = trees; l.nonEmpty(); l = l.tail)
            argtypes.append(attribType(l.head, env));
        return argtypes.toList();
    }

    /** Attribute a type argument list, returning a list of types.
     *  Check that all the types are references.
     */
    List<Type> attribTypes(List<JCExpression> trees, Env<AttrContext> env) {
        List<Type> types = attribAnyTypes(trees, env);
        return chk.checkRefTypes(trees, types);
    }

    /**
     * Attribute type variables (of generic classes or methods).
     * Compound types are attributed later in attribBounds.
     * @param typarams the type variables to enter
     * @param env      the current environment
     */
    void attribTypeVariables(List<JCTypeParameter> typarams, Env<AttrContext> env, boolean checkCyclic) {
        for (JCTypeParameter tvar : typarams) {
            TypeVar a = (TypeVar)tvar.type;
            a.tsym.flags_field |= UNATTRIBUTED;
            a.setUpperBound(Type.noType);
            if (!tvar.bounds.isEmpty()) {
                List<Type> bounds = List.of(chk.checkRefType(tvar.bounds.head, attribType(tvar.bounds.head, env), false));
                for (JCExpression bound : tvar.bounds.tail)
                    bounds = bounds.prepend(chk.checkRefType(bound, attribType(bound, env), false));
                types.setBounds(a, bounds.reverse());
            } else {
                // if no bounds are given, assume a single bound of
                // java.lang.Object.
                types.setBounds(a, List.of(syms.objectType));
            }
            a.tsym.flags_field &= ~UNATTRIBUTED;
        }
        if (checkCyclic) {
            for (JCTypeParameter tvar : typarams) {
                chk.checkNonCyclic(tvar.pos(), (TypeVar)tvar.type);
            }
        }
    }

    /**
     * Attribute the type references in a list of annotations.
     */
    void attribAnnotationTypes(List<JCAnnotation> annotations,
                               Env<AttrContext> env) {
        for (List<JCAnnotation> al = annotations; al.nonEmpty(); al = al.tail) {
            JCAnnotation a = al.head;
            attribType(a.annotationType, env);
        }
    }

    /**
     * Attribute a "lazy constant value".
     *  @param env         The env for the const value
     *  @param variable    The initializer for the const value
     *  @param type        The expected type, or null
     *  @see VarSymbol#setLazyConstValue
     */
    public Object attribLazyConstantValue(Env<AttrContext> env,
                                      JCVariableDecl variable,
                                      Type type) {

        DiagnosticPosition prevLintPos
                = deferredLintHandler.setPos(variable.pos());

        final JavaFileObject prevSource = log.useSource(env.toplevel.sourcefile);
        try {
            Type itype = attribExpr(variable.init, env, type);
            if (variable.isImplicitlyTyped()) {
                //fixup local variable type
                type = variable.type = variable.sym.type = chk.checkLocalVarType(variable, itype.baseType(), variable.name);
            }
            if (itype.constValue() != null) {
                return coerce(itype, type).constValue();
            } else {
                return null;
            }
        } finally {
            log.useSource(prevSource);
            deferredLintHandler.setPos(prevLintPos);
        }
    }

    /** Attribute type reference in an `extends' or `implements' clause.
     *  Supertypes of anonymous inner classes are usually already attributed.
     *
     *  @param tree              The tree making up the type reference.
     *  @param env               The environment current at the reference.
     *  @param classExpected     true if only a class is expected here.
     *  @param interfaceExpected true if only an interface is expected here.
     */
    Type attribBase(JCTree tree,
                    Env<AttrContext> env,
                    boolean classExpected,
                    boolean interfaceExpected,
                    boolean checkExtensible) {
        Type t = tree.type != null ?
            tree.type :
            attribType(tree, env);
        try {
            return checkBase(t, tree, env, classExpected, interfaceExpected, checkExtensible);
        } catch (CompletionFailure ex) {
            chk.completionError(tree.pos(), ex);
            return t;
        }
    }
    Type checkBase(Type t,
                   JCTree tree,
                   Env<AttrContext> env,
                   boolean classExpected,
                   boolean interfaceExpected,
                   boolean checkExtensible) {
        final DiagnosticPosition pos = tree.hasTag(TYPEAPPLY) ?
                (((JCTypeApply) tree).clazz).pos() : tree.pos();
        if (t.tsym.isAnonymous()) {
            log.error(pos, Errors.CantInheritFromAnon);
            return types.createErrorType(t);
        }
        if (t.isErroneous())
            return t;
        if (t.hasTag(TYPEVAR) && !classExpected && !interfaceExpected) {
            // check that type variable is already visible
            if (t.getUpperBound() == null) {
                log.error(pos, Errors.IllegalForwardRef);
                return types.createErrorType(t);
            }
        } else {
            t = chk.checkClassType(pos, t, checkExtensible);
        }
        if (interfaceExpected && (t.tsym.flags() & INTERFACE) == 0) {
            log.error(pos, Errors.IntfExpectedHere);
            // return errType is necessary since otherwise there might
            // be undetected cycles which cause attribution to loop
            return types.createErrorType(t);
        } else if (checkExtensible &&
                   classExpected &&
                   (t.tsym.flags() & INTERFACE) != 0) {
            log.error(pos, Errors.NoIntfExpectedHere);
            return types.createErrorType(t);
        }
        if (checkExtensible &&
            ((t.tsym.flags() & FINAL) != 0)) {
            log.error(pos,
                      Errors.CantInheritFromFinal(t.tsym));
        }
        chk.checkNonCyclic(pos, t);
        return t;
    }

    Type attribIdentAsEnumType(Env<AttrContext> env, JCIdent id) {
        Assert.check((env.enclClass.sym.flags() & ENUM) != 0);
        id.type = env.info.scope.owner.enclClass().type;
        id.sym = env.info.scope.owner.enclClass();
        return id.type;
    }

    public void visitClassDef(JCClassDecl tree) {
        Optional<ArgumentAttr.LocalCacheContext> localCacheContext =
                Optional.ofNullable(env.info.attributionMode.isSpeculative ?
                        argumentAttr.withLocalCacheContext() : null);
        try {
            // Local and anonymous classes have not been entered yet, so we need to
            // do it now.
            if (env.info.scope.owner.kind.matches(KindSelector.VAL_MTH)) {
                enter.classEnter(tree, env);
            } else {
                // If this class declaration is part of a class level annotation,
                // as in @MyAnno(new Object() {}) class MyClass {}, enter it in
                // order to simplify later steps and allow for sensible error
                // messages.
                if (env.tree.hasTag(NEWCLASS) && TreeInfo.isInAnnotation(env, tree))
                    enter.classEnter(tree, env);
            }

            ClassSymbol c = tree.sym;
            if (c == null) {
                // exit in case something drastic went wrong during enter.
                result = null;
            } else {
                // make sure class has been completed:
                c.complete();

                // If this class appears as an anonymous class
                // in a superclass constructor call
                // disable implicit outer instance from being passed.
                // (This would be an illegal access to "this before super").
                if (env.info.isSelfCall &&
                        env.tree.hasTag(NEWCLASS)) {
                    c.flags_field |= NOOUTERTHIS;
                }
                attribClass(tree.pos(), c);
                result = tree.type = c.type;
            }
        } finally {
            localCacheContext.ifPresent(LocalCacheContext::leave);
        }
    }

    public void visitMethodDef(JCMethodDecl tree) {
        MethodSymbol m = tree.sym;
        boolean isDefaultMethod = (m.flags() & DEFAULT) != 0;

        Lint lint = env.info.lint.augment(m);
        Lint prevLint = chk.setLint(lint);
        MethodSymbol prevMethod = chk.setMethod(m);
        try {
            deferredLintHandler.flush(tree.pos());
            chk.checkDeprecatedAnnotation(tree.pos(), m);


            // Create a new environment with local scope
            // for attributing the method.
            Env<AttrContext> localEnv = memberEnter.methodEnv(tree, env);
            localEnv.info.lint = lint;

            attribStats(tree.typarams, localEnv);

            // If we override any other methods, check that we do so properly.
            // JLS ???
            if (m.isStatic()) {
                chk.checkHideClashes(tree.pos(), env.enclClass.type, m);
            } else {
                chk.checkOverrideClashes(tree.pos(), env.enclClass.type, m);
            }
            chk.checkOverride(env, tree, m);

            if (isDefaultMethod && types.overridesObjectMethod(m.enclClass(), m)) {
                log.error(tree, Errors.DefaultOverridesObjectMember(m.name, Kinds.kindName(m.location()), m.location()));
            }

            // Enter all type parameters into the local method scope.
            for (List<JCTypeParameter> l = tree.typarams; l.nonEmpty(); l = l.tail)
                localEnv.info.scope.enterIfAbsent(l.head.type.tsym);

            ClassSymbol owner = env.enclClass.sym;
            if ((owner.flags() & ANNOTATION) != 0 &&
                    (tree.params.nonEmpty() ||
                    tree.recvparam != null))
                log.error(tree.params.nonEmpty() ?
                        tree.params.head.pos() :
                        tree.recvparam.pos(),
                        Errors.IntfAnnotationMembersCantHaveParams);

            // Attribute all value parameters.
            for (List<JCVariableDecl> l = tree.params; l.nonEmpty(); l = l.tail) {
                attribStat(l.head, localEnv);
            }

            chk.checkVarargsMethodDecl(localEnv, tree);

            // Check that type parameters are well-formed.
            chk.validate(tree.typarams, localEnv);

            // Check that result type is well-formed.
            if (tree.restype != null && !tree.restype.type.hasTag(VOID))
                chk.validate(tree.restype, localEnv);

            // Check that receiver type is well-formed.
            if (tree.recvparam != null) {
                // Use a new environment to check the receiver parameter.
                // Otherwise I get "might not have been initialized" errors.
                // Is there a better way?
                Env<AttrContext> newEnv = memberEnter.methodEnv(tree, env);
                attribType(tree.recvparam, newEnv);
                chk.validate(tree.recvparam, newEnv);
            }

            if (env.enclClass.sym.isRecord() && tree.sym.owner.kind == TYP) {
                // lets find if this method is an accessor
                Optional<? extends RecordComponent> recordComponent = env.enclClass.sym.getRecordComponents().stream()
                        .filter(rc -> rc.accessor == tree.sym && (rc.accessor.flags_field & GENERATED_MEMBER) == 0).findFirst();
                if (recordComponent.isPresent()) {
                    // the method is a user defined accessor lets check that everything is fine
                    if (!tree.sym.isPublic()) {
                        log.error(tree, Errors.InvalidAccessorMethodInRecord(env.enclClass.sym, Fragments.MethodMustBePublic));
                    }
                    if (!types.isSameType(tree.sym.type.getReturnType(), recordComponent.get().type)) {
                        log.error(tree, Errors.InvalidAccessorMethodInRecord(env.enclClass.sym,
                                Fragments.AccessorReturnTypeDoesntMatch(tree.sym, recordComponent.get())));
                    }
                    if (tree.sym.type.asMethodType().thrown != null && !tree.sym.type.asMethodType().thrown.isEmpty()) {
                        log.error(tree,
                                Errors.InvalidAccessorMethodInRecord(env.enclClass.sym, Fragments.AccessorMethodCantThrowException));
                    }
                    if (!tree.typarams.isEmpty()) {
                        log.error(tree,
                                Errors.InvalidAccessorMethodInRecord(env.enclClass.sym, Fragments.AccessorMethodMustNotBeGeneric));
                    }
                    if (tree.sym.isStatic()) {
                        log.error(tree,
                                Errors.InvalidAccessorMethodInRecord(env.enclClass.sym, Fragments.AccessorMethodMustNotBeStatic));
                    }
                }

                if (tree.name == names.init) {
                    // if this a constructor other than the canonical one
                    if ((tree.sym.flags_field & RECORD) == 0) {
                        JCMethodInvocation app = TreeInfo.firstConstructorCall(tree);
                        if (app == null ||
                                TreeInfo.name(app.meth) != names._this ||
                                !checkFirstConstructorStat(app, tree, false)) {
                            log.error(tree, Errors.FirstStatementMustBeCallToAnotherConstructor(env.enclClass.sym));
                        }
                    } else {
                        // but if it is the canonical:

                        /* if user generated, then it shouldn't:
                         *     - have an accessibility stricter than that of the record type
                         *     - explicitly invoke any other constructor
                         */
                        if ((tree.sym.flags_field & GENERATEDCONSTR) == 0) {
                            if (Check.protection(m.flags()) > Check.protection(env.enclClass.sym.flags())) {
                                log.error(tree,
                                        (env.enclClass.sym.flags() & AccessFlags) == 0 ?
                                            Errors.InvalidCanonicalConstructorInRecord(
                                                Fragments.Canonical,
                                                env.enclClass.sym.name,
                                                Fragments.CanonicalMustNotHaveStrongerAccess("package")
                                            ) :
                                            Errors.InvalidCanonicalConstructorInRecord(
                                                    Fragments.Canonical,
                                                    env.enclClass.sym.name,
                                                    Fragments.CanonicalMustNotHaveStrongerAccess(asFlagSet(env.enclClass.sym.flags() & AccessFlags))
                                            )
                                );
                            }

                            JCMethodInvocation app = TreeInfo.firstConstructorCall(tree);
                            if (app != null &&
                                    (TreeInfo.name(app.meth) == names._this ||
                                            TreeInfo.name(app.meth) == names._super) &&
                                    checkFirstConstructorStat(app, tree, false)) {
                                log.error(tree, Errors.InvalidCanonicalConstructorInRecord(
                                        Fragments.Canonical, env.enclClass.sym.name,
                                        Fragments.CanonicalMustNotContainExplicitConstructorInvocation));
                            }
                        }

                        // also we want to check that no type variables have been defined
                        if (!tree.typarams.isEmpty()) {
                            log.error(tree, Errors.InvalidCanonicalConstructorInRecord(
                                    Fragments.Canonical, env.enclClass.sym.name, Fragments.CanonicalMustNotDeclareTypeVariables));
                        }

                        /* and now we need to check that the constructor's arguments are exactly the same as those of the
                         * record components
                         */
                        List<? extends RecordComponent> recordComponents = env.enclClass.sym.getRecordComponents();
                        List<Type> recordFieldTypes = TreeInfo.recordFields(env.enclClass).map(vd -> vd.sym.type);
                        for (JCVariableDecl param: tree.params) {
                            boolean paramIsVarArgs = (param.sym.flags_field & VARARGS) != 0;
                            if (!types.isSameType(param.type, recordFieldTypes.head) ||
                                    (recordComponents.head.isVarargs() != paramIsVarArgs)) {
                                log.error(param, Errors.InvalidCanonicalConstructorInRecord(
                                        Fragments.Canonical, env.enclClass.sym.name,
                                        Fragments.TypeMustBeIdenticalToCorrespondingRecordComponentType));
                            }
                            recordComponents = recordComponents.tail;
                            recordFieldTypes = recordFieldTypes.tail;
                        }
                    }
                }
            }

            // annotation method checks
            if ((owner.flags() & ANNOTATION) != 0) {
                // annotation method cannot have throws clause
                if (tree.thrown.nonEmpty()) {
                    log.error(tree.thrown.head.pos(),
                              Errors.ThrowsNotAllowedInIntfAnnotation);
                }
                // annotation method cannot declare type-parameters
                if (tree.typarams.nonEmpty()) {
                    log.error(tree.typarams.head.pos(),
                              Errors.IntfAnnotationMembersCantHaveTypeParams);
                }
                // validate annotation method's return type (could be an annotation type)
                chk.validateAnnotationType(tree.restype);
                // ensure that annotation method does not clash with members of Object/Annotation
                chk.validateAnnotationMethod(tree.pos(), m);
            }

            for (List<JCExpression> l = tree.thrown; l.nonEmpty(); l = l.tail)
                chk.checkType(l.head.pos(), l.head.type, syms.throwableType);

            if (tree.body == null) {
                // Empty bodies are only allowed for
                // abstract, native, or interface methods, or for methods
                // in a retrofit signature class.
                if (tree.defaultValue != null) {
                    if ((owner.flags() & ANNOTATION) == 0)
                        log.error(tree.pos(),
                                  Errors.DefaultAllowedInIntfAnnotationMember);
                }
                if (isDefaultMethod || (tree.sym.flags() & (ABSTRACT | NATIVE)) == 0)
                    log.error(tree.pos(), Errors.MissingMethBodyOrDeclAbstract);
            } else {
                if ((tree.sym.flags() & (ABSTRACT|DEFAULT|PRIVATE)) == ABSTRACT) {
                    if ((owner.flags() & INTERFACE) != 0) {
                        log.error(tree.body.pos(), Errors.IntfMethCantHaveBody);
                    } else {
                        log.error(tree.pos(), Errors.AbstractMethCantHaveBody);
                    }
                } else if ((tree.mods.flags & NATIVE) != 0) {
                    log.error(tree.pos(), Errors.NativeMethCantHaveBody);
                }
                // Add an implicit super() call unless an explicit call to
                // super(...) or this(...) is given
                // or we are compiling class java.lang.Object.
                if (tree.name == names.init && owner.type != syms.objectType) {
                    JCBlock body = tree.body;
                    if (body.stats.isEmpty() ||
                            TreeInfo.getConstructorInvocationName(body.stats, names, true) == names.empty) {
                        JCStatement supCall = make.at(body.pos).Exec(make.Apply(List.nil(),
                                make.Ident(names._super), make.Idents(List.nil())));
                        body.stats = body.stats.prepend(supCall);
                    } else if ((env.enclClass.sym.flags() & ENUM) != 0 &&
                            (tree.mods.flags & GENERATEDCONSTR) == 0 &&
                            TreeInfo.isSuperCall(body.stats.head)) {
                        // enum constructors are not allowed to call super
                        // directly, so make sure there aren't any super calls
                        // in enum constructors, except in the compiler
                        // generated one.
                        log.error(tree.body.stats.head.pos(),
                                  Errors.CallToSuperNotAllowedInEnumCtor(env.enclClass.sym));
                    } else if ((env.enclClass.sym.flags() & VALUE_CLASS) != 0 &&
                        (tree.mods.flags & GENERATEDCONSTR) == 0 &&
                        TreeInfo.isSuperCall(body.stats.head)) {
                        // value constructors are not allowed to call super directly,
                        // but tolerate compiler generated ones, these are ignored during code generation
                        log.error(tree.body.stats.head.pos(), Errors.CallToSuperNotAllowedInValueCtor);
                    }
                    if (env.enclClass.sym.isRecord() && (tree.sym.flags_field & RECORD) != 0) { // we are seeing the canonical constructor
                        List<Name> recordComponentNames = TreeInfo.recordFields(env.enclClass).map(vd -> vd.sym.name);
                        List<Name> initParamNames = tree.sym.params.map(p -> p.name);
                        if (!initParamNames.equals(recordComponentNames)) {
                            log.error(tree, Errors.InvalidCanonicalConstructorInRecord(
                                    Fragments.Canonical, env.enclClass.sym.name, Fragments.CanonicalWithNameMismatch));
                        }
                        if (tree.sym.type.asMethodType().thrown != null && !tree.sym.type.asMethodType().thrown.isEmpty()) {
                            log.error(tree,
                                    Errors.InvalidCanonicalConstructorInRecord(
                                            TreeInfo.isCompactConstructor(tree) ? Fragments.Compact : Fragments.Canonical,
                                            env.enclClass.sym.name,
                                            Fragments.ThrowsClauseNotAllowedForCanonicalConstructor(
                                                    TreeInfo.isCompactConstructor(tree) ? Fragments.Compact : Fragments.Canonical)));
                        }
                    }
                }

                // Attribute all type annotations in the body
                annotate.queueScanTreeAndTypeAnnotate(tree.body, localEnv, m, null);
                annotate.flush();

                // Attribute method body.
                attribStat(tree.body, localEnv);
            }

            localEnv.info.scope.leave();
            result = tree.type = m.type;
        } finally {
            chk.setLint(prevLint);
            chk.setMethod(prevMethod);
        }
    }

    public void visitVarDef(JCVariableDecl tree) {
        // Local variables have not been entered yet, so we need to do it now:
        if (env.info.scope.owner.kind == MTH || env.info.scope.owner.kind == VAR) {
            if (tree.sym != null) {
                // parameters have already been entered
                env.info.scope.enter(tree.sym);
            } else {
                if (tree.isImplicitlyTyped() && (tree.getModifiers().flags & PARAMETER) == 0) {
                    if (tree.init == null) {
                        //cannot use 'var' without initializer
                        log.error(tree, Errors.CantInferLocalVarType(tree.name, Fragments.LocalMissingInit));
                        tree.vartype = make.Erroneous();
                    } else {
                        Fragment msg = canInferLocalVarType(tree);
                        if (msg != null) {
                            //cannot use 'var' with initializer which require an explicit target
                            //(e.g. lambda, method reference, array initializer).
                            log.error(tree, Errors.CantInferLocalVarType(tree.name, msg));
                            tree.vartype = make.Erroneous();
                        }
                    }
                }
                try {
                    annotate.blockAnnotations();
                    memberEnter.memberEnter(tree, env);
                } finally {
                    annotate.unblockAnnotations();
                }
            }
        } else {
            if (tree.init != null) {
                // Field initializer expression need to be entered.
                annotate.queueScanTreeAndTypeAnnotate(tree.init, env, tree.sym, tree.pos());
                annotate.flush();
            }
        }

        VarSymbol v = tree.sym;
        Lint lint = env.info.lint.augment(v);
        Lint prevLint = chk.setLint(lint);

        // Check that the variable's declared type is well-formed.
        boolean isImplicitLambdaParameter = env.tree.hasTag(LAMBDA) &&
                ((JCLambda)env.tree).paramKind == JCLambda.ParameterKind.IMPLICIT &&
                (tree.sym.flags() & PARAMETER) != 0;
        chk.validate(tree.vartype, env, !isImplicitLambdaParameter && !tree.isImplicitlyTyped());

        try {
            v.getConstValue(); // ensure compile-time constant initializer is evaluated
            deferredLintHandler.flush(tree.pos());
            chk.checkDeprecatedAnnotation(tree.pos(), v);

            /* Don't want constant propagation/folding for instance fields of primitive classes,
               as these can undergo updates via copy on write.
            */
            if (tree.init != null) {
                if ((v.flags_field & FINAL) == 0 || ((v.flags_field & STATIC) == 0 && v.owner.isValueClass()) ||
                    !memberEnter.needsLazyConstValue(tree.init)) {
                    // Not a compile-time constant
                    // Attribute initializer in a new environment
                    // with the declared variable as owner.
                    // Check that initializer conforms to variable's declared type.
                    Env<AttrContext> initEnv = memberEnter.initEnv(tree, env);
                    initEnv.info.lint = lint;
                    // In order to catch self-references, we set the variable's
                    // declaration position to maximal possible value, effectively
                    // marking the variable as undefined.
                    initEnv.info.enclVar = v;
                    attribExpr(tree.init, initEnv, v.type);
                    if (tree.isImplicitlyTyped()) {
                        //fixup local variable type
                        v.type = chk.checkLocalVarType(tree, tree.init.type.baseType(), tree.name);
                    }
                }
                if (tree.isImplicitlyTyped()) {
                    setSyntheticVariableType(tree, v.type);
                }
            }
            result = tree.type = v.type;
            if (env.enclClass.sym.isRecord() && tree.sym.owner.kind == TYP && !v.isStatic()) {
                if (isNonArgsMethodInObject(v.name)) {
                    log.error(tree, Errors.IllegalRecordComponentName(v));
                }
            }
        }
        finally {
            chk.setLint(prevLint);
        }
    }

    private boolean isNonArgsMethodInObject(Name name) {
        for (Symbol s : syms.objectType.tsym.members().getSymbolsByName(name, s -> s.kind == MTH)) {
            if (s.type.getParameterTypes().isEmpty()) {
                return true;
            }
        }
        // isValueObject is not included in Object yet so we need a work around
        return name == names.isValueObject;
    }

    Fragment canInferLocalVarType(JCVariableDecl tree) {
        LocalInitScanner lis = new LocalInitScanner();
        lis.scan(tree.init);
        return lis.badInferenceMsg;
    }

    static class LocalInitScanner extends TreeScanner {
        Fragment badInferenceMsg = null;
        boolean needsTarget = true;

        @Override
        public void visitNewArray(JCNewArray tree) {
            if (tree.elemtype == null && needsTarget) {
                badInferenceMsg = Fragments.LocalArrayMissingTarget;
            }
        }

        @Override
        public void visitLambda(JCLambda tree) {
            if (needsTarget) {
                badInferenceMsg = Fragments.LocalLambdaMissingTarget;
            }
        }

        @Override
        public void visitTypeCast(JCTypeCast tree) {
            boolean prevNeedsTarget = needsTarget;
            try {
                needsTarget = false;
                super.visitTypeCast(tree);
            } finally {
                needsTarget = prevNeedsTarget;
            }
        }

        @Override
        public void visitReference(JCMemberReference tree) {
            if (needsTarget) {
                badInferenceMsg = Fragments.LocalMrefMissingTarget;
            }
        }

        @Override
        public void visitNewClass(JCNewClass tree) {
            boolean prevNeedsTarget = needsTarget;
            try {
                needsTarget = false;
                super.visitNewClass(tree);
            } finally {
                needsTarget = prevNeedsTarget;
            }
        }

        @Override
        public void visitApply(JCMethodInvocation tree) {
            boolean prevNeedsTarget = needsTarget;
            try {
                needsTarget = false;
                super.visitApply(tree);
            } finally {
                needsTarget = prevNeedsTarget;
            }
        }
    }

    public void visitSkip(JCSkip tree) {
        result = null;
    }

    public void visitBlock(JCBlock tree) {
        if (env.info.scope.owner.kind == TYP || env.info.scope.owner.kind == ERR) {
            // Block is a static or instance initializer;
            // let the owner of the environment be a freshly
            // created BLOCK-method.
            Symbol fakeOwner =
                new MethodSymbol(tree.flags | BLOCK |
                    env.info.scope.owner.flags() & STRICTFP, names.empty, null,
                    env.info.scope.owner);
            final Env<AttrContext> localEnv =
                env.dup(tree, env.info.dup(env.info.scope.dupUnshared(fakeOwner)));

            if ((tree.flags & STATIC) != 0) localEnv.info.staticLevel++;
            // Attribute all type annotations in the block
            annotate.queueScanTreeAndTypeAnnotate(tree, localEnv, localEnv.info.scope.owner, null);
            annotate.flush();
            attribStats(tree.stats, localEnv);

            {
                // Store init and clinit type annotations with the ClassSymbol
                // to allow output in Gen.normalizeDefs.
                ClassSymbol cs = (ClassSymbol)env.info.scope.owner;
                List<Attribute.TypeCompound> tas = localEnv.info.scope.owner.getRawTypeAttributes();
                if ((tree.flags & STATIC) != 0) {
                    cs.appendClassInitTypeAttributes(tas);
                } else {
                    cs.appendInitTypeAttributes(tas);
                }
            }
        } else {
            // Create a new local environment with a local scope.
            Env<AttrContext> localEnv =
                env.dup(tree, env.info.dup(env.info.scope.dup()));
            try {
                attribStats(tree.stats, localEnv);
            } finally {
                localEnv.info.scope.leave();
            }
        }
        result = null;
    }

    public void visitDoLoop(JCDoWhileLoop tree) {
        attribStat(tree.body, env.dup(tree));
        attribExpr(tree.cond, env, syms.booleanType);
        if (!breaksOutOf(tree, tree.body)) {
            //include condition's body when false after the while, if cannot get out of the loop
            MatchBindings condBindings = matchBindings;
            condBindings.bindingsWhenFalse.forEach(env.info.scope::enter);
            condBindings.bindingsWhenFalse.forEach(BindingSymbol::preserveBinding);
        }
        result = null;
    }

    public void visitWhileLoop(JCWhileLoop tree) {
        attribExpr(tree.cond, env, syms.booleanType);
        MatchBindings condBindings = matchBindings;
        // include condition's bindings when true in the body:
        Env<AttrContext> whileEnv = bindingEnv(env, condBindings.bindingsWhenTrue);
        try {
            attribStat(tree.body, whileEnv.dup(tree));
        } finally {
            whileEnv.info.scope.leave();
        }
        if (!breaksOutOf(tree, tree.body)) {
            //include condition's bindings when false after the while, if cannot get out of the loop
            condBindings.bindingsWhenFalse.forEach(env.info.scope::enter);
            condBindings.bindingsWhenFalse.forEach(BindingSymbol::preserveBinding);
        }
        result = null;
    }

    private boolean breaksOutOf(JCTree loop, JCTree body) {
        preFlow(body);
        return flow.breaksOutOf(env, loop, body, make);
    }

    public void visitForLoop(JCForLoop tree) {
        Env<AttrContext> loopEnv =
            env.dup(env.tree, env.info.dup(env.info.scope.dup()));
        MatchBindings condBindings = MatchBindingsComputer.EMPTY;
        try {
            attribStats(tree.init, loopEnv);
            if (tree.cond != null) {
                attribExpr(tree.cond, loopEnv, syms.booleanType);
                // include condition's bindings when true in the body and step:
                condBindings = matchBindings;
            }
            Env<AttrContext> bodyEnv = bindingEnv(loopEnv, condBindings.bindingsWhenTrue);
            try {
                bodyEnv.tree = tree; // before, we were not in loop!
                attribStats(tree.step, bodyEnv);
                attribStat(tree.body, bodyEnv);
            } finally {
                bodyEnv.info.scope.leave();
            }
            result = null;
        }
        finally {
            loopEnv.info.scope.leave();
        }
        if (!breaksOutOf(tree, tree.body)) {
            //include condition's body when false after the while, if cannot get out of the loop
            condBindings.bindingsWhenFalse.forEach(env.info.scope::enter);
            condBindings.bindingsWhenFalse.forEach(BindingSymbol::preserveBinding);
        }
    }

    public void visitForeachLoop(JCEnhancedForLoop tree) {
        Env<AttrContext> loopEnv =
            env.dup(env.tree, env.info.dup(env.info.scope.dup()));
        try {
            //the Formal Parameter of a for-each loop is not in the scope when
            //attributing the for-each expression; we mimic this by attributing
            //the for-each expression first (against original scope).
            Type exprType = types.cvarUpperBound(attribExpr(tree.expr, loopEnv));
            chk.checkNonVoid(tree.pos(), exprType);
            Type elemtype = types.elemtype(exprType); // perhaps expr is an array?
            if (elemtype == null) {
                // or perhaps expr implements Iterable<T>?
                Type base = types.asSuper(exprType.referenceProjectionOrSelf(), syms.iterableType.tsym);
                if (base == null) {
                    log.error(tree.expr.pos(),
                              Errors.ForeachNotApplicableToType(exprType,
                                                                Fragments.TypeReqArrayOrIterable));
                    elemtype = types.createErrorType(exprType);
                } else {
                    List<Type> iterableParams = base.allparams();
                    elemtype = iterableParams.isEmpty()
                        ? syms.objectType
                        : types.wildUpperBound(iterableParams.head);

                    // Check the return type of the method iterator().
                    // This is the bare minimum we need to verify to make sure code generation doesn't crash.
                    Symbol iterSymbol = rs.resolveInternalMethod(tree.pos(),
                            loopEnv, types.skipTypeVars(exprType, false), names.iterator, List.nil(), List.nil());
                    if (types.asSuper(iterSymbol.type.getReturnType().referenceProjectionOrSelf(), syms.iteratorType.tsym) == null) {
                        log.error(tree.pos(),
                                Errors.ForeachNotApplicableToType(exprType, Fragments.TypeReqArrayOrIterable));
                    }
                }
            }
            if (tree.var.isImplicitlyTyped()) {
                Type inferredType = chk.checkLocalVarType(tree.var, elemtype, tree.var.name);
                setSyntheticVariableType(tree.var, inferredType);
            }
            attribStat(tree.var, loopEnv);
            chk.checkType(tree.expr.pos(), elemtype, tree.var.sym.type);
            loopEnv.tree = tree; // before, we were not in loop!
            attribStat(tree.body, loopEnv);
            result = null;
        }
        finally {
            loopEnv.info.scope.leave();
        }
    }

    public void visitLabelled(JCLabeledStatement tree) {
        // Check that label is not used in an enclosing statement
        Env<AttrContext> env1 = env;
        while (env1 != null && !env1.tree.hasTag(CLASSDEF)) {
            if (env1.tree.hasTag(LABELLED) &&
                ((JCLabeledStatement) env1.tree).label == tree.label) {
                log.error(tree.pos(),
                          Errors.LabelAlreadyInUse(tree.label));
                break;
            }
            env1 = env1.next;
        }

        attribStat(tree.body, env.dup(tree));
        result = null;
    }

    public void visitSwitch(JCSwitch tree) {
        handleSwitch(tree, tree.selector, tree.cases, (c, caseEnv) -> {
            attribStats(c.stats, caseEnv);
        });
        result = null;
    }

    public void visitSwitchExpression(JCSwitchExpression tree) {
        tree.polyKind = (pt().hasTag(NONE) && pt() != Type.recoveryType && pt() != Infer.anyPoly) ?
                PolyKind.STANDALONE : PolyKind.POLY;

        if (tree.polyKind == PolyKind.POLY && resultInfo.pt.hasTag(VOID)) {
            //this means we are returning a poly conditional from void-compatible lambda expression
            resultInfo.checkContext.report(tree, diags.fragment(Fragments.SwitchExpressionTargetCantBeVoid));
            result = tree.type = types.createErrorType(resultInfo.pt);
            return;
        }

        ResultInfo condInfo = tree.polyKind == PolyKind.STANDALONE ?
                unknownExprInfo :
                resultInfo.dup(switchExpressionContext(resultInfo.checkContext));

        ListBuffer<DiagnosticPosition> caseTypePositions = new ListBuffer<>();
        ListBuffer<Type> caseTypes = new ListBuffer<>();

        handleSwitch(tree, tree.selector, tree.cases, (c, caseEnv) -> {
            caseEnv.info.yieldResult = condInfo;
            attribStats(c.stats, caseEnv);
            new TreeScanner() {
                @Override
                public void visitYield(JCYield brk) {
                    if (brk.target == tree) {
                        caseTypePositions.append(brk.value != null ? brk.value.pos() : brk.pos());
                        caseTypes.append(brk.value != null ? brk.value.type : syms.errType);
                    }
                    super.visitYield(brk);
                }

                @Override public void visitClassDef(JCClassDecl tree) {}
                @Override public void visitLambda(JCLambda tree) {}
            }.scan(c.stats);
        });

        if (tree.cases.isEmpty()) {
            log.error(tree.pos(),
                      Errors.SwitchExpressionEmpty);
        } else if (caseTypes.isEmpty()) {
            log.error(tree.pos(),
                      Errors.SwitchExpressionNoResultExpressions);
        }

        Type owntype = (tree.polyKind == PolyKind.STANDALONE) ? condType(caseTypePositions.toList(), caseTypes.toList()) : pt();

        result = tree.type = check(tree, owntype, KindSelector.VAL, resultInfo);
    }
    //where:
        CheckContext switchExpressionContext(CheckContext checkContext) {
            return new Check.NestedCheckContext(checkContext) {
                //this will use enclosing check context to check compatibility of
                //subexpression against target type; if we are in a method check context,
                //depending on whether boxing is allowed, we could have incompatibilities
                @Override
                public void report(DiagnosticPosition pos, JCDiagnostic details) {
                    enclosingContext.report(pos, diags.fragment(Fragments.IncompatibleTypeInSwitchExpression(details)));
                }
            };
        }

    private void handleSwitch(JCTree switchTree,
                              JCExpression selector,
                              List<JCCase> cases,
                              BiConsumer<JCCase, Env<AttrContext>> attribCase) {
        Type seltype = attribExpr(selector, env);

        Env<AttrContext> switchEnv =
            env.dup(switchTree, env.info.dup(env.info.scope.dup()));

        try {
            boolean enumSwitch = (seltype.tsym.flags() & Flags.ENUM) != 0;
            boolean stringSwitch = types.isSameType(seltype, syms.stringType);
            boolean errorEnumSwitch = TreeInfo.isErrorEnumSwitch(selector, cases);
            boolean patternSwitch;
            if (!enumSwitch && !stringSwitch && !errorEnumSwitch &&
                !types.isAssignable(seltype, syms.intType)) {
                preview.checkSourceLevel(selector.pos(), Feature.PATTERN_SWITCH);
                patternSwitch = true;
            } else {
                patternSwitch = cases.stream()
                                     .flatMap(c -> c.labels.stream())
                                     .anyMatch(l -> l.hasTag(PATTERNCASELABEL));
            }

            // Attribute all cases and
            // check that there are no duplicate case labels or default clauses.
            Set<Object> constants = new HashSet<>(); // The set of case constants.
            boolean hasDefault = false;           // Is there a default label?
            boolean hasUnconditionalPattern = false; // Is there a unconditional pattern?
            boolean lastPatternErroneous = false; // Has the last pattern erroneous type?
            boolean hasNullPattern = false;       // Is there a null pattern?
            CaseTree.CaseKind caseKind = null;
            boolean wasError = false;
            MatchBindings prevBindings = null;
            for (List<JCCase> l = cases; l.nonEmpty(); l = l.tail) {
                JCCase c = l.head;
                if (caseKind == null) {
                    caseKind = c.caseKind;
                } else if (caseKind != c.caseKind && !wasError) {
                    log.error(c.pos(),
                              Errors.SwitchMixingCaseTypes);
                    wasError = true;
                }
                MatchBindings currentBindings = prevBindings;
                boolean wasUnconditionalPattern = hasUnconditionalPattern;
                for (JCCaseLabel label : c.labels) {
                    if (label instanceof JCConstantCaseLabel constLabel) {
                        JCExpression expr = constLabel.expr;
                        if (TreeInfo.isNull(expr)) {
                            preview.checkSourceLevel(expr.pos(), Feature.CASE_NULL);
                            if (hasNullPattern) {
                                log.error(label.pos(), Errors.DuplicateCaseLabel);
                            }
                            hasNullPattern = true;
                            attribExpr(expr, switchEnv, seltype);
                            matchBindings = new MatchBindings(matchBindings.bindingsWhenTrue, matchBindings.bindingsWhenFalse, true);
                        } else if (enumSwitch) {
                            Symbol sym = enumConstant(expr, seltype);
                            if (sym == null) {
                                log.error(expr.pos(), Errors.EnumLabelMustBeUnqualifiedEnum);
                            } else if (!constants.add(sym)) {
                                log.error(label.pos(), Errors.DuplicateCaseLabel);
                            }
                        } else if (errorEnumSwitch) {
                            //error recovery: the selector is erroneous, and all the case labels
                            //are identifiers. This could be an enum switch - don't report resolve
                            //error for the case label:
                            var prevResolveHelper = rs.basicLogResolveHelper;
                            try {
                                rs.basicLogResolveHelper = rs.silentLogResolveHelper;
                                attribExpr(expr, switchEnv, seltype);
                            } finally {
                                rs.basicLogResolveHelper = prevResolveHelper;
                            }
                        } else {
                            ResultInfo valTypInfo = new ResultInfo(KindSelector.VAL_TYP,
                                                                   !seltype.hasTag(ERROR) ? seltype
                                                                                          : Type.noType);
                            Type pattype = attribTree(expr, switchEnv, valTypInfo);
                            if (!pattype.hasTag(ERROR)) {
                                if (pattype.constValue() == null) {
                                    Symbol s = TreeInfo.symbol(expr);
                                    if (s != null && s.kind == TYP && allowPatternSwitch) {
                                        log.error(expr.pos(),
                                                  Errors.PatternExpected);
                                    } else {
                                        log.error(expr.pos(),
                                                  (stringSwitch ? Errors.StringConstReq : Errors.ConstExprReq));
                                    }
                                } else if (!stringSwitch && !types.isAssignable(seltype, syms.intType)) {
                                    log.error(label.pos(), Errors.ConstantLabelNotCompatible(pattype, seltype));
                                } else if (!constants.add(pattype.constValue())) {
                                    log.error(c.pos(), Errors.DuplicateCaseLabel);
                                }
                            }
                        }
                    } else if (label instanceof JCDefaultCaseLabel def) {
                        if (hasDefault) {
                            log.error(label.pos(), Errors.DuplicateDefaultLabel);
                        } else if (hasUnconditionalPattern) {
                            log.error(label.pos(), Errors.UnconditionalPatternAndDefault);
                        }
                        hasDefault = true;
                        matchBindings = MatchBindingsComputer.EMPTY;
                    } else if (label instanceof JCPatternCaseLabel patternlabel) {
                        //pattern
                        JCPattern pat = patternlabel.pat;
                        attribExpr(pat, switchEnv);
                        Type primaryType = TreeInfo.primaryPatternType(pat);
                        if (!primaryType.hasTag(TYPEVAR)) {
                            primaryType = chk.checkClassOrArrayType(pat.pos(), primaryType);
                        }
                        checkCastablePattern(pat.pos(), seltype, primaryType);
                        Type patternType = types.erasure(primaryType);
                        JCExpression guard = patternlabel.guard;
                        if (guard != null) {
                            MatchBindings afterPattern = matchBindings;
                            Env<AttrContext> bodyEnv = bindingEnv(env, matchBindings.bindingsWhenTrue);
                            try {
                                attribExpr(guard, bodyEnv, syms.booleanType);
                            } finally {
                                bodyEnv.info.scope.leave();
                            }
                            matchBindings = matchBindingsComputer.caseGuard(c, afterPattern, matchBindings);

                            if (TreeInfo.isBooleanWithValue(guard, 0)) {
                                log.error(guard.pos(), Errors.GuardHasConstantExpressionFalse);
                            }
                        }
                        boolean unguarded = TreeInfo.unguardedCaseLabel(label) && !pat.hasTag(RECORDPATTERN);
                        boolean unconditional =
                                unguarded &&
                                !patternType.isErroneous() &&
                                types.isSubtype(types.boxedTypeOrType(types.erasure(seltype)),
                                                patternType);
                        if (unconditional) {
                            if (hasUnconditionalPattern) {
                                log.error(pat.pos(), Errors.DuplicateUnconditionalPattern);
                            } else if (hasDefault) {
                                log.error(pat.pos(), Errors.UnconditionalPatternAndDefault);
                            }
                            hasUnconditionalPattern = true;
                        }
                        lastPatternErroneous = patternType.isErroneous();
                    } else {
                        Assert.error();
                    }
                    currentBindings = matchBindingsComputer.switchCase(label, currentBindings, matchBindings);
                }

                Env<AttrContext> caseEnv =
                        bindingEnv(switchEnv, c, currentBindings.bindingsWhenTrue);
                try {
                    attribCase.accept(c, caseEnv);
                } finally {
                    caseEnv.info.scope.leave();
                }
                addVars(c.stats, switchEnv.info.scope);

                preFlow(c);
                c.completesNormally = flow.aliveAfter(caseEnv, c, make);

                prevBindings = c.caseKind == CaseTree.CaseKind.STATEMENT && c.completesNormally ? currentBindings
                                                                                                : null;
            }
            if (patternSwitch) {
                chk.checkSwitchCaseStructure(cases);
                chk.checkSwitchCaseLabelDominated(cases);
            }
            if (switchTree.hasTag(SWITCH)) {
                ((JCSwitch) switchTree).hasUnconditionalPattern =
                        hasDefault || hasUnconditionalPattern || lastPatternErroneous;
                ((JCSwitch) switchTree).patternSwitch = patternSwitch;
            } else if (switchTree.hasTag(SWITCH_EXPRESSION)) {
                ((JCSwitchExpression) switchTree).hasUnconditionalPattern =
                        hasDefault || hasUnconditionalPattern || lastPatternErroneous;
                ((JCSwitchExpression) switchTree).patternSwitch = patternSwitch;
            } else {
                Assert.error(switchTree.getTag().name());
            }
        } finally {
            switchEnv.info.scope.leave();
        }
    }
    // where
        /** Add any variables defined in stats to the switch scope. */
        private static void addVars(List<JCStatement> stats, WriteableScope switchScope) {
            for (;stats.nonEmpty(); stats = stats.tail) {
                JCTree stat = stats.head;
                if (stat.hasTag(VARDEF))
                    switchScope.enter(((JCVariableDecl) stat).sym);
            }
        }
    // where
    /** Return the selected enumeration constant symbol, or null. */
    private Symbol enumConstant(JCTree tree, Type enumType) {
        if (tree.hasTag(IDENT)) {
            JCIdent ident = (JCIdent)tree;
            Name name = ident.name;
            for (Symbol sym : enumType.tsym.members().getSymbolsByName(name)) {
                if (sym.kind == VAR) {
                    Symbol s = ident.sym = sym;
                    ((VarSymbol)s).getConstValue(); // ensure initializer is evaluated
                    ident.type = s.type;
                    return ((s.flags_field & Flags.ENUM) == 0)
                        ? null : s;
                }
            }
        }
        return null;
    }

    public void visitSynchronized(JCSynchronized tree) {
        chk.checkIdentityType(tree.pos(), attribExpr(tree.lock, env));
        if (env.info.lint.isEnabled(LintCategory.SYNCHRONIZATION) && isValueBased(tree.lock.type)) {
            log.warning(LintCategory.SYNCHRONIZATION, tree.pos(), Warnings.AttemptToSynchronizeOnInstanceOfValueBasedClass);
        }
        attribStat(tree.body, env);
        result = null;
    }
        // where
        private boolean isValueBased(Type t) {
            return t != null && t.tsym != null && (t.tsym.flags() & VALUE_BASED) != 0;
        }


    public void visitTry(JCTry tree) {
        // Create a new local environment with a local
        Env<AttrContext> localEnv = env.dup(tree, env.info.dup(env.info.scope.dup()));
        try {
            boolean isTryWithResource = tree.resources.nonEmpty();
            // Create a nested environment for attributing the try block if needed
            Env<AttrContext> tryEnv = isTryWithResource ?
                env.dup(tree, localEnv.info.dup(localEnv.info.scope.dup())) :
                localEnv;
            try {
                // Attribute resource declarations
                for (JCTree resource : tree.resources) {
                    CheckContext twrContext = new Check.NestedCheckContext(resultInfo.checkContext) {
                        @Override
                        public void report(DiagnosticPosition pos, JCDiagnostic details) {
                            chk.basicHandler.report(pos, diags.fragment(Fragments.TryNotApplicableToType(details)));
                        }
                    };
                    ResultInfo twrResult =
                        new ResultInfo(KindSelector.VAR,
                                       syms.autoCloseableType,
                                       twrContext);
                    if (resource.hasTag(VARDEF)) {
                        attribStat(resource, tryEnv);
                        twrResult.check(resource, resource.type);

                        //check that resource type cannot throw InterruptedException
                        checkAutoCloseable(resource.pos(), localEnv, resource.type);

                        VarSymbol var = ((JCVariableDecl) resource).sym;
                        var.setData(ElementKind.RESOURCE_VARIABLE);
                    } else {
                        attribTree(resource, tryEnv, twrResult);
                    }
                }
                // Attribute body
                attribStat(tree.body, tryEnv);
            } finally {
                if (isTryWithResource)
                    tryEnv.info.scope.leave();
            }

            // Attribute catch clauses
            for (List<JCCatch> l = tree.catchers; l.nonEmpty(); l = l.tail) {
                JCCatch c = l.head;
                Env<AttrContext> catchEnv =
                    localEnv.dup(c, localEnv.info.dup(localEnv.info.scope.dup()));
                try {
                    Type ctype = attribStat(c.param, catchEnv);
                    if (TreeInfo.isMultiCatch(c)) {
                        //multi-catch parameter is implicitly marked as final
                        c.param.sym.flags_field |= FINAL | UNION;
                    }
                    if (c.param.sym.kind == VAR) {
                        c.param.sym.setData(ElementKind.EXCEPTION_PARAMETER);
                    }
                    chk.checkType(c.param.vartype.pos(),
                                  chk.checkClassType(c.param.vartype.pos(), ctype),
                                  syms.throwableType);
                    attribStat(c.body, catchEnv);
                } finally {
                    catchEnv.info.scope.leave();
                }
            }

            // Attribute finalizer
            if (tree.finalizer != null) attribStat(tree.finalizer, localEnv);
            result = null;
        }
        finally {
            localEnv.info.scope.leave();
        }
    }

    void checkAutoCloseable(DiagnosticPosition pos, Env<AttrContext> env, Type resource) {
        if (!resource.isErroneous() &&
            types.asSuper(resource.referenceProjectionOrSelf(), syms.autoCloseableType.tsym) != null &&
            !types.isSameType(resource, syms.autoCloseableType)) { // Don't emit warning for AutoCloseable itself
            Symbol close = syms.noSymbol;
            Log.DiagnosticHandler discardHandler = new Log.DiscardDiagnosticHandler(log);
            try {
                close = rs.resolveQualifiedMethod(pos,
                        env,
                        types.skipTypeVars(resource, false),
                        names.close,
                        List.nil(),
                        List.nil());
            }
            finally {
                log.popDiagnosticHandler(discardHandler);
            }
            if (close.kind == MTH &&
                    close.overrides(syms.autoCloseableClose, resource.tsym, types, true) &&
                    chk.isHandled(syms.interruptedExceptionType, types.memberType(resource, close).getThrownTypes()) &&
                    env.info.lint.isEnabled(LintCategory.TRY)) {
                log.warning(LintCategory.TRY, pos, Warnings.TryResourceThrowsInterruptedExc(resource));
            }
        }
    }

    public void visitConditional(JCConditional tree) {
        Type condtype = attribExpr(tree.cond, env, syms.booleanType);
        MatchBindings condBindings = matchBindings;

        tree.polyKind = (pt().hasTag(NONE) && pt() != Type.recoveryType && pt() != Infer.anyPoly ||
                isBooleanOrNumeric(env, tree)) ?
                PolyKind.STANDALONE : PolyKind.POLY;

        if (tree.polyKind == PolyKind.POLY && resultInfo.pt.hasTag(VOID)) {
            //this means we are returning a poly conditional from void-compatible lambda expression
            resultInfo.checkContext.report(tree, diags.fragment(Fragments.ConditionalTargetCantBeVoid));
            result = tree.type = types.createErrorType(resultInfo.pt);
            return;
        }

        ResultInfo condInfo = tree.polyKind == PolyKind.STANDALONE ?
                unknownExprInfo :
                resultInfo.dup(conditionalContext(resultInfo.checkContext));


        // x ? y : z
        // include x's bindings when true in y
        // include x's bindings when false in z

        Type truetype;
        Env<AttrContext> trueEnv = bindingEnv(env, condBindings.bindingsWhenTrue);
        try {
            truetype = attribTree(tree.truepart, trueEnv, condInfo);
        } finally {
            trueEnv.info.scope.leave();
        }

        MatchBindings trueBindings = matchBindings;

        Type falsetype;
        Env<AttrContext> falseEnv = bindingEnv(env, condBindings.bindingsWhenFalse);
        try {
            falsetype = attribTree(tree.falsepart, falseEnv, condInfo);
        } finally {
            falseEnv.info.scope.leave();
        }

        MatchBindings falseBindings = matchBindings;

        Type owntype = (tree.polyKind == PolyKind.STANDALONE) ?
                condType(List.of(tree.truepart.pos(), tree.falsepart.pos()),
                         List.of(truetype, falsetype)) : pt();
        if (condtype.constValue() != null &&
                truetype.constValue() != null &&
                falsetype.constValue() != null &&
                !owntype.hasTag(NONE)) {
            //constant folding
            owntype = cfolder.coerce(condtype.isTrue() ? truetype : falsetype, owntype);
        }
        result = check(tree, owntype, KindSelector.VAL, resultInfo);
        matchBindings = matchBindingsComputer.conditional(tree, condBindings, trueBindings, falseBindings);
    }
    //where
        private boolean isBooleanOrNumeric(Env<AttrContext> env, JCExpression tree) {
            switch (tree.getTag()) {
                case LITERAL: return ((JCLiteral)tree).typetag.isSubRangeOf(DOUBLE) ||
                              ((JCLiteral)tree).typetag == BOOLEAN ||
                              ((JCLiteral)tree).typetag == BOT;
                case LAMBDA: case REFERENCE: return false;
                case PARENS: return isBooleanOrNumeric(env, ((JCParens)tree).expr);
                case CONDEXPR:
                    JCConditional condTree = (JCConditional)tree;
                    return isBooleanOrNumeric(env, condTree.truepart) &&
                            isBooleanOrNumeric(env, condTree.falsepart);
                case APPLY:
                    JCMethodInvocation speculativeMethodTree =
                            (JCMethodInvocation)deferredAttr.attribSpeculative(
                                    tree, env, unknownExprInfo,
                                    argumentAttr.withLocalCacheContext());
                    Symbol msym = TreeInfo.symbol(speculativeMethodTree.meth);
                    Type receiverType = speculativeMethodTree.meth.hasTag(IDENT) ?
                            env.enclClass.type :
                            ((JCFieldAccess)speculativeMethodTree.meth).selected.type;
                    Type owntype = types.memberType(receiverType, msym).getReturnType();
                    return primitiveOrBoxed(owntype);
                case NEWCLASS:
                    JCExpression className =
                            removeClassParams.translate(((JCNewClass)tree).clazz);
                    JCExpression speculativeNewClassTree =
                            (JCExpression)deferredAttr.attribSpeculative(
                                    className, env, unknownTypeInfo,
                                    argumentAttr.withLocalCacheContext());
                    return primitiveOrBoxed(speculativeNewClassTree.type);
                default:
                    Type speculativeType = deferredAttr.attribSpeculative(tree, env, unknownExprInfo,
                            argumentAttr.withLocalCacheContext()).type;
                    return primitiveOrBoxed(speculativeType);
            }
        }
        //where
            boolean primitiveOrBoxed(Type t) {
                return (!t.hasTag(TYPEVAR) && !t.isErroneous() && types.unboxedTypeOrType(t).isPrimitive());
            }

            TreeTranslator removeClassParams = new TreeTranslator() {
                @Override
                public void visitTypeApply(JCTypeApply tree) {
                    result = translate(tree.clazz);
                }
            };

        CheckContext conditionalContext(CheckContext checkContext) {
            return new Check.NestedCheckContext(checkContext) {
                //this will use enclosing check context to check compatibility of
                //subexpression against target type; if we are in a method check context,
                //depending on whether boxing is allowed, we could have incompatibilities
                @Override
                public void report(DiagnosticPosition pos, JCDiagnostic details) {
                    enclosingContext.report(pos, diags.fragment(Fragments.IncompatibleTypeInConditional(details)));
                }
            };
        }

        /** Compute the type of a conditional expression, after
         *  checking that it exists.  See JLS 15.25. Does not take into
         *  account the special case where condition and both arms
         *  are constants.
         *
         *  @param pos      The source position to be used for error
         *                  diagnostics.
         *  @param thentype The type of the expression's then-part.
         *  @param elsetype The type of the expression's else-part.
         */
        Type condType(List<DiagnosticPosition> positions, List<Type> condTypes) {
            if (condTypes.isEmpty()) {
                return syms.objectType; //TODO: how to handle?
            }
            Type first = condTypes.head;
            // If same type, that is the result
            if (condTypes.tail.stream().allMatch(t -> types.isSameType(first, t)))
                return first.baseType();

            List<Type> unboxedTypes = condTypes.stream()
                                               .map(t -> t.isPrimitive() ? t : types.unboxedType(t))
                                               .collect(List.collector());

            // Otherwise, if both arms can be converted to a numeric
            // type, return the least numeric type that fits both arms
            // (i.e. return larger of the two, or return int if one
            // arm is short, the other is char).
            if (unboxedTypes.stream().allMatch(t -> t.isPrimitive())) {
                // If one arm has an integer subrange type (i.e., byte,
                // short, or char), and the other is an integer constant
                // that fits into the subrange, return the subrange type.
                for (Type type : unboxedTypes) {
                    if (!type.getTag().isStrictSubRangeOf(INT)) {
                        continue;
                    }
                    if (unboxedTypes.stream().filter(t -> t != type).allMatch(t -> t.hasTag(INT) && types.isAssignable(t, type)))
                        return type.baseType();
                }

                for (TypeTag tag : primitiveTags) {
                    Type candidate = syms.typeOfTag[tag.ordinal()];
                    if (unboxedTypes.stream().allMatch(t -> types.isSubtype(t, candidate))) {
                        return candidate;
                    }
                }
            }

            // Those were all the cases that could result in a primitive. See if primitive boxing and primitive
            // value conversions bring about a convergence.
            condTypes = condTypes.stream()
                                 .map(t -> t.isPrimitive() ? types.boxedClass(t).type
                                         : t.isReferenceProjection() ? t.valueProjection() : t)
                                 .collect(List.collector());

            for (Type type : condTypes) {
                if (condTypes.stream().filter(t -> t != type).allMatch(t -> types.isAssignable(t, type)))
                    return type.baseType();
            }

            Iterator<DiagnosticPosition> posIt = positions.iterator();

            condTypes = condTypes.stream()
                                 .map(t -> chk.checkNonVoid(posIt.next(), t.isPrimitiveClass() ? t.referenceProjection() : t))
                                 .collect(List.collector());

            // both are known to be reference types (or projections).  The result is
            // lub(thentype,elsetype). This cannot fail, as it will
            // always be possible to infer "Object" if nothing better.
            return types.lub(condTypes.stream()
                        .map(t -> t.baseType())
                        .filter(t -> !t.hasTag(BOT))
                        .collect(List.collector()));
        }

    static final TypeTag[] primitiveTags = new TypeTag[]{
        BYTE,
        CHAR,
        SHORT,
        INT,
        LONG,
        FLOAT,
        DOUBLE,
        BOOLEAN,
    };

    Env<AttrContext> bindingEnv(Env<AttrContext> env, List<BindingSymbol> bindings) {
        return bindingEnv(env, env.tree, bindings);
    }

    Env<AttrContext> bindingEnv(Env<AttrContext> env, JCTree newTree, List<BindingSymbol> bindings) {
        Env<AttrContext> env1 = env.dup(newTree, env.info.dup(env.info.scope.dup()));
        bindings.forEach(env1.info.scope::enter);
        return env1;
    }

    public void visitIf(JCIf tree) {
        attribExpr(tree.cond, env, syms.booleanType);

        // if (x) { y } [ else z ]
        // include x's bindings when true in y
        // include x's bindings when false in z

        MatchBindings condBindings = matchBindings;
        Env<AttrContext> thenEnv = bindingEnv(env, condBindings.bindingsWhenTrue);

        try {
            attribStat(tree.thenpart, thenEnv);
        } finally {
            thenEnv.info.scope.leave();
        }

        preFlow(tree.thenpart);
        boolean aliveAfterThen = flow.aliveAfter(env, tree.thenpart, make);
        boolean aliveAfterElse;

        if (tree.elsepart != null) {
            Env<AttrContext> elseEnv = bindingEnv(env, condBindings.bindingsWhenFalse);
            try {
                attribStat(tree.elsepart, elseEnv);
            } finally {
                elseEnv.info.scope.leave();
            }
            preFlow(tree.elsepart);
            aliveAfterElse = flow.aliveAfter(env, tree.elsepart, make);
        } else {
            aliveAfterElse = true;
        }

        chk.checkEmptyIf(tree);

        List<BindingSymbol> afterIfBindings = List.nil();

        if (aliveAfterThen && !aliveAfterElse) {
            afterIfBindings = condBindings.bindingsWhenTrue;
        } else if (aliveAfterElse && !aliveAfterThen) {
            afterIfBindings = condBindings.bindingsWhenFalse;
        }

        afterIfBindings.forEach(env.info.scope::enter);
        afterIfBindings.forEach(BindingSymbol::preserveBinding);

        result = null;
    }

        void preFlow(JCTree tree) {
            attrRecover.doRecovery();
            new PostAttrAnalyzer() {
                @Override
                public void scan(JCTree tree) {
                    if (tree == null ||
                            (tree.type != null &&
                            tree.type == Type.stuckType)) {
                        //don't touch stuck expressions!
                        return;
                    }
                    super.scan(tree);
                }

                @Override
                public void visitClassDef(JCClassDecl that) {
                    if (that.sym != null) {
                        // Method preFlow shouldn't visit class definitions
                        // that have not been entered and attributed.
                        // See JDK-8254557 and JDK-8203277 for more details.
                        super.visitClassDef(that);
                    }
                }

                @Override
                public void visitLambda(JCLambda that) {
                    if (that.type != null) {
                        // Method preFlow shouldn't visit lambda expressions
                        // that have not been entered and attributed.
                        // See JDK-8254557 and JDK-8203277 for more details.
                        super.visitLambda(that);
                    }
                }
            }.scan(tree);
        }

    public void visitExec(JCExpressionStatement tree) {
        //a fresh environment is required for 292 inference to work properly ---
        //see Infer.instantiatePolymorphicSignatureInstance()
        Env<AttrContext> localEnv = env.dup(tree);
        attribExpr(tree.expr, localEnv);
        result = null;
    }

    public void visitBreak(JCBreak tree) {
        tree.target = findJumpTarget(tree.pos(), tree.getTag(), tree.label, env);
        result = null;
    }

    public void visitYield(JCYield tree) {
        if (env.info.yieldResult != null) {
            attribTree(tree.value, env, env.info.yieldResult);
            tree.target = findJumpTarget(tree.pos(), tree.getTag(), names.empty, env);
        } else {
            log.error(tree.pos(), tree.value.hasTag(PARENS)
                    ? Errors.NoSwitchExpressionQualify
                    : Errors.NoSwitchExpression);
            attribTree(tree.value, env, unknownExprInfo);
        }
        result = null;
    }

    public void visitContinue(JCContinue tree) {
        tree.target = findJumpTarget(tree.pos(), tree.getTag(), tree.label, env);
        result = null;
    }
    //where
        /** Return the target of a break, continue or yield statement,
         *  if it exists, report an error if not.
         *  Note: The target of a labelled break or continue is the
         *  (non-labelled) statement tree referred to by the label,
         *  not the tree representing the labelled statement itself.
         *
         *  @param pos     The position to be used for error diagnostics
         *  @param tag     The tag of the jump statement. This is either
         *                 Tree.BREAK or Tree.CONTINUE.
         *  @param label   The label of the jump statement, or null if no
         *                 label is given.
         *  @param env     The environment current at the jump statement.
         */
        private JCTree findJumpTarget(DiagnosticPosition pos,
                                                   JCTree.Tag tag,
                                                   Name label,
                                                   Env<AttrContext> env) {
            Pair<JCTree, Error> jumpTarget = findJumpTargetNoError(tag, label, env);

            if (jumpTarget.snd != null) {
                log.error(pos, jumpTarget.snd);
            }

            return jumpTarget.fst;
        }
        /** Return the target of a break or continue statement, if it exists,
         *  report an error if not.
         *  Note: The target of a labelled break or continue is the
         *  (non-labelled) statement tree referred to by the label,
         *  not the tree representing the labelled statement itself.
         *
         *  @param tag     The tag of the jump statement. This is either
         *                 Tree.BREAK or Tree.CONTINUE.
         *  @param label   The label of the jump statement, or null if no
         *                 label is given.
         *  @param env     The environment current at the jump statement.
         */
        private Pair<JCTree, JCDiagnostic.Error> findJumpTargetNoError(JCTree.Tag tag,
                                                                       Name label,
                                                                       Env<AttrContext> env) {
            // Search environments outwards from the point of jump.
            Env<AttrContext> env1 = env;
            JCDiagnostic.Error pendingError = null;
            LOOP:
            while (env1 != null) {
                switch (env1.tree.getTag()) {
                    case LABELLED:
                        JCLabeledStatement labelled = (JCLabeledStatement)env1.tree;
                        if (label == labelled.label) {
                            // If jump is a continue, check that target is a loop.
                            if (tag == CONTINUE) {
                                if (!labelled.body.hasTag(DOLOOP) &&
                                        !labelled.body.hasTag(WHILELOOP) &&
                                        !labelled.body.hasTag(FORLOOP) &&
                                        !labelled.body.hasTag(FOREACHLOOP)) {
                                    pendingError = Errors.NotLoopLabel(label);
                                }
                                // Found labelled statement target, now go inwards
                                // to next non-labelled tree.
                                return Pair.of(TreeInfo.referencedStatement(labelled), pendingError);
                            } else {
                                return Pair.of(labelled, pendingError);
                            }
                        }
                        break;
                    case DOLOOP:
                    case WHILELOOP:
                    case FORLOOP:
                    case FOREACHLOOP:
                        if (label == null) return Pair.of(env1.tree, pendingError);
                        break;
                    case SWITCH:
                        if (label == null && tag == BREAK) return Pair.of(env1.tree, null);
                        break;
                    case SWITCH_EXPRESSION:
                        if (tag == YIELD) {
                            return Pair.of(env1.tree, null);
                        } else if (tag == BREAK) {
                            pendingError = Errors.BreakOutsideSwitchExpression;
                        } else {
                            pendingError = Errors.ContinueOutsideSwitchExpression;
                        }
                        break;
                    case LAMBDA:
                    case METHODDEF:
                    case CLASSDEF:
                        break LOOP;
                    default:
                }
                env1 = env1.next;
            }
            if (label != null)
                return Pair.of(null, Errors.UndefLabel(label));
            else if (pendingError != null)
                return Pair.of(null, pendingError);
            else if (tag == CONTINUE)
                return Pair.of(null, Errors.ContOutsideLoop);
            else
                return Pair.of(null, Errors.BreakOutsideSwitchLoop);
        }

    public void visitReturn(JCReturn tree) {
        // Check that there is an enclosing method which is
        // nested within than the enclosing class.
        if (env.info.returnResult == null) {
            log.error(tree.pos(), Errors.RetOutsideMeth);
        } else if (env.info.yieldResult != null) {
            log.error(tree.pos(), Errors.ReturnOutsideSwitchExpression);
        } else if (!env.info.isLambda &&
                !env.info.isNewClass &&
                env.enclMethod != null &&
                TreeInfo.isCompactConstructor(env.enclMethod)) {
            log.error(env.enclMethod,
                    Errors.InvalidCanonicalConstructorInRecord(Fragments.Compact, env.enclMethod.sym.name, Fragments.CanonicalCantHaveReturnStatement));
        } else {
            // Attribute return expression, if it exists, and check that
            // it conforms to result type of enclosing method.
            if (tree.expr != null) {
                if (env.info.returnResult.pt.hasTag(VOID)) {
                    env.info.returnResult.checkContext.report(tree.expr.pos(),
                              diags.fragment(Fragments.UnexpectedRetVal));
                }
                attribTree(tree.expr, env, env.info.returnResult);
            } else if (!env.info.returnResult.pt.hasTag(VOID) &&
                    !env.info.returnResult.pt.hasTag(NONE)) {
                env.info.returnResult.checkContext.report(tree.pos(),
                              diags.fragment(Fragments.MissingRetVal(env.info.returnResult.pt)));
            }
        }
        result = null;
    }

    public void visitThrow(JCThrow tree) {
        Type owntype = attribExpr(tree.expr, env, Type.noType);
        chk.checkType(tree, owntype, syms.throwableType);
        result = null;
    }

    public void visitAssert(JCAssert tree) {
        attribExpr(tree.cond, env, syms.booleanType);
        if (tree.detail != null) {
            chk.checkNonVoid(tree.detail.pos(), attribExpr(tree.detail, env));
        }
        result = null;
    }

     /** Visitor method for method invocations.
     *  NOTE: The method part of an application will have in its type field
     *        the return type of the method, not the method's type itself!
     */
    public void visitApply(JCMethodInvocation tree) {
        // The local environment of a method application is
        // a new environment nested in the current one.
        Env<AttrContext> localEnv = env.dup(tree, env.info.dup());

        // The types of the actual method arguments.
        List<Type> argtypes;

        // The types of the actual method type arguments.
        List<Type> typeargtypes = null;

        Name methName = TreeInfo.name(tree.meth);

        boolean isConstructorCall =
            methName == names._this || methName == names._super;

        ListBuffer<Type> argtypesBuf = new ListBuffer<>();
        if (isConstructorCall) {
            // We are seeing a ...this(...) or ...super(...) call.
            // Check that this is the first statement in a constructor.
            checkFirstConstructorStat(tree, env.enclMethod, true);

            // Record the fact
            // that this is a constructor call (using isSelfCall).
            localEnv.info.isSelfCall = true;

            // Attribute arguments, yielding list of argument types.
            localEnv.info.constructorArgs = true;
            KindSelector kind = attribArgs(KindSelector.MTH, tree.args, localEnv, argtypesBuf);
            localEnv.info.constructorArgs = false;
            argtypes = argtypesBuf.toList();
            typeargtypes = attribTypes(tree.typeargs, localEnv);

            // Variable `site' points to the class in which the called
            // constructor is defined.
            Type site = env.enclClass.sym.type;
            if (methName == names._super) {
                if (site == syms.objectType) {
                    log.error(tree.meth.pos(), Errors.NoSuperclass(site));
                    site = types.createErrorType(syms.objectType);
                } else {
                    site = types.supertype(site);
                }
            }

            if (site.hasTag(CLASS)) {
                Type encl = site.getEnclosingType();
                while (encl != null && encl.hasTag(TYPEVAR))
                    encl = encl.getUpperBound();
                if (encl.hasTag(CLASS)) {
                    // we are calling a nested class

                    if (tree.meth.hasTag(SELECT)) {
                        JCTree qualifier = ((JCFieldAccess) tree.meth).selected;

                        // We are seeing a prefixed call, of the form
                        //     <expr>.super(...).
                        // Check that the prefix expression conforms
                        // to the outer instance type of the class.
                        chk.checkRefType(qualifier.pos(),
                                         attribExpr(qualifier, localEnv,
                                                    encl));
                    } else if (methName == names._super) {
                        // qualifier omitted; check for existence
                        // of an appropriate implicit qualifier.
                        rs.resolveImplicitThis(tree.meth.pos(),
                                               localEnv, site, true);
                    }
                } else if (tree.meth.hasTag(SELECT)) {
                    log.error(tree.meth.pos(),
                              Errors.IllegalQualNotIcls(site.tsym));
                    attribExpr(((JCFieldAccess) tree.meth).selected, localEnv, site);
                }

                // if we're calling a java.lang.Enum constructor,
                // prefix the implicit String and int parameters
                if (site.tsym == syms.enumSym)
                    argtypes = argtypes.prepend(syms.intType).prepend(syms.stringType);

                // Resolve the called constructor under the assumption
                // that we are referring to a superclass instance of the
                // current instance (JLS ???).
                boolean selectSuperPrev = localEnv.info.selectSuper;
                localEnv.info.selectSuper = true;
                localEnv.info.pendingResolutionPhase = null;
                Symbol sym = rs.resolveConstructor(
                    tree.meth.pos(), localEnv, site, argtypes, typeargtypes);
                localEnv.info.selectSuper = selectSuperPrev;

                // Set method symbol to resolved constructor...
                TreeInfo.setSymbol(tree.meth, sym);

                // ...and check that it is legal in the current context.
                // (this will also set the tree's type)
                Type mpt = newMethodTemplate(resultInfo.pt, argtypes, typeargtypes);
                checkId(tree.meth, site, sym, localEnv,
                        new ResultInfo(kind, mpt));
            } else if (site.hasTag(ERROR) && tree.meth.hasTag(SELECT)) {
                attribExpr(((JCFieldAccess) tree.meth).selected, localEnv, site);
            }
            // Otherwise, `site' is an error type and we do nothing
            result = tree.type = syms.voidType;
        } else {
            // Otherwise, we are seeing a regular method call.
            // Attribute the arguments, yielding list of argument types, ...
            KindSelector kind = attribArgs(KindSelector.VAL, tree.args, localEnv, argtypesBuf);
            argtypes = argtypesBuf.toList();
            typeargtypes = attribAnyTypes(tree.typeargs, localEnv);

            // ... and attribute the method using as a prototype a methodtype
            // whose formal argument types is exactly the list of actual
            // arguments (this will also set the method symbol).
            Type mpt = newMethodTemplate(resultInfo.pt, argtypes, typeargtypes);
            localEnv.info.pendingResolutionPhase = null;
            Type mtype = attribTree(tree.meth, localEnv, new ResultInfo(kind, mpt, resultInfo.checkContext));

            // Compute the result type.
            Type restype = mtype.getReturnType();
            if (restype.hasTag(WILDCARD))
                throw new AssertionError(mtype);

            Type qualifier = (tree.meth.hasTag(SELECT))
                    ? ((JCFieldAccess) tree.meth).selected.type
                    : env.enclClass.sym.type;
            Symbol msym = TreeInfo.symbol(tree.meth);
            restype = adjustMethodReturnType(msym, qualifier, methName, argtypes, restype);

            chk.checkRefTypes(tree.typeargs, typeargtypes);

            // Check that value of resulting type is admissible in the
            // current context.  Also, capture the return type
            Type capturedRes = resultInfo.checkContext.inferenceContext().cachedCapture(tree, restype, true);
            result = check(tree, capturedRes, KindSelector.VAL, resultInfo);
        }
        chk.validate(tree.typeargs, localEnv);
    }
    //where
        Type adjustMethodReturnType(Symbol msym, Type qualifierType, Name methodName, List<Type> argtypes, Type restype) {
            if (msym != null &&
                    (msym.owner == syms.objectType.tsym || msym.owner.isInterface()) &&
                    methodName == names.getClass &&
                    argtypes.isEmpty()) {
                // as a special case, x.getClass() has type Class<? extends |X|>
                // Special treatment for primitive classes: Given an expression v of type V where
                // V is a primitive class, v.getClass() is typed to be Class<? extends |V.ref|>
                Type wcb = types.erasure(qualifierType.isPrimitiveClass() ?
                                                qualifierType.referenceProjection() : qualifierType);
                return new ClassType(restype.getEnclosingType(),
                        List.of(new WildcardType(wcb,
                                BoundKind.EXTENDS,
                                syms.boundClass)),
                        restype.tsym,
                        restype.getMetadata(),
                        restype.getFlavor());
            } else if (msym != null &&
                    msym.owner == syms.arrayClass &&
                    methodName == names.clone &&
                    types.isArray(qualifierType)) {
                // as a special case, array.clone() has a result that is
                // the same as static type of the array being cloned
                return qualifierType;
            } else {
                return restype;
            }
        }

        /** Check that given application node appears as first statement
         *  in a constructor call.
         *  @param tree          The application node
         *  @param enclMethod    The enclosing method of the application.
         *  @param error         Should an error be issued?
         */
        boolean checkFirstConstructorStat(JCMethodInvocation tree, JCMethodDecl enclMethod, boolean error) {
            if (enclMethod != null && enclMethod.name == names.init) {
                JCBlock body = enclMethod.body;
                if (body.stats.head.hasTag(EXEC) &&
                    ((JCExpressionStatement) body.stats.head).expr == tree)
                    return true;
            }
            if (error) {
                log.error(tree.pos(),
                        Errors.CallMustBeFirstStmtInCtor(TreeInfo.name(tree.meth)));
            }
            return false;
        }

        /** Obtain a method type with given argument types.
         */
        Type newMethodTemplate(Type restype, List<Type> argtypes, List<Type> typeargtypes) {
            MethodType mt = new MethodType(argtypes, restype, List.nil(), syms.methodClass);
            return (typeargtypes == null) ? mt : (Type)new ForAll(typeargtypes, mt);
        }

    public void visitNewClass(final JCNewClass tree) {
        Type owntype = types.createErrorType(tree.type);

        // The local environment of a class creation is
        // a new environment nested in the current one.
        Env<AttrContext> localEnv = env.dup(tree, env.info.dup());

        // The anonymous inner class definition of the new expression,
        // if one is defined by it.
        JCClassDecl cdef = tree.def;

        // If enclosing class is given, attribute it, and
        // complete class name to be fully qualified
        JCExpression clazz = tree.clazz; // Class field following new
        JCExpression clazzid;            // Identifier in class field
        JCAnnotatedType annoclazzid;     // Annotated type enclosing clazzid
        annoclazzid = null;

        if (clazz.hasTag(TYPEAPPLY)) {
            clazzid = ((JCTypeApply) clazz).clazz;
            if (clazzid.hasTag(ANNOTATED_TYPE)) {
                annoclazzid = (JCAnnotatedType) clazzid;
                clazzid = annoclazzid.underlyingType;
            }
        } else {
            if (clazz.hasTag(ANNOTATED_TYPE)) {
                annoclazzid = (JCAnnotatedType) clazz;
                clazzid = annoclazzid.underlyingType;
            } else {
                clazzid = clazz;
            }
        }

        JCExpression clazzid1 = clazzid; // The same in fully qualified form

        if (tree.encl != null) {
            // We are seeing a qualified new, of the form
            //    <expr>.new C <...> (...) ...
            // In this case, we let clazz stand for the name of the
            // allocated class C prefixed with the type of the qualifier
            // expression, so that we can
            // resolve it with standard techniques later. I.e., if
            // <expr> has type T, then <expr>.new C <...> (...)
            // yields a clazz T.C.
            Type encltype = chk.checkRefType(tree.encl.pos(),
                                             attribExpr(tree.encl, env));
            // TODO 308: in <expr>.new C, do we also want to add the type annotations
            // from expr to the combined type, or not? Yes, do this.
            clazzid1 = make.at(clazz.pos).Select(make.Type(encltype),
                                                 ((JCIdent) clazzid).name);

            EndPosTable endPosTable = this.env.toplevel.endPositions;
            endPosTable.storeEnd(clazzid1, clazzid.getEndPosition(endPosTable));
            if (clazz.hasTag(ANNOTATED_TYPE)) {
                JCAnnotatedType annoType = (JCAnnotatedType) clazz;
                List<JCAnnotation> annos = annoType.annotations;

                if (annoType.underlyingType.hasTag(TYPEAPPLY)) {
                    clazzid1 = make.at(tree.pos).
                        TypeApply(clazzid1,
                                  ((JCTypeApply) clazz).arguments);
                }

                clazzid1 = make.at(tree.pos).
                    AnnotatedType(annos, clazzid1);
            } else if (clazz.hasTag(TYPEAPPLY)) {
                clazzid1 = make.at(tree.pos).
                    TypeApply(clazzid1,
                              ((JCTypeApply) clazz).arguments);
            }

            clazz = clazzid1;
        }

        // Attribute clazz expression and store
        // symbol + type back into the attributed tree.
        Type clazztype;

        try {
            env.info.isNewClass = true;
            clazztype = TreeInfo.isEnumInit(env.tree) ?
                attribIdentAsEnumType(env, (JCIdent)clazz) :
                attribType(clazz, env);
        } finally {
            env.info.isNewClass = false;
        }

        clazztype = chk.checkDiamond(tree, clazztype);
        chk.validate(clazz, localEnv);
        if (tree.encl != null) {
            // We have to work in this case to store
            // symbol + type back into the attributed tree.
            tree.clazz.type = clazztype;
            TreeInfo.setSymbol(clazzid, TreeInfo.symbol(clazzid1));
            clazzid.type = ((JCIdent) clazzid).sym.type;
            if (annoclazzid != null) {
                annoclazzid.type = clazzid.type;
            }
            if (!clazztype.isErroneous()) {
                if (cdef != null && clazztype.tsym.isInterface()) {
                    log.error(tree.encl.pos(), Errors.AnonClassImplIntfNoQualForNew);
                } else if (clazztype.tsym.isStatic()) {
                    log.error(tree.encl.pos(), Errors.QualifiedNewOfStaticClass(clazztype.tsym));
                }
            }
        } else if (!clazztype.tsym.isInterface() &&
                   clazztype.getEnclosingType().hasTag(CLASS)) {
            // Check for the existence of an apropos outer instance
            rs.resolveImplicitThis(tree.pos(), env, clazztype);
        }

        // Attribute constructor arguments.
        ListBuffer<Type> argtypesBuf = new ListBuffer<>();
        final KindSelector pkind =
            attribArgs(KindSelector.VAL, tree.args, localEnv, argtypesBuf);
        List<Type> argtypes = argtypesBuf.toList();
        List<Type> typeargtypes = attribTypes(tree.typeargs, localEnv);

        if (clazztype.hasTag(CLASS) || clazztype.hasTag(ERROR)) {
            // Enums may not be instantiated except implicitly
            if ((clazztype.tsym.flags_field & Flags.ENUM) != 0 &&
                (!env.tree.hasTag(VARDEF) ||
                 (((JCVariableDecl) env.tree).mods.flags & Flags.ENUM) == 0 ||
                 ((JCVariableDecl) env.tree).init != tree))
                log.error(tree.pos(), Errors.EnumCantBeInstantiated);

            boolean isSpeculativeDiamondInferenceRound = TreeInfo.isDiamond(tree) &&
                    resultInfo.checkContext.deferredAttrContext().mode == DeferredAttr.AttrMode.SPECULATIVE;
            boolean skipNonDiamondPath = false;
            // Check that it is an instantiation of a class and not a projection type
            if (clazz.hasTag(SELECT)) {
                JCFieldAccess fieldAccess = (JCFieldAccess) clazz;
                if (fieldAccess.selected.type.isPrimitiveClass() &&
                        (fieldAccess.name == names.ref || fieldAccess.name == names.val)) {
                    log.error(tree.pos(), Errors.ProjectionCantBeInstantiated);
                }
            }
            // Check that class is not abstract
            if (cdef == null && !isSpeculativeDiamondInferenceRound && // class body may be nulled out in speculative tree copy
                (clazztype.tsym.flags() & (ABSTRACT | INTERFACE)) != 0) {
                log.error(tree.pos(),
                          Errors.AbstractCantBeInstantiated(clazztype.tsym));
                skipNonDiamondPath = true;
            } else if (cdef != null && clazztype.tsym.isInterface()) {
                // Check that no constructor arguments are given to
                // anonymous classes implementing an interface
                if (!argtypes.isEmpty())
                    log.error(tree.args.head.pos(), Errors.AnonClassImplIntfNoArgs);

                if (!typeargtypes.isEmpty())
                    log.error(tree.typeargs.head.pos(), Errors.AnonClassImplIntfNoTypeargs);

                // Error recovery: pretend no arguments were supplied.
                argtypes = List.nil();
                typeargtypes = List.nil();
                skipNonDiamondPath = true;
            }
            if (TreeInfo.isDiamond(tree)) {
                ClassType site = new ClassType(clazztype.getEnclosingType(),
                            clazztype.tsym.type.getTypeArguments(),
                                               clazztype.tsym,
                                               clazztype.getMetadata(),
                                               clazztype.getFlavor());

                Env<AttrContext> diamondEnv = localEnv.dup(tree);
                diamondEnv.info.selectSuper = cdef != null || tree.classDeclRemoved();
                diamondEnv.info.pendingResolutionPhase = null;

                //if the type of the instance creation expression is a class type
                //apply method resolution inference (JLS 15.12.2.7). The return type
                //of the resolved constructor will be a partially instantiated type
                Symbol constructor = rs.resolveDiamond(tree.pos(),
                            diamondEnv,
                            site,
                            argtypes,
                            typeargtypes);
                tree.constructor = constructor.baseSymbol();

                final TypeSymbol csym = clazztype.tsym;
                ResultInfo diamondResult = new ResultInfo(pkind, newMethodTemplate(resultInfo.pt, argtypes, typeargtypes),
                        diamondContext(tree, csym, resultInfo.checkContext), CheckMode.NO_TREE_UPDATE);
                Type constructorType = tree.constructorType = types.createErrorType(clazztype);
                constructorType = checkId(tree, site,
                        constructor,
                        diamondEnv,
                        diamondResult);

                tree.clazz.type = types.createErrorType(clazztype);
                if (!constructorType.isErroneous()) {
                    tree.clazz.type = clazz.type = constructorType.getReturnType();
                    tree.constructorType = types.createMethodTypeWithReturn(constructorType, syms.voidType);
                }
                clazztype = chk.checkClassType(tree.clazz, tree.clazz.type, true);
            }

            // Resolve the called constructor under the assumption
            // that we are referring to a superclass instance of the
            // current instance (JLS ???).
            else if (!skipNonDiamondPath) {
                //the following code alters some of the fields in the current
                //AttrContext - hence, the current context must be dup'ed in
                //order to avoid downstream failures
                Env<AttrContext> rsEnv = localEnv.dup(tree);
                rsEnv.info.selectSuper = cdef != null;
                rsEnv.info.pendingResolutionPhase = null;
                tree.constructor = rs.resolveConstructor(
                    tree.pos(), rsEnv, clazztype, argtypes, typeargtypes);
                if (cdef == null) { //do not check twice!
                    tree.constructorType = checkId(tree,
                            clazztype,
                            tree.constructor,
                            rsEnv,
                            new ResultInfo(pkind, newMethodTemplate(syms.voidType, argtypes, typeargtypes), CheckMode.NO_TREE_UPDATE));
                    if (rsEnv.info.lastResolveVarargs())
                        Assert.check(tree.constructorType.isErroneous() || tree.varargsElement != null);
                }
            }

            if (cdef != null) {
                visitAnonymousClassDefinition(tree, clazz, clazztype, cdef, localEnv, argtypes, typeargtypes, pkind);
                return;
            }

            if (tree.constructor != null && tree.constructor.kind == MTH)
                owntype = clazztype;
        }
        result = check(tree, owntype, KindSelector.VAL, resultInfo);
        InferenceContext inferenceContext = resultInfo.checkContext.inferenceContext();
        if (tree.constructorType != null && inferenceContext.free(tree.constructorType)) {
            //we need to wait for inference to finish and then replace inference vars in the constructor type
            inferenceContext.addFreeTypeListener(List.of(tree.constructorType),
                    instantiatedContext -> {
                        tree.constructorType = instantiatedContext.asInstType(tree.constructorType);
                    });
        }
        chk.validate(tree.typeargs, localEnv);
    }

        // where
        private void visitAnonymousClassDefinition(JCNewClass tree, JCExpression clazz, Type clazztype,
                                                   JCClassDecl cdef, Env<AttrContext> localEnv,
                                                   List<Type> argtypes, List<Type> typeargtypes,
                                                   KindSelector pkind) {
            // We are seeing an anonymous class instance creation.
            // In this case, the class instance creation
            // expression
            //
            //    E.new <typeargs1>C<typargs2>(args) { ... }
            //
            // is represented internally as
            //
            //    E . new <typeargs1>C<typargs2>(args) ( class <empty-name> { ... } )  .
            //
            // This expression is then *transformed* as follows:
            //
            // (1) add an extends or implements clause
            // (2) add a constructor.
            //
            // For instance, if C is a class, and ET is the type of E,
            // the expression
            //
            //    E.new <typeargs1>C<typargs2>(args) { ... }
            //
            // is translated to (where X is a fresh name and typarams is the
            // parameter list of the super constructor):
            //
            //   new <typeargs1>X(<*nullchk*>E, args) where
            //     X extends C<typargs2> {
            //       <typarams> X(ET e, args) {
            //         e.<typeargs1>super(args)
            //       }
            //       ...
            //     }
            InferenceContext inferenceContext = resultInfo.checkContext.inferenceContext();
            Type enclType = clazztype.getEnclosingType();
            if (enclType != null &&
                    enclType.hasTag(CLASS) &&
                    !chk.checkDenotable((ClassType)enclType)) {
                log.error(tree.encl, Errors.EnclosingClassTypeNonDenotable(enclType));
            }
            final boolean isDiamond = TreeInfo.isDiamond(tree);
            if (isDiamond
                    && ((tree.constructorType != null && inferenceContext.free(tree.constructorType))
                    || (tree.clazz.type != null && inferenceContext.free(tree.clazz.type)))) {
                final ResultInfo resultInfoForClassDefinition = this.resultInfo;
                Env<AttrContext> dupLocalEnv = copyEnv(localEnv);
                inferenceContext.addFreeTypeListener(List.of(tree.constructorType, tree.clazz.type),
                        instantiatedContext -> {
                            tree.constructorType = instantiatedContext.asInstType(tree.constructorType);
                            tree.clazz.type = clazz.type = instantiatedContext.asInstType(clazz.type);
                            ResultInfo prevResult = this.resultInfo;
                            try {
                                this.resultInfo = resultInfoForClassDefinition;
                                visitAnonymousClassDefinition(tree, clazz, clazz.type, cdef,
                                        dupLocalEnv, argtypes, typeargtypes, pkind);
                            } finally {
                                this.resultInfo = prevResult;
                            }
                        });
            } else {
                if (isDiamond && clazztype.hasTag(CLASS)) {
                    List<Type> invalidDiamondArgs = chk.checkDiamondDenotable((ClassType)clazztype);
                    if (!clazztype.isErroneous() && invalidDiamondArgs.nonEmpty()) {
                        // One or more types inferred in the previous steps is non-denotable.
                        Fragment fragment = Diamond(clazztype.tsym);
                        log.error(tree.clazz.pos(),
                                Errors.CantApplyDiamond1(
                                        fragment,
                                        invalidDiamondArgs.size() > 1 ?
                                                DiamondInvalidArgs(invalidDiamondArgs, fragment) :
                                                DiamondInvalidArg(invalidDiamondArgs, fragment)));
                    }
                    // For <>(){}, inferred types must also be accessible.
                    for (Type t : clazztype.getTypeArguments()) {
                        rs.checkAccessibleType(env, t);
                    }
                    chk.checkParameterizationByPrimitiveClass(tree, clazztype);
                }

                // If we already errored, be careful to avoid a further avalanche. ErrorType answers
                // false for isInterface call even when the original type is an interface.
                boolean implementing = clazztype.tsym.isInterface() ||
                        clazztype.isErroneous() && !clazztype.getOriginalType().hasTag(NONE) &&
                        clazztype.getOriginalType().tsym.isInterface();

                if (implementing) {
                    cdef.implementing = List.of(clazz);
                } else {
                    cdef.extending = clazz;
                }

                if (resultInfo.checkContext.deferredAttrContext().mode == DeferredAttr.AttrMode.CHECK &&
                    rs.isSerializable(clazztype)) {
                    localEnv.info.isSerializable = true;
                }

                attribStat(cdef, localEnv);

                List<Type> finalargtypes;
                // If an outer instance is given,
                // prefix it to the constructor arguments
                // and delete it from the new expression
                if (tree.encl != null && !clazztype.tsym.isInterface()) {
                    finalargtypes = argtypes.prepend(tree.encl.type);
                } else {
                    finalargtypes = argtypes;
                }

                // Reassign clazztype and recompute constructor. As this necessarily involves
                // another attribution pass for deferred types in the case of <>, replicate
                // them. Original arguments have right decorations already.
                if (isDiamond && pkind.contains(KindSelector.POLY)) {
                    finalargtypes = finalargtypes.map(deferredAttr.deferredCopier);
                }

                clazztype = clazztype.hasTag(ERROR) ? types.createErrorType(cdef.sym.type)
                                                    : cdef.sym.type;
                Symbol sym = tree.constructor = rs.resolveConstructor(
                        tree.pos(), localEnv, clazztype, finalargtypes, typeargtypes);
                Assert.check(!sym.kind.isResolutionError());
                tree.constructor = sym;
                tree.constructorType = checkId(tree,
                        clazztype,
                        tree.constructor,
                        localEnv,
                        new ResultInfo(pkind, newMethodTemplate(syms.voidType, finalargtypes, typeargtypes), CheckMode.NO_TREE_UPDATE));
            }
            Type owntype = (tree.constructor != null && tree.constructor.kind == MTH) ?
                                clazztype : types.createErrorType(tree.type);
            result = check(tree, owntype, KindSelector.VAL, resultInfo.dup(CheckMode.NO_INFERENCE_HOOK));
            chk.validate(tree.typeargs, localEnv);
        }

        CheckContext diamondContext(JCNewClass clazz, TypeSymbol tsym, CheckContext checkContext) {
            return new Check.NestedCheckContext(checkContext) {
                @Override
                public void report(DiagnosticPosition _unused, JCDiagnostic details) {
                    enclosingContext.report(clazz.clazz,
                            diags.fragment(Fragments.CantApplyDiamond1(Fragments.Diamond(tsym), details)));
                }
            };
        }

    /** Make an attributed null check tree.
     */
    public JCExpression makeNullCheck(JCExpression arg) {
        // optimization: new Outer() can never be null; skip null check
        if (arg.getTag() == NEWCLASS)
            return arg;
        // Likewise arg can't be null if it is a primitive class instance.
        if (arg.type.isPrimitiveClass())
            return arg;
        // optimization: X.this is never null; skip null check
        Name name = TreeInfo.name(arg);
        if (name == names._this || name == names._super) return arg;

        JCTree.Tag optag = NULLCHK;
        JCUnary tree = make.at(arg.pos).Unary(optag, arg);
        tree.operator = operators.resolveUnary(arg, optag, arg.type);
        tree.type = arg.type;
        return tree;
    }

    public void visitNewArray(JCNewArray tree) {
        Type owntype = types.createErrorType(tree.type);
        Env<AttrContext> localEnv = env.dup(tree);
        Type elemtype;
        if (tree.elemtype != null) {
            elemtype = attribType(tree.elemtype, localEnv);
            chk.validate(tree.elemtype, localEnv);
            owntype = elemtype;
            for (List<JCExpression> l = tree.dims; l.nonEmpty(); l = l.tail) {
                attribExpr(l.head, localEnv, syms.intType);
                owntype = new ArrayType(owntype, syms.arrayClass);
            }
        } else {
            // we are seeing an untyped aggregate { ... }
            // this is allowed only if the prototype is an array
            if (pt().hasTag(ARRAY)) {
                elemtype = types.elemtype(pt());
            } else {
                if (!pt().hasTag(ERROR) &&
                        (env.info.enclVar == null || !env.info.enclVar.type.isErroneous())) {
                    log.error(tree.pos(),
                              Errors.IllegalInitializerForType(pt()));
                }
                elemtype = types.createErrorType(pt());
            }
        }
        if (tree.elems != null) {
            attribExprs(tree.elems, localEnv, elemtype);
            owntype = new ArrayType(elemtype, syms.arrayClass);
        }
        if (!types.isReifiable(elemtype))
            log.error(tree.pos(), Errors.GenericArrayCreation);
        result = check(tree, owntype, KindSelector.VAL, resultInfo);
    }

    /*
     * A lambda expression can only be attributed when a target-type is available.
     * In addition, if the target-type is that of a functional interface whose
     * descriptor contains inference variables in argument position the lambda expression
     * is 'stuck' (see DeferredAttr).
     */
    @Override
    public void visitLambda(final JCLambda that) {
        boolean wrongContext = false;
        if (pt().isErroneous() || (pt().hasTag(NONE) && pt() != Type.recoveryType)) {
            if (pt().hasTag(NONE) && (env.info.enclVar == null || !env.info.enclVar.type.isErroneous())) {
                //lambda only allowed in assignment or method invocation/cast context
                log.error(that.pos(), Errors.UnexpectedLambda);
            }
            resultInfo = recoveryInfo;
            wrongContext = true;
        }
        //create an environment for attribution of the lambda expression
        final Env<AttrContext> localEnv = lambdaEnv(that, env);
        boolean needsRecovery =
                resultInfo.checkContext.deferredAttrContext().mode == DeferredAttr.AttrMode.CHECK;
        try {
            if (needsRecovery && rs.isSerializable(pt())) {
                localEnv.info.isSerializable = true;
                localEnv.info.isSerializableLambda = true;
            }
            List<Type> explicitParamTypes = null;
            if (that.paramKind == JCLambda.ParameterKind.EXPLICIT) {
                //attribute lambda parameters
                attribStats(that.params, localEnv);
                explicitParamTypes = TreeInfo.types(that.params);
            }

            TargetInfo targetInfo = getTargetInfo(that, resultInfo, explicitParamTypes);
            Type currentTarget = targetInfo.target;
            Type lambdaType = targetInfo.descriptor;

            if (currentTarget.isErroneous()) {
                result = that.type = currentTarget;
                return;
            }

            setFunctionalInfo(localEnv, that, pt(), lambdaType, currentTarget, resultInfo.checkContext);

            if (lambdaType.hasTag(FORALL)) {
                //lambda expression target desc cannot be a generic method
                Fragment msg = Fragments.InvalidGenericLambdaTarget(lambdaType,
                                                                    kindName(currentTarget.tsym),
                                                                    currentTarget.tsym);
                resultInfo.checkContext.report(that, diags.fragment(msg));
                result = that.type = types.createErrorType(pt());
                return;
            }

            if (that.paramKind == JCLambda.ParameterKind.IMPLICIT) {
                //add param type info in the AST
                List<Type> actuals = lambdaType.getParameterTypes();
                List<JCVariableDecl> params = that.params;

                boolean arityMismatch = false;

                while (params.nonEmpty()) {
                    if (actuals.isEmpty()) {
                        //not enough actuals to perform lambda parameter inference
                        arityMismatch = true;
                    }
                    //reset previously set info
                    Type argType = arityMismatch ?
                            syms.errType :
                            actuals.head;
                    if (params.head.isImplicitlyTyped()) {
                        setSyntheticVariableType(params.head, argType);
                    }
                    params.head.sym = null;
                    actuals = actuals.isEmpty() ?
                            actuals :
                            actuals.tail;
                    params = params.tail;
                }

                //attribute lambda parameters
                attribStats(that.params, localEnv);

                if (arityMismatch) {
                    resultInfo.checkContext.report(that, diags.fragment(Fragments.IncompatibleArgTypesInLambda));
                        result = that.type = types.createErrorType(currentTarget);
                        return;
                }
            }

            //from this point on, no recovery is needed; if we are in assignment context
            //we will be able to attribute the whole lambda body, regardless of errors;
            //if we are in a 'check' method context, and the lambda is not compatible
            //with the target-type, it will be recovered anyway in Attr.checkId
            needsRecovery = false;

            ResultInfo bodyResultInfo = localEnv.info.returnResult =
                    lambdaBodyResult(that, lambdaType, resultInfo);

            if (that.getBodyKind() == JCLambda.BodyKind.EXPRESSION) {
                attribTree(that.getBody(), localEnv, bodyResultInfo);
            } else {
                JCBlock body = (JCBlock)that.body;
                if (body == breakTree &&
                        resultInfo.checkContext.deferredAttrContext().mode == AttrMode.CHECK) {
                    breakTreeFound(copyEnv(localEnv));
                }
                attribStats(body.stats, localEnv);
            }

            result = check(that, currentTarget, KindSelector.VAL, resultInfo);

            boolean isSpeculativeRound =
                    resultInfo.checkContext.deferredAttrContext().mode == DeferredAttr.AttrMode.SPECULATIVE;

            preFlow(that);
            flow.analyzeLambda(env, that, make, isSpeculativeRound);

            that.type = currentTarget; //avoids recovery at this stage
            checkLambdaCompatible(that, lambdaType, resultInfo.checkContext);

            if (!isSpeculativeRound) {
                //add thrown types as bounds to the thrown types free variables if needed:
                if (resultInfo.checkContext.inferenceContext().free(lambdaType.getThrownTypes())) {
                    List<Type> inferredThrownTypes = flow.analyzeLambdaThrownTypes(env, that, make);
                    if(!checkExConstraints(inferredThrownTypes, lambdaType.getThrownTypes(), resultInfo.checkContext.inferenceContext())) {
                        log.error(that, Errors.IncompatibleThrownTypesInMref(lambdaType.getThrownTypes()));
                    }
                }

                checkAccessibleTypes(that, localEnv, resultInfo.checkContext.inferenceContext(), lambdaType, currentTarget);
            }
            result = wrongContext ? that.type = types.createErrorType(pt())
                                  : check(that, currentTarget, KindSelector.VAL, resultInfo);
        } catch (Types.FunctionDescriptorLookupError ex) {
            JCDiagnostic cause = ex.getDiagnostic();
            resultInfo.checkContext.report(that, cause);
            result = that.type = types.createErrorType(pt());
            return;
        } catch (CompletionFailure cf) {
            chk.completionError(that.pos(), cf);
        } catch (Throwable t) {
            //when an unexpected exception happens, avoid attempts to attribute the same tree again
            //as that would likely cause the same exception again.
            needsRecovery = false;
            throw t;
        } finally {
            localEnv.info.scope.leave();
            if (needsRecovery) {
                Type prevResult = result;
                try {
                    attribTree(that, env, recoveryInfo);
                } finally {
                    if (result == Type.recoveryType) {
                        result = prevResult;
                    }
                }
            }
        }
    }
    //where
        class TargetInfo {
            Type target;
            Type descriptor;

            public TargetInfo(Type target, Type descriptor) {
                this.target = target;
                this.descriptor = descriptor;
            }
        }

        TargetInfo getTargetInfo(JCPolyExpression that, ResultInfo resultInfo, List<Type> explicitParamTypes) {
            Type lambdaType;
            Type currentTarget = resultInfo.pt;
            if (resultInfo.pt != Type.recoveryType) {
                /* We need to adjust the target. If the target is an
                 * intersection type, for example: SAM & I1 & I2 ...
                 * the target will be updated to SAM
                 */
                currentTarget = targetChecker.visit(currentTarget, that);
                if (!currentTarget.isIntersection()) {
                    if (explicitParamTypes != null) {
                        currentTarget = infer.instantiateFunctionalInterface(that,
                                currentTarget, explicitParamTypes, resultInfo.checkContext);
                    }
                    currentTarget = types.removeWildcards(currentTarget);
                    lambdaType = types.findDescriptorType(currentTarget);
                } else {
                    IntersectionClassType ict = (IntersectionClassType)currentTarget;
                    ListBuffer<Type> components = new ListBuffer<>();
                    for (Type bound : ict.getExplicitComponents()) {
                        if (explicitParamTypes != null) {
                            try {
                                bound = infer.instantiateFunctionalInterface(that,
                                        bound, explicitParamTypes, resultInfo.checkContext);
                            } catch (FunctionDescriptorLookupError t) {
                                // do nothing
                            }
                        }
                        bound = types.removeWildcards(bound);
                        components.add(bound);
                    }
                    currentTarget = types.makeIntersectionType(components.toList());
                    currentTarget.tsym.flags_field |= INTERFACE;
                    lambdaType = types.findDescriptorType(currentTarget);
                }

            } else {
                currentTarget = Type.recoveryType;
                lambdaType = fallbackDescriptorType(that);
            }
            if (that.hasTag(LAMBDA) && lambdaType.hasTag(FORALL)) {
                //lambda expression target desc cannot be a generic method
                Fragment msg = Fragments.InvalidGenericLambdaTarget(lambdaType,
                                                                    kindName(currentTarget.tsym),
                                                                    currentTarget.tsym);
                resultInfo.checkContext.report(that, diags.fragment(msg));
                currentTarget = types.createErrorType(pt());
            }
            return new TargetInfo(currentTarget, lambdaType);
        }

        void preFlow(JCLambda tree) {
            attrRecover.doRecovery();
            new PostAttrAnalyzer() {
                @Override
                public void scan(JCTree tree) {
                    if (tree == null ||
                            (tree.type != null &&
                            tree.type == Type.stuckType)) {
                        //don't touch stuck expressions!
                        return;
                    }
                    super.scan(tree);
                }

                @Override
                public void visitClassDef(JCClassDecl that) {
                    // or class declaration trees!
                }

                public void visitLambda(JCLambda that) {
                    // or lambda expressions!
                }
            }.scan(tree.body);
        }

        Types.MapVisitor<DiagnosticPosition> targetChecker = new Types.MapVisitor<DiagnosticPosition>() {

            @Override
            public Type visitClassType(ClassType t, DiagnosticPosition pos) {
                return t.isIntersection() ?
                        visitIntersectionClassType((IntersectionClassType)t, pos) : t;
            }

            public Type visitIntersectionClassType(IntersectionClassType ict, DiagnosticPosition pos) {
                types.findDescriptorSymbol(makeNotionalInterface(ict, pos));
                return ict;
            }

            private TypeSymbol makeNotionalInterface(IntersectionClassType ict, DiagnosticPosition pos) {
                ListBuffer<Type> targs = new ListBuffer<>();
                ListBuffer<Type> supertypes = new ListBuffer<>();
                for (Type i : ict.interfaces_field) {
                    if (i.isParameterized()) {
                        targs.appendList(i.tsym.type.allparams());
                    }
                    supertypes.append(i.tsym.type);
                }
                IntersectionClassType notionalIntf = types.makeIntersectionType(supertypes.toList());
                notionalIntf.allparams_field = targs.toList();
                notionalIntf.tsym.flags_field |= INTERFACE;
                return notionalIntf.tsym;
            }
        };

        private Type fallbackDescriptorType(JCExpression tree) {
            switch (tree.getTag()) {
                case LAMBDA:
                    JCLambda lambda = (JCLambda)tree;
                    List<Type> argtypes = List.nil();
                    for (JCVariableDecl param : lambda.params) {
                        argtypes = param.vartype != null && param.vartype.type != null ?
                                argtypes.append(param.vartype.type) :
                                argtypes.append(syms.errType);
                    }
                    return new MethodType(argtypes, Type.recoveryType,
                            List.of(syms.throwableType), syms.methodClass);
                case REFERENCE:
                    return new MethodType(List.nil(), Type.recoveryType,
                            List.of(syms.throwableType), syms.methodClass);
                default:
                    Assert.error("Cannot get here!");
            }
            return null;
        }

        private void checkAccessibleTypes(final DiagnosticPosition pos, final Env<AttrContext> env,
                final InferenceContext inferenceContext, final Type... ts) {
            checkAccessibleTypes(pos, env, inferenceContext, List.from(ts));
        }

        private void checkAccessibleTypes(final DiagnosticPosition pos, final Env<AttrContext> env,
                final InferenceContext inferenceContext, final List<Type> ts) {
            if (inferenceContext.free(ts)) {
                inferenceContext.addFreeTypeListener(ts,
                        solvedContext -> checkAccessibleTypes(pos, env, solvedContext, solvedContext.asInstTypes(ts)));
            } else {
                for (Type t : ts) {
                    rs.checkAccessibleType(env, t);
                }
            }
        }

        /**
         * Lambda/method reference have a special check context that ensures
         * that i.e. a lambda return type is compatible with the expected
         * type according to both the inherited context and the assignment
         * context.
         */
        class FunctionalReturnContext extends Check.NestedCheckContext {

            FunctionalReturnContext(CheckContext enclosingContext) {
                super(enclosingContext);
            }

            @Override
            public boolean compatible(Type found, Type req, Warner warn) {
                //return type must be compatible in both current context and assignment context
                return chk.basicHandler.compatible(inferenceContext().asUndetVar(found), inferenceContext().asUndetVar(req), warn);
            }

            @Override
            public void report(DiagnosticPosition pos, JCDiagnostic details) {
                enclosingContext.report(pos, diags.fragment(Fragments.IncompatibleRetTypeInLambda(details)));
            }
        }

        class ExpressionLambdaReturnContext extends FunctionalReturnContext {

            JCExpression expr;
            boolean expStmtExpected;

            ExpressionLambdaReturnContext(JCExpression expr, CheckContext enclosingContext) {
                super(enclosingContext);
                this.expr = expr;
            }

            @Override
            public void report(DiagnosticPosition pos, JCDiagnostic details) {
                if (expStmtExpected) {
                    enclosingContext.report(pos, diags.fragment(Fragments.StatExprExpected));
                } else {
                    super.report(pos, details);
                }
            }

            @Override
            public boolean compatible(Type found, Type req, Warner warn) {
                //a void return is compatible with an expression statement lambda
                if (req.hasTag(VOID)) {
                    expStmtExpected = true;
                    return TreeInfo.isExpressionStatement(expr);
                } else {
                    return super.compatible(found, req, warn);
                }
            }
        }

        ResultInfo lambdaBodyResult(JCLambda that, Type descriptor, ResultInfo resultInfo) {
            FunctionalReturnContext funcContext = that.getBodyKind() == JCLambda.BodyKind.EXPRESSION ?
                    new ExpressionLambdaReturnContext((JCExpression)that.getBody(), resultInfo.checkContext) :
                    new FunctionalReturnContext(resultInfo.checkContext);

            return descriptor.getReturnType() == Type.recoveryType ?
                    recoveryInfo :
                    new ResultInfo(KindSelector.VAL,
                            descriptor.getReturnType(), funcContext);
        }

        /**
        * Lambda compatibility. Check that given return types, thrown types, parameter types
        * are compatible with the expected functional interface descriptor. This means that:
        * (i) parameter types must be identical to those of the target descriptor; (ii) return
        * types must be compatible with the return type of the expected descriptor.
        */
        void checkLambdaCompatible(JCLambda tree, Type descriptor, CheckContext checkContext) {
            Type returnType = checkContext.inferenceContext().asUndetVar(descriptor.getReturnType());

            //return values have already been checked - but if lambda has no return
            //values, we must ensure that void/value compatibility is correct;
            //this amounts at checking that, if a lambda body can complete normally,
            //the descriptor's return type must be void
            if (tree.getBodyKind() == JCLambda.BodyKind.STATEMENT && tree.canCompleteNormally &&
                    !returnType.hasTag(VOID) && returnType != Type.recoveryType) {
                Fragment msg =
                        Fragments.IncompatibleRetTypeInLambda(Fragments.MissingRetVal(returnType));
                checkContext.report(tree,
                                    diags.fragment(msg));
            }

            List<Type> argTypes = checkContext.inferenceContext().asUndetVars(descriptor.getParameterTypes());
            if (!types.isSameTypes(argTypes, TreeInfo.types(tree.params))) {
                checkContext.report(tree, diags.fragment(Fragments.IncompatibleArgTypesInLambda));
            }
        }

        /* Map to hold 'fake' clinit methods. If a lambda is used to initialize a
         * static field and that lambda has type annotations, these annotations will
         * also be stored at these fake clinit methods.
         *
         * LambdaToMethod also use fake clinit methods so they can be reused.
         * Also as LTM is a phase subsequent to attribution, the methods from
         * clinits can be safely removed by LTM to save memory.
         */
        private Map<ClassSymbol, MethodSymbol> clinits = new HashMap<>();

        public MethodSymbol removeClinit(ClassSymbol sym) {
            return clinits.remove(sym);
        }

        /* This method returns an environment to be used to attribute a lambda
         * expression.
         *
         * The owner of this environment is a method symbol. If the current owner
         * is not a method, for example if the lambda is used to initialize
         * a field, then if the field is:
         *
         * - an instance field, we use the first constructor.
         * - a static field, we create a fake clinit method.
         */
        public Env<AttrContext> lambdaEnv(JCLambda that, Env<AttrContext> env) {
            Env<AttrContext> lambdaEnv;
            Symbol owner = env.info.scope.owner;
            if (owner.kind == VAR && owner.owner.kind == TYP) {
                //field initializer
                ClassSymbol enclClass = owner.enclClass();
                Symbol newScopeOwner = env.info.scope.owner;
                /* if the field isn't static, then we can get the first constructor
                 * and use it as the owner of the environment. This is what
                 * LTM code is doing to look for type annotations so we are fine.
                 */
                if ((owner.flags() & STATIC) == 0) {
                    for (Symbol s : enclClass.members_field.getSymbolsByName(names.init)) {
                        newScopeOwner = s;
                        break;
                    }
                } else {
                    /* if the field is static then we need to create a fake clinit
                     * method, this method can later be reused by LTM.
                     */
                    MethodSymbol clinit = clinits.get(enclClass);
                    if (clinit == null) {
                        Type clinitType = new MethodType(List.nil(),
                                syms.voidType, List.nil(), syms.methodClass);
                        clinit = new MethodSymbol(STATIC | SYNTHETIC | PRIVATE,
                                names.clinit, clinitType, enclClass);
                        clinit.params = List.nil();
                        clinits.put(enclClass, clinit);
                    }
                    newScopeOwner = clinit;
                }
                lambdaEnv = env.dup(that, env.info.dup(env.info.scope.dupUnshared(newScopeOwner)));
            } else {
                lambdaEnv = env.dup(that, env.info.dup(env.info.scope.dup()));
            }
            lambdaEnv.info.yieldResult = null;
            lambdaEnv.info.isLambda = true;
            return lambdaEnv;
        }

    @Override
    public void visitReference(final JCMemberReference that) {
        if (pt().isErroneous() || (pt().hasTag(NONE) && pt() != Type.recoveryType)) {
            if (pt().hasTag(NONE) && (env.info.enclVar == null || !env.info.enclVar.type.isErroneous())) {
                //method reference only allowed in assignment or method invocation/cast context
                log.error(that.pos(), Errors.UnexpectedMref);
            }
            result = that.type = types.createErrorType(pt());
            return;
        }
        final Env<AttrContext> localEnv = env.dup(that);
        try {
            //attribute member reference qualifier - if this is a constructor
            //reference, the expected kind must be a type
            Type exprType = attribTree(that.expr, env, memberReferenceQualifierResult(that));

            if (that.getMode() == JCMemberReference.ReferenceMode.NEW) {
                exprType = chk.checkConstructorRefType(that.expr, exprType);
                if (!exprType.isErroneous() &&
                    exprType.isRaw() &&
                    that.typeargs != null) {
                    log.error(that.expr.pos(),
                              Errors.InvalidMref(Kinds.kindName(that.getMode()),
                                                 Fragments.MrefInferAndExplicitParams));
                    exprType = types.createErrorType(exprType);
                }
            }

            if (exprType.isErroneous()) {
                //if the qualifier expression contains problems,
                //give up attribution of method reference
                result = that.type = exprType;
                return;
            }

            if (TreeInfo.isStaticSelector(that.expr, names)) {
                //if the qualifier is a type, validate it; raw warning check is
                //omitted as we don't know at this stage as to whether this is a
                //raw selector (because of inference)
                chk.validate(that.expr, env, false);
            } else {
                Symbol lhsSym = TreeInfo.symbol(that.expr);
                localEnv.info.selectSuper = lhsSym != null && lhsSym.name == names._super;
            }
            //attrib type-arguments
            List<Type> typeargtypes = List.nil();
            if (that.typeargs != null) {
                typeargtypes = attribTypes(that.typeargs, localEnv);
            }

            boolean isTargetSerializable =
                    resultInfo.checkContext.deferredAttrContext().mode == DeferredAttr.AttrMode.CHECK &&
                    rs.isSerializable(pt());
            TargetInfo targetInfo = getTargetInfo(that, resultInfo, null);
            Type currentTarget = targetInfo.target;
            Type desc = targetInfo.descriptor;

            setFunctionalInfo(localEnv, that, pt(), desc, currentTarget, resultInfo.checkContext);
            List<Type> argtypes = desc.getParameterTypes();
            Resolve.MethodCheck referenceCheck = rs.resolveMethodCheck;

            if (resultInfo.checkContext.inferenceContext().free(argtypes)) {
                referenceCheck = rs.new MethodReferenceCheck(resultInfo.checkContext.inferenceContext());
            }

            Pair<Symbol, Resolve.ReferenceLookupHelper> refResult = null;
            List<Type> saved_undet = resultInfo.checkContext.inferenceContext().save();
            try {
                refResult = rs.resolveMemberReference(localEnv, that, that.expr.type,
                        that.name, argtypes, typeargtypes, targetInfo.descriptor, referenceCheck,
                        resultInfo.checkContext.inferenceContext(), rs.basicReferenceChooser);
            } finally {
                resultInfo.checkContext.inferenceContext().rollback(saved_undet);
            }

            Symbol refSym = refResult.fst;
            Resolve.ReferenceLookupHelper lookupHelper = refResult.snd;

            /** this switch will need to go away and be replaced by the new RESOLUTION_TARGET testing
             *  JDK-8075541
             */
            if (refSym.kind != MTH) {
                boolean targetError;
                switch (refSym.kind) {
                    case ABSENT_MTH:
                    case MISSING_ENCL:
                        targetError = false;
                        break;
                    case WRONG_MTH:
                    case WRONG_MTHS:
                    case AMBIGUOUS:
                    case HIDDEN:
                    case STATICERR:
                        targetError = true;
                        break;
                    default:
                        Assert.error("unexpected result kind " + refSym.kind);
                        targetError = false;
                }

                JCDiagnostic detailsDiag = ((Resolve.ResolveError)refSym.baseSymbol())
                        .getDiagnostic(JCDiagnostic.DiagnosticType.FRAGMENT,
                                that, exprType.tsym, exprType, that.name, argtypes, typeargtypes);

                JCDiagnostic diag = diags.create(log.currentSource(), that,
                        targetError ?
                            Fragments.InvalidMref(Kinds.kindName(that.getMode()), detailsDiag) :
                            Errors.InvalidMref(Kinds.kindName(that.getMode()), detailsDiag));

                if (targetError && currentTarget == Type.recoveryType) {
                    //a target error doesn't make sense during recovery stage
                    //as we don't know what actual parameter types are
                    result = that.type = currentTarget;
                    return;
                } else {
                    if (targetError) {
                        resultInfo.checkContext.report(that, diag);
                    } else {
                        log.report(diag);
                    }
                    result = that.type = types.createErrorType(currentTarget);
                    return;
                }
            }

            that.sym = refSym.isConstructor() ? refSym.baseSymbol() : refSym;
            that.kind = lookupHelper.referenceKind(that.sym);
            that.ownerAccessible = rs.isAccessible(localEnv, that.sym.enclClass());

            if (desc.getReturnType() == Type.recoveryType) {
                // stop here
                result = that.type = currentTarget;
                return;
            }

            if (!env.info.attributionMode.isSpeculative && that.getMode() == JCMemberReference.ReferenceMode.NEW) {
                Type enclosingType = exprType.getEnclosingType();
                if (enclosingType != null && enclosingType.hasTag(CLASS)) {
                    // Check for the existence of an appropriate outer instance
                    rs.resolveImplicitThis(that.pos(), env, exprType);
                }
            }

            if (resultInfo.checkContext.deferredAttrContext().mode == AttrMode.CHECK) {

                if (that.getMode() == ReferenceMode.INVOKE &&
                        TreeInfo.isStaticSelector(that.expr, names) &&
                        that.kind.isUnbound() &&
                        lookupHelper.site.isRaw()) {
                    chk.checkRaw(that.expr, localEnv);
                }

                if (that.sym.isStatic() && TreeInfo.isStaticSelector(that.expr, names) &&
                        exprType.getTypeArguments().nonEmpty()) {
                    //static ref with class type-args
                    log.error(that.expr.pos(),
                              Errors.InvalidMref(Kinds.kindName(that.getMode()),
                                                 Fragments.StaticMrefWithTargs));
                    result = that.type = types.createErrorType(currentTarget);
                    return;
                }

                if (!refSym.isStatic() && that.kind == JCMemberReference.ReferenceKind.SUPER) {
                    // Check that super-qualified symbols are not abstract (JLS)
                    rs.checkNonAbstract(that.pos(), that.sym);
                }

                if (isTargetSerializable) {
                    chk.checkAccessFromSerializableElement(that, true);
                }
            }

            ResultInfo checkInfo =
                    resultInfo.dup(newMethodTemplate(
                        desc.getReturnType().hasTag(VOID) ? Type.noType : desc.getReturnType(),
                        that.kind.isUnbound() ? argtypes.tail : argtypes, typeargtypes),
                        new FunctionalReturnContext(resultInfo.checkContext), CheckMode.NO_TREE_UPDATE);

            Type refType = checkId(that, lookupHelper.site, refSym, localEnv, checkInfo);

            if (that.kind.isUnbound() &&
                    resultInfo.checkContext.inferenceContext().free(argtypes.head)) {
                //re-generate inference constraints for unbound receiver
                if (!types.isSubtype(resultInfo.checkContext.inferenceContext().asUndetVar(argtypes.head), exprType)) {
                    //cannot happen as this has already been checked - we just need
                    //to regenerate the inference constraints, as that has been lost
                    //as a result of the call to inferenceContext.save()
                    Assert.error("Can't get here");
                }
            }

            if (!refType.isErroneous()) {
                refType = types.createMethodTypeWithReturn(refType,
                        adjustMethodReturnType(refSym, lookupHelper.site, that.name, checkInfo.pt.getParameterTypes(), refType.getReturnType()));
            }

            //go ahead with standard method reference compatibility check - note that param check
            //is a no-op (as this has been taken care during method applicability)
            boolean isSpeculativeRound =
                    resultInfo.checkContext.deferredAttrContext().mode == DeferredAttr.AttrMode.SPECULATIVE;

            that.type = currentTarget; //avoids recovery at this stage
            checkReferenceCompatible(that, desc, refType, resultInfo.checkContext, isSpeculativeRound);
            if (!isSpeculativeRound) {
                checkAccessibleTypes(that, localEnv, resultInfo.checkContext.inferenceContext(), desc, currentTarget);
            }
            result = check(that, currentTarget, KindSelector.VAL, resultInfo);
        } catch (Types.FunctionDescriptorLookupError ex) {
            JCDiagnostic cause = ex.getDiagnostic();
            resultInfo.checkContext.report(that, cause);
            result = that.type = types.createErrorType(pt());
            return;
        }
    }
    //where
        ResultInfo memberReferenceQualifierResult(JCMemberReference tree) {
            //if this is a constructor reference, the expected kind must be a type
            return new ResultInfo(tree.getMode() == ReferenceMode.INVOKE ?
                                  KindSelector.VAL_TYP : KindSelector.TYP,
                                  Type.noType);
        }


    @SuppressWarnings("fallthrough")
    void checkReferenceCompatible(JCMemberReference tree, Type descriptor, Type refType, CheckContext checkContext, boolean speculativeAttr) {
        InferenceContext inferenceContext = checkContext.inferenceContext();
        Type returnType = inferenceContext.asUndetVar(descriptor.getReturnType());

        Type resType;
        switch (tree.getMode()) {
            case NEW:
                if (!tree.expr.type.isRaw()) {
                    resType = tree.expr.type;
                    break;
                }
            default:
                resType = refType.getReturnType();
        }

        Type incompatibleReturnType = resType;

        if (returnType.hasTag(VOID)) {
            incompatibleReturnType = null;
        }

        if (!returnType.hasTag(VOID) && !resType.hasTag(VOID)) {
            if (resType.isErroneous() ||
                    new FunctionalReturnContext(checkContext).compatible(resType, returnType,
                            checkContext.checkWarner(tree, resType, returnType))) {
                incompatibleReturnType = null;
            }
        }

        if (incompatibleReturnType != null) {
            Fragment msg =
                    Fragments.IncompatibleRetTypeInMref(Fragments.InconvertibleTypes(resType, descriptor.getReturnType()));
            checkContext.report(tree, diags.fragment(msg));
        } else {
            if (inferenceContext.free(refType)) {
                // we need to wait for inference to finish and then replace inference vars in the referent type
                inferenceContext.addFreeTypeListener(List.of(refType),
                        instantiatedContext -> {
                            tree.referentType = instantiatedContext.asInstType(refType);
                        });
            } else {
                tree.referentType = refType;
            }
        }

        if (!speculativeAttr) {
            if (!checkExConstraints(refType.getThrownTypes(), descriptor.getThrownTypes(), inferenceContext)) {
                log.error(tree, Errors.IncompatibleThrownTypesInMref(refType.getThrownTypes()));
            }
        }
    }

    boolean checkExConstraints(
            List<Type> thrownByFuncExpr,
            List<Type> thrownAtFuncType,
            InferenceContext inferenceContext) {
        /** 18.2.5: Otherwise, let E1, ..., En be the types in the function type's throws clause that
         *  are not proper types
         */
        List<Type> nonProperList = thrownAtFuncType.stream()
                .filter(e -> inferenceContext.free(e)).collect(List.collector());
        List<Type> properList = thrownAtFuncType.diff(nonProperList);

        /** Let X1,...,Xm be the checked exception types that the lambda body can throw or
         *  in the throws clause of the invocation type of the method reference's compile-time
         *  declaration
         */
        List<Type> checkedList = thrownByFuncExpr.stream()
                .filter(e -> chk.isChecked(e)).collect(List.collector());

        /** If n = 0 (the function type's throws clause consists only of proper types), then
         *  if there exists some i (1 <= i <= m) such that Xi is not a subtype of any proper type
         *  in the throws clause, the constraint reduces to false; otherwise, the constraint
         *  reduces to true
         */
        ListBuffer<Type> uncaughtByProperTypes = new ListBuffer<>();
        for (Type checked : checkedList) {
            boolean isSubtype = false;
            for (Type proper : properList) {
                if (types.isSubtype(checked, proper)) {
                    isSubtype = true;
                    break;
                }
            }
            if (!isSubtype) {
                uncaughtByProperTypes.add(checked);
            }
        }

        if (nonProperList.isEmpty() && !uncaughtByProperTypes.isEmpty()) {
            return false;
        }

        /** If n > 0, the constraint reduces to a set of subtyping constraints:
         *  for all i (1 <= i <= m), if Xi is not a subtype of any proper type in the
         *  throws clause, then the constraints include, for all j (1 <= j <= n), <Xi <: Ej>
         */
        List<Type> nonProperAsUndet = inferenceContext.asUndetVars(nonProperList);
        uncaughtByProperTypes.forEach(checkedEx -> {
            nonProperAsUndet.forEach(nonProper -> {
                types.isSubtype(checkedEx, nonProper);
            });
        });

        /** In addition, for all j (1 <= j <= n), the constraint reduces to the bound throws Ej
         */
        nonProperAsUndet.stream()
                .filter(t -> t.hasTag(UNDETVAR))
                .forEach(t -> ((UndetVar)t).setThrow());
        return true;
    }

    /**
     * Set functional type info on the underlying AST. Note: as the target descriptor
     * might contain inference variables, we might need to register an hook in the
     * current inference context.
     */
    private void setFunctionalInfo(final Env<AttrContext> env, final JCFunctionalExpression fExpr,
            final Type pt, final Type descriptorType, final Type primaryTarget, final CheckContext checkContext) {
        if (checkContext.inferenceContext().free(descriptorType)) {
            checkContext.inferenceContext().addFreeTypeListener(List.of(pt, descriptorType),
                    inferenceContext -> setFunctionalInfo(env, fExpr, pt, inferenceContext.asInstType(descriptorType),
                    inferenceContext.asInstType(primaryTarget), checkContext));
        } else {
            if (pt.hasTag(CLASS)) {
                fExpr.target = primaryTarget;
            }
            if (checkContext.deferredAttrContext().mode == DeferredAttr.AttrMode.CHECK &&
                    pt != Type.recoveryType) {
                //check that functional interface class is well-formed
                try {
                    /* Types.makeFunctionalInterfaceClass() may throw an exception
                     * when it's executed post-inference. See the listener code
                     * above.
                     */
                    ClassSymbol csym = types.makeFunctionalInterfaceClass(env,
                            names.empty, fExpr.target, ABSTRACT);
                    if (csym != null) {
                        chk.checkImplementations(env.tree, csym, csym);
                        try {
                            //perform an additional functional interface check on the synthetic class,
                            //as there may be spurious errors for raw targets - because of existing issues
                            //with membership and inheritance (see JDK-8074570).
                            csym.flags_field |= INTERFACE;
                            types.findDescriptorType(csym.type);
                        } catch (FunctionDescriptorLookupError err) {
                            resultInfo.checkContext.report(fExpr,
                                    diags.fragment(Fragments.NoSuitableFunctionalIntfInst(fExpr.target)));
                        }
                    }
                } catch (Types.FunctionDescriptorLookupError ex) {
                    JCDiagnostic cause = ex.getDiagnostic();
                    resultInfo.checkContext.report(env.tree, cause);
                }
            }
        }
    }

    public void visitParens(JCParens tree) {
        Type owntype = attribTree(tree.expr, env, resultInfo);
        result = check(tree, owntype, pkind(), resultInfo);
        Symbol sym = TreeInfo.symbol(tree);
        if (sym != null && sym.kind.matches(KindSelector.TYP_PCK) && sym.kind != Kind.ERR)
            log.error(tree.pos(), Errors.IllegalParenthesizedExpression);
    }

    public void visitAssign(JCAssign tree) {
        Type owntype = attribTree(tree.lhs, env.dup(tree), varAssignmentInfo);
        Type capturedType = capture(owntype);
        attribExpr(tree.rhs, env, owntype);
        result = check(tree, capturedType, KindSelector.VAL, resultInfo);
    }

    public void visitAssignop(JCAssignOp tree) {
        // Attribute arguments.
        Type owntype = attribTree(tree.lhs, env, varAssignmentInfo);
        Type operand = attribExpr(tree.rhs, env);
        // Find operator.
        Symbol operator = tree.operator = operators.resolveBinary(tree, tree.getTag().noAssignOp(), owntype, operand);
        if (operator != operators.noOpSymbol &&
                !owntype.isErroneous() &&
                !operand.isErroneous()) {
            chk.checkDivZero(tree.rhs.pos(), operator, operand);
            chk.checkCastable(tree.rhs.pos(),
                              operator.type.getReturnType(),
                              owntype);
        }
        result = check(tree, owntype, KindSelector.VAL, resultInfo);
    }

    public void visitUnary(JCUnary tree) {
        // Attribute arguments.
        Type argtype = (tree.getTag().isIncOrDecUnaryOp())
            ? attribTree(tree.arg, env, varAssignmentInfo)
            : chk.checkNonVoid(tree.arg.pos(), attribExpr(tree.arg, env));

        // Find operator.
        OperatorSymbol operator = tree.operator = operators.resolveUnary(tree, tree.getTag(), argtype);
        Type owntype = types.createErrorType(tree.type);
        if (operator != operators.noOpSymbol &&
                !argtype.isErroneous()) {
            owntype = (tree.getTag().isIncOrDecUnaryOp())
                ? tree.arg.type
                : operator.type.getReturnType();
            int opc = operator.opcode;

            // If the argument is constant, fold it.
            if (argtype.constValue() != null) {
                Type ctype = cfolder.fold1(opc, argtype);
                if (ctype != null) {
                    owntype = cfolder.coerce(ctype, owntype);
                }
            }
        }
        result = check(tree, owntype, KindSelector.VAL, resultInfo);
        matchBindings = matchBindingsComputer.unary(tree, matchBindings);
    }

    public void visitBinary(JCBinary tree) {
        // Attribute arguments.
        Type left = chk.checkNonVoid(tree.lhs.pos(), attribExpr(tree.lhs, env));
        // x && y
        // include x's bindings when true in y

        // x || y
        // include x's bindings when false in y

        MatchBindings lhsBindings = matchBindings;
        List<BindingSymbol> propagatedBindings;
        switch (tree.getTag()) {
            case AND:
                propagatedBindings = lhsBindings.bindingsWhenTrue;
                break;
            case OR:
                propagatedBindings = lhsBindings.bindingsWhenFalse;
                break;
            default:
                propagatedBindings = List.nil();
                break;
        }
        Env<AttrContext> rhsEnv = bindingEnv(env, propagatedBindings);
        Type right;
        try {
            right = chk.checkNonVoid(tree.rhs.pos(), attribExpr(tree.rhs, rhsEnv));
        } finally {
            rhsEnv.info.scope.leave();
        }

        matchBindings = matchBindingsComputer.binary(tree, lhsBindings, matchBindings);

        // Find operator.
        OperatorSymbol operator = tree.operator = operators.resolveBinary(tree, tree.getTag(), left, right);
        Type owntype = types.createErrorType(tree.type);
        if (operator != operators.noOpSymbol &&
                !left.isErroneous() &&
                !right.isErroneous()) {
            owntype = operator.type.getReturnType();
            int opc = operator.opcode;
            // If both arguments are constants, fold them.
            if (left.constValue() != null && right.constValue() != null) {
                Type ctype = cfolder.fold2(opc, left, right);
                if (ctype != null) {
                    owntype = cfolder.coerce(ctype, owntype);
                }
            }

            // Check that argument types of a reference ==, != are
            // castable to each other, (JLS 15.21).  Note: unboxing
            // comparisons will not have an acmp* opc at this point.
            if ((opc == ByteCodes.if_acmpeq || opc == ByteCodes.if_acmpne)) {
                if (!types.isCastable(left, right, new Warner(tree.pos()))) {
                    log.error(tree.pos(), Errors.IncomparableTypes(left, right));
                }
                chk.checkForSuspectClassLiteralComparison(tree, left, right);
            }

            chk.checkDivZero(tree.rhs.pos(), operator, right);
        }
        result = check(tree, owntype, KindSelector.VAL, resultInfo);
    }

    public void visitTypeCast(final JCTypeCast tree) {
        Type clazztype = attribType(tree.clazz, env);
        chk.validate(tree.clazz, env, false);
        //a fresh environment is required for 292 inference to work properly ---
        //see Infer.instantiatePolymorphicSignatureInstance()
        Env<AttrContext> localEnv = env.dup(tree);
        //should we propagate the target type?
        final ResultInfo castInfo;
        JCExpression expr = TreeInfo.skipParens(tree.expr);
        boolean isPoly = (expr.hasTag(LAMBDA) || expr.hasTag(REFERENCE));
        if (isPoly) {
            //expression is a poly - we need to propagate target type info
            castInfo = new ResultInfo(KindSelector.VAL, clazztype,
                                      new Check.NestedCheckContext(resultInfo.checkContext) {
                @Override
                public boolean compatible(Type found, Type req, Warner warn) {
                    return types.isCastable(found, req, warn);
                }
            });
        } else {
            //standalone cast - target-type info is not propagated
            castInfo = unknownExprInfo;
        }
        Type exprtype = attribTree(tree.expr, localEnv, castInfo);
        Type owntype = isPoly ? clazztype : chk.checkCastable(tree.expr.pos(), exprtype, clazztype);
        if (exprtype.constValue() != null)
            owntype = cfolder.coerce(exprtype, owntype);
        result = check(tree, capture(owntype), KindSelector.VAL, resultInfo);
        if (!isPoly)
            chk.checkRedundantCast(localEnv, tree);
    }

    public void visitTypeTest(JCInstanceOf tree) {
        Type exprtype = chk.checkNullOrRefType(
                tree.expr.pos(), attribExpr(tree.expr, env));
        Type clazztype;
        JCTree typeTree;
        if (tree.pattern.getTag() == BINDINGPATTERN ||
            tree.pattern.getTag() == PARENTHESIZEDPATTERN ||
            tree.pattern.getTag() == RECORDPATTERN) {
            attribTree(tree.pattern, env, unknownExprInfo);
            clazztype = tree.pattern.type;
            if (types.isSubtype(exprtype, clazztype) &&
                !exprtype.isErroneous() && !clazztype.isErroneous() &&
                tree.pattern.getTag() != RECORDPATTERN) {
                if (!allowUnconditionalPatternsInstanceOf) {
                    log.error(tree.pos(), Errors.InstanceofPatternNoSubtype(exprtype, clazztype));
                } else if (preview.isPreview(Feature.UNCONDITIONAL_PATTERN_IN_INSTANCEOF)) {
                    preview.warnPreview(tree.pattern.pos(), Feature.UNCONDITIONAL_PATTERN_IN_INSTANCEOF);
                }
            }
            typeTree = TreeInfo.primaryPatternTypeTree((JCPattern) tree.pattern);
        } else {
            clazztype = attribType(tree.pattern, env);
            typeTree = tree.pattern;
            chk.validate(typeTree, env, false);
        }
        if (!clazztype.hasTag(TYPEVAR)) {
            clazztype = chk.checkClassOrArrayType(typeTree.pos(), clazztype);
        }
        if (!clazztype.isErroneous() && !types.isReifiable(clazztype)) {
            boolean valid = false;
            if (allowReifiableTypesInInstanceof) {
                valid = checkCastablePattern(tree.expr.pos(), exprtype, clazztype);
            } else {
                log.error(DiagnosticFlag.SOURCE_LEVEL, tree.pos(),
                          Feature.REIFIABLE_TYPES_INSTANCEOF.error(this.sourceName));
                allowReifiableTypesInInstanceof = true;
            }
            if (!valid) {
                clazztype = types.createErrorType(clazztype);
            }
        }
        chk.checkCastable(tree.expr.pos(), exprtype, clazztype);
        result = check(tree, syms.booleanType, KindSelector.VAL, resultInfo);
    }

    private boolean checkCastablePattern(DiagnosticPosition pos,
                                         Type exprType,
                                         Type pattType) {
        Warner warner = new Warner();
        if (!types.isCastable(exprType, pattType, warner)) {
            chk.basicHandler.report(pos,
                    diags.fragment(Fragments.InconvertibleTypes(exprType, pattType)));
            return false;
        } else if ((exprType.isPrimitive() || pattType.isPrimitive()) &&
                   (!exprType.isPrimitive() ||
                    !pattType.isPrimitive() ||
                    !types.isSameType(exprType, pattType))) {
            chk.basicHandler.report(pos,
                    diags.fragment(Fragments.NotApplicableTypes(exprType, pattType)));
            return false;
        } else if (warner.hasLint(LintCategory.UNCHECKED)) {
            log.error(pos,
                    Errors.InstanceofReifiableNotSafe(exprType, pattType));
            return false;
        } else {
            return true;
        }
    }

    public void visitBindingPattern(JCBindingPattern tree) {
        Type type;
        if (tree.var.vartype != null) {
            ResultInfo varInfo = new ResultInfo(KindSelector.TYP, resultInfo.pt, resultInfo.checkContext);
            type = attribTree(tree.var.vartype, env, varInfo);
        } else {
            type = resultInfo.pt;
        }
        tree.type = tree.var.type = type;
        BindingSymbol v = new BindingSymbol(tree.var.mods.flags, tree.var.name, type, env.info.scope.owner);
        v.pos = tree.pos;
        tree.var.sym = v;
        if (chk.checkUnique(tree.var.pos(), v, env.info.scope)) {
            chk.checkTransparentVar(tree.var.pos(), v, env.info.scope);
        }
        if (tree.var.vartype != null) {
            annotate.annotateLater(tree.var.mods.annotations, env, v, tree.pos());
            annotate.queueScanTreeAndTypeAnnotate(tree.var.vartype, env, v, tree.var.pos());
            annotate.flush();
        }
        chk.validate(tree.var.vartype, env, true);
        result = tree.type;
        matchBindings = new MatchBindings(List.of(v), List.nil());
    }

    @Override
    public void visitRecordPattern(JCRecordPattern tree) {
        tree.type = attribType(tree.deconstructor, env);
        Type site = types.removeWildcards(tree.type);
        List<Type> expectedRecordTypes;
        if (site.tsym.kind == Kind.TYP && ((ClassSymbol) site.tsym).isRecord()) {
            ClassSymbol record = (ClassSymbol) site.tsym;
            if (record.type.getTypeArguments().nonEmpty() && tree.type.isRaw()) {
                log.error(tree.pos(),Errors.RawDeconstructionPattern);
            }
            expectedRecordTypes = record.getRecordComponents()
                                        .stream()
                                        .map(rc -> types.memberType(site, rc)).collect(List.collector());
            tree.record = record;
        } else {
            log.error(tree.pos(), Errors.DeconstructionPatternOnlyRecords(site.tsym));
            expectedRecordTypes = Stream.generate(() -> Type.noType)
                                .limit(tree.nested.size())
                                .collect(List.collector());
        }
        ListBuffer<BindingSymbol> outBindings = new ListBuffer<>();
        List<Type> recordTypes = expectedRecordTypes;
        List<JCPattern> nestedPatterns = tree.nested;
        Env<AttrContext> localEnv = env.dup(tree, env.info.dup(env.info.scope.dup()));
        try {
            while (recordTypes.nonEmpty() && nestedPatterns.nonEmpty()) {
                boolean nestedIsVarPattern = false;
                nestedIsVarPattern |= nestedPatterns.head.hasTag(BINDINGPATTERN) &&
                                      ((JCBindingPattern) nestedPatterns.head).var.vartype == null;
                attribExpr(nestedPatterns.head, localEnv, nestedIsVarPattern ? recordTypes.head : Type.noType);
                checkCastablePattern(nestedPatterns.head.pos(), recordTypes.head, nestedPatterns.head.type);
                outBindings.addAll(matchBindings.bindingsWhenTrue);
                matchBindings.bindingsWhenTrue.forEach(localEnv.info.scope::enter);
                nestedPatterns = nestedPatterns.tail;
                recordTypes = recordTypes.tail;
            }
            if (recordTypes.nonEmpty() || nestedPatterns.nonEmpty()) {
                while (nestedPatterns.nonEmpty()) {
                    attribExpr(nestedPatterns.head, localEnv, Type.noType);
                    nestedPatterns = nestedPatterns.tail;
                }
                List<Type> nestedTypes =
                        tree.nested.stream().map(p -> p.type).collect(List.collector());
                log.error(tree.pos(),
                          Errors.IncorrectNumberOfNestedPatterns(expectedRecordTypes,
                                                                 nestedTypes));
            }
            if (tree.var != null) {
                BindingSymbol v = new BindingSymbol(tree.var.mods.flags, tree.var.name, tree.type,
                                                    localEnv.info.scope.owner);
                v.pos = tree.pos;
                tree.var.sym = v;
                if (chk.checkUnique(tree.var.pos(), v, localEnv.info.scope)) {
                    chk.checkTransparentVar(tree.var.pos(), v, localEnv.info.scope);
                }
                if (tree.var.vartype != null) {
                    annotate.annotateLater(tree.var.mods.annotations, localEnv, v, tree.pos());
                    annotate.queueScanTreeAndTypeAnnotate(tree.var.vartype, localEnv, v, tree.var.pos());
                    annotate.flush();
                }
                outBindings.add(v);
            }
        } finally {
            localEnv.info.scope.leave();
        }
        chk.validate(tree.deconstructor, env, true);
        result = tree.type;
        matchBindings = new MatchBindings(outBindings.toList(), List.nil());
    }

    public void visitParenthesizedPattern(JCParenthesizedPattern tree) {
        attribExpr(tree.pattern, env);
        result = tree.type = tree.pattern.type;
    }

    public void visitIndexed(JCArrayAccess tree) {
        Type owntype = types.createErrorType(tree.type);
        Type atype = attribExpr(tree.indexed, env);
        attribExpr(tree.index, env, syms.intType);
        if (types.isArray(atype))
            owntype = types.elemtype(atype);
        else if (!atype.hasTag(ERROR))
            log.error(tree.pos(), Errors.ArrayReqButFound(atype));
        if (!pkind().contains(KindSelector.VAL))
            owntype = capture(owntype);
        result = check(tree, owntype, KindSelector.VAR, resultInfo);
    }

    public void visitIdent(JCIdent tree) {
        Symbol sym;

        // Find symbol
        if (pt().hasTag(METHOD) || pt().hasTag(FORALL)) {
            // If we are looking for a method, the prototype `pt' will be a
            // method type with the type of the call's arguments as parameters.
            env.info.pendingResolutionPhase = null;
            sym = rs.resolveMethod(tree.pos(), env, tree.name, pt().getParameterTypes(), pt().getTypeArguments());
        } else if (tree.sym != null && tree.sym.kind != VAR) {
            sym = tree.sym;
        } else {
            sym = rs.resolveIdent(tree.pos(), env, tree.name, pkind());
        }
        tree.sym = sym;

        // Also find the environment current for the class where
        // sym is defined (`symEnv').
        Env<AttrContext> symEnv = env;
        if (env.enclClass.sym.owner.kind != PCK && // we are in an inner class
            sym.kind.matches(KindSelector.VAL_MTH) &&
            sym.owner.kind == TYP &&
            tree.name != names._this && tree.name != names._super) {

            // Find environment in which identifier is defined.
            while (symEnv.outer != null &&
                   !sym.isMemberOf(symEnv.enclClass.sym, types)) {
                symEnv = symEnv.outer;
            }
        }

        // If symbol is a variable, ...
        if (sym.kind == VAR) {
            VarSymbol v = (VarSymbol)sym;

            // ..., evaluate its initializer, if it has one, and check for
            // illegal forward reference.
            checkInit(tree, env, v, false);

            // If we are expecting a variable (as opposed to a value), check
            // that the variable is assignable in the current environment.
            if (KindSelector.ASG.subset(pkind()))
                checkAssignable(tree.pos(), v, null, env);
        }

        // In a constructor body,
        // if symbol is a field or instance method, check that it is
        // not accessed before the supertype constructor is called.
        if (symEnv.info.isSelfCall &&
            sym.kind.matches(KindSelector.VAL_MTH) &&
            sym.owner.kind == TYP &&
            (sym.flags() & STATIC) == 0) {
            chk.earlyRefError(tree.pos(), sym.kind == VAR ?
                                          sym : thisSym(tree.pos(), env));
        }
        Env<AttrContext> env1 = env;
        if (sym.kind != ERR && sym.kind != TYP &&
            sym.owner != null && sym.owner != env1.enclClass.sym) {
            // If the found symbol is inaccessible, then it is
            // accessed through an enclosing instance.  Locate this
            // enclosing instance:
            while (env1.outer != null && !rs.isAccessible(env, env1.enclClass.sym.type, sym))
                env1 = env1.outer;
        }

        if (env.info.isSerializable) {
            chk.checkAccessFromSerializableElement(tree, env.info.isSerializableLambda);
        }

        result = checkId(tree, env1.enclClass.sym.type, sym, env, resultInfo);
    }

    public void visitSelect(JCFieldAccess tree) {
        // Determine the expected kind of the qualifier expression.
        KindSelector skind = KindSelector.NIL;
        if (tree.name == names._this || tree.name == names._super ||
                tree.name == names._class)
        {
            skind = KindSelector.TYP;
        } else {
            if (pkind().contains(KindSelector.PCK))
                skind = KindSelector.of(skind, KindSelector.PCK);
            if (pkind().contains(KindSelector.TYP))
                skind = KindSelector.of(skind, KindSelector.TYP, KindSelector.PCK);
            if (pkind().contains(KindSelector.VAL_MTH))
                skind = KindSelector.of(skind, KindSelector.VAL, KindSelector.TYP);
        }

        // Attribute the qualifier expression, and determine its symbol (if any).
        Type site = attribTree(tree.selected, env, new ResultInfo(skind, Type.noType));
        Assert.check(site == tree.selected.type);
        if (tree.name == names._class && site.isPrimitiveClass()) {
            /* JDK-8269956: Where a reflective (class) literal is needed, the unqualified Point.class is
             * always the "primary" mirror - representing the primitive reference runtime type - thereby
             * always matching the behavior of Object::getClass
             */
             if (!tree.selected.hasTag(SELECT) || ((JCFieldAccess) tree.selected).name != names.val) {
                 tree.selected.setType(site = site.referenceProjection());
             }
        }
        if (!pkind().contains(KindSelector.TYP_PCK))
            site = capture(site); // Capture field access

        // don't allow T.class T[].class, etc
        if (skind == KindSelector.TYP) {
            Type elt = site;
            while (elt.hasTag(ARRAY))
                elt = ((ArrayType)elt).elemtype;
            if (elt.hasTag(TYPEVAR)) {
                log.error(tree.pos(), Errors.TypeVarCantBeDeref);
                result = tree.type = types.createErrorType(tree.name, site.tsym, site);
                tree.sym = tree.type.tsym;
                return;
            }
        }

        // If qualifier symbol is a type or `super', assert `selectSuper'
        // for the selection. This is relevant for determining whether
        // protected symbols are accessible.
        Symbol sitesym = TreeInfo.symbol(tree.selected);

        boolean selectSuperPrev = env.info.selectSuper;
        env.info.selectSuper =
            sitesym != null &&
            sitesym.name == names._super;

        // Determine the symbol represented by the selection.
        env.info.pendingResolutionPhase = null;
        Symbol sym = selectSym(tree, sitesym, site, env, resultInfo);
        if (sym.kind == VAR && sym.name != names._super && env.info.defaultSuperCallSite != null) {
            log.error(tree.selected.pos(), Errors.NotEnclClass(site.tsym));
            sym = syms.errSymbol;
        }
        if (sym.exists() && !isType(sym) && pkind().contains(KindSelector.TYP_PCK)) {
            site = capture(site);
            sym = selectSym(tree, sitesym, site, env, resultInfo);
        }
        boolean varArgs = env.info.lastResolveVarargs();
        tree.sym = sym;

        if (site.hasTag(TYPEVAR) && !isType(sym) && sym.kind != ERR) {
            site = types.skipTypeVars(site, true);
        }

        // If that symbol is a variable, ...
        if (sym.kind == VAR) {
            VarSymbol v = (VarSymbol)sym;

            // ..., evaluate its initializer, if it has one, and check for
            // illegal forward reference.
            checkInit(tree, env, v, true);

            // If we are expecting a variable (as opposed to a value), check
            // that the variable is assignable in the current environment.
            if (KindSelector.ASG.subset(pkind()))
                checkAssignable(tree.pos(), v, tree.selected, env);
        }

        if (sitesym != null &&
                sitesym.kind == VAR &&
                ((VarSymbol)sitesym).isResourceVariable() &&
                sym.kind == MTH &&
                sym.name.equals(names.close) &&
                sym.overrides(syms.autoCloseableClose, sitesym.type.tsym, types, true) &&
                env.info.lint.isEnabled(LintCategory.TRY)) {
            log.warning(LintCategory.TRY, tree, Warnings.TryExplicitCloseCall);
        }

        // Disallow selecting a type from an expression
        if (isType(sym) && (sitesym == null || !sitesym.kind.matches(KindSelector.TYP_PCK))) {
            tree.type = check(tree.selected, pt(),
                              sitesym == null ?
                                      KindSelector.VAL : sitesym.kind.toSelector(),
                              new ResultInfo(KindSelector.TYP_PCK, pt()));
        }

        if (isType(sitesym)) {
            if (sym.name == names._this || sym.name == names._super) {
                // If `C' is the currently compiled class, check that
                // `C.this' does not appear in an explicit call to a constructor
                // also make sure that `super` is not used in constructor invocations
                if (env.info.isSelfCall &&
                        ((sym.name == names._this &&
                        site.tsym == env.enclClass.sym) ||
                        sym.name == names._super && env.info.constructorArgs &&
                        (sitesym.isInterface() || site.tsym == env.enclClass.sym))) {
                    chk.earlyRefError(tree.pos(), sym);
                }
            } else {
                // Check if type-qualified fields or methods are static (JLS)
                if ((sym.flags() & STATIC) == 0 &&
                    sym.name != names._super &&
                    (sym.kind == VAR || sym.kind == MTH)) {
                    rs.accessBase(rs.new StaticError(sym),
                              tree.pos(), site, sym.name, true);
                }
            }
        } else if (sym.kind != ERR &&
                   (sym.flags() & STATIC) != 0 &&
                   sym.name != names._class) {
            // If the qualified item is not a type and the selected item is static, report
            // a warning. Make allowance for the class of an array type e.g. Object[].class)
            if (!sym.owner.isAnonymous()) {
                chk.warnStatic(tree, Warnings.StaticNotQualifiedByType(sym.kind.kindName(), sym.owner));
            } else {
                chk.warnStatic(tree, Warnings.StaticNotQualifiedByType2(sym.kind.kindName()));
            }
        }

        // If we are selecting an instance member via a `super', ...
        if (env.info.selectSuper && (sym.flags() & STATIC) == 0) {

            // Check that super-qualified symbols are not abstract (JLS)
            rs.checkNonAbstract(tree.pos(), sym);

            if (site.isRaw()) {
                // Determine argument types for site.
                Type site1 = types.asSuper(env.enclClass.sym.type.referenceProjectionOrSelf(), site.tsym);
                if (site1 != null) site = site1;
            }
        }

        if (env.info.isSerializable) {
            chk.checkAccessFromSerializableElement(tree, env.info.isSerializableLambda);
        }

        env.info.selectSuper = selectSuperPrev;
        result = checkId(tree, site, sym, env, resultInfo);
    }
    //where
        /** Determine symbol referenced by a Select expression,
         *
         *  @param tree   The select tree.
         *  @param site   The type of the selected expression,
         *  @param env    The current environment.
         *  @param resultInfo The current result.
         */
        private Symbol selectSym(JCFieldAccess tree,
                                 Symbol location,
                                 Type site,
                                 Env<AttrContext> env,
                                 ResultInfo resultInfo) {
            DiagnosticPosition pos = tree.pos();
            Name name = tree.name;
            switch (site.getTag()) {
            case PACKAGE:
                return rs.accessBase(
                    rs.findIdentInPackage(pos, env, site.tsym, name, resultInfo.pkind),
                    pos, location, site, name, true);
            case ARRAY:
            case CLASS:
                if (resultInfo.pt.hasTag(METHOD) || resultInfo.pt.hasTag(FORALL)) {
                    return rs.resolveQualifiedMethod(
                        pos, env, location, site, name, resultInfo.pt.getParameterTypes(), resultInfo.pt.getTypeArguments());
                } else if (name == names._this || name == names._super) {
                    return rs.resolveSelf(pos, env, site.tsym, name);
                } else if (name == names._class) {
                    // In this case, we have already made sure in
                    // visitSelect that qualifier expression is a type.
                    return syms.getClassField(site, types);
                } else if (site.isPrimitiveClass() && isType(location) && resultInfo.pkind.contains(KindSelector.TYP) && (name == names.ref || name == names.val)) {
                    return site.tsym;
                } else {
                    // We are seeing a plain identifier as selector.
                    Symbol sym = rs.findIdentInType(pos, env, site, name, resultInfo.pkind);
                        sym = rs.accessBase(sym, pos, location, site, name, true);
                    return sym;
                }
            case WILDCARD:
                throw new AssertionError(tree);
            case TYPEVAR:
                // Normally, site.getUpperBound() shouldn't be null.
                // It should only happen during memberEnter/attribBase
                // when determining the supertype which *must* be
                // done before attributing the type variables.  In
                // other words, we are seeing this illegal program:
                // class B<T> extends A<T.foo> {}
                Symbol sym = (site.getUpperBound() != null)
                    ? selectSym(tree, location, capture(site.getUpperBound()), env, resultInfo)
                    : null;
                if (sym == null) {
                    log.error(pos, Errors.TypeVarCantBeDeref);
                    return syms.errSymbol;
                } else {
                    Symbol sym2 = (sym.flags() & Flags.PRIVATE) != 0 ?
                        rs.new AccessError(env, site, sym) :
                                sym;
                    rs.accessBase(sym2, pos, location, site, name, true);
                    return sym;
                }
            case ERROR:
                // preserve identifier names through errors
                return types.createErrorType(name, site.tsym, site).tsym;
            default:
                // The qualifier expression is of a primitive type -- only
                // .class is allowed for these.
                if (name == names._class) {
                    // In this case, we have already made sure in Select that
                    // qualifier expression is a type.
                    return syms.getClassField(site, types);
                } else {
                    log.error(pos, Errors.CantDeref(site));
                    return syms.errSymbol;
                }
            }
        }

        /** Determine type of identifier or select expression and check that
         *  (1) the referenced symbol is not deprecated
         *  (2) the symbol's type is safe (@see checkSafe)
         *  (3) if symbol is a variable, check that its type and kind are
         *      compatible with the prototype and protokind.
         *  (4) if symbol is an instance field of a raw type,
         *      which is being assigned to, issue an unchecked warning if its
         *      type changes under erasure.
         *  (5) if symbol is an instance method of a raw type, issue an
         *      unchecked warning if its argument types change under erasure.
         *  If checks succeed:
         *    If symbol is a constant, return its constant type
         *    else if symbol is a method, return its result type
         *    otherwise return its type.
         *  Otherwise return errType.
         *
         *  @param tree       The syntax tree representing the identifier
         *  @param site       If this is a select, the type of the selected
         *                    expression, otherwise the type of the current class.
         *  @param sym        The symbol representing the identifier.
         *  @param env        The current environment.
         *  @param resultInfo    The expected result
         */
        Type checkId(JCTree tree,
                     Type site,
                     Symbol sym,
                     Env<AttrContext> env,
                     ResultInfo resultInfo) {
            return (resultInfo.pt.hasTag(FORALL) || resultInfo.pt.hasTag(METHOD)) ?
                    checkMethodIdInternal(tree, site, sym, env, resultInfo) :
                    checkIdInternal(tree, site, sym, resultInfo.pt, env, resultInfo);
        }

        Type checkMethodIdInternal(JCTree tree,
                     Type site,
                     Symbol sym,
                     Env<AttrContext> env,
                     ResultInfo resultInfo) {
            if (resultInfo.pkind.contains(KindSelector.POLY)) {
                return attrRecover.recoverMethodInvocation(tree, site, sym, env, resultInfo);
            } else {
                return checkIdInternal(tree, site, sym, resultInfo.pt, env, resultInfo);
            }
        }

        Type checkIdInternal(JCTree tree,
                     Type site,
                     Symbol sym,
                     Type pt,
                     Env<AttrContext> env,
                     ResultInfo resultInfo) {
            if (pt.isErroneous()) {
                return types.createErrorType(site);
            }
            Type owntype; // The computed type of this identifier occurrence.
            switch (sym.kind) {
            case TYP:
                // For types, the computed type equals the symbol's type,
                // except for three situations:
                owntype = sym.type;
                if (owntype.hasTag(CLASS)) {
                    Assert.check(owntype.getFlavor() != Flavor.X_Typeof_X);
                    chk.checkForBadAuxiliaryClassAccess(tree.pos(), env, (ClassSymbol)sym);
                    Type ownOuter = owntype.getEnclosingType();

                    // (a) If symbol is a primitive class and its reference projection
                    // is requested via the .ref notation, then adjust the computed type to
                    // reflect this.
                    if (owntype.isPrimitiveClass() && tree.hasTag(SELECT) && ((JCFieldAccess) tree).name == names.ref) {
                        owntype = new ClassType(owntype.getEnclosingType(), owntype.getTypeArguments(), (TypeSymbol)sym, owntype.getMetadata(), Flavor.L_TypeOf_Q);
                    }

                    // (b) If the symbol's type is parameterized, erase it
                    // because no type parameters were given.
                    // We recover generic outer type later in visitTypeApply.
                    if (owntype.tsym.type.getTypeArguments().nonEmpty()) {
                        owntype = types.erasure(owntype);
                    }

                    // (c) If the symbol's type is an inner class, then
                    // we have to interpret its outer type as a superclass
                    // of the site type. Example:
                    //
                    // class Tree<A> { class Visitor { ... } }
                    // class PointTree extends Tree<Point> { ... }
                    // ...PointTree.Visitor...
                    //
                    // Then the type of the last expression above is
                    // Tree<Point>.Visitor.
                    else if (ownOuter.hasTag(CLASS) && site != ownOuter) {
                        Type normOuter = site;
                        if (normOuter.hasTag(CLASS)) {
                            normOuter = types.asEnclosingSuper(site, ownOuter.tsym);
                        }
                        if (normOuter == null) // perhaps from an import
                            normOuter = types.erasure(ownOuter);
                        if (normOuter != ownOuter)
                            owntype = new ClassType(
                                normOuter, List.nil(), owntype.tsym,
                                owntype.getMetadata(), owntype.getFlavor());
                    }
                }
                break;
            case VAR:
                VarSymbol v = (VarSymbol)sym;

                if (env.info.enclVar != null
                        && v.type.hasTag(NONE)) {
                    //self reference to implicitly typed variable declaration
                    log.error(TreeInfo.positionFor(v, env.enclClass), Errors.CantInferLocalVarType(v.name, Fragments.LocalSelfRef));
                    return v.type = types.createErrorType(v.type);
                }

                // Test (4): if symbol is an instance field of a raw type,
                // which is being assigned to, issue an unchecked warning if
                // its type changes under erasure.
                if (KindSelector.ASG.subset(pkind()) &&
                    v.owner.kind == TYP &&
                    (v.flags() & STATIC) == 0 &&
                    (site.hasTag(CLASS) || site.hasTag(TYPEVAR))) {
                    Type s = types.asOuterSuper(site, v.owner);
                    if (s != null &&
                        s.isRaw() &&
                        !types.isSameType(v.type, v.erasure(types))) {
                        chk.warnUnchecked(tree.pos(), Warnings.UncheckedAssignToVar(v, s));
                    }
                }
                // The computed type of a variable is the type of the
                // variable symbol, taken as a member of the site type.
                owntype = (sym.owner.kind == TYP &&
                           sym.name != names._this && sym.name != names._super)
                    ? types.memberType(site, sym)
                    : sym.type;

                // If the variable is a constant, record constant value in
                // computed type.
                if (v.getConstValue() != null && isStaticReference(tree))
                    owntype = owntype.constType(v.getConstValue());

                if (resultInfo.pkind == KindSelector.VAL) {
                    owntype = capture(owntype); // capture "names as expressions"
                }
                break;
            case MTH: {
                owntype = checkMethod(site, sym,
                        new ResultInfo(resultInfo.pkind, resultInfo.pt.getReturnType(), resultInfo.checkContext, resultInfo.checkMode),
                        env, TreeInfo.args(env.tree), resultInfo.pt.getParameterTypes(),
                        resultInfo.pt.getTypeArguments());
                break;
            }
            case PCK: case ERR:
                owntype = sym.type;
                break;
            default:
                throw new AssertionError("unexpected kind: " + sym.kind +
                                         " in tree " + tree);
            }

            // Emit a `deprecation' warning if symbol is deprecated.
            // (for constructors (but not for constructor references), the error
            // was given when the constructor was resolved)

            if (sym.name != names.init || tree.hasTag(REFERENCE)) {
                chk.checkDeprecated(tree.pos(), env.info.scope.owner, sym);
                chk.checkSunAPI(tree.pos(), sym);
                chk.checkProfile(tree.pos(), sym);
                chk.checkPreview(tree.pos(), env.info.scope.owner, sym);
            }

            // If symbol is a variable, check that its type and
            // kind are compatible with the prototype and protokind.
            return check(tree, owntype, sym.kind.toSelector(), resultInfo);
        }

        /** Check that variable is initialized and evaluate the variable's
         *  initializer, if not yet done. Also check that variable is not
         *  referenced before it is defined.
         *  @param tree    The tree making up the variable reference.
         *  @param env     The current environment.
         *  @param v       The variable's symbol.
         */
        private void checkInit(JCTree tree,
                               Env<AttrContext> env,
                               VarSymbol v,
                               boolean onlyWarning) {
            // A forward reference is diagnosed if the declaration position
            // of the variable is greater than the current tree position
            // and the tree and variable definition occur in the same class
            // definition.  Note that writes don't count as references.
            // This check applies only to class and instance
            // variables.  Local variables follow different scope rules,
            // and are subject to definite assignment checking.
            Env<AttrContext> initEnv = enclosingInitEnv(env);
            if (initEnv != null &&
                (initEnv.info.enclVar == v || v.pos > tree.pos) &&
                v.owner.kind == TYP &&
                v.owner == env.info.scope.owner.enclClass() &&
                ((v.flags() & STATIC) != 0) == Resolve.isStatic(env) &&
                (!env.tree.hasTag(ASSIGN) ||
                 TreeInfo.skipParens(((JCAssign) env.tree).lhs) != tree)) {
                if (!onlyWarning || isStaticEnumField(v)) {
                    Error errkey = (initEnv.info.enclVar == v) ?
                                Errors.IllegalSelfRef : Errors.IllegalForwardRef;
                    log.error(tree.pos(), errkey);
                } else if (useBeforeDeclarationWarning) {
                    Warning warnkey = (initEnv.info.enclVar == v) ?
                                Warnings.SelfRef(v) : Warnings.ForwardRef(v);
                    log.warning(tree.pos(), warnkey);
                }
            }

            v.getConstValue(); // ensure initializer is evaluated

            checkEnumInitializer(tree, env, v);
        }

        /**
         * Returns the enclosing init environment associated with this env (if any). An init env
         * can be either a field declaration env or a static/instance initializer env.
         */
        Env<AttrContext> enclosingInitEnv(Env<AttrContext> env) {
            while (true) {
                switch (env.tree.getTag()) {
                    case VARDEF:
                        JCVariableDecl vdecl = (JCVariableDecl)env.tree;
                        if (vdecl.sym.owner.kind == TYP) {
                            //field
                            return env;
                        }
                        break;
                    case BLOCK:
                        if (env.next.tree.hasTag(CLASSDEF)) {
                            //instance/static initializer
                            return env;
                        }
                        break;
                    case METHODDEF:
                    case CLASSDEF:
                    case TOPLEVEL:
                        return null;
                }
                Assert.checkNonNull(env.next);
                env = env.next;
            }
        }

        /**
         * Check for illegal references to static members of enum.  In
         * an enum type, constructors and initializers may not
         * reference its static members unless they are constant.
         *
         * @param tree    The tree making up the variable reference.
         * @param env     The current environment.
         * @param v       The variable's symbol.
         * @jls 8.9 Enum Types
         */
        private void checkEnumInitializer(JCTree tree, Env<AttrContext> env, VarSymbol v) {
            // JLS:
            //
            // "It is a compile-time error to reference a static field
            // of an enum type that is not a compile-time constant
            // (15.28) from constructors, instance initializer blocks,
            // or instance variable initializer expressions of that
            // type. It is a compile-time error for the constructors,
            // instance initializer blocks, or instance variable
            // initializer expressions of an enum constant e to refer
            // to itself or to an enum constant of the same type that
            // is declared to the right of e."
            if (isStaticEnumField(v)) {
                ClassSymbol enclClass = env.info.scope.owner.enclClass();

                if (enclClass == null || enclClass.owner == null)
                    return;

                // See if the enclosing class is the enum (or a
                // subclass thereof) declaring v.  If not, this
                // reference is OK.
                if (v.owner != enclClass && !types.isSubtype(enclClass.type, v.owner.type))
                    return;

                // If the reference isn't from an initializer, then
                // the reference is OK.
                if (!Resolve.isInitializer(env))
                    return;

                log.error(tree.pos(), Errors.IllegalEnumStaticRef);
            }
        }

        /** Is the given symbol a static, non-constant field of an Enum?
         *  Note: enum literals should not be regarded as such
         */
        private boolean isStaticEnumField(VarSymbol v) {
            return Flags.isEnum(v.owner) &&
                   Flags.isStatic(v) &&
                   !Flags.isConstant(v) &&
                   v.name != names._class;
        }

    /**
     * Check that method arguments conform to its instantiation.
     **/
    public Type checkMethod(Type site,
                            final Symbol sym,
                            ResultInfo resultInfo,
                            Env<AttrContext> env,
                            final List<JCExpression> argtrees,
                            List<Type> argtypes,
                            List<Type> typeargtypes) {
        // Test (5): if symbol is an instance method of a raw type, issue
        // an unchecked warning if its argument types change under erasure.
        if ((sym.flags() & STATIC) == 0 &&
            (site.hasTag(CLASS) || site.hasTag(TYPEVAR))) {
            Type s = types.asOuterSuper(site, sym.owner);
            if (s != null && s.isRaw() &&
                !types.isSameTypes(sym.type.getParameterTypes(),
                                   sym.erasure(types).getParameterTypes())) {
                chk.warnUnchecked(env.tree.pos(), Warnings.UncheckedCallMbrOfRawType(sym, s));
            }
        }

        if (env.info.defaultSuperCallSite != null) {
            for (Type sup : types.interfaces(env.enclClass.type).prepend(types.supertype((env.enclClass.type)))) {
                if (!sup.tsym.isSubClass(sym.enclClass(), types) ||
                        types.isSameType(sup, env.info.defaultSuperCallSite)) continue;
                List<MethodSymbol> icand_sup =
                        types.interfaceCandidates(sup, (MethodSymbol)sym);
                if (icand_sup.nonEmpty() &&
                        icand_sup.head != sym &&
                        icand_sup.head.overrides(sym, icand_sup.head.enclClass(), types, true)) {
                    log.error(env.tree.pos(),
                              Errors.IllegalDefaultSuperCall(env.info.defaultSuperCallSite, Fragments.OverriddenDefault(sym, sup)));
                    break;
                }
            }
            env.info.defaultSuperCallSite = null;
        }

        if (sym.isStatic() && site.isInterface() && env.tree.hasTag(APPLY)) {
            JCMethodInvocation app = (JCMethodInvocation)env.tree;
            if (app.meth.hasTag(SELECT) &&
                    !TreeInfo.isStaticSelector(((JCFieldAccess)app.meth).selected, names)) {
                log.error(env.tree.pos(), Errors.IllegalStaticIntfMethCall(site));
            }
        }

        // Compute the identifier's instantiated type.
        // For methods, we need to compute the instance type by
        // Resolve.instantiate from the symbol's type as well as
        // any type arguments and value arguments.
        Warner noteWarner = new Warner();
        try {
            Type owntype = rs.checkMethod(
                    env,
                    site,
                    sym,
                    resultInfo,
                    argtypes,
                    typeargtypes,
                    noteWarner);

            DeferredAttr.DeferredTypeMap<Void> checkDeferredMap =
                deferredAttr.new DeferredTypeMap<>(DeferredAttr.AttrMode.CHECK, sym, env.info.pendingResolutionPhase);

            argtypes = argtypes.map(checkDeferredMap);

            if (noteWarner.hasNonSilentLint(LintCategory.UNCHECKED)) {
                chk.warnUnchecked(env.tree.pos(), Warnings.UncheckedMethInvocationApplied(kindName(sym),
                        sym.name,
                        rs.methodArguments(sym.type.getParameterTypes()),
                        rs.methodArguments(argtypes.map(checkDeferredMap)),
                        kindName(sym.location()),
                        sym.location()));
                if (resultInfo.pt != Infer.anyPoly ||
                        !owntype.hasTag(METHOD) ||
                        !owntype.isPartial()) {
                    //if this is not a partially inferred method type, erase return type. Otherwise,
                    //erasure is carried out in PartiallyInferredMethodType.check().
                    owntype = new MethodType(owntype.getParameterTypes(),
                            types.erasure(owntype.getReturnType()),
                            types.erasure(owntype.getThrownTypes()),
                            syms.methodClass);
                }
            }

            PolyKind pkind = (sym.type.hasTag(FORALL) &&
                 sym.type.getReturnType().containsAny(((ForAll)sym.type).tvars)) ?
                 PolyKind.POLY : PolyKind.STANDALONE;
            TreeInfo.setPolyKind(env.tree, pkind);

            return (resultInfo.pt == Infer.anyPoly) ?
                    owntype :
                    chk.checkMethod(owntype, sym, env, argtrees, argtypes, env.info.lastResolveVarargs(),
                            resultInfo.checkContext.inferenceContext());
        } catch (Infer.InferenceException ex) {
            //invalid target type - propagate exception outwards or report error
            //depending on the current check context
            resultInfo.checkContext.report(env.tree.pos(), ex.getDiagnostic());
            return types.createErrorType(site);
        } catch (Resolve.InapplicableMethodException ex) {
            final JCDiagnostic diag = ex.getDiagnostic();
            Resolve.InapplicableSymbolError errSym = rs.new InapplicableSymbolError(null) {
                @Override
                protected Pair<Symbol, JCDiagnostic> errCandidate() {
                    return new Pair<>(sym, diag);
                }
            };
            List<Type> argtypes2 = argtypes.map(
                    rs.new ResolveDeferredRecoveryMap(AttrMode.CHECK, sym, env.info.pendingResolutionPhase));
            JCDiagnostic errDiag = errSym.getDiagnostic(JCDiagnostic.DiagnosticType.ERROR,
                    env.tree, sym, site, sym.name, argtypes2, typeargtypes);
            log.report(errDiag);
            return types.createErrorType(site);
        }
    }

    public void visitDefaultValue(JCDefaultValue tree) {
        if (!allowPrimitiveClasses) {
            log.error(DiagnosticFlag.SOURCE_LEVEL, tree.pos(),
                    Feature.PRIMITIVE_CLASSES.error(sourceName));
        }

        // Attribute the qualifier expression, and determine its symbol (if any).
        Type site = attribTree(tree.clazz, env, new ResultInfo(KindSelector.TYP_PCK, Type.noType));
        if (!pkind().contains(KindSelector.TYP_PCK))
            site = capture(site); // Capture field access

        Symbol sym = switch (site.getTag()) {
                case WILDCARD -> throw new AssertionError(tree);
                case PACKAGE -> {
                    log.error(tree.pos, Errors.CantResolveLocation(Kinds.KindName.CLASS, site.tsym.getQualifiedName(), null, null,
                            Fragments.Location(Kinds.typeKindName(env.enclClass.type), env.enclClass.type, null)));
                    yield syms.errSymbol;
                }
                case ERROR -> types.createErrorType(names._default, site.tsym, site).tsym;
                default -> new VarSymbol(STATIC, names._default, site, site.tsym);
        };

        if (site.hasTag(TYPEVAR) && sym.kind != ERR) {
            site = types.skipTypeVars(site, true);
        }
        result = checkId(tree, site, sym, env, resultInfo);
    }

    public void visitLiteral(JCLiteral tree) {
        result = check(tree, litType(tree.typetag).constType(tree.value),
                KindSelector.VAL, resultInfo);
    }
    //where
    /** Return the type of a literal with given type tag.
     */
    Type litType(TypeTag tag) {
        return (tag == CLASS) ? syms.stringType : syms.typeOfTag[tag.ordinal()];
    }

    public void visitTypeIdent(JCPrimitiveTypeTree tree) {
        result = check(tree, syms.typeOfTag[tree.typetag.ordinal()], KindSelector.TYP, resultInfo);
    }

    public void visitTypeArray(JCArrayTypeTree tree) {
        Type etype = attribType(tree.elemtype, env);
        Type type = new ArrayType(etype, syms.arrayClass);
        result = check(tree, type, KindSelector.TYP, resultInfo);
    }

    /** Visitor method for parameterized types.
     *  Bound checking is left until later, since types are attributed
     *  before supertype structure is completely known
     */
    public void visitTypeApply(JCTypeApply tree) {
        Type owntype = types.createErrorType(tree.type);

        // Attribute functor part of application and make sure it's a class.
        Type clazztype = chk.checkClassType(tree.clazz.pos(), attribType(tree.clazz, env));

        // Attribute type parameters
        List<Type> actuals = attribTypes(tree.arguments, env);

        if (clazztype.hasTag(CLASS)) {
            List<Type> formals = clazztype.tsym.type.getTypeArguments();
            if (actuals.isEmpty()) //diamond
                actuals = formals;

            if (actuals.length() == formals.length()) {
                List<Type> a = actuals;
                List<Type> f = formals;
                while (a.nonEmpty()) {
                    a.head = a.head.withTypeVar(f.head);
                    a = a.tail;
                    f = f.tail;
                }
                // Compute the proper generic outer
                Type clazzOuter = clazztype.getEnclosingType();
                if (clazzOuter.hasTag(CLASS)) {
                    Type site;
                    JCExpression clazz = TreeInfo.typeIn(tree.clazz);
                    if (clazz.hasTag(IDENT)) {
                        site = env.enclClass.sym.type;
                    } else if (clazz.hasTag(SELECT)) {
                        site = ((JCFieldAccess) clazz).selected.type;
                    } else throw new AssertionError(""+tree);
                    if (clazzOuter.hasTag(CLASS) && site != clazzOuter) {
                        if (site.hasTag(CLASS))
                            site = types.asOuterSuper(site, clazzOuter.tsym);
                        if (site == null)
                            site = types.erasure(clazzOuter);
                        clazzOuter = site;
                    }
                }
                owntype = new ClassType(clazzOuter, actuals, clazztype.tsym,
                                        clazztype.getMetadata(), clazztype.getFlavor());
            } else {
                if (formals.length() != 0) {
                    log.error(tree.pos(),
                              Errors.WrongNumberTypeArgs(Integer.toString(formals.length())));
                } else {
                    log.error(tree.pos(), Errors.TypeDoesntTakeParams(clazztype.tsym));
                }
                owntype = types.createErrorType(tree.type);
            }
        }
        result = check(tree, owntype, KindSelector.TYP, resultInfo);
    }

    public void visitTypeUnion(JCTypeUnion tree) {
        ListBuffer<Type> multicatchTypes = new ListBuffer<>();
        ListBuffer<Type> all_multicatchTypes = null; // lazy, only if needed
        for (JCExpression typeTree : tree.alternatives) {
            Type ctype = attribType(typeTree, env);
            ctype = chk.checkType(typeTree.pos(),
                          chk.checkClassType(typeTree.pos(), ctype),
                          syms.throwableType);
            if (!ctype.isErroneous()) {
                //check that alternatives of a union type are pairwise
                //unrelated w.r.t. subtyping
                if (chk.intersects(ctype,  multicatchTypes.toList())) {
                    for (Type t : multicatchTypes) {
                        boolean sub = types.isSubtype(ctype, t);
                        boolean sup = types.isSubtype(t, ctype);
                        if (sub || sup) {
                            //assume 'a' <: 'b'
                            Type a = sub ? ctype : t;
                            Type b = sub ? t : ctype;
                            log.error(typeTree.pos(), Errors.MulticatchTypesMustBeDisjoint(a, b));
                        }
                    }
                }
                multicatchTypes.append(ctype);
                if (all_multicatchTypes != null)
                    all_multicatchTypes.append(ctype);
            } else {
                if (all_multicatchTypes == null) {
                    all_multicatchTypes = new ListBuffer<>();
                    all_multicatchTypes.appendList(multicatchTypes);
                }
                all_multicatchTypes.append(ctype);
            }
        }
        Type t = check(tree, types.lub(multicatchTypes.toList()),
                KindSelector.TYP, resultInfo.dup(CheckMode.NO_TREE_UPDATE));
        if (t.hasTag(CLASS)) {
            List<Type> alternatives =
                ((all_multicatchTypes == null) ? multicatchTypes : all_multicatchTypes).toList();
            t = new UnionClassType((ClassType) t, alternatives);
        }
        tree.type = result = t;
    }

    public void visitTypeIntersection(JCTypeIntersection tree) {
        attribTypes(tree.bounds, env);
        tree.type = result = checkIntersection(tree, tree.bounds);
    }

    public void visitTypeParameter(JCTypeParameter tree) {
        TypeVar typeVar = (TypeVar) tree.type;

        if (tree.annotations != null && tree.annotations.nonEmpty()) {
            annotate.annotateTypeParameterSecondStage(tree, tree.annotations);
        }

        if (!typeVar.getUpperBound().isErroneous()) {
            //fixup type-parameter bound computed in 'attribTypeVariables'
            typeVar.setUpperBound(checkIntersection(tree, tree.bounds));
        }
    }

    Type checkIntersection(JCTree tree, List<JCExpression> bounds) {
        Set<Type> boundSet = new HashSet<>();
        if (bounds.nonEmpty()) {
            // accept class or interface or typevar as first bound.
            bounds.head.type = checkBase(bounds.head.type, bounds.head, env, false, false, false);
            boundSet.add(types.erasure(bounds.head.type));
            if (bounds.head.type.isErroneous()) {
                return bounds.head.type;
            }
            else if (bounds.head.type.hasTag(TYPEVAR)) {
                // if first bound was a typevar, do not accept further bounds.
                if (bounds.tail.nonEmpty()) {
                    log.error(bounds.tail.head.pos(),
                              Errors.TypeVarMayNotBeFollowedByOtherBounds);
                    return bounds.head.type;
                }
            } else {
                // if first bound was a class or interface, accept only interfaces
                // as further bounds.
                for (JCExpression bound : bounds.tail) {
                    bound.type = checkBase(bound.type, bound, env, false, true, false);
                    if (bound.type.isErroneous()) {
                        bounds = List.of(bound);
                    }
                    else if (bound.type.hasTag(CLASS)) {
                        chk.checkNotRepeated(bound.pos(), types.erasure(bound.type), boundSet);
                    }
                }
            }
        }

        if (bounds.length() == 0) {
            return syms.objectType;
        } else if (bounds.length() == 1) {
            return bounds.head.type;
        } else {
            Type owntype = types.makeIntersectionType(TreeInfo.types(bounds));
            // ... the variable's bound is a class type flagged COMPOUND
            // (see comment for TypeVar.bound).
            // In this case, generate a class tree that represents the
            // bound class, ...
            JCExpression extending;
            List<JCExpression> implementing;
            if (!bounds.head.type.isInterface()) {
                extending = bounds.head;
                implementing = bounds.tail;
            } else {
                extending = null;
                implementing = bounds;
            }
            JCClassDecl cd = make.at(tree).ClassDef(
                make.Modifiers(PUBLIC | ABSTRACT | (extending != null && TreeInfo.symbol(extending).isPrimitiveClass() ? PRIMITIVE_CLASS : 0)),
                names.empty, List.nil(),
                extending, implementing, List.nil());

            ClassSymbol c = (ClassSymbol)owntype.tsym;
            Assert.check((c.flags() & COMPOUND) != 0);
            cd.sym = c;
            c.sourcefile = env.toplevel.sourcefile;

            // ... and attribute the bound class
            c.flags_field |= UNATTRIBUTED;
            Env<AttrContext> cenv = enter.classEnv(cd, env);
            typeEnvs.put(c, cenv);
            attribClass(c);
            return owntype;
        }
    }

    public void visitWildcard(JCWildcard tree) {
        //- System.err.println("visitWildcard("+tree+");");//DEBUG
        Type type = (tree.kind.kind == BoundKind.UNBOUND)
            ? syms.objectType
            : attribType(tree.inner, env);
        result = check(tree, new WildcardType(chk.checkRefType(tree.pos(), type, false),
                                              tree.kind.kind,
                                              syms.boundClass),
                KindSelector.TYP, resultInfo);
    }

    public void visitAnnotation(JCAnnotation tree) {
        Assert.error("should be handled in annotate");
    }

    @Override
    public void visitModifiers(JCModifiers tree) {
        //error recovery only:
        Assert.check(resultInfo.pkind == KindSelector.ERR);

        attribAnnotationTypes(tree.annotations, env);
    }

    public void visitAnnotatedType(JCAnnotatedType tree) {
        attribAnnotationTypes(tree.annotations, env);
        Type underlyingType = attribType(tree.underlyingType, env);
        Type annotatedType = underlyingType.annotatedType(Annotations.TO_BE_SET);

        if (!env.info.isNewClass)
            annotate.annotateTypeSecondStage(tree, tree.annotations, annotatedType);
        result = tree.type = annotatedType;
    }

    public void visitErroneous(JCErroneous tree) {
        if (tree.errs != null) {
            Env<AttrContext> errEnv = env.dup(env.tree);
            errEnv.info.returnResult = unknownExprInfo;
            for (JCTree err : tree.errs)
                attribTree(err, errEnv, new ResultInfo(KindSelector.ERR, pt()));
        }
        result = tree.type = syms.errType;
    }

    /** Default visitor method for all other trees.
     */
    public void visitTree(JCTree tree) {
        throw new AssertionError();
    }

    /**
     * Attribute an env for either a top level tree or class or module declaration.
     */
    public void attrib(Env<AttrContext> env) {
        switch (env.tree.getTag()) {
            case MODULEDEF:
                attribModule(env.tree.pos(), ((JCModuleDecl)env.tree).sym);
                break;
            case PACKAGEDEF:
                attribPackage(env.tree.pos(), ((JCPackageDecl) env.tree).packge);
                break;
            default:
                attribClass(env.tree.pos(), env.enclClass.sym);
        }
    }

    public void attribPackage(DiagnosticPosition pos, PackageSymbol p) {
        try {
            annotate.flush();
            attribPackage(p);
        } catch (CompletionFailure ex) {
            chk.completionError(pos, ex);
        }
    }

    void attribPackage(PackageSymbol p) {
        attribWithLint(p,
                       env -> chk.checkDeprecatedAnnotation(((JCPackageDecl) env.tree).pid.pos(), p));
    }

    public void attribModule(DiagnosticPosition pos, ModuleSymbol m) {
        try {
            annotate.flush();
            attribModule(m);
        } catch (CompletionFailure ex) {
            chk.completionError(pos, ex);
        }
    }

    void attribModule(ModuleSymbol m) {
        attribWithLint(m, env -> attribStat(env.tree, env));
    }

    private void attribWithLint(TypeSymbol sym, Consumer<Env<AttrContext>> attrib) {
        Env<AttrContext> env = typeEnvs.get(sym);

        Env<AttrContext> lintEnv = env;
        while (lintEnv.info.lint == null)
            lintEnv = lintEnv.next;

        Lint lint = lintEnv.info.lint.augment(sym);

        Lint prevLint = chk.setLint(lint);
        JavaFileObject prev = log.useSource(env.toplevel.sourcefile);

        try {
            deferredLintHandler.flush(env.tree.pos());
            attrib.accept(env);
        } finally {
            log.useSource(prev);
            chk.setLint(prevLint);
        }
    }

    /** Main method: attribute class definition associated with given class symbol.
     *  reporting completion failures at the given position.
     *  @param pos The source position at which completion errors are to be
     *             reported.
     *  @param c   The class symbol whose definition will be attributed.
     */
    public void attribClass(DiagnosticPosition pos, ClassSymbol c) {
        try {
            annotate.flush();
            attribClass(c);
            if (c.type.isPrimitiveClass()) {
                final Env<AttrContext> env = typeEnvs.get(c);
                if (env != null && env.tree != null && env.tree.hasTag(CLASSDEF))
                    chk.checkNonCyclicMembership((JCClassDecl)env.tree);
            }
        } catch (CompletionFailure ex) {
            chk.completionError(pos, ex);
        }
    }

    /** Attribute class definition associated with given class symbol.
     *  @param c   The class symbol whose definition will be attributed.
     */
    void attribClass(ClassSymbol c) throws CompletionFailure {
        if (c.type.hasTag(ERROR)) return;

        // Check for cycles in the inheritance graph, which can arise from
        // ill-formed class files.
        chk.checkNonCyclic(null, c.type);

        Type st = types.supertype(c.type);
        if ((c.flags_field & Flags.COMPOUND) == 0 &&
            (c.flags_field & Flags.SUPER_OWNER_ATTRIBUTED) == 0) {
            // First, attribute superclass.
            if (st.hasTag(CLASS))
                attribClass((ClassSymbol)st.tsym);

            // Next attribute owner, if it is a class.
            if (c.owner.kind == TYP && c.owner.type.hasTag(CLASS))
                attribClass((ClassSymbol)c.owner);

            c.flags_field |= Flags.SUPER_OWNER_ATTRIBUTED;
        }

        // The previous operations might have attributed the current class
        // if there was a cycle. So we test first whether the class is still
        // UNATTRIBUTED.
        if ((c.flags_field & UNATTRIBUTED) != 0) {
            c.flags_field &= ~UNATTRIBUTED;

            // Get environment current at the point of class definition.
            Env<AttrContext> env = typeEnvs.get(c);

            if (c.isSealed() &&
                    !c.isEnum() &&
                    !c.isPermittedExplicit &&
                    c.permitted.isEmpty()) {
                log.error(TreeInfo.diagnosticPositionFor(c, env.tree), Errors.SealedClassMustHaveSubclasses);
            }

            if (c.isSealed()) {
                Set<Symbol> permittedTypes = new HashSet<>();
                boolean sealedInUnnamed = c.packge().modle == syms.unnamedModule || c.packge().modle == syms.noModule;
                for (Symbol subTypeSym : c.permitted) {
                    boolean isTypeVar = false;
                    if (subTypeSym.type.getTag() == TYPEVAR) {
                        isTypeVar = true; //error recovery
                        log.error(TreeInfo.diagnosticPositionFor(subTypeSym, env.tree),
                                Errors.InvalidPermitsClause(Fragments.IsATypeVariable(subTypeSym.type)));
                    }
                    if (subTypeSym.isAnonymous() && !c.isEnum()) {
                        log.error(TreeInfo.diagnosticPositionFor(subTypeSym, env.tree),  Errors.LocalClassesCantExtendSealed(Fragments.Anonymous));
                    }
                    if (permittedTypes.contains(subTypeSym)) {
                        DiagnosticPosition pos =
                                env.enclClass.permitting.stream()
                                        .filter(permittedExpr -> TreeInfo.diagnosticPositionFor(subTypeSym, permittedExpr, true) != null)
                                        .limit(2).collect(List.collector()).get(1);
                        log.error(pos, Errors.InvalidPermitsClause(Fragments.IsDuplicated(subTypeSym.type)));
                    } else {
                        permittedTypes.add(subTypeSym);
                    }
                    if (sealedInUnnamed) {
                        if (subTypeSym.packge() != c.packge()) {
                            log.error(TreeInfo.diagnosticPositionFor(subTypeSym, env.tree),
                                    Errors.ClassInUnnamedModuleCantExtendSealedInDiffPackage(c)
                            );
                        }
                    } else if (subTypeSym.packge().modle != c.packge().modle) {
                        log.error(TreeInfo.diagnosticPositionFor(subTypeSym, env.tree),
                                Errors.ClassInModuleCantExtendSealedInDiffModule(c, c.packge().modle)
                        );
                    }
                    if (subTypeSym == c.type.tsym || types.isSuperType(subTypeSym.type, c.type)) {
                        log.error(TreeInfo.diagnosticPositionFor(subTypeSym, ((JCClassDecl)env.tree).permitting),
                                Errors.InvalidPermitsClause(
                                        subTypeSym == c.type.tsym ?
                                                Fragments.MustNotBeSameClass :
                                                Fragments.MustNotBeSupertype(subTypeSym.type)
                                )
                        );
                    } else if (!isTypeVar) {
                        boolean thisIsASuper = types.directSupertypes(subTypeSym.type)
                                                    .stream()
                                                    .anyMatch(d -> d.tsym == c);
                        if (!thisIsASuper) {
                            log.error(TreeInfo.diagnosticPositionFor(subTypeSym, env.tree),
                                    Errors.InvalidPermitsClause(Fragments.DoesntExtendSealed(subTypeSym.type)));
                        }
                    }
                }
            }

            List<ClassSymbol> sealedSupers = types.directSupertypes(c.type)
                                                  .stream()
                                                  .filter(s -> s.tsym.isSealed())
                                                  .map(s -> (ClassSymbol) s.tsym)
                                                  .collect(List.collector());

            if (sealedSupers.isEmpty()) {
                if ((c.flags_field & Flags.NON_SEALED) != 0) {
                    boolean hasErrorSuper = false;

                    hasErrorSuper |= types.directSupertypes(c.type)
                                          .stream()
                                          .anyMatch(s -> s.tsym.kind == Kind.ERR);

                    ClassType ct = (ClassType) c.type;

                    hasErrorSuper |= !ct.isCompound() && ct.interfaces_field != ct.all_interfaces_field;

                    if (!hasErrorSuper) {
                        log.error(TreeInfo.diagnosticPositionFor(c, env.tree), Errors.NonSealedWithNoSealedSupertype(c));
                    }
                }
            } else if ((c.flags_field & Flags.COMPOUND) == 0) {
                if (c.isDirectlyOrIndirectlyLocal() && !c.isEnum()) {
                    log.error(TreeInfo.diagnosticPositionFor(c, env.tree), Errors.LocalClassesCantExtendSealed(c.isAnonymous() ? Fragments.Anonymous : Fragments.Local));
                }

                if (!c.type.isCompound()) {
                    for (ClassSymbol supertypeSym : sealedSupers) {
                        if (!supertypeSym.permitted.contains(c.type.tsym)) {
                            log.error(TreeInfo.diagnosticPositionFor(c.type.tsym, env.tree), Errors.CantInheritFromSealed(supertypeSym));
                        }
                    }
                    if (!c.isNonSealed() && !c.isFinal() && !c.isSealed()) {
                        log.error(TreeInfo.diagnosticPositionFor(c, env.tree),
                                c.isInterface() ?
                                        Errors.NonSealedOrSealedExpected :
                                        Errors.NonSealedSealedOrFinalExpected);
                    }
                }
            }

            // The info.lint field in the envs stored in typeEnvs is deliberately uninitialized,
            // because the annotations were not available at the time the env was created. Therefore,
            // we look up the environment chain for the first enclosing environment for which the
            // lint value is set. Typically, this is the parent env, but might be further if there
            // are any envs created as a result of TypeParameter nodes.
            Env<AttrContext> lintEnv = env;
            while (lintEnv.info.lint == null)
                lintEnv = lintEnv.next;

            // Having found the enclosing lint value, we can initialize the lint value for this class
            env.info.lint = lintEnv.info.lint.augment(c);

            Lint prevLint = chk.setLint(env.info.lint);
            JavaFileObject prev = log.useSource(c.sourcefile);
            ResultInfo prevReturnRes = env.info.returnResult;

            try {
                deferredLintHandler.flush(env.tree);
                env.info.returnResult = null;
                // java.lang.Enum may not be subclassed by a non-enum
                if (st.tsym == syms.enumSym &&
                    ((c.flags_field & (Flags.ENUM|Flags.COMPOUND)) == 0))
                    log.error(env.tree.pos(), Errors.EnumNoSubclassing);

                // Enums may not be extended by source-level classes
                if (st.tsym != null &&
                    ((st.tsym.flags_field & Flags.ENUM) != 0) &&
                    ((c.flags_field & (Flags.ENUM | Flags.COMPOUND)) == 0)) {
                    log.error(env.tree.pos(), Errors.EnumTypesNotExtensible);
                }

                if (rs.isSerializable(c.type)) {
                    env.info.isSerializable = true;
                }

                if (c.isValueClass()) {
                    Assert.check(env.tree.hasTag(CLASSDEF));
                    chk.checkConstraintsOfValueClass(env.tree.pos(), c);
                }

                attribClassBody(env, c);

                chk.checkDeprecatedAnnotation(env.tree.pos(), c);
                chk.checkClassOverrideEqualsAndHashIfNeeded(env.tree.pos(), c);
                chk.checkFunctionalInterface((JCClassDecl) env.tree, c);
                chk.checkLeaksNotAccessible(env, (JCClassDecl) env.tree);
            } finally {
                env.info.returnResult = prevReturnRes;
                log.useSource(prev);
                chk.setLint(prevLint);
            }

        }
    }

    public void visitImport(JCImport tree) {
        // nothing to do
    }

    public void visitModuleDef(JCModuleDecl tree) {
        tree.sym.completeUsesProvides();
        ModuleSymbol msym = tree.sym;
        Lint lint = env.outer.info.lint = env.outer.info.lint.augment(msym);
        Lint prevLint = chk.setLint(lint);
        chk.checkModuleName(tree);
        chk.checkDeprecatedAnnotation(tree, msym);

        try {
            deferredLintHandler.flush(tree.pos());
        } finally {
            chk.setLint(prevLint);
        }
    }

    /** Finish the attribution of a class. */
    private void attribClassBody(Env<AttrContext> env, ClassSymbol c) {
        JCClassDecl tree = (JCClassDecl)env.tree;
        Assert.check(c == tree.sym);

        // Validate type parameters, supertype and interfaces.
        attribStats(tree.typarams, env);
        if (!c.isAnonymous()) {
            //already checked if anonymous
            chk.validate(tree.typarams, env);
            chk.validate(tree.extending, env);
            chk.validate(tree.implementing, env);
        }

        c.markAbstractIfNeeded(types);

        // If this is a non-abstract class, check that it has no abstract
        // methods or unimplemented methods of an implemented interface.
        if ((c.flags() & (ABSTRACT | INTERFACE)) == 0) {
            chk.checkAllDefined(tree.pos(), c);
        }

        if ((c.flags() & ANNOTATION) != 0) {
            if (tree.implementing.nonEmpty())
                log.error(tree.implementing.head.pos(),
                          Errors.CantExtendIntfAnnotation);
            if (tree.typarams.nonEmpty()) {
                log.error(tree.typarams.head.pos(),
                          Errors.IntfAnnotationCantHaveTypeParams(c));
            }

            // If this annotation type has a @Repeatable, validate
            Attribute.Compound repeatable = c.getAnnotationTypeMetadata().getRepeatable();
            // If this annotation type has a @Repeatable, validate
            if (repeatable != null) {
                // get diagnostic position for error reporting
                DiagnosticPosition cbPos = getDiagnosticPosition(tree, repeatable.type);
                Assert.checkNonNull(cbPos);

                chk.validateRepeatable(c, repeatable, cbPos);
            }
        } else {
            // Check that all extended classes and interfaces
            // are compatible (i.e. no two define methods with same arguments
            // yet different return types).  (JLS 8.4.8.3)
            chk.checkCompatibleSupertypes(tree.pos(), c.type);
            chk.checkDefaultMethodClashes(tree.pos(), c.type);
        }

        // Check that class does not import the same parameterized interface
        // with two different argument lists.
        chk.checkClassBounds(tree.pos(), c.type);

        tree.type = c.type;

        for (List<JCTypeParameter> l = tree.typarams;
             l.nonEmpty(); l = l.tail) {
             Assert.checkNonNull(env.info.scope.findFirst(l.head.name));
        }

        // Check that a generic class doesn't extend Throwable
        if (!c.type.allparams().isEmpty() && types.isSubtype(c.type, syms.throwableType))
            log.error(tree.extending.pos(), Errors.GenericThrowable);

        // Check that all methods which implement some
        // method conform to the method they implement.
        chk.checkImplementations(tree);

        //check that a resource implementing AutoCloseable cannot throw InterruptedException
        checkAutoCloseable(tree.pos(), env, c.type);

        for (List<JCTree> l = tree.defs; l.nonEmpty(); l = l.tail) {
            // Attribute declaration
            attribStat(l.head, env);
            // Check that declarations in inner classes are not static (JLS 8.1.2)
            // Make an exception for static constants.
            if (!allowRecords &&
                    c.owner.kind != PCK &&
                    ((c.flags() & STATIC) == 0 || c.name == names.empty) &&
                    (TreeInfo.flags(l.head) & (STATIC | INTERFACE)) != 0) {
                VarSymbol sym = null;
                if (l.head.hasTag(VARDEF)) sym = ((JCVariableDecl) l.head).sym;
                if (sym == null ||
                        sym.kind != VAR ||
                        sym.getConstValue() == null)
                    log.error(l.head.pos(), Errors.IclsCantHaveStaticDecl(c));
            }
        }

        // Check for cycles among non-initial constructors.
        chk.checkCyclicConstructors(tree);

        // Check for cycles among annotation elements.
        chk.checkNonCyclicElements(tree);

        // Check for proper use of serialVersionUID and other
        // serialization-related fields and methods
        if (env.info.lint.isEnabled(LintCategory.SERIAL)
                && rs.isSerializable(c.type)
                && !c.isAnonymous()) {
            chk.checkSerialStructure(tree, c);
        }
        // Correctly organize the positions of the type annotations
        typeAnnotations.organizeTypeAnnotationsBodies(tree);

        // Check type annotations applicability rules
        validateTypeAnnotations(tree, false);
    }
        // where
        /** get a diagnostic position for an attribute of Type t, or null if attribute missing */
        private DiagnosticPosition getDiagnosticPosition(JCClassDecl tree, Type t) {
            for(List<JCAnnotation> al = tree.mods.annotations; !al.isEmpty(); al = al.tail) {
                if (types.isSameType(al.head.annotationType.type, t))
                    return al.head.pos();
            }

            return null;
        }

    private Type capture(Type type) {
        return types.capture(type);
    }

    private void setSyntheticVariableType(JCVariableDecl tree, Type type) {
        if (type.isErroneous()) {
            tree.vartype = make.at(Position.NOPOS).Erroneous();
        } else {
            tree.vartype = make.at(Position.NOPOS).Type(type);
        }
    }

    public void validateTypeAnnotations(JCTree tree, boolean sigOnly) {
        tree.accept(new TypeAnnotationsValidator(sigOnly));
    }
    //where
    private final class TypeAnnotationsValidator extends TreeScanner {

        private final boolean sigOnly;
        public TypeAnnotationsValidator(boolean sigOnly) {
            this.sigOnly = sigOnly;
        }

        public void visitAnnotation(JCAnnotation tree) {
            chk.validateTypeAnnotation(tree, false);
            super.visitAnnotation(tree);
        }
        public void visitAnnotatedType(JCAnnotatedType tree) {
            if (!tree.underlyingType.type.isErroneous()) {
                super.visitAnnotatedType(tree);
            }
        }
        public void visitTypeParameter(JCTypeParameter tree) {
            chk.validateTypeAnnotations(tree.annotations, true);
            scan(tree.bounds);
            // Don't call super.
            // This is needed because above we call validateTypeAnnotation with
            // false, which would forbid annotations on type parameters.
            // super.visitTypeParameter(tree);
        }
        public void visitMethodDef(JCMethodDecl tree) {
            if (tree.recvparam != null &&
                    !tree.recvparam.vartype.type.isErroneous()) {
                checkForDeclarationAnnotations(tree.recvparam.mods.annotations, tree.recvparam.sym);
            }
            if (tree.restype != null && tree.restype.type != null) {
                validateAnnotatedType(tree.restype, tree.restype.type);
            }
            if (sigOnly) {
                scan(tree.mods);
                scan(tree.restype);
                scan(tree.typarams);
                scan(tree.recvparam);
                scan(tree.params);
                scan(tree.thrown);
            } else {
                scan(tree.defaultValue);
                scan(tree.body);
            }
        }
        public void visitVarDef(final JCVariableDecl tree) {
            //System.err.println("validateTypeAnnotations.visitVarDef " + tree);
            if (tree.sym != null && tree.sym.type != null && !tree.isImplicitlyTyped())
                validateAnnotatedType(tree.vartype, tree.sym.type);
            scan(tree.mods);
            scan(tree.vartype);
            if (!sigOnly) {
                scan(tree.init);
            }
        }
        public void visitTypeCast(JCTypeCast tree) {
            if (tree.clazz != null && tree.clazz.type != null)
                validateAnnotatedType(tree.clazz, tree.clazz.type);
            super.visitTypeCast(tree);
        }
        public void visitTypeTest(JCInstanceOf tree) {
            if (tree.pattern != null && !(tree.pattern instanceof JCPattern) && tree.pattern.type != null)
                validateAnnotatedType(tree.pattern, tree.pattern.type);
            super.visitTypeTest(tree);
        }
        public void visitNewClass(JCNewClass tree) {
            if (tree.clazz != null && tree.clazz.type != null) {
                if (tree.clazz.hasTag(ANNOTATED_TYPE)) {
                    checkForDeclarationAnnotations(((JCAnnotatedType) tree.clazz).annotations,
                            tree.clazz.type.tsym);
                }
                if (tree.def != null) {
                    checkForDeclarationAnnotations(tree.def.mods.annotations, tree.clazz.type.tsym);
                }

                validateAnnotatedType(tree.clazz, tree.clazz.type);
            }
            super.visitNewClass(tree);
        }
        public void visitNewArray(JCNewArray tree) {
            if (tree.elemtype != null && tree.elemtype.type != null) {
                if (tree.elemtype.hasTag(ANNOTATED_TYPE)) {
                    checkForDeclarationAnnotations(((JCAnnotatedType) tree.elemtype).annotations,
                            tree.elemtype.type.tsym);
                }
                validateAnnotatedType(tree.elemtype, tree.elemtype.type);
            }
            super.visitNewArray(tree);
        }
        public void visitClassDef(JCClassDecl tree) {
            //System.err.println("validateTypeAnnotations.visitClassDef " + tree);
            if (sigOnly) {
                scan(tree.mods);
                scan(tree.typarams);
                scan(tree.extending);
                scan(tree.implementing);
            }
            for (JCTree member : tree.defs) {
                if (member.hasTag(Tag.CLASSDEF)) {
                    continue;
                }
                scan(member);
            }
        }
        public void visitBlock(JCBlock tree) {
            if (!sigOnly) {
                scan(tree.stats);
            }
        }

        /* I would want to model this after
         * com.sun.tools.javac.comp.Check.Validator.visitSelectInternal(JCFieldAccess)
         * and override visitSelect and visitTypeApply.
         * However, we only set the annotated type in the top-level type
         * of the symbol.
         * Therefore, we need to override each individual location where a type
         * can occur.
         */
        private void validateAnnotatedType(final JCTree errtree, final Type type) {
            //System.err.println("Attr.validateAnnotatedType: " + errtree + " type: " + type);

            if (type.isPrimitiveOrVoid()) {
                return;
            }

            JCTree enclTr = errtree;
            Type enclTy = type;

            boolean repeat = true;
            while (repeat) {
                if (enclTr.hasTag(TYPEAPPLY)) {
                    List<Type> tyargs = enclTy.getTypeArguments();
                    List<JCExpression> trargs = ((JCTypeApply)enclTr).getTypeArguments();
                    if (trargs.length() > 0) {
                        // Nothing to do for diamonds
                        if (tyargs.length() == trargs.length()) {
                            for (int i = 0; i < tyargs.length(); ++i) {
                                validateAnnotatedType(trargs.get(i), tyargs.get(i));
                            }
                        }
                        // If the lengths don't match, it's either a diamond
                        // or some nested type that redundantly provides
                        // type arguments in the tree.
                    }

                    // Look at the clazz part of a generic type
                    enclTr = ((JCTree.JCTypeApply)enclTr).clazz;
                }

                if (enclTr.hasTag(SELECT)) {
                    enclTr = ((JCTree.JCFieldAccess)enclTr).getExpression();
                    if (enclTy != null &&
                            !enclTy.hasTag(NONE)) {
                        enclTy = enclTy.getEnclosingType();
                    }
                } else if (enclTr.hasTag(ANNOTATED_TYPE)) {
                    JCAnnotatedType at = (JCTree.JCAnnotatedType) enclTr;
                    if (enclTy == null || enclTy.hasTag(NONE)) {
                        if (at.getAnnotations().size() == 1) {
                            log.error(at.underlyingType.pos(), Errors.CantTypeAnnotateScoping1(at.getAnnotations().head.attribute));
                        } else {
                            ListBuffer<Attribute.Compound> comps = new ListBuffer<>();
                            for (JCAnnotation an : at.getAnnotations()) {
                                comps.add(an.attribute);
                            }
                            log.error(at.underlyingType.pos(), Errors.CantTypeAnnotateScoping(comps.toList()));
                        }
                        repeat = false;
                    }
                    enclTr = at.underlyingType;
                    // enclTy doesn't need to be changed
                } else if (enclTr.hasTag(IDENT)) {
                    repeat = false;
                } else if (enclTr.hasTag(JCTree.Tag.WILDCARD)) {
                    JCWildcard wc = (JCWildcard) enclTr;
                    if (wc.getKind() == JCTree.Kind.EXTENDS_WILDCARD ||
                            wc.getKind() == JCTree.Kind.SUPER_WILDCARD) {
                        validateAnnotatedType(wc.getBound(), wc.getBound().type);
                    } else {
                        // Nothing to do for UNBOUND
                    }
                    repeat = false;
                } else if (enclTr.hasTag(TYPEARRAY)) {
                    JCArrayTypeTree art = (JCArrayTypeTree) enclTr;
                    validateAnnotatedType(art.getType(), art.elemtype.type);
                    repeat = false;
                } else if (enclTr.hasTag(TYPEUNION)) {
                    JCTypeUnion ut = (JCTypeUnion) enclTr;
                    for (JCTree t : ut.getTypeAlternatives()) {
                        validateAnnotatedType(t, t.type);
                    }
                    repeat = false;
                } else if (enclTr.hasTag(TYPEINTERSECTION)) {
                    JCTypeIntersection it = (JCTypeIntersection) enclTr;
                    for (JCTree t : it.getBounds()) {
                        validateAnnotatedType(t, t.type);
                    }
                    repeat = false;
                } else if (enclTr.getKind() == JCTree.Kind.PRIMITIVE_TYPE ||
                           enclTr.getKind() == JCTree.Kind.ERRONEOUS) {
                    repeat = false;
                } else {
                    Assert.error("Unexpected tree: " + enclTr + " with kind: " + enclTr.getKind() +
                            " within: "+ errtree + " with kind: " + errtree.getKind());
                }
            }
        }

        private void checkForDeclarationAnnotations(List<? extends JCAnnotation> annotations,
                Symbol sym) {
            // Ensure that no declaration annotations are present.
            // Note that a tree type might be an AnnotatedType with
            // empty annotations, if only declaration annotations were given.
            // This method will raise an error for such a type.
            for (JCAnnotation ai : annotations) {
                if (!ai.type.isErroneous() &&
                        typeAnnotations.annotationTargetType(ai.attribute, sym) == TypeAnnotations.AnnotationType.DECLARATION) {
                    log.error(ai.pos(), Errors.AnnotationTypeNotApplicableToType(ai.type));
                }
            }
        }
    }

    // <editor-fold desc="post-attribution visitor">

    /**
     * Handle missing types/symbols in an AST. This routine is useful when
     * the compiler has encountered some errors (which might have ended up
     * terminating attribution abruptly); if the compiler is used in fail-over
     * mode (e.g. by an IDE) and the AST contains semantic errors, this routine
     * prevents NPE to be propagated during subsequent compilation steps.
     */
    public void postAttr(JCTree tree) {
        new PostAttrAnalyzer().scan(tree);
    }

    class PostAttrAnalyzer extends TreeScanner {

        private void initTypeIfNeeded(JCTree that) {
            if (that.type == null) {
                if (that.hasTag(METHODDEF)) {
                    that.type = dummyMethodType((JCMethodDecl)that);
                } else {
                    that.type = syms.unknownType;
                }
            }
        }

        /* Construct a dummy method type. If we have a method declaration,
         * and the declared return type is void, then use that return type
         * instead of UNKNOWN to avoid spurious error messages in lambda
         * bodies (see:JDK-8041704).
         */
        private Type dummyMethodType(JCMethodDecl md) {
            Type restype = syms.unknownType;
            if (md != null && md.restype != null && md.restype.hasTag(TYPEIDENT)) {
                JCPrimitiveTypeTree prim = (JCPrimitiveTypeTree)md.restype;
                if (prim.typetag == VOID)
                    restype = syms.voidType;
            }
            return new MethodType(List.nil(), restype,
                                  List.nil(), syms.methodClass);
        }
        private Type dummyMethodType() {
            return dummyMethodType(null);
        }

        @Override
        public void scan(JCTree tree) {
            if (tree == null) return;
            if (tree instanceof JCExpression) {
                initTypeIfNeeded(tree);
            }
            super.scan(tree);
        }

        @Override
        public void visitIdent(JCIdent that) {
            if (that.sym == null) {
                that.sym = syms.unknownSymbol;
            }
        }

        @Override
        public void visitSelect(JCFieldAccess that) {
            if (that.sym == null) {
                that.sym = syms.unknownSymbol;
            }
            super.visitSelect(that);
        }

        @Override
        public void visitClassDef(JCClassDecl that) {
            initTypeIfNeeded(that);
            if (that.sym == null) {
                that.sym = new ClassSymbol(0, that.name, that.type, syms.noSymbol);
            }
            super.visitClassDef(that);
        }

        @Override
        public void visitMethodDef(JCMethodDecl that) {
            initTypeIfNeeded(that);
            if (that.sym == null) {
                that.sym = new MethodSymbol(0, that.name, that.type, syms.noSymbol);
            }
            super.visitMethodDef(that);
        }

        @Override
        public void visitVarDef(JCVariableDecl that) {
            initTypeIfNeeded(that);
            if (that.sym == null) {
                that.sym = new VarSymbol(0, that.name, that.type, syms.noSymbol);
                that.sym.adr = 0;
            }
            if (that.vartype == null) {
                that.vartype = make.at(Position.NOPOS).Erroneous();
            }
            super.visitVarDef(that);
        }

        @Override
        public void visitBindingPattern(JCBindingPattern that) {
            initTypeIfNeeded(that);
            initTypeIfNeeded(that.var);
            if (that.var.sym == null) {
                that.var.sym = new BindingSymbol(0, that.var.name, that.var.type, syms.noSymbol);
                that.var.sym.adr = 0;
            }
            super.visitBindingPattern(that);
        }

        @Override
        public void visitNewClass(JCNewClass that) {
            if (that.constructor == null) {
                that.constructor = new MethodSymbol(0, names.init,
                        dummyMethodType(), syms.noSymbol);
            }
            if (that.constructorType == null) {
                that.constructorType = syms.unknownType;
            }
            super.visitNewClass(that);
        }

        @Override
        public void visitAssignop(JCAssignOp that) {
            if (that.operator == null) {
                that.operator = new OperatorSymbol(names.empty, dummyMethodType(),
                        -1, syms.noSymbol);
            }
            super.visitAssignop(that);
        }

        @Override
        public void visitBinary(JCBinary that) {
            if (that.operator == null) {
                that.operator = new OperatorSymbol(names.empty, dummyMethodType(),
                        -1, syms.noSymbol);
            }
            super.visitBinary(that);
        }

        @Override
        public void visitUnary(JCUnary that) {
            if (that.operator == null) {
                that.operator = new OperatorSymbol(names.empty, dummyMethodType(),
                        -1, syms.noSymbol);
            }
            super.visitUnary(that);
        }

        @Override
        public void visitReference(JCMemberReference that) {
            super.visitReference(that);
            if (that.sym == null) {
                that.sym = new MethodSymbol(0, names.empty, dummyMethodType(),
                        syms.noSymbol);
            }
        }
    }
    // </editor-fold>

    public void setPackageSymbols(JCExpression pid, Symbol pkg) {
        new TreeScanner() {
            Symbol packge = pkg;
            @Override
            public void visitIdent(JCIdent that) {
                that.sym = packge;
            }

            @Override
            public void visitSelect(JCFieldAccess that) {
                that.sym = packge;
                packge = packge.owner;
                super.visitSelect(that);
            }
        }.scan(pid);
    }

}<|MERGE_RESOLUTION|>--- conflicted
+++ resolved
@@ -167,13 +167,7 @@
         Options options = Options.instance(context);
 
         Source source = Source.instance(context);
-<<<<<<< HEAD
-        allowPoly = Feature.POLY.allowedInSource(source);
-        allowLambda = Feature.LAMBDA.allowedInSource(source);
         allowPrimitiveClasses = Feature.PRIMITIVE_CLASSES.allowedInSource(source) && options.isSet("enablePrimitiveClasses");
-=======
-        allowPrimitiveClasses = Feature.PRIMITIVE_CLASSES.allowedInSource(source);
->>>>>>> 60855881
         allowReifiableTypesInInstanceof = Feature.REIFIABLE_TYPES_INSTANCEOF.allowedInSource(source);
         allowRecords = Feature.RECORDS.allowedInSource(source);
         allowPatternSwitch = (preview.isEnabled() || !preview.isPreview(Feature.PATTERN_SWITCH)) &&
