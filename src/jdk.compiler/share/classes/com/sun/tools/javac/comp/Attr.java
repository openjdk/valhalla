--- conflicted
+++ resolved
@@ -4473,10 +4473,7 @@
         }
 
         if (types.isParametric(site)) {
-<<<<<<< HEAD
-=======
             // see JDK-8339087
->>>>>>> 4999dfe1
             //chk.warnNullableTypes(tree.selected, Warnings.AccessingMemberOfParametric);
         }
 
