/*
 * Copyright (c) 1999, 2022, Oracle and/or its affiliates. All rights reserved.
 * DO NOT ALTER OR REMOVE COPYRIGHT NOTICES OR THIS FILE HEADER.
 *
 * This code is free software; you can redistribute it and/or modify it
 * under the terms of the GNU General Public License version 2 only, as
 * published by the Free Software Foundation.  Oracle designates this
 * particular file as subject to the "Classpath" exception as provided
 * by Oracle in the LICENSE file that accompanied this code.
 *
 * This code is distributed in the hope that it will be useful, but WITHOUT
 * ANY WARRANTY; without even the implied warranty of MERCHANTABILITY or
 * FITNESS FOR A PARTICULAR PURPOSE.  See the GNU General Public License
 * version 2 for more details (a copy is included in the LICENSE file that
 * accompanied this code).
 *
 * You should have received a copy of the GNU General Public License version
 * 2 along with this work; if not, write to the Free Software Foundation,
 * Inc., 51 Franklin St, Fifth Floor, Boston, MA 02110-1301 USA.
 *
 * Please contact Oracle, 500 Oracle Parkway, Redwood Shores, CA 94065 USA
 * or visit www.oracle.com if you need additional information or have any
 * questions.
 */

package com.sun.tools.javac.comp;

import java.util.*;
import java.util.function.BiConsumer;
import java.util.function.Consumer;
import java.util.stream.Stream;

import javax.lang.model.element.ElementKind;
import javax.tools.JavaFileObject;

import com.sun.source.tree.CaseTree;
import com.sun.source.tree.IdentifierTree;
import com.sun.source.tree.MemberReferenceTree.ReferenceMode;
import com.sun.source.tree.MemberSelectTree;
import com.sun.source.tree.TreeVisitor;
import com.sun.source.util.SimpleTreeVisitor;
import com.sun.tools.javac.code.*;
import com.sun.tools.javac.code.Lint.LintCategory;
import com.sun.tools.javac.code.Scope.WriteableScope;
import com.sun.tools.javac.code.Source.Feature;
import com.sun.tools.javac.code.Symbol.*;
import com.sun.tools.javac.code.Type.*;
import com.sun.tools.javac.code.Type.ClassType.Flavor;
import com.sun.tools.javac.code.TypeMetadata.Annotations;
import com.sun.tools.javac.code.Types.FunctionDescriptorLookupError;
import com.sun.tools.javac.comp.ArgumentAttr.LocalCacheContext;
import com.sun.tools.javac.comp.Check.CheckContext;
import com.sun.tools.javac.comp.DeferredAttr.AttrMode;
import com.sun.tools.javac.comp.MatchBindingsComputer.MatchBindings;
import com.sun.tools.javac.jvm.*;

import static com.sun.tools.javac.resources.CompilerProperties.Fragments.Diamond;
import static com.sun.tools.javac.resources.CompilerProperties.Fragments.DiamondInvalidArg;
import static com.sun.tools.javac.resources.CompilerProperties.Fragments.DiamondInvalidArgs;

import com.sun.tools.javac.resources.CompilerProperties.Errors;
import com.sun.tools.javac.resources.CompilerProperties.Fragments;
import com.sun.tools.javac.resources.CompilerProperties.Warnings;
import com.sun.tools.javac.tree.*;
import com.sun.tools.javac.tree.JCTree.*;
import com.sun.tools.javac.tree.JCTree.JCPolyExpression.*;
import com.sun.tools.javac.util.*;
import com.sun.tools.javac.util.DefinedBy.Api;
import com.sun.tools.javac.util.JCDiagnostic.DiagnosticPosition;
import com.sun.tools.javac.util.JCDiagnostic.Error;
import com.sun.tools.javac.util.JCDiagnostic.Fragment;
import com.sun.tools.javac.util.JCDiagnostic.Warning;
import com.sun.tools.javac.util.List;

import static com.sun.tools.javac.code.Flags.*;
import static com.sun.tools.javac.code.Flags.ANNOTATION;
import static com.sun.tools.javac.code.Flags.BLOCK;
import static com.sun.tools.javac.code.Kinds.*;
import static com.sun.tools.javac.code.Kinds.Kind.*;
import static com.sun.tools.javac.code.TypeTag.*;
import static com.sun.tools.javac.code.TypeTag.WILDCARD;
import static com.sun.tools.javac.tree.JCTree.Tag.*;
import com.sun.tools.javac.util.JCDiagnostic.DiagnosticFlag;

/** This is the main context-dependent analysis phase in GJC. It
 *  encompasses name resolution, type checking and constant folding as
 *  subtasks. Some subtasks involve auxiliary classes.
 *  @see Check
 *  @see Resolve
 *  @see ConstFold
 *  @see Infer
 *
 *  <p><b>This is NOT part of any supported API.
 *  If you write code that depends on this, you do so at your own risk.
 *  This code and its internal interfaces are subject to change or
 *  deletion without notice.</b>
 */
public class Attr extends JCTree.Visitor {
    protected static final Context.Key<Attr> attrKey = new Context.Key<>();

    final Names names;
    final Log log;
    final Symtab syms;
    final Resolve rs;
    final Operators operators;
    final Infer infer;
    final Analyzer analyzer;
    final DeferredAttr deferredAttr;
    final Check chk;
    final Flow flow;
    final MemberEnter memberEnter;
    final TypeEnter typeEnter;
    final TreeMaker make;
    final ConstFold cfolder;
    final Enter enter;
    final Target target;
    final Types types;
    final Preview preview;
    final JCDiagnostic.Factory diags;
    final TypeAnnotations typeAnnotations;
    final DeferredLintHandler deferredLintHandler;
    final TypeEnvs typeEnvs;
    final Dependencies dependencies;
    final Annotate annotate;
    final ArgumentAttr argumentAttr;
    final MatchBindingsComputer matchBindingsComputer;
    final AttrRecover attrRecover;

    public static Attr instance(Context context) {
        Attr instance = context.get(attrKey);
        if (instance == null)
            instance = new Attr(context);
        return instance;
    }

    protected Attr(Context context) {
        context.put(attrKey, this);

        names = Names.instance(context);
        log = Log.instance(context);
        syms = Symtab.instance(context);
        rs = Resolve.instance(context);
        operators = Operators.instance(context);
        chk = Check.instance(context);
        flow = Flow.instance(context);
        memberEnter = MemberEnter.instance(context);
        typeEnter = TypeEnter.instance(context);
        make = TreeMaker.instance(context);
        enter = Enter.instance(context);
        infer = Infer.instance(context);
        analyzer = Analyzer.instance(context);
        deferredAttr = DeferredAttr.instance(context);
        cfolder = ConstFold.instance(context);
        target = Target.instance(context);
        types = Types.instance(context);
        preview = Preview.instance(context);
        diags = JCDiagnostic.Factory.instance(context);
        annotate = Annotate.instance(context);
        typeAnnotations = TypeAnnotations.instance(context);
        deferredLintHandler = DeferredLintHandler.instance(context);
        typeEnvs = TypeEnvs.instance(context);
        dependencies = Dependencies.instance(context);
        argumentAttr = ArgumentAttr.instance(context);
        matchBindingsComputer = MatchBindingsComputer.instance(context);
        attrRecover = AttrRecover.instance(context);

        Options options = Options.instance(context);

        Source source = Source.instance(context);
        allowPoly = Feature.POLY.allowedInSource(source);
        allowLambda = Feature.LAMBDA.allowedInSource(source);
<<<<<<< HEAD
        allowDefaultMethods = Feature.DEFAULT_METHODS.allowedInSource(source);
        allowStaticInterfaceMethods = Feature.STATIC_INTERFACE_METHODS.allowedInSource(source);
        allowPrimitiveClasses = Feature.PRIMITIVE_CLASSES.allowedInSource(source);
=======
>>>>>>> 1e031e6a
        allowReifiableTypesInInstanceof = Feature.REIFIABLE_TYPES_INSTANCEOF.allowedInSource(source);
        allowRecords = Feature.RECORDS.allowedInSource(source);
        allowPatternSwitch = (preview.isEnabled() || !preview.isPreview(Feature.PATTERN_SWITCH)) &&
                             Feature.PATTERN_SWITCH.allowedInSource(source);
        allowUnconditionalPatternsInstanceOf = (preview.isEnabled() || !preview.isPreview(Feature.UNCONDITIONAL_PATTERN_IN_INSTANCEOF)) &&
                                     Feature.UNCONDITIONAL_PATTERN_IN_INSTANCEOF.allowedInSource(source);
        sourceName = source.name;
        useBeforeDeclarationWarning = options.isSet("useBeforeDeclarationWarning");

        statInfo = new ResultInfo(KindSelector.NIL, Type.noType);
        varAssignmentInfo = new ResultInfo(KindSelector.ASG, Type.noType);
        unknownExprInfo = new ResultInfo(KindSelector.VAL, Type.noType);
        methodAttrInfo = new MethodAttrInfo();
        unknownTypeInfo = new ResultInfo(KindSelector.TYP, Type.noType);
        unknownTypeExprInfo = new ResultInfo(KindSelector.VAL_TYP, Type.noType);
        recoveryInfo = new RecoveryInfo(deferredAttr.emptyDeferredAttrContext);
    }

    /** Switch: support target-typing inference
     */
    boolean allowPoly;

    /** Switch: support lambda expressions ?
     */
    boolean allowLambda;

<<<<<<< HEAD
    /** Switch: support default methods ?
     */
    boolean allowDefaultMethods;

    /** Switch: allow primitive classes ?
     */
    boolean allowPrimitiveClasses;

    /** Switch: static interface methods enabled?
     */
    boolean allowStaticInterfaceMethods;

=======
>>>>>>> 1e031e6a
    /** Switch: reifiable types in instanceof enabled?
     */
    boolean allowReifiableTypesInInstanceof;

    /** Are records allowed
     */
    private final boolean allowRecords;

    /** Are patterns in switch allowed
     */
    private final boolean allowPatternSwitch;

    /** Are unconditional patterns in instanceof allowed
     */
    private final boolean allowUnconditionalPatternsInstanceOf;

    /**
     * Switch: warn about use of variable before declaration?
     * RFE: 6425594
     */
    boolean useBeforeDeclarationWarning;

    /**
     * Switch: name of source level; used for error reporting.
     */
    String sourceName;

    /** Check kind and type of given tree against protokind and prototype.
     *  If check succeeds, store type in tree and return it.
     *  If check fails, store errType in tree and return it.
     *  No checks are performed if the prototype is a method type.
     *  It is not necessary in this case since we know that kind and type
     *  are correct.
     *
     *  @param tree     The tree whose kind and type is checked
     *  @param found    The computed type of the tree
     *  @param ownkind  The computed kind of the tree
     *  @param resultInfo  The expected result of the tree
     */
    Type check(final JCTree tree,
               final Type found,
               final KindSelector ownkind,
               final ResultInfo resultInfo) {
        InferenceContext inferenceContext = resultInfo.checkContext.inferenceContext();
        Type owntype;
        boolean shouldCheck = !found.hasTag(ERROR) &&
                !resultInfo.pt.hasTag(METHOD) &&
                !resultInfo.pt.hasTag(FORALL);
        if (shouldCheck && !ownkind.subset(resultInfo.pkind)) {
            log.error(tree.pos(),
                      Errors.UnexpectedType(resultInfo.pkind.kindNames(),
                                            ownkind.kindNames()));
            owntype = types.createErrorType(found);
        } else if (allowPoly && inferenceContext.free(found)) {
            //delay the check if there are inference variables in the found type
            //this means we are dealing with a partially inferred poly expression
            owntype = shouldCheck ? resultInfo.pt : found;
            if (resultInfo.checkMode.installPostInferenceHook()) {
                inferenceContext.addFreeTypeListener(List.of(found),
                        instantiatedContext -> {
                            ResultInfo pendingResult =
                                    resultInfo.dup(inferenceContext.asInstType(resultInfo.pt));
                            check(tree, inferenceContext.asInstType(found), ownkind, pendingResult);
                        });
            }
        } else {
            owntype = shouldCheck ?
            resultInfo.check(tree, found) :
            found;
        }
        if (resultInfo.checkMode.updateTreeType()) {
            tree.type = owntype;
        }
        return owntype;
    }

    /** Is given blank final variable assignable, i.e. in a scope where it
     *  may be assigned to even though it is final?
     *  @param v      The blank final variable.
     *  @param env    The current environment.
     */
    boolean isAssignableAsBlankFinal(VarSymbol v, Env<AttrContext> env) {
        Symbol owner = env.info.scope.owner;
           // owner refers to the innermost variable, method or
           // initializer block declaration at this point.
        boolean isAssignable =
            v.owner == owner
            ||
            ((owner.name == names.init ||    // i.e. we are in a constructor
              owner.kind == VAR ||           // i.e. we are in a variable initializer
              (owner.flags() & BLOCK) != 0)  // i.e. we are in an initializer block
             &&
             v.owner == owner.owner
             &&
             ((v.flags() & STATIC) != 0) == Resolve.isStatic(env));
        boolean insideCompactConstructor = env.enclMethod != null && TreeInfo.isCompactConstructor(env.enclMethod);
        return isAssignable & !insideCompactConstructor;
    }

    /** Check that variable can be assigned to.
     *  @param pos    The current source code position.
     *  @param v      The assigned variable
     *  @param base   If the variable is referred to in a Select, the part
     *                to the left of the `.', null otherwise.
     *  @param env    The current environment.
     */
    void checkAssignable(DiagnosticPosition pos, VarSymbol v, JCTree base, Env<AttrContext> env) {
        if (v.name == names._this) {
            log.error(pos, Errors.CantAssignValToThis);
        } else if ((v.flags() & FINAL) != 0 &&
            ((v.flags() & HASINIT) != 0
             ||
             !((base == null ||
               TreeInfo.isThisQualifier(base)) &&
               isAssignableAsBlankFinal(v, env)))) {
            if (v.isResourceVariable()) { //TWR resource
                log.error(pos, Errors.TryResourceMayNotBeAssigned(v));
            } else {
                log.error(pos, Errors.CantAssignValToFinalVar(v));
            }
        }
    }

    /** Does tree represent a static reference to an identifier?
     *  It is assumed that tree is either a SELECT or an IDENT.
     *  We have to weed out selects from non-type names here.
     *  @param tree    The candidate tree.
     */
    boolean isStaticReference(JCTree tree) {
        if (tree.hasTag(SELECT)) {
            Symbol lsym = TreeInfo.symbol(((JCFieldAccess) tree).selected);
            if (lsym == null || lsym.kind != TYP) {
                return false;
            }
        }
        return true;
    }

    /** Is this symbol a type?
     */
    static boolean isType(Symbol sym) {
        return sym != null && sym.kind == TYP;
    }

    /** The current `this' symbol.
     *  @param env    The current environment.
     */
    Symbol thisSym(DiagnosticPosition pos, Env<AttrContext> env) {
        return rs.resolveSelf(pos, env, env.enclClass.sym, names._this);
    }

    /** Attribute a parsed identifier.
     * @param tree Parsed identifier name
     * @param topLevel The toplevel to use
     */
    public Symbol attribIdent(JCTree tree, JCCompilationUnit topLevel) {
        Env<AttrContext> localEnv = enter.topLevelEnv(topLevel);
        localEnv.enclClass = make.ClassDef(make.Modifiers(0),
                                           syms.errSymbol.name,
                                           null, null, null, null);
        localEnv.enclClass.sym = syms.errSymbol;
        return attribIdent(tree, localEnv);
    }

    /** Attribute a parsed identifier.
     * @param tree Parsed identifier name
     * @param env The env to use
     */
    public Symbol attribIdent(JCTree tree, Env<AttrContext> env) {
        return tree.accept(identAttributer, env);
    }
    // where
        private TreeVisitor<Symbol,Env<AttrContext>> identAttributer = new IdentAttributer();
        private class IdentAttributer extends SimpleTreeVisitor<Symbol,Env<AttrContext>> {
            @Override @DefinedBy(Api.COMPILER_TREE)
            public Symbol visitMemberSelect(MemberSelectTree node, Env<AttrContext> env) {
                Symbol site = visit(node.getExpression(), env);
                if (site.kind == ERR || site.kind == ABSENT_TYP || site.kind == HIDDEN)
                    return site;
                Name name = (Name)node.getIdentifier();
                if (site.kind == PCK) {
                    env.toplevel.packge = (PackageSymbol)site;
                    return rs.findIdentInPackage(null, env, (TypeSymbol)site, name,
                            KindSelector.TYP_PCK);
                } else {
                    env.enclClass.sym = (ClassSymbol)site;
                    return rs.findMemberType(env, site.asType(), name, (TypeSymbol)site);
                }
            }

            @Override @DefinedBy(Api.COMPILER_TREE)
            public Symbol visitIdentifier(IdentifierTree node, Env<AttrContext> env) {
                return rs.findIdent(null, env, (Name)node.getName(), KindSelector.TYP_PCK);
            }
        }

    public Type coerce(Type etype, Type ttype) {
        return cfolder.coerce(etype, ttype);
    }

    public Type attribType(JCTree node, TypeSymbol sym) {
        Env<AttrContext> env = typeEnvs.get(sym);
        Env<AttrContext> localEnv = env.dup(node, env.info.dup());
        return attribTree(node, localEnv, unknownTypeInfo);
    }

    public Type attribImportQualifier(JCImport tree, Env<AttrContext> env) {
        // Attribute qualifying package or class.
        JCFieldAccess s = (JCFieldAccess)tree.qualid;
        return attribTree(s.selected, env,
                          new ResultInfo(tree.staticImport ?
                                         KindSelector.TYP : KindSelector.TYP_PCK,
                       Type.noType));
    }

    public Env<AttrContext> attribExprToTree(JCTree expr, Env<AttrContext> env, JCTree tree) {
        return attribToTree(expr, env, tree, unknownExprInfo);
    }

    public Env<AttrContext> attribStatToTree(JCTree stmt, Env<AttrContext> env, JCTree tree) {
        return attribToTree(stmt, env, tree, statInfo);
    }

    private Env<AttrContext> attribToTree(JCTree root, Env<AttrContext> env, JCTree tree, ResultInfo resultInfo) {
        breakTree = tree;
        JavaFileObject prev = log.useSource(env.toplevel.sourcefile);
        try {
            deferredAttr.attribSpeculative(root, env, resultInfo,
                    null, DeferredAttr.AttributionMode.ATTRIB_TO_TREE,
                    argumentAttr.withLocalCacheContext());
            attrRecover.doRecovery();
        } catch (BreakAttr b) {
            return b.env;
        } catch (AssertionError ae) {
            if (ae.getCause() instanceof BreakAttr breakAttr) {
                return breakAttr.env;
            } else {
                throw ae;
            }
        } finally {
            breakTree = null;
            log.useSource(prev);
        }
        return env;
    }

    private JCTree breakTree = null;

    private static class BreakAttr extends RuntimeException {
        static final long serialVersionUID = -6924771130405446405L;
        private transient Env<AttrContext> env;
        private BreakAttr(Env<AttrContext> env) {
            this.env = env;
        }
    }

    /**
     * Mode controlling behavior of Attr.Check
     */
    enum CheckMode {

        NORMAL,

        /**
         * Mode signalling 'fake check' - skip tree update. A side-effect of this mode is
         * that the captured var cache in {@code InferenceContext} will be used in read-only
         * mode when performing inference checks.
         */
        NO_TREE_UPDATE {
            @Override
            public boolean updateTreeType() {
                return false;
            }
        },
        /**
         * Mode signalling that caller will manage free types in tree decorations.
         */
        NO_INFERENCE_HOOK {
            @Override
            public boolean installPostInferenceHook() {
                return false;
            }
        };

        public boolean updateTreeType() {
            return true;
        }
        public boolean installPostInferenceHook() {
            return true;
        }
    }


    class ResultInfo {
        final KindSelector pkind;
        final Type pt;
        final CheckContext checkContext;
        final CheckMode checkMode;

        ResultInfo(KindSelector pkind, Type pt) {
            this(pkind, pt, chk.basicHandler, CheckMode.NORMAL);
        }

        ResultInfo(KindSelector pkind, Type pt, CheckMode checkMode) {
            this(pkind, pt, chk.basicHandler, checkMode);
        }

        protected ResultInfo(KindSelector pkind,
                             Type pt, CheckContext checkContext) {
            this(pkind, pt, checkContext, CheckMode.NORMAL);
        }

        protected ResultInfo(KindSelector pkind,
                             Type pt, CheckContext checkContext, CheckMode checkMode) {
            this.pkind = pkind;
            this.pt = pt;
            this.checkContext = checkContext;
            this.checkMode = checkMode;
        }

        /**
         * Should {@link Attr#attribTree} use the {@ArgumentAttr} visitor instead of this one?
         * @param tree The tree to be type-checked.
         * @return true if {@ArgumentAttr} should be used.
         */
        protected boolean needsArgumentAttr(JCTree tree) { return false; }

        protected Type check(final DiagnosticPosition pos, final Type found) {
            return chk.checkType(pos, found, pt, checkContext);
        }

        protected ResultInfo dup(Type newPt) {
            return new ResultInfo(pkind, newPt, checkContext, checkMode);
        }

        protected ResultInfo dup(CheckContext newContext) {
            return new ResultInfo(pkind, pt, newContext, checkMode);
        }

        protected ResultInfo dup(Type newPt, CheckContext newContext) {
            return new ResultInfo(pkind, newPt, newContext, checkMode);
        }

        protected ResultInfo dup(Type newPt, CheckContext newContext, CheckMode newMode) {
            return new ResultInfo(pkind, newPt, newContext, newMode);
        }

        protected ResultInfo dup(CheckMode newMode) {
            return new ResultInfo(pkind, pt, checkContext, newMode);
        }

        @Override
        public String toString() {
            if (pt != null) {
                return pt.toString();
            } else {
                return "";
            }
        }
    }

    class MethodAttrInfo extends ResultInfo {
        public MethodAttrInfo() {
            this(chk.basicHandler);
        }

        public MethodAttrInfo(CheckContext checkContext) {
            super(KindSelector.VAL, Infer.anyPoly, checkContext);
        }

        @Override
        protected boolean needsArgumentAttr(JCTree tree) {
            return true;
        }

        protected ResultInfo dup(Type newPt) {
            throw new IllegalStateException();
        }

        protected ResultInfo dup(CheckContext newContext) {
            return new MethodAttrInfo(newContext);
        }

        protected ResultInfo dup(Type newPt, CheckContext newContext) {
            throw new IllegalStateException();
        }

        protected ResultInfo dup(Type newPt, CheckContext newContext, CheckMode newMode) {
            throw new IllegalStateException();
        }

        protected ResultInfo dup(CheckMode newMode) {
            throw new IllegalStateException();
        }
    }

    class RecoveryInfo extends ResultInfo {

        public RecoveryInfo(final DeferredAttr.DeferredAttrContext deferredAttrContext) {
            this(deferredAttrContext, Type.recoveryType);
        }

        public RecoveryInfo(final DeferredAttr.DeferredAttrContext deferredAttrContext, Type pt) {
            super(KindSelector.VAL, pt, new Check.NestedCheckContext(chk.basicHandler) {
                @Override
                public DeferredAttr.DeferredAttrContext deferredAttrContext() {
                    return deferredAttrContext;
                }
                @Override
                public boolean compatible(Type found, Type req, Warner warn) {
                    return true;
                }
                @Override
                public void report(DiagnosticPosition pos, JCDiagnostic details) {
                    boolean needsReport = pt == Type.recoveryType ||
                            (details.getDiagnosticPosition() != null &&
                            details.getDiagnosticPosition().getTree().hasTag(LAMBDA));
                    if (needsReport) {
                        chk.basicHandler.report(pos, details);
                    }
                }
            });
        }
    }

    final ResultInfo statInfo;
    final ResultInfo varAssignmentInfo;
    final ResultInfo methodAttrInfo;
    final ResultInfo unknownExprInfo;
    final ResultInfo unknownTypeInfo;
    final ResultInfo unknownTypeExprInfo;
    final ResultInfo recoveryInfo;

    Type pt() {
        return resultInfo.pt;
    }

    KindSelector pkind() {
        return resultInfo.pkind;
    }

/* ************************************************************************
 * Visitor methods
 *************************************************************************/

    /** Visitor argument: the current environment.
     */
    Env<AttrContext> env;

    /** Visitor argument: the currently expected attribution result.
     */
    ResultInfo resultInfo;

    /** Visitor result: the computed type.
     */
    Type result;

    MatchBindings matchBindings = MatchBindingsComputer.EMPTY;

    /** Visitor method: attribute a tree, catching any completion failure
     *  exceptions. Return the tree's type.
     *
     *  @param tree    The tree to be visited.
     *  @param env     The environment visitor argument.
     *  @param resultInfo   The result info visitor argument.
     */
    Type attribTree(JCTree tree, Env<AttrContext> env, ResultInfo resultInfo) {
        Env<AttrContext> prevEnv = this.env;
        ResultInfo prevResult = this.resultInfo;
        try {
            this.env = env;
            this.resultInfo = resultInfo;
            if (resultInfo.needsArgumentAttr(tree)) {
                result = argumentAttr.attribArg(tree, env);
            } else {
                tree.accept(this);
            }
            matchBindings = matchBindingsComputer.finishBindings(tree,
                                                                 matchBindings);
            if (tree == breakTree &&
                    resultInfo.checkContext.deferredAttrContext().mode == AttrMode.CHECK) {
                breakTreeFound(copyEnv(env));
            }
            return result;
        } catch (CompletionFailure ex) {
            tree.type = syms.errType;
            return chk.completionError(tree.pos(), ex);
        } finally {
            this.env = prevEnv;
            this.resultInfo = prevResult;
        }
    }

    protected void breakTreeFound(Env<AttrContext> env) {
        throw new BreakAttr(env);
    }

    Env<AttrContext> copyEnv(Env<AttrContext> env) {
        Env<AttrContext> newEnv =
                env.dup(env.tree, env.info.dup(copyScope(env.info.scope)));
        if (newEnv.outer != null) {
            newEnv.outer = copyEnv(newEnv.outer);
        }
        return newEnv;
    }

    WriteableScope copyScope(WriteableScope sc) {
        WriteableScope newScope = WriteableScope.create(sc.owner);
        List<Symbol> elemsList = List.nil();
        for (Symbol sym : sc.getSymbols()) {
            elemsList = elemsList.prepend(sym);
        }
        for (Symbol s : elemsList) {
            newScope.enter(s);
        }
        return newScope;
    }

    /** Derived visitor method: attribute an expression tree.
     */
    public Type attribExpr(JCTree tree, Env<AttrContext> env, Type pt) {
        return attribTree(tree, env, new ResultInfo(KindSelector.VAL, !pt.hasTag(ERROR) ? pt : Type.noType));
    }

    /** Derived visitor method: attribute an expression tree with
     *  no constraints on the computed type.
     */
    public Type attribExpr(JCTree tree, Env<AttrContext> env) {
        return attribTree(tree, env, unknownExprInfo);
    }

    /** Derived visitor method: attribute a type tree.
     */
    public Type attribType(JCTree tree, Env<AttrContext> env) {
        Type result = attribType(tree, env, Type.noType);
        return result;
    }

    /** Derived visitor method: attribute a type tree.
     */
    Type attribType(JCTree tree, Env<AttrContext> env, Type pt) {
        Type result = attribTree(tree, env, new ResultInfo(KindSelector.TYP, pt));
        return result;
    }

    /** Derived visitor method: attribute a statement or definition tree.
     */
    public Type attribStat(JCTree tree, Env<AttrContext> env) {
        Env<AttrContext> analyzeEnv = analyzer.copyEnvIfNeeded(tree, env);
        Type result = attribTree(tree, env, statInfo);
        analyzer.analyzeIfNeeded(tree, analyzeEnv);
        attrRecover.doRecovery();
        return result;
    }

    /** Attribute a list of expressions, returning a list of types.
     */
    List<Type> attribExprs(List<JCExpression> trees, Env<AttrContext> env, Type pt) {
        ListBuffer<Type> ts = new ListBuffer<>();
        for (List<JCExpression> l = trees; l.nonEmpty(); l = l.tail)
            ts.append(attribExpr(l.head, env, pt));
        return ts.toList();
    }

    /** Attribute a list of statements, returning nothing.
     */
    <T extends JCTree> void attribStats(List<T> trees, Env<AttrContext> env) {
        for (List<T> l = trees; l.nonEmpty(); l = l.tail)
            attribStat(l.head, env);
    }

    /** Attribute the arguments in a method call, returning the method kind.
     */
    KindSelector attribArgs(KindSelector initialKind, List<JCExpression> trees, Env<AttrContext> env, ListBuffer<Type> argtypes) {
        KindSelector kind = initialKind;
        for (JCExpression arg : trees) {
            Type argtype = chk.checkNonVoid(arg, attribTree(arg, env, allowPoly ? methodAttrInfo : unknownExprInfo));
            if (argtype.hasTag(DEFERRED)) {
                kind = KindSelector.of(KindSelector.POLY, kind);
            }
            argtypes.append(argtype);
        }
        return kind;
    }

    /** Attribute a type argument list, returning a list of types.
     *  Caller is responsible for calling checkRefTypes.
     */
    List<Type> attribAnyTypes(List<JCExpression> trees, Env<AttrContext> env) {
        ListBuffer<Type> argtypes = new ListBuffer<>();
        for (List<JCExpression> l = trees; l.nonEmpty(); l = l.tail)
            argtypes.append(attribType(l.head, env));
        return argtypes.toList();
    }

    /** Attribute a type argument list, returning a list of types.
     *  Check that all the types are references.
     */
    List<Type> attribTypes(List<JCExpression> trees, Env<AttrContext> env) {
        List<Type> types = attribAnyTypes(trees, env);
        return chk.checkRefTypes(trees, types);
    }

    /**
     * Attribute type variables (of generic classes or methods).
     * Compound types are attributed later in attribBounds.
     * @param typarams the type variables to enter
     * @param env      the current environment
     */
    void attribTypeVariables(List<JCTypeParameter> typarams, Env<AttrContext> env, boolean checkCyclic) {
        for (JCTypeParameter tvar : typarams) {
            TypeVar a = (TypeVar)tvar.type;
            a.tsym.flags_field |= UNATTRIBUTED;
            a.setUpperBound(Type.noType);
            if (!tvar.bounds.isEmpty()) {
                List<Type> bounds = List.of(chk.checkRefType(tvar.bounds.head, attribType(tvar.bounds.head, env), false));
                for (JCExpression bound : tvar.bounds.tail)
                    bounds = bounds.prepend(chk.checkRefType(bound, attribType(bound, env), false));
                types.setBounds(a, bounds.reverse());
            } else {
                // if no bounds are given, assume a single bound of
                // java.lang.Object.
                types.setBounds(a, List.of(syms.objectType));
            }
            a.tsym.flags_field &= ~UNATTRIBUTED;
        }
        if (checkCyclic) {
            for (JCTypeParameter tvar : typarams) {
                chk.checkNonCyclic(tvar.pos(), (TypeVar)tvar.type);
            }
        }
    }

    /**
     * Attribute the type references in a list of annotations.
     */
    void attribAnnotationTypes(List<JCAnnotation> annotations,
                               Env<AttrContext> env) {
        for (List<JCAnnotation> al = annotations; al.nonEmpty(); al = al.tail) {
            JCAnnotation a = al.head;
            attribType(a.annotationType, env);
        }
    }

    /**
     * Attribute a "lazy constant value".
     *  @param env         The env for the const value
     *  @param variable    The initializer for the const value
     *  @param type        The expected type, or null
     *  @see VarSymbol#setLazyConstValue
     */
    public Object attribLazyConstantValue(Env<AttrContext> env,
                                      JCVariableDecl variable,
                                      Type type) {

        DiagnosticPosition prevLintPos
                = deferredLintHandler.setPos(variable.pos());

        final JavaFileObject prevSource = log.useSource(env.toplevel.sourcefile);
        try {
            Type itype = attribExpr(variable.init, env, type);
            if (variable.isImplicitlyTyped()) {
                //fixup local variable type
                type = variable.type = variable.sym.type = chk.checkLocalVarType(variable, itype.baseType(), variable.name);
            }
            if (itype.constValue() != null) {
                return coerce(itype, type).constValue();
            } else {
                return null;
            }
        } finally {
            log.useSource(prevSource);
            deferredLintHandler.setPos(prevLintPos);
        }
    }

    /** Attribute type reference in an `extends' or `implements' clause.
     *  Supertypes of anonymous inner classes are usually already attributed.
     *
     *  @param tree              The tree making up the type reference.
     *  @param env               The environment current at the reference.
     *  @param classExpected     true if only a class is expected here.
     *  @param interfaceExpected true if only an interface is expected here.
     */
    Type attribBase(JCTree tree,
                    Env<AttrContext> env,
                    boolean classExpected,
                    boolean interfaceExpected,
                    boolean checkExtensible) {
        Type t = tree.type != null ?
            tree.type :
            attribType(tree, env);
        try {
            return checkBase(t, tree, env, classExpected, interfaceExpected, checkExtensible);
        } catch (CompletionFailure ex) {
            chk.completionError(tree.pos(), ex);
            return t;
        }
    }
    Type checkBase(Type t,
                   JCTree tree,
                   Env<AttrContext> env,
                   boolean classExpected,
                   boolean interfaceExpected,
                   boolean checkExtensible) {
        final DiagnosticPosition pos = tree.hasTag(TYPEAPPLY) ?
                (((JCTypeApply) tree).clazz).pos() : tree.pos();
        if (t.tsym.isAnonymous()) {
            log.error(pos, Errors.CantInheritFromAnon);
            return types.createErrorType(t);
        }
        if (t.isErroneous())
            return t;
        if (t.hasTag(TYPEVAR) && !classExpected && !interfaceExpected) {
            // check that type variable is already visible
            if (t.getUpperBound() == null) {
                log.error(pos, Errors.IllegalForwardRef);
                return types.createErrorType(t);
            }
        } else {
            t = chk.checkClassType(pos, t, checkExtensible);
        }
        if (interfaceExpected && (t.tsym.flags() & INTERFACE) == 0) {
            log.error(pos, Errors.IntfExpectedHere);
            // return errType is necessary since otherwise there might
            // be undetected cycles which cause attribution to loop
            return types.createErrorType(t);
        } else if (checkExtensible &&
                   classExpected &&
                   (t.tsym.flags() & INTERFACE) != 0) {
            log.error(pos, Errors.NoIntfExpectedHere);
            return types.createErrorType(t);
        }
        if (checkExtensible &&
            ((t.tsym.flags() & FINAL) != 0)) {
            log.error(pos,
                      Errors.CantInheritFromFinal(t.tsym));
        }
        chk.checkNonCyclic(pos, t);
        return t;
    }

    Type attribIdentAsEnumType(Env<AttrContext> env, JCIdent id) {
        Assert.check((env.enclClass.sym.flags() & ENUM) != 0);
        id.type = env.info.scope.owner.enclClass().type;
        id.sym = env.info.scope.owner.enclClass();
        return id.type;
    }

    public void visitClassDef(JCClassDecl tree) {
        Optional<ArgumentAttr.LocalCacheContext> localCacheContext =
                Optional.ofNullable(env.info.attributionMode.isSpeculative ?
                        argumentAttr.withLocalCacheContext() : null);
        try {
            // Local and anonymous classes have not been entered yet, so we need to
            // do it now.
            if (env.info.scope.owner.kind.matches(KindSelector.VAL_MTH)) {
                enter.classEnter(tree, env);
            } else {
                // If this class declaration is part of a class level annotation,
                // as in @MyAnno(new Object() {}) class MyClass {}, enter it in
                // order to simplify later steps and allow for sensible error
                // messages.
                if (env.tree.hasTag(NEWCLASS) && TreeInfo.isInAnnotation(env, tree))
                    enter.classEnter(tree, env);
            }

            ClassSymbol c = tree.sym;
            if (c == null) {
                // exit in case something drastic went wrong during enter.
                result = null;
            } else {
                // make sure class has been completed:
                c.complete();

                // If this class appears as an anonymous class
                // in a superclass constructor call
                // disable implicit outer instance from being passed.
                // (This would be an illegal access to "this before super").
                if (env.info.isSelfCall &&
                        env.tree.hasTag(NEWCLASS)) {
                    c.flags_field |= NOOUTERTHIS;
                }
                attribClass(tree.pos(), c);
                result = tree.type = c.type;
            }
        } finally {
            localCacheContext.ifPresent(LocalCacheContext::leave);
        }
    }

    public void visitMethodDef(JCMethodDecl tree) {
        MethodSymbol m = tree.sym;
        boolean isDefaultMethod = (m.flags() & DEFAULT) != 0;

        Lint lint = env.info.lint.augment(m);
        Lint prevLint = chk.setLint(lint);
        MethodSymbol prevMethod = chk.setMethod(m);
        try {
            deferredLintHandler.flush(tree.pos());
            chk.checkDeprecatedAnnotation(tree.pos(), m);


            // Create a new environment with local scope
            // for attributing the method.
            Env<AttrContext> localEnv = memberEnter.methodEnv(tree, env);
            localEnv.info.lint = lint;

            attribStats(tree.typarams, localEnv);

            // If we override any other methods, check that we do so properly.
            // JLS ???
            if (m.isStatic()) {
                chk.checkHideClashes(tree.pos(), env.enclClass.type, m);
            } else {
                chk.checkOverrideClashes(tree.pos(), env.enclClass.type, m);
            }
            chk.checkOverride(env, tree, m);

            if (isDefaultMethod && types.overridesObjectMethod(m.enclClass(), m)) {
                log.error(tree, Errors.DefaultOverridesObjectMember(m.name, Kinds.kindName(m.location()), m.location()));
            }

            // Enter all type parameters into the local method scope.
            for (List<JCTypeParameter> l = tree.typarams; l.nonEmpty(); l = l.tail)
                localEnv.info.scope.enterIfAbsent(l.head.type.tsym);

            ClassSymbol owner = env.enclClass.sym;
            if ((owner.flags() & ANNOTATION) != 0 &&
                    (tree.params.nonEmpty() ||
                    tree.recvparam != null))
                log.error(tree.params.nonEmpty() ?
                        tree.params.head.pos() :
                        tree.recvparam.pos(),
                        Errors.IntfAnnotationMembersCantHaveParams);

            // Attribute all value parameters.
            for (List<JCVariableDecl> l = tree.params; l.nonEmpty(); l = l.tail) {
                attribStat(l.head, localEnv);
            }

            chk.checkVarargsMethodDecl(localEnv, tree);

            // Check that type parameters are well-formed.
            chk.validate(tree.typarams, localEnv);

            // Check that result type is well-formed.
            if (tree.restype != null && !tree.restype.type.hasTag(VOID))
                chk.validate(tree.restype, localEnv);

            // Check that receiver type is well-formed.
            if (tree.recvparam != null) {
                // Use a new environment to check the receiver parameter.
                // Otherwise I get "might not have been initialized" errors.
                // Is there a better way?
                Env<AttrContext> newEnv = memberEnter.methodEnv(tree, env);
                attribType(tree.recvparam, newEnv);
                chk.validate(tree.recvparam, newEnv);
            }

            if (env.enclClass.sym.isRecord() && tree.sym.owner.kind == TYP) {
                // lets find if this method is an accessor
                Optional<? extends RecordComponent> recordComponent = env.enclClass.sym.getRecordComponents().stream()
                        .filter(rc -> rc.accessor == tree.sym && (rc.accessor.flags_field & GENERATED_MEMBER) == 0).findFirst();
                if (recordComponent.isPresent()) {
                    // the method is a user defined accessor lets check that everything is fine
                    if (!tree.sym.isPublic()) {
                        log.error(tree, Errors.InvalidAccessorMethodInRecord(env.enclClass.sym, Fragments.MethodMustBePublic));
                    }
                    if (!types.isSameType(tree.sym.type.getReturnType(), recordComponent.get().type)) {
                        log.error(tree, Errors.InvalidAccessorMethodInRecord(env.enclClass.sym,
                                Fragments.AccessorReturnTypeDoesntMatch(tree.sym, recordComponent.get())));
                    }
                    if (tree.sym.type.asMethodType().thrown != null && !tree.sym.type.asMethodType().thrown.isEmpty()) {
                        log.error(tree,
                                Errors.InvalidAccessorMethodInRecord(env.enclClass.sym, Fragments.AccessorMethodCantThrowException));
                    }
                    if (!tree.typarams.isEmpty()) {
                        log.error(tree,
                                Errors.InvalidAccessorMethodInRecord(env.enclClass.sym, Fragments.AccessorMethodMustNotBeGeneric));
                    }
                    if (tree.sym.isStatic()) {
                        log.error(tree,
                                Errors.InvalidAccessorMethodInRecord(env.enclClass.sym, Fragments.AccessorMethodMustNotBeStatic));
                    }
                }

                if (tree.name == names.init) {
                    // if this a constructor other than the canonical one
                    if ((tree.sym.flags_field & RECORD) == 0) {
                        JCMethodInvocation app = TreeInfo.firstConstructorCall(tree);
                        if (app == null ||
                                TreeInfo.name(app.meth) != names._this ||
                                !checkFirstConstructorStat(app, tree, false)) {
                            log.error(tree, Errors.FirstStatementMustBeCallToAnotherConstructor(env.enclClass.sym));
                        }
                    } else {
                        // but if it is the canonical:

                        /* if user generated, then it shouldn't:
                         *     - have an accessibility stricter than that of the record type
                         *     - explicitly invoke any other constructor
                         */
                        if ((tree.sym.flags_field & GENERATEDCONSTR) == 0) {
                            if (Check.protection(m.flags()) > Check.protection(env.enclClass.sym.flags())) {
                                log.error(tree,
                                        (env.enclClass.sym.flags() & AccessFlags) == 0 ?
                                            Errors.InvalidCanonicalConstructorInRecord(
                                                Fragments.Canonical,
                                                env.enclClass.sym.name,
                                                Fragments.CanonicalMustNotHaveStrongerAccess("package")
                                            ) :
                                            Errors.InvalidCanonicalConstructorInRecord(
                                                    Fragments.Canonical,
                                                    env.enclClass.sym.name,
                                                    Fragments.CanonicalMustNotHaveStrongerAccess(asFlagSet(env.enclClass.sym.flags() & AccessFlags))
                                            )
                                );
                            }

                            JCMethodInvocation app = TreeInfo.firstConstructorCall(tree);
                            if (app != null &&
                                    (TreeInfo.name(app.meth) == names._this ||
                                            TreeInfo.name(app.meth) == names._super) &&
                                    checkFirstConstructorStat(app, tree, false)) {
                                log.error(tree, Errors.InvalidCanonicalConstructorInRecord(
                                        Fragments.Canonical, env.enclClass.sym.name,
                                        Fragments.CanonicalMustNotContainExplicitConstructorInvocation));
                            }
                        }

                        // also we want to check that no type variables have been defined
                        if (!tree.typarams.isEmpty()) {
                            log.error(tree, Errors.InvalidCanonicalConstructorInRecord(
                                    Fragments.Canonical, env.enclClass.sym.name, Fragments.CanonicalMustNotDeclareTypeVariables));
                        }

                        /* and now we need to check that the constructor's arguments are exactly the same as those of the
                         * record components
                         */
                        List<? extends RecordComponent> recordComponents = env.enclClass.sym.getRecordComponents();
                        List<Type> recordFieldTypes = TreeInfo.recordFields(env.enclClass).map(vd -> vd.sym.type);
                        for (JCVariableDecl param: tree.params) {
                            boolean paramIsVarArgs = (param.sym.flags_field & VARARGS) != 0;
                            if (!types.isSameType(param.type, recordFieldTypes.head) ||
                                    (recordComponents.head.isVarargs() != paramIsVarArgs)) {
                                log.error(param, Errors.InvalidCanonicalConstructorInRecord(
                                        Fragments.Canonical, env.enclClass.sym.name,
                                        Fragments.TypeMustBeIdenticalToCorrespondingRecordComponentType));
                            }
                            recordComponents = recordComponents.tail;
                            recordFieldTypes = recordFieldTypes.tail;
                        }
                    }
                }
            }

            // annotation method checks
            if ((owner.flags() & ANNOTATION) != 0) {
                // annotation method cannot have throws clause
                if (tree.thrown.nonEmpty()) {
                    log.error(tree.thrown.head.pos(),
                              Errors.ThrowsNotAllowedInIntfAnnotation);
                }
                // annotation method cannot declare type-parameters
                if (tree.typarams.nonEmpty()) {
                    log.error(tree.typarams.head.pos(),
                              Errors.IntfAnnotationMembersCantHaveTypeParams);
                }
                // validate annotation method's return type (could be an annotation type)
                chk.validateAnnotationType(tree.restype);
                // ensure that annotation method does not clash with members of Object/Annotation
                chk.validateAnnotationMethod(tree.pos(), m);
            }

            for (List<JCExpression> l = tree.thrown; l.nonEmpty(); l = l.tail)
                chk.checkType(l.head.pos(), l.head.type, syms.throwableType);

            if (tree.body == null) {
                // Empty bodies are only allowed for
                // abstract, native, or interface methods, or for methods
                // in a retrofit signature class.
                if (tree.defaultValue != null) {
                    if ((owner.flags() & ANNOTATION) == 0)
                        log.error(tree.pos(),
                                  Errors.DefaultAllowedInIntfAnnotationMember);
                }
                if (isDefaultMethod || (tree.sym.flags() & (ABSTRACT | NATIVE)) == 0)
                    log.error(tree.pos(), Errors.MissingMethBodyOrDeclAbstract);
            } else if ((tree.sym.flags() & (ABSTRACT|DEFAULT|PRIVATE)) == ABSTRACT) {
                if ((owner.flags() & INTERFACE) != 0) {
                    log.error(tree.body.pos(), Errors.IntfMethCantHaveBody);
                } else {
                    log.error(tree.pos(), Errors.AbstractMethCantHaveBody);
                }
            } else if ((tree.mods.flags & NATIVE) != 0) {
                log.error(tree.pos(), Errors.NativeMethCantHaveBody);
            } else {
                // Add an implicit super() call unless an explicit call to
                // super(...) or this(...) is given
                // or we are compiling class java.lang.Object.
                if (tree.name == names.init && owner.type != syms.objectType) {
                    JCBlock body = tree.body;
                    if (body.stats.isEmpty() ||
                            TreeInfo.getConstructorInvocationName(body.stats, names, true) == names.empty) {
                        JCStatement supCall = make.at(body.pos).Exec(make.Apply(List.nil(),
                                make.Ident(names._super), make.Idents(List.nil())));
                        body.stats = body.stats.prepend(supCall);
                    } else if ((env.enclClass.sym.flags() & ENUM) != 0 &&
                            (tree.mods.flags & GENERATEDCONSTR) == 0 &&
                            TreeInfo.isSuperCall(body.stats.head)) {
                        // enum constructors are not allowed to call super
                        // directly, so make sure there aren't any super calls
                        // in enum constructors, except in the compiler
                        // generated one.
                        log.error(tree.body.stats.head.pos(),
                                  Errors.CallToSuperNotAllowedInEnumCtor(env.enclClass.sym));
                    } else if ((env.enclClass.sym.flags() & VALUE_CLASS) != 0 &&
                        (tree.mods.flags & GENERATEDCONSTR) == 0 &&
                        TreeInfo.isSuperCall(body.stats.head)) {
                        // value constructors are not allowed to call super directly,
                        // but tolerate compiler generated ones, these are ignored during code generation
                        log.error(tree.body.stats.head.pos(), Errors.CallToSuperNotAllowedInValueCtor);
                    }
                    if (env.enclClass.sym.isRecord() && (tree.sym.flags_field & RECORD) != 0) { // we are seeing the canonical constructor
                        List<Name> recordComponentNames = TreeInfo.recordFields(env.enclClass).map(vd -> vd.sym.name);
                        List<Name> initParamNames = tree.sym.params.map(p -> p.name);
                        if (!initParamNames.equals(recordComponentNames)) {
                            log.error(tree, Errors.InvalidCanonicalConstructorInRecord(
                                    Fragments.Canonical, env.enclClass.sym.name, Fragments.CanonicalWithNameMismatch));
                        }
                        if (tree.sym.type.asMethodType().thrown != null && !tree.sym.type.asMethodType().thrown.isEmpty()) {
                            log.error(tree,
                                    Errors.InvalidCanonicalConstructorInRecord(
                                            TreeInfo.isCompactConstructor(tree) ? Fragments.Compact : Fragments.Canonical,
                                            env.enclClass.sym.name,
                                            Fragments.ThrowsClauseNotAllowedForCanonicalConstructor(
                                                    TreeInfo.isCompactConstructor(tree) ? Fragments.Compact : Fragments.Canonical)));
                        }
                    }
                }

                // Attribute all type annotations in the body
                annotate.queueScanTreeAndTypeAnnotate(tree.body, localEnv, m, null);
                annotate.flush();

                // Attribute method body.
                attribStat(tree.body, localEnv);
            }

            localEnv.info.scope.leave();
            result = tree.type = m.type;
        } finally {
            chk.setLint(prevLint);
            chk.setMethod(prevMethod);
        }
    }

    public void visitVarDef(JCVariableDecl tree) {
        // Local variables have not been entered yet, so we need to do it now:
        if (env.info.scope.owner.kind == MTH || env.info.scope.owner.kind == VAR) {
            if (tree.sym != null) {
                // parameters have already been entered
                env.info.scope.enter(tree.sym);
            } else {
                if (tree.isImplicitlyTyped() && (tree.getModifiers().flags & PARAMETER) == 0) {
                    if (tree.init == null) {
                        //cannot use 'var' without initializer
                        log.error(tree, Errors.CantInferLocalVarType(tree.name, Fragments.LocalMissingInit));
                        tree.vartype = make.Erroneous();
                    } else {
                        Fragment msg = canInferLocalVarType(tree);
                        if (msg != null) {
                            //cannot use 'var' with initializer which require an explicit target
                            //(e.g. lambda, method reference, array initializer).
                            log.error(tree, Errors.CantInferLocalVarType(tree.name, msg));
                            tree.vartype = make.Erroneous();
                        }
                    }
                }
                try {
                    annotate.blockAnnotations();
                    memberEnter.memberEnter(tree, env);
                } finally {
                    annotate.unblockAnnotations();
                }
            }
        } else {
            if (tree.init != null) {
                // Field initializer expression need to be entered.
                annotate.queueScanTreeAndTypeAnnotate(tree.init, env, tree.sym, tree.pos());
                annotate.flush();
            }
        }

        VarSymbol v = tree.sym;
        Lint lint = env.info.lint.augment(v);
        Lint prevLint = chk.setLint(lint);

        // Check that the variable's declared type is well-formed.
        boolean isImplicitLambdaParameter = env.tree.hasTag(LAMBDA) &&
                ((JCLambda)env.tree).paramKind == JCLambda.ParameterKind.IMPLICIT &&
                (tree.sym.flags() & PARAMETER) != 0;
        chk.validate(tree.vartype, env, !isImplicitLambdaParameter && !tree.isImplicitlyTyped());

        try {
            v.getConstValue(); // ensure compile-time constant initializer is evaluated
            deferredLintHandler.flush(tree.pos());
            chk.checkDeprecatedAnnotation(tree.pos(), v);

            /* Don't want constant propagation/folding for instance fields of primitive classes,
               as these can undergo updates via copy on write.
            */
            if (tree.init != null) {
                if ((v.flags_field & FINAL) == 0 || ((v.flags_field & STATIC) == 0 && v.owner.isValueClass()) ||
                    !memberEnter.needsLazyConstValue(tree.init)) {
                    // Not a compile-time constant
                    // Attribute initializer in a new environment
                    // with the declared variable as owner.
                    // Check that initializer conforms to variable's declared type.
                    Env<AttrContext> initEnv = memberEnter.initEnv(tree, env);
                    initEnv.info.lint = lint;
                    // In order to catch self-references, we set the variable's
                    // declaration position to maximal possible value, effectively
                    // marking the variable as undefined.
                    initEnv.info.enclVar = v;
                    attribExpr(tree.init, initEnv, v.type);
                    if (tree.isImplicitlyTyped()) {
                        //fixup local variable type
                        v.type = chk.checkLocalVarType(tree, tree.init.type.baseType(), tree.name);
                    }
                }
                if (tree.isImplicitlyTyped()) {
                    setSyntheticVariableType(tree, v.type);
                }
            }
            result = tree.type = v.type;
            if (env.enclClass.sym.isRecord() && tree.sym.owner.kind == TYP && !v.isStatic()) {
                if (isNonArgsMethodInObject(v.name)) {
                    log.error(tree, Errors.IllegalRecordComponentName(v));
                }
            }
        }
        finally {
            chk.setLint(prevLint);
        }
    }

    private boolean isNonArgsMethodInObject(Name name) {
        for (Symbol s : syms.objectType.tsym.members().getSymbolsByName(name, s -> s.kind == MTH)) {
            if (s.type.getParameterTypes().isEmpty()) {
                return true;
            }
        }
        // isValueObject is not included in Object yet so we need a work around
        return name == names.isValueObject;
    }

    Fragment canInferLocalVarType(JCVariableDecl tree) {
        LocalInitScanner lis = new LocalInitScanner();
        lis.scan(tree.init);
        return lis.badInferenceMsg;
    }

    static class LocalInitScanner extends TreeScanner {
        Fragment badInferenceMsg = null;
        boolean needsTarget = true;

        @Override
        public void visitNewArray(JCNewArray tree) {
            if (tree.elemtype == null && needsTarget) {
                badInferenceMsg = Fragments.LocalArrayMissingTarget;
            }
        }

        @Override
        public void visitLambda(JCLambda tree) {
            if (needsTarget) {
                badInferenceMsg = Fragments.LocalLambdaMissingTarget;
            }
        }

        @Override
        public void visitTypeCast(JCTypeCast tree) {
            boolean prevNeedsTarget = needsTarget;
            try {
                needsTarget = false;
                super.visitTypeCast(tree);
            } finally {
                needsTarget = prevNeedsTarget;
            }
        }

        @Override
        public void visitReference(JCMemberReference tree) {
            if (needsTarget) {
                badInferenceMsg = Fragments.LocalMrefMissingTarget;
            }
        }

        @Override
        public void visitNewClass(JCNewClass tree) {
            boolean prevNeedsTarget = needsTarget;
            try {
                needsTarget = false;
                super.visitNewClass(tree);
            } finally {
                needsTarget = prevNeedsTarget;
            }
        }

        @Override
        public void visitApply(JCMethodInvocation tree) {
            boolean prevNeedsTarget = needsTarget;
            try {
                needsTarget = false;
                super.visitApply(tree);
            } finally {
                needsTarget = prevNeedsTarget;
            }
        }
    }

    public void visitSkip(JCSkip tree) {
        result = null;
    }

    public void visitBlock(JCBlock tree) {
        if (env.info.scope.owner.kind == TYP || env.info.scope.owner.kind == ERR) {
            // Block is a static or instance initializer;
            // let the owner of the environment be a freshly
            // created BLOCK-method.
            Symbol fakeOwner =
                new MethodSymbol(tree.flags | BLOCK |
                    env.info.scope.owner.flags() & STRICTFP, names.empty, null,
                    env.info.scope.owner);
            final Env<AttrContext> localEnv =
                env.dup(tree, env.info.dup(env.info.scope.dupUnshared(fakeOwner)));

            if ((tree.flags & STATIC) != 0) localEnv.info.staticLevel++;
            // Attribute all type annotations in the block
            annotate.queueScanTreeAndTypeAnnotate(tree, localEnv, localEnv.info.scope.owner, null);
            annotate.flush();
            attribStats(tree.stats, localEnv);

            {
                // Store init and clinit type annotations with the ClassSymbol
                // to allow output in Gen.normalizeDefs.
                ClassSymbol cs = (ClassSymbol)env.info.scope.owner;
                List<Attribute.TypeCompound> tas = localEnv.info.scope.owner.getRawTypeAttributes();
                if ((tree.flags & STATIC) != 0) {
                    cs.appendClassInitTypeAttributes(tas);
                } else {
                    cs.appendInitTypeAttributes(tas);
                }
            }
        } else {
            // Create a new local environment with a local scope.
            Env<AttrContext> localEnv =
                env.dup(tree, env.info.dup(env.info.scope.dup()));
            try {
                attribStats(tree.stats, localEnv);
            } finally {
                localEnv.info.scope.leave();
            }
        }
        result = null;
    }

    public void visitDoLoop(JCDoWhileLoop tree) {
        attribStat(tree.body, env.dup(tree));
        attribExpr(tree.cond, env, syms.booleanType);
        if (!breaksOutOf(tree, tree.body)) {
            //include condition's body when false after the while, if cannot get out of the loop
            MatchBindings condBindings = matchBindings;
            condBindings.bindingsWhenFalse.forEach(env.info.scope::enter);
            condBindings.bindingsWhenFalse.forEach(BindingSymbol::preserveBinding);
        }
        result = null;
    }

    public void visitWhileLoop(JCWhileLoop tree) {
        attribExpr(tree.cond, env, syms.booleanType);
        MatchBindings condBindings = matchBindings;
        // include condition's bindings when true in the body:
        Env<AttrContext> whileEnv = bindingEnv(env, condBindings.bindingsWhenTrue);
        try {
            attribStat(tree.body, whileEnv.dup(tree));
        } finally {
            whileEnv.info.scope.leave();
        }
        if (!breaksOutOf(tree, tree.body)) {
            //include condition's bindings when false after the while, if cannot get out of the loop
            condBindings.bindingsWhenFalse.forEach(env.info.scope::enter);
            condBindings.bindingsWhenFalse.forEach(BindingSymbol::preserveBinding);
        }
        result = null;
    }

    private boolean breaksOutOf(JCTree loop, JCTree body) {
        preFlow(body);
        return flow.breaksOutOf(env, loop, body, make);
    }

    public void visitForLoop(JCForLoop tree) {
        Env<AttrContext> loopEnv =
            env.dup(env.tree, env.info.dup(env.info.scope.dup()));
        MatchBindings condBindings = MatchBindingsComputer.EMPTY;
        try {
            attribStats(tree.init, loopEnv);
            if (tree.cond != null) {
                attribExpr(tree.cond, loopEnv, syms.booleanType);
                // include condition's bindings when true in the body and step:
                condBindings = matchBindings;
            }
            Env<AttrContext> bodyEnv = bindingEnv(loopEnv, condBindings.bindingsWhenTrue);
            try {
                bodyEnv.tree = tree; // before, we were not in loop!
                attribStats(tree.step, bodyEnv);
                attribStat(tree.body, bodyEnv);
            } finally {
                bodyEnv.info.scope.leave();
            }
            result = null;
        }
        finally {
            loopEnv.info.scope.leave();
        }
        if (!breaksOutOf(tree, tree.body)) {
            //include condition's body when false after the while, if cannot get out of the loop
            condBindings.bindingsWhenFalse.forEach(env.info.scope::enter);
            condBindings.bindingsWhenFalse.forEach(BindingSymbol::preserveBinding);
        }
    }

    public void visitForeachLoop(JCEnhancedForLoop tree) {
        Env<AttrContext> loopEnv =
            env.dup(env.tree, env.info.dup(env.info.scope.dup()));
        try {
            //the Formal Parameter of a for-each loop is not in the scope when
            //attributing the for-each expression; we mimic this by attributing
            //the for-each expression first (against original scope).
            Type exprType = types.cvarUpperBound(attribExpr(tree.expr, loopEnv));
            chk.checkNonVoid(tree.pos(), exprType);
            Type elemtype = types.elemtype(exprType); // perhaps expr is an array?
            if (elemtype == null) {
                // or perhaps expr implements Iterable<T>?
                Type base = types.asSuper(exprType.referenceProjectionOrSelf(), syms.iterableType.tsym);
                if (base == null) {
                    log.error(tree.expr.pos(),
                              Errors.ForeachNotApplicableToType(exprType,
                                                                Fragments.TypeReqArrayOrIterable));
                    elemtype = types.createErrorType(exprType);
                } else {
                    List<Type> iterableParams = base.allparams();
                    elemtype = iterableParams.isEmpty()
                        ? syms.objectType
                        : types.wildUpperBound(iterableParams.head);

                    // Check the return type of the method iterator().
                    // This is the bare minimum we need to verify to make sure code generation doesn't crash.
                    Symbol iterSymbol = rs.resolveInternalMethod(tree.pos(),
                            loopEnv, types.skipTypeVars(exprType, false), names.iterator, List.nil(), List.nil());
                    if (types.asSuper(iterSymbol.type.getReturnType().referenceProjectionOrSelf(), syms.iteratorType.tsym) == null) {
                        log.error(tree.pos(),
                                Errors.ForeachNotApplicableToType(exprType, Fragments.TypeReqArrayOrIterable));
                    }
                }
            }
            if (tree.var.isImplicitlyTyped()) {
                Type inferredType = chk.checkLocalVarType(tree.var, elemtype, tree.var.name);
                setSyntheticVariableType(tree.var, inferredType);
            }
            attribStat(tree.var, loopEnv);
            chk.checkType(tree.expr.pos(), elemtype, tree.var.sym.type);
            loopEnv.tree = tree; // before, we were not in loop!
            attribStat(tree.body, loopEnv);
            result = null;
        }
        finally {
            loopEnv.info.scope.leave();
        }
    }

    public void visitLabelled(JCLabeledStatement tree) {
        // Check that label is not used in an enclosing statement
        Env<AttrContext> env1 = env;
        while (env1 != null && !env1.tree.hasTag(CLASSDEF)) {
            if (env1.tree.hasTag(LABELLED) &&
                ((JCLabeledStatement) env1.tree).label == tree.label) {
                log.error(tree.pos(),
                          Errors.LabelAlreadyInUse(tree.label));
                break;
            }
            env1 = env1.next;
        }

        attribStat(tree.body, env.dup(tree));
        result = null;
    }

    public void visitSwitch(JCSwitch tree) {
        handleSwitch(tree, tree.selector, tree.cases, (c, caseEnv) -> {
            attribStats(c.stats, caseEnv);
        });
        result = null;
    }

    public void visitSwitchExpression(JCSwitchExpression tree) {
        tree.polyKind = (pt().hasTag(NONE) && pt() != Type.recoveryType && pt() != Infer.anyPoly) ?
                PolyKind.STANDALONE : PolyKind.POLY;

        if (tree.polyKind == PolyKind.POLY && resultInfo.pt.hasTag(VOID)) {
            //this means we are returning a poly conditional from void-compatible lambda expression
            resultInfo.checkContext.report(tree, diags.fragment(Fragments.SwitchExpressionTargetCantBeVoid));
            result = tree.type = types.createErrorType(resultInfo.pt);
            return;
        }

        ResultInfo condInfo = tree.polyKind == PolyKind.STANDALONE ?
                unknownExprInfo :
                resultInfo.dup(switchExpressionContext(resultInfo.checkContext));

        ListBuffer<DiagnosticPosition> caseTypePositions = new ListBuffer<>();
        ListBuffer<Type> caseTypes = new ListBuffer<>();

        handleSwitch(tree, tree.selector, tree.cases, (c, caseEnv) -> {
            caseEnv.info.yieldResult = condInfo;
            attribStats(c.stats, caseEnv);
            new TreeScanner() {
                @Override
                public void visitYield(JCYield brk) {
                    if (brk.target == tree) {
                        caseTypePositions.append(brk.value != null ? brk.value.pos() : brk.pos());
                        caseTypes.append(brk.value != null ? brk.value.type : syms.errType);
                    }
                    super.visitYield(brk);
                }

                @Override public void visitClassDef(JCClassDecl tree) {}
                @Override public void visitLambda(JCLambda tree) {}
            }.scan(c.stats);
        });

        if (tree.cases.isEmpty()) {
            log.error(tree.pos(),
                      Errors.SwitchExpressionEmpty);
        } else if (caseTypes.isEmpty()) {
            log.error(tree.pos(),
                      Errors.SwitchExpressionNoResultExpressions);
        }

        Type owntype = (tree.polyKind == PolyKind.STANDALONE) ? condType(caseTypePositions.toList(), caseTypes.toList()) : pt();

        result = tree.type = check(tree, owntype, KindSelector.VAL, resultInfo);
    }
    //where:
        CheckContext switchExpressionContext(CheckContext checkContext) {
            return new Check.NestedCheckContext(checkContext) {
                //this will use enclosing check context to check compatibility of
                //subexpression against target type; if we are in a method check context,
                //depending on whether boxing is allowed, we could have incompatibilities
                @Override
                public void report(DiagnosticPosition pos, JCDiagnostic details) {
                    enclosingContext.report(pos, diags.fragment(Fragments.IncompatibleTypeInSwitchExpression(details)));
                }
            };
        }

    private void handleSwitch(JCTree switchTree,
                              JCExpression selector,
                              List<JCCase> cases,
                              BiConsumer<JCCase, Env<AttrContext>> attribCase) {
        Type seltype = attribExpr(selector, env);

        Env<AttrContext> switchEnv =
            env.dup(switchTree, env.info.dup(env.info.scope.dup()));

        try {
            boolean enumSwitch = (seltype.tsym.flags() & Flags.ENUM) != 0;
            boolean stringSwitch = types.isSameType(seltype, syms.stringType);
            boolean errorEnumSwitch = TreeInfo.isErrorEnumSwitch(selector, cases);
            boolean patternSwitch;
            if (!enumSwitch && !stringSwitch && !errorEnumSwitch &&
                !types.isAssignable(seltype, syms.intType)) {
                preview.checkSourceLevel(selector.pos(), Feature.PATTERN_SWITCH);
                patternSwitch = true;
            } else {
                patternSwitch = cases.stream()
                                     .flatMap(c -> c.labels.stream())
                                     .anyMatch(l -> l.hasTag(PATTERNCASELABEL));
            }

            // Attribute all cases and
            // check that there are no duplicate case labels or default clauses.
            Set<Object> constants = new HashSet<>(); // The set of case constants.
            boolean hasDefault = false;           // Is there a default label?
            boolean hasUnconditionalPattern = false; // Is there a unconditional pattern?
            boolean lastPatternErroneous = false; // Has the last pattern erroneous type?
            boolean hasNullPattern = false;       // Is there a null pattern?
            CaseTree.CaseKind caseKind = null;
            boolean wasError = false;
            MatchBindings prevBindings = null;
            for (List<JCCase> l = cases; l.nonEmpty(); l = l.tail) {
                JCCase c = l.head;
                if (caseKind == null) {
                    caseKind = c.caseKind;
                } else if (caseKind != c.caseKind && !wasError) {
                    log.error(c.pos(),
                              Errors.SwitchMixingCaseTypes);
                    wasError = true;
                }
                MatchBindings currentBindings = prevBindings;
                boolean wasUnconditionalPattern = hasUnconditionalPattern;
                for (JCCaseLabel label : c.labels) {
                    if (label instanceof JCConstantCaseLabel constLabel) {
                        JCExpression expr = constLabel.expr;
                        if (TreeInfo.isNull(expr)) {
                            preview.checkSourceLevel(expr.pos(), Feature.CASE_NULL);
                            if (hasNullPattern) {
                                log.error(label.pos(), Errors.DuplicateCaseLabel);
                            }
                            hasNullPattern = true;
                            attribExpr(expr, switchEnv, seltype);
                            matchBindings = new MatchBindings(matchBindings.bindingsWhenTrue, matchBindings.bindingsWhenFalse, true);
                        } else if (enumSwitch) {
                            Symbol sym = enumConstant(expr, seltype);
                            if (sym == null) {
                                log.error(expr.pos(), Errors.EnumLabelMustBeUnqualifiedEnum);
                            } else if (!constants.add(sym)) {
                                log.error(label.pos(), Errors.DuplicateCaseLabel);
                            }
                        } else if (errorEnumSwitch) {
                            //error recovery: the selector is erroneous, and all the case labels
                            //are identifiers. This could be an enum switch - don't report resolve
                            //error for the case label:
                            var prevResolveHelper = rs.basicLogResolveHelper;
                            try {
                                rs.basicLogResolveHelper = rs.silentLogResolveHelper;
                                attribExpr(expr, switchEnv, seltype);
                            } finally {
                                rs.basicLogResolveHelper = prevResolveHelper;
                            }
                        } else {
                            ResultInfo valTypInfo = new ResultInfo(KindSelector.VAL_TYP,
                                                                   !seltype.hasTag(ERROR) ? seltype
                                                                                          : Type.noType);
                            Type pattype = attribTree(expr, switchEnv, valTypInfo);
                            if (!pattype.hasTag(ERROR)) {
                                if (pattype.constValue() == null) {
                                    Symbol s = TreeInfo.symbol(expr);
                                    if (s != null && s.kind == TYP && allowPatternSwitch) {
                                        log.error(expr.pos(),
                                                  Errors.PatternExpected);
                                    } else {
                                        log.error(expr.pos(),
                                                  (stringSwitch ? Errors.StringConstReq : Errors.ConstExprReq));
                                    }
                                } else if (!stringSwitch && !types.isAssignable(seltype, syms.intType)) {
                                    log.error(label.pos(), Errors.ConstantLabelNotCompatible(pattype, seltype));
                                } else if (!constants.add(pattype.constValue())) {
                                    log.error(c.pos(), Errors.DuplicateCaseLabel);
                                }
                            }
                        }
                    } else if (label instanceof JCDefaultCaseLabel def) {
                        if (hasDefault) {
                            log.error(label.pos(), Errors.DuplicateDefaultLabel);
                        } else if (hasUnconditionalPattern) {
                            log.error(label.pos(), Errors.UnconditionalPatternAndDefault);
                        }
                        hasDefault = true;
                        matchBindings = MatchBindingsComputer.EMPTY;
                    } else if (label instanceof JCPatternCaseLabel patternlabel) {
                        //pattern
                        JCPattern pat = patternlabel.pat;
                        attribExpr(pat, switchEnv);
                        Type primaryType = TreeInfo.primaryPatternType(pat);
                        if (!primaryType.hasTag(TYPEVAR)) {
                            primaryType = chk.checkClassOrArrayType(pat.pos(), primaryType);
                        }
                        checkCastablePattern(pat.pos(), seltype, primaryType);
                        Type patternType = types.erasure(primaryType);
                        JCExpression guard = patternlabel.guard;
                        if (guard != null) {
                            MatchBindings afterPattern = matchBindings;
                            Env<AttrContext> bodyEnv = bindingEnv(env, matchBindings.bindingsWhenTrue);
                            try {
                                attribExpr(guard, bodyEnv, syms.booleanType);
                            } finally {
                                bodyEnv.info.scope.leave();
                            }
                            matchBindings = matchBindingsComputer.caseGuard(c, afterPattern, matchBindings);

                            if (TreeInfo.isBooleanWithValue(guard, 0)) {
                                log.error(guard.pos(), Errors.GuardHasConstantExpressionFalse);
                            }
                        }
                        boolean unguarded = TreeInfo.unguardedCaseLabel(label) && !pat.hasTag(RECORDPATTERN);
                        boolean unconditional =
                                unguarded &&
                                !patternType.isErroneous() &&
                                types.isSubtype(types.boxedTypeOrType(types.erasure(seltype)),
                                                patternType);
                        if (unconditional) {
                            if (hasUnconditionalPattern) {
                                log.error(pat.pos(), Errors.DuplicateUnconditionalPattern);
                            } else if (hasDefault) {
                                log.error(pat.pos(), Errors.UnconditionalPatternAndDefault);
                            }
                            hasUnconditionalPattern = true;
                        }
                        lastPatternErroneous = patternType.isErroneous();
                    } else {
                        Assert.error();
                    }
                    currentBindings = matchBindingsComputer.switchCase(label, currentBindings, matchBindings);
                }

                Env<AttrContext> caseEnv =
                        bindingEnv(switchEnv, c, currentBindings.bindingsWhenTrue);
                try {
                    attribCase.accept(c, caseEnv);
                } finally {
                    caseEnv.info.scope.leave();
                }
                addVars(c.stats, switchEnv.info.scope);

                preFlow(c);
                c.completesNormally = flow.aliveAfter(caseEnv, c, make);

                prevBindings = c.caseKind == CaseTree.CaseKind.STATEMENT && c.completesNormally ? currentBindings
                                                                                                : null;
            }
            if (patternSwitch) {
                chk.checkSwitchCaseStructure(cases);
                chk.checkSwitchCaseLabelDominated(cases);
            }
            if (switchTree.hasTag(SWITCH)) {
                ((JCSwitch) switchTree).hasUnconditionalPattern =
                        hasDefault || hasUnconditionalPattern || lastPatternErroneous;
                ((JCSwitch) switchTree).patternSwitch = patternSwitch;
            } else if (switchTree.hasTag(SWITCH_EXPRESSION)) {
                ((JCSwitchExpression) switchTree).hasUnconditionalPattern =
                        hasDefault || hasUnconditionalPattern || lastPatternErroneous;
                ((JCSwitchExpression) switchTree).patternSwitch = patternSwitch;
            } else {
                Assert.error(switchTree.getTag().name());
            }
        } finally {
            switchEnv.info.scope.leave();
        }
    }
    // where
        /** Add any variables defined in stats to the switch scope. */
        private static void addVars(List<JCStatement> stats, WriteableScope switchScope) {
            for (;stats.nonEmpty(); stats = stats.tail) {
                JCTree stat = stats.head;
                if (stat.hasTag(VARDEF))
                    switchScope.enter(((JCVariableDecl) stat).sym);
            }
        }
    // where
    /** Return the selected enumeration constant symbol, or null. */
    private Symbol enumConstant(JCTree tree, Type enumType) {
        if (tree.hasTag(IDENT)) {
            JCIdent ident = (JCIdent)tree;
            Name name = ident.name;
            for (Symbol sym : enumType.tsym.members().getSymbolsByName(name)) {
                if (sym.kind == VAR) {
                    Symbol s = ident.sym = sym;
                    ((VarSymbol)s).getConstValue(); // ensure initializer is evaluated
                    ident.type = s.type;
                    return ((s.flags_field & Flags.ENUM) == 0)
                        ? null : s;
                }
            }
        }
        return null;
    }

    public void visitSynchronized(JCSynchronized tree) {
        chk.checkIdentityType(tree.pos(), attribExpr(tree.lock, env));
        if (env.info.lint.isEnabled(LintCategory.SYNCHRONIZATION) && isValueBased(tree.lock.type)) {
            log.warning(LintCategory.SYNCHRONIZATION, tree.pos(), Warnings.AttemptToSynchronizeOnInstanceOfValueBasedClass);
        }
        attribStat(tree.body, env);
        result = null;
    }
        // where
        private boolean isValueBased(Type t) {
            return t != null && t.tsym != null && (t.tsym.flags() & VALUE_BASED) != 0;
        }


    public void visitTry(JCTry tree) {
        // Create a new local environment with a local
        Env<AttrContext> localEnv = env.dup(tree, env.info.dup(env.info.scope.dup()));
        try {
            boolean isTryWithResource = tree.resources.nonEmpty();
            // Create a nested environment for attributing the try block if needed
            Env<AttrContext> tryEnv = isTryWithResource ?
                env.dup(tree, localEnv.info.dup(localEnv.info.scope.dup())) :
                localEnv;
            try {
                // Attribute resource declarations
                for (JCTree resource : tree.resources) {
                    CheckContext twrContext = new Check.NestedCheckContext(resultInfo.checkContext) {
                        @Override
                        public void report(DiagnosticPosition pos, JCDiagnostic details) {
                            chk.basicHandler.report(pos, diags.fragment(Fragments.TryNotApplicableToType(details)));
                        }
                    };
                    ResultInfo twrResult =
                        new ResultInfo(KindSelector.VAR,
                                       syms.autoCloseableType,
                                       twrContext);
                    if (resource.hasTag(VARDEF)) {
                        attribStat(resource, tryEnv);
                        twrResult.check(resource, resource.type);

                        //check that resource type cannot throw InterruptedException
                        checkAutoCloseable(resource.pos(), localEnv, resource.type);

                        VarSymbol var = ((JCVariableDecl) resource).sym;
                        var.setData(ElementKind.RESOURCE_VARIABLE);
                    } else {
                        attribTree(resource, tryEnv, twrResult);
                    }
                }
                // Attribute body
                attribStat(tree.body, tryEnv);
            } finally {
                if (isTryWithResource)
                    tryEnv.info.scope.leave();
            }

            // Attribute catch clauses
            for (List<JCCatch> l = tree.catchers; l.nonEmpty(); l = l.tail) {
                JCCatch c = l.head;
                Env<AttrContext> catchEnv =
                    localEnv.dup(c, localEnv.info.dup(localEnv.info.scope.dup()));
                try {
                    Type ctype = attribStat(c.param, catchEnv);
                    if (TreeInfo.isMultiCatch(c)) {
                        //multi-catch parameter is implicitly marked as final
                        c.param.sym.flags_field |= FINAL | UNION;
                    }
                    if (c.param.sym.kind == VAR) {
                        c.param.sym.setData(ElementKind.EXCEPTION_PARAMETER);
                    }
                    chk.checkType(c.param.vartype.pos(),
                                  chk.checkClassType(c.param.vartype.pos(), ctype),
                                  syms.throwableType);
                    attribStat(c.body, catchEnv);
                } finally {
                    catchEnv.info.scope.leave();
                }
            }

            // Attribute finalizer
            if (tree.finalizer != null) attribStat(tree.finalizer, localEnv);
            result = null;
        }
        finally {
            localEnv.info.scope.leave();
        }
    }

    void checkAutoCloseable(DiagnosticPosition pos, Env<AttrContext> env, Type resource) {
        if (!resource.isErroneous() &&
            types.asSuper(resource.referenceProjectionOrSelf(), syms.autoCloseableType.tsym) != null &&
            !types.isSameType(resource, syms.autoCloseableType)) { // Don't emit warning for AutoCloseable itself
            Symbol close = syms.noSymbol;
            Log.DiagnosticHandler discardHandler = new Log.DiscardDiagnosticHandler(log);
            try {
                close = rs.resolveQualifiedMethod(pos,
                        env,
                        types.skipTypeVars(resource, false),
                        names.close,
                        List.nil(),
                        List.nil());
            }
            finally {
                log.popDiagnosticHandler(discardHandler);
            }
            if (close.kind == MTH &&
                    close.overrides(syms.autoCloseableClose, resource.tsym, types, true) &&
                    chk.isHandled(syms.interruptedExceptionType, types.memberType(resource, close).getThrownTypes()) &&
                    env.info.lint.isEnabled(LintCategory.TRY)) {
                log.warning(LintCategory.TRY, pos, Warnings.TryResourceThrowsInterruptedExc(resource));
            }
        }
    }

    public void visitConditional(JCConditional tree) {
        Type condtype = attribExpr(tree.cond, env, syms.booleanType);
        MatchBindings condBindings = matchBindings;

        tree.polyKind = (!allowPoly ||
                pt().hasTag(NONE) && pt() != Type.recoveryType && pt() != Infer.anyPoly ||
                isBooleanOrNumeric(env, tree)) ?
                PolyKind.STANDALONE : PolyKind.POLY;

        if (tree.polyKind == PolyKind.POLY && resultInfo.pt.hasTag(VOID)) {
            //this means we are returning a poly conditional from void-compatible lambda expression
            resultInfo.checkContext.report(tree, diags.fragment(Fragments.ConditionalTargetCantBeVoid));
            result = tree.type = types.createErrorType(resultInfo.pt);
            return;
        }

        ResultInfo condInfo = tree.polyKind == PolyKind.STANDALONE ?
                unknownExprInfo :
                resultInfo.dup(conditionalContext(resultInfo.checkContext));


        // x ? y : z
        // include x's bindings when true in y
        // include x's bindings when false in z

        Type truetype;
        Env<AttrContext> trueEnv = bindingEnv(env, condBindings.bindingsWhenTrue);
        try {
            truetype = attribTree(tree.truepart, trueEnv, condInfo);
        } finally {
            trueEnv.info.scope.leave();
        }

        MatchBindings trueBindings = matchBindings;

        Type falsetype;
        Env<AttrContext> falseEnv = bindingEnv(env, condBindings.bindingsWhenFalse);
        try {
            falsetype = attribTree(tree.falsepart, falseEnv, condInfo);
        } finally {
            falseEnv.info.scope.leave();
        }

        MatchBindings falseBindings = matchBindings;

        Type owntype = (tree.polyKind == PolyKind.STANDALONE) ?
                condType(List.of(tree.truepart.pos(), tree.falsepart.pos()),
                         List.of(truetype, falsetype)) : pt();
        if (condtype.constValue() != null &&
                truetype.constValue() != null &&
                falsetype.constValue() != null &&
                !owntype.hasTag(NONE)) {
            //constant folding
            owntype = cfolder.coerce(condtype.isTrue() ? truetype : falsetype, owntype);
        }
        result = check(tree, owntype, KindSelector.VAL, resultInfo);
        matchBindings = matchBindingsComputer.conditional(tree, condBindings, trueBindings, falseBindings);
    }
    //where
        private boolean isBooleanOrNumeric(Env<AttrContext> env, JCExpression tree) {
            switch (tree.getTag()) {
                case LITERAL: return ((JCLiteral)tree).typetag.isSubRangeOf(DOUBLE) ||
                              ((JCLiteral)tree).typetag == BOOLEAN ||
                              ((JCLiteral)tree).typetag == BOT;
                case LAMBDA: case REFERENCE: return false;
                case PARENS: return isBooleanOrNumeric(env, ((JCParens)tree).expr);
                case CONDEXPR:
                    JCConditional condTree = (JCConditional)tree;
                    return isBooleanOrNumeric(env, condTree.truepart) &&
                            isBooleanOrNumeric(env, condTree.falsepart);
                case APPLY:
                    JCMethodInvocation speculativeMethodTree =
                            (JCMethodInvocation)deferredAttr.attribSpeculative(
                                    tree, env, unknownExprInfo,
                                    argumentAttr.withLocalCacheContext());
                    Symbol msym = TreeInfo.symbol(speculativeMethodTree.meth);
                    Type receiverType = speculativeMethodTree.meth.hasTag(IDENT) ?
                            env.enclClass.type :
                            ((JCFieldAccess)speculativeMethodTree.meth).selected.type;
                    Type owntype = types.memberType(receiverType, msym).getReturnType();
                    return primitiveOrBoxed(owntype);
                case NEWCLASS:
                    JCExpression className =
                            removeClassParams.translate(((JCNewClass)tree).clazz);
                    JCExpression speculativeNewClassTree =
                            (JCExpression)deferredAttr.attribSpeculative(
                                    className, env, unknownTypeInfo,
                                    argumentAttr.withLocalCacheContext());
                    return primitiveOrBoxed(speculativeNewClassTree.type);
                default:
                    Type speculativeType = deferredAttr.attribSpeculative(tree, env, unknownExprInfo,
                            argumentAttr.withLocalCacheContext()).type;
                    return primitiveOrBoxed(speculativeType);
            }
        }
        //where
            boolean primitiveOrBoxed(Type t) {
                return (!t.hasTag(TYPEVAR) && !t.isErroneous() && types.unboxedTypeOrType(t).isPrimitive());
            }

            TreeTranslator removeClassParams = new TreeTranslator() {
                @Override
                public void visitTypeApply(JCTypeApply tree) {
                    result = translate(tree.clazz);
                }
            };

        CheckContext conditionalContext(CheckContext checkContext) {
            return new Check.NestedCheckContext(checkContext) {
                //this will use enclosing check context to check compatibility of
                //subexpression against target type; if we are in a method check context,
                //depending on whether boxing is allowed, we could have incompatibilities
                @Override
                public void report(DiagnosticPosition pos, JCDiagnostic details) {
                    enclosingContext.report(pos, diags.fragment(Fragments.IncompatibleTypeInConditional(details)));
                }
            };
        }

        /** Compute the type of a conditional expression, after
         *  checking that it exists.  See JLS 15.25. Does not take into
         *  account the special case where condition and both arms
         *  are constants.
         *
         *  @param pos      The source position to be used for error
         *                  diagnostics.
         *  @param thentype The type of the expression's then-part.
         *  @param elsetype The type of the expression's else-part.
         */
        Type condType(List<DiagnosticPosition> positions, List<Type> condTypes) {
            if (condTypes.isEmpty()) {
                return syms.objectType; //TODO: how to handle?
            }
            Type first = condTypes.head;
            // If same type, that is the result
            if (condTypes.tail.stream().allMatch(t -> types.isSameType(first, t)))
                return first.baseType();

            List<Type> unboxedTypes = condTypes.stream()
                                               .map(t -> t.isPrimitive() ? t : types.unboxedType(t))
                                               .collect(List.collector());

            // Otherwise, if both arms can be converted to a numeric
            // type, return the least numeric type that fits both arms
            // (i.e. return larger of the two, or return int if one
            // arm is short, the other is char).
            if (unboxedTypes.stream().allMatch(t -> t.isPrimitive())) {
                // If one arm has an integer subrange type (i.e., byte,
                // short, or char), and the other is an integer constant
                // that fits into the subrange, return the subrange type.
                for (Type type : unboxedTypes) {
                    if (!type.getTag().isStrictSubRangeOf(INT)) {
                        continue;
                    }
                    if (unboxedTypes.stream().filter(t -> t != type).allMatch(t -> t.hasTag(INT) && types.isAssignable(t, type)))
                        return type.baseType();
                }

                for (TypeTag tag : primitiveTags) {
                    Type candidate = syms.typeOfTag[tag.ordinal()];
                    if (unboxedTypes.stream().allMatch(t -> types.isSubtype(t, candidate))) {
                        return candidate;
                    }
                }
            }

            // Those were all the cases that could result in a primitive. See if primitive boxing and primitive
            // value conversions bring about a convergence.
            condTypes = condTypes.stream()
                                 .map(t -> t.isPrimitive() ? types.boxedClass(t).type
                                         : t.isReferenceProjection() ? t.valueProjection() : t)
                                 .collect(List.collector());

            for (Type type : condTypes) {
                if (condTypes.stream().filter(t -> t != type).allMatch(t -> types.isAssignable(t, type)))
                    return type.baseType();
            }

            Iterator<DiagnosticPosition> posIt = positions.iterator();

            condTypes = condTypes.stream()
                                 .map(t -> chk.checkNonVoid(posIt.next(), t.isPrimitiveClass() ? t.referenceProjection() : t))
                                 .collect(List.collector());

            // both are known to be reference types (or projections).  The result is
            // lub(thentype,elsetype). This cannot fail, as it will
            // always be possible to infer "Object" if nothing better.
            return types.lub(condTypes.stream()
                        .map(t -> t.baseType())
                        .filter(t -> !t.hasTag(BOT))
                        .collect(List.collector()));
        }

    static final TypeTag[] primitiveTags = new TypeTag[]{
        BYTE,
        CHAR,
        SHORT,
        INT,
        LONG,
        FLOAT,
        DOUBLE,
        BOOLEAN,
    };

    Env<AttrContext> bindingEnv(Env<AttrContext> env, List<BindingSymbol> bindings) {
        return bindingEnv(env, env.tree, bindings);
    }

    Env<AttrContext> bindingEnv(Env<AttrContext> env, JCTree newTree, List<BindingSymbol> bindings) {
        Env<AttrContext> env1 = env.dup(newTree, env.info.dup(env.info.scope.dup()));
        bindings.forEach(env1.info.scope::enter);
        return env1;
    }

    public void visitIf(JCIf tree) {
        attribExpr(tree.cond, env, syms.booleanType);

        // if (x) { y } [ else z ]
        // include x's bindings when true in y
        // include x's bindings when false in z

        MatchBindings condBindings = matchBindings;
        Env<AttrContext> thenEnv = bindingEnv(env, condBindings.bindingsWhenTrue);

        try {
            attribStat(tree.thenpart, thenEnv);
        } finally {
            thenEnv.info.scope.leave();
        }

        preFlow(tree.thenpart);
        boolean aliveAfterThen = flow.aliveAfter(env, tree.thenpart, make);
        boolean aliveAfterElse;

        if (tree.elsepart != null) {
            Env<AttrContext> elseEnv = bindingEnv(env, condBindings.bindingsWhenFalse);
            try {
                attribStat(tree.elsepart, elseEnv);
            } finally {
                elseEnv.info.scope.leave();
            }
            preFlow(tree.elsepart);
            aliveAfterElse = flow.aliveAfter(env, tree.elsepart, make);
        } else {
            aliveAfterElse = true;
        }

        chk.checkEmptyIf(tree);

        List<BindingSymbol> afterIfBindings = List.nil();

        if (aliveAfterThen && !aliveAfterElse) {
            afterIfBindings = condBindings.bindingsWhenTrue;
        } else if (aliveAfterElse && !aliveAfterThen) {
            afterIfBindings = condBindings.bindingsWhenFalse;
        }

        afterIfBindings.forEach(env.info.scope::enter);
        afterIfBindings.forEach(BindingSymbol::preserveBinding);

        result = null;
    }

        void preFlow(JCTree tree) {
            attrRecover.doRecovery();
            new PostAttrAnalyzer() {
                @Override
                public void scan(JCTree tree) {
                    if (tree == null ||
                            (tree.type != null &&
                            tree.type == Type.stuckType)) {
                        //don't touch stuck expressions!
                        return;
                    }
                    super.scan(tree);
                }

                @Override
                public void visitClassDef(JCClassDecl that) {
                    if (that.sym != null) {
                        // Method preFlow shouldn't visit class definitions
                        // that have not been entered and attributed.
                        // See JDK-8254557 and JDK-8203277 for more details.
                        super.visitClassDef(that);
                    }
                }

                @Override
                public void visitLambda(JCLambda that) {
                    if (that.type != null) {
                        // Method preFlow shouldn't visit lambda expressions
                        // that have not been entered and attributed.
                        // See JDK-8254557 and JDK-8203277 for more details.
                        super.visitLambda(that);
                    }
                }
            }.scan(tree);
        }

    public void visitExec(JCExpressionStatement tree) {
        //a fresh environment is required for 292 inference to work properly ---
        //see Infer.instantiatePolymorphicSignatureInstance()
        Env<AttrContext> localEnv = env.dup(tree);
        attribExpr(tree.expr, localEnv);
        result = null;
    }

    public void visitBreak(JCBreak tree) {
        tree.target = findJumpTarget(tree.pos(), tree.getTag(), tree.label, env);
        result = null;
    }

    public void visitYield(JCYield tree) {
        if (env.info.yieldResult != null) {
            attribTree(tree.value, env, env.info.yieldResult);
            tree.target = findJumpTarget(tree.pos(), tree.getTag(), names.empty, env);
        } else {
            log.error(tree.pos(), tree.value.hasTag(PARENS)
                    ? Errors.NoSwitchExpressionQualify
                    : Errors.NoSwitchExpression);
            attribTree(tree.value, env, unknownExprInfo);
        }
        result = null;
    }

    public void visitContinue(JCContinue tree) {
        tree.target = findJumpTarget(tree.pos(), tree.getTag(), tree.label, env);
        result = null;
    }
    //where
        /** Return the target of a break, continue or yield statement,
         *  if it exists, report an error if not.
         *  Note: The target of a labelled break or continue is the
         *  (non-labelled) statement tree referred to by the label,
         *  not the tree representing the labelled statement itself.
         *
         *  @param pos     The position to be used for error diagnostics
         *  @param tag     The tag of the jump statement. This is either
         *                 Tree.BREAK or Tree.CONTINUE.
         *  @param label   The label of the jump statement, or null if no
         *                 label is given.
         *  @param env     The environment current at the jump statement.
         */
        private JCTree findJumpTarget(DiagnosticPosition pos,
                                                   JCTree.Tag tag,
                                                   Name label,
                                                   Env<AttrContext> env) {
            Pair<JCTree, Error> jumpTarget = findJumpTargetNoError(tag, label, env);

            if (jumpTarget.snd != null) {
                log.error(pos, jumpTarget.snd);
            }

            return jumpTarget.fst;
        }
        /** Return the target of a break or continue statement, if it exists,
         *  report an error if not.
         *  Note: The target of a labelled break or continue is the
         *  (non-labelled) statement tree referred to by the label,
         *  not the tree representing the labelled statement itself.
         *
         *  @param tag     The tag of the jump statement. This is either
         *                 Tree.BREAK or Tree.CONTINUE.
         *  @param label   The label of the jump statement, or null if no
         *                 label is given.
         *  @param env     The environment current at the jump statement.
         */
        private Pair<JCTree, JCDiagnostic.Error> findJumpTargetNoError(JCTree.Tag tag,
                                                                       Name label,
                                                                       Env<AttrContext> env) {
            // Search environments outwards from the point of jump.
            Env<AttrContext> env1 = env;
            JCDiagnostic.Error pendingError = null;
            LOOP:
            while (env1 != null) {
                switch (env1.tree.getTag()) {
                    case LABELLED:
                        JCLabeledStatement labelled = (JCLabeledStatement)env1.tree;
                        if (label == labelled.label) {
                            // If jump is a continue, check that target is a loop.
                            if (tag == CONTINUE) {
                                if (!labelled.body.hasTag(DOLOOP) &&
                                        !labelled.body.hasTag(WHILELOOP) &&
                                        !labelled.body.hasTag(FORLOOP) &&
                                        !labelled.body.hasTag(FOREACHLOOP)) {
                                    pendingError = Errors.NotLoopLabel(label);
                                }
                                // Found labelled statement target, now go inwards
                                // to next non-labelled tree.
                                return Pair.of(TreeInfo.referencedStatement(labelled), pendingError);
                            } else {
                                return Pair.of(labelled, pendingError);
                            }
                        }
                        break;
                    case DOLOOP:
                    case WHILELOOP:
                    case FORLOOP:
                    case FOREACHLOOP:
                        if (label == null) return Pair.of(env1.tree, pendingError);
                        break;
                    case SWITCH:
                        if (label == null && tag == BREAK) return Pair.of(env1.tree, null);
                        break;
                    case SWITCH_EXPRESSION:
                        if (tag == YIELD) {
                            return Pair.of(env1.tree, null);
                        } else if (tag == BREAK) {
                            pendingError = Errors.BreakOutsideSwitchExpression;
                        } else {
                            pendingError = Errors.ContinueOutsideSwitchExpression;
                        }
                        break;
                    case LAMBDA:
                    case METHODDEF:
                    case CLASSDEF:
                        break LOOP;
                    default:
                }
                env1 = env1.next;
            }
            if (label != null)
                return Pair.of(null, Errors.UndefLabel(label));
            else if (pendingError != null)
                return Pair.of(null, pendingError);
            else if (tag == CONTINUE)
                return Pair.of(null, Errors.ContOutsideLoop);
            else
                return Pair.of(null, Errors.BreakOutsideSwitchLoop);
        }

    public void visitReturn(JCReturn tree) {
        // Check that there is an enclosing method which is
        // nested within than the enclosing class.
        if (env.info.returnResult == null) {
            log.error(tree.pos(), Errors.RetOutsideMeth);
        } else if (env.info.yieldResult != null) {
            log.error(tree.pos(), Errors.ReturnOutsideSwitchExpression);
        } else if (!env.info.isLambda &&
                !env.info.isNewClass &&
                env.enclMethod != null &&
                TreeInfo.isCompactConstructor(env.enclMethod)) {
            log.error(env.enclMethod,
                    Errors.InvalidCanonicalConstructorInRecord(Fragments.Compact, env.enclMethod.sym.name, Fragments.CanonicalCantHaveReturnStatement));
        } else {
            // Attribute return expression, if it exists, and check that
            // it conforms to result type of enclosing method.
            if (tree.expr != null) {
                if (env.info.returnResult.pt.hasTag(VOID)) {
                    env.info.returnResult.checkContext.report(tree.expr.pos(),
                              diags.fragment(Fragments.UnexpectedRetVal));
                }
                attribTree(tree.expr, env, env.info.returnResult);
            } else if (!env.info.returnResult.pt.hasTag(VOID) &&
                    !env.info.returnResult.pt.hasTag(NONE)) {
                env.info.returnResult.checkContext.report(tree.pos(),
                              diags.fragment(Fragments.MissingRetVal(env.info.returnResult.pt)));
            }
        }
        result = null;
    }

    public void visitThrow(JCThrow tree) {
        Type owntype = attribExpr(tree.expr, env, allowPoly ? Type.noType : syms.throwableType);
        if (allowPoly) {
            chk.checkType(tree, owntype, syms.throwableType);
        }
        result = null;
    }

    public void visitAssert(JCAssert tree) {
        attribExpr(tree.cond, env, syms.booleanType);
        if (tree.detail != null) {
            chk.checkNonVoid(tree.detail.pos(), attribExpr(tree.detail, env));
        }
        result = null;
    }

     /** Visitor method for method invocations.
     *  NOTE: The method part of an application will have in its type field
     *        the return type of the method, not the method's type itself!
     */
    public void visitApply(JCMethodInvocation tree) {
        // The local environment of a method application is
        // a new environment nested in the current one.
        Env<AttrContext> localEnv = env.dup(tree, env.info.dup());

        // The types of the actual method arguments.
        List<Type> argtypes;

        // The types of the actual method type arguments.
        List<Type> typeargtypes = null;

        Name methName = TreeInfo.name(tree.meth);

        boolean isConstructorCall =
            methName == names._this || methName == names._super;

        ListBuffer<Type> argtypesBuf = new ListBuffer<>();
        if (isConstructorCall) {
            // We are seeing a ...this(...) or ...super(...) call.
            // Check that this is the first statement in a constructor.
            checkFirstConstructorStat(tree, env.enclMethod, true);

            // Record the fact
            // that this is a constructor call (using isSelfCall).
            localEnv.info.isSelfCall = true;

            // Attribute arguments, yielding list of argument types.
            localEnv.info.constructorArgs = true;
            KindSelector kind = attribArgs(KindSelector.MTH, tree.args, localEnv, argtypesBuf);
            localEnv.info.constructorArgs = false;
            argtypes = argtypesBuf.toList();
            typeargtypes = attribTypes(tree.typeargs, localEnv);

            // Variable `site' points to the class in which the called
            // constructor is defined.
            Type site = env.enclClass.sym.type;
            if (methName == names._super) {
                if (site == syms.objectType) {
                    log.error(tree.meth.pos(), Errors.NoSuperclass(site));
                    site = types.createErrorType(syms.objectType);
                } else {
                    site = types.supertype(site);
                }
            }

            if (site.hasTag(CLASS)) {
                Type encl = site.getEnclosingType();
                while (encl != null && encl.hasTag(TYPEVAR))
                    encl = encl.getUpperBound();
                if (encl.hasTag(CLASS)) {
                    // we are calling a nested class

                    if (tree.meth.hasTag(SELECT)) {
                        JCTree qualifier = ((JCFieldAccess) tree.meth).selected;

                        // We are seeing a prefixed call, of the form
                        //     <expr>.super(...).
                        // Check that the prefix expression conforms
                        // to the outer instance type of the class.
                        chk.checkRefType(qualifier.pos(),
                                         attribExpr(qualifier, localEnv,
                                                    encl));
                    } else if (methName == names._super) {
                        // qualifier omitted; check for existence
                        // of an appropriate implicit qualifier.
                        rs.resolveImplicitThis(tree.meth.pos(),
                                               localEnv, site, true);
                    }
                } else if (tree.meth.hasTag(SELECT)) {
                    log.error(tree.meth.pos(),
                              Errors.IllegalQualNotIcls(site.tsym));
                    attribExpr(((JCFieldAccess) tree.meth).selected, localEnv, site);
                }

                // if we're calling a java.lang.Enum constructor,
                // prefix the implicit String and int parameters
                if (site.tsym == syms.enumSym)
                    argtypes = argtypes.prepend(syms.intType).prepend(syms.stringType);

                // Resolve the called constructor under the assumption
                // that we are referring to a superclass instance of the
                // current instance (JLS ???).
                boolean selectSuperPrev = localEnv.info.selectSuper;
                localEnv.info.selectSuper = true;
                localEnv.info.pendingResolutionPhase = null;
                Symbol sym = rs.resolveConstructor(
                    tree.meth.pos(), localEnv, site, argtypes, typeargtypes);
                localEnv.info.selectSuper = selectSuperPrev;

                // Set method symbol to resolved constructor...
                TreeInfo.setSymbol(tree.meth, sym);

                // ...and check that it is legal in the current context.
                // (this will also set the tree's type)
                Type mpt = newMethodTemplate(resultInfo.pt, argtypes, typeargtypes);
                checkId(tree.meth, site, sym, localEnv,
                        new ResultInfo(kind, mpt));
            } else if (site.hasTag(ERROR) && tree.meth.hasTag(SELECT)) {
                attribExpr(((JCFieldAccess) tree.meth).selected, localEnv, site);
            }
            // Otherwise, `site' is an error type and we do nothing
            result = tree.type = syms.voidType;
        } else {
            // Otherwise, we are seeing a regular method call.
            // Attribute the arguments, yielding list of argument types, ...
            KindSelector kind = attribArgs(KindSelector.VAL, tree.args, localEnv, argtypesBuf);
            argtypes = argtypesBuf.toList();
            typeargtypes = attribAnyTypes(tree.typeargs, localEnv);

            // ... and attribute the method using as a prototype a methodtype
            // whose formal argument types is exactly the list of actual
            // arguments (this will also set the method symbol).
            Type mpt = newMethodTemplate(resultInfo.pt, argtypes, typeargtypes);
            localEnv.info.pendingResolutionPhase = null;
            Type mtype = attribTree(tree.meth, localEnv, new ResultInfo(kind, mpt, resultInfo.checkContext));

            // Compute the result type.
            Type restype = mtype.getReturnType();
            if (restype.hasTag(WILDCARD))
                throw new AssertionError(mtype);

            Type qualifier = (tree.meth.hasTag(SELECT))
                    ? ((JCFieldAccess) tree.meth).selected.type
                    : env.enclClass.sym.type;
            Symbol msym = TreeInfo.symbol(tree.meth);
            restype = adjustMethodReturnType(msym, qualifier, methName, argtypes, restype);

            chk.checkRefTypes(tree.typeargs, typeargtypes);

            // Check that value of resulting type is admissible in the
            // current context.  Also, capture the return type
            Type capturedRes = resultInfo.checkContext.inferenceContext().cachedCapture(tree, restype, true);
            result = check(tree, capturedRes, KindSelector.VAL, resultInfo);
        }
        chk.validate(tree.typeargs, localEnv);
    }
    //where
        Type adjustMethodReturnType(Symbol msym, Type qualifierType, Name methodName, List<Type> argtypes, Type restype) {
            if (msym != null &&
                    (msym.owner == syms.objectType.tsym || msym.owner.isInterface()) &&
                    methodName == names.getClass &&
                    argtypes.isEmpty()) {
                // as a special case, x.getClass() has type Class<? extends |X|>
                // Special treatment for primitive classes: Given an expression v of type V where
                // V is a primitive class, v.getClass() is typed to be Class<? extends |V.ref|>
                Type wcb = types.erasure(qualifierType.isPrimitiveClass() ?
                                                qualifierType.referenceProjection() : qualifierType);
                return new ClassType(restype.getEnclosingType(),
                        List.of(new WildcardType(wcb,
                                BoundKind.EXTENDS,
                                syms.boundClass)),
                        restype.tsym,
                        restype.getMetadata(),
                        restype.getFlavor());
            } else if (msym != null &&
                    msym.owner == syms.arrayClass &&
                    methodName == names.clone &&
                    types.isArray(qualifierType)) {
                // as a special case, array.clone() has a result that is
                // the same as static type of the array being cloned
                return qualifierType;
            } else {
                return restype;
            }
        }

        /** Check that given application node appears as first statement
         *  in a constructor call.
         *  @param tree          The application node
         *  @param enclMethod    The enclosing method of the application.
         *  @param error         Should an error be issued?
         */
        boolean checkFirstConstructorStat(JCMethodInvocation tree, JCMethodDecl enclMethod, boolean error) {
            if (enclMethod != null && enclMethod.name == names.init) {
                JCBlock body = enclMethod.body;
                if (body.stats.head.hasTag(EXEC) &&
                    ((JCExpressionStatement) body.stats.head).expr == tree)
                    return true;
            }
            if (error) {
                log.error(tree.pos(),
                        Errors.CallMustBeFirstStmtInCtor(TreeInfo.name(tree.meth)));
            }
            return false;
        }

        /** Obtain a method type with given argument types.
         */
        Type newMethodTemplate(Type restype, List<Type> argtypes, List<Type> typeargtypes) {
            MethodType mt = new MethodType(argtypes, restype, List.nil(), syms.methodClass);
            return (typeargtypes == null) ? mt : (Type)new ForAll(typeargtypes, mt);
        }

    public void visitNewClass(final JCNewClass tree) {
        Type owntype = types.createErrorType(tree.type);

        // The local environment of a class creation is
        // a new environment nested in the current one.
        Env<AttrContext> localEnv = env.dup(tree, env.info.dup());

        // The anonymous inner class definition of the new expression,
        // if one is defined by it.
        JCClassDecl cdef = tree.def;

        // If enclosing class is given, attribute it, and
        // complete class name to be fully qualified
        JCExpression clazz = tree.clazz; // Class field following new
        JCExpression clazzid;            // Identifier in class field
        JCAnnotatedType annoclazzid;     // Annotated type enclosing clazzid
        annoclazzid = null;

        if (clazz.hasTag(TYPEAPPLY)) {
            clazzid = ((JCTypeApply) clazz).clazz;
            if (clazzid.hasTag(ANNOTATED_TYPE)) {
                annoclazzid = (JCAnnotatedType) clazzid;
                clazzid = annoclazzid.underlyingType;
            }
        } else {
            if (clazz.hasTag(ANNOTATED_TYPE)) {
                annoclazzid = (JCAnnotatedType) clazz;
                clazzid = annoclazzid.underlyingType;
            } else {
                clazzid = clazz;
            }
        }

        JCExpression clazzid1 = clazzid; // The same in fully qualified form

        if (tree.encl != null) {
            // We are seeing a qualified new, of the form
            //    <expr>.new C <...> (...) ...
            // In this case, we let clazz stand for the name of the
            // allocated class C prefixed with the type of the qualifier
            // expression, so that we can
            // resolve it with standard techniques later. I.e., if
            // <expr> has type T, then <expr>.new C <...> (...)
            // yields a clazz T.C.
            Type encltype = chk.checkRefType(tree.encl.pos(),
                                             attribExpr(tree.encl, env));
            // TODO 308: in <expr>.new C, do we also want to add the type annotations
            // from expr to the combined type, or not? Yes, do this.
            clazzid1 = make.at(clazz.pos).Select(make.Type(encltype),
                                                 ((JCIdent) clazzid).name);

            EndPosTable endPosTable = this.env.toplevel.endPositions;
            endPosTable.storeEnd(clazzid1, clazzid.getEndPosition(endPosTable));
            if (clazz.hasTag(ANNOTATED_TYPE)) {
                JCAnnotatedType annoType = (JCAnnotatedType) clazz;
                List<JCAnnotation> annos = annoType.annotations;

                if (annoType.underlyingType.hasTag(TYPEAPPLY)) {
                    clazzid1 = make.at(tree.pos).
                        TypeApply(clazzid1,
                                  ((JCTypeApply) clazz).arguments);
                }

                clazzid1 = make.at(tree.pos).
                    AnnotatedType(annos, clazzid1);
            } else if (clazz.hasTag(TYPEAPPLY)) {
                clazzid1 = make.at(tree.pos).
                    TypeApply(clazzid1,
                              ((JCTypeApply) clazz).arguments);
            }

            clazz = clazzid1;
        }

        // Attribute clazz expression and store
        // symbol + type back into the attributed tree.
        Type clazztype;

        try {
            env.info.isNewClass = true;
            clazztype = TreeInfo.isEnumInit(env.tree) ?
                attribIdentAsEnumType(env, (JCIdent)clazz) :
                attribType(clazz, env);
        } finally {
            env.info.isNewClass = false;
        }

        clazztype = chk.checkDiamond(tree, clazztype);
        chk.validate(clazz, localEnv);
        if (tree.encl != null) {
            // We have to work in this case to store
            // symbol + type back into the attributed tree.
            tree.clazz.type = clazztype;
            TreeInfo.setSymbol(clazzid, TreeInfo.symbol(clazzid1));
            clazzid.type = ((JCIdent) clazzid).sym.type;
            if (annoclazzid != null) {
                annoclazzid.type = clazzid.type;
            }
            if (!clazztype.isErroneous()) {
                if (cdef != null && clazztype.tsym.isInterface()) {
                    log.error(tree.encl.pos(), Errors.AnonClassImplIntfNoQualForNew);
                } else if (clazztype.tsym.isStatic()) {
                    log.error(tree.encl.pos(), Errors.QualifiedNewOfStaticClass(clazztype.tsym));
                }
            }
        } else if (!clazztype.tsym.isInterface() &&
                   clazztype.getEnclosingType().hasTag(CLASS)) {
            // Check for the existence of an apropos outer instance
            rs.resolveImplicitThis(tree.pos(), env, clazztype);
        }

        // Attribute constructor arguments.
        ListBuffer<Type> argtypesBuf = new ListBuffer<>();
        final KindSelector pkind =
            attribArgs(KindSelector.VAL, tree.args, localEnv, argtypesBuf);
        List<Type> argtypes = argtypesBuf.toList();
        List<Type> typeargtypes = attribTypes(tree.typeargs, localEnv);

        if (clazztype.hasTag(CLASS) || clazztype.hasTag(ERROR)) {
            // Enums may not be instantiated except implicitly
            if ((clazztype.tsym.flags_field & Flags.ENUM) != 0 &&
                (!env.tree.hasTag(VARDEF) ||
                 (((JCVariableDecl) env.tree).mods.flags & Flags.ENUM) == 0 ||
                 ((JCVariableDecl) env.tree).init != tree))
                log.error(tree.pos(), Errors.EnumCantBeInstantiated);

            boolean isSpeculativeDiamondInferenceRound = TreeInfo.isDiamond(tree) &&
                    resultInfo.checkContext.deferredAttrContext().mode == DeferredAttr.AttrMode.SPECULATIVE;
            boolean skipNonDiamondPath = false;
            // Check that it is an instantiation of a class and not a projection type
            if (clazz.hasTag(SELECT)) {
                JCFieldAccess fieldAccess = (JCFieldAccess) clazz;
                if (fieldAccess.selected.type.isPrimitiveClass() &&
                        (fieldAccess.name == names.ref || fieldAccess.name == names.val)) {
                    log.error(tree.pos(), Errors.ProjectionCantBeInstantiated);
                }
            }
            // Check that class is not abstract
            if (cdef == null && !isSpeculativeDiamondInferenceRound && // class body may be nulled out in speculative tree copy
                (clazztype.tsym.flags() & (ABSTRACT | INTERFACE)) != 0) {
                log.error(tree.pos(),
                          Errors.AbstractCantBeInstantiated(clazztype.tsym));
                skipNonDiamondPath = true;
            } else if (cdef != null && clazztype.tsym.isInterface()) {
                // Check that no constructor arguments are given to
                // anonymous classes implementing an interface
                if (!argtypes.isEmpty())
                    log.error(tree.args.head.pos(), Errors.AnonClassImplIntfNoArgs);

                if (!typeargtypes.isEmpty())
                    log.error(tree.typeargs.head.pos(), Errors.AnonClassImplIntfNoTypeargs);

                // Error recovery: pretend no arguments were supplied.
                argtypes = List.nil();
                typeargtypes = List.nil();
                skipNonDiamondPath = true;
            }
            if (TreeInfo.isDiamond(tree)) {
                ClassType site = new ClassType(clazztype.getEnclosingType(),
                            clazztype.tsym.type.getTypeArguments(),
                                               clazztype.tsym,
                                               clazztype.getMetadata(),
                                               clazztype.getFlavor());

                Env<AttrContext> diamondEnv = localEnv.dup(tree);
                diamondEnv.info.selectSuper = cdef != null || tree.classDeclRemoved();
                diamondEnv.info.pendingResolutionPhase = null;

                //if the type of the instance creation expression is a class type
                //apply method resolution inference (JLS 15.12.2.7). The return type
                //of the resolved constructor will be a partially instantiated type
                Symbol constructor = rs.resolveDiamond(tree.pos(),
                            diamondEnv,
                            site,
                            argtypes,
                            typeargtypes);
                tree.constructor = constructor.baseSymbol();

                final TypeSymbol csym = clazztype.tsym;
                ResultInfo diamondResult = new ResultInfo(pkind, newMethodTemplate(resultInfo.pt, argtypes, typeargtypes),
                        diamondContext(tree, csym, resultInfo.checkContext), CheckMode.NO_TREE_UPDATE);
                Type constructorType = tree.constructorType = types.createErrorType(clazztype);
                constructorType = checkId(tree, site,
                        constructor,
                        diamondEnv,
                        diamondResult);

                tree.clazz.type = types.createErrorType(clazztype);
                if (!constructorType.isErroneous()) {
                    tree.clazz.type = clazz.type = constructorType.getReturnType();
                    tree.constructorType = types.createMethodTypeWithReturn(constructorType, syms.voidType);
                }
                clazztype = chk.checkClassType(tree.clazz, tree.clazz.type, true);
            }

            // Resolve the called constructor under the assumption
            // that we are referring to a superclass instance of the
            // current instance (JLS ???).
            else if (!skipNonDiamondPath) {
                //the following code alters some of the fields in the current
                //AttrContext - hence, the current context must be dup'ed in
                //order to avoid downstream failures
                Env<AttrContext> rsEnv = localEnv.dup(tree);
                rsEnv.info.selectSuper = cdef != null;
                rsEnv.info.pendingResolutionPhase = null;
                tree.constructor = rs.resolveConstructor(
                    tree.pos(), rsEnv, clazztype, argtypes, typeargtypes);
                if (cdef == null) { //do not check twice!
                    tree.constructorType = checkId(tree,
                            clazztype,
                            tree.constructor,
                            rsEnv,
                            new ResultInfo(pkind, newMethodTemplate(syms.voidType, argtypes, typeargtypes), CheckMode.NO_TREE_UPDATE));
                    if (rsEnv.info.lastResolveVarargs())
                        Assert.check(tree.constructorType.isErroneous() || tree.varargsElement != null);
                }
            }

            if (cdef != null) {
                visitAnonymousClassDefinition(tree, clazz, clazztype, cdef, localEnv, argtypes, typeargtypes, pkind);
                return;
            }

            if (tree.constructor != null && tree.constructor.kind == MTH)
                owntype = clazztype;
        }
        result = check(tree, owntype, KindSelector.VAL, resultInfo);
        InferenceContext inferenceContext = resultInfo.checkContext.inferenceContext();
        if (tree.constructorType != null && inferenceContext.free(tree.constructorType)) {
            //we need to wait for inference to finish and then replace inference vars in the constructor type
            inferenceContext.addFreeTypeListener(List.of(tree.constructorType),
                    instantiatedContext -> {
                        tree.constructorType = instantiatedContext.asInstType(tree.constructorType);
                    });
        }
        chk.validate(tree.typeargs, localEnv);
    }

        // where
        private void visitAnonymousClassDefinition(JCNewClass tree, JCExpression clazz, Type clazztype,
                                                   JCClassDecl cdef, Env<AttrContext> localEnv,
                                                   List<Type> argtypes, List<Type> typeargtypes,
                                                   KindSelector pkind) {
            // We are seeing an anonymous class instance creation.
            // In this case, the class instance creation
            // expression
            //
            //    E.new <typeargs1>C<typargs2>(args) { ... }
            //
            // is represented internally as
            //
            //    E . new <typeargs1>C<typargs2>(args) ( class <empty-name> { ... } )  .
            //
            // This expression is then *transformed* as follows:
            //
            // (1) add an extends or implements clause
            // (2) add a constructor.
            //
            // For instance, if C is a class, and ET is the type of E,
            // the expression
            //
            //    E.new <typeargs1>C<typargs2>(args) { ... }
            //
            // is translated to (where X is a fresh name and typarams is the
            // parameter list of the super constructor):
            //
            //   new <typeargs1>X(<*nullchk*>E, args) where
            //     X extends C<typargs2> {
            //       <typarams> X(ET e, args) {
            //         e.<typeargs1>super(args)
            //       }
            //       ...
            //     }
            InferenceContext inferenceContext = resultInfo.checkContext.inferenceContext();
            Type enclType = clazztype.getEnclosingType();
            if (enclType != null &&
                    enclType.hasTag(CLASS) &&
                    !chk.checkDenotable((ClassType)enclType)) {
                log.error(tree.encl, Errors.EnclosingClassTypeNonDenotable(enclType));
            }
            final boolean isDiamond = TreeInfo.isDiamond(tree);
            if (isDiamond
                    && ((tree.constructorType != null && inferenceContext.free(tree.constructorType))
                    || (tree.clazz.type != null && inferenceContext.free(tree.clazz.type)))) {
                final ResultInfo resultInfoForClassDefinition = this.resultInfo;
                Env<AttrContext> dupLocalEnv = copyEnv(localEnv);
                inferenceContext.addFreeTypeListener(List.of(tree.constructorType, tree.clazz.type),
                        instantiatedContext -> {
                            tree.constructorType = instantiatedContext.asInstType(tree.constructorType);
                            tree.clazz.type = clazz.type = instantiatedContext.asInstType(clazz.type);
                            ResultInfo prevResult = this.resultInfo;
                            try {
                                this.resultInfo = resultInfoForClassDefinition;
                                visitAnonymousClassDefinition(tree, clazz, clazz.type, cdef,
                                        dupLocalEnv, argtypes, typeargtypes, pkind);
                            } finally {
                                this.resultInfo = prevResult;
                            }
                        });
            } else {
                if (isDiamond && clazztype.hasTag(CLASS)) {
                    List<Type> invalidDiamondArgs = chk.checkDiamondDenotable((ClassType)clazztype);
                    if (!clazztype.isErroneous() && invalidDiamondArgs.nonEmpty()) {
                        // One or more types inferred in the previous steps is non-denotable.
                        Fragment fragment = Diamond(clazztype.tsym);
                        log.error(tree.clazz.pos(),
                                Errors.CantApplyDiamond1(
                                        fragment,
                                        invalidDiamondArgs.size() > 1 ?
                                                DiamondInvalidArgs(invalidDiamondArgs, fragment) :
                                                DiamondInvalidArg(invalidDiamondArgs, fragment)));
                    }
                    // For <>(){}, inferred types must also be accessible.
                    for (Type t : clazztype.getTypeArguments()) {
                        rs.checkAccessibleType(env, t);
                    }
                    chk.checkParameterizationByPrimitiveClass(tree, clazztype);
                }

                // If we already errored, be careful to avoid a further avalanche. ErrorType answers
                // false for isInterface call even when the original type is an interface.
                boolean implementing = clazztype.tsym.isInterface() ||
                        clazztype.isErroneous() && !clazztype.getOriginalType().hasTag(NONE) &&
                        clazztype.getOriginalType().tsym.isInterface();

                if (implementing) {
                    cdef.implementing = List.of(clazz);
                } else {
                    cdef.extending = clazz;
                }

                if (resultInfo.checkContext.deferredAttrContext().mode == DeferredAttr.AttrMode.CHECK &&
                    rs.isSerializable(clazztype)) {
                    localEnv.info.isSerializable = true;
                }

                attribStat(cdef, localEnv);

                List<Type> finalargtypes;
                // If an outer instance is given,
                // prefix it to the constructor arguments
                // and delete it from the new expression
                if (tree.encl != null && !clazztype.tsym.isInterface()) {
                    finalargtypes = argtypes.prepend(tree.encl.type);
                } else {
                    finalargtypes = argtypes;
                }

                // Reassign clazztype and recompute constructor. As this necessarily involves
                // another attribution pass for deferred types in the case of <>, replicate
                // them. Original arguments have right decorations already.
                if (isDiamond && pkind.contains(KindSelector.POLY)) {
                    finalargtypes = finalargtypes.map(deferredAttr.deferredCopier);
                }

                clazztype = clazztype.hasTag(ERROR) ? types.createErrorType(cdef.sym.type)
                                                    : cdef.sym.type;
                Symbol sym = tree.constructor = rs.resolveConstructor(
                        tree.pos(), localEnv, clazztype, finalargtypes, typeargtypes);
                Assert.check(!sym.kind.isResolutionError());
                tree.constructor = sym;
                tree.constructorType = checkId(tree,
                        clazztype,
                        tree.constructor,
                        localEnv,
                        new ResultInfo(pkind, newMethodTemplate(syms.voidType, finalargtypes, typeargtypes), CheckMode.NO_TREE_UPDATE));
            }
            Type owntype = (tree.constructor != null && tree.constructor.kind == MTH) ?
                                clazztype : types.createErrorType(tree.type);
            result = check(tree, owntype, KindSelector.VAL, resultInfo.dup(CheckMode.NO_INFERENCE_HOOK));
            chk.validate(tree.typeargs, localEnv);
        }

        CheckContext diamondContext(JCNewClass clazz, TypeSymbol tsym, CheckContext checkContext) {
            return new Check.NestedCheckContext(checkContext) {
                @Override
                public void report(DiagnosticPosition _unused, JCDiagnostic details) {
                    enclosingContext.report(clazz.clazz,
                            diags.fragment(Fragments.CantApplyDiamond1(Fragments.Diamond(tsym), details)));
                }
            };
        }

    /** Make an attributed null check tree.
     */
    public JCExpression makeNullCheck(JCExpression arg) {
        // optimization: new Outer() can never be null; skip null check
        if (arg.getTag() == NEWCLASS)
            return arg;
        // Likewise arg can't be null if it is a primitive class instance.
        if (arg.type.isPrimitiveClass())
            return arg;
        // optimization: X.this is never null; skip null check
        Name name = TreeInfo.name(arg);
        if (name == names._this || name == names._super) return arg;

        JCTree.Tag optag = NULLCHK;
        JCUnary tree = make.at(arg.pos).Unary(optag, arg);
        tree.operator = operators.resolveUnary(arg, optag, arg.type);
        tree.type = arg.type;
        return tree;
    }

    public void visitNewArray(JCNewArray tree) {
        Type owntype = types.createErrorType(tree.type);
        Env<AttrContext> localEnv = env.dup(tree);
        Type elemtype;
        if (tree.elemtype != null) {
            elemtype = attribType(tree.elemtype, localEnv);
            chk.validate(tree.elemtype, localEnv);
            owntype = elemtype;
            for (List<JCExpression> l = tree.dims; l.nonEmpty(); l = l.tail) {
                attribExpr(l.head, localEnv, syms.intType);
                owntype = new ArrayType(owntype, syms.arrayClass);
            }
        } else {
            // we are seeing an untyped aggregate { ... }
            // this is allowed only if the prototype is an array
            if (pt().hasTag(ARRAY)) {
                elemtype = types.elemtype(pt());
            } else {
                if (!pt().hasTag(ERROR) &&
                        (env.info.enclVar == null || !env.info.enclVar.type.isErroneous())) {
                    log.error(tree.pos(),
                              Errors.IllegalInitializerForType(pt()));
                }
                elemtype = types.createErrorType(pt());
            }
        }
        if (tree.elems != null) {
            attribExprs(tree.elems, localEnv, elemtype);
            owntype = new ArrayType(elemtype, syms.arrayClass);
        }
        if (!types.isReifiable(elemtype))
            log.error(tree.pos(), Errors.GenericArrayCreation);
        result = check(tree, owntype, KindSelector.VAL, resultInfo);
    }

    /*
     * A lambda expression can only be attributed when a target-type is available.
     * In addition, if the target-type is that of a functional interface whose
     * descriptor contains inference variables in argument position the lambda expression
     * is 'stuck' (see DeferredAttr).
     */
    @Override
    public void visitLambda(final JCLambda that) {
        boolean wrongContext = false;
        if (pt().isErroneous() || (pt().hasTag(NONE) && pt() != Type.recoveryType)) {
            if (pt().hasTag(NONE) && (env.info.enclVar == null || !env.info.enclVar.type.isErroneous())) {
                //lambda only allowed in assignment or method invocation/cast context
                log.error(that.pos(), Errors.UnexpectedLambda);
            }
            resultInfo = recoveryInfo;
            wrongContext = true;
        }
        //create an environment for attribution of the lambda expression
        final Env<AttrContext> localEnv = lambdaEnv(that, env);
        boolean needsRecovery =
                resultInfo.checkContext.deferredAttrContext().mode == DeferredAttr.AttrMode.CHECK;
        try {
            if (needsRecovery && rs.isSerializable(pt())) {
                localEnv.info.isSerializable = true;
                localEnv.info.isSerializableLambda = true;
            }
            List<Type> explicitParamTypes = null;
            if (that.paramKind == JCLambda.ParameterKind.EXPLICIT) {
                //attribute lambda parameters
                attribStats(that.params, localEnv);
                explicitParamTypes = TreeInfo.types(that.params);
            }

            TargetInfo targetInfo = getTargetInfo(that, resultInfo, explicitParamTypes);
            Type currentTarget = targetInfo.target;
            Type lambdaType = targetInfo.descriptor;

            if (currentTarget.isErroneous()) {
                result = that.type = currentTarget;
                return;
            }

            setFunctionalInfo(localEnv, that, pt(), lambdaType, currentTarget, resultInfo.checkContext);

            if (lambdaType.hasTag(FORALL)) {
                //lambda expression target desc cannot be a generic method
                Fragment msg = Fragments.InvalidGenericLambdaTarget(lambdaType,
                                                                    kindName(currentTarget.tsym),
                                                                    currentTarget.tsym);
                resultInfo.checkContext.report(that, diags.fragment(msg));
                result = that.type = types.createErrorType(pt());
                return;
            }

            if (that.paramKind == JCLambda.ParameterKind.IMPLICIT) {
                //add param type info in the AST
                List<Type> actuals = lambdaType.getParameterTypes();
                List<JCVariableDecl> params = that.params;

                boolean arityMismatch = false;

                while (params.nonEmpty()) {
                    if (actuals.isEmpty()) {
                        //not enough actuals to perform lambda parameter inference
                        arityMismatch = true;
                    }
                    //reset previously set info
                    Type argType = arityMismatch ?
                            syms.errType :
                            actuals.head;
                    if (params.head.isImplicitlyTyped()) {
                        setSyntheticVariableType(params.head, argType);
                    }
                    params.head.sym = null;
                    actuals = actuals.isEmpty() ?
                            actuals :
                            actuals.tail;
                    params = params.tail;
                }

                //attribute lambda parameters
                attribStats(that.params, localEnv);

                if (arityMismatch) {
                    resultInfo.checkContext.report(that, diags.fragment(Fragments.IncompatibleArgTypesInLambda));
                        result = that.type = types.createErrorType(currentTarget);
                        return;
                }
            }

            //from this point on, no recovery is needed; if we are in assignment context
            //we will be able to attribute the whole lambda body, regardless of errors;
            //if we are in a 'check' method context, and the lambda is not compatible
            //with the target-type, it will be recovered anyway in Attr.checkId
            needsRecovery = false;

            ResultInfo bodyResultInfo = localEnv.info.returnResult =
                    lambdaBodyResult(that, lambdaType, resultInfo);

            if (that.getBodyKind() == JCLambda.BodyKind.EXPRESSION) {
                attribTree(that.getBody(), localEnv, bodyResultInfo);
            } else {
                JCBlock body = (JCBlock)that.body;
                if (body == breakTree &&
                        resultInfo.checkContext.deferredAttrContext().mode == AttrMode.CHECK) {
                    breakTreeFound(copyEnv(localEnv));
                }
                attribStats(body.stats, localEnv);
            }

            result = check(that, currentTarget, KindSelector.VAL, resultInfo);

            boolean isSpeculativeRound =
                    resultInfo.checkContext.deferredAttrContext().mode == DeferredAttr.AttrMode.SPECULATIVE;

            preFlow(that);
            flow.analyzeLambda(env, that, make, isSpeculativeRound);

            that.type = currentTarget; //avoids recovery at this stage
            checkLambdaCompatible(that, lambdaType, resultInfo.checkContext);

            if (!isSpeculativeRound) {
                //add thrown types as bounds to the thrown types free variables if needed:
                if (resultInfo.checkContext.inferenceContext().free(lambdaType.getThrownTypes())) {
                    List<Type> inferredThrownTypes = flow.analyzeLambdaThrownTypes(env, that, make);
                    if(!checkExConstraints(inferredThrownTypes, lambdaType.getThrownTypes(), resultInfo.checkContext.inferenceContext())) {
                        log.error(that, Errors.IncompatibleThrownTypesInMref(lambdaType.getThrownTypes()));
                    }
                }

                checkAccessibleTypes(that, localEnv, resultInfo.checkContext.inferenceContext(), lambdaType, currentTarget);
            }
            result = wrongContext ? that.type = types.createErrorType(pt())
                                  : check(that, currentTarget, KindSelector.VAL, resultInfo);
        } catch (Types.FunctionDescriptorLookupError ex) {
            JCDiagnostic cause = ex.getDiagnostic();
            resultInfo.checkContext.report(that, cause);
            result = that.type = types.createErrorType(pt());
            return;
        } catch (CompletionFailure cf) {
            chk.completionError(that.pos(), cf);
        } catch (Throwable t) {
            //when an unexpected exception happens, avoid attempts to attribute the same tree again
            //as that would likely cause the same exception again.
            needsRecovery = false;
            throw t;
        } finally {
            localEnv.info.scope.leave();
            if (needsRecovery) {
                Type prevResult = result;
                try {
                    attribTree(that, env, recoveryInfo);
                } finally {
                    if (result == Type.recoveryType) {
                        result = prevResult;
                    }
                }
            }
        }
    }
    //where
        class TargetInfo {
            Type target;
            Type descriptor;

            public TargetInfo(Type target, Type descriptor) {
                this.target = target;
                this.descriptor = descriptor;
            }
        }

        TargetInfo getTargetInfo(JCPolyExpression that, ResultInfo resultInfo, List<Type> explicitParamTypes) {
            Type lambdaType;
            Type currentTarget = resultInfo.pt;
            if (resultInfo.pt != Type.recoveryType) {
                /* We need to adjust the target. If the target is an
                 * intersection type, for example: SAM & I1 & I2 ...
                 * the target will be updated to SAM
                 */
                currentTarget = targetChecker.visit(currentTarget, that);
                if (!currentTarget.isIntersection()) {
                    if (explicitParamTypes != null) {
                        currentTarget = infer.instantiateFunctionalInterface(that,
                                currentTarget, explicitParamTypes, resultInfo.checkContext);
                    }
                    currentTarget = types.removeWildcards(currentTarget);
                    lambdaType = types.findDescriptorType(currentTarget);
                } else {
                    IntersectionClassType ict = (IntersectionClassType)currentTarget;
                    ListBuffer<Type> components = new ListBuffer<>();
                    for (Type bound : ict.getExplicitComponents()) {
                        if (explicitParamTypes != null) {
                            try {
                                bound = infer.instantiateFunctionalInterface(that,
                                        bound, explicitParamTypes, resultInfo.checkContext);
                            } catch (FunctionDescriptorLookupError t) {
                                // do nothing
                            }
                        }
                        bound = types.removeWildcards(bound);
                        components.add(bound);
                    }
                    currentTarget = types.makeIntersectionType(components.toList());
                    currentTarget.tsym.flags_field |= INTERFACE;
                    lambdaType = types.findDescriptorType(currentTarget);
                }

            } else {
                currentTarget = Type.recoveryType;
                lambdaType = fallbackDescriptorType(that);
            }
            if (that.hasTag(LAMBDA) && lambdaType.hasTag(FORALL)) {
                //lambda expression target desc cannot be a generic method
                Fragment msg = Fragments.InvalidGenericLambdaTarget(lambdaType,
                                                                    kindName(currentTarget.tsym),
                                                                    currentTarget.tsym);
                resultInfo.checkContext.report(that, diags.fragment(msg));
                currentTarget = types.createErrorType(pt());
            }
            return new TargetInfo(currentTarget, lambdaType);
        }

        void preFlow(JCLambda tree) {
            attrRecover.doRecovery();
            new PostAttrAnalyzer() {
                @Override
                public void scan(JCTree tree) {
                    if (tree == null ||
                            (tree.type != null &&
                            tree.type == Type.stuckType)) {
                        //don't touch stuck expressions!
                        return;
                    }
                    super.scan(tree);
                }

                @Override
                public void visitClassDef(JCClassDecl that) {
                    // or class declaration trees!
                }

                public void visitLambda(JCLambda that) {
                    // or lambda expressions!
                }
            }.scan(tree.body);
        }

        Types.MapVisitor<DiagnosticPosition> targetChecker = new Types.MapVisitor<DiagnosticPosition>() {

            @Override
            public Type visitClassType(ClassType t, DiagnosticPosition pos) {
                return t.isIntersection() ?
                        visitIntersectionClassType((IntersectionClassType)t, pos) : t;
            }

            public Type visitIntersectionClassType(IntersectionClassType ict, DiagnosticPosition pos) {
                types.findDescriptorSymbol(makeNotionalInterface(ict, pos));
                return ict;
            }

            private TypeSymbol makeNotionalInterface(IntersectionClassType ict, DiagnosticPosition pos) {
                ListBuffer<Type> targs = new ListBuffer<>();
                ListBuffer<Type> supertypes = new ListBuffer<>();
                for (Type i : ict.interfaces_field) {
                    if (i.isParameterized()) {
                        targs.appendList(i.tsym.type.allparams());
                    }
                    supertypes.append(i.tsym.type);
                }
                IntersectionClassType notionalIntf = types.makeIntersectionType(supertypes.toList());
                notionalIntf.allparams_field = targs.toList();
                notionalIntf.tsym.flags_field |= INTERFACE;
                return notionalIntf.tsym;
            }
        };

        private Type fallbackDescriptorType(JCExpression tree) {
            switch (tree.getTag()) {
                case LAMBDA:
                    JCLambda lambda = (JCLambda)tree;
                    List<Type> argtypes = List.nil();
                    for (JCVariableDecl param : lambda.params) {
                        argtypes = param.vartype != null && param.vartype.type != null ?
                                argtypes.append(param.vartype.type) :
                                argtypes.append(syms.errType);
                    }
                    return new MethodType(argtypes, Type.recoveryType,
                            List.of(syms.throwableType), syms.methodClass);
                case REFERENCE:
                    return new MethodType(List.nil(), Type.recoveryType,
                            List.of(syms.throwableType), syms.methodClass);
                default:
                    Assert.error("Cannot get here!");
            }
            return null;
        }

        private void checkAccessibleTypes(final DiagnosticPosition pos, final Env<AttrContext> env,
                final InferenceContext inferenceContext, final Type... ts) {
            checkAccessibleTypes(pos, env, inferenceContext, List.from(ts));
        }

        private void checkAccessibleTypes(final DiagnosticPosition pos, final Env<AttrContext> env,
                final InferenceContext inferenceContext, final List<Type> ts) {
            if (inferenceContext.free(ts)) {
                inferenceContext.addFreeTypeListener(ts,
                        solvedContext -> checkAccessibleTypes(pos, env, solvedContext, solvedContext.asInstTypes(ts)));
            } else {
                for (Type t : ts) {
                    rs.checkAccessibleType(env, t);
                }
            }
        }

        /**
         * Lambda/method reference have a special check context that ensures
         * that i.e. a lambda return type is compatible with the expected
         * type according to both the inherited context and the assignment
         * context.
         */
        class FunctionalReturnContext extends Check.NestedCheckContext {

            FunctionalReturnContext(CheckContext enclosingContext) {
                super(enclosingContext);
            }

            @Override
            public boolean compatible(Type found, Type req, Warner warn) {
                //return type must be compatible in both current context and assignment context
                return chk.basicHandler.compatible(inferenceContext().asUndetVar(found), inferenceContext().asUndetVar(req), warn);
            }

            @Override
            public void report(DiagnosticPosition pos, JCDiagnostic details) {
                enclosingContext.report(pos, diags.fragment(Fragments.IncompatibleRetTypeInLambda(details)));
            }
        }

        class ExpressionLambdaReturnContext extends FunctionalReturnContext {

            JCExpression expr;
            boolean expStmtExpected;

            ExpressionLambdaReturnContext(JCExpression expr, CheckContext enclosingContext) {
                super(enclosingContext);
                this.expr = expr;
            }

            @Override
            public void report(DiagnosticPosition pos, JCDiagnostic details) {
                if (expStmtExpected) {
                    enclosingContext.report(pos, diags.fragment(Fragments.StatExprExpected));
                } else {
                    super.report(pos, details);
                }
            }

            @Override
            public boolean compatible(Type found, Type req, Warner warn) {
                //a void return is compatible with an expression statement lambda
                if (req.hasTag(VOID)) {
                    expStmtExpected = true;
                    return TreeInfo.isExpressionStatement(expr);
                } else {
                    return super.compatible(found, req, warn);
                }
            }
        }

        ResultInfo lambdaBodyResult(JCLambda that, Type descriptor, ResultInfo resultInfo) {
            FunctionalReturnContext funcContext = that.getBodyKind() == JCLambda.BodyKind.EXPRESSION ?
                    new ExpressionLambdaReturnContext((JCExpression)that.getBody(), resultInfo.checkContext) :
                    new FunctionalReturnContext(resultInfo.checkContext);

            return descriptor.getReturnType() == Type.recoveryType ?
                    recoveryInfo :
                    new ResultInfo(KindSelector.VAL,
                            descriptor.getReturnType(), funcContext);
        }

        /**
        * Lambda compatibility. Check that given return types, thrown types, parameter types
        * are compatible with the expected functional interface descriptor. This means that:
        * (i) parameter types must be identical to those of the target descriptor; (ii) return
        * types must be compatible with the return type of the expected descriptor.
        */
        void checkLambdaCompatible(JCLambda tree, Type descriptor, CheckContext checkContext) {
            Type returnType = checkContext.inferenceContext().asUndetVar(descriptor.getReturnType());

            //return values have already been checked - but if lambda has no return
            //values, we must ensure that void/value compatibility is correct;
            //this amounts at checking that, if a lambda body can complete normally,
            //the descriptor's return type must be void
            if (tree.getBodyKind() == JCLambda.BodyKind.STATEMENT && tree.canCompleteNormally &&
                    !returnType.hasTag(VOID) && returnType != Type.recoveryType) {
                Fragment msg =
                        Fragments.IncompatibleRetTypeInLambda(Fragments.MissingRetVal(returnType));
                checkContext.report(tree,
                                    diags.fragment(msg));
            }

            List<Type> argTypes = checkContext.inferenceContext().asUndetVars(descriptor.getParameterTypes());
            if (!types.isSameTypes(argTypes, TreeInfo.types(tree.params))) {
                checkContext.report(tree, diags.fragment(Fragments.IncompatibleArgTypesInLambda));
            }
        }

        /* Map to hold 'fake' clinit methods. If a lambda is used to initialize a
         * static field and that lambda has type annotations, these annotations will
         * also be stored at these fake clinit methods.
         *
         * LambdaToMethod also use fake clinit methods so they can be reused.
         * Also as LTM is a phase subsequent to attribution, the methods from
         * clinits can be safely removed by LTM to save memory.
         */
        private Map<ClassSymbol, MethodSymbol> clinits = new HashMap<>();

        public MethodSymbol removeClinit(ClassSymbol sym) {
            return clinits.remove(sym);
        }

        /* This method returns an environment to be used to attribute a lambda
         * expression.
         *
         * The owner of this environment is a method symbol. If the current owner
         * is not a method, for example if the lambda is used to initialize
         * a field, then if the field is:
         *
         * - an instance field, we use the first constructor.
         * - a static field, we create a fake clinit method.
         */
        public Env<AttrContext> lambdaEnv(JCLambda that, Env<AttrContext> env) {
            Env<AttrContext> lambdaEnv;
            Symbol owner = env.info.scope.owner;
            if (owner.kind == VAR && owner.owner.kind == TYP) {
                //field initializer
                ClassSymbol enclClass = owner.enclClass();
                Symbol newScopeOwner = env.info.scope.owner;
                /* if the field isn't static, then we can get the first constructor
                 * and use it as the owner of the environment. This is what
                 * LTM code is doing to look for type annotations so we are fine.
                 */
                if ((owner.flags() & STATIC) == 0) {
                    for (Symbol s : enclClass.members_field.getSymbolsByName(names.init)) {
                        newScopeOwner = s;
                        break;
                    }
                } else {
                    /* if the field is static then we need to create a fake clinit
                     * method, this method can later be reused by LTM.
                     */
                    MethodSymbol clinit = clinits.get(enclClass);
                    if (clinit == null) {
                        Type clinitType = new MethodType(List.nil(),
                                syms.voidType, List.nil(), syms.methodClass);
                        clinit = new MethodSymbol(STATIC | SYNTHETIC | PRIVATE,
                                names.clinit, clinitType, enclClass);
                        clinit.params = List.nil();
                        clinits.put(enclClass, clinit);
                    }
                    newScopeOwner = clinit;
                }
                lambdaEnv = env.dup(that, env.info.dup(env.info.scope.dupUnshared(newScopeOwner)));
            } else {
                lambdaEnv = env.dup(that, env.info.dup(env.info.scope.dup()));
            }
            lambdaEnv.info.yieldResult = null;
            lambdaEnv.info.isLambda = true;
            return lambdaEnv;
        }

    @Override
    public void visitReference(final JCMemberReference that) {
        if (pt().isErroneous() || (pt().hasTag(NONE) && pt() != Type.recoveryType)) {
            if (pt().hasTag(NONE) && (env.info.enclVar == null || !env.info.enclVar.type.isErroneous())) {
                //method reference only allowed in assignment or method invocation/cast context
                log.error(that.pos(), Errors.UnexpectedMref);
            }
            result = that.type = types.createErrorType(pt());
            return;
        }
        final Env<AttrContext> localEnv = env.dup(that);
        try {
            //attribute member reference qualifier - if this is a constructor
            //reference, the expected kind must be a type
            Type exprType = attribTree(that.expr, env, memberReferenceQualifierResult(that));

            if (that.getMode() == JCMemberReference.ReferenceMode.NEW) {
                exprType = chk.checkConstructorRefType(that.expr, exprType);
                if (!exprType.isErroneous() &&
                    exprType.isRaw() &&
                    that.typeargs != null) {
                    log.error(that.expr.pos(),
                              Errors.InvalidMref(Kinds.kindName(that.getMode()),
                                                 Fragments.MrefInferAndExplicitParams));
                    exprType = types.createErrorType(exprType);
                }
            }

            if (exprType.isErroneous()) {
                //if the qualifier expression contains problems,
                //give up attribution of method reference
                result = that.type = exprType;
                return;
            }

            if (TreeInfo.isStaticSelector(that.expr, names)) {
                //if the qualifier is a type, validate it; raw warning check is
                //omitted as we don't know at this stage as to whether this is a
                //raw selector (because of inference)
                chk.validate(that.expr, env, false);
            } else {
                Symbol lhsSym = TreeInfo.symbol(that.expr);
                localEnv.info.selectSuper = lhsSym != null && lhsSym.name == names._super;
            }
            //attrib type-arguments
            List<Type> typeargtypes = List.nil();
            if (that.typeargs != null) {
                typeargtypes = attribTypes(that.typeargs, localEnv);
            }

            boolean isTargetSerializable =
                    resultInfo.checkContext.deferredAttrContext().mode == DeferredAttr.AttrMode.CHECK &&
                    rs.isSerializable(pt());
            TargetInfo targetInfo = getTargetInfo(that, resultInfo, null);
            Type currentTarget = targetInfo.target;
            Type desc = targetInfo.descriptor;

            setFunctionalInfo(localEnv, that, pt(), desc, currentTarget, resultInfo.checkContext);
            List<Type> argtypes = desc.getParameterTypes();
            Resolve.MethodCheck referenceCheck = rs.resolveMethodCheck;

            if (resultInfo.checkContext.inferenceContext().free(argtypes)) {
                referenceCheck = rs.new MethodReferenceCheck(resultInfo.checkContext.inferenceContext());
            }

            Pair<Symbol, Resolve.ReferenceLookupHelper> refResult = null;
            List<Type> saved_undet = resultInfo.checkContext.inferenceContext().save();
            try {
                refResult = rs.resolveMemberReference(localEnv, that, that.expr.type,
                        that.name, argtypes, typeargtypes, targetInfo.descriptor, referenceCheck,
                        resultInfo.checkContext.inferenceContext(), rs.basicReferenceChooser);
            } finally {
                resultInfo.checkContext.inferenceContext().rollback(saved_undet);
            }

            Symbol refSym = refResult.fst;
            Resolve.ReferenceLookupHelper lookupHelper = refResult.snd;

            /** this switch will need to go away and be replaced by the new RESOLUTION_TARGET testing
             *  JDK-8075541
             */
            if (refSym.kind != MTH) {
                boolean targetError;
                switch (refSym.kind) {
                    case ABSENT_MTH:
                    case MISSING_ENCL:
                        targetError = false;
                        break;
                    case WRONG_MTH:
                    case WRONG_MTHS:
                    case AMBIGUOUS:
                    case HIDDEN:
                    case STATICERR:
                        targetError = true;
                        break;
                    default:
                        Assert.error("unexpected result kind " + refSym.kind);
                        targetError = false;
                }

                JCDiagnostic detailsDiag = ((Resolve.ResolveError)refSym.baseSymbol())
                        .getDiagnostic(JCDiagnostic.DiagnosticType.FRAGMENT,
                                that, exprType.tsym, exprType, that.name, argtypes, typeargtypes);

                JCDiagnostic diag = diags.create(log.currentSource(), that,
                        targetError ?
                            Fragments.InvalidMref(Kinds.kindName(that.getMode()), detailsDiag) :
                            Errors.InvalidMref(Kinds.kindName(that.getMode()), detailsDiag));

                if (targetError && currentTarget == Type.recoveryType) {
                    //a target error doesn't make sense during recovery stage
                    //as we don't know what actual parameter types are
                    result = that.type = currentTarget;
                    return;
                } else {
                    if (targetError) {
                        resultInfo.checkContext.report(that, diag);
                    } else {
                        log.report(diag);
                    }
                    result = that.type = types.createErrorType(currentTarget);
                    return;
                }
            }

            that.sym = refSym.isConstructor() ? refSym.baseSymbol() : refSym;
            that.kind = lookupHelper.referenceKind(that.sym);
            that.ownerAccessible = rs.isAccessible(localEnv, that.sym.enclClass());

            if (desc.getReturnType() == Type.recoveryType) {
                // stop here
                result = that.type = currentTarget;
                return;
            }

            if (!env.info.attributionMode.isSpeculative && that.getMode() == JCMemberReference.ReferenceMode.NEW) {
                Type enclosingType = exprType.getEnclosingType();
                if (enclosingType != null && enclosingType.hasTag(CLASS)) {
                    // Check for the existence of an appropriate outer instance
                    rs.resolveImplicitThis(that.pos(), env, exprType);
                }
            }

            if (resultInfo.checkContext.deferredAttrContext().mode == AttrMode.CHECK) {

                if (that.getMode() == ReferenceMode.INVOKE &&
                        TreeInfo.isStaticSelector(that.expr, names) &&
                        that.kind.isUnbound() &&
                        lookupHelper.site.isRaw()) {
                    chk.checkRaw(that.expr, localEnv);
                }

                if (that.sym.isStatic() && TreeInfo.isStaticSelector(that.expr, names) &&
                        exprType.getTypeArguments().nonEmpty()) {
                    //static ref with class type-args
                    log.error(that.expr.pos(),
                              Errors.InvalidMref(Kinds.kindName(that.getMode()),
                                                 Fragments.StaticMrefWithTargs));
                    result = that.type = types.createErrorType(currentTarget);
                    return;
                }

                if (!refSym.isStatic() && that.kind == JCMemberReference.ReferenceKind.SUPER) {
                    // Check that super-qualified symbols are not abstract (JLS)
                    rs.checkNonAbstract(that.pos(), that.sym);
                }

                if (isTargetSerializable) {
                    chk.checkAccessFromSerializableElement(that, true);
                }
            }

            ResultInfo checkInfo =
                    resultInfo.dup(newMethodTemplate(
                        desc.getReturnType().hasTag(VOID) ? Type.noType : desc.getReturnType(),
                        that.kind.isUnbound() ? argtypes.tail : argtypes, typeargtypes),
                        new FunctionalReturnContext(resultInfo.checkContext), CheckMode.NO_TREE_UPDATE);

            Type refType = checkId(that, lookupHelper.site, refSym, localEnv, checkInfo);

            if (that.kind.isUnbound() &&
                    resultInfo.checkContext.inferenceContext().free(argtypes.head)) {
                //re-generate inference constraints for unbound receiver
                if (!types.isSubtype(resultInfo.checkContext.inferenceContext().asUndetVar(argtypes.head), exprType)) {
                    //cannot happen as this has already been checked - we just need
                    //to regenerate the inference constraints, as that has been lost
                    //as a result of the call to inferenceContext.save()
                    Assert.error("Can't get here");
                }
            }

            if (!refType.isErroneous()) {
                refType = types.createMethodTypeWithReturn(refType,
                        adjustMethodReturnType(refSym, lookupHelper.site, that.name, checkInfo.pt.getParameterTypes(), refType.getReturnType()));
            }

            //go ahead with standard method reference compatibility check - note that param check
            //is a no-op (as this has been taken care during method applicability)
            boolean isSpeculativeRound =
                    resultInfo.checkContext.deferredAttrContext().mode == DeferredAttr.AttrMode.SPECULATIVE;

            that.type = currentTarget; //avoids recovery at this stage
            checkReferenceCompatible(that, desc, refType, resultInfo.checkContext, isSpeculativeRound);
            if (!isSpeculativeRound) {
                checkAccessibleTypes(that, localEnv, resultInfo.checkContext.inferenceContext(), desc, currentTarget);
            }
            result = check(that, currentTarget, KindSelector.VAL, resultInfo);
        } catch (Types.FunctionDescriptorLookupError ex) {
            JCDiagnostic cause = ex.getDiagnostic();
            resultInfo.checkContext.report(that, cause);
            result = that.type = types.createErrorType(pt());
            return;
        }
    }
    //where
        ResultInfo memberReferenceQualifierResult(JCMemberReference tree) {
            //if this is a constructor reference, the expected kind must be a type
            return new ResultInfo(tree.getMode() == ReferenceMode.INVOKE ?
                                  KindSelector.VAL_TYP : KindSelector.TYP,
                                  Type.noType);
        }


    @SuppressWarnings("fallthrough")
    void checkReferenceCompatible(JCMemberReference tree, Type descriptor, Type refType, CheckContext checkContext, boolean speculativeAttr) {
        InferenceContext inferenceContext = checkContext.inferenceContext();
        Type returnType = inferenceContext.asUndetVar(descriptor.getReturnType());

        Type resType;
        switch (tree.getMode()) {
            case NEW:
                if (!tree.expr.type.isRaw()) {
                    resType = tree.expr.type;
                    break;
                }
            default:
                resType = refType.getReturnType();
        }

        Type incompatibleReturnType = resType;

        if (returnType.hasTag(VOID)) {
            incompatibleReturnType = null;
        }

        if (!returnType.hasTag(VOID) && !resType.hasTag(VOID)) {
            if (resType.isErroneous() ||
                    new FunctionalReturnContext(checkContext).compatible(resType, returnType,
                            checkContext.checkWarner(tree, resType, returnType))) {
                incompatibleReturnType = null;
            }
        }

        if (incompatibleReturnType != null) {
            Fragment msg =
                    Fragments.IncompatibleRetTypeInMref(Fragments.InconvertibleTypes(resType, descriptor.getReturnType()));
            checkContext.report(tree, diags.fragment(msg));
        } else {
            if (inferenceContext.free(refType)) {
                // we need to wait for inference to finish and then replace inference vars in the referent type
                inferenceContext.addFreeTypeListener(List.of(refType),
                        instantiatedContext -> {
                            tree.referentType = instantiatedContext.asInstType(refType);
                        });
            } else {
                tree.referentType = refType;
            }
        }

        if (!speculativeAttr) {
            if (!checkExConstraints(refType.getThrownTypes(), descriptor.getThrownTypes(), inferenceContext)) {
                log.error(tree, Errors.IncompatibleThrownTypesInMref(refType.getThrownTypes()));
            }
        }
    }

    boolean checkExConstraints(
            List<Type> thrownByFuncExpr,
            List<Type> thrownAtFuncType,
            InferenceContext inferenceContext) {
        /** 18.2.5: Otherwise, let E1, ..., En be the types in the function type's throws clause that
         *  are not proper types
         */
        List<Type> nonProperList = thrownAtFuncType.stream()
                .filter(e -> inferenceContext.free(e)).collect(List.collector());
        List<Type> properList = thrownAtFuncType.diff(nonProperList);

        /** Let X1,...,Xm be the checked exception types that the lambda body can throw or
         *  in the throws clause of the invocation type of the method reference's compile-time
         *  declaration
         */
        List<Type> checkedList = thrownByFuncExpr.stream()
                .filter(e -> chk.isChecked(e)).collect(List.collector());

        /** If n = 0 (the function type's throws clause consists only of proper types), then
         *  if there exists some i (1 <= i <= m) such that Xi is not a subtype of any proper type
         *  in the throws clause, the constraint reduces to false; otherwise, the constraint
         *  reduces to true
         */
        ListBuffer<Type> uncaughtByProperTypes = new ListBuffer<>();
        for (Type checked : checkedList) {
            boolean isSubtype = false;
            for (Type proper : properList) {
                if (types.isSubtype(checked, proper)) {
                    isSubtype = true;
                    break;
                }
            }
            if (!isSubtype) {
                uncaughtByProperTypes.add(checked);
            }
        }

        if (nonProperList.isEmpty() && !uncaughtByProperTypes.isEmpty()) {
            return false;
        }

        /** If n > 0, the constraint reduces to a set of subtyping constraints:
         *  for all i (1 <= i <= m), if Xi is not a subtype of any proper type in the
         *  throws clause, then the constraints include, for all j (1 <= j <= n), <Xi <: Ej>
         */
        List<Type> nonProperAsUndet = inferenceContext.asUndetVars(nonProperList);
        uncaughtByProperTypes.forEach(checkedEx -> {
            nonProperAsUndet.forEach(nonProper -> {
                types.isSubtype(checkedEx, nonProper);
            });
        });

        /** In addition, for all j (1 <= j <= n), the constraint reduces to the bound throws Ej
         */
        nonProperAsUndet.stream()
                .filter(t -> t.hasTag(UNDETVAR))
                .forEach(t -> ((UndetVar)t).setThrow());
        return true;
    }

    /**
     * Set functional type info on the underlying AST. Note: as the target descriptor
     * might contain inference variables, we might need to register an hook in the
     * current inference context.
     */
    private void setFunctionalInfo(final Env<AttrContext> env, final JCFunctionalExpression fExpr,
            final Type pt, final Type descriptorType, final Type primaryTarget, final CheckContext checkContext) {
        if (checkContext.inferenceContext().free(descriptorType)) {
            checkContext.inferenceContext().addFreeTypeListener(List.of(pt, descriptorType),
                    inferenceContext -> setFunctionalInfo(env, fExpr, pt, inferenceContext.asInstType(descriptorType),
                    inferenceContext.asInstType(primaryTarget), checkContext));
        } else {
            if (pt.hasTag(CLASS)) {
                fExpr.target = primaryTarget;
            }
            if (checkContext.deferredAttrContext().mode == DeferredAttr.AttrMode.CHECK &&
                    pt != Type.recoveryType) {
                //check that functional interface class is well-formed
                try {
                    /* Types.makeFunctionalInterfaceClass() may throw an exception
                     * when it's executed post-inference. See the listener code
                     * above.
                     */
                    ClassSymbol csym = types.makeFunctionalInterfaceClass(env,
                            names.empty, fExpr.target, ABSTRACT);
                    if (csym != null) {
                        chk.checkImplementations(env.tree, csym, csym);
                        try {
                            //perform an additional functional interface check on the synthetic class,
                            //as there may be spurious errors for raw targets - because of existing issues
                            //with membership and inheritance (see JDK-8074570).
                            csym.flags_field |= INTERFACE;
                            types.findDescriptorType(csym.type);
                        } catch (FunctionDescriptorLookupError err) {
                            resultInfo.checkContext.report(fExpr,
                                    diags.fragment(Fragments.NoSuitableFunctionalIntfInst(fExpr.target)));
                        }
                    }
                } catch (Types.FunctionDescriptorLookupError ex) {
                    JCDiagnostic cause = ex.getDiagnostic();
                    resultInfo.checkContext.report(env.tree, cause);
                }
            }
        }
    }

    public void visitParens(JCParens tree) {
        Type owntype = attribTree(tree.expr, env, resultInfo);
        result = check(tree, owntype, pkind(), resultInfo);
        Symbol sym = TreeInfo.symbol(tree);
        if (sym != null && sym.kind.matches(KindSelector.TYP_PCK) && sym.kind != Kind.ERR)
            log.error(tree.pos(), Errors.IllegalParenthesizedExpression);
    }

    public void visitAssign(JCAssign tree) {
        Type owntype = attribTree(tree.lhs, env.dup(tree), varAssignmentInfo);
        Type capturedType = capture(owntype);
        attribExpr(tree.rhs, env, owntype);
        result = check(tree, capturedType, KindSelector.VAL, resultInfo);
    }

    public void visitAssignop(JCAssignOp tree) {
        // Attribute arguments.
        Type owntype = attribTree(tree.lhs, env, varAssignmentInfo);
        Type operand = attribExpr(tree.rhs, env);
        // Find operator.
        Symbol operator = tree.operator = operators.resolveBinary(tree, tree.getTag().noAssignOp(), owntype, operand);
        if (operator != operators.noOpSymbol &&
                !owntype.isErroneous() &&
                !operand.isErroneous()) {
            chk.checkDivZero(tree.rhs.pos(), operator, operand);
            chk.checkCastable(tree.rhs.pos(),
                              operator.type.getReturnType(),
                              owntype);
        }
        result = check(tree, owntype, KindSelector.VAL, resultInfo);
    }

    public void visitUnary(JCUnary tree) {
        // Attribute arguments.
        Type argtype = (tree.getTag().isIncOrDecUnaryOp())
            ? attribTree(tree.arg, env, varAssignmentInfo)
            : chk.checkNonVoid(tree.arg.pos(), attribExpr(tree.arg, env));

        // Find operator.
        OperatorSymbol operator = tree.operator = operators.resolveUnary(tree, tree.getTag(), argtype);
        Type owntype = types.createErrorType(tree.type);
        if (operator != operators.noOpSymbol &&
                !argtype.isErroneous()) {
            owntype = (tree.getTag().isIncOrDecUnaryOp())
                ? tree.arg.type
                : operator.type.getReturnType();
            int opc = operator.opcode;

            // If the argument is constant, fold it.
            if (argtype.constValue() != null) {
                Type ctype = cfolder.fold1(opc, argtype);
                if (ctype != null) {
                    owntype = cfolder.coerce(ctype, owntype);
                }
            }
        }
        result = check(tree, owntype, KindSelector.VAL, resultInfo);
        matchBindings = matchBindingsComputer.unary(tree, matchBindings);
    }

    public void visitBinary(JCBinary tree) {
        // Attribute arguments.
        Type left = chk.checkNonVoid(tree.lhs.pos(), attribExpr(tree.lhs, env));
        // x && y
        // include x's bindings when true in y

        // x || y
        // include x's bindings when false in y

        MatchBindings lhsBindings = matchBindings;
        List<BindingSymbol> propagatedBindings;
        switch (tree.getTag()) {
            case AND:
                propagatedBindings = lhsBindings.bindingsWhenTrue;
                break;
            case OR:
                propagatedBindings = lhsBindings.bindingsWhenFalse;
                break;
            default:
                propagatedBindings = List.nil();
                break;
        }
        Env<AttrContext> rhsEnv = bindingEnv(env, propagatedBindings);
        Type right;
        try {
            right = chk.checkNonVoid(tree.rhs.pos(), attribExpr(tree.rhs, rhsEnv));
        } finally {
            rhsEnv.info.scope.leave();
        }

        matchBindings = matchBindingsComputer.binary(tree, lhsBindings, matchBindings);

        // Find operator.
        OperatorSymbol operator = tree.operator = operators.resolveBinary(tree, tree.getTag(), left, right);
        Type owntype = types.createErrorType(tree.type);
        if (operator != operators.noOpSymbol &&
                !left.isErroneous() &&
                !right.isErroneous()) {
            owntype = operator.type.getReturnType();
            int opc = operator.opcode;
            // If both arguments are constants, fold them.
            if (left.constValue() != null && right.constValue() != null) {
                Type ctype = cfolder.fold2(opc, left, right);
                if (ctype != null) {
                    owntype = cfolder.coerce(ctype, owntype);
                }
            }

            // Check that argument types of a reference ==, != are
            // castable to each other, (JLS 15.21).  Note: unboxing
            // comparisons will not have an acmp* opc at this point.
            if ((opc == ByteCodes.if_acmpeq || opc == ByteCodes.if_acmpne)) {
                if (!types.isCastable(left, right, new Warner(tree.pos()))) {
                    log.error(tree.pos(), Errors.IncomparableTypes(left, right));
                }
                chk.checkForSuspectClassLiteralComparison(tree, left, right);
            }

            chk.checkDivZero(tree.rhs.pos(), operator, right);
        }
        result = check(tree, owntype, KindSelector.VAL, resultInfo);
    }

    public void visitTypeCast(final JCTypeCast tree) {
        Type clazztype = attribType(tree.clazz, env);
        chk.validate(tree.clazz, env, false);
        //a fresh environment is required for 292 inference to work properly ---
        //see Infer.instantiatePolymorphicSignatureInstance()
        Env<AttrContext> localEnv = env.dup(tree);
        //should we propagate the target type?
        final ResultInfo castInfo;
        JCExpression expr = TreeInfo.skipParens(tree.expr);
        boolean isPoly = allowPoly && (expr.hasTag(LAMBDA) || expr.hasTag(REFERENCE));
        if (isPoly) {
            //expression is a poly - we need to propagate target type info
            castInfo = new ResultInfo(KindSelector.VAL, clazztype,
                                      new Check.NestedCheckContext(resultInfo.checkContext) {
                @Override
                public boolean compatible(Type found, Type req, Warner warn) {
                    return types.isCastable(found, req, warn);
                }
            });
        } else {
            //standalone cast - target-type info is not propagated
            castInfo = unknownExprInfo;
        }
        Type exprtype = attribTree(tree.expr, localEnv, castInfo);
        Type owntype = isPoly ? clazztype : chk.checkCastable(tree.expr.pos(), exprtype, clazztype);
        if (exprtype.constValue() != null)
            owntype = cfolder.coerce(exprtype, owntype);
        result = check(tree, capture(owntype), KindSelector.VAL, resultInfo);
        if (!isPoly)
            chk.checkRedundantCast(localEnv, tree);
    }

    public void visitTypeTest(JCInstanceOf tree) {
        Type exprtype = chk.checkNullOrRefType(
                tree.expr.pos(), attribExpr(tree.expr, env));
        Type clazztype;
        JCTree typeTree;
        if (tree.pattern.getTag() == BINDINGPATTERN ||
            tree.pattern.getTag() == PARENTHESIZEDPATTERN ||
            tree.pattern.getTag() == RECORDPATTERN) {
            attribTree(tree.pattern, env, unknownExprInfo);
            clazztype = tree.pattern.type;
            if (types.isSubtype(exprtype, clazztype) &&
                !exprtype.isErroneous() && !clazztype.isErroneous() &&
                tree.pattern.getTag() != RECORDPATTERN) {
                if (!allowUnconditionalPatternsInstanceOf) {
                    log.error(tree.pos(), Errors.InstanceofPatternNoSubtype(exprtype, clazztype));
                } else if (preview.isPreview(Feature.UNCONDITIONAL_PATTERN_IN_INSTANCEOF)) {
                    preview.warnPreview(tree.pattern.pos(), Feature.UNCONDITIONAL_PATTERN_IN_INSTANCEOF);
                }
            }
            typeTree = TreeInfo.primaryPatternTypeTree((JCPattern) tree.pattern);
        } else {
            clazztype = attribType(tree.pattern, env);
            typeTree = tree.pattern;
            chk.validate(typeTree, env, false);
        }
        if (!clazztype.hasTag(TYPEVAR)) {
            clazztype = chk.checkClassOrArrayType(typeTree.pos(), clazztype);
        }
        if (!clazztype.isErroneous() && !types.isReifiable(clazztype)) {
            boolean valid = false;
            if (allowReifiableTypesInInstanceof) {
                valid = checkCastablePattern(tree.expr.pos(), exprtype, clazztype);
            } else {
                log.error(DiagnosticFlag.SOURCE_LEVEL, tree.pos(),
                          Feature.REIFIABLE_TYPES_INSTANCEOF.error(this.sourceName));
                allowReifiableTypesInInstanceof = true;
            }
            if (!valid) {
                clazztype = types.createErrorType(clazztype);
            }
        }
        chk.checkCastable(tree.expr.pos(), exprtype, clazztype);
        result = check(tree, syms.booleanType, KindSelector.VAL, resultInfo);
    }

    private boolean checkCastablePattern(DiagnosticPosition pos,
                                         Type exprType,
                                         Type pattType) {
        Warner warner = new Warner();
        if (!types.isCastable(exprType, pattType, warner)) {
            chk.basicHandler.report(pos,
                    diags.fragment(Fragments.InconvertibleTypes(exprType, pattType)));
            return false;
        } else if ((exprType.isPrimitive() || pattType.isPrimitive()) &&
                   (!exprType.isPrimitive() ||
                    !pattType.isPrimitive() ||
                    !types.isSameType(exprType, pattType))) {
            chk.basicHandler.report(pos,
                    diags.fragment(Fragments.NotApplicableTypes(exprType, pattType)));
            return false;
        } else if (warner.hasLint(LintCategory.UNCHECKED)) {
            log.error(pos,
                    Errors.InstanceofReifiableNotSafe(exprType, pattType));
            return false;
        } else {
            return true;
        }
    }

    public void visitBindingPattern(JCBindingPattern tree) {
        Type type;
        if (tree.var.vartype != null) {
            ResultInfo varInfo = new ResultInfo(KindSelector.TYP, resultInfo.pt, resultInfo.checkContext);
            type = attribTree(tree.var.vartype, env, varInfo);
        } else {
            type = resultInfo.pt;
        }
        tree.type = tree.var.type = type;
        BindingSymbol v = new BindingSymbol(tree.var.mods.flags, tree.var.name, type, env.info.scope.owner);
        v.pos = tree.pos;
        tree.var.sym = v;
        if (chk.checkUnique(tree.var.pos(), v, env.info.scope)) {
            chk.checkTransparentVar(tree.var.pos(), v, env.info.scope);
        }
        if (tree.var.vartype != null) {
            annotate.annotateLater(tree.var.mods.annotations, env, v, tree.pos());
            annotate.queueScanTreeAndTypeAnnotate(tree.var.vartype, env, v, tree.var.pos());
            annotate.flush();
        }
        chk.validate(tree.var.vartype, env, true);
        result = tree.type;
        matchBindings = new MatchBindings(List.of(v), List.nil());
    }

    @Override
    public void visitRecordPattern(JCRecordPattern tree) {
        tree.type = attribType(tree.deconstructor, env);
        Type site = types.removeWildcards(tree.type);
        List<Type> expectedRecordTypes;
        if (site.tsym.kind == Kind.TYP && ((ClassSymbol) site.tsym).isRecord()) {
            ClassSymbol record = (ClassSymbol) site.tsym;
            if (record.type.getTypeArguments().nonEmpty() && tree.type.isRaw()) {
                log.error(tree.pos(),Errors.RawDeconstructionPattern);
            }
            expectedRecordTypes = record.getRecordComponents()
                                        .stream()
                                        .map(rc -> types.memberType(site, rc)).collect(List.collector());
            tree.record = record;
        } else {
            log.error(tree.pos(), Errors.DeconstructionPatternOnlyRecords(site.tsym));
            expectedRecordTypes = Stream.generate(() -> Type.noType)
                                .limit(tree.nested.size())
                                .collect(List.collector());
        }
        ListBuffer<BindingSymbol> outBindings = new ListBuffer<>();
        List<Type> recordTypes = expectedRecordTypes;
        List<JCPattern> nestedPatterns = tree.nested;
        Env<AttrContext> localEnv = env.dup(tree, env.info.dup(env.info.scope.dup()));
        try {
            while (recordTypes.nonEmpty() && nestedPatterns.nonEmpty()) {
                boolean nestedIsVarPattern = false;
                nestedIsVarPattern |= nestedPatterns.head.hasTag(BINDINGPATTERN) &&
                                      ((JCBindingPattern) nestedPatterns.head).var.vartype == null;
                attribExpr(nestedPatterns.head, localEnv, nestedIsVarPattern ? recordTypes.head : Type.noType);
                checkCastablePattern(nestedPatterns.head.pos(), recordTypes.head, nestedPatterns.head.type);
                outBindings.addAll(matchBindings.bindingsWhenTrue);
                matchBindings.bindingsWhenTrue.forEach(localEnv.info.scope::enter);
                nestedPatterns = nestedPatterns.tail;
                recordTypes = recordTypes.tail;
            }
            if (recordTypes.nonEmpty() || nestedPatterns.nonEmpty()) {
                while (nestedPatterns.nonEmpty()) {
                    attribExpr(nestedPatterns.head, localEnv, Type.noType);
                    nestedPatterns = nestedPatterns.tail;
                }
                List<Type> nestedTypes =
                        tree.nested.stream().map(p -> p.type).collect(List.collector());
                log.error(tree.pos(),
                          Errors.IncorrectNumberOfNestedPatterns(expectedRecordTypes,
                                                                 nestedTypes));
            }
            if (tree.var != null) {
                BindingSymbol v = new BindingSymbol(tree.var.mods.flags, tree.var.name, tree.type,
                                                    localEnv.info.scope.owner);
                v.pos = tree.pos;
                tree.var.sym = v;
                if (chk.checkUnique(tree.var.pos(), v, localEnv.info.scope)) {
                    chk.checkTransparentVar(tree.var.pos(), v, localEnv.info.scope);
                }
                if (tree.var.vartype != null) {
                    annotate.annotateLater(tree.var.mods.annotations, localEnv, v, tree.pos());
                    annotate.queueScanTreeAndTypeAnnotate(tree.var.vartype, localEnv, v, tree.var.pos());
                    annotate.flush();
                }
                outBindings.add(v);
            }
        } finally {
            localEnv.info.scope.leave();
        }
        chk.validate(tree.deconstructor, env, true);
        result = tree.type;
        matchBindings = new MatchBindings(outBindings.toList(), List.nil());
    }

    public void visitParenthesizedPattern(JCParenthesizedPattern tree) {
        attribExpr(tree.pattern, env);
        result = tree.type = tree.pattern.type;
    }

    public void visitIndexed(JCArrayAccess tree) {
        Type owntype = types.createErrorType(tree.type);
        Type atype = attribExpr(tree.indexed, env);
        attribExpr(tree.index, env, syms.intType);
        if (types.isArray(atype))
            owntype = types.elemtype(atype);
        else if (!atype.hasTag(ERROR))
            log.error(tree.pos(), Errors.ArrayReqButFound(atype));
        if (!pkind().contains(KindSelector.VAL))
            owntype = capture(owntype);
        result = check(tree, owntype, KindSelector.VAR, resultInfo);
    }

    public void visitIdent(JCIdent tree) {
        Symbol sym;

        // Find symbol
        if (pt().hasTag(METHOD) || pt().hasTag(FORALL)) {
            // If we are looking for a method, the prototype `pt' will be a
            // method type with the type of the call's arguments as parameters.
            env.info.pendingResolutionPhase = null;
            sym = rs.resolveMethod(tree.pos(), env, tree.name, pt().getParameterTypes(), pt().getTypeArguments());
        } else if (tree.sym != null && tree.sym.kind != VAR) {
            sym = tree.sym;
        } else {
            sym = rs.resolveIdent(tree.pos(), env, tree.name, pkind());
        }
        tree.sym = sym;

        // Also find the environment current for the class where
        // sym is defined (`symEnv').
        Env<AttrContext> symEnv = env;
        if (env.enclClass.sym.owner.kind != PCK && // we are in an inner class
            sym.kind.matches(KindSelector.VAL_MTH) &&
            sym.owner.kind == TYP &&
            tree.name != names._this && tree.name != names._super) {

            // Find environment in which identifier is defined.
            while (symEnv.outer != null &&
                   !sym.isMemberOf(symEnv.enclClass.sym, types)) {
                symEnv = symEnv.outer;
            }
        }

        // If symbol is a variable, ...
        if (sym.kind == VAR) {
            VarSymbol v = (VarSymbol)sym;

            // ..., evaluate its initializer, if it has one, and check for
            // illegal forward reference.
            checkInit(tree, env, v, false);

            // If we are expecting a variable (as opposed to a value), check
            // that the variable is assignable in the current environment.
            if (KindSelector.ASG.subset(pkind()))
                checkAssignable(tree.pos(), v, null, env);
        }

        // In a constructor body,
        // if symbol is a field or instance method, check that it is
        // not accessed before the supertype constructor is called.
        if (symEnv.info.isSelfCall &&
            sym.kind.matches(KindSelector.VAL_MTH) &&
            sym.owner.kind == TYP &&
            (sym.flags() & STATIC) == 0) {
            chk.earlyRefError(tree.pos(), sym.kind == VAR ?
                                          sym : thisSym(tree.pos(), env));
        }
        Env<AttrContext> env1 = env;
        if (sym.kind != ERR && sym.kind != TYP &&
            sym.owner != null && sym.owner != env1.enclClass.sym) {
            // If the found symbol is inaccessible, then it is
            // accessed through an enclosing instance.  Locate this
            // enclosing instance:
            while (env1.outer != null && !rs.isAccessible(env, env1.enclClass.sym.type, sym))
                env1 = env1.outer;
        }

        if (env.info.isSerializable) {
            chk.checkAccessFromSerializableElement(tree, env.info.isSerializableLambda);
        }

        result = checkId(tree, env1.enclClass.sym.type, sym, env, resultInfo);
    }

    public void visitSelect(JCFieldAccess tree) {
        // Determine the expected kind of the qualifier expression.
        KindSelector skind = KindSelector.NIL;
        if (tree.name == names._this || tree.name == names._super ||
                tree.name == names._class)
        {
            skind = KindSelector.TYP;
        } else {
            if (pkind().contains(KindSelector.PCK))
                skind = KindSelector.of(skind, KindSelector.PCK);
            if (pkind().contains(KindSelector.TYP))
                skind = KindSelector.of(skind, KindSelector.TYP, KindSelector.PCK);
            if (pkind().contains(KindSelector.VAL_MTH))
                skind = KindSelector.of(skind, KindSelector.VAL, KindSelector.TYP);
        }

        // Attribute the qualifier expression, and determine its symbol (if any).
        Type site = attribTree(tree.selected, env, new ResultInfo(skind, Type.noType));
        Assert.check(site == tree.selected.type);
        if (tree.name == names._class && site.isPrimitiveClass()) {
            /* JDK-8269956: Where a reflective (class) literal is needed, the unqualified Point.class is
             * always the "primary" mirror - representing the primitive reference runtime type - thereby
             * always matching the behavior of Object::getClass
             */
             if (!tree.selected.hasTag(SELECT) || ((JCFieldAccess) tree.selected).name != names.val) {
                 tree.selected.setType(site = site.referenceProjection());
             }
        }
        if (!pkind().contains(KindSelector.TYP_PCK))
            site = capture(site); // Capture field access

        // don't allow T.class T[].class, etc
        if (skind == KindSelector.TYP) {
            Type elt = site;
            while (elt.hasTag(ARRAY))
                elt = ((ArrayType)elt).elemtype;
            if (elt.hasTag(TYPEVAR)) {
                log.error(tree.pos(), Errors.TypeVarCantBeDeref);
                result = tree.type = types.createErrorType(tree.name, site.tsym, site);
                tree.sym = tree.type.tsym;
                return;
            }
        }

        // If qualifier symbol is a type or `super', assert `selectSuper'
        // for the selection. This is relevant for determining whether
        // protected symbols are accessible.
        Symbol sitesym = TreeInfo.symbol(tree.selected);

        boolean selectSuperPrev = env.info.selectSuper;
        env.info.selectSuper =
            sitesym != null &&
            sitesym.name == names._super;

        // Determine the symbol represented by the selection.
        env.info.pendingResolutionPhase = null;
        Symbol sym = selectSym(tree, sitesym, site, env, resultInfo);
        if (sym.kind == VAR && sym.name != names._super && env.info.defaultSuperCallSite != null) {
            log.error(tree.selected.pos(), Errors.NotEnclClass(site.tsym));
            sym = syms.errSymbol;
        }
        if (sym.exists() && !isType(sym) && pkind().contains(KindSelector.TYP_PCK)) {
            site = capture(site);
            sym = selectSym(tree, sitesym, site, env, resultInfo);
        }
        boolean varArgs = env.info.lastResolveVarargs();
        tree.sym = sym;

        if (site.hasTag(TYPEVAR) && !isType(sym) && sym.kind != ERR) {
            site = types.skipTypeVars(site, true);
        }

        // If that symbol is a variable, ...
        if (sym.kind == VAR) {
            VarSymbol v = (VarSymbol)sym;

            // ..., evaluate its initializer, if it has one, and check for
            // illegal forward reference.
            checkInit(tree, env, v, true);

            // If we are expecting a variable (as opposed to a value), check
            // that the variable is assignable in the current environment.
            if (KindSelector.ASG.subset(pkind()))
                checkAssignable(tree.pos(), v, tree.selected, env);
        }

        if (sitesym != null &&
                sitesym.kind == VAR &&
                ((VarSymbol)sitesym).isResourceVariable() &&
                sym.kind == MTH &&
                sym.name.equals(names.close) &&
                sym.overrides(syms.autoCloseableClose, sitesym.type.tsym, types, true) &&
                env.info.lint.isEnabled(LintCategory.TRY)) {
            log.warning(LintCategory.TRY, tree, Warnings.TryExplicitCloseCall);
        }

        // Disallow selecting a type from an expression
        if (isType(sym) && (sitesym == null || !sitesym.kind.matches(KindSelector.TYP_PCK))) {
            tree.type = check(tree.selected, pt(),
                              sitesym == null ?
                                      KindSelector.VAL : sitesym.kind.toSelector(),
                              new ResultInfo(KindSelector.TYP_PCK, pt()));
        }

        if (isType(sitesym)) {
            if (sym.name == names._this || sym.name == names._super) {
                // If `C' is the currently compiled class, check that
                // `C.this' does not appear in an explicit call to a constructor
                // also make sure that `super` is not used in constructor invocations
                if (env.info.isSelfCall &&
                        ((sym.name == names._this &&
                        site.tsym == env.enclClass.sym) ||
                        sym.name == names._super && env.info.constructorArgs &&
                        (sitesym.isInterface() || site.tsym == env.enclClass.sym))) {
                    chk.earlyRefError(tree.pos(), sym);
                }
            } else {
                // Check if type-qualified fields or methods are static (JLS)
                if ((sym.flags() & STATIC) == 0 &&
                    sym.name != names._super &&
                    (sym.kind == VAR || sym.kind == MTH)) {
                    rs.accessBase(rs.new StaticError(sym),
                              tree.pos(), site, sym.name, true);
                }
            }
        } else if (sym.kind != ERR &&
                   (sym.flags() & STATIC) != 0 &&
                   sym.name != names._class) {
            // If the qualified item is not a type and the selected item is static, report
            // a warning. Make allowance for the class of an array type e.g. Object[].class)
            if (!sym.owner.isAnonymous()) {
                chk.warnStatic(tree, Warnings.StaticNotQualifiedByType(sym.kind.kindName(), sym.owner));
            } else {
                chk.warnStatic(tree, Warnings.StaticNotQualifiedByType2(sym.kind.kindName()));
            }
        }

        // If we are selecting an instance member via a `super', ...
        if (env.info.selectSuper && (sym.flags() & STATIC) == 0) {

            // Check that super-qualified symbols are not abstract (JLS)
            rs.checkNonAbstract(tree.pos(), sym);

            if (site.isRaw()) {
                // Determine argument types for site.
                Type site1 = types.asSuper(env.enclClass.sym.type.referenceProjectionOrSelf(), site.tsym);
                if (site1 != null) site = site1;
            }
        }

        if (env.info.isSerializable) {
            chk.checkAccessFromSerializableElement(tree, env.info.isSerializableLambda);
        }

        env.info.selectSuper = selectSuperPrev;
        result = checkId(tree, site, sym, env, resultInfo);
    }
    //where
        /** Determine symbol referenced by a Select expression,
         *
         *  @param tree   The select tree.
         *  @param site   The type of the selected expression,
         *  @param env    The current environment.
         *  @param resultInfo The current result.
         */
        private Symbol selectSym(JCFieldAccess tree,
                                 Symbol location,
                                 Type site,
                                 Env<AttrContext> env,
                                 ResultInfo resultInfo) {
            DiagnosticPosition pos = tree.pos();
            Name name = tree.name;
            switch (site.getTag()) {
            case PACKAGE:
                return rs.accessBase(
                    rs.findIdentInPackage(pos, env, site.tsym, name, resultInfo.pkind),
                    pos, location, site, name, true);
            case ARRAY:
            case CLASS:
                if (resultInfo.pt.hasTag(METHOD) || resultInfo.pt.hasTag(FORALL)) {
                    return rs.resolveQualifiedMethod(
                        pos, env, location, site, name, resultInfo.pt.getParameterTypes(), resultInfo.pt.getTypeArguments());
                } else if (name == names._this || name == names._super) {
                    return rs.resolveSelf(pos, env, site.tsym, name);
                } else if (name == names._class) {
                    // In this case, we have already made sure in
                    // visitSelect that qualifier expression is a type.
                    return syms.getClassField(site, types);
                } else if (site.isPrimitiveClass() && isType(location) && resultInfo.pkind.contains(KindSelector.TYP) && (name == names.ref || name == names.val)) {
                    return site.tsym;
                } else {
                    // We are seeing a plain identifier as selector.
                    Symbol sym = rs.findIdentInType(pos, env, site, name, resultInfo.pkind);
                        sym = rs.accessBase(sym, pos, location, site, name, true);
                    return sym;
                }
            case WILDCARD:
                throw new AssertionError(tree);
            case TYPEVAR:
                // Normally, site.getUpperBound() shouldn't be null.
                // It should only happen during memberEnter/attribBase
                // when determining the supertype which *must* be
                // done before attributing the type variables.  In
                // other words, we are seeing this illegal program:
                // class B<T> extends A<T.foo> {}
                Symbol sym = (site.getUpperBound() != null)
                    ? selectSym(tree, location, capture(site.getUpperBound()), env, resultInfo)
                    : null;
                if (sym == null) {
                    log.error(pos, Errors.TypeVarCantBeDeref);
                    return syms.errSymbol;
                } else {
                    Symbol sym2 = (sym.flags() & Flags.PRIVATE) != 0 ?
                        rs.new AccessError(env, site, sym) :
                                sym;
                    rs.accessBase(sym2, pos, location, site, name, true);
                    return sym;
                }
            case ERROR:
                // preserve identifier names through errors
                return types.createErrorType(name, site.tsym, site).tsym;
            default:
                // The qualifier expression is of a primitive type -- only
                // .class is allowed for these.
                if (name == names._class) {
                    // In this case, we have already made sure in Select that
                    // qualifier expression is a type.
                    return syms.getClassField(site, types);
                } else {
                    log.error(pos, Errors.CantDeref(site));
                    return syms.errSymbol;
                }
            }
        }

        /** Determine type of identifier or select expression and check that
         *  (1) the referenced symbol is not deprecated
         *  (2) the symbol's type is safe (@see checkSafe)
         *  (3) if symbol is a variable, check that its type and kind are
         *      compatible with the prototype and protokind.
         *  (4) if symbol is an instance field of a raw type,
         *      which is being assigned to, issue an unchecked warning if its
         *      type changes under erasure.
         *  (5) if symbol is an instance method of a raw type, issue an
         *      unchecked warning if its argument types change under erasure.
         *  If checks succeed:
         *    If symbol is a constant, return its constant type
         *    else if symbol is a method, return its result type
         *    otherwise return its type.
         *  Otherwise return errType.
         *
         *  @param tree       The syntax tree representing the identifier
         *  @param site       If this is a select, the type of the selected
         *                    expression, otherwise the type of the current class.
         *  @param sym        The symbol representing the identifier.
         *  @param env        The current environment.
         *  @param resultInfo    The expected result
         */
        Type checkId(JCTree tree,
                     Type site,
                     Symbol sym,
                     Env<AttrContext> env,
                     ResultInfo resultInfo) {
            return (resultInfo.pt.hasTag(FORALL) || resultInfo.pt.hasTag(METHOD)) ?
                    checkMethodIdInternal(tree, site, sym, env, resultInfo) :
                    checkIdInternal(tree, site, sym, resultInfo.pt, env, resultInfo);
        }

        Type checkMethodIdInternal(JCTree tree,
                     Type site,
                     Symbol sym,
                     Env<AttrContext> env,
                     ResultInfo resultInfo) {
            if (resultInfo.pkind.contains(KindSelector.POLY)) {
                return attrRecover.recoverMethodInvocation(tree, site, sym, env, resultInfo);
            } else {
                return checkIdInternal(tree, site, sym, resultInfo.pt, env, resultInfo);
            }
        }

        Type checkIdInternal(JCTree tree,
                     Type site,
                     Symbol sym,
                     Type pt,
                     Env<AttrContext> env,
                     ResultInfo resultInfo) {
            if (pt.isErroneous()) {
                return types.createErrorType(site);
            }
            Type owntype; // The computed type of this identifier occurrence.
            switch (sym.kind) {
            case TYP:
                // For types, the computed type equals the symbol's type,
                // except for three situations:
                owntype = sym.type;
                if (owntype.hasTag(CLASS)) {
                    Assert.check(owntype.getFlavor() != Flavor.X_Typeof_X);
                    chk.checkForBadAuxiliaryClassAccess(tree.pos(), env, (ClassSymbol)sym);
                    Type ownOuter = owntype.getEnclosingType();

                    // (a) If symbol is a primitive class and its reference projection
                    // is requested via the .ref notation, then adjust the computed type to
                    // reflect this.
                    if (owntype.isPrimitiveClass() && tree.hasTag(SELECT) && ((JCFieldAccess) tree).name == names.ref) {
                        owntype = new ClassType(owntype.getEnclosingType(), owntype.getTypeArguments(), (TypeSymbol)sym, owntype.getMetadata(), Flavor.L_TypeOf_Q);
                    }

                    // (b) If the symbol's type is parameterized, erase it
                    // because no type parameters were given.
                    // We recover generic outer type later in visitTypeApply.
                    if (owntype.tsym.type.getTypeArguments().nonEmpty()) {
                        owntype = types.erasure(owntype);
                    }

                    // (c) If the symbol's type is an inner class, then
                    // we have to interpret its outer type as a superclass
                    // of the site type. Example:
                    //
                    // class Tree<A> { class Visitor { ... } }
                    // class PointTree extends Tree<Point> { ... }
                    // ...PointTree.Visitor...
                    //
                    // Then the type of the last expression above is
                    // Tree<Point>.Visitor.
                    else if (ownOuter.hasTag(CLASS) && site != ownOuter) {
                        Type normOuter = site;
                        if (normOuter.hasTag(CLASS)) {
                            normOuter = types.asEnclosingSuper(site, ownOuter.tsym);
                        }
                        if (normOuter == null) // perhaps from an import
                            normOuter = types.erasure(ownOuter);
                        if (normOuter != ownOuter)
                            owntype = new ClassType(
                                normOuter, List.nil(), owntype.tsym,
                                owntype.getMetadata(), owntype.getFlavor());
                    }
                }
                break;
            case VAR:
                VarSymbol v = (VarSymbol)sym;

                if (env.info.enclVar != null
                        && v.type.hasTag(NONE)) {
                    //self reference to implicitly typed variable declaration
                    log.error(TreeInfo.positionFor(v, env.enclClass), Errors.CantInferLocalVarType(v.name, Fragments.LocalSelfRef));
                    return v.type = types.createErrorType(v.type);
                }

                // Test (4): if symbol is an instance field of a raw type,
                // which is being assigned to, issue an unchecked warning if
                // its type changes under erasure.
                if (KindSelector.ASG.subset(pkind()) &&
                    v.owner.kind == TYP &&
                    (v.flags() & STATIC) == 0 &&
                    (site.hasTag(CLASS) || site.hasTag(TYPEVAR))) {
                    Type s = types.asOuterSuper(site, v.owner);
                    if (s != null &&
                        s.isRaw() &&
                        !types.isSameType(v.type, v.erasure(types))) {
                        chk.warnUnchecked(tree.pos(), Warnings.UncheckedAssignToVar(v, s));
                    }
                }
                // The computed type of a variable is the type of the
                // variable symbol, taken as a member of the site type.
                owntype = (sym.owner.kind == TYP &&
                           sym.name != names._this && sym.name != names._super)
                    ? types.memberType(site, sym)
                    : sym.type;

                // If the variable is a constant, record constant value in
                // computed type.
                if (v.getConstValue() != null && isStaticReference(tree))
                    owntype = owntype.constType(v.getConstValue());

                if (resultInfo.pkind == KindSelector.VAL) {
                    owntype = capture(owntype); // capture "names as expressions"
                }
                break;
            case MTH: {
                owntype = checkMethod(site, sym,
                        new ResultInfo(resultInfo.pkind, resultInfo.pt.getReturnType(), resultInfo.checkContext, resultInfo.checkMode),
                        env, TreeInfo.args(env.tree), resultInfo.pt.getParameterTypes(),
                        resultInfo.pt.getTypeArguments());
                break;
            }
            case PCK: case ERR:
                owntype = sym.type;
                break;
            default:
                throw new AssertionError("unexpected kind: " + sym.kind +
                                         " in tree " + tree);
            }

            // Emit a `deprecation' warning if symbol is deprecated.
            // (for constructors (but not for constructor references), the error
            // was given when the constructor was resolved)

            if (sym.name != names.init || tree.hasTag(REFERENCE)) {
                chk.checkDeprecated(tree.pos(), env.info.scope.owner, sym);
                chk.checkSunAPI(tree.pos(), sym);
                chk.checkProfile(tree.pos(), sym);
                chk.checkPreview(tree.pos(), env.info.scope.owner, sym);
            }

            // If symbol is a variable, check that its type and
            // kind are compatible with the prototype and protokind.
            return check(tree, owntype, sym.kind.toSelector(), resultInfo);
        }

        /** Check that variable is initialized and evaluate the variable's
         *  initializer, if not yet done. Also check that variable is not
         *  referenced before it is defined.
         *  @param tree    The tree making up the variable reference.
         *  @param env     The current environment.
         *  @param v       The variable's symbol.
         */
        private void checkInit(JCTree tree,
                               Env<AttrContext> env,
                               VarSymbol v,
                               boolean onlyWarning) {
            // A forward reference is diagnosed if the declaration position
            // of the variable is greater than the current tree position
            // and the tree and variable definition occur in the same class
            // definition.  Note that writes don't count as references.
            // This check applies only to class and instance
            // variables.  Local variables follow different scope rules,
            // and are subject to definite assignment checking.
            Env<AttrContext> initEnv = enclosingInitEnv(env);
            if (initEnv != null &&
                (initEnv.info.enclVar == v || v.pos > tree.pos) &&
                v.owner.kind == TYP &&
                v.owner == env.info.scope.owner.enclClass() &&
                ((v.flags() & STATIC) != 0) == Resolve.isStatic(env) &&
                (!env.tree.hasTag(ASSIGN) ||
                 TreeInfo.skipParens(((JCAssign) env.tree).lhs) != tree)) {
                if (!onlyWarning || isStaticEnumField(v)) {
                    Error errkey = (initEnv.info.enclVar == v) ?
                                Errors.IllegalSelfRef : Errors.IllegalForwardRef;
                    log.error(tree.pos(), errkey);
                } else if (useBeforeDeclarationWarning) {
                    Warning warnkey = (initEnv.info.enclVar == v) ?
                                Warnings.SelfRef(v) : Warnings.ForwardRef(v);
                    log.warning(tree.pos(), warnkey);
                }
            }

            v.getConstValue(); // ensure initializer is evaluated

            checkEnumInitializer(tree, env, v);
        }

        /**
         * Returns the enclosing init environment associated with this env (if any). An init env
         * can be either a field declaration env or a static/instance initializer env.
         */
        Env<AttrContext> enclosingInitEnv(Env<AttrContext> env) {
            while (true) {
                switch (env.tree.getTag()) {
                    case VARDEF:
                        JCVariableDecl vdecl = (JCVariableDecl)env.tree;
                        if (vdecl.sym.owner.kind == TYP) {
                            //field
                            return env;
                        }
                        break;
                    case BLOCK:
                        if (env.next.tree.hasTag(CLASSDEF)) {
                            //instance/static initializer
                            return env;
                        }
                        break;
                    case METHODDEF:
                    case CLASSDEF:
                    case TOPLEVEL:
                        return null;
                }
                Assert.checkNonNull(env.next);
                env = env.next;
            }
        }

        /**
         * Check for illegal references to static members of enum.  In
         * an enum type, constructors and initializers may not
         * reference its static members unless they are constant.
         *
         * @param tree    The tree making up the variable reference.
         * @param env     The current environment.
         * @param v       The variable's symbol.
         * @jls 8.9 Enum Types
         */
        private void checkEnumInitializer(JCTree tree, Env<AttrContext> env, VarSymbol v) {
            // JLS:
            //
            // "It is a compile-time error to reference a static field
            // of an enum type that is not a compile-time constant
            // (15.28) from constructors, instance initializer blocks,
            // or instance variable initializer expressions of that
            // type. It is a compile-time error for the constructors,
            // instance initializer blocks, or instance variable
            // initializer expressions of an enum constant e to refer
            // to itself or to an enum constant of the same type that
            // is declared to the right of e."
            if (isStaticEnumField(v)) {
                ClassSymbol enclClass = env.info.scope.owner.enclClass();

                if (enclClass == null || enclClass.owner == null)
                    return;

                // See if the enclosing class is the enum (or a
                // subclass thereof) declaring v.  If not, this
                // reference is OK.
                if (v.owner != enclClass && !types.isSubtype(enclClass.type, v.owner.type))
                    return;

                // If the reference isn't from an initializer, then
                // the reference is OK.
                if (!Resolve.isInitializer(env))
                    return;

                log.error(tree.pos(), Errors.IllegalEnumStaticRef);
            }
        }

        /** Is the given symbol a static, non-constant field of an Enum?
         *  Note: enum literals should not be regarded as such
         */
        private boolean isStaticEnumField(VarSymbol v) {
            return Flags.isEnum(v.owner) &&
                   Flags.isStatic(v) &&
                   !Flags.isConstant(v) &&
                   v.name != names._class;
        }

    /**
     * Check that method arguments conform to its instantiation.
     **/
    public Type checkMethod(Type site,
                            final Symbol sym,
                            ResultInfo resultInfo,
                            Env<AttrContext> env,
                            final List<JCExpression> argtrees,
                            List<Type> argtypes,
                            List<Type> typeargtypes) {
        // Test (5): if symbol is an instance method of a raw type, issue
        // an unchecked warning if its argument types change under erasure.
        if ((sym.flags() & STATIC) == 0 &&
            (site.hasTag(CLASS) || site.hasTag(TYPEVAR))) {
            Type s = types.asOuterSuper(site, sym.owner);
            if (s != null && s.isRaw() &&
                !types.isSameTypes(sym.type.getParameterTypes(),
                                   sym.erasure(types).getParameterTypes())) {
                chk.warnUnchecked(env.tree.pos(), Warnings.UncheckedCallMbrOfRawType(sym, s));
            }
        }

        if (env.info.defaultSuperCallSite != null) {
            for (Type sup : types.interfaces(env.enclClass.type).prepend(types.supertype((env.enclClass.type)))) {
                if (!sup.tsym.isSubClass(sym.enclClass(), types) ||
                        types.isSameType(sup, env.info.defaultSuperCallSite)) continue;
                List<MethodSymbol> icand_sup =
                        types.interfaceCandidates(sup, (MethodSymbol)sym);
                if (icand_sup.nonEmpty() &&
                        icand_sup.head != sym &&
                        icand_sup.head.overrides(sym, icand_sup.head.enclClass(), types, true)) {
                    log.error(env.tree.pos(),
                              Errors.IllegalDefaultSuperCall(env.info.defaultSuperCallSite, Fragments.OverriddenDefault(sym, sup)));
                    break;
                }
            }
            env.info.defaultSuperCallSite = null;
        }

        if (sym.isStatic() && site.isInterface() && env.tree.hasTag(APPLY)) {
            JCMethodInvocation app = (JCMethodInvocation)env.tree;
            if (app.meth.hasTag(SELECT) &&
                    !TreeInfo.isStaticSelector(((JCFieldAccess)app.meth).selected, names)) {
                log.error(env.tree.pos(), Errors.IllegalStaticIntfMethCall(site));
            }
        }

        // Compute the identifier's instantiated type.
        // For methods, we need to compute the instance type by
        // Resolve.instantiate from the symbol's type as well as
        // any type arguments and value arguments.
        Warner noteWarner = new Warner();
        try {
            Type owntype = rs.checkMethod(
                    env,
                    site,
                    sym,
                    resultInfo,
                    argtypes,
                    typeargtypes,
                    noteWarner);

            DeferredAttr.DeferredTypeMap<Void> checkDeferredMap =
                deferredAttr.new DeferredTypeMap<>(DeferredAttr.AttrMode.CHECK, sym, env.info.pendingResolutionPhase);

            argtypes = argtypes.map(checkDeferredMap);

            if (noteWarner.hasNonSilentLint(LintCategory.UNCHECKED)) {
                chk.warnUnchecked(env.tree.pos(), Warnings.UncheckedMethInvocationApplied(kindName(sym),
                        sym.name,
                        rs.methodArguments(sym.type.getParameterTypes()),
                        rs.methodArguments(argtypes.map(checkDeferredMap)),
                        kindName(sym.location()),
                        sym.location()));
                if (resultInfo.pt != Infer.anyPoly ||
                        !owntype.hasTag(METHOD) ||
                        !owntype.isPartial()) {
                    //if this is not a partially inferred method type, erase return type. Otherwise,
                    //erasure is carried out in PartiallyInferredMethodType.check().
                    owntype = new MethodType(owntype.getParameterTypes(),
                            types.erasure(owntype.getReturnType()),
                            types.erasure(owntype.getThrownTypes()),
                            syms.methodClass);
                }
            }

            PolyKind pkind = (sym.type.hasTag(FORALL) &&
                 sym.type.getReturnType().containsAny(((ForAll)sym.type).tvars)) ?
                 PolyKind.POLY : PolyKind.STANDALONE;
            TreeInfo.setPolyKind(env.tree, pkind);

            return (resultInfo.pt == Infer.anyPoly) ?
                    owntype :
                    chk.checkMethod(owntype, sym, env, argtrees, argtypes, env.info.lastResolveVarargs(),
                            resultInfo.checkContext.inferenceContext());
        } catch (Infer.InferenceException ex) {
            //invalid target type - propagate exception outwards or report error
            //depending on the current check context
            resultInfo.checkContext.report(env.tree.pos(), ex.getDiagnostic());
            return types.createErrorType(site);
        } catch (Resolve.InapplicableMethodException ex) {
            final JCDiagnostic diag = ex.getDiagnostic();
            Resolve.InapplicableSymbolError errSym = rs.new InapplicableSymbolError(null) {
                @Override
                protected Pair<Symbol, JCDiagnostic> errCandidate() {
                    return new Pair<>(sym, diag);
                }
            };
            List<Type> argtypes2 = argtypes.map(
                    rs.new ResolveDeferredRecoveryMap(AttrMode.CHECK, sym, env.info.pendingResolutionPhase));
            JCDiagnostic errDiag = errSym.getDiagnostic(JCDiagnostic.DiagnosticType.ERROR,
                    env.tree, sym, site, sym.name, argtypes2, typeargtypes);
            log.report(errDiag);
            return types.createErrorType(site);
        }
    }

    public void visitDefaultValue(JCDefaultValue tree) {
        if (!allowPrimitiveClasses) {
            log.error(DiagnosticFlag.SOURCE_LEVEL, tree.pos(),
                    Feature.PRIMITIVE_CLASSES.error(sourceName));
        }

        // Attribute the qualifier expression, and determine its symbol (if any).
        Type site = attribTree(tree.clazz, env, new ResultInfo(KindSelector.TYP_PCK, Type.noType));
        if (!pkind().contains(KindSelector.TYP_PCK))
            site = capture(site); // Capture field access

        Symbol sym = switch (site.getTag()) {
                case WILDCARD -> throw new AssertionError(tree);
                case PACKAGE -> {
                    log.error(tree.pos, Errors.CantResolveLocation(Kinds.KindName.CLASS, site.tsym.getQualifiedName(), null, null,
                            Fragments.Location(Kinds.typeKindName(env.enclClass.type), env.enclClass.type, null)));
                    yield syms.errSymbol;
                }
                case ERROR -> types.createErrorType(names._default, site.tsym, site).tsym;
                default -> new VarSymbol(STATIC, names._default, site, site.tsym);
        };

        if (site.hasTag(TYPEVAR) && sym.kind != ERR) {
            site = types.skipTypeVars(site, true);
        }
        result = checkId(tree, site, sym, env, resultInfo);
    }

    public void visitLiteral(JCLiteral tree) {
        result = check(tree, litType(tree.typetag).constType(tree.value),
                KindSelector.VAL, resultInfo);
    }
    //where
    /** Return the type of a literal with given type tag.
     */
    Type litType(TypeTag tag) {
        return (tag == CLASS) ? syms.stringType : syms.typeOfTag[tag.ordinal()];
    }

    public void visitTypeIdent(JCPrimitiveTypeTree tree) {
        result = check(tree, syms.typeOfTag[tree.typetag.ordinal()], KindSelector.TYP, resultInfo);
    }

    public void visitTypeArray(JCArrayTypeTree tree) {
        Type etype = attribType(tree.elemtype, env);
        Type type = new ArrayType(etype, syms.arrayClass);
        result = check(tree, type, KindSelector.TYP, resultInfo);
    }

    /** Visitor method for parameterized types.
     *  Bound checking is left until later, since types are attributed
     *  before supertype structure is completely known
     */
    public void visitTypeApply(JCTypeApply tree) {
        Type owntype = types.createErrorType(tree.type);

        // Attribute functor part of application and make sure it's a class.
        Type clazztype = chk.checkClassType(tree.clazz.pos(), attribType(tree.clazz, env));

        // Attribute type parameters
        List<Type> actuals = attribTypes(tree.arguments, env);

        if (clazztype.hasTag(CLASS)) {
            List<Type> formals = clazztype.tsym.type.getTypeArguments();
            if (actuals.isEmpty()) //diamond
                actuals = formals;

            if (actuals.length() == formals.length()) {
                List<Type> a = actuals;
                List<Type> f = formals;
                while (a.nonEmpty()) {
                    a.head = a.head.withTypeVar(f.head);
                    a = a.tail;
                    f = f.tail;
                }
                // Compute the proper generic outer
                Type clazzOuter = clazztype.getEnclosingType();
                if (clazzOuter.hasTag(CLASS)) {
                    Type site;
                    JCExpression clazz = TreeInfo.typeIn(tree.clazz);
                    if (clazz.hasTag(IDENT)) {
                        site = env.enclClass.sym.type;
                    } else if (clazz.hasTag(SELECT)) {
                        site = ((JCFieldAccess) clazz).selected.type;
                    } else throw new AssertionError(""+tree);
                    if (clazzOuter.hasTag(CLASS) && site != clazzOuter) {
                        if (site.hasTag(CLASS))
                            site = types.asOuterSuper(site, clazzOuter.tsym);
                        if (site == null)
                            site = types.erasure(clazzOuter);
                        clazzOuter = site;
                    }
                }
                owntype = new ClassType(clazzOuter, actuals, clazztype.tsym,
                                        clazztype.getMetadata(), clazztype.getFlavor());
            } else {
                if (formals.length() != 0) {
                    log.error(tree.pos(),
                              Errors.WrongNumberTypeArgs(Integer.toString(formals.length())));
                } else {
                    log.error(tree.pos(), Errors.TypeDoesntTakeParams(clazztype.tsym));
                }
                owntype = types.createErrorType(tree.type);
            }
        }
        result = check(tree, owntype, KindSelector.TYP, resultInfo);
    }

    public void visitTypeUnion(JCTypeUnion tree) {
        ListBuffer<Type> multicatchTypes = new ListBuffer<>();
        ListBuffer<Type> all_multicatchTypes = null; // lazy, only if needed
        for (JCExpression typeTree : tree.alternatives) {
            Type ctype = attribType(typeTree, env);
            ctype = chk.checkType(typeTree.pos(),
                          chk.checkClassType(typeTree.pos(), ctype),
                          syms.throwableType);
            if (!ctype.isErroneous()) {
                //check that alternatives of a union type are pairwise
                //unrelated w.r.t. subtyping
                if (chk.intersects(ctype,  multicatchTypes.toList())) {
                    for (Type t : multicatchTypes) {
                        boolean sub = types.isSubtype(ctype, t);
                        boolean sup = types.isSubtype(t, ctype);
                        if (sub || sup) {
                            //assume 'a' <: 'b'
                            Type a = sub ? ctype : t;
                            Type b = sub ? t : ctype;
                            log.error(typeTree.pos(), Errors.MulticatchTypesMustBeDisjoint(a, b));
                        }
                    }
                }
                multicatchTypes.append(ctype);
                if (all_multicatchTypes != null)
                    all_multicatchTypes.append(ctype);
            } else {
                if (all_multicatchTypes == null) {
                    all_multicatchTypes = new ListBuffer<>();
                    all_multicatchTypes.appendList(multicatchTypes);
                }
                all_multicatchTypes.append(ctype);
            }
        }
        Type t = check(tree, types.lub(multicatchTypes.toList()),
                KindSelector.TYP, resultInfo.dup(CheckMode.NO_TREE_UPDATE));
        if (t.hasTag(CLASS)) {
            List<Type> alternatives =
                ((all_multicatchTypes == null) ? multicatchTypes : all_multicatchTypes).toList();
            t = new UnionClassType((ClassType) t, alternatives);
        }
        tree.type = result = t;
    }

    public void visitTypeIntersection(JCTypeIntersection tree) {
        attribTypes(tree.bounds, env);
        tree.type = result = checkIntersection(tree, tree.bounds);
    }

    public void visitTypeParameter(JCTypeParameter tree) {
        TypeVar typeVar = (TypeVar) tree.type;

        if (tree.annotations != null && tree.annotations.nonEmpty()) {
            annotate.annotateTypeParameterSecondStage(tree, tree.annotations);
        }

        if (!typeVar.getUpperBound().isErroneous()) {
            //fixup type-parameter bound computed in 'attribTypeVariables'
            typeVar.setUpperBound(checkIntersection(tree, tree.bounds));
        }
    }

    Type checkIntersection(JCTree tree, List<JCExpression> bounds) {
        Set<Type> boundSet = new HashSet<>();
        if (bounds.nonEmpty()) {
            // accept class or interface or typevar as first bound.
            bounds.head.type = checkBase(bounds.head.type, bounds.head, env, false, false, false);
            boundSet.add(types.erasure(bounds.head.type));
            if (bounds.head.type.isErroneous()) {
                return bounds.head.type;
            }
            else if (bounds.head.type.hasTag(TYPEVAR)) {
                // if first bound was a typevar, do not accept further bounds.
                if (bounds.tail.nonEmpty()) {
                    log.error(bounds.tail.head.pos(),
                              Errors.TypeVarMayNotBeFollowedByOtherBounds);
                    return bounds.head.type;
                }
            } else {
                // if first bound was a class or interface, accept only interfaces
                // as further bounds.
                for (JCExpression bound : bounds.tail) {
                    bound.type = checkBase(bound.type, bound, env, false, true, false);
                    if (bound.type.isErroneous()) {
                        bounds = List.of(bound);
                    }
                    else if (bound.type.hasTag(CLASS)) {
                        chk.checkNotRepeated(bound.pos(), types.erasure(bound.type), boundSet);
                    }
                }
            }
        }

        if (bounds.length() == 0) {
            return syms.objectType;
        } else if (bounds.length() == 1) {
            return bounds.head.type;
        } else {
            Type owntype = types.makeIntersectionType(TreeInfo.types(bounds));
            // ... the variable's bound is a class type flagged COMPOUND
            // (see comment for TypeVar.bound).
            // In this case, generate a class tree that represents the
            // bound class, ...
            JCExpression extending;
            List<JCExpression> implementing;
            if (!bounds.head.type.isInterface()) {
                extending = bounds.head;
                implementing = bounds.tail;
            } else {
                extending = null;
                implementing = bounds;
            }
            JCClassDecl cd = make.at(tree).ClassDef(
                make.Modifiers(PUBLIC | ABSTRACT | (extending != null && TreeInfo.symbol(extending).isPrimitiveClass() ? PRIMITIVE_CLASS : 0)),
                names.empty, List.nil(),
                extending, implementing, List.nil());

            ClassSymbol c = (ClassSymbol)owntype.tsym;
            Assert.check((c.flags() & COMPOUND) != 0);
            cd.sym = c;
            c.sourcefile = env.toplevel.sourcefile;

            // ... and attribute the bound class
            c.flags_field |= UNATTRIBUTED;
            Env<AttrContext> cenv = enter.classEnv(cd, env);
            typeEnvs.put(c, cenv);
            attribClass(c);
            return owntype;
        }
    }

    public void visitWildcard(JCWildcard tree) {
        //- System.err.println("visitWildcard("+tree+");");//DEBUG
        Type type = (tree.kind.kind == BoundKind.UNBOUND)
            ? syms.objectType
            : attribType(tree.inner, env);
        result = check(tree, new WildcardType(chk.checkRefType(tree.pos(), type, false),
                                              tree.kind.kind,
                                              syms.boundClass),
                KindSelector.TYP, resultInfo);
    }

    public void visitAnnotation(JCAnnotation tree) {
        Assert.error("should be handled in annotate");
    }

    @Override
    public void visitModifiers(JCModifiers tree) {
        //error recovery only:
        Assert.check(resultInfo.pkind == KindSelector.ERR);

        attribAnnotationTypes(tree.annotations, env);
    }

    public void visitAnnotatedType(JCAnnotatedType tree) {
        attribAnnotationTypes(tree.annotations, env);
        Type underlyingType = attribType(tree.underlyingType, env);
        Type annotatedType = underlyingType.annotatedType(Annotations.TO_BE_SET);

        if (!env.info.isNewClass)
            annotate.annotateTypeSecondStage(tree, tree.annotations, annotatedType);
        result = tree.type = annotatedType;
    }

    public void visitErroneous(JCErroneous tree) {
        if (tree.errs != null) {
            Env<AttrContext> errEnv = env.dup(env.tree);
            errEnv.info.returnResult = unknownExprInfo;
            for (JCTree err : tree.errs)
                attribTree(err, errEnv, new ResultInfo(KindSelector.ERR, pt()));
        }
        result = tree.type = syms.errType;
    }

    /** Default visitor method for all other trees.
     */
    public void visitTree(JCTree tree) {
        throw new AssertionError();
    }

    /**
     * Attribute an env for either a top level tree or class or module declaration.
     */
    public void attrib(Env<AttrContext> env) {
        switch (env.tree.getTag()) {
            case MODULEDEF:
                attribModule(env.tree.pos(), ((JCModuleDecl)env.tree).sym);
                break;
            case PACKAGEDEF:
                attribPackage(env.tree.pos(), ((JCPackageDecl) env.tree).packge);
                break;
            default:
                attribClass(env.tree.pos(), env.enclClass.sym);
        }
    }

    public void attribPackage(DiagnosticPosition pos, PackageSymbol p) {
        try {
            annotate.flush();
            attribPackage(p);
        } catch (CompletionFailure ex) {
            chk.completionError(pos, ex);
        }
    }

    void attribPackage(PackageSymbol p) {
        attribWithLint(p,
                       env -> chk.checkDeprecatedAnnotation(((JCPackageDecl) env.tree).pid.pos(), p));
    }

    public void attribModule(DiagnosticPosition pos, ModuleSymbol m) {
        try {
            annotate.flush();
            attribModule(m);
        } catch (CompletionFailure ex) {
            chk.completionError(pos, ex);
        }
    }

    void attribModule(ModuleSymbol m) {
        attribWithLint(m, env -> attribStat(env.tree, env));
    }

    private void attribWithLint(TypeSymbol sym, Consumer<Env<AttrContext>> attrib) {
        Env<AttrContext> env = typeEnvs.get(sym);

        Env<AttrContext> lintEnv = env;
        while (lintEnv.info.lint == null)
            lintEnv = lintEnv.next;

        Lint lint = lintEnv.info.lint.augment(sym);

        Lint prevLint = chk.setLint(lint);
        JavaFileObject prev = log.useSource(env.toplevel.sourcefile);

        try {
            deferredLintHandler.flush(env.tree.pos());
            attrib.accept(env);
        } finally {
            log.useSource(prev);
            chk.setLint(prevLint);
        }
    }

    /** Main method: attribute class definition associated with given class symbol.
     *  reporting completion failures at the given position.
     *  @param pos The source position at which completion errors are to be
     *             reported.
     *  @param c   The class symbol whose definition will be attributed.
     */
    public void attribClass(DiagnosticPosition pos, ClassSymbol c) {
        try {
            annotate.flush();
            attribClass(c);
            if (c.type.isPrimitiveClass()) {
                final Env<AttrContext> env = typeEnvs.get(c);
                if (env != null && env.tree != null && env.tree.hasTag(CLASSDEF))
                    chk.checkNonCyclicMembership((JCClassDecl)env.tree);
            }
        } catch (CompletionFailure ex) {
            chk.completionError(pos, ex);
        }
    }

    /** Attribute class definition associated with given class symbol.
     *  @param c   The class symbol whose definition will be attributed.
     */
    void attribClass(ClassSymbol c) throws CompletionFailure {
        if (c.type.hasTag(ERROR)) return;

        // Check for cycles in the inheritance graph, which can arise from
        // ill-formed class files.
        chk.checkNonCyclic(null, c.type);

        Type st = types.supertype(c.type);
        if ((c.flags_field & Flags.COMPOUND) == 0 &&
            (c.flags_field & Flags.SUPER_OWNER_ATTRIBUTED) == 0) {
            // First, attribute superclass.
            if (st.hasTag(CLASS))
                attribClass((ClassSymbol)st.tsym);

            // Next attribute owner, if it is a class.
            if (c.owner.kind == TYP && c.owner.type.hasTag(CLASS))
                attribClass((ClassSymbol)c.owner);

            c.flags_field |= Flags.SUPER_OWNER_ATTRIBUTED;
        }

        // The previous operations might have attributed the current class
        // if there was a cycle. So we test first whether the class is still
        // UNATTRIBUTED.
        if ((c.flags_field & UNATTRIBUTED) != 0) {
            c.flags_field &= ~UNATTRIBUTED;

            // Get environment current at the point of class definition.
            Env<AttrContext> env = typeEnvs.get(c);

            if (c.isSealed() &&
                    !c.isEnum() &&
                    !c.isPermittedExplicit &&
                    c.permitted.isEmpty()) {
                log.error(TreeInfo.diagnosticPositionFor(c, env.tree), Errors.SealedClassMustHaveSubclasses);
            }

            if (c.isSealed()) {
                Set<Symbol> permittedTypes = new HashSet<>();
                boolean sealedInUnnamed = c.packge().modle == syms.unnamedModule || c.packge().modle == syms.noModule;
                for (Symbol subTypeSym : c.permitted) {
                    boolean isTypeVar = false;
                    if (subTypeSym.type.getTag() == TYPEVAR) {
                        isTypeVar = true; //error recovery
                        log.error(TreeInfo.diagnosticPositionFor(subTypeSym, env.tree),
                                Errors.InvalidPermitsClause(Fragments.IsATypeVariable(subTypeSym.type)));
                    }
                    if (subTypeSym.isAnonymous() && !c.isEnum()) {
                        log.error(TreeInfo.diagnosticPositionFor(subTypeSym, env.tree),  Errors.LocalClassesCantExtendSealed(Fragments.Anonymous));
                    }
                    if (permittedTypes.contains(subTypeSym)) {
                        DiagnosticPosition pos =
                                env.enclClass.permitting.stream()
                                        .filter(permittedExpr -> TreeInfo.diagnosticPositionFor(subTypeSym, permittedExpr, true) != null)
                                        .limit(2).collect(List.collector()).get(1);
                        log.error(pos, Errors.InvalidPermitsClause(Fragments.IsDuplicated(subTypeSym.type)));
                    } else {
                        permittedTypes.add(subTypeSym);
                    }
                    if (sealedInUnnamed) {
                        if (subTypeSym.packge() != c.packge()) {
                            log.error(TreeInfo.diagnosticPositionFor(subTypeSym, env.tree),
                                    Errors.ClassInUnnamedModuleCantExtendSealedInDiffPackage(c)
                            );
                        }
                    } else if (subTypeSym.packge().modle != c.packge().modle) {
                        log.error(TreeInfo.diagnosticPositionFor(subTypeSym, env.tree),
                                Errors.ClassInModuleCantExtendSealedInDiffModule(c, c.packge().modle)
                        );
                    }
                    if (subTypeSym == c.type.tsym || types.isSuperType(subTypeSym.type, c.type)) {
                        log.error(TreeInfo.diagnosticPositionFor(subTypeSym, ((JCClassDecl)env.tree).permitting),
                                Errors.InvalidPermitsClause(
                                        subTypeSym == c.type.tsym ?
                                                Fragments.MustNotBeSameClass :
                                                Fragments.MustNotBeSupertype(subTypeSym.type)
                                )
                        );
                    } else if (!isTypeVar) {
                        boolean thisIsASuper = types.directSupertypes(subTypeSym.type)
                                                    .stream()
                                                    .anyMatch(d -> d.tsym == c);
                        if (!thisIsASuper) {
                            log.error(TreeInfo.diagnosticPositionFor(subTypeSym, env.tree),
                                    Errors.InvalidPermitsClause(Fragments.DoesntExtendSealed(subTypeSym.type)));
                        }
                    }
                }
            }

            List<ClassSymbol> sealedSupers = types.directSupertypes(c.type)
                                                  .stream()
                                                  .filter(s -> s.tsym.isSealed())
                                                  .map(s -> (ClassSymbol) s.tsym)
                                                  .collect(List.collector());

            if (sealedSupers.isEmpty()) {
                if ((c.flags_field & Flags.NON_SEALED) != 0) {
                    boolean hasErrorSuper = false;

                    hasErrorSuper |= types.directSupertypes(c.type)
                                          .stream()
                                          .anyMatch(s -> s.tsym.kind == Kind.ERR);

                    ClassType ct = (ClassType) c.type;

                    hasErrorSuper |= !ct.isCompound() && ct.interfaces_field != ct.all_interfaces_field;

                    if (!hasErrorSuper) {
                        log.error(TreeInfo.diagnosticPositionFor(c, env.tree), Errors.NonSealedWithNoSealedSupertype(c));
                    }
                }
            } else if ((c.flags_field & Flags.COMPOUND) == 0) {
                if (c.isDirectlyOrIndirectlyLocal() && !c.isEnum()) {
                    log.error(TreeInfo.diagnosticPositionFor(c, env.tree), Errors.LocalClassesCantExtendSealed(c.isAnonymous() ? Fragments.Anonymous : Fragments.Local));
                }

                if (!c.type.isCompound()) {
                    for (ClassSymbol supertypeSym : sealedSupers) {
                        if (!supertypeSym.permitted.contains(c.type.tsym)) {
                            log.error(TreeInfo.diagnosticPositionFor(c.type.tsym, env.tree), Errors.CantInheritFromSealed(supertypeSym));
                        }
                    }
                    if (!c.isNonSealed() && !c.isFinal() && !c.isSealed()) {
                        log.error(TreeInfo.diagnosticPositionFor(c, env.tree),
                                c.isInterface() ?
                                        Errors.NonSealedOrSealedExpected :
                                        Errors.NonSealedSealedOrFinalExpected);
                    }
                }
            }

            // The info.lint field in the envs stored in typeEnvs is deliberately uninitialized,
            // because the annotations were not available at the time the env was created. Therefore,
            // we look up the environment chain for the first enclosing environment for which the
            // lint value is set. Typically, this is the parent env, but might be further if there
            // are any envs created as a result of TypeParameter nodes.
            Env<AttrContext> lintEnv = env;
            while (lintEnv.info.lint == null)
                lintEnv = lintEnv.next;

            // Having found the enclosing lint value, we can initialize the lint value for this class
            env.info.lint = lintEnv.info.lint.augment(c);

            Lint prevLint = chk.setLint(env.info.lint);
            JavaFileObject prev = log.useSource(c.sourcefile);
            ResultInfo prevReturnRes = env.info.returnResult;

            try {
                deferredLintHandler.flush(env.tree);
                env.info.returnResult = null;
                // java.lang.Enum may not be subclassed by a non-enum
                if (st.tsym == syms.enumSym &&
                    ((c.flags_field & (Flags.ENUM|Flags.COMPOUND)) == 0))
                    log.error(env.tree.pos(), Errors.EnumNoSubclassing);

                // Enums may not be extended by source-level classes
                if (st.tsym != null &&
                    ((st.tsym.flags_field & Flags.ENUM) != 0) &&
                    ((c.flags_field & (Flags.ENUM | Flags.COMPOUND)) == 0)) {
                    log.error(env.tree.pos(), Errors.EnumTypesNotExtensible);
                }

                if (rs.isSerializable(c.type)) {
                    env.info.isSerializable = true;
                }

                if (c.isValueClass()) {
                    Assert.check(env.tree.hasTag(CLASSDEF));
                    chk.checkConstraintsOfValueClass(env.tree.pos(), c);
                }

                attribClassBody(env, c);

                chk.checkDeprecatedAnnotation(env.tree.pos(), c);
                chk.checkClassOverrideEqualsAndHashIfNeeded(env.tree.pos(), c);
                chk.checkFunctionalInterface((JCClassDecl) env.tree, c);
                chk.checkLeaksNotAccessible(env, (JCClassDecl) env.tree);
            } finally {
                env.info.returnResult = prevReturnRes;
                log.useSource(prev);
                chk.setLint(prevLint);
            }

        }
    }

    public void visitImport(JCImport tree) {
        // nothing to do
    }

    public void visitModuleDef(JCModuleDecl tree) {
        tree.sym.completeUsesProvides();
        ModuleSymbol msym = tree.sym;
        Lint lint = env.outer.info.lint = env.outer.info.lint.augment(msym);
        Lint prevLint = chk.setLint(lint);
        chk.checkModuleName(tree);
        chk.checkDeprecatedAnnotation(tree, msym);

        try {
            deferredLintHandler.flush(tree.pos());
        } finally {
            chk.setLint(prevLint);
        }
    }

    /** Finish the attribution of a class. */
    private void attribClassBody(Env<AttrContext> env, ClassSymbol c) {
        JCClassDecl tree = (JCClassDecl)env.tree;
        Assert.check(c == tree.sym);

        // Validate type parameters, supertype and interfaces.
        attribStats(tree.typarams, env);
        if (!c.isAnonymous()) {
            //already checked if anonymous
            chk.validate(tree.typarams, env);
            chk.validate(tree.extending, env);
            chk.validate(tree.implementing, env);
        }

        c.markAbstractIfNeeded(types);

        // If this is a non-abstract class, check that it has no abstract
        // methods or unimplemented methods of an implemented interface.
        if ((c.flags() & (ABSTRACT | INTERFACE)) == 0) {
            chk.checkAllDefined(tree.pos(), c);
        }

        if ((c.flags() & ANNOTATION) != 0) {
            if (tree.implementing.nonEmpty())
                log.error(tree.implementing.head.pos(),
                          Errors.CantExtendIntfAnnotation);
            if (tree.typarams.nonEmpty()) {
                log.error(tree.typarams.head.pos(),
                          Errors.IntfAnnotationCantHaveTypeParams(c));
            }

            // If this annotation type has a @Repeatable, validate
            Attribute.Compound repeatable = c.getAnnotationTypeMetadata().getRepeatable();
            // If this annotation type has a @Repeatable, validate
            if (repeatable != null) {
                // get diagnostic position for error reporting
                DiagnosticPosition cbPos = getDiagnosticPosition(tree, repeatable.type);
                Assert.checkNonNull(cbPos);

                chk.validateRepeatable(c, repeatable, cbPos);
            }
        } else {
            // Check that all extended classes and interfaces
            // are compatible (i.e. no two define methods with same arguments
            // yet different return types).  (JLS 8.4.8.3)
            chk.checkCompatibleSupertypes(tree.pos(), c.type);
            chk.checkDefaultMethodClashes(tree.pos(), c.type);
        }

        // Check that class does not import the same parameterized interface
        // with two different argument lists.
        chk.checkClassBounds(tree.pos(), c.type);

        tree.type = c.type;

        for (List<JCTypeParameter> l = tree.typarams;
             l.nonEmpty(); l = l.tail) {
             Assert.checkNonNull(env.info.scope.findFirst(l.head.name));
        }

        // Check that a generic class doesn't extend Throwable
        if (!c.type.allparams().isEmpty() && types.isSubtype(c.type, syms.throwableType))
            log.error(tree.extending.pos(), Errors.GenericThrowable);

        // Check that all methods which implement some
        // method conform to the method they implement.
        chk.checkImplementations(tree);

        //check that a resource implementing AutoCloseable cannot throw InterruptedException
        checkAutoCloseable(tree.pos(), env, c.type);

        for (List<JCTree> l = tree.defs; l.nonEmpty(); l = l.tail) {
            // Attribute declaration
            attribStat(l.head, env);
            // Check that declarations in inner classes are not static (JLS 8.1.2)
            // Make an exception for static constants.
            if (!allowRecords &&
                    c.owner.kind != PCK &&
                    ((c.flags() & STATIC) == 0 || c.name == names.empty) &&
                    (TreeInfo.flags(l.head) & (STATIC | INTERFACE)) != 0) {
                VarSymbol sym = null;
                if (l.head.hasTag(VARDEF)) sym = ((JCVariableDecl) l.head).sym;
                if (sym == null ||
                        sym.kind != VAR ||
                        sym.getConstValue() == null)
                    log.error(l.head.pos(), Errors.IclsCantHaveStaticDecl(c));
            }
        }

        // Check for cycles among non-initial constructors.
        chk.checkCyclicConstructors(tree);

        // Check for cycles among annotation elements.
        chk.checkNonCyclicElements(tree);

        // Check for proper use of serialVersionUID and other
        // serialization-related fields and methods
        if (env.info.lint.isEnabled(LintCategory.SERIAL)
                && rs.isSerializable(c.type)
                && !c.isAnonymous()) {
            chk.checkSerialStructure(tree, c);
        }
        // Correctly organize the positions of the type annotations
        typeAnnotations.organizeTypeAnnotationsBodies(tree);

        // Check type annotations applicability rules
        validateTypeAnnotations(tree, false);
    }
        // where
        /** get a diagnostic position for an attribute of Type t, or null if attribute missing */
        private DiagnosticPosition getDiagnosticPosition(JCClassDecl tree, Type t) {
            for(List<JCAnnotation> al = tree.mods.annotations; !al.isEmpty(); al = al.tail) {
                if (types.isSameType(al.head.annotationType.type, t))
                    return al.head.pos();
            }

            return null;
        }

    private Type capture(Type type) {
        return types.capture(type);
    }

    private void setSyntheticVariableType(JCVariableDecl tree, Type type) {
        if (type.isErroneous()) {
            tree.vartype = make.at(Position.NOPOS).Erroneous();
        } else {
            tree.vartype = make.at(Position.NOPOS).Type(type);
        }
    }

    public void validateTypeAnnotations(JCTree tree, boolean sigOnly) {
        tree.accept(new TypeAnnotationsValidator(sigOnly));
    }
    //where
    private final class TypeAnnotationsValidator extends TreeScanner {

        private final boolean sigOnly;
        public TypeAnnotationsValidator(boolean sigOnly) {
            this.sigOnly = sigOnly;
        }

        public void visitAnnotation(JCAnnotation tree) {
            chk.validateTypeAnnotation(tree, false);
            super.visitAnnotation(tree);
        }
        public void visitAnnotatedType(JCAnnotatedType tree) {
            if (!tree.underlyingType.type.isErroneous()) {
                super.visitAnnotatedType(tree);
            }
        }
        public void visitTypeParameter(JCTypeParameter tree) {
            chk.validateTypeAnnotations(tree.annotations, true);
            scan(tree.bounds);
            // Don't call super.
            // This is needed because above we call validateTypeAnnotation with
            // false, which would forbid annotations on type parameters.
            // super.visitTypeParameter(tree);
        }
        public void visitMethodDef(JCMethodDecl tree) {
            if (tree.recvparam != null &&
                    !tree.recvparam.vartype.type.isErroneous()) {
                checkForDeclarationAnnotations(tree.recvparam.mods.annotations, tree.recvparam.sym);
            }
            if (tree.restype != null && tree.restype.type != null) {
                validateAnnotatedType(tree.restype, tree.restype.type);
            }
            if (sigOnly) {
                scan(tree.mods);
                scan(tree.restype);
                scan(tree.typarams);
                scan(tree.recvparam);
                scan(tree.params);
                scan(tree.thrown);
            } else {
                scan(tree.defaultValue);
                scan(tree.body);
            }
        }
        public void visitVarDef(final JCVariableDecl tree) {
            //System.err.println("validateTypeAnnotations.visitVarDef " + tree);
            if (tree.sym != null && tree.sym.type != null && !tree.isImplicitlyTyped())
                validateAnnotatedType(tree.vartype, tree.sym.type);
            scan(tree.mods);
            scan(tree.vartype);
            if (!sigOnly) {
                scan(tree.init);
            }
        }
        public void visitTypeCast(JCTypeCast tree) {
            if (tree.clazz != null && tree.clazz.type != null)
                validateAnnotatedType(tree.clazz, tree.clazz.type);
            super.visitTypeCast(tree);
        }
        public void visitTypeTest(JCInstanceOf tree) {
            if (tree.pattern != null && !(tree.pattern instanceof JCPattern) && tree.pattern.type != null)
                validateAnnotatedType(tree.pattern, tree.pattern.type);
            super.visitTypeTest(tree);
        }
        public void visitNewClass(JCNewClass tree) {
            if (tree.clazz != null && tree.clazz.type != null) {
                if (tree.clazz.hasTag(ANNOTATED_TYPE)) {
                    checkForDeclarationAnnotations(((JCAnnotatedType) tree.clazz).annotations,
                            tree.clazz.type.tsym);
                }
                if (tree.def != null) {
                    checkForDeclarationAnnotations(tree.def.mods.annotations, tree.clazz.type.tsym);
                }

                validateAnnotatedType(tree.clazz, tree.clazz.type);
            }
            super.visitNewClass(tree);
        }
        public void visitNewArray(JCNewArray tree) {
            if (tree.elemtype != null && tree.elemtype.type != null) {
                if (tree.elemtype.hasTag(ANNOTATED_TYPE)) {
                    checkForDeclarationAnnotations(((JCAnnotatedType) tree.elemtype).annotations,
                            tree.elemtype.type.tsym);
                }
                validateAnnotatedType(tree.elemtype, tree.elemtype.type);
            }
            super.visitNewArray(tree);
        }
        public void visitClassDef(JCClassDecl tree) {
            //System.err.println("validateTypeAnnotations.visitClassDef " + tree);
            if (sigOnly) {
                scan(tree.mods);
                scan(tree.typarams);
                scan(tree.extending);
                scan(tree.implementing);
            }
            for (JCTree member : tree.defs) {
                if (member.hasTag(Tag.CLASSDEF)) {
                    continue;
                }
                scan(member);
            }
        }
        public void visitBlock(JCBlock tree) {
            if (!sigOnly) {
                scan(tree.stats);
            }
        }

        /* I would want to model this after
         * com.sun.tools.javac.comp.Check.Validator.visitSelectInternal(JCFieldAccess)
         * and override visitSelect and visitTypeApply.
         * However, we only set the annotated type in the top-level type
         * of the symbol.
         * Therefore, we need to override each individual location where a type
         * can occur.
         */
        private void validateAnnotatedType(final JCTree errtree, final Type type) {
            //System.err.println("Attr.validateAnnotatedType: " + errtree + " type: " + type);

            if (type.isPrimitiveOrVoid()) {
                return;
            }

            JCTree enclTr = errtree;
            Type enclTy = type;

            boolean repeat = true;
            while (repeat) {
                if (enclTr.hasTag(TYPEAPPLY)) {
                    List<Type> tyargs = enclTy.getTypeArguments();
                    List<JCExpression> trargs = ((JCTypeApply)enclTr).getTypeArguments();
                    if (trargs.length() > 0) {
                        // Nothing to do for diamonds
                        if (tyargs.length() == trargs.length()) {
                            for (int i = 0; i < tyargs.length(); ++i) {
                                validateAnnotatedType(trargs.get(i), tyargs.get(i));
                            }
                        }
                        // If the lengths don't match, it's either a diamond
                        // or some nested type that redundantly provides
                        // type arguments in the tree.
                    }

                    // Look at the clazz part of a generic type
                    enclTr = ((JCTree.JCTypeApply)enclTr).clazz;
                }

                if (enclTr.hasTag(SELECT)) {
                    enclTr = ((JCTree.JCFieldAccess)enclTr).getExpression();
                    if (enclTy != null &&
                            !enclTy.hasTag(NONE)) {
                        enclTy = enclTy.getEnclosingType();
                    }
                } else if (enclTr.hasTag(ANNOTATED_TYPE)) {
                    JCAnnotatedType at = (JCTree.JCAnnotatedType) enclTr;
                    if (enclTy == null || enclTy.hasTag(NONE)) {
                        if (at.getAnnotations().size() == 1) {
                            log.error(at.underlyingType.pos(), Errors.CantTypeAnnotateScoping1(at.getAnnotations().head.attribute));
                        } else {
                            ListBuffer<Attribute.Compound> comps = new ListBuffer<>();
                            for (JCAnnotation an : at.getAnnotations()) {
                                comps.add(an.attribute);
                            }
                            log.error(at.underlyingType.pos(), Errors.CantTypeAnnotateScoping(comps.toList()));
                        }
                        repeat = false;
                    }
                    enclTr = at.underlyingType;
                    // enclTy doesn't need to be changed
                } else if (enclTr.hasTag(IDENT)) {
                    repeat = false;
                } else if (enclTr.hasTag(JCTree.Tag.WILDCARD)) {
                    JCWildcard wc = (JCWildcard) enclTr;
                    if (wc.getKind() == JCTree.Kind.EXTENDS_WILDCARD ||
                            wc.getKind() == JCTree.Kind.SUPER_WILDCARD) {
                        validateAnnotatedType(wc.getBound(), wc.getBound().type);
                    } else {
                        // Nothing to do for UNBOUND
                    }
                    repeat = false;
                } else if (enclTr.hasTag(TYPEARRAY)) {
                    JCArrayTypeTree art = (JCArrayTypeTree) enclTr;
                    validateAnnotatedType(art.getType(), art.elemtype.type);
                    repeat = false;
                } else if (enclTr.hasTag(TYPEUNION)) {
                    JCTypeUnion ut = (JCTypeUnion) enclTr;
                    for (JCTree t : ut.getTypeAlternatives()) {
                        validateAnnotatedType(t, t.type);
                    }
                    repeat = false;
                } else if (enclTr.hasTag(TYPEINTERSECTION)) {
                    JCTypeIntersection it = (JCTypeIntersection) enclTr;
                    for (JCTree t : it.getBounds()) {
                        validateAnnotatedType(t, t.type);
                    }
                    repeat = false;
                } else if (enclTr.getKind() == JCTree.Kind.PRIMITIVE_TYPE ||
                           enclTr.getKind() == JCTree.Kind.ERRONEOUS) {
                    repeat = false;
                } else {
                    Assert.error("Unexpected tree: " + enclTr + " with kind: " + enclTr.getKind() +
                            " within: "+ errtree + " with kind: " + errtree.getKind());
                }
            }
        }

        private void checkForDeclarationAnnotations(List<? extends JCAnnotation> annotations,
                Symbol sym) {
            // Ensure that no declaration annotations are present.
            // Note that a tree type might be an AnnotatedType with
            // empty annotations, if only declaration annotations were given.
            // This method will raise an error for such a type.
            for (JCAnnotation ai : annotations) {
                if (!ai.type.isErroneous() &&
                        typeAnnotations.annotationTargetType(ai.attribute, sym) == TypeAnnotations.AnnotationType.DECLARATION) {
                    log.error(ai.pos(), Errors.AnnotationTypeNotApplicableToType(ai.type));
                }
            }
        }
    }

    // <editor-fold desc="post-attribution visitor">

    /**
     * Handle missing types/symbols in an AST. This routine is useful when
     * the compiler has encountered some errors (which might have ended up
     * terminating attribution abruptly); if the compiler is used in fail-over
     * mode (e.g. by an IDE) and the AST contains semantic errors, this routine
     * prevents NPE to be propagated during subsequent compilation steps.
     */
    public void postAttr(JCTree tree) {
        new PostAttrAnalyzer().scan(tree);
    }

    class PostAttrAnalyzer extends TreeScanner {

        private void initTypeIfNeeded(JCTree that) {
            if (that.type == null) {
                if (that.hasTag(METHODDEF)) {
                    that.type = dummyMethodType((JCMethodDecl)that);
                } else {
                    that.type = syms.unknownType;
                }
            }
        }

        /* Construct a dummy method type. If we have a method declaration,
         * and the declared return type is void, then use that return type
         * instead of UNKNOWN to avoid spurious error messages in lambda
         * bodies (see:JDK-8041704).
         */
        private Type dummyMethodType(JCMethodDecl md) {
            Type restype = syms.unknownType;
            if (md != null && md.restype != null && md.restype.hasTag(TYPEIDENT)) {
                JCPrimitiveTypeTree prim = (JCPrimitiveTypeTree)md.restype;
                if (prim.typetag == VOID)
                    restype = syms.voidType;
            }
            return new MethodType(List.nil(), restype,
                                  List.nil(), syms.methodClass);
        }
        private Type dummyMethodType() {
            return dummyMethodType(null);
        }

        @Override
        public void scan(JCTree tree) {
            if (tree == null) return;
            if (tree instanceof JCExpression) {
                initTypeIfNeeded(tree);
            }
            super.scan(tree);
        }

        @Override
        public void visitIdent(JCIdent that) {
            if (that.sym == null) {
                that.sym = syms.unknownSymbol;
            }
        }

        @Override
        public void visitSelect(JCFieldAccess that) {
            if (that.sym == null) {
                that.sym = syms.unknownSymbol;
            }
            super.visitSelect(that);
        }

        @Override
        public void visitClassDef(JCClassDecl that) {
            initTypeIfNeeded(that);
            if (that.sym == null) {
                that.sym = new ClassSymbol(0, that.name, that.type, syms.noSymbol);
            }
            super.visitClassDef(that);
        }

        @Override
        public void visitMethodDef(JCMethodDecl that) {
            initTypeIfNeeded(that);
            if (that.sym == null) {
                that.sym = new MethodSymbol(0, that.name, that.type, syms.noSymbol);
            }
            super.visitMethodDef(that);
        }

        @Override
        public void visitVarDef(JCVariableDecl that) {
            initTypeIfNeeded(that);
            if (that.sym == null) {
                that.sym = new VarSymbol(0, that.name, that.type, syms.noSymbol);
                that.sym.adr = 0;
            }
            if (that.vartype == null) {
                that.vartype = make.at(Position.NOPOS).Erroneous();
            }
            super.visitVarDef(that);
        }

        @Override
        public void visitBindingPattern(JCBindingPattern that) {
            initTypeIfNeeded(that);
            initTypeIfNeeded(that.var);
            if (that.var.sym == null) {
                that.var.sym = new BindingSymbol(0, that.var.name, that.var.type, syms.noSymbol);
                that.var.sym.adr = 0;
            }
            super.visitBindingPattern(that);
        }

        @Override
        public void visitNewClass(JCNewClass that) {
            if (that.constructor == null) {
                that.constructor = new MethodSymbol(0, names.init,
                        dummyMethodType(), syms.noSymbol);
            }
            if (that.constructorType == null) {
                that.constructorType = syms.unknownType;
            }
            super.visitNewClass(that);
        }

        @Override
        public void visitAssignop(JCAssignOp that) {
            if (that.operator == null) {
                that.operator = new OperatorSymbol(names.empty, dummyMethodType(),
                        -1, syms.noSymbol);
            }
            super.visitAssignop(that);
        }

        @Override
        public void visitBinary(JCBinary that) {
            if (that.operator == null) {
                that.operator = new OperatorSymbol(names.empty, dummyMethodType(),
                        -1, syms.noSymbol);
            }
            super.visitBinary(that);
        }

        @Override
        public void visitUnary(JCUnary that) {
            if (that.operator == null) {
                that.operator = new OperatorSymbol(names.empty, dummyMethodType(),
                        -1, syms.noSymbol);
            }
            super.visitUnary(that);
        }

        @Override
        public void visitReference(JCMemberReference that) {
            super.visitReference(that);
            if (that.sym == null) {
                that.sym = new MethodSymbol(0, names.empty, dummyMethodType(),
                        syms.noSymbol);
            }
        }
    }
    // </editor-fold>

    public void setPackageSymbols(JCExpression pid, Symbol pkg) {
        new TreeScanner() {
            Symbol packge = pkg;
            @Override
            public void visitIdent(JCIdent that) {
                that.sym = packge;
            }

            @Override
            public void visitSelect(JCFieldAccess that) {
                that.sym = packge;
                packge = packge.owner;
                super.visitSelect(that);
            }
        }.scan(pid);
    }

}<|MERGE_RESOLUTION|>--- conflicted
+++ resolved
@@ -169,12 +169,7 @@
         Source source = Source.instance(context);
         allowPoly = Feature.POLY.allowedInSource(source);
         allowLambda = Feature.LAMBDA.allowedInSource(source);
-<<<<<<< HEAD
-        allowDefaultMethods = Feature.DEFAULT_METHODS.allowedInSource(source);
-        allowStaticInterfaceMethods = Feature.STATIC_INTERFACE_METHODS.allowedInSource(source);
         allowPrimitiveClasses = Feature.PRIMITIVE_CLASSES.allowedInSource(source);
-=======
->>>>>>> 1e031e6a
         allowReifiableTypesInInstanceof = Feature.REIFIABLE_TYPES_INSTANCEOF.allowedInSource(source);
         allowRecords = Feature.RECORDS.allowedInSource(source);
         allowPatternSwitch = (preview.isEnabled() || !preview.isPreview(Feature.PATTERN_SWITCH)) &&
@@ -201,21 +196,10 @@
      */
     boolean allowLambda;
 
-<<<<<<< HEAD
-    /** Switch: support default methods ?
-     */
-    boolean allowDefaultMethods;
-
     /** Switch: allow primitive classes ?
      */
     boolean allowPrimitiveClasses;
 
-    /** Switch: static interface methods enabled?
-     */
-    boolean allowStaticInterfaceMethods;
-
-=======
->>>>>>> 1e031e6a
     /** Switch: reifiable types in instanceof enabled?
      */
     boolean allowReifiableTypesInInstanceof;
