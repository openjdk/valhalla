--- conflicted
+++ resolved
@@ -1448,18 +1448,14 @@
                     }
                     // Field may not have an initializer
                     if ((sym.flags() & HASINIT) != 0) {
-<<<<<<< HEAD
                         if (!sym.type.hasTag(ARRAY) || !isIndexed) {
-                            log.error(tree, Errors.CantAssignInitializedBeforeCtorCalled(sym));
+                            reportPrologueError(tree, sym, true);
                         }
-=======
-                        reportPrologueError(tree, sym, true);
                         return;
                     }
                     // cant reference an instance field before a this constructor
                     if (allowValueClasses && mode == PrologueVisitorMode.THIS_CONSTRUCTOR) {
                         reportPrologueError(tree, sym);
->>>>>>> 274d5607
                         return;
                     }
                 }
