--- conflicted
+++ resolved
@@ -105,22 +105,12 @@
     // bit positions, we translate them when reading and writing class
     // files into unique bits positions: ACC_SYNTHETIC <-> SYNTHETIC,
     // for example.
-<<<<<<< HEAD
-    public static final int ACC_DEFAULT    = 0x0001;
     public static final int ACC_NON_ATOMIC = 0x0002;
-    public static final int ACC_IDENTITY   = 0x0020;
-    public static final int ACC_VALUE      = 0x0040;
-    public static final int ACC_BRIDGE     = 0x0040;
-    public static final int ACC_VARARGS    = 0x0080;
-    public static final int ACC_PRIMITIVE  = 0x0800;
-    public static final int ACC_MODULE     = 0x8000;
-=======
     public static final int ACC_IDENTITY = 0x0020;
     public static final int ACC_BRIDGE   = 0x0040;
     public static final int ACC_VARARGS  = 0x0080;
     public static final int ACC_STRICT   = 0x0800;
     public static final int ACC_MODULE   = 0x8000;
->>>>>>> 9c21d4c5
 
     /*****************************************
      * Internal compiler flags (no bits in the lower 16).
@@ -422,15 +412,14 @@
     public static final long NON_SEALED = 1L<<63; // ClassSymbols
 
     /**
-<<<<<<< HEAD
+     * Flag to indicate that a field is strict
+     */
+    public static final long STRICT = 1L<<51; // VarSymbols
+
+    /**
      * Flag to indicate that a value class constructor is implicit
      */
     public static final int IMPLICIT    = 1<<59; // MethodSymbols
-=======
-     * Flag to indicate that a field is strict
-     */
-    public static final long STRICT = 1L<<51; // VarSymbols
->>>>>>> 9c21d4c5
 
     /**
      * Describe modifier flags as they might appear in source code, i.e.,
@@ -460,12 +449,7 @@
         MethodFlags                       = AccessFlags | ABSTRACT | STATIC | NATIVE |
                                             SYNCHRONIZED | FINAL | STRICTFP,
         RecordMethodFlags                 = AccessFlags | ABSTRACT | STATIC |
-<<<<<<< HEAD
-                                            SYNCHRONIZED | FINAL | STRICTFP,
-        AdjustedClassFlags                = ClassFlags | ACC_VALUE;
-=======
                                             SYNCHRONIZED | FINAL | STRICTFP;
->>>>>>> 9c21d4c5
     public static final long
         ExtendedStandardFlags             = (long)StandardFlags | DEFAULT | SEALED | NON_SEALED | VALUE_CLASS,
         ExtendedMemberClassFlags          = (long)MemberClassFlags | SEALED | NON_SEALED | VALUE_CLASS,
@@ -473,12 +457,8 @@
         ExtendedClassFlags                = (long)ClassFlags | SEALED | NON_SEALED | VALUE_CLASS,
         ExtendedLocalClassFlags           = (long) LocalClassFlags | VALUE_CLASS,
         ExtendedStaticLocalClassFlags     = (long) StaticLocalClassFlags | VALUE_CLASS,
-<<<<<<< HEAD
+        ExtendedVarFlags                  = (long) VarFlags | STRICT,
         ModifierFlags                     = ((long)StandardFlags & ~INTERFACE) | DEFAULT | SEALED | NON_SEALED | VALUE_CLASS | IMPLICIT,
-=======
-        ExtendedVarFlags                  = (long) VarFlags | STRICT,
-        ModifierFlags                     = ((long)StandardFlags & ~INTERFACE) | DEFAULT | SEALED | NON_SEALED | VALUE_CLASS,
->>>>>>> 9c21d4c5
         InterfaceMethodMask               = ABSTRACT | PRIVATE | STATIC | PUBLIC | STRICTFP | DEFAULT,
         AnnotationTypeElementMask         = ABSTRACT | PUBLIC,
         LocalVarFlags                     = FINAL | PARAMETER,
@@ -505,7 +485,6 @@
             if (0 != (flags & STRICTFP))  modifiers.add(Modifier.STRICTFP);
             if (0 != (flags & DEFAULT))   modifiers.add(Modifier.DEFAULT);
             if (0 != (flags & VALUE_CLASS))     modifiers.add(Modifier.VALUE);
-            if (0 != (flags & IDENTITY_TYPE))   modifiers.add(Modifier.IDENTITY);
             if (0 != (flags & IMPLICIT))        modifiers.add(Modifier.IMPLICIT);
             modifiers = Collections.unmodifiableSet(modifiers);
             modifierSets.put(flags, modifiers);
@@ -553,14 +532,9 @@
                 return "identity";
             }
         },
-<<<<<<< HEAD
+        VALUE(Flags.VALUE_CLASS),
         IMPLICIT(Flags.IMPLICIT),
-=======
-        VALUE(Flags.VALUE_CLASS),
->>>>>>> 9c21d4c5
         UNNAMED_CLASS(Flags.UNNAMED_CLASS),
-        PRIMITIVE(Flags.PRIMITIVE_CLASS),
-        VALUE(Flags.VALUE_CLASS),
         BLOCK(Flags.BLOCK),
         FROM_SOURCE(Flags.FROM_SOURCE),
         ENUM(Flags.ENUM),
