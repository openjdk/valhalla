/*
 * Copyright (c) 1999, 2022, Oracle and/or its affiliates. All rights reserved.
 * DO NOT ALTER OR REMOVE COPYRIGHT NOTICES OR THIS FILE HEADER.
 *
 * This code is free software; you can redistribute it and/or modify it
 * under the terms of the GNU General Public License version 2 only, as
 * published by the Free Software Foundation.  Oracle designates this
 * particular file as subject to the "Classpath" exception as provided
 * by Oracle in the LICENSE file that accompanied this code.
 *
 * This code is distributed in the hope that it will be useful, but WITHOUT
 * ANY WARRANTY; without even the implied warranty of MERCHANTABILITY or
 * FITNESS FOR A PARTICULAR PURPOSE.  See the GNU General Public License
 * version 2 for more details (a copy is included in the LICENSE file that
 * accompanied this code).
 *
 * You should have received a copy of the GNU General Public License version
 * 2 along with this work; if not, write to the Free Software Foundation,
 * Inc., 51 Franklin St, Fifth Floor, Boston, MA 02110-1301 USA.
 *
 * Please contact Oracle, 500 Oracle Parkway, Redwood Shores, CA 94065 USA
 * or visit www.oracle.com if you need additional information or have any
 * questions.
 */

package com.sun.tools.javac.code;

import java.util.Collections;
import java.util.EnumSet;
import java.util.Map;
import java.util.Set;
import java.util.concurrent.ConcurrentHashMap;

import javax.lang.model.element.Modifier;

import com.sun.tools.javac.util.Assert;
import com.sun.tools.javac.util.StringUtils;

/** Access flags and other modifiers for Java classes and members.
 *
 *  <p><b>This is NOT part of any supported API.
 *  If you write code that depends on this, you do so at your own risk.
 *  This code and its internal interfaces are subject to change or
 *  deletion without notice.</b>
 */
public class Flags {

    private Flags() {} // uninstantiable

    public static String toString(long flags) {
        StringBuilder buf = new StringBuilder();
        String sep = "";
        for (Flag flag : asFlagSet(flags)) {
            buf.append(sep);
            buf.append(flag);
            sep = " ";
        }
        return buf.toString();
    }

    public static EnumSet<Flag> asFlagSet(long flags) {
        EnumSet<Flag> flagSet = EnumSet.noneOf(Flag.class);
        for (Flag flag : Flag.values()) {
            if ((flags & flag.value) != 0) {
                flagSet.add(flag);
                flags &= ~flag.value;
            }
        }
        Assert.check(flags == 0);
        return flagSet;
    }

    /* Standard Java flags.
     */
    public static final int PUBLIC       = 1;
    public static final int PRIVATE      = 1<<1;
    public static final int PROTECTED    = 1<<2;
    public static final int STATIC       = 1<<3;
    public static final int FINAL        = 1<<4;
    public static final int SYNCHRONIZED = 1<<5;
    public static final int VOLATILE     = 1<<6;
    public static final int TRANSIENT    = 1<<7;
    public static final int NATIVE       = 1<<8;
    public static final int INTERFACE    = 1<<9;
    public static final int ABSTRACT     = 1<<10;
    public static final int STRICTFP     = 1<<11;

    /* Flag that marks a symbol synthetic, added in classfile v49.0. */
    public static final int SYNTHETIC    = 1<<12;

    /** Flag that marks attribute interfaces, added in classfile v49.0. */
    public static final int ANNOTATION   = 1<<13;

    /** An enumeration type or an enumeration constant, added in
     *  classfile v49.0. */
    public static final int ENUM         = 1<<14;

    /** Added in SE8, represents constructs implicitly declared in source. */
    public static final int MANDATED     = 1<<15;

    /** Marks a type as a primitive class. We can't reuse the class file encoding (ACC_PRIMITIVE)
     * since the latter shares its value (0x800) with ACC_STRICT (javac speak: STRICT_FP) and while
     * STRICT_FP is not a valid flag for a class in the class file level, javac's ASTs flag a class
     * as being STRICT_FP so as to propagate the FP strictness to methods of the class thereby causing
     * a clash */
    public static final int PRIMITIVE_CLASS  = 1<<16;

    public static final int StandardFlags = 0x0fff;

    // Because the following access flags are overloaded with other
    // bit positions, we translate them when reading and writing class
    // files into unique bits positions: ACC_SYNTHETIC <-> SYNTHETIC,
    // for example.
    public static final int ACC_IDENTITY = 0x0020;
    public static final int ACC_VALUE    = 0x0040;
    public static final int ACC_BRIDGE   = 0x0040;
    public static final int ACC_VARARGS  = 0x0080;
    public static final int ACC_PRIMITIVE = 0x0800;
    public static final int ACC_MODULE   = 0x8000;

    /*****************************************
     * Internal compiler flags (no bits in the lower 16).
     *****************************************/

    /** Flag is set if symbol is deprecated.  See also DEPRECATED_REMOVAL.
     */
    public static final int DEPRECATED   = 1<<17;

    /** Flag is set for a variable symbol if the variable's definition
     *  has an initializer part.
     */
    public static final int HASINIT          = 1<<18;

    /** Flag is set for a class symbol if it defines one or more non-empty
     *  instance initializer block(s). This is relevenat only for class symbols
     *  that originate from source types. For binary types the instance initializer
     *  blocks are "normalized" into the constructors.
     */
    public static final int HASINITBLOCK         = 1<<18;

    /** Flag is set for a method symbol if it is an empty no-arg ctor.
     *  i.e. one that simply returns (jlO) or merely chains to a super's
     *  no-arg ctor
     */
    public static final int EMPTYNOARGCONSTR         = 1<<18;

    /** Flag is set for a class or interface whose instances have identity
     * i.e. class/interface declarations that are expressly declared with
     * the modifier `identity' or (b) any concrete class not declared with the
     * modifier `value' (c) abstract class not declared `value' but meets various
     * stipulations (d) older class files with ACC_SUPER bit set
     */
    public static final int IDENTITY_TYPE            = 1<<19;

    /** Flag is set for compiler-generated anonymous method symbols
     *  that `own' an initializer block.
     */
    public static final int BLOCK            = 1<<20;

<<<<<<< HEAD
    /** Marks a type as a value class */
    public static final int VALUE_CLASS  = 1<<21;
=======
    /** Flag is set for ClassSymbols that are being compiled from source.
     */
    public static final int FROM_SOURCE      = 1<<21; //ClassSymbols
>>>>>>> 7b81a9c7

    /** Flag is set for nested classes that do not access instance members
     *  or `this' of an outer class and therefore don't need to be passed
     *  a this$n reference.  This value is currently set only for anonymous
     *  classes in superclass constructor calls.
     *  todo: use this value for optimizing away this$n parameters in
     *  other cases.
     */
    public static final int NOOUTERTHIS  = 1<<22;

    /** Flag is set for package symbols if a package has a member or
     *  directory and therefore exists.
     */
    public static final int EXISTS           = 1<<23;

    /** Flag is set for compiler-generated compound classes
     *  representing multiple variable bounds
     */
    public static final int COMPOUND     = 1<<24;

    /** Flag is set for class symbols if a class file was found for this class.
     */
    public static final int CLASS_SEEN   = 1<<25;

    /** Flag is set for class symbols if a source file was found for this
     *  class.
     */
    public static final int SOURCE_SEEN  = 1<<26;

    /* State flags (are reset during compilation).
     */

    /** Flag for class symbols is set and later re-set as a lock in
     *  Enter to detect cycles in the superclass/superinterface
     *  relations.  Similarly for constructor call cycle detection in
     *  Attr.
     */
    public static final int LOCKED           = 1<<27;

    /** Flag for class symbols is set and later re-set to indicate that a class
     *  has been entered but has not yet been attributed.
     */
    public static final int UNATTRIBUTED = 1<<28;

    /** Flag for synthesized default constructors of anonymous classes.
     */
    public static final int ANONCONSTR   = 1<<29; //non-class members

    /**
     * Flag to indicate the superclasses of this ClassSymbol has been attributed.
     */
    public static final int SUPER_OWNER_ATTRIBUTED = 1<<29; //ClassSymbols

    /** Flag for class symbols to indicate it has been checked and found
     *  acyclic.
     */
    public static final int ACYCLIC          = 1<<30;

    /** Flag that marks bridge methods.
     */
    public static final long BRIDGE          = 1L<<31;

    /** Flag that marks formal parameters.
     */
    public static final long PARAMETER   = 1L<<33;

    /** Flag that marks varargs methods.
     */
    public static final long VARARGS   = 1L<<34;

    /** Flag for annotation type symbols to indicate it has been
     *  checked and found acyclic.
     */
    public static final long ACYCLIC_ANN      = 1L<<35;

    /** Flag that marks a generated default constructor.
     */
    public static final long GENERATEDCONSTR   = 1L<<36;

    /** Flag that marks a hypothetical method that need not really be
     *  generated in the binary, but is present in the symbol table to
     *  simplify checking for erasure clashes - also used for 292 poly sig methods.
     */
    public static final long HYPOTHETICAL   = 1L<<37;

    /**
     * Flag that marks an internal proprietary class.
     */
    public static final long PROPRIETARY = 1L<<38;

    /**
     * Flag that marks a multi-catch parameter.
     */
    public static final long UNION = 1L<<39;

    /**
     * Flags an erroneous TypeSymbol as viable for recovery.
     * TypeSymbols only.
     */
    public static final long RECOVERABLE = 1L<<40;

    /**
     * Flag that marks an 'effectively final' local variable.
     */
    public static final long EFFECTIVELY_FINAL = 1L<<41;

    /**
     * Flag that marks non-override equivalent methods with the same signature,
     * or a conflicting match binding (BindingSymbol).
     */
    public static final long CLASH = 1L<<42;

    /**
     * Flag that marks either a default method or an interface containing default methods.
     */
    public static final long DEFAULT = 1L<<43;

    /**
     * Flag that marks class as auxiliary, ie a non-public class following
     * the public class in a source file, that could block implicit compilation.
     */
    public static final long AUXILIARY = 1L<<44;

    /**
     * Flag that marks that a symbol is not available in the current profile
     */
    public static final long NOT_IN_PROFILE = 1L<<45;

    /**
     * Flag that indicates that an override error has been detected by Check.
     */
    public static final long BAD_OVERRIDE = 1L<<45;

    /**
     * Flag that indicates a signature polymorphic method (292).
     */
    public static final long SIGNATURE_POLYMORPHIC = 1L<<46;

    /**
     * Flag that indicates that an inference variable is used in a 'throws' clause.
     */
    public static final long THROWS = 1L<<47;

    /**
     * Flag that marks potentially ambiguous overloads
     */
    public static final long POTENTIALLY_AMBIGUOUS = 1L<<48;

    /**
     * Flag that marks a synthetic method body for a lambda expression
     */
    public static final long LAMBDA_METHOD = 1L<<49;

    /**
     * Flag to control recursion in TransTypes
     */
    public static final long TYPE_TRANSLATED = 1L<<50;

    /**
     * Flag to indicate class symbol is for module-info
     */
    public static final long MODULE = 1L<<51;

    /**
     * Flag to indicate the given ModuleSymbol is an automatic module.
     */
    public static final long AUTOMATIC_MODULE = 1L<<52; //ModuleSymbols only

    /**
     * Flag to indicate the given PackageSymbol contains any non-.java and non-.class resources.
     */
    public static final long HAS_RESOURCE = 1L<<52; //PackageSymbols only

    /**
     * Flag to indicate the given ParamSymbol has a user-friendly name filled.
     */
    public static final long NAME_FILLED = 1L<<52; //ParamSymbols only

    /**
     * Flag to indicate the given ModuleSymbol is a system module.
     */
    public static final long SYSTEM_MODULE = 1L<<53; //ModuleSymbols only

    /**
     * Flag to indicate the given ClassSymbol is a value based.
     */
    public static final long VALUE_BASED = 1L<<53; //ClassSymbols only

    /**
     * Flag to indicate the given symbol has a @Deprecated annotation.
     */
    public static final long DEPRECATED_ANNOTATION = 1L<<54;

    /**
     * Flag to indicate the given symbol has been deprecated and marked for removal.
     */
    public static final long DEPRECATED_REMOVAL = 1L<<55;

    /**
     * Flag to indicate the API element in question is for a preview API.
     */
    public static final long PREVIEW_API = 1L<<56; //any Symbol kind

    /**
     * Flag for synthesized default constructors of anonymous classes that have an enclosing expression.
     */
    public static final long ANONCONSTR_BASED = 1L<<57;

    /**
     * Flag that marks finalize block as body-only, should not be copied into catch clauses.
     * Used to implement try-with-resources.
     */
    public static final long BODY_ONLY_FINALIZE = 1L<<17; //blocks only

    /**
     * Flag to indicate the API element in question is for a preview API.
     */
    public static final long PREVIEW_REFLECTIVE = 1L<<58; //any Symbol kind

    /**
     * Flag to indicate the given variable is a match binding variable.
     */
    public static final long MATCH_BINDING = 1L<<59;

    /**
     * A flag to indicate a match binding variable whose scope extends after the current statement.
     */
    public static final long MATCH_BINDING_TO_OUTER = 1L<<60;

    /**
     * Flag to indicate that a class is a record. The flag is also used to mark fields that are
     * part of the state vector of a record and to mark the canonical constructor
     */
    public static final long RECORD = 1L<<61; // ClassSymbols, MethodSymbols and VarSymbols

    /**
     * Flag to mark a record constructor as a compact one
     */
    public static final long COMPACT_RECORD_CONSTRUCTOR = 1L<<51; // MethodSymbols only

    /**
     * Flag to mark a record field that was not initialized in the compact constructor
     */
    public static final long UNINITIALIZED_FIELD= 1L<<51; // VarSymbols only

    /** Flag is set for compiler-generated record members, it could be applied to
     *  accessors and fields
     */
    public static final int GENERATED_MEMBER = 1<<24; // MethodSymbols and VarSymbols

    /**
     * Flag to indicate sealed class/interface declaration.
     */
    public static final long SEALED = 1L<<62; // ClassSymbols

    /**
     * Flag to indicate that the class/interface was declared with the non-sealed modifier.
     */
    public static final long NON_SEALED = 1L<<63; // ClassSymbols


    /** Modifier masks.
     */
    public static final int
        AccessFlags                       = PUBLIC | PROTECTED | PRIVATE,
        LocalClassFlags                   = FINAL | ABSTRACT | STRICTFP | ENUM | SYNTHETIC | ACC_IDENTITY,
        StaticLocalClassFlags             = LocalClassFlags | STATIC | INTERFACE,
        MemberClassFlags                  = LocalClassFlags | INTERFACE | AccessFlags,
        MemberStaticClassFlags            = MemberClassFlags | STATIC,
        ClassFlags                        = LocalClassFlags | INTERFACE | PUBLIC | ANNOTATION,
        InterfaceVarFlags                 = FINAL | STATIC | PUBLIC,
        VarFlags                          = AccessFlags | FINAL | STATIC |
                                            VOLATILE | TRANSIENT | ENUM,
        ConstructorFlags                  = AccessFlags,
        InterfaceMethodFlags              = ABSTRACT | PUBLIC,
        MethodFlags                       = AccessFlags | ABSTRACT | STATIC | NATIVE |
                                            SYNCHRONIZED | FINAL | STRICTFP,
        RecordMethodFlags                 = AccessFlags | ABSTRACT | STATIC |
                                            SYNCHRONIZED | FINAL | STRICTFP,
        AdjustedClassFlags                = ClassFlags | ACC_PRIMITIVE | ACC_VALUE;
    public static final long
        ExtendedStandardFlags             = (long)StandardFlags | DEFAULT | SEALED | NON_SEALED | PRIMITIVE_CLASS | VALUE_CLASS,
        ExtendedMemberClassFlags          = (long)MemberClassFlags | SEALED | NON_SEALED | PRIMITIVE_CLASS | VALUE_CLASS,
        ExtendedMemberStaticClassFlags    = (long) MemberStaticClassFlags | SEALED | NON_SEALED | PRIMITIVE_CLASS | VALUE_CLASS,
        ExtendedClassFlags                = (long)ClassFlags | SEALED | NON_SEALED | PRIMITIVE_CLASS | VALUE_CLASS,
        ExtendedLocalClassFlags           = (long) LocalClassFlags | PRIMITIVE_CLASS | VALUE_CLASS,
        ExtendedStaticLocalClassFlags     = (long) StaticLocalClassFlags | PRIMITIVE_CLASS | VALUE_CLASS,
        ModifierFlags                     = ((long)StandardFlags & ~INTERFACE) | DEFAULT | SEALED | NON_SEALED | PRIMITIVE_CLASS | VALUE_CLASS,
        InterfaceMethodMask               = ABSTRACT | PRIVATE | STATIC | PUBLIC | STRICTFP | DEFAULT,
        AnnotationTypeElementMask         = ABSTRACT | PUBLIC,
        LocalVarFlags                     = FINAL | PARAMETER,
        ReceiverParamFlags                = PARAMETER;

    public static Set<Modifier> asModifierSet(long flags) {
        Set<Modifier> modifiers = modifierSets.get(flags);
        if (modifiers == null) {
            modifiers = java.util.EnumSet.noneOf(Modifier.class);
            if (0 != (flags & PUBLIC))    modifiers.add(Modifier.PUBLIC);
            if (0 != (flags & PROTECTED)) modifiers.add(Modifier.PROTECTED);
            if (0 != (flags & PRIVATE))   modifiers.add(Modifier.PRIVATE);
            if (0 != (flags & ABSTRACT))  modifiers.add(Modifier.ABSTRACT);
            if (0 != (flags & STATIC))    modifiers.add(Modifier.STATIC);
            if (0 != (flags & SEALED))    modifiers.add(Modifier.SEALED);
            if (0 != (flags & NON_SEALED))
                                          modifiers.add(Modifier.NON_SEALED);
            if (0 != (flags & FINAL))     modifiers.add(Modifier.FINAL);
            if (0 != (flags & TRANSIENT)) modifiers.add(Modifier.TRANSIENT);
            if (0 != (flags & VOLATILE))  modifiers.add(Modifier.VOLATILE);
            if (0 != (flags & SYNCHRONIZED))
                                          modifiers.add(Modifier.SYNCHRONIZED);
            if (0 != (flags & NATIVE))    modifiers.add(Modifier.NATIVE);
            if (0 != (flags & STRICTFP))  modifiers.add(Modifier.STRICTFP);
            if (0 != (flags & DEFAULT))   modifiers.add(Modifier.DEFAULT);
            if (0 != (flags & PRIMITIVE_CLASS))     modifiers.add(Modifier.PRIMITIVE);
            if (0 != (flags & VALUE_CLASS))     modifiers.add(Modifier.VALUE);
            modifiers = Collections.unmodifiableSet(modifiers);
            modifierSets.put(flags, modifiers);
        }
        return modifiers;
    }

    // Cache of modifier sets.
    private static final Map<Long, Set<Modifier>> modifierSets = new ConcurrentHashMap<>(64);

    public static boolean isStatic(Symbol symbol) {
        return (symbol.flags() & STATIC) != 0;
    }

    public static boolean isEnum(Symbol symbol) {
        return (symbol.flags() & ENUM) != 0;
    }

    public static boolean isConstant(Symbol.VarSymbol symbol) {
        return symbol.getConstValue() != null;
    }


    public enum Flag {
        PUBLIC(Flags.PUBLIC),
        PRIVATE(Flags.PRIVATE),
        PROTECTED(Flags.PROTECTED),
        STATIC(Flags.STATIC),
        FINAL(Flags.FINAL),
        SYNCHRONIZED(Flags.SYNCHRONIZED),
        VOLATILE(Flags.VOLATILE),
        TRANSIENT(Flags.TRANSIENT),
        NATIVE(Flags.NATIVE),
        INTERFACE(Flags.INTERFACE),
        ABSTRACT(Flags.ABSTRACT),
        DEFAULT(Flags.DEFAULT),
        STRICTFP(Flags.STRICTFP),
        BRIDGE(Flags.BRIDGE),
        SYNTHETIC(Flags.SYNTHETIC),
        ANNOTATION(Flags.ANNOTATION),
        DEPRECATED(Flags.DEPRECATED),
        HASINIT(Flags.HASINIT),
        HASINITBLOCK(Flags.HASINITBLOCK),
        EMPTYNOARGCONSTR(Flags.EMPTYNOARGCONSTR),
        IDENTITY_TYPE(Flags.IDENTITY_TYPE) {
            @Override
            public String toString() {
                return "identity";
            }
        },
        BLOCK(Flags.BLOCK),
        FROM_SOURCE(Flags.FROM_SOURCE),
        ENUM(Flags.ENUM),
        MANDATED(Flags.MANDATED),
        PRIMITIVE(Flags.PRIMITIVE_CLASS),
        VALUE(Flags.VALUE_CLASS),
        NOOUTERTHIS(Flags.NOOUTERTHIS),
        EXISTS(Flags.EXISTS),
        COMPOUND(Flags.COMPOUND),
        CLASS_SEEN(Flags.CLASS_SEEN),
        SOURCE_SEEN(Flags.SOURCE_SEEN),
        LOCKED(Flags.LOCKED),
        UNATTRIBUTED(Flags.UNATTRIBUTED),
        ANONCONSTR(Flags.ANONCONSTR),
        ACYCLIC(Flags.ACYCLIC),
        PARAMETER(Flags.PARAMETER),
        VARARGS(Flags.VARARGS),
        ACYCLIC_ANN(Flags.ACYCLIC_ANN),
        GENERATEDCONSTR(Flags.GENERATEDCONSTR),
        HYPOTHETICAL(Flags.HYPOTHETICAL),
        PROPRIETARY(Flags.PROPRIETARY),
        UNION(Flags.UNION),
        EFFECTIVELY_FINAL(Flags.EFFECTIVELY_FINAL),
        CLASH(Flags.CLASH),
        AUXILIARY(Flags.AUXILIARY),
        NOT_IN_PROFILE(Flags.NOT_IN_PROFILE),
        BAD_OVERRIDE(Flags.BAD_OVERRIDE),
        SIGNATURE_POLYMORPHIC(Flags.SIGNATURE_POLYMORPHIC),
        THROWS(Flags.THROWS),
        LAMBDA_METHOD(Flags.LAMBDA_METHOD),
        TYPE_TRANSLATED(Flags.TYPE_TRANSLATED),
        MODULE(Flags.MODULE),
        AUTOMATIC_MODULE(Flags.AUTOMATIC_MODULE),
        SYSTEM_MODULE(Flags.SYSTEM_MODULE),
        DEPRECATED_ANNOTATION(Flags.DEPRECATED_ANNOTATION),
        DEPRECATED_REMOVAL(Flags.DEPRECATED_REMOVAL),
        HAS_RESOURCE(Flags.HAS_RESOURCE),
        POTENTIALLY_AMBIGUOUS(Flags.POTENTIALLY_AMBIGUOUS),
        ANONCONSTR_BASED(Flags.ANONCONSTR_BASED),
        NAME_FILLED(Flags.NAME_FILLED),
        PREVIEW_API(Flags.PREVIEW_API),
        PREVIEW_REFLECTIVE(Flags.PREVIEW_REFLECTIVE),
        MATCH_BINDING(Flags.MATCH_BINDING),
        MATCH_BINDING_TO_OUTER(Flags.MATCH_BINDING_TO_OUTER),
        RECORD(Flags.RECORD),
        RECOVERABLE(Flags.RECOVERABLE),
        SEALED(Flags.SEALED),
        NON_SEALED(Flags.NON_SEALED) {
            @Override
            public String toString() {
                return "non-sealed";
            }
        };

        Flag(long flag) {
            this.value = flag;
            this.lowercaseName = StringUtils.toLowerCase(name());
        }

        @Override
        public String toString() {
            return lowercaseName;
        }

        final long value;
        final String lowercaseName;
    }

}<|MERGE_RESOLUTION|>--- conflicted
+++ resolved
@@ -157,14 +157,11 @@
      */
     public static final int BLOCK            = 1<<20;
 
-<<<<<<< HEAD
     /** Marks a type as a value class */
     public static final int VALUE_CLASS  = 1<<21;
-=======
     /** Flag is set for ClassSymbols that are being compiled from source.
      */
     public static final int FROM_SOURCE      = 1<<21; //ClassSymbols
->>>>>>> 7b81a9c7
 
     /** Flag is set for nested classes that do not access instance members
      *  or `this' of an outer class and therefore don't need to be passed
