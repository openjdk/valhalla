--- conflicted
+++ resolved
@@ -124,7 +124,6 @@
      */
     public static final int HASINIT          = 1<<18;
 
-<<<<<<< HEAD
     /** Flag is set for a class or interface whose instances have identity
      * i.e. any concrete class not declared with the modifier `value'
      * (a) abstract class not declared `value'
@@ -132,14 +131,9 @@
      */
     public static final int IDENTITY_TYPE            = 1<<19;
 
-    /** Class is a unnamed top level class.
-     */
-    public static final int UNNAMED_CLASS    = 1<<23;
-=======
     /** Class is an implicitly declared top level class.
      */
-    public static final int IMPLICIT_CLASS    = 1<<19;
->>>>>>> 86f9b3f5
+    public static final int IMPLICIT_CLASS    = 1<<23;
 
     /** Flag is set for compiler-generated anonymous method symbols
      *  that `own' an initializer block.
@@ -524,7 +518,6 @@
         ANNOTATION(Flags.ANNOTATION),
         DEPRECATED(Flags.DEPRECATED),
         HASINIT(Flags.HASINIT),
-<<<<<<< HEAD
         IDENTITY_TYPE(Flags.IDENTITY_TYPE) {
             @Override
             public String toString() {
@@ -532,10 +525,7 @@
             }
         },
         VALUE(Flags.VALUE_CLASS),
-        UNNAMED_CLASS(Flags.UNNAMED_CLASS),
-=======
         IMPLICIT_CLASS(Flags.IMPLICIT_CLASS),
->>>>>>> 86f9b3f5
         BLOCK(Flags.BLOCK),
         FROM_SOURCE(Flags.FROM_SOURCE),
         ENUM(Flags.ENUM),
