/*
 * Copyright (c) 1999, 2021, Oracle and/or its affiliates. All rights reserved.
 * DO NOT ALTER OR REMOVE COPYRIGHT NOTICES OR THIS FILE HEADER.
 *
 * This code is free software; you can redistribute it and/or modify it
 * under the terms of the GNU General Public License version 2 only, as
 * published by the Free Software Foundation.  Oracle designates this
 * particular file as subject to the "Classpath" exception as provided
 * by Oracle in the LICENSE file that accompanied this code.
 *
 * This code is distributed in the hope that it will be useful, but WITHOUT
 * ANY WARRANTY; without even the implied warranty of MERCHANTABILITY or
 * FITNESS FOR A PARTICULAR PURPOSE.  See the GNU General Public License
 * version 2 for more details (a copy is included in the LICENSE file that
 * accompanied this code).
 *
 * You should have received a copy of the GNU General Public License version
 * 2 along with this work; if not, write to the Free Software Foundation,
 * Inc., 51 Franklin St, Fifth Floor, Boston, MA 02110-1301 USA.
 *
 * Please contact Oracle, 500 Oracle Parkway, Redwood Shores, CA 94065 USA
 * or visit www.oracle.com if you need additional information or have any
 * questions.
 */

package com.sun.tools.javac.code;

import java.util.Collections;
import java.util.EnumSet;
import java.util.Map;
import java.util.Set;
import java.util.concurrent.ConcurrentHashMap;

import javax.lang.model.element.Modifier;

import com.sun.tools.javac.util.Assert;
import com.sun.tools.javac.util.StringUtils;

/** Access flags and other modifiers for Java classes and members.
 *
 *  <p><b>This is NOT part of any supported API.
 *  If you write code that depends on this, you do so at your own risk.
 *  This code and its internal interfaces are subject to change or
 *  deletion without notice.</b>
 */
public class Flags {

    private Flags() {} // uninstantiable

    public static String toString(long flags) {
        StringBuilder buf = new StringBuilder();
        String sep = "";
        for (Flag flag : asFlagSet(flags)) {
            buf.append(sep);
            buf.append(flag);
            sep = " ";
        }
        return buf.toString();
    }

    public static EnumSet<Flag> asFlagSet(long flags) {
        EnumSet<Flag> flagSet = EnumSet.noneOf(Flag.class);
        for (Flag flag : Flag.values()) {
            if ((flags & flag.value) != 0) {
                flagSet.add(flag);
                flags &= ~flag.value;
            }
        }
        Assert.check(flags == 0);
        return flagSet;
    }

    /* Standard Java flags.
     */
    public static final int PUBLIC       = 1;
    public static final int PRIVATE      = 1<<1;
    public static final int PROTECTED    = 1<<2;
    public static final int STATIC       = 1<<3;
    public static final int FINAL        = 1<<4;
    public static final int SYNCHRONIZED = 1<<5;
    public static final int VOLATILE     = 1<<6;
    public static final int TRANSIENT    = 1<<7;
    public static final int NATIVE       = 1<<8;
    public static final int INTERFACE    = 1<<9;
    public static final int ABSTRACT     = 1<<10;
    public static final int STRICTFP     = 1<<11;

    /* Flag that marks a symbol synthetic, added in classfile v49.0. */
    public static final int SYNTHETIC    = 1<<12;

    /** Flag that marks attribute interfaces, added in classfile v49.0. */
    public static final int ANNOTATION   = 1<<13;

    /** An enumeration type or an enumeration constant, added in
     *  classfile v49.0. */
    public static final int ENUM         = 1<<14;

    /** Added in SE8, represents constructs implicitly declared in source. */
    public static final int MANDATED     = 1<<15;

    /** Marks a type as a primitive class. We can't reuse the class file encoding (ACC_PRIMITIVE)
     * since the latter shares its value (0x800) with ACC_STRICT (javac speak: STRICT_FP) and while
     * STRICT_FP is not a valid flag for a class in the class file level, javac's ASTs flag a class
     * as being STRICT_FP so as to propagate the FP strictness to methods of the class thereby causing
     * a clash */
    public static final int PRIMITIVE_CLASS  = 1<<16;

    public static final int StandardFlags = 0x0fff;

    // Because the following access flags are overloaded with other
    // bit positions, we translate them when reading and writing class
    // files into unique bits positions: ACC_SYNTHETIC <-> SYNTHETIC,
    // for example.
    public static final int ACC_SUPER    = 0x0020;
    public static final int ACC_BRIDGE   = 0x0040;
    public static final int ACC_VARARGS  = 0x0080;
    public static final int ACC_VALUE    = 0x0100;
    public static final int ACC_PRIMITIVE = 0x0800;
    public static final int ACC_MODULE   = 0x8000;
    public static final int ACC_PERMITS_VALUE = 0x0040;

    /*****************************************
     * Internal compiler flags (no bits in the lower 16).
     *****************************************/

    /** Flag is set if symbol is deprecated.  See also DEPRECATED_REMOVAL.
     */
    public static final int DEPRECATED   = 1<<17;

    /** Flag is set for a variable symbol if the variable's definition
     *  has an initializer part.
     */
    public static final int HASINIT          = 1<<18;

    /** Flag is set for a class symbol if it defines one or more non-empty
     *  instance initializer block(s). This is relevenat only for class symbols
     *  that originate from source types. For binary types the instance initializer
     *  blocks are "normalized" into the constructors.
     */
    public static final int HASINITBLOCK         = 1<<18;

    /** Flag is set for a method symbol if it is an empty no-arg ctor.
     *  i.e one that simply returns (jlO) or merely chains to a super's
     *  EMPTYNOARGCONSTR
     */
    public static final int EMPTYNOARGCONSTR         = 1<<18;

<<<<<<< HEAD
    /**
     * Flag is set for a reference favoring primitive class.
     */
    public static final int REFERENCE_FAVORING          = 1<<19;
=======
    /** Flag is set for an abstract class that meets the various needs
     *  that qualify it to be the super class of a value/primitive class
     */
    public static final int PERMITS_VALUE            = 1<<19;
>>>>>>> 954f5ca4

    /** Flag is set for compiler-generated anonymous method symbols
     *  that `own' an initializer block.
     */
    public static final int BLOCK            = 1<<20;

    /** Marks a type as a value class */
    public static final int VALUE_CLASS  = 1<<21;

    /** Flag is set for nested classes that do not access instance members
     *  or `this' of an outer class and therefore don't need to be passed
     *  a this$n reference.  This value is currently set only for anonymous
     *  classes in superclass constructor calls.
     *  todo: use this value for optimizing away this$n parameters in
     *  other cases.
     */
    public static final int NOOUTERTHIS  = 1<<22;

    /** Flag is set for package symbols if a package has a member or
     *  directory and therefore exists.
     */
    public static final int EXISTS           = 1<<23;

    /** Flag is set for compiler-generated compound classes
     *  representing multiple variable bounds
     */
    public static final int COMPOUND     = 1<<24;

    /** Flag is set for class symbols if a class file was found for this class.
     */
    public static final int CLASS_SEEN   = 1<<25;

    /** Flag is set for class symbols if a source file was found for this
     *  class.
     */
    public static final int SOURCE_SEEN  = 1<<26;

    /* State flags (are reset during compilation).
     */

    /** Flag for class symbols is set and later re-set as a lock in
     *  Enter to detect cycles in the superclass/superinterface
     *  relations.  Similarly for constructor call cycle detection in
     *  Attr.
     */
    public static final int LOCKED           = 1<<27;

    /** Flag for class symbols is set and later re-set to indicate that a class
     *  has been entered but has not yet been attributed.
     */
    public static final int UNATTRIBUTED = 1<<28;

    /** Flag for synthesized default constructors of anonymous classes.
     */
    public static final int ANONCONSTR   = 1<<29; //non-class members

    /**
     * Flag to indicate the super classes of this ClassSymbol has been attributed.
     */
    public static final int SUPER_OWNER_ATTRIBUTED = 1<<29; //ClassSymbols

    /** Flag for class symbols to indicate it has been checked and found
     *  acyclic.
     */
    public static final int ACYCLIC          = 1<<30;

    /** Flag that marks bridge methods.
     */
    public static final long BRIDGE          = 1L<<31;

    /** Flag that marks formal parameters.
     */
    public static final long PARAMETER   = 1L<<33;

    /** Flag that marks varargs methods.
     */
    public static final long VARARGS   = 1L<<34;

    /** Flag for annotation type symbols to indicate it has been
     *  checked and found acyclic.
     */
    public static final long ACYCLIC_ANN      = 1L<<35;

    /** Flag that marks a generated default constructor.
     */
    public static final long GENERATEDCONSTR   = 1L<<36;

    /** Flag that marks a hypothetical method that need not really be
     *  generated in the binary, but is present in the symbol table to
     *  simplify checking for erasure clashes - also used for 292 poly sig methods.
     */
    public static final long HYPOTHETICAL   = 1L<<37;

    /**
     * Flag that marks an internal proprietary class.
     */
    public static final long PROPRIETARY = 1L<<38;

    /**
     * Flag that marks a multi-catch parameter.
     */
    public static final long UNION = 1L<<39;

    /**
     * Flags an erroneous TypeSymbol as viable for recovery.
     * TypeSymbols only.
     */
    public static final long RECOVERABLE = 1L<<40;

    /**
     * Flag that marks an 'effectively final' local variable.
     */
    public static final long EFFECTIVELY_FINAL = 1L<<41;

    /**
     * Flag that marks non-override equivalent methods with the same signature,
     * or a conflicting match binding (BindingSymbol).
     */
    public static final long CLASH = 1L<<42;

    /**
     * Flag that marks either a default method or an interface containing default methods.
     */
    public static final long DEFAULT = 1L<<43;

    /**
     * Flag that marks class as auxiliary, ie a non-public class following
     * the public class in a source file, that could block implicit compilation.
     */
    public static final long AUXILIARY = 1L<<44;

    /**
     * Flag that marks that a symbol is not available in the current profile
     */
    public static final long NOT_IN_PROFILE = 1L<<45;

    /**
     * Flag that indicates that an override error has been detected by Check.
     */
    public static final long BAD_OVERRIDE = 1L<<45;

    /**
     * Flag that indicates a signature polymorphic method (292).
     */
    public static final long SIGNATURE_POLYMORPHIC = 1L<<46;

    /**
     * Flag that indicates that an inference variable is used in a 'throws' clause.
     */
    public static final long THROWS = 1L<<47;

    /**
     * Flag that marks potentially ambiguous overloads
     */
    public static final long POTENTIALLY_AMBIGUOUS = 1L<<48;

    /**
     * Flag that marks a synthetic method body for a lambda expression
     */
    public static final long LAMBDA_METHOD = 1L<<49;

    /**
     * Flag to control recursion in TransTypes
     */
    public static final long TYPE_TRANSLATED = 1L<<50;

    /**
     * Flag to indicate class symbol is for module-info
     */
    public static final long MODULE = 1L<<51;

    /**
     * Flag to indicate the given ModuleSymbol is an automatic module.
     */
    public static final long AUTOMATIC_MODULE = 1L<<52; //ModuleSymbols only

    /**
     * Flag to indicate the given PackageSymbol contains any non-.java and non-.class resources.
     */
    public static final long HAS_RESOURCE = 1L<<52; //PackageSymbols only

    /**
     * Flag to indicate the given ParamSymbol has a user-friendly name filled.
     */
    public static final long NAME_FILLED = 1L<<52; //ParamSymbols only

    /**
     * Flag to indicate the given ModuleSymbol is a system module.
     */
    public static final long SYSTEM_MODULE = 1L<<53; //ModuleSymbols only

    /**
     * Flag to indicate the given ClassSymbol is a value based.
     */
    public static final long VALUE_BASED = 1L<<53; //ClassSymbols only

    /**
     * Flag to indicate the given symbol has a @Deprecated annotation.
     */
    public static final long DEPRECATED_ANNOTATION = 1L<<54;

    /**
     * Flag to indicate the given symbol has been deprecated and marked for removal.
     */
    public static final long DEPRECATED_REMOVAL = 1L<<55;

    /**
     * Flag to indicate the API element in question is for a preview API.
     */
    public static final long PREVIEW_API = 1L<<56; //any Symbol kind

    /**
     * Flag for synthesized default constructors of anonymous classes that have an enclosing expression.
     */
    public static final long ANONCONSTR_BASED = 1L<<57;

    /**
     * Flag that marks finalize block as body-only, should not be copied into catch clauses.
     * Used to implement try-with-resources.
     */
    public static final long BODY_ONLY_FINALIZE = 1L<<17; //blocks only

    /**
     * Flag to indicate the API element in question is for a preview API.
     */
    public static final long PREVIEW_REFLECTIVE = 1L<<58; //any Symbol kind

    /**
     * Flag to indicate the given variable is a match binding variable.
     */
    public static final long MATCH_BINDING = 1L<<59;

    /**
     * A flag to indicate a match binding variable whose scope extends after the current statement.
     */
    public static final long MATCH_BINDING_TO_OUTER = 1L<<60;

    /**
     * Flag to indicate that a class is a record. The flag is also used to mark fields that are
     * part of the state vector of a record and to mark the canonical constructor
     */
    public static final long RECORD = 1L<<61; // ClassSymbols, MethodSymbols and VarSymbols

    /**
     * Flag to mark a record constructor as a compact one
     */
    public static final long COMPACT_RECORD_CONSTRUCTOR = 1L<<51; // MethodSymbols only

    /**
     * Flag to mark a record field that was not initialized in the compact constructor
     */
    public static final long UNINITIALIZED_FIELD= 1L<<51; // VarSymbols only

    /** Flag is set for compiler-generated record members, it could be applied to
     *  accessors and fields
     */
    public static final int GENERATED_MEMBER = 1<<24; // MethodSymbols and VarSymbols

    /**
     * Flag to indicate sealed class/interface declaration.
     */
    public static final long SEALED = 1L<<62; // ClassSymbols

    /**
     * Flag to indicate that the class/interface was declared with the non-sealed modifier.
     */
    public static final long NON_SEALED = 1L<<63; // ClassSymbols

    /**
     * Flag to indicate that the type variables is universal
     */
    public static final long UNIVERSAL = 1L<<61; // TypeVariableSymbols

    // Encodings for extended flags stored using attributes
    /**
     * Flag to indicate that the primitive class is reference default.
     */
    public static final int ACC_REF_DEFAULT = 1;

    /** Modifier masks.
     */
    public static final int
        AccessFlags                       = PUBLIC | PROTECTED | PRIVATE,
        LocalClassFlags                   = FINAL | ABSTRACT | STRICTFP | ENUM | SYNTHETIC | ACC_PERMITS_VALUE,
        StaticLocalClassFlags             = LocalClassFlags | STATIC | INTERFACE,
        MemberClassFlags                  = LocalClassFlags | INTERFACE | AccessFlags,
        MemberStaticClassFlags            = MemberClassFlags | STATIC,
        ClassFlags                        = LocalClassFlags | INTERFACE | PUBLIC | ANNOTATION,
        InterfaceVarFlags                 = FINAL | STATIC | PUBLIC,
        VarFlags                          = AccessFlags | FINAL | STATIC |
                                            VOLATILE | TRANSIENT | ENUM,
        ConstructorFlags                  = AccessFlags,
        InterfaceMethodFlags              = ABSTRACT | PUBLIC,
        MethodFlags                       = AccessFlags | ABSTRACT | STATIC | NATIVE |
                                            SYNCHRONIZED | FINAL | STRICTFP,
        RecordMethodFlags                 = AccessFlags | ABSTRACT | STATIC |
                                            SYNCHRONIZED | FINAL | STRICTFP,
        AdjustedClassFlags                = ClassFlags | ACC_PRIMITIVE | ACC_VALUE;
    public static final long
        ExtendedStandardFlags             = (long)StandardFlags | DEFAULT | SEALED | NON_SEALED | PRIMITIVE_CLASS | VALUE_CLASS,
        ExtendedMemberClassFlags          = (long)MemberClassFlags | SEALED | NON_SEALED | PRIMITIVE_CLASS | VALUE_CLASS,
        ExtendedMemberStaticClassFlags    = (long) MemberStaticClassFlags | SEALED | NON_SEALED | PRIMITIVE_CLASS | VALUE_CLASS,
        ExtendedClassFlags                = (long)ClassFlags | SEALED | NON_SEALED | PRIMITIVE_CLASS | VALUE_CLASS,
        ExtendedLocalClassFlags           = (long) LocalClassFlags | PRIMITIVE_CLASS | VALUE_CLASS,
        ExtendedStaticLocalClassFlags     = (long) StaticLocalClassFlags | PRIMITIVE_CLASS | VALUE_CLASS,
        ModifierFlags                     = ((long)StandardFlags & ~INTERFACE) | DEFAULT | SEALED | NON_SEALED | PRIMITIVE_CLASS | VALUE_CLASS,
        InterfaceMethodMask               = ABSTRACT | PRIVATE | STATIC | PUBLIC | STRICTFP | DEFAULT,
        AnnotationTypeElementMask         = ABSTRACT | PUBLIC,
        LocalVarFlags                     = FINAL | PARAMETER,
        ReceiverParamFlags                = PARAMETER;

    public static Set<Modifier> asModifierSet(long flags) {
        Set<Modifier> modifiers = modifierSets.get(flags);
        if (modifiers == null) {
            modifiers = java.util.EnumSet.noneOf(Modifier.class);
            if (0 != (flags & PUBLIC))    modifiers.add(Modifier.PUBLIC);
            if (0 != (flags & PROTECTED)) modifiers.add(Modifier.PROTECTED);
            if (0 != (flags & PRIVATE))   modifiers.add(Modifier.PRIVATE);
            if (0 != (flags & ABSTRACT))  modifiers.add(Modifier.ABSTRACT);
            if (0 != (flags & STATIC))    modifiers.add(Modifier.STATIC);
            if (0 != (flags & SEALED))    modifiers.add(Modifier.SEALED);
            if (0 != (flags & NON_SEALED))
                                          modifiers.add(Modifier.NON_SEALED);
            if (0 != (flags & FINAL))     modifiers.add(Modifier.FINAL);
            if (0 != (flags & TRANSIENT)) modifiers.add(Modifier.TRANSIENT);
            if (0 != (flags & VOLATILE))  modifiers.add(Modifier.VOLATILE);
            if (0 != (flags & SYNCHRONIZED))
                                          modifiers.add(Modifier.SYNCHRONIZED);
            if (0 != (flags & NATIVE))    modifiers.add(Modifier.NATIVE);
            if (0 != (flags & STRICTFP))  modifiers.add(Modifier.STRICTFP);
            if (0 != (flags & DEFAULT))   modifiers.add(Modifier.DEFAULT);
            if (0 != (flags & PRIMITIVE_CLASS))     modifiers.add(Modifier.PRIMITIVE);
            if (0 != (flags & VALUE_CLASS))     modifiers.add(Modifier.VALUE);
            modifiers = Collections.unmodifiableSet(modifiers);
            modifierSets.put(flags, modifiers);
        }
        return modifiers;
    }

    // Cache of modifier sets.
    private static final Map<Long, Set<Modifier>> modifierSets = new ConcurrentHashMap<>(64);

    public static boolean isStatic(Symbol symbol) {
        return (symbol.flags() & STATIC) != 0;
    }

    public static boolean isEnum(Symbol symbol) {
        return (symbol.flags() & ENUM) != 0;
    }

    public static boolean isConstant(Symbol.VarSymbol symbol) {
        return symbol.getConstValue() != null;
    }


    public enum Flag {
        PUBLIC(Flags.PUBLIC),
        PRIVATE(Flags.PRIVATE),
        PROTECTED(Flags.PROTECTED),
        STATIC(Flags.STATIC),
        FINAL(Flags.FINAL),
        SYNCHRONIZED(Flags.SYNCHRONIZED),
        VOLATILE(Flags.VOLATILE),
        TRANSIENT(Flags.TRANSIENT),
        NATIVE(Flags.NATIVE),
        INTERFACE(Flags.INTERFACE),
        ABSTRACT(Flags.ABSTRACT),
        DEFAULT(Flags.DEFAULT),
        STRICTFP(Flags.STRICTFP),
        BRIDGE(Flags.BRIDGE),
        SYNTHETIC(Flags.SYNTHETIC),
        ANNOTATION(Flags.ANNOTATION),
        DEPRECATED(Flags.DEPRECATED),
        HASINIT(Flags.HASINIT),
        HASINITBLOCK(Flags.HASINITBLOCK),
        EMPTYNOARGCONSTR(Flags.EMPTYNOARGCONSTR),
<<<<<<< HEAD
        REFERENCE_FAVORING(Flags.REFERENCE_FAVORING),
=======
        PERMITS_VALUE(Flags.PERMITS_VALUE),
>>>>>>> 954f5ca4
        BLOCK(Flags.BLOCK),
        ENUM(Flags.ENUM),
        MANDATED(Flags.MANDATED),
        PRIMITIVE(Flags.PRIMITIVE_CLASS),
        VALUE(Flags.VALUE_CLASS),
        NOOUTERTHIS(Flags.NOOUTERTHIS),
        EXISTS(Flags.EXISTS),
        COMPOUND(Flags.COMPOUND),
        CLASS_SEEN(Flags.CLASS_SEEN),
        SOURCE_SEEN(Flags.SOURCE_SEEN),
        LOCKED(Flags.LOCKED),
        UNATTRIBUTED(Flags.UNATTRIBUTED),
        ANONCONSTR(Flags.ANONCONSTR),
        ACYCLIC(Flags.ACYCLIC),
        PARAMETER(Flags.PARAMETER),
        VARARGS(Flags.VARARGS),
        ACYCLIC_ANN(Flags.ACYCLIC_ANN),
        GENERATEDCONSTR(Flags.GENERATEDCONSTR),
        HYPOTHETICAL(Flags.HYPOTHETICAL),
        PROPRIETARY(Flags.PROPRIETARY),
        UNION(Flags.UNION),
        EFFECTIVELY_FINAL(Flags.EFFECTIVELY_FINAL),
        CLASH(Flags.CLASH),
        AUXILIARY(Flags.AUXILIARY),
        NOT_IN_PROFILE(Flags.NOT_IN_PROFILE),
        BAD_OVERRIDE(Flags.BAD_OVERRIDE),
        SIGNATURE_POLYMORPHIC(Flags.SIGNATURE_POLYMORPHIC),
        THROWS(Flags.THROWS),
        LAMBDA_METHOD(Flags.LAMBDA_METHOD),
        TYPE_TRANSLATED(Flags.TYPE_TRANSLATED),
        MODULE(Flags.MODULE),
        AUTOMATIC_MODULE(Flags.AUTOMATIC_MODULE),
        SYSTEM_MODULE(Flags.SYSTEM_MODULE),
        DEPRECATED_ANNOTATION(Flags.DEPRECATED_ANNOTATION),
        DEPRECATED_REMOVAL(Flags.DEPRECATED_REMOVAL),
        HAS_RESOURCE(Flags.HAS_RESOURCE),
        POTENTIALLY_AMBIGUOUS(Flags.POTENTIALLY_AMBIGUOUS),
        ANONCONSTR_BASED(Flags.ANONCONSTR_BASED),
        NAME_FILLED(Flags.NAME_FILLED),
        PREVIEW_API(Flags.PREVIEW_API),
        PREVIEW_REFLECTIVE(Flags.PREVIEW_REFLECTIVE),
        MATCH_BINDING(Flags.MATCH_BINDING),
        MATCH_BINDING_TO_OUTER(Flags.MATCH_BINDING_TO_OUTER),
        RECORD(Flags.RECORD),
        RECOVERABLE(Flags.RECOVERABLE),
        SEALED(Flags.SEALED),
        NON_SEALED(Flags.NON_SEALED) {
            @Override
            public String toString() {
                return "non-sealed";
            }
        };

        Flag(long flag) {
            this.value = flag;
            this.lowercaseName = StringUtils.toLowerCase(name());
        }

        @Override
        public String toString() {
            return lowercaseName;
        }

        final long value;
        final String lowercaseName;
    }

}<|MERGE_RESOLUTION|>--- conflicted
+++ resolved
@@ -145,17 +145,10 @@
      */
     public static final int EMPTYNOARGCONSTR         = 1<<18;
 
-<<<<<<< HEAD
-    /**
-     * Flag is set for a reference favoring primitive class.
-     */
-    public static final int REFERENCE_FAVORING          = 1<<19;
-=======
     /** Flag is set for an abstract class that meets the various needs
      *  that qualify it to be the super class of a value/primitive class
      */
     public static final int PERMITS_VALUE            = 1<<19;
->>>>>>> 954f5ca4
 
     /** Flag is set for compiler-generated anonymous method symbols
      *  that `own' an initializer block.
@@ -164,6 +157,10 @@
 
     /** Marks a type as a value class */
     public static final int VALUE_CLASS  = 1<<21;
+
+    /** Flag bit 21 is available. (used earlier to tag compiler-generated abstract methods that implement
+     *  an interface method (Miranda methods)).
+     */
 
     /** Flag is set for nested classes that do not access instance members
      *  or `this' of an outer class and therefore don't need to be passed
@@ -532,11 +529,7 @@
         HASINIT(Flags.HASINIT),
         HASINITBLOCK(Flags.HASINITBLOCK),
         EMPTYNOARGCONSTR(Flags.EMPTYNOARGCONSTR),
-<<<<<<< HEAD
-        REFERENCE_FAVORING(Flags.REFERENCE_FAVORING),
-=======
         PERMITS_VALUE(Flags.PERMITS_VALUE),
->>>>>>> 954f5ca4
         BLOCK(Flags.BLOCK),
         ENUM(Flags.ENUM),
         MANDATED(Flags.MANDATED),
