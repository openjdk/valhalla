--- conflicted
+++ resolved
@@ -474,13 +474,8 @@
         ExtendedClassFlags                = (long)ClassFlags | SEALED | NON_SEALED | VALUE_CLASS,
         ExtendedLocalClassFlags           = (long) LocalClassFlags | VALUE_CLASS,
         ExtendedStaticLocalClassFlags     = (long) StaticLocalClassFlags | VALUE_CLASS,
-<<<<<<< HEAD
-        ExtendedVarFlags                  = (long) VarFlags | STRICT,
+        ValueFieldFlags                   = (long) VarFlags | STRICT | FINAL,
         ModifierFlags                     = ((long)StandardFlags & ~INTERFACE) | DEFAULT | SEALED | NON_SEALED | VALUE_CLASS | IMPLICIT,
-=======
-        ValueFieldFlags                   = (long) VarFlags | STRICT | FINAL,
-        ModifierFlags                     = ((long)StandardFlags & ~INTERFACE) | DEFAULT | SEALED | NON_SEALED | VALUE_CLASS,
->>>>>>> fa2c4ff7
         InterfaceMethodMask               = ABSTRACT | PRIVATE | STATIC | PUBLIC | STRICTFP | DEFAULT,
         AnnotationTypeElementMask         = ABSTRACT | PUBLIC,
         LocalVarFlags                     = FINAL | PARAMETER,
