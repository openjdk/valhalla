--- conflicted
+++ resolved
@@ -69,12 +69,8 @@
     }
 
     private void initializeJVMEventTypes() {
-<<<<<<< HEAD
-        for (Type type : new ArrayList<>(typeLibrary.getTypes())) {
-=======
         TypeLibrary.initialize();
         for (Type type : TypeLibrary.getTypes()) {
->>>>>>> c346b43b
             if (type instanceof PlatformEventType pEventType) {
                 EventType eventType = PrivateAccess.getInstance().newEventType(pEventType);
                 pEventType.setHasDuration(eventType.getAnnotation(Threshold.class) != null);
