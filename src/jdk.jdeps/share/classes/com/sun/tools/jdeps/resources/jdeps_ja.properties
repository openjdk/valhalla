--- conflicted
+++ resolved
@@ -53,11 +53,7 @@
 
 main.opt.include=\n分析対象クラスをフィルタするオプション:\n  -include <regex>              パターンに一致するクラスに分析を制限します\n                                     このオプションを指定すると、分析対象クラスの\n                                     リストがフィルタされます。パターンを依存性に\n                                     適用する-pおよび-eと一緒に使用できます
 
-<<<<<<< HEAD
-main.opt.cp=\  -cp <path>\n  -classpath <path>\n  --class-path <path>           \u30AF\u30E9\u30B9\u30FB\u30D5\u30A1\u30A4\u30EB\u3092\u691C\u7D22\u3059\u308B\u5834\u6240\u3092\u6307\u5B9A\u3057\u307E\u3059
-=======
 main.opt.cp=\  -cp <path>\n  -classpath <path>\n  --class-path <path>           クラス・ファイルを検索する場所を指定します
->>>>>>> 16fa7709
 
 main.opt.module-path=\  --module-path <module path>   モジュール・パスを指定します
 
@@ -101,15 +97,6 @@
 
 main.opt.multi-release=\  --multi-release <version>     マルチリリースjarファイルを処理する際のバージョンを\n                                指定します。<version>は、9またはベース以上の\n                                整数である必要があります。
 
-<<<<<<< HEAD
-err.command.set=\u30AA\u30D7\u30B7\u30E7\u30F3{0}\u3068{1}\u304C\u6307\u5B9A\u3055\u308C\u3066\u3044\u307E\u3059\u3002
-err.unknown.option=\u4E0D\u660E\u306A\u30AA\u30D7\u30B7\u30E7\u30F3: {0}
-err.missing.arg={0}\u306B\u5024\u304C\u6307\u5B9A\u3055\u308C\u3066\u3044\u307E\u305B\u3093
-err.invalid.arg.for.option=\u30AA\u30D7\u30B7\u30E7\u30F3\u306E\u5F15\u6570\u304C\u7121\u52B9\u3067\u3059: {0}
-err.option.after.class=\u30AA\u30D7\u30B7\u30E7\u30F3\u306F\u30AF\u30E9\u30B9\u306E\u524D\u306B\u6307\u5B9A\u3059\u308B\u5FC5\u8981\u304C\u3042\u308A\u307E\u3059: {0}
-err.genmoduleinfo.not.jarfile={0}\u306F\u3001--generate-module-info\u30AA\u30D7\u30B7\u30E7\u30F3\u3068\u3068\u3082\u306B\u6307\u5B9A\u3067\u304D\u306A\u3044\u30E2\u30B8\u30E5\u30E9JAR\u30D5\u30A1\u30A4\u30EB\u3067\u3059
-err.genmoduleinfo.unnamed.package={0}\u306B\u306F\u3001\u30E2\u30B8\u30E5\u30FC\u30EB\u3067\u8A31\u53EF\u3055\u308C\u306A\u3044\u540D\u524D\u306E\u306A\u3044\u30D1\u30C3\u30B1\u30FC\u30B8\u304C\u542B\u307E\u308C\u307E\u3059
-=======
 err.command.set=オプション{0}と{1}が指定されています。
 err.unknown.option=不明なオプション: {0}
 err.missing.arg={0}に値が指定されていません
@@ -117,7 +104,6 @@
 err.option.after.class=オプションはクラスの前に指定する必要があります: {0}
 err.genmoduleinfo.not.jarfile={0}は、--generate-module-infoオプションとともに指定できないモジュラJARファイルです
 err.genmoduleinfo.unnamed.package={0}には、モジュールで許可されない名前のないパッケージが含まれます
->>>>>>> 16fa7709
 err.exception.message={0}
 err.invalid.path=無効なパス: {0}
 err.invalid.options={0}は{1}オプションと一緒に使用できません
