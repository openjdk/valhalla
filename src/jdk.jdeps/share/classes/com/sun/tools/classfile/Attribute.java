--- conflicted
+++ resolved
@@ -61,12 +61,8 @@
     public static final String ModuleTarget             = "ModuleTarget";
     public static final String NestHost                 = "NestHost";
     public static final String NestMembers              = "NestMembers";
-<<<<<<< HEAD
     public static final String NullRestricted           = "NullRestricted";
-    public static final String Preload                  = "Preload";
-=======
     public static final String LoadableDescriptors      = "LoadableDescriptors";
->>>>>>> a7f3d20b
     public static final String Record                   = "Record";
     public static final String RuntimeVisibleAnnotations = "RuntimeVisibleAnnotations";
     public static final String RuntimeInvisibleAnnotations = "RuntimeInvisibleAnnotations";
@@ -144,12 +140,8 @@
             standardAttributes.put(ModuleTarget,      ModuleTarget_attribute.class);
             standardAttributes.put(NestHost, NestHost_attribute.class);
             standardAttributes.put(NestMembers, NestMembers_attribute.class);
-<<<<<<< HEAD
             standardAttributes.put(NullRestricted, NullRestricted_attribute.class);
-            standardAttributes.put(Preload, Preload_attribute.class);
-=======
             standardAttributes.put(LoadableDescriptors, LoadableDescriptors_attribute.class);
->>>>>>> a7f3d20b
             standardAttributes.put(Record, Record_attribute.class);
             standardAttributes.put(RuntimeInvisibleAnnotations, RuntimeInvisibleAnnotations_attribute.class);
             standardAttributes.put(RuntimeInvisibleParameterAnnotations, RuntimeInvisibleParameterAnnotations_attribute.class);
@@ -219,11 +211,7 @@
         R visitModuleTarget(ModuleTarget_attribute attr, P p);
         R visitNestHost(NestHost_attribute attr, P p);
         R visitNestMembers(NestMembers_attribute attr, P p);
-<<<<<<< HEAD
         R visitNullRestricted(NullRestricted_attribute attr, P p);
-        R visitPreload(Preload_attribute attr, P p);
-=======
->>>>>>> a7f3d20b
         R visitRecord(Record_attribute attr, P p);
         R visitRuntimeVisibleAnnotations(RuntimeVisibleAnnotations_attribute attr, P p);
         R visitRuntimeInvisibleAnnotations(RuntimeInvisibleAnnotations_attribute attr, P p);
