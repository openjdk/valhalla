/*
 * Copyright (c) 2007, 2019, Oracle and/or its affiliates. All rights reserved.
 * DO NOT ALTER OR REMOVE COPYRIGHT NOTICES OR THIS FILE HEADER.
 *
 * This code is free software; you can redistribute it and/or modify it
 * under the terms of the GNU General Public License version 2 only, as
 * published by the Free Software Foundation.  Oracle designates this
 * particular file as subject to the "Classpath" exception as provided
 * by Oracle in the LICENSE file that accompanied this code.
 *
 * This code is distributed in the hope that it will be useful, but WITHOUT
 * ANY WARRANTY; without even the implied warranty of MERCHANTABILITY or
 * FITNESS FOR A PARTICULAR PURPOSE.  See the GNU General Public License
 * version 2 for more details (a copy is included in the LICENSE file that
 * accompanied this code).
 *
 * You should have received a copy of the GNU General Public License version
 * 2 along with this work; if not, write to the Free Software Foundation,
 * Inc., 51 Franklin St, Fifth Floor, Boston, MA 02110-1301 USA.
 *
 * Please contact Oracle, 500 Oracle Parkway, Redwood Shores, CA 94065 USA
 * or visit www.oracle.com if you need additional information or have any
 * questions.
 */

package com.sun.tools.javap;

import java.net.URI;
import java.text.DateFormat;
import java.util.Collection;
import java.util.Date;
import java.util.List;
import java.util.Set;

import java.lang.constant.ClassDesc;
import java.lang.reflect.Modifier;
import java.util.ArrayList;
import java.util.LinkedHashSet;
import jdk.internal.classfile.AccessFlags;
import jdk.internal.classfile.Attributes;
import jdk.internal.classfile.ClassModel;
import jdk.internal.classfile.ClassSignature;
import jdk.internal.classfile.Classfile;
import static jdk.internal.classfile.Classfile.*;
import jdk.internal.classfile.constantpool.*;
import jdk.internal.classfile.FieldModel;
import jdk.internal.classfile.MethodModel;
import jdk.internal.classfile.MethodSignature;
import jdk.internal.classfile.Signature;
import jdk.internal.classfile.attribute.CodeAttribute;
import jdk.internal.classfile.attribute.SignatureAttribute;

/*
 *  The main javap class to write the contents of a class file as text.
 *
 *  <p><b>This is NOT part of any supported API.
 *  If you write code that depends on this, you do so at your own risk.
 *  This code and its internal interfaces are subject to change or
 *  deletion without notice.</b>
 */
public class ClassWriter extends BasicWriter {
    static ClassWriter instance(Context context) {
        ClassWriter instance = context.get(ClassWriter.class);
        if (instance == null)
            instance = new ClassWriter(context);
        return instance;
    }

    protected ClassWriter(Context context) {
        super(context);
        context.put(ClassWriter.class, this);
        options = Options.instance(context);
        attrWriter = AttributeWriter.instance(context);
        codeWriter = CodeWriter.instance(context);
        constantWriter = ConstantWriter.instance(context);
        sigPrinter = new SignaturePrinter(options.verbose);
    }

    void setDigest(String name, byte[] digest) {
        this.digestName = name;
        this.digest = digest;
    }

    void setFile(URI uri) {
        this.uri = uri;
    }

    void setFileSize(int size) {
        this.size = size;
    }

    void setLastModified(long lastModified) {
        this.lastModified = lastModified;
    }

    protected ClassModel getClassModel() {
        return classModel;
    }

    protected void setClassFile(ClassModel cm) {
        classModel = cm;
    }

    protected MethodModel getMethod() {
        return method;
    }

    protected void setMethod(MethodModel m) {
        method = m;
    }

    public boolean write(ClassModel cm) {
        errorReported = false;
        setClassFile(cm);

        if (options.sysInfo || options.verbose) {
            if (uri != null) {
                if (uri.getScheme().equals("file"))
                    println("Classfile " + uri.getPath());
                else
                    println("Classfile " + uri);
            }
            indent(+1);
            if (lastModified != -1) {
                Date lm = new Date(lastModified);
                DateFormat df = DateFormat.getDateInstance();
                if (size > 0) {
                    println("Last modified " + df.format(lm) + "; size " + size
                            + " bytes");
                } else {
                    println("Last modified " + df.format(lm));
                }
            } else if (size > 0) {
                println("Size " + size + " bytes");
            }
            if (digestName != null && digest != null) {
                StringBuilder sb = new StringBuilder();
                for (byte b: digest)
                    sb.append(String.format("%02x", b));
                println(digestName + " checksum " + sb);
            }
        }

        cm.findAttribute(Attributes.SOURCE_FILE).ifPresent(sfa ->
            println("Compiled from \"" + sfa.sourceFile().stringValue() + "\""));

        if (options.sysInfo || options.verbose) {
            indent(-1);
        }

        writeModifiers(getClassModifiers(cm.flags().flagsMask()));

        if ((classModel.flags().flagsMask() & ACC_MODULE) != 0) {
            var attr = classModel.findAttribute(Attributes.MODULE);
            if (attr.isPresent()) {
                var modAttr = attr.get();
                if ((modAttr.moduleFlagsMask() & ACC_OPEN) != 0) {
                    print("open ");
                }
                print("module ");
                print(() -> modAttr.moduleName().name().stringValue());
                if (modAttr.moduleVersion().isPresent()) {
                    print("@");
                    print(() -> modAttr.moduleVersion().get().stringValue());
                }
            } else {
                // fallback for malformed class files
                print("class ");
                print(() -> getJavaName(classModel.thisClass().asInternalName()));
            }
        } else {
            if ((classModel.flags().flagsMask() & ACC_INTERFACE) == 0)
                print("class ");
            else
                print("interface ");

            print(() -> getJavaName(classModel.thisClass().asInternalName()));
        }

        try {
            var sigAttr = classModel.findAttribute(Attributes.SIGNATURE).orElse(null);
            if (sigAttr == null) {
                // use info from class file header
                if ((classModel.flags().flagsMask() & ACC_INTERFACE) == 0
                        && classModel.superclass().isPresent()) {
                    String sn = getJavaName(classModel.superclass().get().asInternalName());
                    if (!sn.equals("java.lang.Object")) {
                        print(" extends ");
                        print(sn);
                    }
                }
                var interfaces = classModel.interfaces();
                for (int i = 0; i < interfaces.size(); i++) {
                    print(i == 0 ? ((classModel.flags().flagsMask() & ACC_INTERFACE) == 0
                            ? " implements " : " extends ") : ",");
                    print(getJavaName(interfaces.get(i).asInternalName()));
                }
            } else {
                var t = sigAttr.asClassSignature();
                print(sigPrinter.print(t, (classModel.flags().flagsMask() & ACC_INTERFACE) != 0));
            }
        } catch (IllegalArgumentException e) {
            report(e);
        }

        if (options.verbose) {
            println();
            indent(+1);
            println("minor version: " + classModel.minorVersion());
            println("major version: " + classModel.majorVersion());
            writeList(String.format("flags: (0x%04x) ", cm.flags().flagsMask()),
                    getClassFlags(cm.flags().flagsMask()), "\n");
            print("this_class: #");print(() -> classModel.thisClass().index());
            tab();
            print(() -> "// " + classModel.thisClass().asInternalName());
            println();
            print("super_class: #");print(() -> classModel.superclass()
                    .map(ClassEntry::index).orElse(0));
            try {
                if (classModel.superclass().isPresent()) {
                    tab();
                    print(() -> "// " + classModel.superclass().get().asInternalName());
                }
            } catch (IllegalArgumentException e) {
                report(e);
            }
            println();
            print("interfaces: ");print(() -> classModel.interfaces().size());
            print(", fields: " + classModel.fields().size());
            print(", methods: " + classModel.methods().size());
            println(", attributes: " + classModel.attributes().size());
            indent(-1);
            constantWriter.writeConstantPool();
        } else {
            print(" ");
        }

        println("{");
        indent(+1);
        if ((cm.flags().flagsMask() & ACC_MODULE) != 0 && !options.verbose) {
            writeDirectives();
        }
        writeFields();
        writeMethods();
        indent(-1);
        println("}");

        if (options.verbose) {
            attrWriter.write(classModel.attributes());
        }
        return !errorReported;
    }
    // where

    final SignaturePrinter sigPrinter;

    public static record SignaturePrinter(boolean verbose) {

        public String print(ClassSignature cs, boolean isInterface) {
            var sb = new StringBuilder();
            print(sb, cs.typeParameters());
            if (isInterface) {
                String sep = " extends ";
                for (var is : cs.superinterfaceSignatures()) {
                    sb.append(sep);
                    print(sb, is);
                    sep = ", ";
                }
            } else {
                if (cs.superclassSignature() != null
                        && (verbose || !isObject(cs.superclassSignature()))) {
                    sb.append(" extends ");
                    print(sb, cs.superclassSignature());
                }
                String sep = " implements ";
                for (var is : cs.superinterfaceSignatures()) {
                    sb.append(sep);
                    print(sb, is);
                    sep = ", ";
                }
            }
            return sb.toString();
        }

        public String print(Signature sig) {
            var sb = new StringBuilder();
            print(sb, sig);
            return sb.toString();
        }

        public String printTypeParams(List<Signature.TypeParam> tps) {
            var sb = new StringBuilder();
            print(sb, tps);
            return sb.toString();
        }

        public String printList(String prefix, List<? extends Signature> args,
                String postfix) {
            var sb = new StringBuilder();
            sb.append(prefix);
            String sep = "";
            for (var arg : args) {
                sb.append(sep);
                print(sb, arg);
                sep = ", ";
            }
            return sb.append(postfix).toString();
        }

        private boolean isObject(Signature sig) {
            return (sig instanceof Signature.ClassTypeSig cts)
                    && cts.outerType().isEmpty()
                    && cts.className().equals("java/lang/Object")
                    && (cts.typeArgs().isEmpty());
        }

        private void print(StringBuilder sb, List<Signature.TypeParam> tps) {
            if (!tps.isEmpty()) {
                sb.append('<');
                String sep = "";
                for (var tp : tps) {
                    sb.append(sep).append(tp.identifier());
                    sep = " extends ";
                    if (tp.classBound().isPresent()
                            && (verbose || !isObject(tp.classBound().get()))) {
                        sb.append(sep);
                        print(sb, tp.classBound().get());
                        sep = " & ";
                    }
                    for (var bound: tp.interfaceBounds()) {
                        sb.append(sep);
                        print(sb, bound);
                        sep = " & ";
                    }
                    sep = ", ";
                }
                sb.append('>');
            }
        }

        private void print(StringBuilder sb, Signature sig) {
            if (sig instanceof Signature.BaseTypeSig bts) {
                    sb.append(ClassDesc.ofDescriptor("" + bts.baseType()).displayName());
            } else if (sig instanceof Signature.ClassTypeSig cts) {
                if (cts.outerType().isPresent()) {
                    print(sb, cts.outerType().get());
                    sb.append(".");
                }
                sb.append(getJavaName(cts.className()));
                if (!cts.typeArgs().isEmpty()) {
                    String sep = "";
                    sb.append('<');
                    for (var ta : cts.typeArgs()) {
                        sb.append(sep);
                        print(sb, ta);
                        sep = ", ";
                    }
                    sb.append('>');
                }
            } else if (sig instanceof Signature.TypeVarSig tvs) {
                sb.append(tvs.identifier());
            } else if (sig instanceof Signature.ArrayTypeSig ats) {
                print(sb, ats.componentSignature());
                sb.append("[]");
            }
        }

        private void print(StringBuilder sb, Signature.TypeArg ta) {
            switch (ta.wildcardIndicator()) {
                case DEFAULT -> print(sb, ta.boundType().get());
                case UNBOUNDED -> sb.append('?');
                case EXTENDS -> {
                    sb.append("? extends ");
                    print(sb, ta.boundType().get());
                }
                case SUPER -> {
                    sb.append("? super ");
                    print(sb, ta.boundType().get());
                }
            }
        }
    }

    protected void writeFields() {
        for (var f: classModel.fields()) {
            writeField(f);
        }
    }

    protected void writeField(FieldModel f) {
        if (!options.checkAccess(f.flags().flagsMask()))
            return;

        var flags = AccessFlags.ofField(f.flags().flagsMask());
        writeModifiers(flags.flags().stream().filter(fl -> fl.sourceModifier())
                .map(fl -> Modifier.toString(fl.mask())).toList());
        print(() -> sigPrinter.print(
                f.findAttribute(Attributes.SIGNATURE)
                        .map(SignatureAttribute::asTypeSignature)
                        .orElseGet(() -> Signature.of(f.fieldTypeSymbol()))));
        print(" ");
        print(() -> f.fieldName().stringValue());
        if (options.showConstants) {
            var a = f.findAttribute(Attributes.CONSTANT_VALUE);
            if (a.isPresent()) {
                print(" = ");
                var cv = a.get();
                print(() -> getConstantValue(f.fieldTypeSymbol(), cv.constant()));
            }
        }
        print(";");
        println();

        indent(+1);

        boolean showBlank = false;

        if (options.showDescriptors) {
            print("descriptor: ");println(() -> f.fieldType().stringValue());
        }

        if (options.verbose)
            writeList(String.format("flags: (0x%04x) ", flags.flagsMask()),
                    flags.flags().stream().map(fl -> "ACC_" + fl.name()).toList(),
                    "\n");

        if (options.showAllAttrs) {
            attrWriter.write(f.attributes());
            showBlank = true;
        }

        indent(-1);

        if (showBlank || options.showDisassembled || options.showLineAndLocalVariableTables)
            println();
    }

    protected void writeMethods() {
        for (MethodModel m: classModel.methods())
            writeMethod(m);
        setPendingNewline(false);
    }

    private static final int DEFAULT_ALLOWED_MAJOR_VERSION = 52;
    private static final int DEFAULT_ALLOWED_MINOR_VERSION = 0;

    protected void writeMethod(MethodModel m) {
        if (!options.checkAccess(m.flags().flagsMask()))
            return;

        method = m;

        int flags = m.flags().flagsMask();

        var modifiers = new ArrayList<String>();
        for (var f : AccessFlags.ofMethod(flags).flags())
            if (f.sourceModifier()) modifiers.add(Modifier.toString(f.mask()));

        String name = "???";
        try {
            name = m.methodName().stringValue();
        } catch (IllegalArgumentException e) {
            report(e);
        }

        if ((classModel.flags().flagsMask() & ACC_INTERFACE) != 0 &&
                ((flags & ACC_ABSTRACT) == 0) && !name.equals("<clinit>")) {
            if (classModel.majorVersion() > DEFAULT_ALLOWED_MAJOR_VERSION ||
                    (classModel.majorVersion() == DEFAULT_ALLOWED_MAJOR_VERSION
                    && classModel.minorVersion() >= DEFAULT_ALLOWED_MINOR_VERSION)) {
                if ((flags & (ACC_STATIC | ACC_PRIVATE)) == 0) {
                    modifiers.add("default");
                }
            }
        }
        writeModifiers(modifiers);
<<<<<<< HEAD
        if (methodType != null) {
            print(new JavaTypePrinter(false).printTypeArgs(methodType.typeParamTypes));
        }
        switch (name) {
            case "<init>":
            case "<vnew>":
                String returnType = getJavaReturnType(d);
                if (!returnType.equals("void")) { // static factories for primitive classes
                    print(returnType);
                    print(" ");
                }
                print(getJavaName(classFile));
                print(getJavaParameterTypes(d, flags));
                break;
            case "<clinit>":
                print("{}");
                break;
            default:
                print(getJavaReturnType(d));
                print(" ");
                print(name);
                print(getJavaParameterTypes(d, flags));
                break;
        }
=======
>>>>>>> c04c9ea3

        try {
            var sigAttr = m.findAttribute(Attributes.SIGNATURE);
            MethodSignature d;
            if (sigAttr.isEmpty()) {
                d = MethodSignature.parseFrom(m.methodType().stringValue());
            } else {
                d = sigAttr.get().asMethodSignature();
            }

            if (!d.typeParameters().isEmpty()) {
                print(sigPrinter.printTypeParams(d.typeParameters()) + " ");
            }
            switch (name) {
                case "<init>":
                    print(getJavaName(classModel.thisClass().asInternalName()));
                    print(getJavaParameterTypes(d, flags));
                    break;
                case "<clinit>":
                    print("{}");
                    break;
                default:
                    print(getJavaName(sigPrinter.print(d.result())));
                    print(" ");
                    print(name);
                    print(getJavaParameterTypes(d, flags));
                    break;
            }

            var e_attr = m.findAttribute(Attributes.EXCEPTIONS);
            // if there are generic exceptions, there must be erased exceptions
            if (e_attr.isPresent()) {
                var exceptions = e_attr.get();
                print(" throws ");
                if (d != null && !d.throwableSignatures().isEmpty()) { // use generic list if available
                    print(() -> sigPrinter.printList("", d.throwableSignatures(), ""));
                } else {
                    var exNames = exceptions.exceptions();
                    for (int i = 0; i < exNames.size(); i++) {
                        if (i > 0)
                            print(", ");
                        int ii = i;
                        print(() -> getJavaName(exNames.get(ii).asInternalName()));
                    }
                }
            }
        } catch (IllegalArgumentException e) {
            report(e);
        }

        println(";");

        indent(+1);

        if (options.showDescriptors) {
            print("descriptor: ");println(() -> m.methodType().stringValue());
        }

        if (options.verbose) {
            StringBuilder sb = new StringBuilder();
            String sep = "";
            sb.append(String.format("flags: (0x%04x) ", flags));
            for (var f : AccessFlags.ofMethod(flags).flags()) {
                sb.append(sep).append("ACC_").append(f.name());
                sep = ", ";
            }
            println(sb.toString());
        }

        var code = (CodeAttribute)m.code().orElse(null);

        if (options.showAllAttrs) {
            attrWriter.write(m.attributes());
        } else if (code != null) {
            if (options.showDisassembled) {
                println("Code:");
                codeWriter.writeInstrs(code);
                codeWriter.writeExceptionTable(code);
            }

            if (options.showLineAndLocalVariableTables) {
                code.findAttribute(Attributes.LINE_NUMBER_TABLE)
                        .ifPresent(a -> attrWriter.write(a, code));
                code.findAttribute(Attributes.LOCAL_VARIABLE_TABLE)
                        .ifPresent(a -> attrWriter.write(a, code));
            }
        }

        indent(-1);

        // set pendingNewline to write a newline before the next method (if any)
        // if a separator is desired
        setPendingNewline(
                options.showDisassembled ||
                options.showAllAttrs ||
                options.showDescriptors ||
                options.showLineAndLocalVariableTables ||
                options.verbose);
    }

    void writeModifiers(Collection<String> items) {
        for (Object item: items) {
            print(item);
            print(" ");
        }
    }

    public static final int ACC_TRANSITIVE = 0x0020;
    public static final int ACC_STATIC_PHASE = 0x0040;

    void writeDirectives() {
        var attr = classModel.findAttribute(Attributes.MODULE);
        if (attr.isEmpty())
            return;

        var m = attr.get();
        for (var entry: m.requires()) {
            print("requires");
            if ((entry.requiresFlagsMask() & ACC_STATIC_PHASE) != 0)
                print(" static");
            if ((entry.requiresFlagsMask() & ACC_TRANSITIVE) != 0)
                print(" transitive");
            print(" ");
            String mname;
            print(entry.requires().name().stringValue());
            println(";");
        }

        for (var entry: m.exports()) {
            print("exports");
            print(" ");
            print(entry.exportedPackage().name().stringValue().replace('/', '.'));
            boolean first = true;
            for (var mod: entry.exportsTo()) {
                if (first) {
                    println(" to");
                    indent(+1);
                    first = false;
                } else {
                    println(",");
                }
                print(mod.name().stringValue());
            }
            println(";");
            if (!first)
                indent(-1);
        }

        for (var entry: m.opens()) {
            print("opens");
            print(" ");
            print(entry.openedPackage().name().stringValue().replace('/', '.'));
            boolean first = true;
            for (var mod: entry.opensTo()) {
                if (first) {
                    println(" to");
                    indent(+1);
                    first = false;
                } else {
                    println(",");
                }
                print(mod.name().stringValue());
            }
            println(";");
            if (!first)
                indent(-1);
        }

        for (var entry: m.uses()) {
            print("uses ");
            print(entry.asInternalName().replace('/', '.'));
            println(";");
        }

        for (var entry: m.provides()) {
            print("provides  ");
            print(entry.provides().asInternalName().replace('/', '.'));
            boolean first = true;
            for (var ce: entry.providesWith()) {
                if (first) {
                    println(" with");
                    indent(+1);
                    first = false;
                } else {
                    println(",");
                }
                print(ce.asInternalName().replace('/', '.'));
            }
            println(";");
            if (!first)
                indent(-1);
        }
    }

    void writeList(String prefix, Collection<?> items, String suffix) {
        print(prefix);
        String sep = "";
        for (Object item: items) {
            print(sep);
            print(item);
            sep = ", ";
        }
        print(suffix);
    }

    void writeListIfNotEmpty(String prefix, List<?> items, String suffix) {
        if (items != null && items.size() > 0)
            writeList(prefix, items, suffix);
    }

    String adjustVarargs(int flags, String params) {
        if ((flags & ACC_VARARGS) != 0) {
            int i = params.lastIndexOf("[]");
            if (i > 0)
                return params.substring(0, i) + "..." + params.substring(i+2);
        }

        return params;
    }

    String getJavaParameterTypes(MethodSignature d, int flags) {
        return getJavaName(adjustVarargs(flags,
                sigPrinter.printList("(", d.arguments(), ")")));
    }

    static String getJavaName(String name) {
        return name.replace('/', '.');
    }

    /**
     * Get the value of an entry in the constant pool as a Java constant.
     * Characters and booleans are represented by CONSTANT_Intgere entries.
     * Character and string values are processed to escape characters outside
     * the basic printable ASCII set.
     * @param d the descriptor, giving the expected type of the constant
     * @param index the index of the value in the constant pool
     * @return a printable string containing the value of the constant.
     */
    String getConstantValue(ClassDesc d, ConstantValueEntry cpInfo) {
        switch (cpInfo.tag()) {
            case Classfile.TAG_INTEGER: {
                var val = (Integer)cpInfo.constantValue();
                switch (d.descriptorString()) {
                    case "C":
                        // character
                        return getConstantCharValue((char)val.intValue());
                    case "Z":
                        // boolean
                        return String.valueOf(val == 1);
                    default:
                        // other: assume integer
                        return String.valueOf(val);
                }
            }
            case Classfile.TAG_STRING:
                return getConstantStringValue(cpInfo.constantValue().toString());
            default:
                return constantWriter.stringValue(cpInfo);
        }
    }

    private String getConstantCharValue(char c) {
        StringBuilder sb = new StringBuilder();
        sb.append('\'');
        sb.append(esc(c, '\''));
        sb.append('\'');
        return sb.toString();
    }

    private String getConstantStringValue(String s) {
        StringBuilder sb = new StringBuilder();
        sb.append("\"");
        for (int i = 0; i < s.length(); i++) {
            sb.append(esc(s.charAt(i), '"'));
        }
        sb.append("\"");
        return sb.toString();
    }

    private String esc(char c, char quote) {
        if (32 <= c && c <= 126 && c != quote && c != '\\')
            return String.valueOf(c);
        else switch (c) {
            case '\b': return "\\b";
            case '\n': return "\\n";
            case '\t': return "\\t";
            case '\f': return "\\f";
            case '\r': return "\\r";
            case '\\': return "\\\\";
            case '\'': return "\\'";
            case '\"': return "\\\"";
            default:   return String.format("\\u%04x", (int) c);
        }
    }

    private static Set<String> getClassModifiers(int mask) {
        return getModifiers(AccessFlags.ofClass((mask & ACC_INTERFACE) != 0
                ? mask & ~ACC_ABSTRACT : mask).flags());
    }

    private static Set<String> getMethodModifiers(int mask) {
        return getModifiers(AccessFlags.ofMethod(mask).flags());
    }

    private static Set<String> getFieldModifiers(int mask) {
        return getModifiers(AccessFlags.ofField(mask).flags());
    }

    private static Set<String> getModifiers(Set<java.lang.reflect.AccessFlag> flags) {
        Set<String> s = new LinkedHashSet<>();
        for (var f : flags)
            if (f.sourceModifier()) s.add(Modifier.toString(f.mask()));
        return s;
    }

    private static Set<String> getClassFlags(int mask) {
        return getFlags(mask, AccessFlags.ofClass(mask).flags());
    }

    private static Set<String> getMethodFlags(int mask) {
        return getFlags(mask, AccessFlags.ofMethod(mask).flags());
    }

    private static Set<String> getFieldFlags(int mask) {
        return getFlags(mask, AccessFlags.ofField(mask).flags());
    }

    private static Set<String> getFlags(int mask, Set<java.lang.reflect.AccessFlag> flags) {
        Set<String> s = new LinkedHashSet<>();
        for (var f: flags) {
            s.add("ACC_" + f.name());
            mask = mask & ~f.mask();
        }
        while (mask != 0) {
            int bit = Integer.highestOneBit(mask);
            s.add("0x" + Integer.toHexString(bit));
            mask = mask & ~bit;
        }
        return s;
    }

    public static enum AccessFlag {
        ACC_PUBLIC      (Classfile.ACC_PUBLIC,       "public",       true,  true,  true,  true ),
        ACC_PRIVATE     (Classfile.ACC_PRIVATE,      "private",      false, true,  true,  true ),
        ACC_PROTECTED   (Classfile.ACC_PROTECTED,    "protected",    false, true,  true,  true ),
        ACC_STATIC      (Classfile.ACC_STATIC,       "static",       false, true,  true,  true ),
        ACC_FINAL       (Classfile.ACC_FINAL,        "final",        true,  true,  true,  true ),
        ACC_SUPER       (Classfile.ACC_SUPER,        null,           true,  false, false, false),
        ACC_SYNCHRONIZED(Classfile.ACC_SYNCHRONIZED, "synchronized", false, false, false, true ),
        ACC_VOLATILE    (Classfile.ACC_VOLATILE,     "volatile",     false, false, true,  false),
        ACC_BRIDGE      (Classfile.ACC_BRIDGE,       null,           false, false, false, true ),
        ACC_TRANSIENT   (Classfile.ACC_TRANSIENT,    "transient",    false, false, true,  false),
        ACC_VARARGS     (Classfile.ACC_VARARGS,      null,           false, false, false, true ),
        ACC_NATIVE      (Classfile.ACC_NATIVE,       "native",       false, false, false, true ),
        ACC_INTERFACE   (Classfile.ACC_INTERFACE,    null,           true,   true, false, false),
        ACC_ABSTRACT    (Classfile.ACC_ABSTRACT,     "abstract",     true,   true, false, true ),
        ACC_STRICT      (Classfile.ACC_STRICT,       "strictfp",     false, false, false, true ),
        ACC_SYNTHETIC   (Classfile.ACC_SYNTHETIC,    null,           true,  true,  true,  true ),
        ACC_ANNOTATION  (Classfile.ACC_ANNOTATION,   null,           true,   true, false, false),
        ACC_ENUM        (Classfile.ACC_ENUM,         null,           true,   true, true,  false),
        ACC_MODULE      (Classfile.ACC_MODULE,       null,           true,  false, false, false);

        public final int flag;
        public final String modifier;
        public final boolean isClass, isInnerClass, isField, isMethod;

        AccessFlag(int flag, String modifier, boolean isClass,
                boolean isInnerClass, boolean isField, boolean isMethod) {
            this.flag = flag;
            this.modifier = modifier;
            this.isClass = isClass;
            this.isInnerClass = isInnerClass;
            this.isField = isField;
            this.isMethod = isMethod;
        }
    }

    private final Options options;
    private final AttributeWriter attrWriter;
    private final CodeWriter codeWriter;
    private final ConstantWriter constantWriter;
    private ClassModel classModel;
    private URI uri;
    private long lastModified;
    private String digestName;
    private byte[] digest;
    private int size;
    private MethodModel method;
}<|MERGE_RESOLUTION|>--- conflicted
+++ resolved
@@ -474,33 +474,6 @@
             }
         }
         writeModifiers(modifiers);
-<<<<<<< HEAD
-        if (methodType != null) {
-            print(new JavaTypePrinter(false).printTypeArgs(methodType.typeParamTypes));
-        }
-        switch (name) {
-            case "<init>":
-            case "<vnew>":
-                String returnType = getJavaReturnType(d);
-                if (!returnType.equals("void")) { // static factories for primitive classes
-                    print(returnType);
-                    print(" ");
-                }
-                print(getJavaName(classFile));
-                print(getJavaParameterTypes(d, flags));
-                break;
-            case "<clinit>":
-                print("{}");
-                break;
-            default:
-                print(getJavaReturnType(d));
-                print(" ");
-                print(name);
-                print(getJavaParameterTypes(d, flags));
-                break;
-        }
-=======
->>>>>>> c04c9ea3
 
         try {
             var sigAttr = m.findAttribute(Attributes.SIGNATURE);
@@ -516,6 +489,12 @@
             }
             switch (name) {
                 case "<init>":
+                case "<vnew>":
+                    String returnType = getJavaName(sigPrinter.print(d.result()));
+                    if (!returnType.equals("void")) { // static factories for primitive classes
+                        print(returnType);
+                        print(" ");
+                    }
                     print(getJavaName(classModel.thisClass().asInternalName()));
                     print(getJavaParameterTypes(d, flags));
                     break;
