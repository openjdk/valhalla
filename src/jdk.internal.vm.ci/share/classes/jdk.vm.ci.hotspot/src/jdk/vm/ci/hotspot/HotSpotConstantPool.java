--- conflicted
+++ resolved
@@ -727,14 +727,8 @@
             case "InterfaceMethodref":
                 index = getUncachedKlassRefIndexAt(index);
                 // Read the tag only once because it could change between multiple reads.
-<<<<<<< HEAD
-                final JVM_CONSTANT klassTag = getTagAt(index);
-                assert klassTag == JVM_CONSTANT.Class || klassTag == JVM_CONSTANT.UnresolvedClass || klassTag == JVM_CONSTANT.UnresolvedClassInError
-                       : klassTag;
-=======
                 final JvmConstant klassTag = getTagAt(index);
                 assert klassTag == constants.jvmClass || klassTag == constants.jvmUnresolvedClass || klassTag == constants.jvmUnresolvedClassInError : klassTag;
->>>>>>> e9c523ae
                 // fall through
             case "Class":
             case "UnresolvedClass":
