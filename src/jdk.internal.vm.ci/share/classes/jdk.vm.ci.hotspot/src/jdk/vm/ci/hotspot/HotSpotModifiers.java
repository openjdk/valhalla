/*
 * Copyright (c) 2016, 2022, Oracle and/or its affiliates. All rights reserved.
 * DO NOT ALTER OR REMOVE COPYRIGHT NOTICES OR THIS FILE HEADER.
 *
 * This code is free software; you can redistribute it and/or modify it
 * under the terms of the GNU General Public License version 2 only, as
 * published by the Free Software Foundation.
 *
 * This code is distributed in the hope that it will be useful, but WITHOUT
 * ANY WARRANTY; without even the implied warranty of MERCHANTABILITY or
 * FITNESS FOR A PARTICULAR PURPOSE.  See the GNU General Public License
 * version 2 for more details (a copy is included in the LICENSE file that
 * accompanied this code).
 *
 * You should have received a copy of the GNU General Public License version
 * 2 along with this work; if not, write to the Free Software Foundation,
 * Inc., 51 Franklin St, Fifth Floor, Boston, MA 02110-1301 USA.
 *
 * Please contact Oracle, 500 Oracle Parkway, Redwood Shores, CA 94065 USA
 * or visit www.oracle.com if you need additional information or have any
 * questions.
 */
package jdk.vm.ci.hotspot;

import static java.lang.reflect.Modifier.ABSTRACT;
import static java.lang.reflect.Modifier.FINAL;
import static java.lang.reflect.Modifier.INTERFACE;
import static java.lang.reflect.Modifier.NATIVE;
import static java.lang.reflect.Modifier.PRIVATE;
import static java.lang.reflect.Modifier.PROTECTED;
import static java.lang.reflect.Modifier.PUBLIC;
import static java.lang.reflect.Modifier.STATIC;
import static java.lang.reflect.Modifier.STRICT;
import static java.lang.reflect.Modifier.SYNCHRONIZED;
<<<<<<< HEAD
=======
import static java.lang.reflect.Modifier.IDENTITY;
>>>>>>> 3dc006bd
import static java.lang.reflect.Modifier.TRANSIENT;
import static java.lang.reflect.Modifier.VOLATILE;
import static jdk.vm.ci.hotspot.HotSpotVMConfig.config;

import java.lang.reflect.Modifier;

/**
 * The non-public modifiers in {@link Modifier} that need to be retrieved from
 * {@link HotSpotVMConfig}.
 */
public class HotSpotModifiers {

    // @formatter:off
    public static final int ANNOTATION = config().jvmAccAnnotation;
    public static final int ENUM       = config().jvmAccEnum;
    public static final int VARARGS    = config().jvmAccVarargs;
    public static final int BRIDGE     = config().jvmAccBridge;
    public static final int SYNTHETIC  = config().jvmAccSynthetic;
    // @formatter:on

    public static int jvmClassModifiers() {
<<<<<<< HEAD
        return PUBLIC | FINAL | INTERFACE | ABSTRACT | ANNOTATION | ENUM | SYNTHETIC;
=======
        return PUBLIC | FINAL | INTERFACE | ABSTRACT | ANNOTATION | ENUM | SYNTHETIC | IDENTITY;
>>>>>>> 3dc006bd
    }

    public static int jvmMethodModifiers() {
        return PUBLIC | PRIVATE | PROTECTED | STATIC | FINAL | SYNCHRONIZED | BRIDGE | VARARGS | NATIVE | ABSTRACT | STRICT | SYNTHETIC;
    }

    public static int jvmFieldModifiers() {
        return PUBLIC | PRIVATE | PROTECTED | STATIC | FINAL | VOLATILE | TRANSIENT | ENUM | SYNTHETIC;
    }
}<|MERGE_RESOLUTION|>--- conflicted
+++ resolved
@@ -32,10 +32,7 @@
 import static java.lang.reflect.Modifier.STATIC;
 import static java.lang.reflect.Modifier.STRICT;
 import static java.lang.reflect.Modifier.SYNCHRONIZED;
-<<<<<<< HEAD
-=======
 import static java.lang.reflect.Modifier.IDENTITY;
->>>>>>> 3dc006bd
 import static java.lang.reflect.Modifier.TRANSIENT;
 import static java.lang.reflect.Modifier.VOLATILE;
 import static jdk.vm.ci.hotspot.HotSpotVMConfig.config;
@@ -57,11 +54,7 @@
     // @formatter:on
 
     public static int jvmClassModifiers() {
-<<<<<<< HEAD
-        return PUBLIC | FINAL | INTERFACE | ABSTRACT | ANNOTATION | ENUM | SYNTHETIC;
-=======
         return PUBLIC | FINAL | INTERFACE | ABSTRACT | ANNOTATION | ENUM | SYNTHETIC | IDENTITY;
->>>>>>> 3dc006bd
     }
 
     public static int jvmMethodModifiers() {
