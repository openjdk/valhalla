/*
 * Copyright (c) 1998, 2020, Oracle and/or its affiliates. All rights reserved.
 * DO NOT ALTER OR REMOVE COPYRIGHT NOTICES OR THIS FILE HEADER.
 *
 * This code is free software; you can redistribute it and/or modify it
 * under the terms of the GNU General Public License version 2 only, as
 * published by the Free Software Foundation.  Oracle designates this
 * particular file as subject to the "Classpath" exception as provided
 * by Oracle in the LICENSE file that accompanied this code.
 *
 * This code is distributed in the hope that it will be useful, but WITHOUT
 * ANY WARRANTY; without even the implied warranty of MERCHANTABILITY or
 * FITNESS FOR A PARTICULAR PURPOSE.  See the GNU General Public License
 * version 2 for more details (a copy is included in the LICENSE file that
 * accompanied this code).
 *
 * You should have received a copy of the GNU General Public License version
 * 2 along with this work; if not, write to the Free Software Foundation,
 * Inc., 51 Franklin St, Fifth Floor, Boston, MA 02110-1301 USA.
 *
 * Please contact Oracle, 500 Oracle Parkway, Redwood Shores, CA 94065 USA
 * or visit www.oracle.com if you need additional information or have any
 * questions.
 */

#include "ArrayTypeImpl.h"
#include "util.h"
#include "inStream.h"
#include "outStream.h"
#include "signature.h"


/*
 * Determine the component class by looking thru all classes for
 * one that has the signature of the component and the same class loadeer
 * as the array.  See JVM spec 5.3.3:
 *     If the component type is a reference type, C is marked as having
 *     been defined by the defining class loader of the component type.
 */
static jdwpError
getComponentClass(JNIEnv *env, jclass arrayClass, char *componentSignature,
                jclass *componentClassPtr)
{
    jobject arrayClassLoader;
    jclass *classes;
    jint count;
    jclass componentClass = NULL;
    jdwpError serror;
    jvmtiError error;

    serror = JDWP_ERROR(NONE);

    error = classLoader(arrayClass, &arrayClassLoader);
    if (error != JVMTI_ERROR_NONE) {
        return map2jdwpError(error);
    }

    error = allLoadedClasses(&classes, &count);
    if (error != JVMTI_ERROR_NONE) {
        serror = map2jdwpError(error);
    } else {
        int i;
        for (i = 0; (i < count) && (componentClass == NULL); i++) {
            char *signature = NULL;
            jclass clazz = classes[i];
            jboolean match;
            jvmtiError error;

            /* signature must match */
            error = classSignature(clazz, &signature, NULL);
            if (error != JVMTI_ERROR_NONE) {
                serror = map2jdwpError(error);
                break;
            }
            match = strcmp(signature, componentSignature) == 0;
            jvmtiDeallocate(signature);

            /* if signature matches, get class loader to check if
             * it matches
             */
            if (match) {
                jobject loader;
                error = classLoader(clazz, &loader);
                if (error != JVMTI_ERROR_NONE) {
                    return map2jdwpError(error);
                }
                match = isSameObject(env, loader, arrayClassLoader);
            }

            if (match) {
                componentClass = clazz;
            }
        }
        jvmtiDeallocate(classes);

        *componentClassPtr = componentClass;
    }

    if (serror == JDWP_ERROR(NONE) && componentClass == NULL) {
        /* per JVM spec, component class is always loaded
         * before array class, so this should never occur.
         */
        serror = JDWP_ERROR(NOT_FOUND);
    }

    return serror;
}

static void
writeNewObjectArray(JNIEnv *env, PacketOutputStream *out,
                 jclass arrayClass, jint size, char *componentSignature)
{

    WITH_LOCAL_REFS(env, 1) {

        jarray array;
        jclass componentClass = NULL;
        jdwpError serror;

        serror = getComponentClass(env, arrayClass,
                                       componentSignature, &componentClass);
        if (serror != JDWP_ERROR(NONE)) {
            outStream_setError(out, serror);
        } else {

            array = JNI_FUNC_PTR(env,NewObjectArray)(env, size, componentClass, 0);
            if (JNI_FUNC_PTR(env,ExceptionOccurred)(env)) {
                JNI_FUNC_PTR(env,ExceptionClear)(env);
                array = NULL;
            }

            if (array == NULL) {
                outStream_setError(out, JDWP_ERROR(OUT_OF_MEMORY));
            } else {
                (void)outStream_writeByte(out, specificTypeKey(env, array));
                (void)outStream_writeObjectRef(env, out, array);
            }

        }

    } END_WITH_LOCAL_REFS(env);
}

static void
writeNewPrimitiveArray(JNIEnv *env, PacketOutputStream *out,
                       jclass arrayClass, jint size, char *componentSignature)
{

    WITH_LOCAL_REFS(env, 1) {

        jarray array = NULL;

        switch (jdwpTag(componentSignature)) {
            case JDWP_TAG(BYTE):
                array = JNI_FUNC_PTR(env,NewByteArray)(env, size);
                break;

            case JDWP_TAG(CHAR):
                array = JNI_FUNC_PTR(env,NewCharArray)(env, size);
                break;

            case JDWP_TAG(FLOAT):
                array = JNI_FUNC_PTR(env,NewFloatArray)(env, size);
                break;

            case JDWP_TAG(DOUBLE):
                array = JNI_FUNC_PTR(env,NewDoubleArray)(env, size);
                break;

            case JDWP_TAG(INT):
                array = JNI_FUNC_PTR(env,NewIntArray)(env, size);
                break;

            case JDWP_TAG(LONG):
                array = JNI_FUNC_PTR(env,NewLongArray)(env, size);
                break;

            case JDWP_TAG(SHORT):
                array = JNI_FUNC_PTR(env,NewShortArray)(env, size);
                break;

            case JDWP_TAG(BOOLEAN):
                array = JNI_FUNC_PTR(env,NewBooleanArray)(env, size);
                break;

            default:
                outStream_setError(out, JDWP_ERROR(TYPE_MISMATCH));
                break;
        }

        if (JNI_FUNC_PTR(env,ExceptionOccurred)(env)) {
            JNI_FUNC_PTR(env,ExceptionClear)(env);
            array = NULL;
        }

        if (array == NULL) {
            outStream_setError(out, JDWP_ERROR(OUT_OF_MEMORY));
        } else {
            (void)outStream_writeByte(out, specificTypeKey(env, array));
            (void)outStream_writeObjectRef(env, out, array);
        }

    } END_WITH_LOCAL_REFS(env);
}

static jboolean
newInstance(PacketInputStream *in, PacketOutputStream *out)
{
    JNIEnv *env;
    char *signature = NULL;
    char *componentSignature;
    jclass arrayClass;
    jint size;
    jvmtiError error;

    env = getEnv();

    arrayClass = inStream_readClassRef(env, in);
    if (inStream_error(in)) {
        return JNI_TRUE;
    }
    size = inStream_readInt(in);
    if (inStream_error(in)) {
        return JNI_TRUE;
    }

    error = classSignature(arrayClass, &signature, NULL);
    if ( error != JVMTI_ERROR_NONE ) {
        outStream_setError(out, map2jdwpError(error));
        return JNI_FALSE;
    }
    componentSignature = componentTypeSignature(signature);

<<<<<<< HEAD
    if ((componentSignature[0] == JDWP_TAG(OBJECT)) ||
        (componentSignature[0] == JDWP_TAG(ARRAY))  ||
	(componentSignature[0] == JDWP_TAG(INLINE_OBJECT))) {
=======
    jbyte typeKey = jdwpTag(componentSignature);
    if (isReferenceTag(typeKey)) {
>>>>>>> 612c38cd
        writeNewObjectArray(env, out, arrayClass, size, componentSignature);
    } else {
        writeNewPrimitiveArray(env, out, arrayClass, size, componentSignature);
    }

    jvmtiDeallocate(signature);
    return JNI_TRUE;
}

Command ArrayType_Commands[] = {
    {newInstance, "NewInstance"}
};

DEBUG_DISPATCH_DEFINE_CMDSET(ArrayType)<|MERGE_RESOLUTION|>--- conflicted
+++ resolved
@@ -231,14 +231,8 @@
     }
     componentSignature = componentTypeSignature(signature);
 
-<<<<<<< HEAD
-    if ((componentSignature[0] == JDWP_TAG(OBJECT)) ||
-        (componentSignature[0] == JDWP_TAG(ARRAY))  ||
-	(componentSignature[0] == JDWP_TAG(INLINE_OBJECT))) {
-=======
     jbyte typeKey = jdwpTag(componentSignature);
     if (isReferenceTag(typeKey)) {
->>>>>>> 612c38cd
         writeNewObjectArray(env, out, arrayClass, size, componentSignature);
     } else {
         writeNewPrimitiveArray(env, out, arrayClass, size, componentSignature);
