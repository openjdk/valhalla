--- conflicted
+++ resolved
@@ -64,15 +64,12 @@
   ciType* compute_type();
   ciType* compute_type_impl();
 
+
   ciField(ciInstanceKlass* klass, int index, Bytecodes::Code bc);
-<<<<<<< HEAD
   ciField(fieldDescriptor* fd, bool bundled = false);
-  ciField(ciField* field, ciInstanceKlass* holder, int offset, bool is_final);
-=======
-  ciField(fieldDescriptor* fd);
   ciField(ciField* declared_field, ciField* sudfield);
   ciField(ciField* declared_field);
->>>>>>> a07dfe93
+  ciField(ciInstanceKlass* holder, ciField* field);
 
   // shared constructor code
   void initialize_from(fieldDescriptor* fd);
@@ -115,10 +112,6 @@
 
   // Of what type is this field?
   ciType* type() { return (_type == nullptr) ? compute_type() : _type; }
-
-  bool is_multifield() { return _is_multifield; }
-  bool is_multifield_base() { return _is_multifield_base; }
-  int secondary_fields_count() { return type()->bundle_size(); }
 
   // How is this field actually stored in memory?
   BasicType layout_type() { return type2field[(_type == nullptr) ? T_OBJECT : _type->basic_type()]; }
@@ -191,7 +184,10 @@
   bool is_strict               () const { return flags().is_strict(); }
   bool is_flat                 () const { return _is_flat; }
   bool is_null_free            () const { return _is_null_free; }
-  int null_marker_offset       () const { return _null_marker_offset; }
+  int  null_marker_offset      () const { return _null_marker_offset; }
+  bool is_multifield           () const { return _is_multifield; }
+  bool is_multifield_base      () const { return _is_multifield_base; }
+  int  secondary_fields_count  ()       { return type()->bundle_size(); }
 
   // The field is modified outside of instance initializer methods
   // (or class/initializer methods if the field is static).
@@ -213,21 +209,15 @@
 
   GrowableArray<ciField*>* _secondary_fields;
 
-  ciMultiField(ciInstanceKlass* klass, int index, Bytecodes::Code bc) : ciField(klass, index, bc) {}
+  ciMultiField(ciField* declared_field, ciField* subfield);
+  ciMultiField(ciInstanceKlass* klass, int index, Bytecodes::Code bc) : ciField(klass, index, bc) {
+    _secondary_fields = nullptr;
+  }
   ciMultiField(fieldDescriptor* fd, bool bundled) : ciField(fd, bundled) {
-    _is_multifield_base = true;
-  }
-  ciMultiField(ciField* field, ciInstanceKlass* holder, int offset, bool is_final) :
-       ciField(field, holder, offset, is_final) {}
+    _secondary_fields = nullptr;
+  }
 public:
-  void set_secondary_fields(GrowableArray<ciField*>* fields) {
-    Arena* arena = CURRENT_ENV->arena();
-    _secondary_fields = new (arena) GrowableArray<ciField*>(arena, fields->length(), 0, nullptr);
-    for (int i = 0; i < fields->length(); i++) {
-      ciField* field = fields->at(i);
-      _secondary_fields->append(new (arena) ciField(field, field->holder(), field->offset_in_bytes(), field->is_final()));
-    }
-  }
+  void set_secondary_fields(GrowableArray<ciField*>* fields);
 
   void add_secondary_fields(GrowableArray<ciField*>* fields) { _secondary_fields = fields; }
 
