/*
 * Copyright (c) 1999, 2023, Oracle and/or its affiliates. All rights reserved.
 * DO NOT ALTER OR REMOVE COPYRIGHT NOTICES OR THIS FILE HEADER.
 *
 * This code is free software; you can redistribute it and/or modify it
 * under the terms of the GNU General Public License version 2 only, as
 * published by the Free Software Foundation.
 *
 * This code is distributed in the hope that it will be useful, but WITHOUT
 * ANY WARRANTY; without even the implied warranty of MERCHANTABILITY or
 * FITNESS FOR A PARTICULAR PURPOSE.  See the GNU General Public License
 * version 2 for more details (a copy is included in the LICENSE file that
 * accompanied this code).
 *
 * You should have received a copy of the GNU General Public License version
 * 2 along with this work; if not, write to the Free Software Foundation,
 * Inc., 51 Franklin St, Fifth Floor, Boston, MA 02110-1301 USA.
 *
 * Please contact Oracle, 500 Oracle Parkway, Redwood Shores, CA 94065 USA
 * or visit www.oracle.com if you need additional information or have any
 * questions.
 *
 */

#include "precompiled.hpp"
#include "ci/ciConstant.hpp"
#include "ci/ciField.hpp"
#include "ci/ciKlass.hpp"
#include "ci/ciObjArrayKlass.hpp"
#include "ci/ciStreams.hpp"
#include "ci/ciSymbols.hpp"
#include "ci/ciUtilities.inline.hpp"
#include "runtime/handles.inline.hpp"

// ciExceptionHandlerStream
//
// Walk over some selected set of a methods exception handlers.

// ------------------------------------------------------------------
// ciExceptionHandlerStream::count
//
// How many exception handlers are there in this stream?
//
// Implementation note: Compiler2 needs this functionality, so I had
int ciExceptionHandlerStream::count() {
  int save_pos = _pos;
  int save_end = _end;

  int count = 0;

  _pos = -1;
  _end = _method->_handler_count;


  next();
  while (!is_done()) {
    count++;
    next();
  }

  _pos = save_pos;
  _end = save_end;

  return count;
}

int ciExceptionHandlerStream::count_remaining() {
  int save_pos = _pos;
  int save_end = _end;

  int count = 0;

  while (!is_done()) {
    count++;
    next();
  }

  _pos = save_pos;
  _end = save_end;

  return count;
}

// ciBytecodeStream
//
// The class is used to iterate over the bytecodes of a method.
// It hides the details of constant pool structure/access by
// providing accessors for constant pool items.

// ------------------------------------------------------------------
// ciBytecodeStream::next_wide_or_table
//
// Special handling for switch ops
Bytecodes::Code ciBytecodeStream::next_wide_or_table(Bytecodes::Code bc) {
  switch (bc) {                // Check for special bytecode handling
  case Bytecodes::_wide:
    // Special handling for the wide bytcode
    // Get following bytecode; do not return wide
    assert(Bytecodes::Code(_pc[0]) == Bytecodes::_wide, "");
    bc = Bytecodes::java_code(_raw_bc = (Bytecodes::Code)_pc[1]);
    assert(Bytecodes::wide_length_for(bc) > 2, "must make progress");
    _pc += Bytecodes::wide_length_for(bc);
    _was_wide = _pc;              // Flag last wide bytecode found
    assert(is_wide(), "accessor works right");
    break;

  case Bytecodes::_lookupswitch:
    _pc++;                      // Skip wide bytecode
    _pc += (_start-_pc)&3;      // Word align
    _table_base = (jint*)_pc;   // Capture for later usage
                                // table_base[0] is default far_dest
    // Table has 2 lead elements (default, length), then pairs of u4 values.
    // So load table length, and compute address at end of table
    _pc = (address)&_table_base[2+ 2*Bytes::get_Java_u4((address)&_table_base[1])];
    break;

  case Bytecodes::_tableswitch: {
    _pc++;                      // Skip wide bytecode
    _pc += (_start-_pc)&3;      // Word align
    _table_base = (jint*)_pc;   // Capture for later usage
                                // table_base[0] is default far_dest
    int lo = Bytes::get_Java_u4((address)&_table_base[1]);// Low bound
    int hi = Bytes::get_Java_u4((address)&_table_base[2]);// High bound
    int len = hi - lo + 1;      // Dense table size
    _pc = (address)&_table_base[3+len]; // Skip past table
    break;
  }

  default:
    fatal("unhandled bytecode");
  }
  return bc;
}

// ------------------------------------------------------------------
// ciBytecodeStream::reset_to_bci
void ciBytecodeStream::reset_to_bci( int bci ) {
  _bc_start=_was_wide=0;
  _pc = _start+bci;
}

// ------------------------------------------------------------------
// ciBytecodeStream::force_bci
void ciBytecodeStream::force_bci(int bci) {
  if (bci < 0) {
    reset_to_bci(0);
    _bc_start = _start + bci;
    _bc = EOBC();
  } else {
    reset_to_bci(bci);
    next();
  }
}


// ------------------------------------------------------------------
// Constant pool access
// ------------------------------------------------------------------

// ------------------------------------------------------------------
// ciBytecodeStream::get_klass_index
//
// If this bytecodes references a klass, return the index of the
// referenced klass.
int ciBytecodeStream::get_klass_index() const {
  switch(cur_bc()) {
  case Bytecodes::_ldc:
    return get_index_u1();
  case Bytecodes::_ldc_w:
  case Bytecodes::_ldc2_w:
  case Bytecodes::_checkcast:
  case Bytecodes::_instanceof:
  case Bytecodes::_anewarray:
  case Bytecodes::_multianewarray:
  case Bytecodes::_new:
  case Bytecodes::_aconst_init:
  case Bytecodes::_newarray:
    return get_index_u2();
  default:
    ShouldNotReachHere();
    return 0;
  }
}

// ------------------------------------------------------------------
// ciBytecodeStream::get_klass
//
// If this bytecode is a new, newarray, multianewarray, instanceof,
// or checkcast, get the referenced klass.
ciKlass* ciBytecodeStream::get_klass(bool& will_link) {
  VM_ENTRY_MARK;
  constantPoolHandle cpool(THREAD, _method->get_Method()->constants());
  return CURRENT_ENV->get_klass_by_index(cpool, get_klass_index(), will_link, _holder);
}

// ciBytecodeStream::get_klass
//
// If this bytecode is a new, newarray, multianewarray, instanceof,
// or checkcast, get the referenced klass. Retuns an unloaded ciKlass
// if the referenced klass is not accessible.
ciKlass* ciBytecodeStream::get_klass() {
  bool will_link;
  ciKlass* klass = get_klass(will_link);
  if (!will_link && klass->is_loaded()) { // klass not accessible
    VM_ENTRY_MARK;
    klass = CURRENT_ENV->get_unloaded_klass(_holder, klass->name());
  }
  return klass;
}

// ------------------------------------------------------------------
// ciBytecodeStream::is_inline_klass
//
// Check if the klass is an inline klass.
bool ciBytecodeStream::has_Q_signature() const {
  VM_ENTRY_MARK;
  constantPoolHandle cpool(THREAD, _method->get_Method()->constants());
  return CURRENT_ENV->has_Q_signature(cpool, get_klass_index());
}

// ------------------------------------------------------------------
// ciBytecodeStream::get_constant_raw_index
//
// If this bytecode is one of the ldc variants, get the index of the
// referenced constant.
int ciBytecodeStream::get_constant_raw_index() const {
  // work-alike for Bytecode_loadconstant::raw_index()
  switch (cur_bc()) {
  case Bytecodes::_ldc:
    return get_index_u1();
  case Bytecodes::_ldc_w:
  case Bytecodes::_ldc2_w:
    return get_index_u2();
  default:
    ShouldNotReachHere();
    return 0;
  }
}

// ------------------------------------------------------------------
// ciBytecodeStream::get_constant_pool_index
// Decode any reference index into a regular pool index.
int ciBytecodeStream::get_constant_pool_index() const {
  // work-alike for Bytecode_loadconstant::pool_index()
  int index = get_constant_raw_index();
  if (has_cache_index()) {
    VM_ENTRY_MARK;
    constantPoolHandle cpool(THREAD, _method->get_Method()->constants());
    return cpool->object_to_cp_index(index);
  }
  return index;
}

// ------------------------------------------------------------------
// ciBytecodeStream::get_constant
//
// If this bytecode is one of the ldc variants, get the referenced
// constant.
ciConstant ciBytecodeStream::get_constant() {
  VM_ENTRY_MARK;
  constantPoolHandle cpool(THREAD, _method->get_Method()->constants());
  int pool_index = get_constant_raw_index();
  int cache_index = -1;
  if (has_cache_index()) {
    cache_index = pool_index;
    pool_index = cpool->object_to_cp_index(cache_index);
  } else if (cpool->tag_at(pool_index).is_dynamic_constant() ||
             cpool->tag_at(pool_index).is_dynamic_constant_in_error()) {
    // Condy with primitive type is not quickened, so the index into resolved reference cache should be reconstructed.
    assert(is_java_primitive(cpool->basic_type_for_constant_at(pool_index)), "not quickened");
    cache_index = cpool->cp_to_object_index(pool_index);
  }
  return CURRENT_ENV->get_constant_by_index(cpool, pool_index, cache_index, _holder);
}

// ------------------------------------------------------------------
// ciBytecodeStream::get_constant_pool_tag
//
// If this bytecode is one of the ldc variants, get the referenced
// constant.
constantTag ciBytecodeStream::get_constant_pool_tag(int cp_index) const {
  VM_ENTRY_MARK;
  return _method->get_Method()->constants()->constant_tag_at(cp_index);
}

// ------------------------------------------------------------------
// ciBytecodeStream::get_raw_pool_tag
//
constantTag ciBytecodeStream::get_raw_pool_tag_at(int index) const {
  VM_ENTRY_MARK;
  return _method->get_Method()->constants()->tag_at(index);
}

// ------------------------------------------------------------------
// ciBytecodeStream::get_basic_type_for_constant_at
//
BasicType ciBytecodeStream::get_basic_type_for_constant_at(int cp_index) const {
  VM_ENTRY_MARK;
  return _method->get_Method()->constants()->basic_type_for_constant_at(cp_index);
}

// ------------------------------------------------------------------
// ciBytecodeStream::get_field_index
//
// If this is a field access bytecode, get the constant pool
// index of the referenced field.
int ciBytecodeStream::get_field_index() {
  assert(cur_bc() == Bytecodes::_getfield ||
         cur_bc() == Bytecodes::_putfield ||
         cur_bc() == Bytecodes::_getstatic ||
<<<<<<< HEAD
         cur_bc() == Bytecodes::_putstatic ||
         cur_bc() == Bytecodes::_withfield, "wrong bc");
  return get_index_u2_cpcache();
=======
         cur_bc() == Bytecodes::_putstatic, "wrong bc");
  return get_index_u2();
>>>>>>> cff25dd5
}


// ------------------------------------------------------------------
// ciBytecodeStream::get_field
//
// If this bytecode is one of get_field, get_static, put_field,
// or put_static, get the referenced field.
ciField* ciBytecodeStream::get_field(bool& will_link) {
  ciField* f = CURRENT_ENV->get_field_by_index(_holder, get_field_index(), _bc);
  will_link = f->will_link(_method, _bc);
  return f;
}


// ------------------------------------------------------------------
// ciBytecodeStream::get_declared_field_holder
//
// Get the declared holder of the currently referenced field.
//
// Usage note: the holder() of a ciField class returns the canonical
// holder of the field, rather than the holder declared in the
// bytecodes.
//
// There is no "will_link" result passed back.  The user is responsible
// for checking linkability when retrieving the associated field.
ciInstanceKlass* ciBytecodeStream::get_declared_field_holder() {
  VM_ENTRY_MARK;
  constantPoolHandle cpool(THREAD, _method->get_Method()->constants());
  int holder_index = get_field_holder_index();
  bool ignore;
  return CURRENT_ENV->get_klass_by_index(cpool, holder_index, ignore, _holder)
      ->as_instance_klass();
}

// ------------------------------------------------------------------
// ciBytecodeStream::get_field_holder_index
//
// Get the constant pool index of the declared holder of the field
// referenced by the current bytecode.  Used for generating
// deoptimization information.
int ciBytecodeStream::get_field_holder_index() {
  GUARDED_VM_ENTRY(
    ConstantPool* cpool = _holder->get_instanceKlass()->constants();
    return cpool->klass_ref_index_at(get_field_index(), _bc);
  )
}

// ------------------------------------------------------------------
// ciBytecodeStream::get_method_index
//
// If this is a method invocation bytecode, get the constant pool
// index of the invoked method.
int ciBytecodeStream::get_method_index() {
  assert(Bytecodes::is_invoke(cur_bc()), "invalid bytecode: %s", Bytecodes::name(cur_bc()));
  if (has_index_u4())
    return get_index_u4();  // invokedynamic
  return get_index_u2_cpcache();
}

// ------------------------------------------------------------------
// ciBytecodeStream::get_method
//
// If this is a method invocation bytecode, get the invoked method.
// Additionally return the declared signature to get more concrete
// type information if required (Cf. invokedynamic and invokehandle).
ciMethod* ciBytecodeStream::get_method(bool& will_link, ciSignature* *declared_signature_result) {
  VM_ENTRY_MARK;
  ciEnv* env = CURRENT_ENV;
  constantPoolHandle cpool(THREAD, _method->get_Method()->constants());
  ciMethod* m = env->get_method_by_index(cpool, get_method_index(), cur_bc(), _holder);
  will_link = m->is_loaded();

  // Use the signature stored in the CP cache to create a signature
  // with correct types (in respect to class loaders).
  //
  // In classic Java (before Java 7) there is never the slightest
  // difference between the signature at the call site and that of the
  // method.  Such a difference would have been a type error in the
  // JVM.
  //
  // Now there are a few circumstances where the signature of a call
  // site (which controls the outgoing stacked arguments) can differ
  // from the signature of the method (which controls the receipt of
  // those arguments at the method entry point).
  //
  // A. The signatures can differ if the callee is a static method and
  // the caller thinks it is calling a non-static method (VH.get).
  // This requires the method signature to have an explicit leading
  // argument for the implicit 'this', not present at the call site.
  //
  // B. The call site can have less specific parameter types than the
  // method, allowing loosely-typed code to handle strongly-typed
  // methods.  This happens with linkToStatic and related linker
  // commands.  Obviously the loosely-typed code has to ensure that
  // the strongly typed method's invariants are respected, and this is
  // done by issuing dynamic casts.
  //
  // C. The call site can have more specific parameter types than the
  // method, allowing loosely-typed methods to handle strongly-typed
  // requests.
  //
  // D. There are corresponding effects with return values, such as
  // boolean method returning an int to an int-receiving call site,
  // even though the method thought it returned just a boolean.
  //
  // E. The calling sequence at a particular call site may add an
  // "appendix" argument not mentioned in the call site signature.  It
  // is expected by the method signature, though, and this adds to the
  // method's arity, even after 'this' parameter effects (A) are
  // discounted.  Appendixes are used by invokehandle and
  // invokedynamic instructions.
  //
  // F. A linker method (linkToStatic, etc.) can also take an extra
  // argument, a MemberName which routes the call to a concrete
  // strongly-typed method.  In this case the linker method may also
  // differ in any of the ways A-D.  The eventual method will ignore
  // the presence of the extra argument.
  //
  // None of these changes to calling sequences requires an argument
  // to be moved or reformatted in any way.  This works because all
  // references look alike to the JVM, as do all primitives (except
  // float/long/double).  Another required property of the JVM is
  // that, if a trailing argument is added or dropped, the placement
  // of other arguments does not change.  This allows cases E and F to
  // work smoothly, against without any moving or reformatting,
  // despite the arity change.
  //
  if (has_local_signature()) {
    Symbol* local_signature = cpool->symbol_at(get_method_signature_index(cpool));
    ciSymbol* sig_sym  = env->get_symbol(local_signature);
    ciKlass* pool_holder = env->get_klass(cpool->pool_holder());
    ciSignature* call_site_sig = new (env->arena()) ciSignature(pool_holder, cpool, sig_sym);
    // Examples of how the call site signature can differ from the method's own signature:
    //
    //  meth = static jboolean java.lang.invoke.VarHandleGuards.guard_LII_Z(jobject, jobject, jint, jint, jobject)
    //  msig = (Ljava/lang/invoke/VarHandle;Ljava/lang/Object;IILjava/lang/invoke/VarHandle$AccessDescriptor;)Z
    //  call = (Ljava/util/concurrent/locks/AbstractQueuedSynchronizer;II)Z
    //
    //  meth = static jobject java.lang.invoke.LambdaForm$MH/0x0000000800066840.linkToTargetMethod(jobject, jobject)
    //  msig = (Ljava/lang/Object;Ljava/lang/Object;)Ljava/lang/Object;
    //  call = (Ljava/lang/String;)Ljava/util/function/Predicate;
    //
    (*declared_signature_result) = call_site_sig;

  } else {
    // We can just use the method's own signature.  It may differ from the call site, but not by much.
    //
    // Examples of how the call site signature can differ from the method's signature:
    //
    // meth = static final native jint java.lang.invoke.MethodHandle.linkToStatic(jobject, jobject, jint, jint, jobject)
    // msig = (Ljava/lang/Object;Ljava/lang/Object;IILjava/lang/invoke/MemberName;)I
    // call = (Ljava/lang/invoke/VarHandle;Ljava/lang/Object;IILjava/lang/invoke/MemberName;)Z
    //
    // meth = final native jint java.lang.invoke.MethodHandle.invokeBasic(jobject, jobject, jint, jint)
    // msig = (Ljava/lang/Object;Ljava/lang/Object;II)I
    // call = (Ljava/lang/invoke/VarHandle;Ljava/lang/Object;II)Z
    //
    (*declared_signature_result) = m->signature();
  }
  return m;
}

// ------------------------------------------------------------------
// ciBytecodeStream::has_appendix
//
// Returns true if there is an appendix argument stored in the
// constant pool cache at the current bci.
bool ciBytecodeStream::has_appendix() {
  VM_ENTRY_MARK;
  constantPoolHandle cpool(THREAD, _method->get_Method()->constants());
  return ConstantPool::has_appendix_at_if_loaded(cpool, get_method_index());
}

// ------------------------------------------------------------------
// ciBytecodeStream::get_appendix
//
// Return the appendix argument stored in the constant pool cache at
// the current bci.
ciObject* ciBytecodeStream::get_appendix() {
  VM_ENTRY_MARK;
  constantPoolHandle cpool(THREAD, _method->get_Method()->constants());
  oop appendix_oop = ConstantPool::appendix_at_if_loaded(cpool, get_method_index());
  return CURRENT_ENV->get_object(appendix_oop);
}

// ------------------------------------------------------------------
// ciBytecodeStream::has_local_signature
//
// Returns true if the method stored in the constant
// pool cache at the current bci has a local signature.
bool ciBytecodeStream::has_local_signature() {
  GUARDED_VM_ENTRY(
    constantPoolHandle cpool(Thread::current(), _method->get_Method()->constants());
    return ConstantPool::has_local_signature_at_if_loaded(cpool, get_method_index());
  )
}

// ------------------------------------------------------------------
// ciBytecodeStream::get_declared_method_holder
//
// Get the declared holder of the currently referenced method.
//
// Usage note: the holder() of a ciMethod class returns the canonical
// holder of the method, rather than the holder declared in the
// bytecodes.
//
// There is no "will_link" result passed back.  The user is responsible
// for checking linkability when retrieving the associated method.
ciKlass* ciBytecodeStream::get_declared_method_holder() {
  VM_ENTRY_MARK;
  constantPoolHandle cpool(THREAD, _method->get_Method()->constants());
  bool ignore;
  // report as MethodHandle for invokedynamic, which is syntactically classless
  if (cur_bc() == Bytecodes::_invokedynamic) {
    return CURRENT_ENV->MethodHandle_klass();
  }
  return CURRENT_ENV->get_klass_by_index(cpool, get_method_holder_index(), ignore, _holder);
}

// ------------------------------------------------------------------
// ciBytecodeStream::get_method_holder_index
//
// Get the constant pool index of the declared holder of the method
// referenced by the current bytecode.  Used for generating
// deoptimization information.
int ciBytecodeStream::get_method_holder_index() {
  ConstantPool* cpool = _method->get_Method()->constants();
  return cpool->klass_ref_index_at(get_method_index(), _bc);
}

// ------------------------------------------------------------------
// ciBytecodeStream::get_method_signature_index
//
// Get the constant pool index of the signature of the method
// referenced by the current bytecode.  Used for generating
// deoptimization information.
int ciBytecodeStream::get_method_signature_index(const constantPoolHandle& cpool) {
  GUARDED_VM_ENTRY(
    const int method_index = get_method_index();
    const int name_and_type_index = cpool->name_and_type_ref_index_at(method_index, _bc);
    return cpool->signature_ref_index_at(name_and_type_index);
  )
}
<|MERGE_RESOLUTION|>--- conflicted
+++ resolved
@@ -308,14 +308,9 @@
   assert(cur_bc() == Bytecodes::_getfield ||
          cur_bc() == Bytecodes::_putfield ||
          cur_bc() == Bytecodes::_getstatic ||
-<<<<<<< HEAD
          cur_bc() == Bytecodes::_putstatic ||
          cur_bc() == Bytecodes::_withfield, "wrong bc");
-  return get_index_u2_cpcache();
-=======
-         cur_bc() == Bytecodes::_putstatic, "wrong bc");
   return get_index_u2();
->>>>>>> cff25dd5
 }
 
 
