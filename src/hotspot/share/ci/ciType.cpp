--- conflicted
+++ resolved
@@ -102,24 +102,6 @@
 }
 
 // ------------------------------------------------------------------
-<<<<<<< HEAD
-// ciType::box_klass
-//
-ciKlass* ciType::box_klass() {
-  assert(basic_type() != T_INLINE_TYPE, "inline type boxing not supported");
-  if (!is_primitive_type())  return this->as_klass();  // reference types are "self boxing"
-
-  // Void is "boxed" with a null.
-  if (basic_type() == T_VOID)  return NULL;
-
-  VM_ENTRY_MARK;
-  return CURRENT_THREAD_ENV->get_instance_klass(SystemDictionary::box_klass(basic_type()));
-}
-
-
-// ------------------------------------------------------------------
-=======
->>>>>>> 7aed9b65
 // ciType::make
 //
 // Produce the ciType for a given primitive BasicType.
