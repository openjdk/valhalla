--- conflicted
+++ resolved
@@ -60,12 +60,8 @@
   bool is_native               () const { return (_flags & JVM_ACC_NATIVE                    ) != 0; }
   bool is_interface            () const { return (_flags & JVM_ACC_INTERFACE                 ) != 0; }
   bool is_abstract             () const { return (_flags & JVM_ACC_ABSTRACT                  ) != 0; }
-<<<<<<< HEAD
-  bool is_stable               () const { return (_flags & JVM_ACC_FIELD_STABLE              ) != 0; }
   bool has_vararg              () const { return (_flags & JVM_ACC_VARARGS                   ) != 0; }
-=======
   bool is_stable               () const { return _stable; }
->>>>>>> 75168eac
   // In case the current object represents a field, return true if
   // the field is modified outside of instance initializer methods
   // (or class/initializer methods if the field is static) and false
