--- conflicted
+++ resolved
@@ -48,34 +48,20 @@
 
 public:
   // Java access flags
-<<<<<<< HEAD
-  bool is_public               () const { return (_flags & JVM_ACC_PUBLIC                    ) != 0; }
-  bool is_private              () const { return (_flags & JVM_ACC_PRIVATE                   ) != 0; }
-  bool is_protected            () const { return (_flags & JVM_ACC_PROTECTED                 ) != 0; }
-  bool is_static               () const { return (_flags & JVM_ACC_STATIC                    ) != 0; }
-  bool is_final                () const { return (_flags & JVM_ACC_FINAL                     ) != 0; }
-  bool is_synchronized         () const { return (_flags & JVM_ACC_SYNCHRONIZED              ) != 0; }
-  bool is_volatile             () const { return (_flags & JVM_ACC_VOLATILE                  ) != 0; }
-  bool is_transient            () const { return (_flags & JVM_ACC_TRANSIENT                 ) != 0; }
-  bool is_native               () const { return (_flags & JVM_ACC_NATIVE                    ) != 0; }
-  bool is_interface            () const { return (_flags & JVM_ACC_INTERFACE                 ) != 0; }
-  bool is_abstract             () const { return (_flags & JVM_ACC_ABSTRACT                  ) != 0; }
-  bool has_vararg              () const { return (_flags & JVM_ACC_VARARGS                   ) != 0; }
-  bool is_identity             () const { return (_flags & JVM_ACC_IDENTITY                  ) != 0; }
-=======
   bool is_public               () const { return _flags.is_public();       }
   bool is_private              () const { return _flags.is_private();      }
   bool is_protected            () const { return _flags.is_protected();    }
   bool is_static               () const { return _flags.is_static();       }
   bool is_final                () const { return _flags.is_final();        }
   bool is_synchronized         () const { return _flags.is_synchronized(); }
-  bool is_super                () const { return _flags.is_super();        }
   bool is_volatile             () const { return _flags.is_volatile();     }
   bool is_transient            () const { return _flags.is_transient();    }
   bool is_native               () const { return _flags.is_native();       }
   bool is_interface            () const { return _flags.is_interface();    }
   bool is_abstract             () const { return _flags.is_abstract();     }
->>>>>>> 2e00816a
+  bool has_vararg              () const { return _flags.has_vararg();      }
+  bool is_identity             () const { return _flags.is_identity_class(); }
+
   bool is_stable               () const { return _stable; }
   // In case the current object represents a field, return true if
   // the field is modified outside of instance initializer methods
