/*
 * Copyright (c) 1999, 2025, Oracle and/or its affiliates. All rights reserved.
 * DO NOT ALTER OR REMOVE COPYRIGHT NOTICES OR THIS FILE HEADER.
 *
 * This code is free software; you can redistribute it and/or modify it
 * under the terms of the GNU General Public License version 2 only, as
 * published by the Free Software Foundation.
 *
 * This code is distributed in the hope that it will be useful, but WITHOUT
 * ANY WARRANTY; without even the implied warranty of MERCHANTABILITY or
 * FITNESS FOR A PARTICULAR PURPOSE.  See the GNU General Public License
 * version 2 for more details (a copy is included in the LICENSE file that
 * accompanied this code).
 *
 * You should have received a copy of the GNU General Public License version
 * 2 along with this work; if not, write to the Free Software Foundation,
 * Inc., 51 Franklin St, Fifth Floor, Boston, MA 02110-1301 USA.
 *
 * Please contact Oracle, 500 Oracle Parkway, Redwood Shores, CA 94065 USA
 * or visit www.oracle.com if you need additional information or have any
 * questions.
 *
 */

#include "ci/ciConstant.hpp"
#include "ci/ciField.hpp"
#include "ci/ciInlineKlass.hpp"
#include "ci/ciInstanceKlass.hpp"
#include "ci/ciSymbol.hpp"
#include "ci/ciSymbols.hpp"
#include "ci/ciUtilities.inline.hpp"
#include "classfile/javaClasses.hpp"
#include "classfile/vmClasses.hpp"
#include "gc/shared/collectedHeap.inline.hpp"
#include "interpreter/linkResolver.hpp"
#include "jvm_io.h"
#include "oops/klass.inline.hpp"
#include "oops/oop.inline.hpp"
#include "runtime/fieldDescriptor.inline.hpp"
#include "runtime/handles.inline.hpp"
#include "runtime/reflection.hpp"
#include "utilities/globalDefinitions.hpp"

// ciField
//
// This class represents the result of a field lookup in the VM.
// The lookup may not succeed, in which case the information in
// the ciField will be incomplete.

// The ciObjectFactory cannot create circular data structures in one query.
// To avoid vicious circularities, we initialize ciField::_type to null
// for reference types and derive it lazily from the ciField::_signature.
// Primitive types are eagerly initialized, and basic layout queries
// can succeed without initialization, using only the BasicType of the field.

// Notes on bootstrapping and shared CI objects:  A field is shared if and
// only if it is (a) non-static and (b) declared by a shared instance klass.
// This allows non-static field lists to be cached on shared types.
// Because the _type field is lazily initialized, however, there is a
// special restriction that a shared field cannot cache an unshared type.
// This puts a small performance penalty on shared fields with unshared
// types, such as StackTraceElement[] Throwable.stackTrace.
// (Throwable is shared because ClassCastException is shared, but
// StackTraceElement is not presently shared.)

// It is not a vicious circularity for a ciField to recursively create
// the ciSymbols necessary to represent its name and signature.
// Therefore, these items are created eagerly, and the name and signature
// of a shared field are themselves shared symbols.  This somewhat
// pollutes the set of shared CI objects:  It grows from 50 to 93 items,
// with all of the additional 43 being uninteresting shared ciSymbols.
// This adds at most one step to the binary search, an amount which
// decreases for complex compilation tasks.

// ------------------------------------------------------------------
// ciField::ciField
ciField::ciField(ciInstanceKlass* klass, int index, Bytecodes::Code bc) :
  _original_holder(nullptr), _is_flat(false), _known_to_link_with_put(nullptr), _known_to_link_with_get(nullptr) {
  ASSERT_IN_VM;
  CompilerThread *THREAD = CompilerThread::current();

  assert(ciObjectFactory::is_initialized(), "not a shared field");

  assert(klass->get_instanceKlass()->is_linked(), "must be linked before using its constant-pool");

  constantPoolHandle cpool(THREAD, klass->get_instanceKlass()->constants());

  // Get the field's name, signature, and type.
  Symbol* name  = cpool->name_ref_at(index, bc);
  _name = ciEnv::current(THREAD)->get_symbol(name);

  int nt_index = cpool->name_and_type_ref_index_at(index, bc);
  int sig_index = cpool->signature_ref_index_at(nt_index);
  Symbol* signature = cpool->symbol_at(sig_index);
  _signature = ciEnv::current(THREAD)->get_symbol(signature);

  BasicType field_type = Signature::basic_type(signature);

  // If the field is a pointer type, get the klass of the
  // field.
  if (is_reference_type(field_type)) {
    bool ignore;
    // This is not really a class reference; the index always refers to the
    // field's type signature, as a symbol.  Linkage checks do not apply.
    _type = ciEnv::current(THREAD)->get_klass_by_index(cpool, sig_index, ignore, klass);
  } else {
    _type = ciType::make(field_type);
  }

  _is_null_free = false;
  _null_marker_offset = -1;

  // Get the field's declared holder.
  //
  // Note: we actually create a ciInstanceKlass for this klass,
  // even though we may not need to.
  int holder_index = cpool->klass_ref_index_at(index, bc);
  bool holder_is_accessible;

  ciKlass* generic_declared_holder = ciEnv::current(THREAD)->get_klass_by_index(cpool, holder_index,
                                                                                holder_is_accessible,
                                                                                klass);

  if (generic_declared_holder->is_array_klass()) {
    // If the declared holder of the field is an array class, assume that
    // the canonical holder of that field is java.lang.Object. Arrays
    // do not have fields; java.lang.Object is the only supertype of an
    // array type that can declare fields and is therefore the canonical
    // holder of the array type.
    //
    // Furthermore, the compilers assume that java.lang.Object does not
    // have any fields. Therefore, the field is not looked up. Instead,
    // the method returns partial information that will trigger special
    // handling in ciField::will_link and will result in a
    // java.lang.NoSuchFieldError exception being thrown by the compiled
    // code (the expected behavior in this case).
    _holder = ciEnv::current(THREAD)->Object_klass();
    _offset = -1;
    _is_constant = false;
    return;
  }

  ciInstanceKlass* declared_holder = generic_declared_holder->as_instance_klass();

  // The declared holder of this field may not have been loaded.
  // Bail out with partial field information.
  if (!holder_is_accessible) {
    // _type has already been set.
    // The default values for _flags and _constant_value will suffice.
    // We need values for _holder, _offset,  and _is_constant,
    _holder = declared_holder;
    _offset = -1;
    _is_constant = false;
    return;
  }

  InstanceKlass* loaded_decl_holder = declared_holder->get_instanceKlass();

  // Perform the field lookup.
  fieldDescriptor field_desc;
  Klass* canonical_holder =
    loaded_decl_holder->find_field(name, signature, &field_desc);
  if (canonical_holder == nullptr) {
    // Field lookup failed.  Will be detected by will_link.
    _holder = declared_holder;
    _offset = -1;
    _is_constant = false;
    return;
  }

  // Access check based on declared_holder. canonical_holder should not be used
  // to check access because it can erroneously succeed. If this check fails,
  // propagate the declared holder to will_link() which in turn will bail out
  // compilation for this field access.
  bool can_access = Reflection::verify_member_access(klass->get_Klass(),
                                                     declared_holder->get_Klass(),
                                                     canonical_holder,
                                                     field_desc.access_flags(),
                                                     true, false, THREAD);
  if (!can_access) {
    _holder = declared_holder;
    _offset = -1;
    _is_constant = false;
    // It's possible the access check failed due to a nestmate access check
    // encountering an exception. We can't propagate the exception from here
    // so we have to clear it. If the access check happens again in a different
    // context then the exception will be thrown there.
    if (HAS_PENDING_EXCEPTION) {
      CLEAR_PENDING_EXCEPTION;
    }
    return;
  }

  assert(canonical_holder == field_desc.field_holder(), "just checking");
  initialize_from(&field_desc);
}

ciField::ciField(fieldDescriptor *fd) :
    _known_to_link_with_put(nullptr), _known_to_link_with_get(nullptr) {
  ASSERT_IN_VM;

  // Get the field's name, signature, and type.
  ciEnv* env = CURRENT_ENV;
  _name = env->get_symbol(fd->name());
  _signature = env->get_symbol(fd->signature());

  BasicType field_type = fd->field_type();

  // If the field is a pointer type, get the klass of the
  // field.
  if (is_reference_type(field_type)) {
    _type = nullptr;  // must call compute_type on first access
  } else {
    _type = ciType::make(field_type);
  }

  initialize_from(fd);

  // Either (a) it is marked shared, or else (b) we are done bootstrapping.
  assert(is_shared() || ciObjectFactory::is_initialized(),
         "bootstrap classes must not create & cache unshared fields");
}

// Special copy constructor used to flatten inline type fields by
// copying the fields of the inline type to a new holder klass.
ciField::ciField(ciField* declared_field, ciField* subfield) {
  assert(subfield->holder()->is_inlinetype() || subfield->holder()->is_abstract(), "should only be used for inline type field flattening");
  assert(!subfield->is_flat(), "subfield must not be flat");
  assert(declared_field->is_flat(), "declared field must be flat");

  _flags = declared_field->flags();
  _holder = declared_field->holder();
  _offset = declared_field->offset_in_bytes() + (subfield->offset_in_bytes() - declared_field->type()->as_inline_klass()->payload_offset());

  char buffer[256];
  jio_snprintf(buffer, sizeof(buffer), "%s.%s", declared_field->name()->as_utf8(), subfield->name()->as_utf8());
  _name = ciSymbol::make(buffer);

  _signature = subfield->_signature;
  _type = subfield->_type;
  _is_constant = declared_field->is_strict() && declared_field->is_final();
  _known_to_link_with_put = subfield->_known_to_link_with_put;
  _known_to_link_with_get = subfield->_known_to_link_with_get;
  _constant_value = ciConstant();

  _is_flat = false;
  _is_null_free = false;
  _null_marker_offset = -1;
  _original_holder = (subfield->_original_holder != nullptr) ? subfield->_original_holder : subfield->_holder;
}

// Constructor for the ciField of a null marker
ciField::ciField(ciField* declared_field) {
  assert(declared_field->is_flat(), "declared field must be flat");
  assert(!declared_field->is_null_free(), "must have a null marker");

  _flags = declared_field->flags();
  _holder = declared_field->holder();
  _offset = declared_field->null_marker_offset();

  char buffer[256];
  jio_snprintf(buffer, sizeof(buffer), "%s.$nullMarker$", declared_field->name()->as_utf8());
  _name = ciSymbol::make(buffer);

  _signature = ciSymbols::bool_signature();
  _type = ciType::make(T_BOOLEAN);

  _is_constant = declared_field->is_strict() && declared_field->is_final();
  _known_to_link_with_put = nullptr;
  _known_to_link_with_get = nullptr;
  _constant_value = ciConstant();

  _is_flat = false;
  _is_null_free = false;
  _null_marker_offset = -1;
  _original_holder = nullptr;
}

static bool trust_final_non_static_fields(ciInstanceKlass* holder) {
  if (holder == nullptr)
    return false;
  // Even if general trusting is disabled, trust system-built closures in these packages.
  if (holder->is_in_package("java/lang/invoke") || holder->is_in_package("sun/invoke") ||
      holder->is_in_package("java/lang/reflect") || holder->is_in_package("jdk/internal/reflect") ||
      holder->is_in_package("jdk/internal/foreign/layout") || holder->is_in_package("jdk/internal/foreign") ||
      holder->is_in_package("jdk/internal/vm/vector") || holder->is_in_package("jdk/incubator/vector") ||
      holder->is_in_package("java/lang"))
    return true;
  // Trust hidden classes. They are created via Lookup.defineHiddenClass and
  // can't be serialized, so there is no hacking of finals going on with them.
  if (holder->is_hidden())
    return true;
<<<<<<< HEAD
  // Trust final fields in inline type buffers
  if (holder->is_inlinetype())
    return true;
  // Trust final fields in all boxed classes
  if (holder->is_box_klass())
    return true;
=======
>>>>>>> 2acd8776
  // Trust final fields in records
  if (holder->is_record())
    return true;
  // Trust Atomic*FieldUpdaters: they are very important for performance, and make up one
  // more reason not to use Unsafe, if their final fields are trusted. See more in JDK-8140483.
  if (holder->name() == ciSymbols::java_util_concurrent_atomic_AtomicIntegerFieldUpdater_Impl() ||
      holder->name() == ciSymbols::java_util_concurrent_atomic_AtomicLongFieldUpdater_CASUpdater() ||
      holder->name() == ciSymbols::java_util_concurrent_atomic_AtomicLongFieldUpdater_LockedUpdater() ||
      holder->name() == ciSymbols::java_util_concurrent_atomic_AtomicReferenceFieldUpdater_Impl()) {
    return true;
  }
  return TrustFinalNonStaticFields;
}

void ciField::initialize_from(fieldDescriptor* fd) {
  // Get the flags, offset, and canonical holder of the field.
  _flags = ciFlags(fd->access_flags(), fd->field_flags().is_stable(), fd->field_status().is_initialized_final_update());
  _offset = fd->offset();
  InstanceKlass* field_holder = fd->field_holder();
  assert(field_holder != nullptr, "null field_holder");
  _holder = CURRENT_ENV->get_instance_klass(field_holder);
  _is_flat = fd->is_flat();
  _is_null_free = fd->is_null_free_inline_type();
  if (fd->has_null_marker()) {
    InlineLayoutInfo* li = field_holder->inline_layout_info_adr(fd->index());
    _null_marker_offset = li->null_marker_offset();
  } else {
    _null_marker_offset = -1;
  }
  _original_holder = nullptr;

  // Check to see if the field is constant.
  Klass* k = _holder->get_Klass();
  bool is_stable_field = FoldStableValues && is_stable();
  if ((is_final() && !has_initialized_final_update()) || is_stable_field) {
    if (is_static()) {
      // This field just may be constant.  The only case where it will
      // not be constant is when the field is a *special* static & final field
      // whose value may change.  The three examples are java.lang.System.in,
      // java.lang.System.out, and java.lang.System.err.
      _is_constant = !fd->is_mutable_static_final();
    } else {
      // An instance field can be constant if it's a final static field or if
      // it's a final non-static field of a trusted class (classes in
      // java.lang.invoke and sun.invoke packages and subpackages).
      _is_constant = is_stable_field || trust_final_non_static_fields(_holder);
    }
  } else {
    // For CallSite objects treat the target field as a compile time constant.
    assert(vmClasses::CallSite_klass() != nullptr, "should be already initialized");
    if (k == vmClasses::CallSite_klass() &&
        _offset == java_lang_invoke_CallSite::target_offset()) {
      assert(!has_initialized_final_update(), "CallSite is not supposed to have writes to final fields outside initializers");
      _is_constant = true;
    } else {
      // Non-final & non-stable fields are not constants.
      _is_constant = false;
    }
  }
}

// ------------------------------------------------------------------
// ciField::constant_value
// Get the constant value of a this static field.
ciConstant ciField::constant_value() {
  assert(is_static() && is_constant(), "illegal call to constant_value()");
  if (!_holder->is_initialized()) {
    return ciConstant(); // Not initialized yet
  }
  if (_constant_value.basic_type() == T_ILLEGAL) {
    // Static fields are placed in mirror objects.
    ciInstance* mirror = _holder->java_mirror();
    _constant_value = mirror->field_value_impl(type()->basic_type(), offset_in_bytes());
  }
  if (FoldStableValues && is_stable() && _constant_value.is_null_or_zero()) {
    return ciConstant();
  }
  return _constant_value;
}

// ------------------------------------------------------------------
// ciField::constant_value_of
// Get the constant value of non-static final field in the given object.
ciConstant ciField::constant_value_of(ciObject* object) {
  assert(!is_static() && is_constant(), "only if field is non-static constant");
  assert(object->is_instance(), "must be instance");
  ciConstant field_value = object->as_instance()->field_value(this);
  if (FoldStableValues && is_stable() && field_value.is_null_or_zero()) {
    return ciConstant();
  }
  return field_value;
}

// ------------------------------------------------------------------
// ciField::compute_type
//
// Lazily compute the type, if it is an instance klass.
ciType* ciField::compute_type() {
  GUARDED_VM_ENTRY(return compute_type_impl();)
}

ciType* ciField::compute_type_impl() {
  // Use original holder for fields that came in through flattening
  ciKlass* accessing_klass = (_original_holder != nullptr) ? _original_holder : _holder;
  ciKlass* type = CURRENT_ENV->get_klass_by_name_impl(accessing_klass, constantPoolHandle(), _signature, false);
  if (!type->is_primitive_type() && is_shared()) {
    // We must not cache a pointer to an unshared type, in a shared field.
    bool type_is_also_shared = false;
    if (type->is_type_array_klass()) {
      type_is_also_shared = true;  // int[] etc. are explicitly bootstrapped
    } else if (type->is_instance_klass()) {
      type_is_also_shared = type->as_instance_klass()->is_shared();
    } else {
      // Currently there is no 'shared' query for array types.
      type_is_also_shared = !ciObjectFactory::is_initialized();
    }
    if (!type_is_also_shared)
      return type;              // Bummer.
  }
  _type = type;
  return type;
}


// ------------------------------------------------------------------
// ciField::will_link
//
// Can a specific access to this field be made without causing
// link errors?
bool ciField::will_link(ciMethod* accessing_method,
                        Bytecodes::Code bc) {
  VM_ENTRY_MARK;
  assert(bc == Bytecodes::_getstatic || bc == Bytecodes::_putstatic ||
         bc == Bytecodes::_getfield  || bc == Bytecodes::_putfield,
         "unexpected bytecode");

  if (_offset == -1) {
    // at creation we couldn't link to our holder so we need to
    // maintain that stance, otherwise there's no safe way to use this
    // ciField.
    return false;
  }

  // Check for static/nonstatic mismatch
  bool is_static = (bc == Bytecodes::_getstatic || bc == Bytecodes::_putstatic);
  if (is_static != this->is_static()) {
    return false;
  }

  // Get and put can have different accessibility rules
  bool is_put    = (bc == Bytecodes::_putfield  || bc == Bytecodes::_putstatic);
  if (is_put) {
    if (_known_to_link_with_put == accessing_method) {
      return true;
    }
  } else {
    if (_known_to_link_with_get == accessing_method->holder()) {
      return true;
    }
  }

  LinkInfo link_info(_holder->get_instanceKlass(),
                     _name->get_symbol(), _signature->get_symbol(),
                     methodHandle(THREAD, accessing_method->get_Method()));
  fieldDescriptor result;
  LinkResolver::resolve_field(result, link_info, bc, ClassInitMode::dont_init, CHECK_AND_CLEAR_(false));

  // Strict statics may require tracking if their class is not fully initialized.
  // For now we can bail out of the compiler and let the interpreter handle it.
  if (is_static && result.is_strict_static_unset()) {
    // If we left out this logic, we would get (a) spurious <clinit>
    // failures for C2 code because compiled putstatic would not write
    // the "unset" bits, and (b) missed failures for too-early reads,
    // since the compiled getstatic would not check the "unset" bits.
    // Test C1 on <clinit> with "-XX:TieredStopAtLevel=2 -Xcomp -Xbatch".
    // Test C2 on <clinit> with "-XX:-TieredCompilation -Xcomp -Xbatch".
    return false;
  }

  // update the hit-cache, unless there is a problem with memory scoping:
  if (accessing_method->holder()->is_shared() || !is_shared()) {
    if (is_put) {
      _known_to_link_with_put = accessing_method;
    } else {
      _known_to_link_with_get = accessing_method->holder();
    }
  }

  return true;
}

bool ciField::is_call_site_target() {
  ciInstanceKlass* callsite_klass = CURRENT_ENV->CallSite_klass();
  if (callsite_klass == nullptr)
    return false;
  return (holder()->is_subclass_of(callsite_klass) && (name() == ciSymbols::target_name()));
}

bool ciField::is_autobox_cache() {
  ciSymbol* klass_name = holder()->name();
  return (name() == ciSymbols::cache_field_name() &&
          holder()->uses_default_loader() &&
          (klass_name == ciSymbols::java_lang_Character_CharacterCache() ||
            klass_name == ciSymbols::java_lang_Byte_ByteCache() ||
            klass_name == ciSymbols::java_lang_Short_ShortCache() ||
            klass_name == ciSymbols::java_lang_Integer_IntegerCache() ||
            klass_name == ciSymbols::java_lang_Long_LongCache()));
}

// ------------------------------------------------------------------
// ciField::print
void ciField::print() {
  tty->print("<ciField name=");
  _holder->print_name();
  tty->print(".");
  _name->print_symbol();
  tty->print(" signature=");
  _signature->print_symbol();
  tty->print(" offset=%d type=", _offset);
  if (_type != nullptr)
    _type->print_name();
  else
    tty->print("(reference)");
  tty->print(" flags=%04x", flags().as_int());
  tty->print(" is_constant=%s", bool_to_str(_is_constant));
  if (_is_constant && is_static()) {
    tty->print(" constant_value=");
    _constant_value.print();
  }
  tty->print(" is_flat=%s", bool_to_str(_is_flat));
  tty->print(" is_null_free=%s", bool_to_str(_is_null_free));
  tty->print(" null_marker_offset=%d", _null_marker_offset);
  tty->print(">");
}

// ------------------------------------------------------------------
// ciField::print_name_on
//
// Print the name of this field
void ciField::print_name_on(outputStream* st) {
  name()->print_symbol_on(st);
}<|MERGE_RESOLUTION|>--- conflicted
+++ resolved
@@ -290,15 +290,9 @@
   // can't be serialized, so there is no hacking of finals going on with them.
   if (holder->is_hidden())
     return true;
-<<<<<<< HEAD
   // Trust final fields in inline type buffers
   if (holder->is_inlinetype())
     return true;
-  // Trust final fields in all boxed classes
-  if (holder->is_box_klass())
-    return true;
-=======
->>>>>>> 2acd8776
   // Trust final fields in records
   if (holder->is_record())
     return true;
