/*
 * Copyright (c) 1999, 2025, Oracle and/or its affiliates. All rights reserved.
 * DO NOT ALTER OR REMOVE COPYRIGHT NOTICES OR THIS FILE HEADER.
 *
 * This code is free software; you can redistribute it and/or modify it
 * under the terms of the GNU General Public License version 2 only, as
 * published by the Free Software Foundation.
 *
 * This code is distributed in the hope that it will be useful, but WITHOUT
 * ANY WARRANTY; without even the implied warranty of MERCHANTABILITY or
 * FITNESS FOR A PARTICULAR PURPOSE.  See the GNU General Public License
 * version 2 for more details (a copy is included in the LICENSE file that
 * accompanied this code).
 *
 * You should have received a copy of the GNU General Public License version
 * 2 along with this work; if not, write to the Free Software Foundation,
 * Inc., 51 Franklin St, Fifth Floor, Boston, MA 02110-1301 USA.
 *
 * Please contact Oracle, 500 Oracle Parkway, Redwood Shores, CA 94065 USA
 * or visit www.oracle.com if you need additional information or have any
 * questions.
 *
 */

#include "ci/ciConstant.hpp"
#include "ci/ciField.hpp"
#include "ci/ciInlineKlass.hpp"
#include "ci/ciInstanceKlass.hpp"
#include "ci/ciSymbol.hpp"
#include "ci/ciSymbols.hpp"
#include "ci/ciUtilities.inline.hpp"
#include "classfile/javaClasses.hpp"
#include "classfile/vmClasses.hpp"
#include "gc/shared/collectedHeap.inline.hpp"
#include "interpreter/linkResolver.hpp"
#include "jvm_io.h"
#include "oops/klass.inline.hpp"
#include "oops/oop.inline.hpp"
#include "runtime/fieldDescriptor.inline.hpp"
#include "runtime/handles.inline.hpp"
#include "runtime/reflection.hpp"
#include "utilities/globalDefinitions.hpp"

// ciField
//
// This class represents the result of a field lookup in the VM.
// The lookup may not succeed, in which case the information in
// the ciField will be incomplete.

// The ciObjectFactory cannot create circular data structures in one query.
// To avoid vicious circularities, we initialize ciField::_type to null
// for reference types and derive it lazily from the ciField::_signature.
// Primitive types are eagerly initialized, and basic layout queries
// can succeed without initialization, using only the BasicType of the field.

// Notes on bootstrapping and shared CI objects:  A field is shared if and
// only if it is (a) non-static and (b) declared by a shared instance klass.
// This allows non-static field lists to be cached on shared types.
// Because the _type field is lazily initialized, however, there is a
// special restriction that a shared field cannot cache an unshared type.
// This puts a small performance penalty on shared fields with unshared
// types, such as StackTraceElement[] Throwable.stackTrace.
// (Throwable is shared because ClassCastException is shared, but
// StackTraceElement is not presently shared.)

// It is not a vicious circularity for a ciField to recursively create
// the ciSymbols necessary to represent its name and signature.
// Therefore, these items are created eagerly, and the name and signature
// of a shared field are themselves shared symbols.  This somewhat
// pollutes the set of shared CI objects:  It grows from 50 to 93 items,
// with all of the additional 43 being uninteresting shared ciSymbols.
// This adds at most one step to the binary search, an amount which
// decreases for complex compilation tasks.

// ------------------------------------------------------------------
// ciField::ciField
ciField::ciField(ciInstanceKlass* klass, int index, Bytecodes::Code bc) :
  _original_holder(nullptr), _is_flat(false), _known_to_link_with_put(nullptr), _known_to_link_with_get(nullptr) {
  ASSERT_IN_VM;
  CompilerThread *THREAD = CompilerThread::current();

  assert(ciObjectFactory::is_initialized(), "not a shared field");

  assert(klass->get_instanceKlass()->is_linked(), "must be linked before using its constant-pool");

  constantPoolHandle cpool(THREAD, klass->get_instanceKlass()->constants());

  // Get the field's name, signature, and type.
  Symbol* name  = cpool->name_ref_at(index, bc);
  _name = ciEnv::current(THREAD)->get_symbol(name);

  int nt_index = cpool->name_and_type_ref_index_at(index, bc);
  int sig_index = cpool->signature_ref_index_at(nt_index);
  Symbol* signature = cpool->symbol_at(sig_index);
  _signature = ciEnv::current(THREAD)->get_symbol(signature);
  _is_multifield = false;
  _is_multifield_base = false;

  BasicType field_type = Signature::basic_type(signature);

  // If the field is a pointer type, get the klass of the
  // field.
  if (is_reference_type(field_type)) {
    bool ignore;
    // This is not really a class reference; the index always refers to the
    // field's type signature, as a symbol.  Linkage checks do not apply.
    _type = ciEnv::current(THREAD)->get_klass_by_index(cpool, sig_index, ignore, klass);
  } else {
    _type = ciType::make(field_type);
  }

  _is_null_free = false;
  _null_marker_offset = -1;

  // Get the field's declared holder.
  //
  // Note: we actually create a ciInstanceKlass for this klass,
  // even though we may not need to.
  int holder_index = cpool->klass_ref_index_at(index, bc);
  bool holder_is_accessible;

  ciKlass* generic_declared_holder = ciEnv::current(THREAD)->get_klass_by_index(cpool, holder_index,
                                                                                holder_is_accessible,
                                                                                klass);

  if (generic_declared_holder->is_array_klass()) {
    // If the declared holder of the field is an array class, assume that
    // the canonical holder of that field is java.lang.Object. Arrays
    // do not have fields; java.lang.Object is the only supertype of an
    // array type that can declare fields and is therefore the canonical
    // holder of the array type.
    //
    // Furthermore, the compilers assume that java.lang.Object does not
    // have any fields. Therefore, the field is not looked up. Instead,
    // the method returns partial information that will trigger special
    // handling in ciField::will_link and will result in a
    // java.lang.NoSuchFieldError exception being thrown by the compiled
    // code (the expected behavior in this case).
    _holder = ciEnv::current(THREAD)->Object_klass();
    _offset = -1;
    _is_constant = false;
    return;
  }

  ciInstanceKlass* declared_holder = generic_declared_holder->as_instance_klass();

  // The declared holder of this field may not have been loaded.
  // Bail out with partial field information.
  if (!holder_is_accessible) {
    // _type has already been set.
    // The default values for _flags and _constant_value will suffice.
    // We need values for _holder, _offset,  and _is_constant,
    _holder = declared_holder;
    _offset = -1;
    _is_constant = false;
    return;
  }

  InstanceKlass* loaded_decl_holder = declared_holder->get_instanceKlass();

  // Perform the field lookup.
  fieldDescriptor field_desc;
  Klass* canonical_holder =
    loaded_decl_holder->find_field(name, signature, &field_desc);
  if (canonical_holder == nullptr) {
    // Field lookup failed.  Will be detected by will_link.
    _holder = declared_holder;
    _offset = -1;
    _is_constant = false;
    return;
  }

  // Access check based on declared_holder. canonical_holder should not be used
  // to check access because it can erroneously succeed. If this check fails,
  // propagate the declared holder to will_link() which in turn will bail out
  // compilation for this field access.
  bool can_access = Reflection::verify_member_access(klass->get_Klass(),
                                                     declared_holder->get_Klass(),
                                                     canonical_holder,
                                                     field_desc.access_flags(),
                                                     true, false, THREAD);
  if (!can_access) {
    _holder = declared_holder;
    _offset = -1;
    _is_constant = false;
    // It's possible the access check failed due to a nestmate access check
    // encountering an exception. We can't propagate the exception from here
    // so we have to clear it. If the access check happens again in a different
    // context then the exception will be thrown there.
    if (HAS_PENDING_EXCEPTION) {
      CLEAR_PENDING_EXCEPTION;
    }
    return;
  }

  assert(canonical_holder == field_desc.field_holder(), "just checking");
  initialize_from(&field_desc);
}

ciField::ciField(fieldDescriptor *fd, bool bundled) :
    _known_to_link_with_put(nullptr), _known_to_link_with_get(nullptr) {
  ASSERT_IN_VM;

  // Get the field's name, signature, and type.
  ciEnv* env = CURRENT_ENV;
  _name = env->get_symbol(fd->name());
  _signature = env->get_symbol(fd->signature());

  BasicType field_type = fd->field_type();

  initialize_from(fd);

  // If the field is a pointer type, get the klass of the
  // field.
  if (is_reference_type(field_type)) {
    _type = nullptr;  // must call compute_type on first access
  } else {
    int bundle_size = bundled ? fd->secondary_fields_count(fd->index()) : 1;
    _type = ciType::make(field_type, bundle_size);
  }

  // Either (a) it is marked shared, or else (b) we are done bootstrapping.
  assert(is_shared() || ciObjectFactory::is_initialized(),
         "bootstrap classes must not create & cache unshared fields");
}

// Special copy constructor used to flatten inline type fields by
// copying the fields of the inline type to a new holder klass.
ciField::ciField(ciField* declared_field, ciField* subfield) {
  assert(subfield->holder()->is_inlinetype() || subfield->holder()->is_abstract(), "should only be used for inline type field flattening");
  assert(!subfield->is_flat(), "subfield must not be flat");
  assert(declared_field->is_flat(), "declared field must be flat");

  _flags = declared_field->flags();
  _holder = declared_field->holder();
  _offset = declared_field->offset_in_bytes() + (subfield->offset_in_bytes() - declared_field->type()->as_inline_klass()->payload_offset());

  char buffer[256];
  jio_snprintf(buffer, sizeof(buffer), "%s.%s", declared_field->name()->as_utf8(), subfield->name()->as_utf8());
  _name = ciSymbol::make(buffer);

  _signature = subfield->_signature;
  _type = subfield->_type;
  _is_constant = declared_field->is_strict() && declared_field->is_final();
  _known_to_link_with_put = subfield->_known_to_link_with_put;
  _known_to_link_with_get = subfield->_known_to_link_with_get;
  _constant_value = ciConstant();

  _is_flat = false;
<<<<<<< HEAD
  _is_null_free = field->_is_null_free;
  _null_marker_offset = field->_null_marker_offset;
  _original_holder = (field->_original_holder != nullptr) ? field->_original_holder : field->_holder;
  _is_multifield_base = field->_is_multifield_base;
  _is_multifield = field->_is_multifield;
=======
  _is_null_free = false;
  _null_marker_offset = -1;
  _original_holder = (subfield->_original_holder != nullptr) ? subfield->_original_holder : subfield->_holder;
}

// Constructor for the ciField of a null marker
ciField::ciField(ciField* declared_field) {
  assert(declared_field->is_flat(), "declared field must be flat");
  assert(!declared_field->is_null_free(), "must have a null marker");

  _flags = declared_field->flags();
  _holder = declared_field->holder();
  _offset = declared_field->null_marker_offset();

  char buffer[256];
  jio_snprintf(buffer, sizeof(buffer), "%s.$nullMarker$", declared_field->name()->as_utf8());
  _name = ciSymbol::make(buffer);

  _signature = ciSymbols::bool_signature();
  _type = ciType::make(T_BOOLEAN);

  _is_constant = declared_field->is_strict() && declared_field->is_final();
  _known_to_link_with_put = nullptr;
  _known_to_link_with_get = nullptr;
  _constant_value = ciConstant();

  _is_flat = false;
  _is_null_free = false;
  _null_marker_offset = -1;
  _original_holder = nullptr;
>>>>>>> cccb5014
}

static bool trust_final_non_static_fields(ciInstanceKlass* holder) {
  if (holder == nullptr)
    return false;
  if (holder->name() == ciSymbols::java_lang_System())
    // Never trust strangely unstable finals:  System.out, etc.
    return false;
  // Even if general trusting is disabled, trust system-built closures in these packages.
  if (holder->is_in_package("java/lang/invoke") || holder->is_in_package("sun/invoke") ||
      holder->is_in_package("java/lang/reflect") || holder->is_in_package("jdk/internal/reflect") ||
      holder->is_in_package("jdk/internal/foreign/layout") || holder->is_in_package("jdk/internal/foreign") ||
      holder->is_in_package("jdk/internal/vm/vector") || holder->is_in_package("jdk/incubator/vector") ||
      holder->is_in_package("java/lang"))
    return true;
  // Trust hidden classes. They are created via Lookup.defineHiddenClass and
  // can't be serialized, so there is no hacking of finals going on with them.
  if (holder->is_hidden())
    return true;
  // Trust final fields in inline type buffers
  if (holder->is_inlinetype())
    return true;
  // Trust final fields in all boxed classes
  if (holder->is_box_klass())
    return true;
  // Trust final fields in records
  if (holder->is_record())
    return true;
  // Trust final fields in String
  if (holder->name() == ciSymbols::java_lang_String())
    return true;
  // Trust Atomic*FieldUpdaters: they are very important for performance, and make up one
  // more reason not to use Unsafe, if their final fields are trusted. See more in JDK-8140483.
  if (holder->name() == ciSymbols::java_util_concurrent_atomic_AtomicIntegerFieldUpdater_Impl() ||
      holder->name() == ciSymbols::java_util_concurrent_atomic_AtomicLongFieldUpdater_CASUpdater() ||
      holder->name() == ciSymbols::java_util_concurrent_atomic_AtomicLongFieldUpdater_LockedUpdater() ||
      holder->name() == ciSymbols::java_util_concurrent_atomic_AtomicReferenceFieldUpdater_Impl()) {
    return true;
  }
  return TrustFinalNonStaticFields;
}

void ciField::initialize_from(fieldDescriptor* fd) {
  // Get the flags, offset, and canonical holder of the field.
  _flags = ciFlags(fd->access_flags(), fd->field_flags().is_stable(), fd->field_status().is_initialized_final_update());
  _offset = fd->offset();
  InstanceKlass* field_holder = fd->field_holder();
  assert(field_holder != nullptr, "null field_holder");
  _holder = CURRENT_ENV->get_instance_klass(field_holder);
  _is_flat = fd->is_flat();
  _is_null_free = fd->is_null_free_inline_type();
  if (fd->has_null_marker()) {
    InlineLayoutInfo* li = field_holder->inline_layout_info_adr(fd->index());
    _null_marker_offset = li->null_marker_offset();
  } else {
    _null_marker_offset = -1;
  }
  _original_holder = nullptr;

  _is_multifield_base = fd->is_multifield_base() &&
     !ciEnv::is_multifield_scalarized(fd->field_type(), fd->secondary_fields_count(fd->index()));
  _is_multifield = fd->is_multifield();

  // Check to see if the field is constant.
  Klass* k = _holder->get_Klass();
  bool is_stable_field = FoldStableValues && is_stable();
  if ((is_final() && !has_initialized_final_update()) || is_stable_field) {
    if (is_static()) {
      // This field just may be constant.  The only case where it will
      // not be constant is when the field is a *special* static & final field
      // whose value may change.  The three examples are java.lang.System.in,
      // java.lang.System.out, and java.lang.System.err.
      assert(vmClasses::System_klass() != nullptr, "Check once per vm");
      if (k == vmClasses::System_klass()) {
        // Check offsets for case 2: System.in, System.out, or System.err
        if (_offset == java_lang_System::in_offset()  ||
            _offset == java_lang_System::out_offset() ||
            _offset == java_lang_System::err_offset()) {
          _is_constant = false;
          return;
        }
      }
      _is_constant = true;
    } else {
      // An instance field can be constant if it's a final static field or if
      // it's a final non-static field of a trusted class (classes in
      // java.lang.invoke and sun.invoke packages and subpackages).
      _is_constant = is_stable_field || trust_final_non_static_fields(_holder);
    }
  } else {
    // For CallSite objects treat the target field as a compile time constant.
    assert(vmClasses::CallSite_klass() != nullptr, "should be already initialized");
    if (k == vmClasses::CallSite_klass() &&
        _offset == java_lang_invoke_CallSite::target_offset()) {
      assert(!has_initialized_final_update(), "CallSite is not supposed to have writes to final fields outside initializers");
      _is_constant = true;
    } else {
      // Non-final & non-stable fields are not constants.
      _is_constant = false;
    }
  }
}

// ------------------------------------------------------------------
// ciField::constant_value
// Get the constant value of a this static field.
ciConstant ciField::constant_value() {
  assert(is_static() && is_constant(), "illegal call to constant_value()");
  if (!_holder->is_initialized()) {
    return ciConstant(); // Not initialized yet
  }
  if (_constant_value.basic_type() == T_ILLEGAL) {
    // Static fields are placed in mirror objects.
    ciInstance* mirror = _holder->java_mirror();
    _constant_value = mirror->field_value_impl(type()->basic_type(), offset_in_bytes());
  }
  if (FoldStableValues && is_stable() && _constant_value.is_null_or_zero()) {
    return ciConstant();
  }
  return _constant_value;
}

// ------------------------------------------------------------------
// ciField::constant_value_of
// Get the constant value of non-static final field in the given object.
ciConstant ciField::constant_value_of(ciObject* object) {
  assert(!is_static() && is_constant(), "only if field is non-static constant");
  assert(object->is_instance(), "must be instance");
  ciConstant field_value = object->as_instance()->field_value(this);
  if (FoldStableValues && is_stable() && field_value.is_null_or_zero()) {
    return ciConstant();
  }
  return field_value;
}

// ------------------------------------------------------------------
// ciField::compute_type
//
// Lazily compute the type, if it is an instance klass.
ciType* ciField::compute_type() {
  GUARDED_VM_ENTRY(return compute_type_impl();)
}

ciType* ciField::compute_type_impl() {
  // Use original holder for fields that came in through flattening
  ciKlass* accessing_klass = (_original_holder != nullptr) ? _original_holder : _holder;
  ciKlass* type = CURRENT_ENV->get_klass_by_name_impl(accessing_klass, constantPoolHandle(), _signature, false);
  if (!type->is_primitive_type() && is_shared()) {
    // We must not cache a pointer to an unshared type, in a shared field.
    bool type_is_also_shared = false;
    if (type->is_type_array_klass()) {
      type_is_also_shared = true;  // int[] etc. are explicitly bootstrapped
    } else if (type->is_instance_klass()) {
      type_is_also_shared = type->as_instance_klass()->is_shared();
    } else {
      // Currently there is no 'shared' query for array types.
      type_is_also_shared = !ciObjectFactory::is_initialized();
    }
    if (!type_is_also_shared)
      return type;              // Bummer.
  }
  _type = type;
  return type;
}


// ------------------------------------------------------------------
// ciField::will_link
//
// Can a specific access to this field be made without causing
// link errors?
bool ciField::will_link(ciMethod* accessing_method,
                        Bytecodes::Code bc) {
  VM_ENTRY_MARK;
  assert(bc == Bytecodes::_getstatic || bc == Bytecodes::_putstatic ||
         bc == Bytecodes::_getfield  || bc == Bytecodes::_putfield,
         "unexpected bytecode");

  if (_offset == -1) {
    // at creation we couldn't link to our holder so we need to
    // maintain that stance, otherwise there's no safe way to use this
    // ciField.
    return false;
  }

  // Check for static/nonstatic mismatch
  bool is_static = (bc == Bytecodes::_getstatic || bc == Bytecodes::_putstatic);
  if (is_static != this->is_static()) {
    return false;
  }

  // Get and put can have different accessibility rules
  bool is_put    = (bc == Bytecodes::_putfield  || bc == Bytecodes::_putstatic);
  if (is_put) {
    if (_known_to_link_with_put == accessing_method) {
      return true;
    }
  } else {
    if (_known_to_link_with_get == accessing_method->holder()) {
      return true;
    }
  }

  LinkInfo link_info(_holder->get_instanceKlass(),
                     _name->get_symbol(), _signature->get_symbol(),
                     methodHandle(THREAD, accessing_method->get_Method()));
  fieldDescriptor result;
  LinkResolver::resolve_field(result, link_info, bc, false, CHECK_AND_CLEAR_(false));

  // Strict statics may require tracking if their class is not fully initialized.
  // For now we can bail out of the compiler and let the interpreter handle it.
  if (is_static && result.is_strict_static_unset()) {
    // If we left out this logic, we would get (a) spurious <clinit>
    // failures for C2 code because compiled putstatic would not write
    // the "unset" bits, and (b) missed failures for too-early reads,
    // since the compiled getstatic would not check the "unset" bits.
    // Test C1 on <clinit> with "-XX:TieredStopAtLevel=2 -Xcomp -Xbatch".
    // Test C2 on <clinit> with "-XX:-TieredCompilation -Xcomp -Xbatch".
    return false;
  }

  // update the hit-cache, unless there is a problem with memory scoping:
  if (accessing_method->holder()->is_shared() || !is_shared()) {
    if (is_put) {
      _known_to_link_with_put = accessing_method;
    } else {
      _known_to_link_with_get = accessing_method->holder();
    }
  }

  return true;
}

bool ciField::is_call_site_target() {
  ciInstanceKlass* callsite_klass = CURRENT_ENV->CallSite_klass();
  if (callsite_klass == nullptr)
    return false;
  return (holder()->is_subclass_of(callsite_klass) && (name() == ciSymbols::target_name()));
}

bool ciField::is_autobox_cache() {
  ciSymbol* klass_name = holder()->name();
  return (name() == ciSymbols::cache_field_name() &&
          holder()->uses_default_loader() &&
          (klass_name == ciSymbols::java_lang_Character_CharacterCache() ||
            klass_name == ciSymbols::java_lang_Byte_ByteCache() ||
            klass_name == ciSymbols::java_lang_Short_ShortCache() ||
            klass_name == ciSymbols::java_lang_Integer_IntegerCache() ||
            klass_name == ciSymbols::java_lang_Long_LongCache()));
}

// ------------------------------------------------------------------
// ciField::print
void ciField::print() {
  tty->print("<ciField name=");
  _holder->print_name();
  tty->print(".");
  _name->print_symbol();
  tty->print(" signature=");
  _signature->print_symbol();
  tty->print(" offset=%d type=", _offset);
  if (_type != nullptr)
    _type->print_name();
  else
    tty->print("(reference)");
  tty->print(" flags=%04x", flags().as_int());
  tty->print(" is_constant=%s", bool_to_str(_is_constant));
  if (_is_constant && is_static()) {
    tty->print(" constant_value=");
    _constant_value.print();
  }
  tty->print(" is_flat=%s", bool_to_str(_is_flat));
  tty->print(" is_null_free=%s", bool_to_str(_is_null_free));
  tty->print(" null_marker_offset=%d", _null_marker_offset);
  tty->print(">");
}

// ------------------------------------------------------------------
// ciField::print_name_on
//
// Print the name of this field
void ciField::print_name_on(outputStream* st) {
  name()->print_symbol_on(st);
}<|MERGE_RESOLUTION|>--- conflicted
+++ resolved
@@ -224,6 +224,33 @@
          "bootstrap classes must not create & cache unshared fields");
 }
 
+// Special copy constructor used for initializing base and synthetic multifields
+ciField::ciField(ciInstanceKlass* holder, ciField* field) {
+  assert(field->is_multifield_base() || field->is_multifield(), "should be a base or synthetic multifield");
+
+  _holder = holder;
+  _flags = field->flags();
+  _offset = field->offset_in_bytes();
+
+  char buffer[256];
+  jio_snprintf(buffer, sizeof(buffer), "%s", field->name()->as_utf8());
+  _name = ciSymbol::make(buffer);
+
+  _signature = field->_signature;
+  _type = field->_type;
+  _is_constant = field->is_strict() && field->is_final();
+  _known_to_link_with_put = field->_known_to_link_with_put;
+  _known_to_link_with_get = field->_known_to_link_with_get;
+  _constant_value = ciConstant();
+  _is_multifield_base = field->_is_multifield_base;
+  _is_multifield = field->_is_multifield;
+
+  _is_flat = false;
+  _is_null_free = false;
+  _null_marker_offset = -1;
+  _original_holder = (field->_original_holder != nullptr) ? field->_original_holder : field->_holder;
+}
+
 // Special copy constructor used to flatten inline type fields by
 // copying the fields of the inline type to a new holder klass.
 ciField::ciField(ciField* declared_field, ciField* subfield) {
@@ -245,15 +272,10 @@
   _known_to_link_with_put = subfield->_known_to_link_with_put;
   _known_to_link_with_get = subfield->_known_to_link_with_get;
   _constant_value = ciConstant();
+  _is_multifield_base = subfield->_is_multifield_base;
+  _is_multifield = subfield->_is_multifield;
 
   _is_flat = false;
-<<<<<<< HEAD
-  _is_null_free = field->_is_null_free;
-  _null_marker_offset = field->_null_marker_offset;
-  _original_holder = (field->_original_holder != nullptr) ? field->_original_holder : field->_holder;
-  _is_multifield_base = field->_is_multifield_base;
-  _is_multifield = field->_is_multifield;
-=======
   _is_null_free = false;
   _null_marker_offset = -1;
   _original_holder = (subfield->_original_holder != nullptr) ? subfield->_original_holder : subfield->_holder;
@@ -267,6 +289,8 @@
   _flags = declared_field->flags();
   _holder = declared_field->holder();
   _offset = declared_field->null_marker_offset();
+  _is_multifield_base = declared_field->_is_multifield_base;
+  _is_multifield = declared_field->_is_multifield;
 
   char buffer[256];
   jio_snprintf(buffer, sizeof(buffer), "%s.$nullMarker$", declared_field->name()->as_utf8());
@@ -284,7 +308,6 @@
   _is_null_free = false;
   _null_marker_offset = -1;
   _original_holder = nullptr;
->>>>>>> cccb5014
 }
 
 static bool trust_final_non_static_fields(ciInstanceKlass* holder) {
@@ -559,6 +582,8 @@
   tty->print(" is_flat=%s", bool_to_str(_is_flat));
   tty->print(" is_null_free=%s", bool_to_str(_is_null_free));
   tty->print(" null_marker_offset=%d", _null_marker_offset);
+  tty->print(" is_multifield_base=%d", _is_multifield_base);
+  tty->print(" is_multifield=%d", _is_multifield);
   tty->print(">");
 }
 
@@ -568,4 +593,29 @@
 // Print the name of this field
 void ciField::print_name_on(outputStream* st) {
   name()->print_symbol_on(st);
+}
+
+ciMultiField::ciMultiField(ciField* declared_field, ciField* subfield) : ciField(declared_field->holder(), subfield) {
+  assert(subfield->is_multifield_base(), "");
+  Arena* arena = CURRENT_ENV->arena();
+  ciMultiField* mfield_base = static_cast<ciMultiField*>(subfield);
+  _secondary_fields = nullptr;
+  if (mfield_base->secondary_fields() != nullptr) {
+    int sec_fields_count = mfield_base->secondary_fields()->length();
+    _secondary_fields = new (arena) GrowableArray<ciField*>(arena, sec_fields_count, 0, nullptr);
+    // Currently, multifields are only composed of primitive type sub-fields.
+    for (int i = 0; i < sec_fields_count; i++) {
+      ciField* mfield = mfield_base->secondary_field_at(i);
+      _secondary_fields->append(new (arena) ciField(declared_field->holder(), mfield));
+    }
+  }
+}
+
+void ciMultiField::set_secondary_fields(GrowableArray<ciField*>* fields) {
+  Arena* arena = CURRENT_ENV->arena();
+  _secondary_fields = new (arena) GrowableArray<ciField*>(arena, fields->length(), 0, nullptr);
+  for (int i = 0; i < fields->length(); i++) {
+    ciField* field = fields->at(i);
+    _secondary_fields->append(new (arena) ciField(field->holder(), field));
+  }
 }