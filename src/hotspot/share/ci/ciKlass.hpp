--- conflicted
+++ resolved
@@ -133,14 +133,8 @@
   // Fetch modifier flags.
   jint                   modifier_flags();
 
-<<<<<<< HEAD
-  // Fetch Klass::access_flags.
-  jint                   access_flags();
-
   markWord prototype_header() const;
 
-=======
->>>>>>> 74dca863
   // Fetch Klass::misc_flags.
   klass_flags_t          misc_flags();
 
