/*
 * Copyright (c) 2017, 2019, Oracle and/or its affiliates. All rights reserved.
 * DO NOT ALTER OR REMOVE COPYRIGHT NOTICES OR THIS FILE HEADER.
 *
 * This code is free software; you can redistribute it and/or modify it
 * under the terms of the GNU General Public License version 2 only, as
 * published by the Free Software Foundation.
 *
 * This code is distributed in the hope that it will be useful, but WITHOUT
 * ANY WARRANTY; without even the implied warranty of MERCHANTABILITY or
 * FITNESS FOR A PARTICULAR PURPOSE.  See the GNU General Public License
 * version 2 for more details (a copy is included in the LICENSE file that
 * accompanied this code).
 *
 * You should have received a copy of the GNU General Public License version
 * 2 along with this work; if not, write to the Free Software Foundation,
 * Inc., 51 Franklin St, Fifth Floor, Boston, MA 02110-1301 USA.
 *
 * Please contact Oracle, 500 Oracle Parkway, Redwood Shores, CA 94065 USA
 * or visit www.oracle.com if you need additional information or have any
 * questions.
 *
 */

#include "precompiled.hpp"
#include "ci/ciField.hpp"
#include "ci/ciUtilities.inline.hpp"
#include "ci/ciValueKlass.hpp"
#include "oops/valueKlass.inline.hpp"

int ciValueKlass::compute_nonstatic_fields() {
  int result = ciInstanceKlass::compute_nonstatic_fields();
  assert(super() == NULL || !super()->has_nonstatic_fields(), "a value type must not inherit fields from its superclass");

  // Compute declared non-static fields (without flattening of value type fields)
  GrowableArray<ciField*>* fields = NULL;
  GUARDED_VM_ENTRY(fields = compute_nonstatic_fields_impl(NULL, false /* no flattening */);)
  Arena* arena = CURRENT_ENV->arena();
  _declared_nonstatic_fields = (fields != NULL) ? fields : new (arena) GrowableArray<ciField*>(arena, 0, 0, 0);
  return result;
}

// Offset of the first field in the value type
int ciValueKlass::first_field_offset() const {
  GUARDED_VM_ENTRY(return to_ValueKlass()->first_field_offset();)
}

// Returns the index of the field with the given offset. If the field at 'offset'
// belongs to a flattened value type field, return the index of the field
// in the flattened value type.
int ciValueKlass::field_index_by_offset(int offset) {
  assert(contains_field_offset(offset), "invalid field offset");
  int best_offset = 0;
  int best_index = -1;
  // Search the field with the given offset
  for (int i = 0; i < nof_declared_nonstatic_fields(); ++i) {
    int field_offset = _declared_nonstatic_fields->at(i)->offset();
    if (field_offset == offset) {
      // Exact match
      return i;
    } else if (field_offset < offset && field_offset > best_offset) {
      // No exact match. Save the index of the field with the closest offset that
      // is smaller than the given field offset. This index corresponds to the
      // flattened value type field that holds the field we are looking for.
      best_offset = field_offset;
      best_index = i;
    }
  }
  assert(best_index >= 0, "field not found");
  assert(best_offset == offset || _declared_nonstatic_fields->at(best_index)->type()->is_valuetype(), "offset should match for non-VTs");
  return best_index;
}

// Are arrays containing this value type flattened?
bool ciValueKlass::flatten_array() const {
  GUARDED_VM_ENTRY(return to_ValueKlass()->flatten_array();)
}

// Can this value type be returned as multiple values?
bool ciValueKlass::can_be_returned_as_fields() const {
  GUARDED_VM_ENTRY(return to_ValueKlass()->can_be_returned_as_fields();)
}

// Can this value type be scalarized?
bool ciValueKlass::is_scalarizable() const {
  GUARDED_VM_ENTRY(return to_ValueKlass()->is_scalarizable();)
}

// When passing a value type's fields as arguments, count the number
// of argument slots that are needed
int ciValueKlass::value_arg_slots() {
  int slots = 0;
  for (int j = 0; j < nof_nonstatic_fields(); j++) {
    ciField* field = nonstatic_field_at(j);
    slots += type2size[field->type()->basic_type()];
  }
  return slots;
}

// Offset of the default oop in the mirror
int ciValueKlass::default_value_offset() const {
  GUARDED_VM_ENTRY(return to_ValueKlass()->default_value_offset();)
}

ciInstance* ciValueKlass::default_value_instance() const {
  GUARDED_VM_ENTRY(
    oop default_value = to_ValueKlass()->default_value();
    return CURRENT_ENV->get_instance(default_value);
  )
}

<<<<<<< HEAD
ciInstance* ciValueKlass::inline_mirror_instance() const {
  GUARDED_VM_ENTRY(
    oop mirror = to_ValueKlass()->java_mirror();
    return CURRENT_ENV->get_instance(mirror);
  )
}

ciInstance* ciValueKlass::indirect_mirror_instance() const {
  GUARDED_VM_ENTRY(
    oop mirror = to_ValueKlass()->ref_mirror();
    return CURRENT_ENV->get_instance(mirror);
  )
}

=======
>>>>>>> e895128f
bool ciValueKlass::contains_oops() const {
  GUARDED_VM_ENTRY(return get_ValueKlass()->contains_oops();)
}

Array<SigEntry>* ciValueKlass::extended_sig() const {
  GUARDED_VM_ENTRY(return get_ValueKlass()->extended_sig();)
}

address ciValueKlass::pack_handler() const {
  GUARDED_VM_ENTRY(return get_ValueKlass()->pack_handler();)
}

address ciValueKlass::unpack_handler() const {
  GUARDED_VM_ENTRY(return get_ValueKlass()->unpack_handler();)
}

ValueKlass* ciValueKlass::get_ValueKlass() const {
  GUARDED_VM_ENTRY(return to_ValueKlass();)
}<|MERGE_RESOLUTION|>--- conflicted
+++ resolved
@@ -109,23 +109,6 @@
   )
 }
 
-<<<<<<< HEAD
-ciInstance* ciValueKlass::inline_mirror_instance() const {
-  GUARDED_VM_ENTRY(
-    oop mirror = to_ValueKlass()->java_mirror();
-    return CURRENT_ENV->get_instance(mirror);
-  )
-}
-
-ciInstance* ciValueKlass::indirect_mirror_instance() const {
-  GUARDED_VM_ENTRY(
-    oop mirror = to_ValueKlass()->ref_mirror();
-    return CURRENT_ENV->get_instance(mirror);
-  )
-}
-
-=======
->>>>>>> e895128f
 bool ciValueKlass::contains_oops() const {
   GUARDED_VM_ENTRY(return get_ValueKlass()->contains_oops();)
 }
