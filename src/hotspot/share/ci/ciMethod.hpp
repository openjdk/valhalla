--- conflicted
+++ resolved
@@ -364,11 +364,7 @@
   bool is_unboxing_method() const;
   bool is_object_constructor() const;
   bool is_vector_method() const;
-<<<<<<< HEAD
-=======
-  bool is_object_initializer() const;
   bool is_scoped() const;
->>>>>>> 0898ab7f
 
   bool can_be_statically_bound(ciInstanceKlass* context) const;
 
