/*
 * Copyright (c) 1999, 2021, Oracle and/or its affiliates. All rights reserved.
 * DO NOT ALTER OR REMOVE COPYRIGHT NOTICES OR THIS FILE HEADER.
 *
 * This code is free software; you can redistribute it and/or modify it
 * under the terms of the GNU General Public License version 2 only, as
 * published by the Free Software Foundation.
 *
 * This code is distributed in the hope that it will be useful, but WITHOUT
 * ANY WARRANTY; without even the implied warranty of MERCHANTABILITY or
 * FITNESS FOR A PARTICULAR PURPOSE.  See the GNU General Public License
 * version 2 for more details (a copy is included in the LICENSE file that
 * accompanied this code).
 *
 * You should have received a copy of the GNU General Public License version
 * 2 along with this work; if not, write to the Free Software Foundation,
 * Inc., 51 Franklin St, Fifth Floor, Boston, MA 02110-1301 USA.
 *
 * Please contact Oracle, 500 Oracle Parkway, Redwood Shores, CA 94065 USA
 * or visit www.oracle.com if you need additional information or have any
 * questions.
 *
 */

#ifndef SHARE_CI_CIMETHOD_HPP
#define SHARE_CI_CIMETHOD_HPP

#include "ci/ciFlags.hpp"
#include "ci/ciInstanceKlass.hpp"
#include "ci/ciObject.hpp"
#include "ci/ciSignature.hpp"
#include "classfile/vmIntrinsics.hpp"
#include "compiler/methodLiveness.hpp"
#include "compiler/compilerOracle.hpp"
#include "oops/method.hpp"
#include "runtime/handles.hpp"
#include "utilities/bitMap.hpp"

class ciMethodBlocks;
class MethodLiveness;
class Arena;
class BCEscapeAnalyzer;
class InlineTree;
class xmlStream;

// Whether profiling found an oop to be always, never or sometimes
// null
enum ProfilePtrKind {
  ProfileUnknownNull,
  ProfileAlwaysNull,
  ProfileNeverNull,
  ProfileMaybeNull
};

// ciMethod
//
// This class represents a Method* in the HotSpot virtual
// machine.
class ciMethod : public ciMetadata {
  friend class CompileBroker;
  CI_PACKAGE_ACCESS
  friend class ciEnv;
  friend class ciExceptionHandlerStream;
  friend class ciBytecodeStream;
  friend class ciMethodHandle;
  friend class ciReplay;
  friend class InlineTree;

 private:
  // General method information.
  ciFlags          _flags;
  ciSymbol*        _name;
  ciInstanceKlass* _holder;
  ciSignature*     _signature;
  ciMethodData*    _method_data;
  ciMethodBlocks*   _method_blocks;

  // Code attributes.
  int _code_size;
  int _max_stack;
  int _max_locals;
  vmIntrinsicID _intrinsic_id;
  int _handler_count;
  int _nmethod_age;
  int _interpreter_invocation_count;
  int _interpreter_throwout_count;
  int _instructions_size;
  int _size_of_parameters;

  bool _uses_monitors;
  bool _balanced_monitors;
  bool _is_c1_compilable;
  bool _is_c2_compilable;
  bool _can_be_parsed;
  bool _can_be_statically_bound;
  bool _has_reserved_stack_access;
  bool _is_overpass;

  // Lazy fields, filled in on demand
  address              _code;
  ciExceptionHandler** _exception_handlers;

  // Optional liveness analyzer.
  MethodLiveness* _liveness;
#if defined(COMPILER2)
  ciTypeFlow*         _flow;
  BCEscapeAnalyzer*   _bcea;
#endif

  ciMethod(const methodHandle& h_m, ciInstanceKlass* holder);
  ciMethod(ciInstanceKlass* holder, ciSymbol* name, ciSymbol* signature, ciInstanceKlass* accessor);

  oop loader() const                             { return _holder->loader(); }

  const char* type_string()                      { return "ciMethod"; }

  void print_impl(outputStream* st);

  void load_code();

  bool ensure_method_data(const methodHandle& h_m);

  void code_at_put(int bci, Bytecodes::Code code) {
    Bytecodes::check(code);
    assert(0 <= bci && bci < code_size(), "valid bci");
    address bcp = _code + bci;
    *bcp = code;
  }

  // Check bytecode and profile data collected are compatible
  void assert_virtual_call_type_ok(int bci);
  void assert_call_type_ok(int bci);

  // Check and update the profile counter in case of overflow
  static int check_overflow(int c, Bytecodes::Code code);

 public:
  void check_is_loaded() const                   { assert(is_loaded(), "not loaded"); }

  // Basic method information.
  ciFlags flags() const                          { check_is_loaded(); return _flags; }
  ciSymbol* name() const                         { return _name; }
  ciInstanceKlass* holder() const                { return _holder; }
  ciMethodData* method_data();
  ciMethodData* method_data_or_null();

  // Signature information.
  ciSignature* signature() const                 { return _signature; }
  ciType*      return_type() const               { return _signature->return_type(); }
  int          arg_size_no_receiver() const      { return _signature->size(); }
  // Can only be used on loaded ciMethods
  int          arg_size() const                  {
    check_is_loaded();
    return _signature->size() + (_flags.is_static() ? 0 : 1);
  }
  // Report the number of elements on stack when invoking the current method.
  // If the method is loaded, arg_size() gives precise information about the
  // number of stack elements (using the method's signature and its flags).
  // However, if the method is not loaded, the number of stack elements must
  // be determined differently, as the method's flags are not yet available.
  // The invoke_arg_size() method assumes in that case that all bytecodes except
  // invokestatic and invokedynamic have a receiver that is also pushed onto the
  // stack by the caller of the current method.
  int invoke_arg_size(Bytecodes::Code code) const {
    if (is_loaded()) {
      return arg_size();
    } else {
      int arg_size = _signature->size();
      if (code != Bytecodes::_invokestatic &&
          code != Bytecodes::_invokedynamic) {
        arg_size++;
      }
      return arg_size;
    }
  }

  Method* get_Method() const {
    Method* m = (Method*)_metadata;
    assert(m != NULL, "illegal use of unloaded method");
    return m;
  }

  // Method code and related information.
  address code()                                 { if (_code == NULL) load_code(); return _code; }
  int code_size() const                          { check_is_loaded(); return _code_size; }
  int max_stack() const                          { check_is_loaded(); return _max_stack; }
  int max_locals() const                         { check_is_loaded(); return _max_locals; }
  vmIntrinsicID intrinsic_id() const             { check_is_loaded(); return _intrinsic_id; }
  bool has_exception_handlers() const            { check_is_loaded(); return _handler_count > 0; }
  int exception_table_length() const             { check_is_loaded(); return _handler_count; }
  int interpreter_invocation_count() const       { check_is_loaded(); return _interpreter_invocation_count; }
  int interpreter_throwout_count() const         { check_is_loaded(); return _interpreter_throwout_count; }
  int size_of_parameters() const                 { check_is_loaded(); return _size_of_parameters; }
  int nmethod_age() const                        { check_is_loaded(); return _nmethod_age; }

  // Should the method be compiled with an age counter?
  bool profile_aging() const;

  // Code size for inlining decisions.
  int code_size_for_inlining();

  bool caller_sensitive()      const { return get_Method()->caller_sensitive();      }
  bool force_inline()          const { return get_Method()->force_inline();          }
  bool dont_inline()           const { return get_Method()->dont_inline();           }
  bool intrinsic_candidate()   const { return get_Method()->intrinsic_candidate();   }
  bool is_class_initializer()  const { return get_Method()->is_class_initializer(); }

  bool check_intrinsic_candidate() const {
    if (intrinsic_id() == vmIntrinsics::_blackhole) {
      // This is the intrinsic without an associated method, so no intrinsic_candidate
      // flag is set. The intrinsic is still correct.
      return true;
    }
    return (CheckIntrinsics ? intrinsic_candidate() : true);
  }

  int highest_osr_comp_level();

  Bytecodes::Code java_code_at_bci(int bci) {
    address bcp = code() + bci;
    return Bytecodes::java_code_at(NULL, bcp);
  }
  Bytecodes::Code raw_code_at_bci(int bci) {
    address bcp = code() + bci;
    return Bytecodes::code_at(NULL, bcp);
  }
  BCEscapeAnalyzer  *get_bcea();
  ciMethodBlocks    *get_method_blocks();

  bool    has_linenumber_table() const;          // length unknown until decompression

  int line_number_from_bci(int bci) const;

  // Runtime information.
  int           vtable_index();

  // Analysis and profiling.
  //
  // Usage note: liveness_at_bci and init_vars should be wrapped in ResourceMarks.
  bool          has_monitor_bytecodes() const    { return _uses_monitors; }
  bool          has_balanced_monitors();

  // Returns a bitmap indicating which locals are required to be
  // maintained as live for deopt.  raw_liveness_at_bci is always the
  // direct output of the liveness computation while liveness_at_bci
  // may mark all locals as live to improve support for debugging Java
  // code by maintaining the state of as many locals as possible.
  MethodLivenessResult raw_liveness_at_bci(int bci);
  MethodLivenessResult liveness_at_bci(int bci);

  // Get the interpreters viewpoint on oop liveness.  MethodLiveness is
  // conservative in the sense that it may consider locals to be live which
  // cannot be live, like in the case where a local could contain an oop or
  // a primitive along different paths.  In that case the local must be
  // dead when those paths merge. Since the interpreter's viewpoint is
  // used when gc'ing an interpreter frame we need to use its viewpoint
  // during OSR when loading the locals.

  ResourceBitMap live_local_oops_at_bci(int bci);

  bool needs_clinit_barrier() const;

#ifdef COMPILER1
  const BitMap& bci_block_start();
#endif

  ciTypeFlow*   get_flow_analysis();
  ciTypeFlow*   get_osr_flow_analysis(int osr_bci);  // alternate entry point
  ciCallProfile call_profile_at_bci(int bci);

  // Does type profiling provide any useful information at this point?
  bool          argument_profiled_type(int bci, int i, ciKlass*& type, ProfilePtrKind& ptr_kind);
  bool          parameter_profiled_type(int i, ciKlass*& type, ProfilePtrKind& ptr_kind);
  bool          return_profiled_type(int bci, ciKlass*& type, ProfilePtrKind& ptr_kind);
  bool          array_access_profiled_type(int bci, ciKlass*& array_type, ciKlass*& element_type, ProfilePtrKind& element_ptr, bool &flat_array, bool &null_free);
  bool          acmp_profiled_type(int bci, ciKlass*& left_type, ciKlass*& right_type,
                                   ProfilePtrKind& left_ptr, ProfilePtrKind& right_ptr,
                                   bool &left_inline_type, bool &right_inline_type);
  ciField*      get_field_at_bci( int bci, bool &will_link);
  ciMethod*     get_method_at_bci(int bci, bool &will_link, ciSignature* *declared_signature);
  ciMethod*     get_method_at_bci(int bci) {
    bool ignored_will_link;
    ciSignature* ignored_declared_signature;
    return get_method_at_bci(bci, ignored_will_link, &ignored_declared_signature);
  }

  ciKlass*      get_declared_method_holder_at_bci(int bci);

  ciSignature*  get_declared_signature_at_bci(int bci) {
    bool ignored_will_link;
    ciSignature* declared_signature;
    get_method_at_bci(bci, ignored_will_link, &declared_signature);
    assert(declared_signature != NULL, "cannot be null");
    return declared_signature;
  }

  // Given a certain calling environment, find the monomorphic target
  // for the call.  Return NULL if the call is not monomorphic in
  // its calling environment.
  ciMethod* find_monomorphic_target(ciInstanceKlass* caller,
                                    ciInstanceKlass* callee_holder,
                                    ciInstanceKlass* actual_receiver,
                                    bool check_access = true);

  // Given a known receiver klass, find the target for the call.
  // Return NULL if the call has no target or is abstract.
  ciMethod* resolve_invoke(ciKlass* caller, ciKlass* exact_receiver, bool check_access = true);

  // Find the proper vtable index to invoke this method.
  int resolve_vtable_index(ciKlass* caller, ciKlass* receiver);

  bool has_option(enum CompileCommand option);
  bool has_option_value(enum CompileCommand option, double& value);
  bool can_be_compiled();
  bool can_be_parsed() const { return _can_be_parsed; }
  bool has_compiled_code();
  void log_nmethod_identity(xmlStream* log);
  bool is_not_reached(int bci);
  bool was_executed_more_than(int times);
  bool has_unloaded_classes_in_signature();
  bool is_klass_loaded(int refinfo_index, bool must_be_resolved) const;
  bool check_call(int refinfo_index, bool is_static) const;
  bool ensure_method_data();  // make sure it exists in the VM also
  MethodCounters* ensure_method_counters();
  int instructions_size();
  int scale_count(int count, float prof_factor = 1.);  // make MDO count commensurate with IIC

  // Stack walking support
  bool is_ignored_by_security_stack_walk() const;

  // JSR 292 support
  bool is_method_handle_intrinsic()  const;
  bool is_compiled_lambda_form() const;
  bool has_member_arg() const;

  // What kind of ciObject is this?
  bool is_method() const                         { return true; }

  // Java access flags
  bool is_public      () const                   { return flags().is_public(); }
  bool is_private     () const                   { return flags().is_private(); }
  bool is_protected   () const                   { return flags().is_protected(); }
  bool is_static      () const                   { return flags().is_static(); }
  bool is_final       () const                   { return flags().is_final(); }
  bool is_synchronized() const                   { return flags().is_synchronized(); }
  bool is_native      () const                   { return flags().is_native(); }
  bool is_interface   () const                   { return flags().is_interface(); }
  bool is_abstract    () const                   { return flags().is_abstract(); }
  bool is_strict      () const                   { return flags().is_strict(); }
  bool has_vararg     () const                   { return flags().has_vararg(); }

  // Other flags
  bool is_final_method() const                   { return is_final() || holder()->is_final(); }
  bool is_default_method() const                 { return !is_abstract() && !is_private() &&
                                                          holder()->is_interface(); }
  bool is_overpass    () const                   { check_is_loaded(); return _is_overpass; }
  bool has_loops      () const;
  bool has_jsrs       () const;
  bool is_getter      () const;
  bool is_setter      () const;
  bool is_accessor    () const;
<<<<<<< HEAD
=======
  bool is_initializer () const;
  bool is_empty       () const;
>>>>>>> 138d573c
  bool can_be_statically_bound() const           { return _can_be_statically_bound; }
  bool has_reserved_stack_access() const         { return _has_reserved_stack_access; }
  bool is_boxing_method() const;
  bool is_unboxing_method() const;
  bool is_object_constructor() const;
  bool is_static_init_factory() const;
  bool is_object_constructor_or_class_initializer() const;
  bool is_vector_method() const;

  bool can_be_statically_bound(ciInstanceKlass* context) const;

  // Replay data methods
  void dump_name_as_ascii(outputStream* st);
  void dump_replay_data(outputStream* st);

  // Print the bytecodes of this method.
  void print_codes_on(outputStream* st);
  void print_codes() {
    print_codes_on(tty);
  }
  void print_codes_on(int from, int to, outputStream* st);

  // Print the name of this method in various incarnations.
  void print_name(outputStream* st = tty);
  void print_short_name(outputStream* st = tty);

  static bool is_consistent_info(ciMethod* declared_method, ciMethod* resolved_method);

  // Support for the inline type calling convention
  bool has_scalarized_args() const;
  const GrowableArray<SigEntry>* get_sig_cc();
};

#endif // SHARE_CI_CIMETHOD_HPP<|MERGE_RESOLUTION|>--- conflicted
+++ resolved
@@ -359,11 +359,7 @@
   bool is_getter      () const;
   bool is_setter      () const;
   bool is_accessor    () const;
-<<<<<<< HEAD
-=======
-  bool is_initializer () const;
   bool is_empty       () const;
->>>>>>> 138d573c
   bool can_be_statically_bound() const           { return _can_be_statically_bound; }
   bool has_reserved_stack_access() const         { return _has_reserved_stack_access; }
   bool is_boxing_method() const;
