/*
 * Copyright (c) 1999, 2021, Oracle and/or its affiliates. All rights reserved.
 * DO NOT ALTER OR REMOVE COPYRIGHT NOTICES OR THIS FILE HEADER.
 *
 * This code is free software; you can redistribute it and/or modify it
 * under the terms of the GNU General Public License version 2 only, as
 * published by the Free Software Foundation.
 *
 * This code is distributed in the hope that it will be useful, but WITHOUT
 * ANY WARRANTY; without even the implied warranty of MERCHANTABILITY or
 * FITNESS FOR A PARTICULAR PURPOSE.  See the GNU General Public License
 * version 2 for more details (a copy is included in the LICENSE file that
 * accompanied this code).
 *
 * You should have received a copy of the GNU General Public License version
 * 2 along with this work; if not, write to the Free Software Foundation,
 * Inc., 51 Franklin St, Fifth Floor, Boston, MA 02110-1301 USA.
 *
 * Please contact Oracle, 500 Oracle Parkway, Redwood Shores, CA 94065 USA
 * or visit www.oracle.com if you need additional information or have any
 * questions.
 *
 */

#ifndef SHARE_CI_CIMETHOD_HPP
#define SHARE_CI_CIMETHOD_HPP

#include "ci/ciFlags.hpp"
#include "ci/ciInstanceKlass.hpp"
#include "ci/ciObject.hpp"
#include "ci/ciSignature.hpp"
#include "classfile/vmIntrinsics.hpp"
#include "compiler/methodLiveness.hpp"
#include "compiler/compilerOracle.hpp"
#include "oops/method.hpp"
#include "runtime/handles.hpp"
#include "utilities/bitMap.hpp"

class ciMethodBlocks;
class MethodLiveness;
class Arena;
class BCEscapeAnalyzer;
class InlineTree;
class xmlStream;

// Whether profiling found an oop to be always, never or sometimes
// null
enum ProfilePtrKind {
  ProfileUnknownNull,
  ProfileAlwaysNull,
  ProfileNeverNull,
  ProfileMaybeNull
};

// ciMethod
//
// This class represents a Method* in the HotSpot virtual
// machine.
class ciMethod : public ciMetadata {
  friend class CompileBroker;
  CI_PACKAGE_ACCESS
  friend class ciEnv;
  friend class ciExceptionHandlerStream;
  friend class ciBytecodeStream;
  friend class ciMethodHandle;
  friend class ciReplay;
  friend class InlineTree;

 private:
  // General method information.
  ciFlags          _flags;
  ciSymbol*        _name;
  ciInstanceKlass* _holder;
  ciSignature*     _signature;
  ciMethodData*    _method_data;
  ciMethodBlocks*   _method_blocks;

  // Code attributes.
  int _code_size;
  int _max_stack;
  int _max_locals;
  vmIntrinsicID _intrinsic_id;
  int _handler_count;
  int _nmethod_age;
  int _interpreter_invocation_count;
  int _interpreter_throwout_count;
  int _instructions_size;
  int _size_of_parameters;

  bool _uses_monitors;
  bool _balanced_monitors;
  bool _is_c1_compilable;
  bool _is_c2_compilable;
  bool _can_be_parsed;
  bool _can_be_statically_bound;
  bool _has_reserved_stack_access;
  bool _is_overpass;

  // Lazy fields, filled in on demand
  address              _code;
  ciExceptionHandler** _exception_handlers;

  // Optional liveness analyzer.
  MethodLiveness* _liveness;
#if defined(COMPILER2)
  ciTypeFlow*         _flow;
  BCEscapeAnalyzer*   _bcea;
#endif

  ciMethod(const methodHandle& h_m, ciInstanceKlass* holder);
  ciMethod(ciInstanceKlass* holder, ciSymbol* name, ciSymbol* signature, ciInstanceKlass* accessor);

  oop loader() const                             { return _holder->loader(); }

  const char* type_string()                      { return "ciMethod"; }

  void print_impl(outputStream* st);

  void load_code();

  bool ensure_method_data(const methodHandle& h_m);

  void code_at_put(int bci, Bytecodes::Code code) {
    Bytecodes::check(code);
    assert(0 <= bci && bci < code_size(), "valid bci");
    address bcp = _code + bci;
    *bcp = code;
  }

  // Check bytecode and profile data collected are compatible
  void assert_virtual_call_type_ok(int bci);
  void assert_call_type_ok(int bci);

  // Check and update the profile counter in case of overflow
  static int check_overflow(int c, Bytecodes::Code code);

 public:
  void check_is_loaded() const                   { assert(is_loaded(), "not loaded"); }

  // Basic method information.
  ciFlags flags() const                          { check_is_loaded(); return _flags; }
  ciSymbol* name() const                         { return _name; }
  ciInstanceKlass* holder() const                { return _holder; }
  ciMethodData* method_data();
  ciMethodData* method_data_or_null();

  // Signature information.
  ciSignature* signature() const                 { return _signature; }
  ciType*      return_type() const               { return _signature->return_type(); }
  int          arg_size_no_receiver() const      { return _signature->size(); }
  // Can only be used on loaded ciMethods
  int          arg_size() const                  {
    check_is_loaded();
    return _signature->size() + (_flags.is_static() ? 0 : 1);
  }
  // Report the number of elements on stack when invoking the current method.
  // If the method is loaded, arg_size() gives precise information about the
  // number of stack elements (using the method's signature and its flags).
  // However, if the method is not loaded, the number of stack elements must
  // be determined differently, as the method's flags are not yet available.
  // The invoke_arg_size() method assumes in that case that all bytecodes except
  // invokestatic and invokedynamic have a receiver that is also pushed onto the
  // stack by the caller of the current method.
  int invoke_arg_size(Bytecodes::Code code) const {
    if (is_loaded()) {
      return arg_size();
    } else {
      int arg_size = _signature->size();
      if (code != Bytecodes::_invokestatic &&
          code != Bytecodes::_invokedynamic) {
        arg_size++;
      }
      return arg_size;
    }
  }

  Method* get_Method() const {
    Method* m = (Method*)_metadata;
    assert(m != NULL, "illegal use of unloaded method");
    return m;
  }

  // Method code and related information.
  address code()                                 { if (_code == NULL) load_code(); return _code; }
  int code_size() const                          { check_is_loaded(); return _code_size; }
  int max_stack() const                          { check_is_loaded(); return _max_stack; }
  int max_locals() const                         { check_is_loaded(); return _max_locals; }
  vmIntrinsicID intrinsic_id() const             { check_is_loaded(); return _intrinsic_id; }
  bool has_exception_handlers() const            { check_is_loaded(); return _handler_count > 0; }
  int exception_table_length() const             { check_is_loaded(); return _handler_count; }
  int interpreter_invocation_count() const       { check_is_loaded(); return _interpreter_invocation_count; }
  int interpreter_throwout_count() const         { check_is_loaded(); return _interpreter_throwout_count; }
  int size_of_parameters() const                 { check_is_loaded(); return _size_of_parameters; }
  int nmethod_age() const                        { check_is_loaded(); return _nmethod_age; }

  // Should the method be compiled with an age counter?
  bool profile_aging() const;

  // Code size for inlining decisions.
  int code_size_for_inlining();

  bool caller_sensitive()      const { return get_Method()->caller_sensitive();      }
  bool force_inline()          const { return get_Method()->force_inline();          }
  bool dont_inline()           const { return get_Method()->dont_inline();           }
  bool intrinsic_candidate()   const { return get_Method()->intrinsic_candidate();   }
  bool is_class_initializer()  const { return get_Method()->is_class_initializer(); }

  bool check_intrinsic_candidate() const {
    if (intrinsic_id() == vmIntrinsics::_blackhole) {
      // This is the intrinsic without an associated method, so no intrinsic_candidate
      // flag is set. The intrinsic is still correct.
      return true;
    }
    return (CheckIntrinsics ? intrinsic_candidate() : true);
  }

  int highest_osr_comp_level();

  Bytecodes::Code java_code_at_bci(int bci) {
    address bcp = code() + bci;
    return Bytecodes::java_code_at(NULL, bcp);
  }
  Bytecodes::Code raw_code_at_bci(int bci) {
    address bcp = code() + bci;
    return Bytecodes::code_at(NULL, bcp);
  }
  BCEscapeAnalyzer  *get_bcea();
  ciMethodBlocks    *get_method_blocks();

  bool    has_linenumber_table() const;          // length unknown until decompression

  int line_number_from_bci(int bci) const;

  // Runtime information.
  int           vtable_index();

  // Analysis and profiling.
  //
  // Usage note: liveness_at_bci and init_vars should be wrapped in ResourceMarks.
  bool          has_monitor_bytecodes() const    { return _uses_monitors; }
  bool          has_balanced_monitors();

  // Returns a bitmap indicating which locals are required to be
  // maintained as live for deopt.  raw_liveness_at_bci is always the
  // direct output of the liveness computation while liveness_at_bci
  // may mark all locals as live to improve support for debugging Java
  // code by maintaining the state of as many locals as possible.
  MethodLivenessResult raw_liveness_at_bci(int bci);
  MethodLivenessResult liveness_at_bci(int bci);

  // Get the interpreters viewpoint on oop liveness.  MethodLiveness is
  // conservative in the sense that it may consider locals to be live which
  // cannot be live, like in the case where a local could contain an oop or
  // a primitive along different paths.  In that case the local must be
  // dead when those paths merge. Since the interpreter's viewpoint is
  // used when gc'ing an interpreter frame we need to use its viewpoint
  // during OSR when loading the locals.

  ResourceBitMap live_local_oops_at_bci(int bci);

  bool needs_clinit_barrier() const;

#ifdef COMPILER1
  const BitMap& bci_block_start();
#endif

  ciTypeFlow*   get_flow_analysis();
  ciTypeFlow*   get_osr_flow_analysis(int osr_bci);  // alternate entry point
  ciCallProfile call_profile_at_bci(int bci);

  // Does type profiling provide any useful information at this point?
  bool          argument_profiled_type(int bci, int i, ciKlass*& type, ProfilePtrKind& ptr_kind);
  bool          parameter_profiled_type(int i, ciKlass*& type, ProfilePtrKind& ptr_kind);
  bool          return_profiled_type(int bci, ciKlass*& type, ProfilePtrKind& ptr_kind);
  bool          array_access_profiled_type(int bci, ciKlass*& array_type, ciKlass*& element_type, ProfilePtrKind& element_ptr, bool &flat_array, bool &null_free);
  bool          acmp_profiled_type(int bci, ciKlass*& left_type, ciKlass*& right_type,
                                   ProfilePtrKind& left_ptr, ProfilePtrKind& right_ptr,
                                   bool &left_inline_type, bool &right_inline_type);
  ciField*      get_field_at_bci( int bci, bool &will_link);
  ciMethod*     get_method_at_bci(int bci, bool &will_link, ciSignature* *declared_signature);
  ciMethod*     get_method_at_bci(int bci) {
    bool ignored_will_link;
    ciSignature* ignored_declared_signature;
    return get_method_at_bci(bci, ignored_will_link, &ignored_declared_signature);
  }

  ciKlass*      get_declared_method_holder_at_bci(int bci);

  ciSignature*  get_declared_signature_at_bci(int bci) {
    bool ignored_will_link;
    ciSignature* declared_signature;
    get_method_at_bci(bci, ignored_will_link, &declared_signature);
    assert(declared_signature != NULL, "cannot be null");
    return declared_signature;
  }

  // Given a certain calling environment, find the monomorphic target
  // for the call.  Return NULL if the call is not monomorphic in
  // its calling environment.
  ciMethod* find_monomorphic_target(ciInstanceKlass* caller,
                                    ciInstanceKlass* callee_holder,
                                    ciInstanceKlass* actual_receiver,
                                    bool check_access = true);

  // Given a known receiver klass, find the target for the call.
  // Return NULL if the call has no target or is abstract.
  ciMethod* resolve_invoke(ciKlass* caller, ciKlass* exact_receiver, bool check_access = true, bool allow_abstract = false);

  // Find the proper vtable index to invoke this method.
  int resolve_vtable_index(ciKlass* caller, ciKlass* receiver);

  bool has_option(enum CompileCommand option);
  bool has_option_value(enum CompileCommand option, double& value);
  bool can_be_compiled();
  bool can_be_parsed() const { return _can_be_parsed; }
  bool has_compiled_code();
  void log_nmethod_identity(xmlStream* log);
  bool is_not_reached(int bci);
  bool was_executed_more_than(int times);
  bool has_unloaded_classes_in_signature();
  bool is_klass_loaded(int refinfo_index, bool must_be_resolved) const;
  bool check_call(int refinfo_index, bool is_static) const;
  bool ensure_method_data();  // make sure it exists in the VM also
  MethodCounters* ensure_method_counters();
  int instructions_size();
  int scale_count(int count, float prof_factor = 1.);  // make MDO count commensurate with IIC

  // Stack walking support
  bool is_ignored_by_security_stack_walk() const;

  // JSR 292 support
  bool is_method_handle_intrinsic()  const;
  bool is_compiled_lambda_form() const;
  bool has_member_arg() const;

  // What kind of ciObject is this?
  bool is_method() const                         { return true; }

  // Java access flags
  bool is_public      () const                   { return flags().is_public(); }
  bool is_private     () const                   { return flags().is_private(); }
  bool is_protected   () const                   { return flags().is_protected(); }
  bool is_static      () const                   { return flags().is_static(); }
  bool is_final       () const                   { return flags().is_final(); }
  bool is_synchronized() const                   { return flags().is_synchronized(); }
  bool is_native      () const                   { return flags().is_native(); }
  bool is_interface   () const                   { return flags().is_interface(); }
  bool is_abstract    () const                   { return flags().is_abstract(); }
<<<<<<< HEAD
  bool is_strict      () const                   { return flags().is_strict(); }
  bool has_vararg     () const                   { return flags().has_vararg(); }
=======
>>>>>>> df65237b

  // Other flags
  bool is_final_method() const                   { return is_final() || holder()->is_final(); }
  bool is_default_method() const                 { return !is_abstract() && !is_private() &&
                                                          holder()->is_interface(); }
  bool is_overpass    () const                   { check_is_loaded(); return _is_overpass; }
  bool has_loops      () const;
  bool has_jsrs       () const;
  bool is_getter      () const;
  bool is_setter      () const;
  bool is_accessor    () const;
  bool is_empty       () const;
  bool can_be_statically_bound() const           { return _can_be_statically_bound; }
  bool has_reserved_stack_access() const         { return _has_reserved_stack_access; }
  bool is_boxing_method() const;
  bool is_unboxing_method() const;
  bool is_object_constructor() const;
  bool is_static_init_factory() const;
  bool is_object_constructor_or_class_initializer() const;
  bool is_vector_method() const;

  bool can_be_statically_bound(ciInstanceKlass* context) const;

  // Replay data methods
  void dump_name_as_ascii(outputStream* st);
  void dump_replay_data(outputStream* st);

  // Print the bytecodes of this method.
  void print_codes_on(outputStream* st);
  void print_codes() {
    print_codes_on(tty);
  }
  void print_codes_on(int from, int to, outputStream* st);

  // Print the name of this method in various incarnations.
  void print_name(outputStream* st = tty);
  void print_short_name(outputStream* st = tty);

  static bool is_consistent_info(ciMethod* declared_method, ciMethod* resolved_method);

  // Support for the inline type calling convention
  bool has_scalarized_args() const;
  const GrowableArray<SigEntry>* get_sig_cc();
};

#endif // SHARE_CI_CIMETHOD_HPP<|MERGE_RESOLUTION|>--- conflicted
+++ resolved
@@ -346,11 +346,7 @@
   bool is_native      () const                   { return flags().is_native(); }
   bool is_interface   () const                   { return flags().is_interface(); }
   bool is_abstract    () const                   { return flags().is_abstract(); }
-<<<<<<< HEAD
-  bool is_strict      () const                   { return flags().is_strict(); }
   bool has_vararg     () const                   { return flags().has_vararg(); }
-=======
->>>>>>> df65237b
 
   // Other flags
   bool is_final_method() const                   { return is_final() || holder()->is_final(); }
