--- conflicted
+++ resolved
@@ -789,7 +789,6 @@
     }
   }
 
-<<<<<<< HEAD
   class InlineTypeFieldInitializer : public FieldClosure {
     oop _vt;
     CompileReplay* _replay;
@@ -869,34 +868,6 @@
         fatal("Unhandled type: %s", type2name(bt));
       }
       }
-=======
-  // staticfield <klass> <name> <signature> <value>
-  //
-  // Initialize a class and fill in the value for a static field.
-  // This is useful when the compile was dependent on the value of
-  // static fields but it's impossible to properly rerun the static
-  // initializer.
-  void process_staticfield(TRAPS) {
-    InstanceKlass* k = (InstanceKlass *)parse_klass(CHECK);
-
-    if (k == NULL || ReplaySuppressInitializers == 0 ||
-        (ReplaySuppressInitializers == 2 && k->class_loader() == NULL)) {
-      return;
-    }
-
-    assert(k->is_initialized(), "must be");
-
-    const char* field_name = parse_escaped_string();
-    const char* field_signature = parse_string();
-    fieldDescriptor fd;
-    Symbol* name = SymbolTable::new_symbol(field_name);
-    Symbol* sig = SymbolTable::new_symbol(field_signature);
-    if (!k->find_local_field(name, sig, &fd) ||
-        !fd.is_static() ||
-        fd.has_initial_value()) {
-      report_error(field_name);
-      return;
->>>>>>> a0ade220
     }
   };
 
