/*
 * Copyright (c) 2013, 2023, Oracle and/or its affiliates. All rights reserved.
 * DO NOT ALTER OR REMOVE COPYRIGHT NOTICES OR THIS FILE HEADER.
 *
 * This code is free software; you can redistribute it and/or modify it
 * under the terms of the GNU General Public License version 2 only, as
 * published by the Free Software Foundation.
 *
 * This code is distributed in the hope that it will be useful, but WITHOUT
 * ANY WARRANTY; without even the implied warranty of MERCHANTABILITY or
 * FITNESS FOR A PARTICULAR PURPOSE.  See the GNU General Public License
 * version 2 for more details (a copy is included in the LICENSE file that
 * accompanied this code).
 *
 * You should have received a copy of the GNU General Public License version
 * 2 along with this work; if not, write to the Free Software Foundation,
 * Inc., 51 Franklin St, Fifth Floor, Boston, MA 02110-1301 USA.
 *
 * Please contact Oracle, 500 Oracle Parkway, Redwood Shores, CA 94065 USA
 * or visit www.oracle.com if you need additional information or have any
 * questions.
 *
 */

#include "precompiled.hpp"
#include "ci/ciMethodData.hpp"
#include "ci/ciReplay.hpp"
#include "ci/ciSymbol.hpp"
#include "ci/ciKlass.hpp"
#include "ci/ciUtilities.inline.hpp"
#include "classfile/javaClasses.hpp"
#include "classfile/symbolTable.hpp"
#include "classfile/systemDictionary.hpp"
#include "compiler/compilationPolicy.hpp"
#include "compiler/compileBroker.hpp"
#include "compiler/compilerDefinitions.inline.hpp"
#include "interpreter/linkResolver.hpp"
#include "jvm.h"
#include "memory/allocation.inline.hpp"
#include "memory/oopFactory.hpp"
#include "memory/resourceArea.hpp"
#include "oops/constantPool.hpp"
#include "oops/cpCache.inline.hpp"
#include "oops/fieldStreams.inline.hpp"
#include "oops/inlineKlass.inline.hpp"
#include "oops/klass.inline.hpp"
#include "oops/method.inline.hpp"
#include "oops/oop.inline.hpp"
#include "prims/jvmtiExport.hpp"
#include "prims/methodHandles.hpp"
#include "runtime/fieldDescriptor.inline.hpp"
#include "runtime/globals_extension.hpp"
#include "runtime/handles.inline.hpp"
#include "runtime/java.hpp"
#include "runtime/jniHandles.inline.hpp"
#include "runtime/threads.hpp"
#include "utilities/copy.hpp"
#include "utilities/macros.hpp"
#include "utilities/utf8.hpp"

// ciReplay

typedef struct _ciMethodDataRecord {
  const char* _klass_name;
  const char* _method_name;
  const char* _signature;

  int _state;
  int _invocation_counter;

  intptr_t* _data;
  char*     _orig_data;
  Klass**   _classes;
  Method**  _methods;
  int*      _classes_offsets;
  int*      _methods_offsets;
  int       _data_length;
  int       _orig_data_length;
  int       _classes_length;
  int       _methods_length;
} ciMethodDataRecord;

typedef struct _ciMethodRecord {
  const char* _klass_name;
  const char* _method_name;
  const char* _signature;

  int _instructions_size;
  int _interpreter_invocation_count;
  int _interpreter_throwout_count;
  int _invocation_counter;
  int _backedge_counter;
} ciMethodRecord;

typedef struct _ciInstanceKlassRecord {
  const InstanceKlass* _klass;
  jobject _java_mirror; // Global handle to java mirror to prevent unloading
} ciInstanceKlassRecord;

typedef struct _ciInlineRecord {
  const char* _klass_name;
  const char* _method_name;
  const char* _signature;

  int _inline_depth;
  int _inline_bci;
  bool _inline_late;
} ciInlineRecord;

class  CompileReplay;
static CompileReplay* replay_state;

class CompileReplay : public StackObj {
 private:
  FILE*   _stream;
  Thread* _thread;
  Handle  _protection_domain;
  bool    _protection_domain_initialized;
  Handle  _loader;
  int     _version;

  GrowableArray<ciMethodRecord*>     _ci_method_records;
  GrowableArray<ciMethodDataRecord*> _ci_method_data_records;
  GrowableArray<ciInstanceKlassRecord*> _ci_instance_klass_records;

  // Use pointer because we may need to return inline records
  // without destroying them.
  GrowableArray<ciInlineRecord*>*    _ci_inline_records;

  const char* _error_message;

  char* _bufptr;
  char* _buffer;
  int   _buffer_length;

  // "compile" data
  ciKlass* _iklass;
  Method*  _imethod;
  int      _entry_bci;
  int      _comp_level;

 public:
  CompileReplay(const char* filename, TRAPS) {
    _thread = THREAD;
    _loader = Handle(_thread, SystemDictionary::java_system_loader());
    _protection_domain = Handle();
    _protection_domain_initialized = false;

    _stream = os::fopen(filename, "rt");
    if (_stream == nullptr) {
      fprintf(stderr, "ERROR: Can't open replay file %s\n", filename);
    }

    _ci_inline_records = nullptr;
    _error_message = nullptr;

    _buffer_length = 32;
    _buffer = NEW_RESOURCE_ARRAY(char, _buffer_length);
    _bufptr = _buffer;

    _imethod = nullptr;
    _iklass  = nullptr;
    _entry_bci  = 0;
    _comp_level = 0;
    _version = 0;

    test();
  }

  ~CompileReplay() {
    if (_stream != nullptr) fclose(_stream);
  }

  void test() {
    strcpy(_buffer, "1 2 foo 4 bar 0x9 \"this is it\"");
    _bufptr = _buffer;
    assert(parse_int("test") == 1, "what");
    assert(parse_int("test") == 2, "what");
    assert(strcmp(parse_string(), "foo") == 0, "what");
    assert(parse_int("test") == 4, "what");
    assert(strcmp(parse_string(), "bar") == 0, "what");
    assert(parse_intptr_t("test") == 9, "what");
    assert(strcmp(parse_quoted_string(), "this is it") == 0, "what");
  }

  bool had_error() {
    return _error_message != nullptr || _thread->has_pending_exception();
  }

  bool can_replay() {
    return !(_stream == nullptr || had_error());
  }

  void report_error(const char* msg) {
    _error_message = msg;
  }

  int parse_int(const char* label) {
    if (had_error()) {
      return 0;
    }

    int v = 0;
    int read;
    if (sscanf(_bufptr, "%i%n", &v, &read) != 1) {
      report_error(label);
    } else {
      _bufptr += read;
    }
    return v;
  }

  intptr_t parse_intptr_t(const char* label) {
    if (had_error()) {
      return 0;
    }

    intptr_t v = 0;
    int read;
    if (sscanf(_bufptr, INTPTR_FORMAT "%n", &v, &read) != 1) {
      report_error(label);
    } else {
      _bufptr += read;
    }
    return v;
  }

  void skip_ws() {
    // Skip any leading whitespace
    while (*_bufptr == ' ' || *_bufptr == '\t') {
      _bufptr++;
    }
  }

  // Ignore the rest of the line
  void skip_remaining() {
    _bufptr = &_bufptr[strlen(_bufptr)]; // skip ahead to terminator
  }

  char* scan_and_terminate(char delim) {
    char* str = _bufptr;
    while (*_bufptr != delim && *_bufptr != '\0') {
      _bufptr++;
    }
    if (*_bufptr != '\0') {
      *_bufptr++ = '\0';
    }
    if (_bufptr == str) {
      // nothing here
      return nullptr;
    }
    return str;
  }

  char* parse_string() {
    if (had_error()) return nullptr;

    skip_ws();
    return scan_and_terminate(' ');
  }

  char* parse_quoted_string() {
    if (had_error()) return nullptr;

    skip_ws();

    if (*_bufptr == '"') {
      _bufptr++;
      return scan_and_terminate('"');
    } else {
      return scan_and_terminate(' ');
    }
  }

  char* parse_escaped_string() {
    char* result = parse_quoted_string();
    if (result != nullptr) {
      unescape_string(result);
    }
    return result;
  }

  // Look for the tag 'tag' followed by an
  bool parse_tag_and_count(const char* tag, int& length) {
    const char* t = parse_string();
    if (t == nullptr) {
      return false;
    }

    if (strcmp(tag, t) != 0) {
      report_error(tag);
      return false;
    }
    length = parse_int("parse_tag_and_count");
    return !had_error();
  }

  // Parse a sequence of raw data encoded as bytes and return the
  // resulting data.
  char* parse_data(const char* tag, int& length) {
    int read_size = 0;
    if (!parse_tag_and_count(tag, read_size)) {
      return nullptr;
    }

    int actual_size = sizeof(MethodData::CompilerCounters);
    char *result = NEW_RESOURCE_ARRAY(char, actual_size);
    int i = 0;
    if (read_size != actual_size) {
      tty->print_cr("Warning: ciMethodData parsing sees MethodData size %i in file, current is %i", read_size,
                    actual_size);
      // Replay serializes the entire MethodData, but the data is at the end.
      // If the MethodData instance size has changed, we can pad or truncate in the beginning
      int padding = actual_size - read_size;
      if (padding > 0) {
        // pad missing data with zeros
        tty->print_cr("- Padding MethodData");
        for (; i < padding; i++) {
          result[i] = 0;
        }
      } else if (padding < 0) {
        // drop some data
        tty->print_cr("- Truncating MethodData");
        for (int j = 0; j < -padding; j++) {
          int val = parse_int("data");
          // discard val
        }
      }
    }

    assert(i < actual_size, "At least some data must remain to be copied");
    for (; i < actual_size; i++) {
      int val = parse_int("data");
      result[i] = val;
    }
    length = actual_size;
    return result;
  }

  // Parse a standard chunk of data emitted as:
  //   'tag' <length> # # ...
  // Where each # is an intptr_t item
  intptr_t* parse_intptr_data(const char* tag, int& length) {
    if (!parse_tag_and_count(tag, length)) {
      return nullptr;
    }

    intptr_t* result = NEW_RESOURCE_ARRAY(intptr_t, length);
    for (int i = 0; i < length; i++) {
      skip_ws();
      intptr_t val = parse_intptr_t("data");
      result[i] = val;
    }
    return result;
  }

  // Parse a possibly quoted version of a symbol into a symbolOop
  Symbol* parse_symbol() {
    const char* str = parse_escaped_string();
    if (str != nullptr) {
      Symbol* sym = SymbolTable::new_symbol(str);
      return sym;
    }
    return nullptr;
  }

  bool parse_terminator() {
    char* terminator = parse_string();
    if (terminator != nullptr && strcmp(terminator, ";") == 0) {
      return true;
    }
    return false;
  }

  // Parse a special hidden klass location syntax
  // syntax: @bci <klass> <name> <signature> <bci> <location>* ;
  // syntax: @cpi <klass> <cpi> <location>* ;
  Klass* parse_cp_ref(TRAPS) {
    JavaThread* thread = THREAD;
    oop obj = nullptr;
    char* ref = parse_string();
    if (strcmp(ref, "bci") == 0) {
      Method* m = parse_method(CHECK_NULL);
      if (m == nullptr) {
        return nullptr;
      }

      InstanceKlass* ik = m->method_holder();
      const constantPoolHandle cp(Thread::current(), ik->constants());

      // invokedynamic or invokehandle

      methodHandle caller(Thread::current(), m);
      int bci = parse_int("bci");
      if (m->validate_bci(bci) != bci) {
        report_error("bad bci");
        return nullptr;
      }

      ik->link_class(CHECK_NULL);

      Bytecode_invoke bytecode = Bytecode_invoke_check(caller, bci);
      if (!Bytecodes::is_defined(bytecode.code()) || !bytecode.is_valid()) {
        report_error("no invoke found at bci");
        return nullptr;
      }
      bytecode.verify();
      int index = bytecode.index();

      ConstantPoolCacheEntry* cp_cache_entry = nullptr;
      CallInfo callInfo;
      Bytecodes::Code bc = bytecode.invoke_code();
      LinkResolver::resolve_invoke(callInfo, Handle(), cp, index, bc, CHECK_NULL);

      // ResolvedIndyEntry and ConstantPoolCacheEntry must currently coexist.
      // To address this, the variables below contain the values that *might*
      // be used to avoid multiple blocks of similar code. When CPCE is obsoleted
      // these can be removed
      oop appendix = nullptr;
      Method* adapter_method = nullptr;
      int pool_index = 0;

      if (bytecode.is_invokedynamic()) {
        index = cp->decode_invokedynamic_index(index);
        cp->cache()->set_dynamic_call(callInfo, index);

        appendix = cp->resolved_reference_from_indy(index);
        adapter_method = cp->resolved_indy_entry_at(index)->method();
        pool_index = cp->resolved_indy_entry_at(index)->constant_pool_index();
      } else if (bytecode.is_invokehandle()) {
#ifdef ASSERT
        Klass* holder = cp->klass_ref_at(index, bytecode.code(), CHECK_NULL);
        Symbol* name = cp->name_ref_at(index, bytecode.code());
        assert(MethodHandles::is_signature_polymorphic_name(holder, name), "");
#endif
        cp_cache_entry = cp->cache()->entry_at(cp->decode_cpcache_index(index));
        cp_cache_entry->set_method_handle(cp, callInfo);

        appendix = cp_cache_entry->appendix_if_resolved(cp);
        adapter_method = cp_cache_entry->f1_as_method();
        pool_index = cp_cache_entry->constant_pool_index();
      } else {
        report_error("no dynamic invoke found");
        return nullptr;
      }
      char* dyno_ref = parse_string();
      if (strcmp(dyno_ref, "<appendix>") == 0) {
        obj = appendix;
      } else if (strcmp(dyno_ref, "<adapter>") == 0) {
        if (!parse_terminator()) {
          report_error("no dynamic invoke found");
          return nullptr;
        }
        Method* adapter = adapter_method;
        if (adapter == nullptr) {
          report_error("no adapter found");
          return nullptr;
        }
        return adapter->method_holder();
      } else if (strcmp(dyno_ref, "<bsm>") == 0) {
        BootstrapInfo bootstrap_specifier(cp, pool_index, index);
        obj = cp->resolve_possibly_cached_constant_at(bootstrap_specifier.bsm_index(), CHECK_NULL);
      } else {
        report_error("unrecognized token");
        return nullptr;
      }
    } else {
      // constant pool ref (MethodHandle)
      if (strcmp(ref, "cpi") != 0) {
        report_error("unexpected token");
        return nullptr;
      }

      Klass* k = parse_klass(CHECK_NULL);
      if (k == nullptr) {
        return nullptr;
      }
      InstanceKlass* ik = InstanceKlass::cast(k);
      const constantPoolHandle cp(Thread::current(), ik->constants());

      int cpi = parse_int("cpi");

      if (cpi >= cp->length()) {
        report_error("bad cpi");
        return nullptr;
      }
      if (!cp->tag_at(cpi).is_method_handle()) {
        report_error("no method handle found at cpi");
        return nullptr;
      }
      ik->link_class(CHECK_NULL);
      obj = cp->resolve_possibly_cached_constant_at(cpi, CHECK_NULL);
    }
    if (obj == nullptr) {
      report_error("null cp object found");
      return nullptr;
    }
    Klass* k = nullptr;
    skip_ws();
    // loop: read fields
    char* field = nullptr;
    do {
      field = parse_string();
      if (field == nullptr) {
        report_error("no field found");
        return nullptr;
      }
      if (strcmp(field, ";") == 0) {
        break;
      }
      // raw Method*
      if (strcmp(field, "<vmtarget>") == 0) {
        Method* vmtarget = java_lang_invoke_MemberName::vmtarget(obj);
        k = (vmtarget == nullptr) ? nullptr : vmtarget->method_holder();
        if (k == nullptr) {
          report_error("null vmtarget found");
          return nullptr;
        }
        if (!parse_terminator()) {
          report_error("missing terminator");
          return nullptr;
        }
        return k;
      }
      obj = ciReplay::obj_field(obj, field);
      // array
      if (obj != nullptr && obj->is_objArray()) {
        objArrayOop arr = (objArrayOop)obj;
        int index = parse_int("index");
        if (index >= arr->length()) {
          report_error("bad array index");
          return nullptr;
        }
        obj = arr->obj_at(index);
      }
    } while (obj != nullptr);
    if (obj == nullptr) {
      report_error("null field found");
      return nullptr;
    }
    k = obj->klass();
    return k;
  }

  // Parse a valid klass name and look it up
  // syntax: <name>
  // syntax: <constant pool ref>
  Klass* parse_klass(TRAPS) {
    skip_ws();
    // check for constant pool object reference (for a dynamic/hidden class)
    bool cp_ref = (*_bufptr == '@');
    if (cp_ref) {
      ++_bufptr;
      Klass* k = parse_cp_ref(CHECK_NULL);
      if (k != nullptr && !k->is_hidden()) {
        report_error("expected hidden class");
        return nullptr;
      }
      return k;
    }
    char* str = parse_escaped_string();
    Symbol* klass_name = SymbolTable::new_symbol(str);
    if (klass_name != nullptr) {
      Klass* k = nullptr;
      if (_iklass != nullptr) {
        k = (Klass*)_iklass->find_klass(ciSymbol::make(klass_name->as_C_string()))->constant_encoding();
      } else {
        k = SystemDictionary::resolve_or_fail(klass_name, _loader, _protection_domain, true, THREAD);
      }
      if (HAS_PENDING_EXCEPTION) {
        oop throwable = PENDING_EXCEPTION;
        java_lang_Throwable::print(throwable, tty);
        tty->cr();
        report_error(str);
        if (ReplayIgnoreInitErrors) {
          CLEAR_PENDING_EXCEPTION;
          _error_message = nullptr;
        }
        return nullptr;
      }
      return k;
    }
    return nullptr;
  }

  // Lookup a klass
  Klass* resolve_klass(const char* klass, TRAPS) {
    Symbol* klass_name = SymbolTable::new_symbol(klass);
    return SystemDictionary::resolve_or_fail(klass_name, _loader, _protection_domain, true, THREAD);
  }

  // Parse the standard tuple of <klass> <name> <signature>
  Method* parse_method(TRAPS) {
    InstanceKlass* k = (InstanceKlass*)parse_klass(CHECK_NULL);
    if (k == nullptr) {
      report_error("Can't find holder klass");
      return nullptr;
    }
    Symbol* method_name = parse_symbol();
    Symbol* method_signature = parse_symbol();
    Method* m = k->find_method(method_name, method_signature);
    if (m == nullptr) {
      report_error("Can't find method");
    }
    return m;
  }

  int get_line(int c) {
    int buffer_pos = 0;
    while(c != EOF) {
      if (buffer_pos + 1 >= _buffer_length) {
        int new_length = _buffer_length * 2;
        // Next call will throw error in case of OOM.
        _buffer = REALLOC_RESOURCE_ARRAY(char, _buffer, _buffer_length, new_length);
        _buffer_length = new_length;
      }
      if (c == '\n') {
        c = getc(_stream); // get next char
        break;
      } else if (c == '\r') {
        // skip LF
      } else {
        _buffer[buffer_pos++] = c;
      }
      c = getc(_stream);
    }
    // null terminate it, reset the pointer
    _buffer[buffer_pos] = '\0'; // NL or EOF
    _bufptr = _buffer;
    return c;
  }

  // Process each line of the replay file executing each command until
  // the file ends.
  void process(TRAPS) {
    int line_no = 1;
    int c = getc(_stream);
    while(c != EOF) {
      c = get_line(c);
      process_command(THREAD);
      if (had_error()) {
        int pos = _bufptr - _buffer + 1;
        tty->print_cr("Error while parsing line %d at position %d: %s\n", line_no, pos, _error_message);
        if (ReplayIgnoreInitErrors) {
          CLEAR_PENDING_EXCEPTION;
          _error_message = nullptr;
        } else {
          return;
        }
      }
      line_no++;
    }
    reset();
  }

  void process_command(TRAPS) {
    char* cmd = parse_string();
    if (cmd == nullptr) {
      return;
    }
    if (strcmp("#", cmd) == 0) {
      // comment line, print or ignore
      if (Verbose) {
        tty->print_cr("# %s", _bufptr);
      }
      skip_remaining();
    } else if (strcmp("version", cmd) == 0) {
      _version = parse_int("version");
      if (_version < 0 || _version > REPLAY_VERSION) {
        tty->print_cr("# unrecognized version %d, expected 0 <= version <= %d", _version, REPLAY_VERSION);
      }
    } else if (strcmp("compile", cmd) == 0) {
      process_compile(CHECK);
    } else if (strcmp("ciMethod", cmd) == 0) {
      process_ciMethod(CHECK);
    } else if (strcmp("ciMethodData", cmd) == 0) {
      process_ciMethodData(CHECK);
    } else if (strcmp("staticfield", cmd) == 0) {
      process_staticfield(CHECK);
    } else if (strcmp("ciInstanceKlass", cmd) == 0) {
      process_ciInstanceKlass(CHECK);
    } else if (strcmp("instanceKlass", cmd) == 0) {
      process_instanceKlass(CHECK);
#if INCLUDE_JVMTI
    } else if (strcmp("JvmtiExport", cmd) == 0) {
      process_JvmtiExport(CHECK);
#endif // INCLUDE_JVMTI
    } else {
      report_error("unknown command");
    }
    if (!had_error() && *_bufptr != '\0') {
      report_error("line not properly terminated");
    }
  }

  // validation of comp_level
  bool is_valid_comp_level(int comp_level) {
    const int msg_len = 256;
    char* msg = nullptr;
    if (!is_compile(comp_level)) {
      msg = NEW_RESOURCE_ARRAY(char, msg_len);
      jio_snprintf(msg, msg_len, "%d isn't compilation level", comp_level);
    } else if (is_c1_compile(comp_level) && !CompilerConfig::is_c1_enabled()) {
      msg = NEW_RESOURCE_ARRAY(char, msg_len);
      jio_snprintf(msg, msg_len, "compilation level %d requires C1", comp_level);
    } else if (is_c2_compile(comp_level) && !CompilerConfig::is_c2_enabled()) {
      msg = NEW_RESOURCE_ARRAY(char, msg_len);
      jio_snprintf(msg, msg_len, "compilation level %d requires C2", comp_level);
    }
    if (msg != nullptr) {
      report_error(msg);
      return false;
    }
    return true;
  }

  // compile <klass> <name> <signature> <entry_bci> <comp_level> inline <count> (<depth> <bci> <klass> <name> <signature>)*
  void* process_inline(ciMethod* imethod, Method* m, int entry_bci, int comp_level, TRAPS) {
    _imethod    = m;
    _iklass     = imethod->holder();
    _entry_bci  = entry_bci;
    _comp_level = comp_level;
    int line_no = 1;
    int c = getc(_stream);
    while(c != EOF) {
      c = get_line(c);
      // Expecting only lines with "compile" command in inline replay file.
      char* cmd = parse_string();
      if (cmd == nullptr || strcmp("compile", cmd) != 0) {
        return nullptr;
      }
      process_compile(CHECK_NULL);
      if (had_error()) {
        tty->print_cr("Error while parsing line %d: %s\n", line_no, _error_message);
        tty->print_cr("%s", _buffer);
        return nullptr;
      }
      if (_ci_inline_records != nullptr && _ci_inline_records->length() > 0) {
        // Found inlining record for the requested method.
        return _ci_inline_records;
      }
      line_no++;
    }
    return nullptr;
  }

  // compile <klass> <name> <signature> <entry_bci> <comp_level> inline <count> (<depth> <bci> <inline_late> <klass> <name> <signature>)*
  void process_compile(TRAPS) {
    Method* method = parse_method(CHECK);
    if (had_error()) return;
    int entry_bci = parse_int("entry_bci");
    int comp_level = parse_int("comp_level");
    if (!is_valid_comp_level(comp_level)) {
      return;
    }
    if (_imethod != nullptr) {
      // Replay Inlining
      if (entry_bci != _entry_bci || comp_level != _comp_level) {
        return;
      }
      const char* iklass_name  = _imethod->method_holder()->name()->as_utf8();
      const char* imethod_name = _imethod->name()->as_utf8();
      const char* isignature   = _imethod->signature()->as_utf8();
      const char* klass_name   = method->method_holder()->name()->as_utf8();
      const char* method_name  = method->name()->as_utf8();
      const char* signature    = method->signature()->as_utf8();
      if (strcmp(iklass_name,  klass_name)  != 0 ||
          strcmp(imethod_name, method_name) != 0 ||
          strcmp(isignature,   signature)   != 0) {
        return;
      }
    }
    int inline_count = 0;
    if (parse_tag_and_count("inline", inline_count)) {
      // Record inlining data
      _ci_inline_records = new GrowableArray<ciInlineRecord*>();
      for (int i = 0; i < inline_count; i++) {
        int depth = parse_int("inline_depth");
        int bci = parse_int("inline_bci");
        if (had_error()) {
          break;
        }
        int inline_late = 0;
        if (_version >= 2) {
          inline_late = parse_int("inline_late");
          if (had_error()) {
              break;
          }
        }

        Method* inl_method = parse_method(CHECK);
        if (had_error()) {
          break;
        }
        new_ciInlineRecord(inl_method, bci, depth, inline_late);
      }
    }
    if (_imethod != nullptr) {
      return; // Replay Inlining
    }
    InstanceKlass* ik = method->method_holder();
    ik->initialize(THREAD);
    if (HAS_PENDING_EXCEPTION) {
      oop throwable = PENDING_EXCEPTION;
      java_lang_Throwable::print(throwable, tty);
      tty->cr();
      if (ReplayIgnoreInitErrors) {
        CLEAR_PENDING_EXCEPTION;
        ik->set_init_state(InstanceKlass::fully_initialized);
      } else {
        return;
      }
    }
    // Make sure the existence of a prior compile doesn't stop this one
    CompiledMethod* nm = (entry_bci != InvocationEntryBci) ? method->lookup_osr_nmethod_for(entry_bci, comp_level, true) : method->code();
    if (nm != nullptr) {
      nm->make_not_entrant();
    }
    replay_state = this;
    CompileBroker::compile_method(methodHandle(THREAD, method), entry_bci, comp_level,
                                  methodHandle(), 0, CompileTask::Reason_Replay, THREAD);
    replay_state = nullptr;
  }

  // ciMethod <klass> <name> <signature> <invocation_counter> <backedge_counter> <interpreter_invocation_count> <interpreter_throwout_count> <instructions_size>
  void process_ciMethod(TRAPS) {
    Method* method = parse_method(CHECK);
    if (had_error()) return;
    ciMethodRecord* rec = new_ciMethod(method);
    rec->_invocation_counter = parse_int("invocation_counter");
    rec->_backedge_counter = parse_int("backedge_counter");
    rec->_interpreter_invocation_count = parse_int("interpreter_invocation_count");
    rec->_interpreter_throwout_count = parse_int("interpreter_throwout_count");
    rec->_instructions_size = parse_int("instructions_size");
  }

  // ciMethodData <klass> <name> <signature> <state> <invocation_counter> orig <length> <byte>* data <length> <ptr>* oops <length> (<offset> <klass>)* methods <length> (<offset> <klass> <name> <signature>)*
  void process_ciMethodData(TRAPS) {
    Method* method = parse_method(CHECK);
    if (had_error()) return;
    /* just copied from Method, to build interpret data*/

    // To be properly initialized, some profiling in the MDO needs the
    // method to be rewritten (number of arguments at a call for instance)
    method->method_holder()->link_class(CHECK);
    assert(method->method_data() == nullptr, "Should only be initialized once");
    ClassLoaderData* loader_data = method->method_holder()->class_loader_data();
    MethodData* method_data = MethodData::allocate(loader_data, methodHandle(THREAD, method), CHECK);
    method->set_method_data(method_data);

    // collect and record all the needed information for later
    ciMethodDataRecord* rec = new_ciMethodData(method);
    rec->_state = parse_int("state");
    if (_version < 1) {
      parse_int("current_mileage");
    } else {
      rec->_invocation_counter = parse_int("invocation_counter");
    }

    rec->_orig_data = parse_data("orig", rec->_orig_data_length);
    if (rec->_orig_data == nullptr) {
      return;
    }
    rec->_data = parse_intptr_data("data", rec->_data_length);
    if (rec->_data == nullptr) {
      return;
    }
    if (!parse_tag_and_count("oops", rec->_classes_length)) {
      return;
    }
    rec->_classes = NEW_RESOURCE_ARRAY(Klass*, rec->_classes_length);
    rec->_classes_offsets = NEW_RESOURCE_ARRAY(int, rec->_classes_length);
    for (int i = 0; i < rec->_classes_length; i++) {
      int offset = parse_int("offset");
      if (had_error()) {
        return;
      }
      Klass* k = parse_klass(CHECK);
      rec->_classes_offsets[i] = offset;
      rec->_classes[i] = k;
    }

    if (!parse_tag_and_count("methods", rec->_methods_length)) {
      return;
    }
    rec->_methods = NEW_RESOURCE_ARRAY(Method*, rec->_methods_length);
    rec->_methods_offsets = NEW_RESOURCE_ARRAY(int, rec->_methods_length);
    for (int i = 0; i < rec->_methods_length; i++) {
      int offset = parse_int("offset");
      if (had_error()) {
        return;
      }
      Method* m = parse_method(CHECK);
      rec->_methods_offsets[i] = offset;
      rec->_methods[i] = m;
    }
  }

  // instanceKlass <name>
  // instanceKlass <constant pool ref> # <original hidden class name>
  //
  // Loads and initializes the klass 'name'.  This can be used to
  // create particular class loading environments
  void process_instanceKlass(TRAPS) {
    // just load the referenced class
    Klass* k = parse_klass(CHECK);

    if (_version >= 1) {
      if (!_protection_domain_initialized && k != nullptr) {
        assert(_protection_domain() == nullptr, "must be uninitialized");
        // The first entry is the holder class of the method for which a replay compilation is requested.
        // Use the same protection domain to load all subsequent classes in order to resolve all classes
        // in signatures of inlinees. This ensures that inlining can be done as stated in the replay file.
        _protection_domain = Handle(_thread, k->protection_domain());
      }

      _protection_domain_initialized = true;
    }

    if (k == nullptr) {
      return;
    }
    const char* comment = parse_string();
    bool is_comment = comment != nullptr && strcmp(comment, "#") == 0;
    if (k->is_hidden() != is_comment) {
      report_error("hidden class with comment expected");
      return;
    }
    // comment, print or ignore
    if (is_comment) {
      if (Verbose) {
        const char* hidden = parse_string();
        tty->print_cr("Found %s for %s", k->name()->as_quoted_ascii(), hidden);
      }
      skip_remaining();
    }
  }

  // ciInstanceKlass <name> <is_linked> <is_initialized> <length> tag*
  //
  // Load the klass 'name' and link or initialize it.  Verify that the
  // constant pool is the same length as 'length' and make sure the
  // constant pool tags are in the same state.
  void process_ciInstanceKlass(TRAPS) {
    InstanceKlass* k = (InstanceKlass*)parse_klass(CHECK);
    if (k == nullptr) {
      skip_remaining();
      return;
    }
    int is_linked = parse_int("is_linked");
    int is_initialized = parse_int("is_initialized");
    int length = parse_int("length");
    if (is_initialized) {
      k->initialize(THREAD);
      if (HAS_PENDING_EXCEPTION) {
        oop throwable = PENDING_EXCEPTION;
        java_lang_Throwable::print(throwable, tty);
        tty->cr();
        if (ReplayIgnoreInitErrors) {
          CLEAR_PENDING_EXCEPTION;
          k->set_init_state(InstanceKlass::fully_initialized);
        } else {
          return;
        }
      }
    } else if (is_linked) {
      k->link_class(CHECK);
    }
    new_ciInstanceKlass(k);
    ConstantPool* cp = k->constants();
    if (length != cp->length()) {
      report_error("constant pool length mismatch: wrong class files?");
      return;
    }

    int parsed_two_word = 0;
    for (int i = 1; i < length; i++) {
      int tag = parse_int("tag");
      if (had_error()) {
        return;
      }
      switch (cp->tag_at(i).value()) {
        case JVM_CONSTANT_UnresolvedClass: {
          if (tag == JVM_CONSTANT_Class) {
            tty->print_cr("Resolving klass %s at %d", cp->klass_name_at(i)->as_utf8(), i);
            Klass* k = cp->klass_at(i, CHECK);
          }
          break;
        }

        case JVM_CONSTANT_Long:
        case JVM_CONSTANT_Double:
          parsed_two_word = i + 1;

        case JVM_CONSTANT_ClassIndex:
        case JVM_CONSTANT_StringIndex:
        case JVM_CONSTANT_String:
        case JVM_CONSTANT_UnresolvedClassInError:
        case JVM_CONSTANT_Fieldref:
        case JVM_CONSTANT_Methodref:
        case JVM_CONSTANT_InterfaceMethodref:
        case JVM_CONSTANT_NameAndType:
        case JVM_CONSTANT_Utf8:
        case JVM_CONSTANT_Integer:
        case JVM_CONSTANT_Float:
        case JVM_CONSTANT_MethodHandle:
        case JVM_CONSTANT_MethodType:
        case JVM_CONSTANT_Dynamic:
        case JVM_CONSTANT_InvokeDynamic:
          if (tag != cp->tag_at(i).value()) {
            report_error("tag mismatch: wrong class files?");
            return;
          }
          break;

        case JVM_CONSTANT_Class:
          if (tag == JVM_CONSTANT_UnresolvedClass) {
            Klass* k = cp->klass_at(i, CHECK);
            tty->print_cr("Warning: entry was unresolved in the replay data: %s", k->name()->as_utf8());
          } else if (tag != JVM_CONSTANT_Class) {
            report_error("Unexpected tag");
            return;
          }
          break;

        case 0:
          if (parsed_two_word == i) continue;

        default:
          fatal("Unexpected tag: %d", cp->tag_at(i).value());
          break;
      }

    }
  }

  class InlineTypeFieldInitializer : public FieldClosure {
    oop _vt;
    CompileReplay* _replay;
  public:
    InlineTypeFieldInitializer(oop vt, CompileReplay* replay)
  : _vt(vt), _replay(replay) {}

    void do_field(fieldDescriptor* fd) {
      BasicType bt = fd->field_type();
      const char* string_value = bt != T_PRIMITIVE_OBJECT ? _replay->parse_escaped_string() : nullptr;
      switch (bt) {
      case T_BYTE: {
        int value = atoi(string_value);
        _vt->byte_field_put(fd->offset(), value);
        break;
      }
      case T_BOOLEAN: {
        int value = atoi(string_value);
        _vt->bool_field_put(fd->offset(), value);
        break;
      }
      case T_SHORT: {
        int value = atoi(string_value);
        _vt->short_field_put(fd->offset(), value);
        break;
      }
      case T_CHAR: {
        int value = atoi(string_value);
        _vt->char_field_put(fd->offset(), value);
        break;
      }
      case T_INT: {
        int value = atoi(string_value);
        _vt->int_field_put(fd->offset(), value);
        break;
      }
      case T_LONG: {
        jlong value;
        if (sscanf(string_value, JLONG_FORMAT, &value) != 1) {
          fprintf(stderr, "Error parsing long: %s\n", string_value);
          break;
        }
        _vt->long_field_put(fd->offset(), value);
        break;
      }
      case T_FLOAT: {
        float value = atof(string_value);
        _vt->float_field_put(fd->offset(), value);
        break;
      }
      case T_DOUBLE: {
        double value = atof(string_value);
        _vt->double_field_put(fd->offset(), value);
        break;
      }
      case T_ARRAY:
      case T_OBJECT: {
        JavaThread* THREAD = JavaThread::current();
        bool res = _replay->process_staticfield_reference(string_value, _vt, fd, THREAD);
        assert(res, "should succeed for arrays & objects");
        break;
      }
      case T_PRIMITIVE_OBJECT: {
        InlineKlass* vk = InlineKlass::cast(fd->field_holder()->get_inline_type_field_klass(fd->index()));
        if (fd->is_inlined()) {
          int field_offset = fd->offset() - vk->first_field_offset();
          oop obj = cast_to_oop(cast_from_oop<address>(_vt) + field_offset);
          InlineTypeFieldInitializer init_fields(obj, _replay);
          vk->do_nonstatic_fields(&init_fields);
        } else {
          oop value = vk->allocate_instance(JavaThread::current());
          _vt->obj_field_put(fd->offset(), value);
        }
        break;
      }
      default: {
        fatal("Unhandled type: %s", type2name(bt));
      }
      }
    }
  };

  bool process_staticfield_reference(const char* field_signature, oop java_mirror, fieldDescriptor* fd, TRAPS) {
    if (field_signature[0] == JVM_SIGNATURE_ARRAY) {
      int length = parse_int("array length");
      oop value = nullptr;

      if (field_signature[1] == JVM_SIGNATURE_ARRAY) {
        // multi dimensional array
        Klass* k = resolve_klass(field_signature, CHECK_(true));
        ArrayKlass* kelem = (ArrayKlass *)k;
        int rank = 0;
        while (field_signature[rank] == JVM_SIGNATURE_ARRAY) {
          rank++;
        }
        jint* dims = NEW_RESOURCE_ARRAY(jint, rank);
        dims[0] = length;
        for (int i = 1; i < rank; i++) {
          dims[i] = 1; // These aren't relevant to the compiler
        }
        value = kelem->multi_allocate(rank, dims, CHECK_(true));
      } else {
        if (strcmp(field_signature, "[B") == 0) {
          value = oopFactory::new_byteArray(length, CHECK_(true));
        } else if (strcmp(field_signature, "[Z") == 0) {
          value = oopFactory::new_boolArray(length, CHECK_(true));
        } else if (strcmp(field_signature, "[C") == 0) {
          value = oopFactory::new_charArray(length, CHECK_(true));
        } else if (strcmp(field_signature, "[S") == 0) {
          value = oopFactory::new_shortArray(length, CHECK_(true));
        } else if (strcmp(field_signature, "[F") == 0) {
          value = oopFactory::new_floatArray(length, CHECK_(true));
        } else if (strcmp(field_signature, "[D") == 0) {
          value = oopFactory::new_doubleArray(length, CHECK_(true));
        } else if (strcmp(field_signature, "[I") == 0) {
          value = oopFactory::new_intArray(length, CHECK_(true));
        } else if (strcmp(field_signature, "[J") == 0) {
          value = oopFactory::new_longArray(length, CHECK_(true));
        } else if (field_signature[0] == JVM_SIGNATURE_ARRAY &&
                   field_signature[1] == JVM_SIGNATURE_CLASS) {
<<<<<<< HEAD
          Klass* kelem = resolve_klass(field_signature + 1, CHECK_(true));
          value = oopFactory::new_objArray(kelem, length, CHECK_(true));
        } else if (field_signature[0] == JVM_SIGNATURE_ARRAY &&
                   field_signature[1] == JVM_SIGNATURE_PRIMITIVE_OBJECT) {
          Klass* kelem = resolve_klass(field_signature + 1, CHECK_(true));
          value = oopFactory::new_valueArray(kelem, length, CHECK_(true));
=======
          parse_klass(CHECK); // eat up the array class name
          Klass* kelem = resolve_klass(field_signature + 1, CHECK);
          value = oopFactory::new_objArray(kelem, length, CHECK);
>>>>>>> 2836c34b
        } else {
          report_error("unhandled array staticfield");
        }
      }
      java_mirror->obj_field_put(fd->offset(), value);
      return true;
    } else if (strcmp(field_signature, "Ljava/lang/String;") == 0) {
      const char* string_value = parse_escaped_string();
      Handle value = java_lang_String::create_from_str(string_value, CHECK_(true));
      java_mirror->obj_field_put(fd->offset(), value());
      return true;
    } else if (field_signature[0] == 'L') {
      const char* instance = parse_escaped_string();
      Klass* k = resolve_klass(instance, CHECK_(true));
      oop value = InstanceKlass::cast(k)->allocate_instance(CHECK_(true));
      java_mirror->obj_field_put(fd->offset(), value);
      return true;
    }
    return false;
  }

  // Initialize a class and fill in the value for a static field.
  // This is useful when the compile was dependent on the value of
  // static fields but it's impossible to properly rerun the static
  // initializer.
  void process_staticfield(TRAPS) {
    InstanceKlass* k = (InstanceKlass *)parse_klass(CHECK);

    if (k == nullptr || ReplaySuppressInitializers == 0 ||
        (ReplaySuppressInitializers == 2 && k->class_loader() == nullptr)) {
        skip_remaining();
      return;
    }

    assert(k->is_initialized(), "must be");

    const char* field_name = parse_escaped_string();
    const char* field_signature = parse_string();
    fieldDescriptor fd;
    Symbol* name = SymbolTable::new_symbol(field_name);
    Symbol* sig = SymbolTable::new_symbol(field_signature);
    if (!k->find_local_field(name, sig, &fd) ||
        !fd.is_static() ||
        fd.has_initial_value()) {
      report_error(field_name);
      return;
    }

    oop java_mirror = k->java_mirror();
    if (strcmp(field_signature, "I") == 0) {
      const char* string_value = parse_escaped_string();
      int value = atoi(string_value);
      java_mirror->int_field_put(fd.offset(), value);
    } else if (strcmp(field_signature, "B") == 0) {
      const char* string_value = parse_escaped_string();
      int value = atoi(string_value);
      java_mirror->byte_field_put(fd.offset(), value);
    } else if (strcmp(field_signature, "C") == 0) {
      const char* string_value = parse_escaped_string();
      int value = atoi(string_value);
      java_mirror->char_field_put(fd.offset(), value);
    } else if (strcmp(field_signature, "S") == 0) {
      const char* string_value = parse_escaped_string();
      int value = atoi(string_value);
      java_mirror->short_field_put(fd.offset(), value);
    } else if (strcmp(field_signature, "Z") == 0) {
      const char* string_value = parse_escaped_string();
      int value = atoi(string_value);
      java_mirror->bool_field_put(fd.offset(), value);
    } else if (strcmp(field_signature, "J") == 0) {
      const char* string_value = parse_escaped_string();
      jlong value;
      if (sscanf(string_value, JLONG_FORMAT, &value) != 1) {
        fprintf(stderr, "Error parsing long: %s\n", string_value);
        return;
      }
      java_mirror->long_field_put(fd.offset(), value);
    } else if (strcmp(field_signature, "F") == 0) {
      const char* string_value = parse_escaped_string();
      float value = atof(string_value);
      java_mirror->float_field_put(fd.offset(), value);
    } else if (strcmp(field_signature, "D") == 0) {
      const char* string_value = parse_escaped_string();
      double value = atof(string_value);
      java_mirror->double_field_put(fd.offset(), value);
    } else if (field_signature[0] == JVM_SIGNATURE_PRIMITIVE_OBJECT) {
      Klass* kelem = resolve_klass(field_signature, CHECK);
      InlineKlass* vk = InlineKlass::cast(kelem);
      oop value = vk->allocate_instance(CHECK);
      InlineTypeFieldInitializer init_fields(value, this);
      vk->do_nonstatic_fields(&init_fields);
      java_mirror->obj_field_put(fd.offset(), value);
    } else {
      bool res = process_staticfield_reference(field_signature, java_mirror, &fd, CHECK);
      if (!res)  {
        report_error("unhandled staticfield");
      }
    }
  }

#if INCLUDE_JVMTI
  // JvmtiExport <field> <value>
  void process_JvmtiExport(TRAPS) {
    const char* field = parse_string();
    bool value = parse_int("JvmtiExport flag") != 0;
    if (strcmp(field, "can_access_local_variables") == 0) {
      JvmtiExport::set_can_access_local_variables(value);
    } else if (strcmp(field, "can_hotswap_or_post_breakpoint") == 0) {
      JvmtiExport::set_can_hotswap_or_post_breakpoint(value);
    } else if (strcmp(field, "can_post_on_exceptions") == 0) {
      JvmtiExport::set_can_post_on_exceptions(value);
    } else {
      report_error("Unrecognized JvmtiExport directive");
    }
  }
#endif // INCLUDE_JVMTI

  // Create and initialize a record for a ciMethod
  ciMethodRecord* new_ciMethod(Method* method) {
    ciMethodRecord* rec = NEW_RESOURCE_OBJ(ciMethodRecord);
    rec->_klass_name =  method->method_holder()->name()->as_utf8();
    rec->_method_name = method->name()->as_utf8();
    rec->_signature = method->signature()->as_utf8();
    _ci_method_records.append(rec);
    return rec;
  }

  // Lookup data for a ciMethod
  ciMethodRecord* find_ciMethodRecord(Method* method) {
    const char* klass_name =  method->method_holder()->name()->as_utf8();
    const char* method_name = method->name()->as_utf8();
    const char* signature = method->signature()->as_utf8();
    for (int i = 0; i < _ci_method_records.length(); i++) {
      ciMethodRecord* rec = _ci_method_records.at(i);
      if (strcmp(rec->_klass_name, klass_name) == 0 &&
          strcmp(rec->_method_name, method_name) == 0 &&
          strcmp(rec->_signature, signature) == 0) {
        return rec;
      }
    }
    return nullptr;
  }

  // Create and initialize a record for a ciInstanceKlass which was present at replay dump time.
  void new_ciInstanceKlass(const InstanceKlass* klass) {
    ciInstanceKlassRecord* rec = NEW_RESOURCE_OBJ(ciInstanceKlassRecord);
    rec->_klass = klass;
    oop java_mirror = klass->java_mirror();
    Handle h_java_mirror(_thread, java_mirror);
    rec->_java_mirror = JNIHandles::make_global(h_java_mirror);
    _ci_instance_klass_records.append(rec);
  }

  // Check if a ciInstanceKlass was present at replay dump time for a klass.
  ciInstanceKlassRecord* find_ciInstanceKlass(const InstanceKlass* klass) {
    for (int i = 0; i < _ci_instance_klass_records.length(); i++) {
      ciInstanceKlassRecord* rec = _ci_instance_klass_records.at(i);
      if (klass == rec->_klass) {
        // ciInstanceKlass for this klass was resolved.
        return rec;
      }
    }
    return nullptr;
  }

  // Create and initialize a record for a ciMethodData
  ciMethodDataRecord* new_ciMethodData(Method* method) {
    ciMethodDataRecord* rec = NEW_RESOURCE_OBJ(ciMethodDataRecord);
    rec->_klass_name =  method->method_holder()->name()->as_utf8();
    rec->_method_name = method->name()->as_utf8();
    rec->_signature = method->signature()->as_utf8();
    _ci_method_data_records.append(rec);
    return rec;
  }

  // Lookup data for a ciMethodData
  ciMethodDataRecord* find_ciMethodDataRecord(Method* method) {
    const char* klass_name =  method->method_holder()->name()->as_utf8();
    const char* method_name = method->name()->as_utf8();
    const char* signature = method->signature()->as_utf8();
    for (int i = 0; i < _ci_method_data_records.length(); i++) {
      ciMethodDataRecord* rec = _ci_method_data_records.at(i);
      if (strcmp(rec->_klass_name, klass_name) == 0 &&
          strcmp(rec->_method_name, method_name) == 0 &&
          strcmp(rec->_signature, signature) == 0) {
        return rec;
      }
    }
    return nullptr;
  }

  // Create and initialize a record for a ciInlineRecord
  ciInlineRecord* new_ciInlineRecord(Method* method, int bci, int depth, int inline_late) {
    ciInlineRecord* rec = NEW_RESOURCE_OBJ(ciInlineRecord);
    rec->_klass_name =  method->method_holder()->name()->as_utf8();
    rec->_method_name = method->name()->as_utf8();
    rec->_signature = method->signature()->as_utf8();
    rec->_inline_bci = bci;
    rec->_inline_depth = depth;
    rec->_inline_late = inline_late;
    _ci_inline_records->append(rec);
    return rec;
  }

  // Lookup inlining data for a ciMethod
  ciInlineRecord* find_ciInlineRecord(Method* method, int bci, int depth) {
    if (_ci_inline_records != nullptr) {
      return find_ciInlineRecord(_ci_inline_records, method, bci, depth);
    }
    return nullptr;
  }

  static ciInlineRecord* find_ciInlineRecord(GrowableArray<ciInlineRecord*>*  records,
                                      Method* method, int bci, int depth) {
    if (records != nullptr) {
      const char* klass_name  = method->method_holder()->name()->as_utf8();
      const char* method_name = method->name()->as_utf8();
      const char* signature   = method->signature()->as_utf8();
      for (int i = 0; i < records->length(); i++) {
        ciInlineRecord* rec = records->at(i);
        if ((rec->_inline_bci == bci) &&
            (rec->_inline_depth == depth) &&
            (strcmp(rec->_klass_name, klass_name) == 0) &&
            (strcmp(rec->_method_name, method_name) == 0) &&
            (strcmp(rec->_signature, signature) == 0)) {
          return rec;
        }
      }
    }
    return nullptr;
  }

  const char* error_message() {
    return _error_message;
  }

  void reset() {
    _error_message = nullptr;
    _ci_method_records.clear();
    _ci_method_data_records.clear();
  }

  // Take an ascii string contain \u#### escapes and convert it to utf8
  // in place.
  static void unescape_string(char* value) {
    char* from = value;
    char* to = value;
    while (*from != '\0') {
      if (*from != '\\') {
        *from++ = *to++;
      } else {
        switch (from[1]) {
          case 'u': {
            from += 2;
            jchar value=0;
            for (int i=0; i<4; i++) {
              char c = *from++;
              switch (c) {
                case '0': case '1': case '2': case '3': case '4':
                case '5': case '6': case '7': case '8': case '9':
                  value = (value << 4) + c - '0';
                  break;
                case 'a': case 'b': case 'c':
                case 'd': case 'e': case 'f':
                  value = (value << 4) + 10 + c - 'a';
                  break;
                case 'A': case 'B': case 'C':
                case 'D': case 'E': case 'F':
                  value = (value << 4) + 10 + c - 'A';
                  break;
                default:
                  ShouldNotReachHere();
              }
            }
            UNICODE::convert_to_utf8(&value, 1, to);
            to++;
            break;
          }
          case 't': *to++ = '\t'; from += 2; break;
          case 'n': *to++ = '\n'; from += 2; break;
          case 'r': *to++ = '\r'; from += 2; break;
          case 'f': *to++ = '\f'; from += 2; break;
          default:
            ShouldNotReachHere();
        }
      }
    }
    *from = *to;
  }
};

void ciReplay::replay(TRAPS) {
  int exit_code = replay_impl(THREAD);

  Threads::destroy_vm();

  vm_exit(exit_code);
}

bool ciReplay::no_replay_state() {
  return replay_state == nullptr;
}

void* ciReplay::load_inline_data(ciMethod* method, int entry_bci, int comp_level) {
  if (FLAG_IS_DEFAULT(InlineDataFile)) {
    tty->print_cr("ERROR: no inline replay data file specified (use -XX:InlineDataFile=inline_pid12345.txt).");
    return nullptr;
  }

  VM_ENTRY_MARK;
  // Load and parse the replay data
  CompileReplay rp(InlineDataFile, THREAD);
  if (!rp.can_replay()) {
    tty->print_cr("ciReplay: !rp.can_replay()");
    return nullptr;
  }
  void* data = rp.process_inline(method, method->get_Method(), entry_bci, comp_level, THREAD);
  if (HAS_PENDING_EXCEPTION) {
    Handle throwable(THREAD, PENDING_EXCEPTION);
    CLEAR_PENDING_EXCEPTION;
    java_lang_Throwable::print_stack_trace(throwable, tty);
    tty->cr();
    return nullptr;
  }

  if (rp.had_error()) {
    tty->print_cr("ciReplay: Failed on %s", rp.error_message());
    return nullptr;
  }
  return data;
}

int ciReplay::replay_impl(TRAPS) {
  HandleMark hm(THREAD);
  ResourceMark rm(THREAD);

  if (ReplaySuppressInitializers > 2) {
    // ReplaySuppressInitializers > 2 means that we want to allow
    // normal VM bootstrap but once we get into the replay itself
    // don't allow any initializers to be run.
    ReplaySuppressInitializers = 1;
  }

  if (FLAG_IS_DEFAULT(ReplayDataFile)) {
    tty->print_cr("ERROR: no compiler replay data file specified (use -XX:ReplayDataFile=replay_pid12345.txt).");
    return 1;
  }

  // Load and parse the replay data
  CompileReplay rp(ReplayDataFile, THREAD);
  int exit_code = 0;
  if (rp.can_replay()) {
    rp.process(THREAD);
  } else {
    exit_code = 1;
    return exit_code;
  }

  if (HAS_PENDING_EXCEPTION) {
    Handle throwable(THREAD, PENDING_EXCEPTION);
    CLEAR_PENDING_EXCEPTION;
    java_lang_Throwable::print_stack_trace(throwable, tty);
    tty->cr();
    exit_code = 2;
  }

  if (rp.had_error()) {
    tty->print_cr("Failed on %s", rp.error_message());
    exit_code = 1;
  }
  return exit_code;
}

void ciReplay::initialize(ciMethodData* m) {
  if (no_replay_state()) {
    return;
  }

  ASSERT_IN_VM;
  ResourceMark rm;

  Method* method = m->get_MethodData()->method();
  ciMethodDataRecord* rec = replay_state->find_ciMethodDataRecord(method);
  if (rec == nullptr) {
    // This indicates some mismatch with the original environment and
    // the replay environment though it's not always enough to
    // interfere with reproducing a bug
    tty->print_cr("Warning: requesting ciMethodData record for method with no data: ");
    method->print_name(tty);
    tty->cr();
  } else {
    m->_state = rec->_state;
    m->_invocation_counter = rec->_invocation_counter;
    if (rec->_data_length != 0) {
      assert(m->_data_size + m->_extra_data_size == rec->_data_length * (int)sizeof(rec->_data[0]) ||
             m->_data_size == rec->_data_length * (int)sizeof(rec->_data[0]), "must agree");

      // Write the correct ciObjects back into the profile data
      ciEnv* env = ciEnv::current();
      for (int i = 0; i < rec->_classes_length; i++) {
        Klass *k = rec->_classes[i];
        // In case this class pointer is is tagged, preserve the tag bits
        intptr_t status = 0;
        if (k != nullptr) {
          status = ciTypeEntries::with_status(env->get_metadata(k)->as_klass(), rec->_data[rec->_classes_offsets[i]]);
        }
        rec->_data[rec->_classes_offsets[i]] = status;
      }
      for (int i = 0; i < rec->_methods_length; i++) {
        Method *m = rec->_methods[i];
        *(ciMetadata**)(rec->_data + rec->_methods_offsets[i]) =
          env->get_metadata(m);
      }
      // Copy the updated profile data into place as intptr_ts
#ifdef _LP64
      Copy::conjoint_jlongs_atomic((jlong *)rec->_data, (jlong *)m->_data, rec->_data_length);
#else
      Copy::conjoint_jints_atomic((jint *)rec->_data, (jint *)m->_data, rec->_data_length);
#endif
    }

    // copy in the original header
    Copy::conjoint_jbytes(rec->_orig_data, (char*)&m->_orig, rec->_orig_data_length);
  }
}


bool ciReplay::should_not_inline(ciMethod* method) {
  if (no_replay_state()) {
    return false;
  }
  VM_ENTRY_MARK;
  // ciMethod without a record shouldn't be inlined.
  return replay_state->find_ciMethodRecord(method->get_Method()) == nullptr;
}

bool ciReplay::should_inline(void* data, ciMethod* method, int bci, int inline_depth, bool& should_delay) {
  if (data != nullptr) {
    GrowableArray<ciInlineRecord*>* records = (GrowableArray<ciInlineRecord*>*)data;
    VM_ENTRY_MARK;
    // Inline record are ordered by bci and depth.
    ciInlineRecord* record = CompileReplay::find_ciInlineRecord(records, method->get_Method(), bci, inline_depth);
    if (record == nullptr) {
      return false;
    }
    should_delay = record->_inline_late;
    return true;
  } else if (replay_state != nullptr) {
    VM_ENTRY_MARK;
    // Inline record are ordered by bci and depth.
    ciInlineRecord* record = replay_state->find_ciInlineRecord(method->get_Method(), bci, inline_depth);
    if (record == nullptr) {
      return false;
    }
    should_delay = record->_inline_late;
    return true;
  }
  return false;
}

bool ciReplay::should_not_inline(void* data, ciMethod* method, int bci, int inline_depth) {
  if (data != nullptr) {
    GrowableArray<ciInlineRecord*>* records = (GrowableArray<ciInlineRecord*>*)data;
    VM_ENTRY_MARK;
    // Inline record are ordered by bci and depth.
    return CompileReplay::find_ciInlineRecord(records, method->get_Method(), bci, inline_depth) == nullptr;
  } else if (replay_state != nullptr) {
    VM_ENTRY_MARK;
    // Inline record are ordered by bci and depth.
    return replay_state->find_ciInlineRecord(method->get_Method(), bci, inline_depth) == nullptr;
  }
  return false;
}

void ciReplay::initialize(ciMethod* m) {
  if (no_replay_state()) {
    return;
  }

  ASSERT_IN_VM;
  ResourceMark rm;

  Method* method = m->get_Method();
  ciMethodRecord* rec = replay_state->find_ciMethodRecord(method);
  if (rec == nullptr) {
    // This indicates some mismatch with the original environment and
    // the replay environment though it's not always enough to
    // interfere with reproducing a bug
    tty->print_cr("Warning: requesting ciMethod record for method with no data: ");
    method->print_name(tty);
    tty->cr();
  } else {
    EXCEPTION_CONTEXT;
    // m->_instructions_size = rec->_instructions_size;
    m->_inline_instructions_size = -1;
    m->_interpreter_invocation_count = rec->_interpreter_invocation_count;
    m->_interpreter_throwout_count = rec->_interpreter_throwout_count;
    MethodCounters* mcs = method->get_method_counters(CHECK_AND_CLEAR);
    guarantee(mcs != nullptr, "method counters allocation failed");
    mcs->invocation_counter()->_counter = rec->_invocation_counter;
    mcs->backedge_counter()->_counter = rec->_backedge_counter;
  }
}

void ciReplay::initialize(ciInstanceKlass* ci_ik, InstanceKlass* ik) {
  assert(!no_replay_state(), "must have replay state");

  ASSERT_IN_VM;
  ciInstanceKlassRecord* rec = replay_state->find_ciInstanceKlass(ik);
  assert(rec != nullptr, "ciInstanceKlass must be whitelisted");
  ci_ik->_java_mirror = CURRENT_ENV->get_instance(JNIHandles::resolve(rec->_java_mirror));
}

bool ciReplay::is_loaded(Method* method) {
  if (no_replay_state()) {
    return true;
  }

  ASSERT_IN_VM;
  ResourceMark rm;

  ciMethodRecord* rec = replay_state->find_ciMethodRecord(method);
  return rec != nullptr;
}

bool ciReplay::is_klass_unresolved(const InstanceKlass* klass) {
  if (no_replay_state()) {
    return false;
  }

  // Check if klass is found on whitelist.
  ciInstanceKlassRecord* rec = replay_state->find_ciInstanceKlass(klass);
  return rec == nullptr;
}

oop ciReplay::obj_field(oop obj, Symbol* name) {
  InstanceKlass* ik = InstanceKlass::cast(obj->klass());

  do {
    if (!ik->has_nonstatic_fields()) {
      ik = ik->java_super();
      continue;
    }

    for (JavaFieldStream fs(ik); !fs.done(); fs.next()) {
      if (fs.access_flags().is_static()) {
        continue;
      }
      if (fs.name() == name) {
        int offset = fs.offset();
#ifdef ASSERT
        fieldDescriptor fd = fs.field_descriptor();
        assert(fd.offset() == ik->field_offset(fd.index()), "!");
#endif
        oop f = obj->obj_field(offset);
        return f;
      }
    }

    ik = ik->java_super();
  } while (ik != nullptr);
  return nullptr;
}

oop ciReplay::obj_field(oop obj, const char *name) {
  Symbol* fname = SymbolTable::probe(name, (int)strlen(name));
  if (fname == nullptr) {
    return nullptr;
  }
  return obj_field(obj, fname);
}<|MERGE_RESOLUTION|>--- conflicted
+++ resolved
@@ -1154,18 +1154,14 @@
           value = oopFactory::new_longArray(length, CHECK_(true));
         } else if (field_signature[0] == JVM_SIGNATURE_ARRAY &&
                    field_signature[1] == JVM_SIGNATURE_CLASS) {
-<<<<<<< HEAD
           Klass* kelem = resolve_klass(field_signature + 1, CHECK_(true));
+          parse_klass(CHECK_(true)); // eat up the array class name
           value = oopFactory::new_objArray(kelem, length, CHECK_(true));
         } else if (field_signature[0] == JVM_SIGNATURE_ARRAY &&
                    field_signature[1] == JVM_SIGNATURE_PRIMITIVE_OBJECT) {
           Klass* kelem = resolve_klass(field_signature + 1, CHECK_(true));
+          parse_klass(CHECK_(true)); // eat up the array class name
           value = oopFactory::new_valueArray(kelem, length, CHECK_(true));
-=======
-          parse_klass(CHECK); // eat up the array class name
-          Klass* kelem = resolve_klass(field_signature + 1, CHECK);
-          value = oopFactory::new_objArray(kelem, length, CHECK);
->>>>>>> 2836c34b
         } else {
           report_error("unhandled array staticfield");
         }
