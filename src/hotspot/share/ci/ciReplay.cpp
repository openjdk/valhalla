/*
 * Copyright (c) 2013, 2025, Oracle and/or its affiliates. All rights reserved.
 * DO NOT ALTER OR REMOVE COPYRIGHT NOTICES OR THIS FILE HEADER.
 *
 * This code is free software; you can redistribute it and/or modify it
 * under the terms of the GNU General Public License version 2 only, as
 * published by the Free Software Foundation.
 *
 * This code is distributed in the hope that it will be useful, but WITHOUT
 * ANY WARRANTY; without even the implied warranty of MERCHANTABILITY or
 * FITNESS FOR A PARTICULAR PURPOSE.  See the GNU General Public License
 * version 2 for more details (a copy is included in the LICENSE file that
 * accompanied this code).
 *
 * You should have received a copy of the GNU General Public License version
 * 2 along with this work; if not, write to the Free Software Foundation,
 * Inc., 51 Franklin St, Fifth Floor, Boston, MA 02110-1301 USA.
 *
 * Please contact Oracle, 500 Oracle Parkway, Redwood Shores, CA 94065 USA
 * or visit www.oracle.com if you need additional information or have any
 * questions.
 *
 */

#include "precompiled.hpp"
#include "ci/ciMethodData.hpp"
#include "ci/ciReplay.hpp"
#include "ci/ciSymbol.hpp"
#include "ci/ciKlass.hpp"
#include "ci/ciUtilities.inline.hpp"
#include "classfile/javaClasses.hpp"
#include "classfile/symbolTable.hpp"
#include "classfile/systemDictionary.hpp"
#include "compiler/compilationPolicy.hpp"
#include "compiler/compileBroker.hpp"
#include "compiler/compilerDefinitions.inline.hpp"
#include "interpreter/linkResolver.hpp"
#include "jvm.h"
#include "memory/allocation.inline.hpp"
#include "memory/oopFactory.hpp"
#include "memory/resourceArea.hpp"
#include "oops/constantPool.inline.hpp"
#include "oops/cpCache.inline.hpp"
#include "oops/fieldStreams.inline.hpp"
#include "oops/inlineKlass.inline.hpp"
#include "oops/klass.inline.hpp"
#include "oops/method.inline.hpp"
#include "oops/oop.inline.hpp"
#include "oops/resolvedIndyEntry.hpp"
#include "prims/jvmtiExport.hpp"
#include "prims/methodHandles.hpp"
#include "runtime/fieldDescriptor.inline.hpp"
#include "runtime/globals_extension.hpp"
#include "runtime/handles.inline.hpp"
#include "runtime/java.hpp"
#include "runtime/jniHandles.inline.hpp"
#include "runtime/threads.hpp"
#include "utilities/copy.hpp"
#include "utilities/macros.hpp"
#include "utilities/utf8.hpp"

// ciReplay

typedef struct _ciMethodDataRecord {
  const char* _klass_name;
  const char* _method_name;
  const char* _signature;

  int _state;
  int _invocation_counter;

  intptr_t* _data;
  char*     _orig_data;
  Klass**   _classes;
  Method**  _methods;
  int*      _classes_offsets;
  int*      _methods_offsets;
  int       _data_length;
  int       _orig_data_length;
  int       _classes_length;
  int       _methods_length;
} ciMethodDataRecord;

typedef struct _ciMethodRecord {
  const char* _klass_name;
  const char* _method_name;
  const char* _signature;

  int _instructions_size;
  int _interpreter_invocation_count;
  int _interpreter_throwout_count;
  int _invocation_counter;
  int _backedge_counter;
} ciMethodRecord;

typedef struct _ciInstanceKlassRecord {
  const InstanceKlass* _klass;
  jobject _java_mirror; // Global handle to java mirror to prevent unloading
} ciInstanceKlassRecord;

typedef struct _ciInlineRecord {
  const char* _klass_name;
  const char* _method_name;
  const char* _signature;

  int _inline_depth;
  int _inline_bci;
  bool _inline_late;
} ciInlineRecord;

class  CompileReplay;
static CompileReplay* replay_state;

class CompileReplay : public StackObj {
 private:
  FILE*   _stream;
  Thread* _thread;
  Handle  _protection_domain;
  bool    _protection_domain_initialized;
  Handle  _loader;
  int     _version;

  GrowableArray<ciMethodRecord*>     _ci_method_records;
  GrowableArray<ciMethodDataRecord*> _ci_method_data_records;
  GrowableArray<ciInstanceKlassRecord*> _ci_instance_klass_records;

  // Use pointer because we may need to return inline records
  // without destroying them.
  GrowableArray<ciInlineRecord*>*    _ci_inline_records;

  const char* _error_message;

  char* _bufptr;
  char* _buffer;
  int   _buffer_length;
  ReallocMark _nesting; // Safety checks for arena reallocation

  // "compile" data
  ciKlass* _iklass;
  Method*  _imethod;
  int      _entry_bci;
  int      _comp_level;

 public:
  CompileReplay(const char* filename, TRAPS) {
    _thread = THREAD;
    _loader = Handle(_thread, SystemDictionary::java_system_loader());
    _protection_domain = Handle();
    _protection_domain_initialized = false;

    _stream = os::fopen(filename, "rt");
    if (_stream == nullptr) {
      fprintf(stderr, "ERROR: Can't open replay file %s\n", filename);
    }

    _ci_inline_records = nullptr;
    _error_message = nullptr;

    _buffer_length = 32;
    _buffer = NEW_RESOURCE_ARRAY(char, _buffer_length);
    _bufptr = _buffer;

    _imethod = nullptr;
    _iklass  = nullptr;
    _entry_bci  = 0;
    _comp_level = 0;
    _version = 0;

    test();
  }

  ~CompileReplay() {
    if (_stream != nullptr) fclose(_stream);
  }

  void test() {
    strcpy(_buffer, "1 2 foo 4 bar 0x9 \"this is it\"");
    _bufptr = _buffer;
    assert(parse_int("test") == 1, "what");
    assert(parse_int("test") == 2, "what");
    assert(strcmp(parse_string(), "foo") == 0, "what");
    assert(parse_int("test") == 4, "what");
    assert(strcmp(parse_string(), "bar") == 0, "what");
    assert(parse_intptr_t("test") == 9, "what");
    assert(strcmp(parse_quoted_string(), "this is it") == 0, "what");
  }

  bool had_error() {
    return _error_message != nullptr || _thread->has_pending_exception();
  }

  bool can_replay() {
    return !(_stream == nullptr || had_error());
  }

  void report_error(const char* msg) {
    _error_message = msg;
  }

  int parse_int(const char* label) {
    if (had_error()) {
      return 0;
    }

    int v = 0;
    int read;
    if (sscanf(_bufptr, "%i%n", &v, &read) != 1) {
      report_error(label);
    } else {
      _bufptr += read;
    }
    return v;
  }

  intptr_t parse_intptr_t(const char* label) {
    if (had_error()) {
      return 0;
    }

    intptr_t v = 0;
    int read;
    if (sscanf(_bufptr, INTPTR_FORMAT "%n", &v, &read) != 1) {
      report_error(label);
    } else {
      _bufptr += read;
    }
    return v;
  }

  void skip_ws() {
    // Skip any leading whitespace
    while (*_bufptr == ' ' || *_bufptr == '\t') {
      _bufptr++;
    }
  }

  // Ignore the rest of the line
  void skip_remaining() {
    _bufptr = &_bufptr[strlen(_bufptr)]; // skip ahead to terminator
  }

  char* scan_and_terminate(char delim) {
    char* str = _bufptr;
    while (*_bufptr != delim && *_bufptr != '\0') {
      _bufptr++;
    }
    if (*_bufptr != '\0') {
      *_bufptr++ = '\0';
    }
    if (_bufptr == str) {
      // nothing here
      return nullptr;
    }
    return str;
  }

  char* parse_string() {
    if (had_error()) return nullptr;

    skip_ws();
    return scan_and_terminate(' ');
  }

  char* parse_quoted_string() {
    if (had_error()) return nullptr;

    skip_ws();

    if (*_bufptr == '"') {
      _bufptr++;
      return scan_and_terminate('"');
    } else {
      return scan_and_terminate(' ');
    }
  }

  char* parse_escaped_string() {
    char* result = parse_quoted_string();
    if (result != nullptr) {
      unescape_string(result);
    }
    return result;
  }

  // Look for the tag 'tag' followed by an
  bool parse_tag_and_count(const char* tag, int& length) {
    const char* t = parse_string();
    if (t == nullptr) {
      return false;
    }

    if (strcmp(tag, t) != 0) {
      report_error(tag);
      return false;
    }
    length = parse_int("parse_tag_and_count");
    return !had_error();
  }

  // Parse a sequence of raw data encoded as bytes and return the
  // resulting data.
  char* parse_data(const char* tag, int& length) {
    int read_size = 0;
    if (!parse_tag_and_count(tag, read_size)) {
      return nullptr;
    }

    int actual_size = sizeof(MethodData::CompilerCounters);
    char *result = NEW_RESOURCE_ARRAY(char, actual_size);
    int i = 0;
    if (read_size != actual_size) {
      tty->print_cr("Warning: ciMethodData parsing sees MethodData size %i in file, current is %i", read_size,
                    actual_size);
      // Replay serializes the entire MethodData, but the data is at the end.
      // If the MethodData instance size has changed, we can pad or truncate in the beginning
      int padding = actual_size - read_size;
      if (padding > 0) {
        // pad missing data with zeros
        tty->print_cr("- Padding MethodData");
        for (; i < padding; i++) {
          result[i] = 0;
        }
      } else if (padding < 0) {
        // drop some data
        tty->print_cr("- Truncating MethodData");
        for (int j = 0; j < -padding; j++) {
          int val = parse_int("data");
          // discard val
        }
      }
    }

    assert(i < actual_size, "At least some data must remain to be copied");
    for (; i < actual_size; i++) {
      int val = parse_int("data");
      result[i] = val;
    }
    length = actual_size;
    return result;
  }

  // Parse a standard chunk of data emitted as:
  //   'tag' <length> # # ...
  // Where each # is an intptr_t item
  intptr_t* parse_intptr_data(const char* tag, int& length) {
    if (!parse_tag_and_count(tag, length)) {
      return nullptr;
    }

    intptr_t* result = NEW_RESOURCE_ARRAY(intptr_t, length);
    for (int i = 0; i < length; i++) {
      skip_ws();
      intptr_t val = parse_intptr_t("data");
      result[i] = val;
    }
    return result;
  }

  // Parse a possibly quoted version of a symbol into a symbolOop
  Symbol* parse_symbol() {
    const char* str = parse_escaped_string();
    if (str != nullptr) {
      Symbol* sym = SymbolTable::new_symbol(str);
      return sym;
    }
    return nullptr;
  }

  bool parse_terminator() {
    char* terminator = parse_string();
    if (terminator != nullptr && strcmp(terminator, ";") == 0) {
      return true;
    }
    return false;
  }

  // Parse a special hidden klass location syntax
  // syntax: @bci <klass> <name> <signature> <bci> <location>* ;
  // syntax: @cpi <klass> <cpi> <location>* ;
  Klass* parse_cp_ref(TRAPS) {
    JavaThread* thread = THREAD;
    oop obj = nullptr;
    char* ref = parse_string();
    if (strcmp(ref, "bci") == 0) {
      Method* m = parse_method(CHECK_NULL);
      if (m == nullptr) {
        return nullptr;
      }

      InstanceKlass* ik = m->method_holder();
      const constantPoolHandle cp(Thread::current(), ik->constants());

      // invokedynamic or invokehandle

      methodHandle caller(Thread::current(), m);
      int bci = parse_int("bci");
      if (m->validate_bci(bci) != bci) {
        report_error("bad bci");
        return nullptr;
      }

      ik->link_class(CHECK_NULL);

      Bytecode_invoke bytecode = Bytecode_invoke_check(caller, bci);
      if (!Bytecodes::is_defined(bytecode.code()) || !bytecode.is_valid()) {
        report_error("no invoke found at bci");
        return nullptr;
      }
      bytecode.verify();
      int index = bytecode.index();

      CallInfo callInfo;
      Bytecodes::Code bc = bytecode.invoke_code();
      LinkResolver::resolve_invoke(callInfo, Handle(), cp, index, bc, CHECK_NULL);

      oop appendix = nullptr;
      Method* adapter_method = nullptr;
      int pool_index = 0;

      if (bytecode.is_invokedynamic()) {
        cp->cache()->set_dynamic_call(callInfo, index);

        appendix = cp->resolved_reference_from_indy(index);
        adapter_method = cp->resolved_indy_entry_at(index)->method();
        pool_index = cp->resolved_indy_entry_at(index)->constant_pool_index();
      } else if (bytecode.is_invokehandle()) {
#ifdef ASSERT
        Klass* holder = cp->klass_ref_at(index, bytecode.code(), CHECK_NULL);
        Symbol* name = cp->name_ref_at(index, bytecode.code());
        assert(MethodHandles::is_signature_polymorphic_name(holder, name), "");
#endif
        ResolvedMethodEntry* method_entry = cp->cache()->set_method_handle(index, callInfo);
        appendix = cp->cache()->appendix_if_resolved(method_entry);
        adapter_method = method_entry->method();
        pool_index = method_entry->constant_pool_index();
      } else {
        report_error("no dynamic invoke found");
        return nullptr;
      }
      char* dyno_ref = parse_string();
      if (strcmp(dyno_ref, "<appendix>") == 0) {
        obj = appendix;
      } else if (strcmp(dyno_ref, "<adapter>") == 0) {
        if (!parse_terminator()) {
          report_error("no dynamic invoke found");
          return nullptr;
        }
        Method* adapter = adapter_method;
        if (adapter == nullptr) {
          report_error("no adapter found");
          return nullptr;
        }
        return adapter->method_holder();
      } else if (strcmp(dyno_ref, "<bsm>") == 0) {
        BootstrapInfo bootstrap_specifier(cp, pool_index, index);
        obj = cp->resolve_possibly_cached_constant_at(bootstrap_specifier.bsm_index(), CHECK_NULL);
      } else {
        report_error("unrecognized token");
        return nullptr;
      }
    } else {
      // constant pool ref (MethodHandle)
      if (strcmp(ref, "cpi") != 0) {
        report_error("unexpected token");
        return nullptr;
      }

      Klass* k = parse_klass(CHECK_NULL);
      if (k == nullptr) {
        return nullptr;
      }
      InstanceKlass* ik = InstanceKlass::cast(k);
      const constantPoolHandle cp(Thread::current(), ik->constants());

      int cpi = parse_int("cpi");

      if (cpi >= cp->length()) {
        report_error("bad cpi");
        return nullptr;
      }
      if (!cp->tag_at(cpi).is_method_handle()) {
        report_error("no method handle found at cpi");
        return nullptr;
      }
      ik->link_class(CHECK_NULL);
      obj = cp->resolve_possibly_cached_constant_at(cpi, CHECK_NULL);
    }
    if (obj == nullptr) {
      report_error("null cp object found");
      return nullptr;
    }
    Klass* k = nullptr;
    skip_ws();
    // loop: read fields
    char* field = nullptr;
    do {
      field = parse_string();
      if (field == nullptr) {
        report_error("no field found");
        return nullptr;
      }
      if (strcmp(field, ";") == 0) {
        break;
      }
      // raw Method*
      if (strcmp(field, "<vmtarget>") == 0) {
        Method* vmtarget = java_lang_invoke_MemberName::vmtarget(obj);
        k = (vmtarget == nullptr) ? nullptr : vmtarget->method_holder();
        if (k == nullptr) {
          report_error("null vmtarget found");
          return nullptr;
        }
        if (!parse_terminator()) {
          report_error("missing terminator");
          return nullptr;
        }
        return k;
      }
      obj = ciReplay::obj_field(obj, field);
      // array
      if (obj != nullptr && obj->is_objArray()) {
        objArrayOop arr = (objArrayOop)obj;
        int index = parse_int("index");
        if (index >= arr->length()) {
          report_error("bad array index");
          return nullptr;
        }
        obj = arr->obj_at(index);
      }
    } while (obj != nullptr);
    if (obj == nullptr) {
      report_error("null field found");
      return nullptr;
    }
    k = obj->klass();
    return k;
  }

  // Parse a valid klass name and look it up
  // syntax: <name>
  // syntax: <constant pool ref>
  Klass* parse_klass(TRAPS) {
    skip_ws();
    // check for constant pool object reference (for a dynamic/hidden class)
    bool cp_ref = (*_bufptr == '@');
    if (cp_ref) {
      ++_bufptr;
      Klass* k = parse_cp_ref(CHECK_NULL);
      if (k != nullptr && !k->is_hidden()) {
        report_error("expected hidden class");
        return nullptr;
      }
      return k;
    }
    char* str = parse_escaped_string();
    Symbol* klass_name = SymbolTable::new_symbol(str);
    if (klass_name != nullptr) {
      Klass* k = nullptr;
      if (_iklass != nullptr) {
        k = (Klass*)_iklass->find_klass(ciSymbol::make(klass_name->as_C_string()))->constant_encoding();
      } else {
        k = SystemDictionary::resolve_or_fail(klass_name, _loader, _protection_domain, true, THREAD);
      }
      if (HAS_PENDING_EXCEPTION) {
        oop throwable = PENDING_EXCEPTION;
        java_lang_Throwable::print(throwable, tty);
        tty->cr();
        report_error(str);
        if (ReplayIgnoreInitErrors) {
          CLEAR_PENDING_EXCEPTION;
          _error_message = nullptr;
        }
        return nullptr;
      }
      return k;
    }
    return nullptr;
  }

  // Lookup a klass
  Klass* resolve_klass(const char* klass, TRAPS) {
    Symbol* klass_name = SymbolTable::new_symbol(klass);
    return SystemDictionary::resolve_or_fail(klass_name, _loader, _protection_domain, true, THREAD);
  }

  // Parse the standard tuple of <klass> <name> <signature>
  Method* parse_method(TRAPS) {
    InstanceKlass* k = (InstanceKlass*)parse_klass(CHECK_NULL);
    if (k == nullptr) {
      report_error("Can't find holder klass");
      return nullptr;
    }
    Symbol* method_name = parse_symbol();
    Symbol* method_signature = parse_symbol();
    Method* m = k->find_method(method_name, method_signature);
    if (m == nullptr) {
      report_error("Can't find method");
    }
    return m;
  }

  int get_line(int c) {
    int buffer_pos = 0;
    while(c != EOF) {
      if (buffer_pos + 1 >= _buffer_length) {
        _nesting.check(); // Check if a reallocation in the resource arena is safe
        int new_length = _buffer_length * 2;
        // Next call will throw error in case of OOM.
        _buffer = REALLOC_RESOURCE_ARRAY(char, _buffer, _buffer_length, new_length);
        _buffer_length = new_length;
      }
      if (c == '\n') {
        c = getc(_stream); // get next char
        break;
      } else if (c == '\r') {
        // skip LF
      } else {
        _buffer[buffer_pos++] = c;
      }
      c = getc(_stream);
    }
    // null terminate it, reset the pointer
    _buffer[buffer_pos] = '\0'; // NL or EOF
    _bufptr = _buffer;
    return c;
  }

  // Process each line of the replay file executing each command until
  // the file ends.
  void process(TRAPS) {
    int line_no = 1;
    int c = getc(_stream);
    while(c != EOF) {
      c = get_line(c);
      process_command(false, THREAD);
      if (had_error()) {
        int pos = _bufptr - _buffer + 1;
        tty->print_cr("Error while parsing line %d at position %d: %s\n", line_no, pos, _error_message);
        if (ReplayIgnoreInitErrors) {
          CLEAR_PENDING_EXCEPTION;
          _error_message = nullptr;
        } else {
          return;
        }
      }
      line_no++;
    }
    reset();
  }

  void process_command(bool is_replay_inline, TRAPS) {
    char* cmd = parse_string();
    if (cmd == nullptr) {
      return;
    }
    if (strcmp("#", cmd) == 0) {
      // comment line, print or ignore
      if (Verbose) {
        tty->print_cr("# %s", _bufptr);
      }
      skip_remaining();
    } else if (strcmp("version", cmd) == 0) {
      _version = parse_int("version");
      if (_version < 0 || _version > REPLAY_VERSION) {
        tty->print_cr("# unrecognized version %d, expected 0 <= version <= %d", _version, REPLAY_VERSION);
      }
    } else if (strcmp("compile", cmd) == 0) {
      process_compile(CHECK);
    } else if (!is_replay_inline) {
      if (strcmp("ciMethod", cmd) == 0) {
        process_ciMethod(CHECK);
      } else if (strcmp("ciMethodData", cmd) == 0) {
        process_ciMethodData(CHECK);
      } else if (strcmp("staticfield", cmd) == 0) {
        process_staticfield(CHECK);
      } else if (strcmp("ciInstanceKlass", cmd) == 0) {
        process_ciInstanceKlass(CHECK);
      } else if (strcmp("instanceKlass", cmd) == 0) {
        process_instanceKlass(CHECK);
#if INCLUDE_JVMTI
      } else if (strcmp("JvmtiExport", cmd) == 0) {
        process_JvmtiExport(CHECK);
#endif // INCLUDE_JVMTI
      } else {
        report_error("unknown command");
      }
    } else {
      report_error("unknown command");
    }
    if (!had_error() && *_bufptr != '\0') {
      report_error("line not properly terminated");
    }
  }

  // validation of comp_level
  bool is_valid_comp_level(int comp_level) {
    const int msg_len = 256;
    char* msg = nullptr;
    if (!is_compile(comp_level)) {
      msg = NEW_RESOURCE_ARRAY(char, msg_len);
      jio_snprintf(msg, msg_len, "%d isn't compilation level", comp_level);
    } else if (is_c1_compile(comp_level) && !CompilerConfig::is_c1_enabled()) {
      msg = NEW_RESOURCE_ARRAY(char, msg_len);
      jio_snprintf(msg, msg_len, "compilation level %d requires C1", comp_level);
    } else if (is_c2_compile(comp_level) && !CompilerConfig::is_c2_enabled()) {
      msg = NEW_RESOURCE_ARRAY(char, msg_len);
      jio_snprintf(msg, msg_len, "compilation level %d requires C2", comp_level);
    }
    if (msg != nullptr) {
      report_error(msg);
      return false;
    }
    return true;
  }

  // compile <klass> <name> <signature> <entry_bci> <comp_level> inline <count> (<depth> <bci> <klass> <name> <signature>)*
  void* process_inline(ciMethod* imethod, Method* m, int entry_bci, int comp_level, TRAPS) {
    _imethod    = m;
    _iklass     = imethod->holder();
    _entry_bci  = entry_bci;
    _comp_level = comp_level;
    int line_no = 1;
    int c = getc(_stream);
    while(c != EOF) {
      c = get_line(c);
      process_command(true, CHECK_NULL);
      if (had_error()) {
        tty->print_cr("Error while parsing line %d: %s\n", line_no, _error_message);
        tty->print_cr("%s", _buffer);
        return nullptr;
      }
      if (_ci_inline_records != nullptr && _ci_inline_records->length() > 0) {
        // Found inlining record for the requested method.
        return _ci_inline_records;
      }
      line_no++;
    }
    return nullptr;
  }

  // compile <klass> <name> <signature> <entry_bci> <comp_level> inline <count> (<depth> <bci> <inline_late> <klass> <name> <signature>)*
  void process_compile(TRAPS) {
    Method* method = parse_method(CHECK);
    if (had_error()) return;
    int entry_bci = parse_int("entry_bci");
    int comp_level = parse_int("comp_level");
    if (!is_valid_comp_level(comp_level)) {
      return;
    }
    if (_imethod != nullptr) {
      // Replay Inlining
      if (entry_bci != _entry_bci || comp_level != _comp_level) {
        return;
      }
      const char* iklass_name  = _imethod->method_holder()->name()->as_utf8();
      const char* imethod_name = _imethod->name()->as_utf8();
      const char* isignature   = _imethod->signature()->as_utf8();
      const char* klass_name   = method->method_holder()->name()->as_utf8();
      const char* method_name  = method->name()->as_utf8();
      const char* signature    = method->signature()->as_utf8();
      if (strcmp(iklass_name,  klass_name)  != 0 ||
          strcmp(imethod_name, method_name) != 0 ||
          strcmp(isignature,   signature)   != 0) {
        return;
      }
    }
    int inline_count = 0;
    if (parse_tag_and_count("inline", inline_count)) {
      // Record inlining data
      _ci_inline_records = new GrowableArray<ciInlineRecord*>();
      for (int i = 0; i < inline_count; i++) {
        int depth = parse_int("inline_depth");
        int bci = parse_int("inline_bci");
        if (had_error()) {
          break;
        }
        int inline_late = 0;
        if (_version >= 2) {
          inline_late = parse_int("inline_late");
          if (had_error()) {
              break;
          }
        }

        Method* inl_method = parse_method(CHECK);
        if (had_error()) {
          break;
        }
        new_ciInlineRecord(inl_method, bci, depth, inline_late);
      }
    }
    if (_imethod != nullptr) {
      return; // Replay Inlining
    }
    InstanceKlass* ik = method->method_holder();
    ik->initialize(THREAD);
    if (HAS_PENDING_EXCEPTION) {
      oop throwable = PENDING_EXCEPTION;
      java_lang_Throwable::print(throwable, tty);
      tty->cr();
      if (ReplayIgnoreInitErrors) {
        CLEAR_PENDING_EXCEPTION;
        ik->set_init_state(InstanceKlass::fully_initialized);
      } else {
        return;
      }
    }
    // Make sure the existence of a prior compile doesn't stop this one
    nmethod* nm = (entry_bci != InvocationEntryBci) ? method->lookup_osr_nmethod_for(entry_bci, comp_level, true) : method->code();
    if (nm != nullptr) {
      nm->make_not_entrant();
    }
    replay_state = this;
    CompileBroker::compile_method(methodHandle(THREAD, method), entry_bci, comp_level,
                                  methodHandle(), 0, CompileTask::Reason_Replay, THREAD);
    replay_state = nullptr;
  }

  // ciMethod <klass> <name> <signature> <invocation_counter> <backedge_counter> <interpreter_invocation_count> <interpreter_throwout_count> <instructions_size>
  void process_ciMethod(TRAPS) {
    Method* method = parse_method(CHECK);
    if (had_error()) return;
    ciMethodRecord* rec = new_ciMethod(method);
    rec->_invocation_counter = parse_int("invocation_counter");
    rec->_backedge_counter = parse_int("backedge_counter");
    rec->_interpreter_invocation_count = parse_int("interpreter_invocation_count");
    rec->_interpreter_throwout_count = parse_int("interpreter_throwout_count");
    rec->_instructions_size = parse_int("instructions_size");
  }

  // ciMethodData <klass> <name> <signature> <state> <invocation_counter> orig <length> <byte>* data <length> <ptr>* oops <length> (<offset> <klass>)* methods <length> (<offset> <klass> <name> <signature>)*
  void process_ciMethodData(TRAPS) {
    Method* method = parse_method(CHECK);
    if (had_error()) return;
    /* just copied from Method, to build interpret data*/

    // To be properly initialized, some profiling in the MDO needs the
    // method to be rewritten (number of arguments at a call for instance)
    method->method_holder()->link_class(CHECK);
    assert(method->method_data() == nullptr, "Should only be initialized once");
    method->build_profiling_method_data(methodHandle(THREAD, method), CHECK);

    // collect and record all the needed information for later
    ciMethodDataRecord* rec = new_ciMethodData(method);
    rec->_state = parse_int("state");
    if (_version < 1) {
      parse_int("current_mileage");
    } else {
      rec->_invocation_counter = parse_int("invocation_counter");
    }

    rec->_orig_data = parse_data("orig", rec->_orig_data_length);
    if (rec->_orig_data == nullptr) {
      return;
    }
    rec->_data = parse_intptr_data("data", rec->_data_length);
    if (rec->_data == nullptr) {
      return;
    }
    if (!parse_tag_and_count("oops", rec->_classes_length)) {
      return;
    }
    rec->_classes = NEW_RESOURCE_ARRAY(Klass*, rec->_classes_length);
    rec->_classes_offsets = NEW_RESOURCE_ARRAY(int, rec->_classes_length);
    for (int i = 0; i < rec->_classes_length; i++) {
      int offset = parse_int("offset");
      if (had_error()) {
        return;
      }
      Klass* k = parse_klass(CHECK);
      rec->_classes_offsets[i] = offset;
      rec->_classes[i] = k;
    }

    if (!parse_tag_and_count("methods", rec->_methods_length)) {
      return;
    }
    rec->_methods = NEW_RESOURCE_ARRAY(Method*, rec->_methods_length);
    rec->_methods_offsets = NEW_RESOURCE_ARRAY(int, rec->_methods_length);
    for (int i = 0; i < rec->_methods_length; i++) {
      int offset = parse_int("offset");
      if (had_error()) {
        return;
      }
      Method* m = parse_method(CHECK);
      rec->_methods_offsets[i] = offset;
      rec->_methods[i] = m;
    }
  }

  // instanceKlass <name>
  // instanceKlass <constant pool ref> # <original hidden class name>
  //
  // Loads and initializes the klass 'name'.  This can be used to
  // create particular class loading environments
  void process_instanceKlass(TRAPS) {
    // just load the referenced class
    Klass* k = parse_klass(CHECK);

    if (_version >= 1) {
      if (!_protection_domain_initialized && k != nullptr) {
        assert(_protection_domain() == nullptr, "must be uninitialized");
        // The first entry is the holder class of the method for which a replay compilation is requested.
        // Use the same protection domain to load all subsequent classes in order to resolve all classes
        // in signatures of inlinees. This ensures that inlining can be done as stated in the replay file.
        _protection_domain = Handle(_thread, k->protection_domain());
      }

      _protection_domain_initialized = true;
    }

    if (k == nullptr) {
      return;
    }
    const char* comment = parse_string();
    bool is_comment = comment != nullptr && strcmp(comment, "#") == 0;
    if (k->is_hidden() != is_comment) {
      report_error("hidden class with comment expected");
      return;
    }
    // comment, print or ignore
    if (is_comment) {
      if (Verbose) {
        const char* hidden = parse_string();
        tty->print_cr("Found %s for %s", k->name()->as_quoted_ascii(), hidden);
      }
      skip_remaining();
    }
  }

  // ciInstanceKlass <name> <is_linked> <is_initialized> <length> tag*
  //
  // Load the klass 'name' and link or initialize it.  Verify that the
  // constant pool is the same length as 'length' and make sure the
  // constant pool tags are in the same state.
  void process_ciInstanceKlass(TRAPS) {
    InstanceKlass* k = (InstanceKlass*)parse_klass(CHECK);
    if (k == nullptr) {
      skip_remaining();
      return;
    }
    int is_linked = parse_int("is_linked");
    int is_initialized = parse_int("is_initialized");
    int length = parse_int("length");
    if (is_initialized) {
      k->initialize(THREAD);
      if (HAS_PENDING_EXCEPTION) {
        oop throwable = PENDING_EXCEPTION;
        java_lang_Throwable::print(throwable, tty);
        tty->cr();
        if (ReplayIgnoreInitErrors) {
          CLEAR_PENDING_EXCEPTION;
          k->set_init_state(InstanceKlass::fully_initialized);
        } else {
          return;
        }
      }
    } else if (is_linked) {
      k->link_class(CHECK);
    }
    new_ciInstanceKlass(k);
    ConstantPool* cp = k->constants();
    if (length != cp->length()) {
      report_error("constant pool length mismatch: wrong class files?");
      return;
    }

    int parsed_two_word = 0;
    for (int i = 1; i < length; i++) {
      int tag = parse_int("tag");
      if (had_error()) {
        return;
      }
      switch (cp->tag_at(i).value()) {
        case JVM_CONSTANT_UnresolvedClass: {
          if (tag == JVM_CONSTANT_Class) {
            tty->print_cr("Resolving klass %s at %d", cp->klass_name_at(i)->as_utf8(), i);
            Klass* k = cp->klass_at(i, CHECK);
          }
          break;
        }

        case JVM_CONSTANT_Long:
        case JVM_CONSTANT_Double:
          parsed_two_word = i + 1;

        case JVM_CONSTANT_ClassIndex:
        case JVM_CONSTANT_StringIndex:
        case JVM_CONSTANT_String:
        case JVM_CONSTANT_UnresolvedClassInError:
        case JVM_CONSTANT_Fieldref:
        case JVM_CONSTANT_Methodref:
        case JVM_CONSTANT_InterfaceMethodref:
        case JVM_CONSTANT_NameAndType:
        case JVM_CONSTANT_Utf8:
        case JVM_CONSTANT_Integer:
        case JVM_CONSTANT_Float:
        case JVM_CONSTANT_MethodHandle:
        case JVM_CONSTANT_MethodType:
        case JVM_CONSTANT_Dynamic:
        case JVM_CONSTANT_InvokeDynamic:
          if (tag != cp->tag_at(i).value()) {
            report_error("tag mismatch: wrong class files?");
            return;
          }
          break;

        case JVM_CONSTANT_Class:
          if (tag == JVM_CONSTANT_UnresolvedClass) {
            Klass* k = cp->klass_at(i, CHECK);
            tty->print_cr("Warning: entry was unresolved in the replay data: %s", k->name()->as_utf8());
          } else if (tag != JVM_CONSTANT_Class) {
            report_error("Unexpected tag");
            return;
          }
          break;

        case 0:
          if (parsed_two_word == i) continue;

        default:
          fatal("Unexpected tag: %d", cp->tag_at(i).value());
          break;
      }

    }
  }

  class InlineTypeFieldInitializer : public FieldClosure {
    oop _vt;
    CompileReplay* _replay;
  public:
    InlineTypeFieldInitializer(oop vt, CompileReplay* replay)
  : _vt(vt), _replay(replay) {}

    void do_field(fieldDescriptor* fd) {
      BasicType bt = fd->field_type();
      const char* string_value = fd->is_null_free_inline_type() ? nullptr : _replay->parse_escaped_string();
      switch (bt) {
      case T_BYTE: {
        int value = atoi(string_value);
        _vt->byte_field_put(fd->offset(), value);
        break;
      }
      case T_BOOLEAN: {
        int value = atoi(string_value);
        _vt->bool_field_put(fd->offset(), value);
        break;
      }
      case T_SHORT: {
        int value = atoi(string_value);
        _vt->short_field_put(fd->offset(), value);
        break;
      }
      case T_CHAR: {
        int value = atoi(string_value);
        _vt->char_field_put(fd->offset(), value);
        break;
      }
      case T_INT: {
        int value = atoi(string_value);
        _vt->int_field_put(fd->offset(), value);
        break;
      }
      case T_LONG: {
        jlong value;
        if (sscanf(string_value, JLONG_FORMAT, &value) != 1) {
          fprintf(stderr, "Error parsing long: %s\n", string_value);
          break;
        }
        _vt->long_field_put(fd->offset(), value);
        break;
      }
      case T_FLOAT: {
        float value = atof(string_value);
        _vt->float_field_put(fd->offset(), value);
        break;
      }
      case T_DOUBLE: {
        double value = atof(string_value);
        _vt->double_field_put(fd->offset(), value);
        break;
      }
      case T_ARRAY:
      case T_OBJECT:
        if (!fd->is_null_free_inline_type()) {
          JavaThread* THREAD = JavaThread::current();
          bool res = _replay->process_staticfield_reference(string_value, _vt, fd, THREAD);
          assert(res, "should succeed for arrays & objects");
          break;
        } else {
          InlineKlass* vk = InlineKlass::cast(fd->field_holder()->get_inline_type_field_klass(fd->index()));
          if (fd->is_flat()) {
            int field_offset = fd->offset() - vk->first_field_offset();
            oop obj = cast_to_oop(cast_from_oop<address>(_vt) + field_offset);
            InlineTypeFieldInitializer init_fields(obj, _replay);
            vk->do_nonstatic_fields(&init_fields);
          } else {
            oop value = vk->allocate_instance(JavaThread::current());
            _vt->obj_field_put(fd->offset(), value);
          }
          break;
        }
      default: {
        fatal("Unhandled type: %s", type2name(bt));
      }
      }
    }
  };

  bool process_staticfield_reference(const char* field_signature, oop java_mirror, fieldDescriptor* fd, TRAPS) {
    if (field_signature[0] == JVM_SIGNATURE_ARRAY) {
      int length = parse_int("array length");
      oop value = nullptr;

      if (length != -1) {
        if (field_signature[1] == JVM_SIGNATURE_ARRAY) {
          // multi dimensional array
          Klass* k = resolve_klass(field_signature, CHECK_(true));
          ArrayKlass* kelem = (ArrayKlass *)k;
          int rank = 0;
          while (field_signature[rank] == JVM_SIGNATURE_ARRAY) {
            rank++;
          }
          jint* dims = NEW_RESOURCE_ARRAY(jint, rank);
          dims[0] = length;
          for (int i = 1; i < rank; i++) {
            dims[i] = 1; // These aren't relevant to the compiler
          }
          value = kelem->multi_allocate(rank, dims, CHECK_(true));
        } else {
          if (strcmp(field_signature, "[B") == 0) {
            value = oopFactory::new_byteArray(length, CHECK_(true));
          } else if (strcmp(field_signature, "[Z") == 0) {
            value = oopFactory::new_boolArray(length, CHECK_(true));
          } else if (strcmp(field_signature, "[C") == 0) {
            value = oopFactory::new_charArray(length, CHECK_(true));
          } else if (strcmp(field_signature, "[S") == 0) {
            value = oopFactory::new_shortArray(length, CHECK_(true));
          } else if (strcmp(field_signature, "[F") == 0) {
            value = oopFactory::new_floatArray(length, CHECK_(true));
          } else if (strcmp(field_signature, "[D") == 0) {
            value = oopFactory::new_doubleArray(length, CHECK_(true));
          } else if (strcmp(field_signature, "[I") == 0) {
            value = oopFactory::new_intArray(length, CHECK_(true));
          } else if (strcmp(field_signature, "[J") == 0) {
            value = oopFactory::new_longArray(length, CHECK_(true));
          } else if (field_signature[0] == JVM_SIGNATURE_ARRAY &&
                     field_signature[1] == JVM_SIGNATURE_CLASS) {
            Klass* actual_array_klass = parse_klass(CHECK_(true));
            Klass* kelem = ObjArrayKlass::cast(actual_array_klass)->element_klass();
            value = oopFactory::new_objArray(kelem, length, CHECK_(true));
<<<<<<< HEAD
=======
          } else if (field_signature[0] == JVM_SIGNATURE_ARRAY) {
            Klass* kelem = resolve_klass(field_signature + 1, CHECK_(true));
            parse_klass(CHECK_(true)); // eat up the array class name
            value = oopFactory::new_flatArray(kelem, length, LayoutKind::NON_ATOMIC_FLAT, CHECK_(true)); // TODO FIXME fix the hard coded layout kind
>>>>>>> 90055bb6
          } else {
            report_error("unhandled array staticfield");
          }
        }
        java_mirror->obj_field_put(fd->offset(), value);
        return true;
      }
    } else if (strcmp(field_signature, "Ljava/lang/String;") == 0) {
      const char* string_value = parse_escaped_string();
      Handle value = java_lang_String::create_from_str(string_value, CHECK_(true));
      java_mirror->obj_field_put(fd->offset(), value());
      return true;
    } else if (field_signature[0] == JVM_SIGNATURE_CLASS) {
      const char* instance = parse_escaped_string();
      oop value = nullptr;
      if (instance != nullptr) {
        Klass* k = resolve_klass(instance, CHECK_(true));
        value = InstanceKlass::cast(k)->allocate_instance(CHECK_(true));
      }
      java_mirror->obj_field_put(fd->offset(), value);
      return true;
    }
    return false;
  }

  // Initialize a class and fill in the value for a static field.
  // This is useful when the compile was dependent on the value of
  // static fields but it's impossible to properly rerun the static
  // initializer.
  void process_staticfield(TRAPS) {
    InstanceKlass* k = (InstanceKlass *)parse_klass(CHECK);

    if (k == nullptr || ReplaySuppressInitializers == 0 ||
        (ReplaySuppressInitializers == 2 && k->class_loader() == nullptr)) {
        skip_remaining();
      return;
    }

    assert(k->is_initialized(), "must be");

    const char* field_name = parse_escaped_string();
    const char* field_signature = parse_string();
    fieldDescriptor fd;
    Symbol* name = SymbolTable::new_symbol(field_name);
    Symbol* sig = SymbolTable::new_symbol(field_signature);
    if (!k->find_local_field(name, sig, &fd) ||
        !fd.is_static() ||
        fd.has_initial_value()) {
      report_error(field_name);
      return;
    }

    oop java_mirror = k->java_mirror();
    if (strcmp(field_signature, "I") == 0) {
      const char* string_value = parse_escaped_string();
      int value = atoi(string_value);
      java_mirror->int_field_put(fd.offset(), value);
    } else if (strcmp(field_signature, "B") == 0) {
      const char* string_value = parse_escaped_string();
      int value = atoi(string_value);
      java_mirror->byte_field_put(fd.offset(), value);
    } else if (strcmp(field_signature, "C") == 0) {
      const char* string_value = parse_escaped_string();
      int value = atoi(string_value);
      java_mirror->char_field_put(fd.offset(), value);
    } else if (strcmp(field_signature, "S") == 0) {
      const char* string_value = parse_escaped_string();
      int value = atoi(string_value);
      java_mirror->short_field_put(fd.offset(), value);
    } else if (strcmp(field_signature, "Z") == 0) {
      const char* string_value = parse_escaped_string();
      int value = atoi(string_value);
      java_mirror->bool_field_put(fd.offset(), value);
    } else if (strcmp(field_signature, "J") == 0) {
      const char* string_value = parse_escaped_string();
      jlong value;
      if (sscanf(string_value, JLONG_FORMAT, &value) != 1) {
        fprintf(stderr, "Error parsing long: %s\n", string_value);
        return;
      }
      java_mirror->long_field_put(fd.offset(), value);
    } else if (strcmp(field_signature, "F") == 0) {
      const char* string_value = parse_escaped_string();
      float value = atof(string_value);
      java_mirror->float_field_put(fd.offset(), value);
    } else if (strcmp(field_signature, "D") == 0) {
      const char* string_value = parse_escaped_string();
      double value = atof(string_value);
      java_mirror->double_field_put(fd.offset(), value);
    } else if (fd.is_null_free_inline_type()) {
      Klass* kelem = resolve_klass(field_signature, CHECK);
      InlineKlass* vk = InlineKlass::cast(kelem);
      oop value = vk->allocate_instance(CHECK);
      InlineTypeFieldInitializer init_fields(value, this);
      vk->do_nonstatic_fields(&init_fields);
      java_mirror->obj_field_put(fd.offset(), value);
    } else {
      bool res = process_staticfield_reference(field_signature, java_mirror, &fd, CHECK);
      if (!res)  {
        report_error("unhandled staticfield");
      }
    }
  }

#if INCLUDE_JVMTI
  // JvmtiExport <field> <value>
  void process_JvmtiExport(TRAPS) {
    const char* field = parse_string();
    bool value = parse_int("JvmtiExport flag") != 0;
    if (strcmp(field, "can_access_local_variables") == 0) {
      JvmtiExport::set_can_access_local_variables(value);
    } else if (strcmp(field, "can_hotswap_or_post_breakpoint") == 0) {
      JvmtiExport::set_can_hotswap_or_post_breakpoint(value);
    } else if (strcmp(field, "can_post_on_exceptions") == 0) {
      JvmtiExport::set_can_post_on_exceptions(value);
    } else {
      report_error("Unrecognized JvmtiExport directive");
    }
  }
#endif // INCLUDE_JVMTI

  // Create and initialize a record for a ciMethod
  ciMethodRecord* new_ciMethod(Method* method) {
    ciMethodRecord* rec = NEW_RESOURCE_OBJ(ciMethodRecord);
    rec->_klass_name =  method->method_holder()->name()->as_utf8();
    rec->_method_name = method->name()->as_utf8();
    rec->_signature = method->signature()->as_utf8();
    _ci_method_records.append(rec);
    return rec;
  }

  // Lookup data for a ciMethod
  ciMethodRecord* find_ciMethodRecord(Method* method) {
    const char* klass_name =  method->method_holder()->name()->as_utf8();
    const char* method_name = method->name()->as_utf8();
    const char* signature = method->signature()->as_utf8();
    for (int i = 0; i < _ci_method_records.length(); i++) {
      ciMethodRecord* rec = _ci_method_records.at(i);
      if (strcmp(rec->_klass_name, klass_name) == 0 &&
          strcmp(rec->_method_name, method_name) == 0 &&
          strcmp(rec->_signature, signature) == 0) {
        return rec;
      }
    }
    return nullptr;
  }

  // Create and initialize a record for a ciInstanceKlass which was present at replay dump time.
  void new_ciInstanceKlass(const InstanceKlass* klass) {
    ciInstanceKlassRecord* rec = NEW_RESOURCE_OBJ(ciInstanceKlassRecord);
    rec->_klass = klass;
    oop java_mirror = klass->java_mirror();
    Handle h_java_mirror(_thread, java_mirror);
    rec->_java_mirror = JNIHandles::make_global(h_java_mirror);
    _ci_instance_klass_records.append(rec);
  }

  // Check if a ciInstanceKlass was present at replay dump time for a klass.
  ciInstanceKlassRecord* find_ciInstanceKlass(const InstanceKlass* klass) {
    for (int i = 0; i < _ci_instance_klass_records.length(); i++) {
      ciInstanceKlassRecord* rec = _ci_instance_klass_records.at(i);
      if (klass == rec->_klass) {
        // ciInstanceKlass for this klass was resolved.
        return rec;
      }
    }
    return nullptr;
  }

  // Create and initialize a record for a ciMethodData
  ciMethodDataRecord* new_ciMethodData(Method* method) {
    ciMethodDataRecord* rec = NEW_RESOURCE_OBJ(ciMethodDataRecord);
    rec->_klass_name =  method->method_holder()->name()->as_utf8();
    rec->_method_name = method->name()->as_utf8();
    rec->_signature = method->signature()->as_utf8();
    _ci_method_data_records.append(rec);
    return rec;
  }

  // Lookup data for a ciMethodData
  ciMethodDataRecord* find_ciMethodDataRecord(Method* method) {
    const char* klass_name =  method->method_holder()->name()->as_utf8();
    const char* method_name = method->name()->as_utf8();
    const char* signature = method->signature()->as_utf8();
    for (int i = 0; i < _ci_method_data_records.length(); i++) {
      ciMethodDataRecord* rec = _ci_method_data_records.at(i);
      if (strcmp(rec->_klass_name, klass_name) == 0 &&
          strcmp(rec->_method_name, method_name) == 0 &&
          strcmp(rec->_signature, signature) == 0) {
        return rec;
      }
    }
    return nullptr;
  }

  // Create and initialize a record for a ciInlineRecord
  ciInlineRecord* new_ciInlineRecord(Method* method, int bci, int depth, int inline_late) {
    ciInlineRecord* rec = NEW_RESOURCE_OBJ(ciInlineRecord);
    rec->_klass_name =  method->method_holder()->name()->as_utf8();
    rec->_method_name = method->name()->as_utf8();
    rec->_signature = method->signature()->as_utf8();
    rec->_inline_bci = bci;
    rec->_inline_depth = depth;
    rec->_inline_late = inline_late;
    _ci_inline_records->append(rec);
    return rec;
  }

  // Lookup inlining data for a ciMethod
  ciInlineRecord* find_ciInlineRecord(Method* method, int bci, int depth) {
    if (_ci_inline_records != nullptr) {
      return find_ciInlineRecord(_ci_inline_records, method, bci, depth);
    }
    return nullptr;
  }

  static ciInlineRecord* find_ciInlineRecord(GrowableArray<ciInlineRecord*>*  records,
                                      Method* method, int bci, int depth) {
    if (records != nullptr) {
      const char* klass_name  = method->method_holder()->name()->as_utf8();
      const char* method_name = method->name()->as_utf8();
      const char* signature   = method->signature()->as_utf8();
      for (int i = 0; i < records->length(); i++) {
        ciInlineRecord* rec = records->at(i);
        if ((rec->_inline_bci == bci) &&
            (rec->_inline_depth == depth) &&
            (strcmp(rec->_klass_name, klass_name) == 0) &&
            (strcmp(rec->_method_name, method_name) == 0) &&
            (strcmp(rec->_signature, signature) == 0)) {
          return rec;
        }
      }
    }
    return nullptr;
  }

  const char* error_message() {
    return _error_message;
  }

  void reset() {
    _error_message = nullptr;
    _ci_method_records.clear();
    _ci_method_data_records.clear();
  }

  // Take an ascii string contain \u#### escapes and convert it to utf8
  // in place.
  static void unescape_string(char* value) {
    char* from = value;
    char* to = value;
    while (*from != '\0') {
      if (*from != '\\') {
        *from++ = *to++;
      } else {
        switch (from[1]) {
          case 'u': {
            from += 2;
            jchar value=0;
            for (int i=0; i<4; i++) {
              char c = *from++;
              switch (c) {
                case '0': case '1': case '2': case '3': case '4':
                case '5': case '6': case '7': case '8': case '9':
                  value = (value << 4) + c - '0';
                  break;
                case 'a': case 'b': case 'c':
                case 'd': case 'e': case 'f':
                  value = (value << 4) + 10 + c - 'a';
                  break;
                case 'A': case 'B': case 'C':
                case 'D': case 'E': case 'F':
                  value = (value << 4) + 10 + c - 'A';
                  break;
                default:
                  ShouldNotReachHere();
              }
            }
            UNICODE::convert_to_utf8(&value, 1, to);
            to++;
            break;
          }
          case 't': *to++ = '\t'; from += 2; break;
          case 'n': *to++ = '\n'; from += 2; break;
          case 'r': *to++ = '\r'; from += 2; break;
          case 'f': *to++ = '\f'; from += 2; break;
          default:
            ShouldNotReachHere();
        }
      }
    }
    *from = *to;
  }
};

void ciReplay::replay(TRAPS) {
  int exit_code = replay_impl(THREAD);

  Threads::destroy_vm();

  vm_exit(exit_code);
}

bool ciReplay::no_replay_state() {
  return replay_state == nullptr;
}

void* ciReplay::load_inline_data(ciMethod* method, int entry_bci, int comp_level) {
  if (FLAG_IS_DEFAULT(InlineDataFile)) {
    tty->print_cr("ERROR: no inline replay data file specified (use -XX:InlineDataFile=inline_pid12345.txt).");
    return nullptr;
  }

  VM_ENTRY_MARK;
  // Load and parse the replay data
  CompileReplay rp(InlineDataFile, THREAD);
  if (!rp.can_replay()) {
    tty->print_cr("ciReplay: !rp.can_replay()");
    return nullptr;
  }
  void* data = rp.process_inline(method, method->get_Method(), entry_bci, comp_level, THREAD);
  if (HAS_PENDING_EXCEPTION) {
    Handle throwable(THREAD, PENDING_EXCEPTION);
    CLEAR_PENDING_EXCEPTION;
    java_lang_Throwable::print_stack_trace(throwable, tty);
    tty->cr();
    return nullptr;
  }

  if (rp.had_error()) {
    tty->print_cr("ciReplay: Failed on %s", rp.error_message());
    return nullptr;
  }
  return data;
}

int ciReplay::replay_impl(TRAPS) {
  HandleMark hm(THREAD);
  ResourceMark rm(THREAD);

  if (ReplaySuppressInitializers > 2) {
    // ReplaySuppressInitializers > 2 means that we want to allow
    // normal VM bootstrap but once we get into the replay itself
    // don't allow any initializers to be run.
    ReplaySuppressInitializers = 1;
  }

  if (FLAG_IS_DEFAULT(ReplayDataFile)) {
    tty->print_cr("ERROR: no compiler replay data file specified (use -XX:ReplayDataFile=replay_pid12345.txt).");
    return 1;
  }

  // Load and parse the replay data
  CompileReplay rp(ReplayDataFile, THREAD);
  int exit_code = 0;
  if (rp.can_replay()) {
    rp.process(THREAD);
  } else {
    exit_code = 1;
    return exit_code;
  }

  if (HAS_PENDING_EXCEPTION) {
    Handle throwable(THREAD, PENDING_EXCEPTION);
    CLEAR_PENDING_EXCEPTION;
    java_lang_Throwable::print_stack_trace(throwable, tty);
    tty->cr();
    exit_code = 2;
  }

  if (rp.had_error()) {
    tty->print_cr("Failed on %s", rp.error_message());
    exit_code = 1;
  }
  return exit_code;
}

void ciReplay::initialize(ciMethodData* m) {
  if (no_replay_state()) {
    return;
  }

  ASSERT_IN_VM;
  ResourceMark rm;

  Method* method = m->get_MethodData()->method();
  ciMethodDataRecord* rec = replay_state->find_ciMethodDataRecord(method);
  if (rec == nullptr) {
    // This indicates some mismatch with the original environment and
    // the replay environment though it's not always enough to
    // interfere with reproducing a bug
    tty->print_cr("Warning: requesting ciMethodData record for method with no data: ");
    method->print_name(tty);
    tty->cr();
  } else {
    m->_state = rec->_state;
    m->_invocation_counter = rec->_invocation_counter;
    if (rec->_data_length != 0) {
      assert(m->_data_size + m->_extra_data_size == rec->_data_length * (int)sizeof(rec->_data[0]) ||
             m->_data_size == rec->_data_length * (int)sizeof(rec->_data[0]), "must agree");

      // Write the correct ciObjects back into the profile data
      ciEnv* env = ciEnv::current();
      for (int i = 0; i < rec->_classes_length; i++) {
        Klass *k = rec->_classes[i];
        // In case this class pointer is is tagged, preserve the tag bits
        intptr_t status = 0;
        if (k != nullptr) {
          status = ciTypeEntries::with_status(env->get_metadata(k)->as_klass(), rec->_data[rec->_classes_offsets[i]]);
        }
        rec->_data[rec->_classes_offsets[i]] = status;
      }
      for (int i = 0; i < rec->_methods_length; i++) {
        Method *m = rec->_methods[i];
        *(ciMetadata**)(rec->_data + rec->_methods_offsets[i]) =
          env->get_metadata(m);
      }
      // Copy the updated profile data into place as intptr_ts
#ifdef _LP64
      Copy::conjoint_jlongs_atomic((jlong *)rec->_data, (jlong *)m->_data, rec->_data_length);
#else
      Copy::conjoint_jints_atomic((jint *)rec->_data, (jint *)m->_data, rec->_data_length);
#endif
    }

    // copy in the original header
    Copy::conjoint_jbytes(rec->_orig_data, (char*)&m->_orig, rec->_orig_data_length);
  }
}


bool ciReplay::should_not_inline(ciMethod* method) {
  if (no_replay_state()) {
    return false;
  }
  VM_ENTRY_MARK;
  // ciMethod without a record shouldn't be inlined.
  return replay_state->find_ciMethodRecord(method->get_Method()) == nullptr;
}

bool ciReplay::should_inline(void* data, ciMethod* method, int bci, int inline_depth, bool& should_delay) {
  if (data != nullptr) {
    GrowableArray<ciInlineRecord*>* records = (GrowableArray<ciInlineRecord*>*)data;
    VM_ENTRY_MARK;
    // Inline record are ordered by bci and depth.
    ciInlineRecord* record = CompileReplay::find_ciInlineRecord(records, method->get_Method(), bci, inline_depth);
    if (record == nullptr) {
      return false;
    }
    should_delay = record->_inline_late;
    return true;
  } else if (replay_state != nullptr) {
    VM_ENTRY_MARK;
    // Inline record are ordered by bci and depth.
    ciInlineRecord* record = replay_state->find_ciInlineRecord(method->get_Method(), bci, inline_depth);
    if (record == nullptr) {
      return false;
    }
    should_delay = record->_inline_late;
    return true;
  }
  return false;
}

bool ciReplay::should_not_inline(void* data, ciMethod* method, int bci, int inline_depth) {
  if (data != nullptr) {
    GrowableArray<ciInlineRecord*>* records = (GrowableArray<ciInlineRecord*>*)data;
    VM_ENTRY_MARK;
    // Inline record are ordered by bci and depth.
    return CompileReplay::find_ciInlineRecord(records, method->get_Method(), bci, inline_depth) == nullptr;
  } else if (replay_state != nullptr) {
    VM_ENTRY_MARK;
    // Inline record are ordered by bci and depth.
    return replay_state->find_ciInlineRecord(method->get_Method(), bci, inline_depth) == nullptr;
  }
  return false;
}

void ciReplay::initialize(ciMethod* m) {
  if (no_replay_state()) {
    return;
  }

  ASSERT_IN_VM;
  ResourceMark rm;

  Method* method = m->get_Method();
  ciMethodRecord* rec = replay_state->find_ciMethodRecord(method);
  if (rec == nullptr) {
    // This indicates some mismatch with the original environment and
    // the replay environment though it's not always enough to
    // interfere with reproducing a bug
    tty->print_cr("Warning: requesting ciMethod record for method with no data: ");
    method->print_name(tty);
    tty->cr();
  } else {
    EXCEPTION_CONTEXT;
    // m->_instructions_size = rec->_instructions_size;
    m->_inline_instructions_size = -1;
    m->_interpreter_invocation_count = rec->_interpreter_invocation_count;
    m->_interpreter_throwout_count = rec->_interpreter_throwout_count;
    MethodCounters* mcs = method->get_method_counters(CHECK_AND_CLEAR);
    guarantee(mcs != nullptr, "method counters allocation failed");
    mcs->invocation_counter()->_counter = rec->_invocation_counter;
    mcs->backedge_counter()->_counter = rec->_backedge_counter;
  }
}

void ciReplay::initialize(ciInstanceKlass* ci_ik, InstanceKlass* ik) {
  assert(!no_replay_state(), "must have replay state");

  ASSERT_IN_VM;
  ciInstanceKlassRecord* rec = replay_state->find_ciInstanceKlass(ik);
  assert(rec != nullptr, "ciInstanceKlass must be whitelisted");
  ci_ik->_java_mirror = CURRENT_ENV->get_instance(JNIHandles::resolve(rec->_java_mirror));
}

bool ciReplay::is_loaded(Method* method) {
  if (no_replay_state()) {
    return true;
  }

  ASSERT_IN_VM;
  ResourceMark rm;

  ciMethodRecord* rec = replay_state->find_ciMethodRecord(method);
  return rec != nullptr;
}

bool ciReplay::is_klass_unresolved(const InstanceKlass* klass) {
  if (no_replay_state()) {
    return false;
  }

  // Check if klass is found on whitelist.
  ciInstanceKlassRecord* rec = replay_state->find_ciInstanceKlass(klass);
  return rec == nullptr;
}

oop ciReplay::obj_field(oop obj, Symbol* name) {
  InstanceKlass* ik = InstanceKlass::cast(obj->klass());

  do {
    if (!ik->has_nonstatic_fields()) {
      ik = ik->java_super();
      continue;
    }

    for (JavaFieldStream fs(ik); !fs.done(); fs.next()) {
      if (fs.access_flags().is_static()) {
        continue;
      }
      if (fs.name() == name) {
        int offset = fs.offset();
#ifdef ASSERT
        fieldDescriptor fd = fs.field_descriptor();
        assert(fd.offset() == ik->field_offset(fd.index()), "!");
#endif
        oop f = obj->obj_field(offset);
        return f;
      }
    }

    ik = ik->java_super();
  } while (ik != nullptr);
  return nullptr;
}

oop ciReplay::obj_field(oop obj, const char *name) {
  Symbol* fname = SymbolTable::probe(name, (int)strlen(name));
  if (fname == nullptr) {
    return nullptr;
  }
  return obj_field(obj, fname);
}<|MERGE_RESOLUTION|>--- conflicted
+++ resolved
@@ -1150,13 +1150,6 @@
             Klass* actual_array_klass = parse_klass(CHECK_(true));
             Klass* kelem = ObjArrayKlass::cast(actual_array_klass)->element_klass();
             value = oopFactory::new_objArray(kelem, length, CHECK_(true));
-<<<<<<< HEAD
-=======
-          } else if (field_signature[0] == JVM_SIGNATURE_ARRAY) {
-            Klass* kelem = resolve_klass(field_signature + 1, CHECK_(true));
-            parse_klass(CHECK_(true)); // eat up the array class name
-            value = oopFactory::new_flatArray(kelem, length, LayoutKind::NON_ATOMIC_FLAT, CHECK_(true)); // TODO FIXME fix the hard coded layout kind
->>>>>>> 90055bb6
           } else {
             report_error("unhandled array staticfield");
           }
