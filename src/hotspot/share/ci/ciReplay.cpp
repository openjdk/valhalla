--- conflicted
+++ resolved
@@ -35,11 +35,8 @@
 #include "memory/resourceArea.hpp"
 #include "oops/method.inline.hpp"
 #include "oops/oop.inline.hpp"
-<<<<<<< HEAD
 #include "oops/valueKlass.hpp"
-=======
 #include "runtime/fieldDescriptor.inline.hpp"
->>>>>>> 0d9f615e
 #include "utilities/copy.hpp"
 #include "utilities/macros.hpp"
 
@@ -875,11 +872,7 @@
         } else if (strcmp(field_signature, "[S") == 0) {
           value = oopFactory::new_shortArray(length, CHECK_(true));
         } else if (strcmp(field_signature, "[F") == 0) {
-<<<<<<< HEAD
-          value = oopFactory::new_singleArray(length, CHECK_(true));
-=======
           value = oopFactory::new_floatArray(length, CHECK);
->>>>>>> 0d9f615e
         } else if (strcmp(field_signature, "[D") == 0) {
           value = oopFactory::new_doubleArray(length, CHECK_(true));
         } else if (strcmp(field_signature, "[I") == 0) {
