--- conflicted
+++ resolved
@@ -1018,35 +1018,16 @@
     }
   }
 
-<<<<<<< HEAD
   class InlineTypeFieldInitializer : public FieldClosure {
     oop _vt;
     CompileReplay* _replay;
   public:
     InlineTypeFieldInitializer(oop vt, CompileReplay* replay)
   : _vt(vt), _replay(replay) {}
-=======
-  // staticfield <klass> <name> <signature> <value>
-  //
-  // Initialize a class and fill in the value for a static field.
-  // This is useful when the compile was dependent on the value of
-  // static fields but it's impossible to properly rerun the static
-  // initializer.
-  void process_staticfield(TRAPS) {
-    InstanceKlass* k = (InstanceKlass *)parse_klass(CHECK);
-
-    if (k == nullptr || ReplaySuppressInitializers == 0 ||
-        (ReplaySuppressInitializers == 2 && k->class_loader() == nullptr)) {
-      skip_remaining();
-      return;
-    }
-
-    assert(k->is_initialized(), "must be");
->>>>>>> bc750f70
 
     void do_field(fieldDescriptor* fd) {
       BasicType bt = fd->field_type();
-      const char* string_value = bt != T_PRIMITIVE_OBJECT ? _replay->parse_escaped_string() : NULL;
+      const char* string_value = bt != T_PRIMITIVE_OBJECT ? _replay->parse_escaped_string() : nullptr;
       switch (bt) {
       case T_BYTE: {
         int value = atoi(string_value);
@@ -1126,15 +1107,8 @@
 
       if (field_signature[1] == JVM_SIGNATURE_ARRAY) {
         // multi dimensional array
-<<<<<<< HEAD
         Klass* k = resolve_klass(field_signature, CHECK_(true));
         ArrayKlass* kelem = (ArrayKlass *)k;
-=======
-        ArrayKlass* kelem = (ArrayKlass *)parse_klass(CHECK);
-        if (kelem == nullptr) {
-          return;
-        }
->>>>>>> bc750f70
         int rank = 0;
         while (field_signature[rank] == JVM_SIGNATURE_ARRAY) {
           rank++;
@@ -1198,8 +1172,8 @@
   void process_staticfield(TRAPS) {
     InstanceKlass* k = (InstanceKlass *)parse_klass(CHECK);
 
-    if (k == NULL || ReplaySuppressInitializers == 0 ||
-        (ReplaySuppressInitializers == 2 && k->class_loader() == NULL)) {
+    if (k == nullptr || ReplaySuppressInitializers == 0 ||
+        (ReplaySuppressInitializers == 2 && k->class_loader() == nullptr)) {
         skip_remaining();
       return;
     }
