/*
 * Copyright (c) 1999, 2024, Oracle and/or its affiliates. All rights reserved.
 * DO NOT ALTER OR REMOVE COPYRIGHT NOTICES OR THIS FILE HEADER.
 *
 * This code is free software; you can redistribute it and/or modify it
 * under the terms of the GNU General Public License version 2 only, as
 * published by the Free Software Foundation.
 *
 * This code is distributed in the hope that it will be useful, but WITHOUT
 * ANY WARRANTY; without even the implied warranty of MERCHANTABILITY or
 * FITNESS FOR A PARTICULAR PURPOSE.  See the GNU General Public License
 * version 2 for more details (a copy is included in the LICENSE file that
 * accompanied this code).
 *
 * You should have received a copy of the GNU General Public License version
 * 2 along with this work; if not, write to the Free Software Foundation,
 * Inc., 51 Franklin St, Fifth Floor, Boston, MA 02110-1301 USA.
 *
 * Please contact Oracle, 500 Oracle Parkway, Redwood Shores, CA 94065 USA
 * or visit www.oracle.com if you need additional information or have any
 * questions.
 *
 */

#include "precompiled.hpp"
#include "ci/ciKlass.hpp"
#include "ci/ciSymbol.hpp"
#include "ci/ciUtilities.inline.hpp"
#include "oops/klass.inline.hpp"
#include "oops/oop.inline.hpp"

// ciKlass
//
// This class represents a Klass* in the HotSpot virtual
// machine.

// ------------------------------------------------------------------
// ciKlass::ciKlass
ciKlass::ciKlass(Klass* k) : ciType(k) {
  assert(get_Klass()->is_klass(), "wrong type");
  Klass* klass = get_Klass();
  _layout_helper = klass->layout_helper();
  Symbol* klass_name = klass->name();
  assert(klass_name != nullptr, "wrong ciKlass constructor");
  _name = CURRENT_ENV->get_symbol(klass_name);
}

// ------------------------------------------------------------------
// ciKlass::ciKlass
//
// Nameless klass variant.
ciKlass::ciKlass(Klass* k, ciSymbol* name) : ciType(k) {
  assert(get_Klass()->is_klass(), "wrong type");
  _name = name;
  _layout_helper = Klass::_lh_neutral_value;
}

// ------------------------------------------------------------------
// ciKlass::ciKlass
//
// Unloaded klass variant.
ciKlass::ciKlass(ciSymbol* name, BasicType bt) : ciType(bt) {
  _name = name;
  _layout_helper = Klass::_lh_neutral_value;
}

// ------------------------------------------------------------------
// ciKlass::is_subtype_of
bool ciKlass::is_subtype_of(ciKlass* that) {
  assert(this->is_loaded(), "must be loaded: %s", this->name()->as_quoted_ascii());
  assert(that->is_loaded(), "must be loaded: %s", that->name()->as_quoted_ascii());

  // Check to see if the klasses are identical.
  if (this == that) {
    return true;
  }

  bool is_subtype;
  GUARDED_VM_ENTRY(is_subtype = get_Klass()->is_subtype_of(that->get_Klass());)

  // Ensure consistency with ciInstanceKlass::has_subklass().
  assert(!that->is_instance_klass() || // array klasses are irrelevant
          that->is_interface()      || // has_subklass is always false for interfaces
         !is_subtype || that->as_instance_klass()->has_subklass(), "inconsistent");

  return is_subtype;
}

// ------------------------------------------------------------------
// ciKlass::is_subclass_of
bool ciKlass::is_subclass_of(ciKlass* that) {
  assert(this->is_loaded(), "must be loaded: %s", this->name()->as_quoted_ascii());
  assert(that->is_loaded(), "must be loaded: %s", that->name()->as_quoted_ascii());

  // Check to see if the klasses are identical.
  if (this == that) {
    return true;
  }

  bool is_subclass;
  GUARDED_VM_ENTRY(is_subclass = get_Klass()->is_subclass_of(that->get_Klass());)

  // Ensure consistency with ciInstanceKlass::has_subklass().
  assert(!that->is_instance_klass() || // array klasses are irrelevant
          that->is_interface()      || // has_subklass is always false for interfaces
         !is_subclass || that->as_instance_klass()->has_subklass(), "inconsistent");

  return is_subclass;
}

// ------------------------------------------------------------------
// ciKlass::super_depth
juint ciKlass::super_depth() {
  assert(is_loaded(), "must be loaded");

  VM_ENTRY_MARK;
  Klass* this_klass = get_Klass();
  return this_klass->super_depth();
}

// ------------------------------------------------------------------
// ciKlass::super_check_offset
juint ciKlass::super_check_offset() {
  assert(is_loaded(), "must be loaded");

  VM_ENTRY_MARK;
  Klass* this_klass = get_Klass();
  return this_klass->super_check_offset();
}

// ------------------------------------------------------------------
// ciKlass::super_of_depth
ciKlass* ciKlass::super_of_depth(juint i) {
  assert(is_loaded(), "must be loaded");

  VM_ENTRY_MARK;
  Klass* this_klass = get_Klass();
  Klass* super = this_klass->primary_super_of_depth(i);
  return (super != nullptr) ? CURRENT_THREAD_ENV->get_klass(super) : nullptr;
}

// ------------------------------------------------------------------
// ciKlass::least_common_ancestor
//
// Get the shared parent of two klasses.
//
// Implementation note: this method currently goes "over the wall"
// and does all of the work on the VM side.  It could be rewritten
// to use the super() method and do all of the work (aside from the
// lazy computation of super()) in native mode.  This may be
// worthwhile if the compiler is repeatedly requesting the same lca
// computation or possibly if most of the superklasses have already
// been created as ciObjects anyway.  Something to think about...
ciKlass*
ciKlass::least_common_ancestor(ciKlass* that) {
  assert(is_loaded() && that->is_loaded(), "must be loaded");
  // Check to see if the klasses are identical.
  if (this == that) {
    return this;
  }

  VM_ENTRY_MARK;
  Klass* this_klass = get_Klass();
  Klass* that_klass = that->get_Klass();
  Klass* lca        = this_klass->LCA(that_klass);

  // Many times the LCA will be either this_klass or that_klass.
  // Treat these as special cases.
  if (lca == that_klass) {
    assert(this->is_subtype_of(that), "sanity");
    return that;
  }
  if (this_klass == lca) {
    assert(that->is_subtype_of(this), "sanity");
    return this;
  }

  // Create the ciInstanceKlass for the lca.
  ciKlass* result =
    CURRENT_THREAD_ENV->get_klass(lca);

  assert(this->is_subtype_of(result) && that->is_subtype_of(result), "sanity");
  return result;
}

// ------------------------------------------------------------------
// ciKlass::find_klass
//
// Find a klass using this klass's class loader.
ciKlass* ciKlass::find_klass(ciSymbol* klass_name) {
  assert(is_loaded(), "cannot find_klass through an unloaded klass");
  return CURRENT_ENV->get_klass_by_name(this,
                                        klass_name, false);
}

// ------------------------------------------------------------------
// ciKlass::java_mirror
//
// Get the instance of java.lang.Class corresponding to this klass.
// If it is an unloaded instance or array klass, return an unloaded
// mirror object of type Class.
ciInstance* ciKlass::java_mirror() {
  GUARDED_VM_ENTRY(
    if (!is_loaded())
      return ciEnv::current()->get_unloaded_klass_mirror(this);
    oop java_mirror = get_Klass()->java_mirror();
    return CURRENT_ENV->get_instance(java_mirror);
  )
}

// ------------------------------------------------------------------
// ciKlass::modifier_flags
jint ciKlass::modifier_flags() {
  assert(is_loaded(), "not loaded");
  GUARDED_VM_ENTRY(
    return get_Klass()->modifier_flags();
  )
}

// ------------------------------------------------------------------
// ciKlass::access_flags
jint ciKlass::access_flags() {
  assert(is_loaded(), "not loaded");
  GUARDED_VM_ENTRY(
    return get_Klass()->access_flags().as_int();
  )
}

// ------------------------------------------------------------------
<<<<<<< HEAD
// ciKlass::prototype_header
markWord ciKlass::prototype_header() const {
  assert(is_loaded(), "not loaded");
  GUARDED_VM_ENTRY(
    return get_Klass()->prototype_header();
=======
// ciKlass::misc_flags
klass_flags_t ciKlass::misc_flags() {
  assert(is_loaded(), "not loaded");
  GUARDED_VM_ENTRY(
    return get_Klass()->misc_flags();
>>>>>>> 28de44da
  )
}

// ------------------------------------------------------------------
// ciKlass::print_impl
//
// Implementation of the print method
void ciKlass::print_impl(outputStream* st) {
  st->print(" name=");
  print_name_on(st);
  st->print(" loaded=%s", (is_loaded() ? "true" : "false"));
}

// ------------------------------------------------------------------
// ciKlass::print_name
//
// Print the name of this klass
void ciKlass::print_name_on(outputStream* st) {
  name()->print_symbol_on(st);
}

const char* ciKlass::external_name() const {
  GUARDED_VM_ENTRY(
    return get_Klass()->external_name();
  )
}<|MERGE_RESOLUTION|>--- conflicted
+++ resolved
@@ -227,19 +227,20 @@
 }
 
 // ------------------------------------------------------------------
-<<<<<<< HEAD
 // ciKlass::prototype_header
 markWord ciKlass::prototype_header() const {
   assert(is_loaded(), "not loaded");
   GUARDED_VM_ENTRY(
     return get_Klass()->prototype_header();
-=======
+  )
+}
+
+// ------------------------------------------------------------------
 // ciKlass::misc_flags
 klass_flags_t ciKlass::misc_flags() {
   assert(is_loaded(), "not loaded");
   GUARDED_VM_ENTRY(
     return get_Klass()->misc_flags();
->>>>>>> 28de44da
   )
 }
 
