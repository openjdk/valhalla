/*
 * Copyright (c) 1999, 2020, Oracle and/or its affiliates. All rights reserved.
 * DO NOT ALTER OR REMOVE COPYRIGHT NOTICES OR THIS FILE HEADER.
 *
 * This code is free software; you can redistribute it and/or modify it
 * under the terms of the GNU General Public License version 2 only, as
 * published by the Free Software Foundation.
 *
 * This code is distributed in the hope that it will be useful, but WITHOUT
 * ANY WARRANTY; without even the implied warranty of MERCHANTABILITY or
 * FITNESS FOR A PARTICULAR PURPOSE.  See the GNU General Public License
 * version 2 for more details (a copy is included in the LICENSE file that
 * accompanied this code).
 *
 * You should have received a copy of the GNU General Public License version
 * 2 along with this work; if not, write to the Free Software Foundation,
 * Inc., 51 Franklin St, Fifth Floor, Boston, MA 02110-1301 USA.
 *
 * Please contact Oracle, 500 Oracle Parkway, Redwood Shores, CA 94065 USA
 * or visit www.oracle.com if you need additional information or have any
 * questions.
 *
 */

#include "precompiled.hpp"
#include "ci/ciMethodType.hpp"
#include "ci/ciSignature.hpp"
#include "ci/ciUtilities.inline.hpp"
#include "memory/allocation.inline.hpp"
#include "memory/resourceArea.hpp"
#include "oops/oop.inline.hpp"
#include "runtime/signature.hpp"

// ciSignature
//
// This class represents the signature of a method.

// ------------------------------------------------------------------
// ciSignature::ciSignature
ciSignature::ciSignature(ciKlass* accessing_klass, const constantPoolHandle& cpool, ciSymbol* symbol)
  : _symbol(symbol), _accessing_klass(accessing_klass), _types(CURRENT_ENV->arena(), 8, 0, NULL) {
  ASSERT_IN_VM;
  EXCEPTION_CONTEXT;
  assert(accessing_klass != NULL, "need origin of access");

  ciEnv* env = CURRENT_ENV;

  int size = 0;
  int count = 0;
  ResourceMark rm(THREAD);
  Symbol* sh = symbol->get_symbol();
  SignatureStream ss(sh);
  for (; ; ss.next()) {
    // Process one element of the signature
    ciType* type;
    if (!ss.is_reference()) {
      type = ciType::make(ss.type());
    } else {
      ciSymbol* klass_name = env->get_symbol(ss.as_symbol());
      type = env->get_klass_by_name_impl(_accessing_klass, cpool, klass_name, false);
    }
    if (ss.at_return_type()) {
      // don't include return type in size calculation
      _return_type = type;
      break;
    }
    _types.append(type);
    size += type->size();
  }
  _size = size;
<<<<<<< HEAD
  _count = count;
}

// ------------------------------------------------------------------
// ciSignature::ciSignature
ciSignature::ciSignature(ciKlass* accessing_klass, ciSymbol* symbol, ciMethodType* method_type) :
  _symbol(symbol),
  _accessing_klass(accessing_klass),
  _size( method_type->ptype_slot_count()),
  _count(method_type->ptype_count())
{
  ASSERT_IN_VM;
  EXCEPTION_CONTEXT;
  ciEnv* env =  CURRENT_ENV;
  Arena* arena = env->arena();
  _types = new (arena) GrowableArray<ciType*>(arena, _count + 1, 0, NULL);
  for (int i = 0; i < _count; i++) {
    _types->append(method_type->ptype_at(i));
  }
  _types->append(method_type->rtype());
}

// ------------------------------------------------------------------
// ciSignature::return_type
//
// What is the return type of this signature?
ciType* ciSignature::return_type() const {
  return _types->at(_count);
}

// ------------------------------------------------------------------
// ciSignature::type_at
//
// What is the type of the index'th element of this
// signature?
ciType* ciSignature::type_at(int index) const {
  assert(index < _count, "out of bounds");
  // The first _klasses element holds the return klass.
  return _types->at(index);
=======
>>>>>>> 7aed9b65
}

// ------------------------------------------------------------------
// ciSignature::maybe_returns_inline_type
//
// True if we statically know that the return value is never null, or
// if the return type has a Q signature but is not yet loaded, in which case
// it could be a never-null type.
bool ciSignature::maybe_returns_inline_type() const {
  ciType* ret_type = _types->at(_count);
  if (ret_type->is_inlinetype()) {
    return true;
  } else if (ret_type->is_instance_klass() && !ret_type->as_instance_klass()->is_loaded()) {
    GUARDED_VM_ENTRY(if (get_symbol()->is_Q_method_signature()) { return true; })
  }
  return false;
}

// ------------------------------------------------------------------
// ciSignature::equals
//
// Compare this signature to another one.  Signatures with different
// accessing classes but with signature-types resolved to the same
// types are defined to be equal.
bool ciSignature::equals(ciSignature* that) {
  // Compare signature
  if (!this->as_symbol()->equals(that->as_symbol())) {
    return false;
  }
  // Compare all types of the arguments
  if (_types.length() != that->_types.length()) {
    return false;
  }
  for (int i = 0; i < _types.length(); i++) {
    if (this->type_at(i) != that->type_at(i)) {
      return false;
    }
  }
  // Compare the return type
  if (this->return_type() != that->return_type()) {
    return false;
  }
  return true;
}

// ------------------------------------------------------------------
// ciSignature::print_signature
void ciSignature::print_signature() {
  _symbol->print_symbol();
}

// ------------------------------------------------------------------
// ciSignature::print
void ciSignature::print() {
  tty->print("<ciSignature symbol=");
  print_signature();
 tty->print(" accessing_klass=");
  _accessing_klass->print();
  tty->print(" address=" INTPTR_FORMAT ">", p2i((address)this));
}<|MERGE_RESOLUTION|>--- conflicted
+++ resolved
@@ -68,48 +68,6 @@
     size += type->size();
   }
   _size = size;
-<<<<<<< HEAD
-  _count = count;
-}
-
-// ------------------------------------------------------------------
-// ciSignature::ciSignature
-ciSignature::ciSignature(ciKlass* accessing_klass, ciSymbol* symbol, ciMethodType* method_type) :
-  _symbol(symbol),
-  _accessing_klass(accessing_klass),
-  _size( method_type->ptype_slot_count()),
-  _count(method_type->ptype_count())
-{
-  ASSERT_IN_VM;
-  EXCEPTION_CONTEXT;
-  ciEnv* env =  CURRENT_ENV;
-  Arena* arena = env->arena();
-  _types = new (arena) GrowableArray<ciType*>(arena, _count + 1, 0, NULL);
-  for (int i = 0; i < _count; i++) {
-    _types->append(method_type->ptype_at(i));
-  }
-  _types->append(method_type->rtype());
-}
-
-// ------------------------------------------------------------------
-// ciSignature::return_type
-//
-// What is the return type of this signature?
-ciType* ciSignature::return_type() const {
-  return _types->at(_count);
-}
-
-// ------------------------------------------------------------------
-// ciSignature::type_at
-//
-// What is the type of the index'th element of this
-// signature?
-ciType* ciSignature::type_at(int index) const {
-  assert(index < _count, "out of bounds");
-  // The first _klasses element holds the return klass.
-  return _types->at(index);
-=======
->>>>>>> 7aed9b65
 }
 
 // ------------------------------------------------------------------
