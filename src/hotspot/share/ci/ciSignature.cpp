/*
 * Copyright (c) 1999, 2019, Oracle and/or its affiliates. All rights reserved.
 * DO NOT ALTER OR REMOVE COPYRIGHT NOTICES OR THIS FILE HEADER.
 *
 * This code is free software; you can redistribute it and/or modify it
 * under the terms of the GNU General Public License version 2 only, as
 * published by the Free Software Foundation.
 *
 * This code is distributed in the hope that it will be useful, but WITHOUT
 * ANY WARRANTY; without even the implied warranty of MERCHANTABILITY or
 * FITNESS FOR A PARTICULAR PURPOSE.  See the GNU General Public License
 * version 2 for more details (a copy is included in the LICENSE file that
 * accompanied this code).
 *
 * You should have received a copy of the GNU General Public License version
 * 2 along with this work; if not, write to the Free Software Foundation,
 * Inc., 51 Franklin St, Fifth Floor, Boston, MA 02110-1301 USA.
 *
 * Please contact Oracle, 500 Oracle Parkway, Redwood Shores, CA 94065 USA
 * or visit www.oracle.com if you need additional information or have any
 * questions.
 *
 */

#include "precompiled.hpp"
#include "ci/ciMethodType.hpp"
#include "ci/ciSignature.hpp"
#include "ci/ciUtilities.inline.hpp"
#include "memory/allocation.inline.hpp"
#include "memory/resourceArea.hpp"
#include "oops/oop.inline.hpp"
#include "runtime/signature.hpp"

// ciSignature
//
// This class represents the signature of a method.

// ------------------------------------------------------------------
// ciSignature::ciSignature
ciSignature::ciSignature(ciKlass* accessing_klass, const constantPoolHandle& cpool, ciSymbol* symbol) {
  ASSERT_IN_VM;
  EXCEPTION_CONTEXT;
  _accessing_klass = accessing_klass;
  _symbol = symbol;

  ciEnv* env = CURRENT_ENV;
  Arena* arena = env->arena();
  _types = new (arena) GrowableArray<ciType*>(arena, 8, 0, NULL);

  int size = 0;
  int count = 0;
  ResourceMark rm(THREAD);
  Symbol* sh = symbol->get_symbol();
  SignatureStream ss(sh);
  for (; ; ss.next()) {
    // Process one element of the signature
    ciType* type;
    if (!ss.is_object()) {
      type = ciType::make(ss.type());
    } else {
<<<<<<< HEAD
      Symbol* name = ss.as_symbol(THREAD);
      if (HAS_PENDING_EXCEPTION) {
        type = ss.is_array() ? (ciType*)ciEnv::unloaded_ciobjarrayklass()
          : (ciType*)ciEnv::unloaded_ciinstance_klass();
        env->record_out_of_memory_failure();
        CLEAR_PENDING_EXCEPTION;
      } else {
        ciSymbol* klass_name = env->get_symbol(name);
        type = env->get_klass_by_name_impl(_accessing_klass, cpool, klass_name, false);
      }
      if (type->is_valuetype() && ss.type() == T_VALUETYPE) {
        type = env->make_never_null_wrapper(type);
      }
=======
      Symbol* name = ss.as_symbol();
      ciSymbol* klass_name = env->get_symbol(name);
      type = env->get_klass_by_name_impl(_accessing_klass, cpool, klass_name, false);
>>>>>>> e3020339
    }
    _types->append(type);
    if (ss.at_return_type()) {
      // Done processing the return type; do not add it into the count.
      break;
    }
    size += type->size();
    count++;
  }
  _size = size;
  _count = count;
}

// ------------------------------------------------------------------
// ciSignature::ciSignature
ciSignature::ciSignature(ciKlass* accessing_klass, ciSymbol* symbol, ciMethodType* method_type) :
  _symbol(symbol),
  _accessing_klass(accessing_klass),
  _size( method_type->ptype_slot_count()),
  _count(method_type->ptype_count())
{
  ASSERT_IN_VM;
  EXCEPTION_CONTEXT;
  ciEnv* env =  CURRENT_ENV;
  Arena* arena = env->arena();
  _types = new (arena) GrowableArray<ciType*>(arena, _count + 1, 0, NULL);
  ciType* type = NULL;
  bool never_null = false;
  for (int i = 0; i < _count; i++) {
    type = method_type->ptype_at(i, never_null);
    if (type->is_valuetype() && never_null) {
      type = env->make_never_null_wrapper(type);
    }
    _types->append(type);
  }
  type = method_type->rtype(never_null);
  if (type->is_valuetype() && never_null) {
    type = env->make_never_null_wrapper(type);
  }
  _types->append(type);
}

// ------------------------------------------------------------------
// ciSignature::return_type
//
// What is the return type of this signature?
ciType* ciSignature::return_type() const {
  return _types->at(_count)->unwrap();
}

// ------------------------------------------------------------------
// ciSignature::type_at
//
// What is the type of the index'th element of this
// signature?
ciType* ciSignature::type_at(int index) const {
  assert(index < _count, "out of bounds");
  // The first _klasses element holds the return klass.
  return _types->at(index)->unwrap();
}

// ------------------------------------------------------------------
// ciSignature::return_never_null
//
// True if we statically know that the return value is never null.
bool ciSignature::returns_never_null() const {
  return _types->at(_count)->is_never_null();
}

// ------------------------------------------------------------------
// ciSignature::never_null_at
//
// True if we statically know that the argument at 'index' is never null.
bool ciSignature::is_never_null_at(int index) const {
  assert(index < _count, "out of bounds");
  return _types->at(index)->is_never_null();
}

// ------------------------------------------------------------------
// ciSignature::equals
//
// Compare this signature to another one.  Signatures with different
// accessing classes but with signature-types resolved to the same
// types are defined to be equal.
bool ciSignature::equals(ciSignature* that) {
  // Compare signature
  if (!this->as_symbol()->equals(that->as_symbol()))  return false;
  // Compare all types of the arguments
  for (int i = 0; i < _count; i++) {
    if (this->type_at(i) != that->type_at(i))         return false;
  }
  // Compare the return type
  if (this->return_type() != that->return_type())     return false;
  return true;
}

// ------------------------------------------------------------------
// ciSignature::print_signature
void ciSignature::print_signature() {
  _symbol->print_symbol();
}

// ------------------------------------------------------------------
// ciSignature::print
void ciSignature::print() {
  tty->print("<ciSignature symbol=");
  print_signature();
 tty->print(" accessing_klass=");
  _accessing_klass->print();
  tty->print(" address=" INTPTR_FORMAT ">", p2i((address)this));
}<|MERGE_RESOLUTION|>--- conflicted
+++ resolved
@@ -58,26 +58,13 @@
     if (!ss.is_object()) {
       type = ciType::make(ss.type());
     } else {
-<<<<<<< HEAD
-      Symbol* name = ss.as_symbol(THREAD);
-      if (HAS_PENDING_EXCEPTION) {
-        type = ss.is_array() ? (ciType*)ciEnv::unloaded_ciobjarrayklass()
-          : (ciType*)ciEnv::unloaded_ciinstance_klass();
-        env->record_out_of_memory_failure();
-        CLEAR_PENDING_EXCEPTION;
-      } else {
-        ciSymbol* klass_name = env->get_symbol(name);
-        type = env->get_klass_by_name_impl(_accessing_klass, cpool, klass_name, false);
-      }
+      Symbol* name = ss.as_symbol();
+      ciSymbol* klass_name = env->get_symbol(name);
+      type = env->get_klass_by_name_impl(_accessing_klass, cpool, klass_name, false);
+    }
       if (type->is_valuetype() && ss.type() == T_VALUETYPE) {
         type = env->make_never_null_wrapper(type);
       }
-=======
-      Symbol* name = ss.as_symbol();
-      ciSymbol* klass_name = env->get_symbol(name);
-      type = env->get_klass_by_name_impl(_accessing_klass, cpool, klass_name, false);
->>>>>>> e3020339
-    }
     _types->append(type);
     if (ss.at_return_type()) {
       // Done processing the return type; do not add it into the count.
