--- conflicted
+++ resolved
@@ -70,8 +70,7 @@
 
   // ith non-static declared field (presented by ascending address)
   ciField* declared_nonstatic_field_at(int i) {
-<<<<<<< HEAD
-    assert(_declared_nonstatic_fields != NULL, "should be initialized");
+    assert(_declared_nonstatic_fields != nullptr, "should be initialized");
     // Look for field in preceding multi-field bundle;
     for (int j = 0; j <= i; j++) {
       int bundle_size = _declared_nonstatic_fields->at(j)->secondary_fields_count();
@@ -87,11 +86,7 @@
         return _declared_nonstatic_fields->at(i);
       }
     }
-    return NULL;
-=======
-    assert(_declared_nonstatic_fields != nullptr, "should be initialized");
-    return _declared_nonstatic_fields->at(i);
->>>>>>> ffb28305
+    return nullptr;
   }
 
   // Inline type fields
