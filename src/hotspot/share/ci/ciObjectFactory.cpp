--- conflicted
+++ resolved
@@ -152,13 +152,8 @@
 
   for (int i = T_BOOLEAN; i <= T_CONFLICT; i++) {
     BasicType t = (BasicType)i;
-<<<<<<< HEAD
-    if (type2name(t) != NULL && t != T_OBJECT && t != T_ARRAY &&
-        t != T_VALUETYPE && t != T_NARROWOOP && t != T_NARROWKLASS) {
-=======
     if (type2name(t) != NULL && !is_reference_type(t) &&
         t != T_NARROWOOP && t != T_NARROWKLASS) {
->>>>>>> 72c2079f
       ciType::_basic_types[t] = new (_arena) ciType(t);
       init_ident_of(ciType::_basic_types[t]);
     }
