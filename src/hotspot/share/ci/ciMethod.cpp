/*
 * Copyright (c) 1999, 2020, Oracle and/or its affiliates. All rights reserved.
 * DO NOT ALTER OR REMOVE COPYRIGHT NOTICES OR THIS FILE HEADER.
 *
 * This code is free software; you can redistribute it and/or modify it
 * under the terms of the GNU General Public License version 2 only, as
 * published by the Free Software Foundation.
 *
 * This code is distributed in the hope that it will be useful, but WITHOUT
 * ANY WARRANTY; without even the implied warranty of MERCHANTABILITY or
 * FITNESS FOR A PARTICULAR PURPOSE.  See the GNU General Public License
 * version 2 for more details (a copy is included in the LICENSE file that
 * accompanied this code).
 *
 * You should have received a copy of the GNU General Public License version
 * 2 along with this work; if not, write to the Free Software Foundation,
 * Inc., 51 Franklin St, Fifth Floor, Boston, MA 02110-1301 USA.
 *
 * Please contact Oracle, 500 Oracle Parkway, Redwood Shores, CA 94065 USA
 * or visit www.oracle.com if you need additional information or have any
 * questions.
 *
 */

#include "precompiled.hpp"
#include "ci/ciCallProfile.hpp"
#include "ci/ciExceptionHandler.hpp"
#include "ci/ciInstanceKlass.hpp"
#include "ci/ciMethod.hpp"
#include "ci/ciMethodBlocks.hpp"
#include "ci/ciMethodData.hpp"
#include "ci/ciStreams.hpp"
#include "ci/ciSymbol.hpp"
#include "ci/ciReplay.hpp"
#include "ci/ciSymbols.hpp"
#include "ci/ciUtilities.inline.hpp"
#include "classfile/systemDictionary.hpp"
#include "compiler/abstractCompiler.hpp"
#include "compiler/methodLiveness.hpp"
#include "interpreter/interpreter.hpp"
#include "interpreter/linkResolver.hpp"
#include "interpreter/oopMapCache.hpp"
#include "memory/allocation.inline.hpp"
#include "memory/resourceArea.hpp"
#include "oops/generateOopMap.hpp"
#include "oops/method.inline.hpp"
#include "oops/oop.inline.hpp"
#include "prims/methodHandles.hpp"
#include "prims/nativeLookup.hpp"
#include "runtime/deoptimization.hpp"
#include "runtime/handles.inline.hpp"
#include "runtime/sharedRuntime.hpp"
#include "utilities/bitMap.inline.hpp"
#include "utilities/xmlstream.hpp"
#ifdef COMPILER2
#include "ci/bcEscapeAnalyzer.hpp"
#include "ci/ciTypeFlow.hpp"
#include "oops/method.hpp"
#endif

// ciMethod
//
// This class represents a Method* in the HotSpot virtual
// machine.


// ------------------------------------------------------------------
// ciMethod::ciMethod
//
// Loaded method.
ciMethod::ciMethod(const methodHandle& h_m, ciInstanceKlass* holder) :
  ciMetadata(h_m()),
  _holder(holder)
{
  assert(h_m() != NULL, "no null method");

  if (LogTouchedMethods) {
    h_m->log_touched(Thread::current());
  }
  // These fields are always filled in in loaded methods.
  _flags = ciFlags(h_m->access_flags());

  // Easy to compute, so fill them in now.
  _max_stack          = h_m->max_stack();
  _max_locals         = h_m->max_locals();
  _code_size          = h_m->code_size();
  _intrinsic_id       = h_m->intrinsic_id();
  _handler_count      = h_m->exception_table_length();
  _size_of_parameters = h_m->size_of_parameters();
  _uses_monitors      = h_m->access_flags().has_monitor_bytecodes();
  _balanced_monitors  = !_uses_monitors || h_m->access_flags().is_monitor_matching();
  _is_c1_compilable   = !h_m->is_not_c1_compilable();
  _is_c2_compilable   = !h_m->is_not_c2_compilable();
  _can_be_parsed      = true;
  _has_reserved_stack_access = h_m->has_reserved_stack_access();
  _is_overpass        = h_m->is_overpass();
  // Lazy fields, filled in on demand.  Require allocation.
  _code               = NULL;
  _exception_handlers = NULL;
  _liveness           = NULL;
  _method_blocks = NULL;
#if defined(COMPILER2)
  _flow               = NULL;
  _bcea               = NULL;
#endif // COMPILER2

  ciEnv *env = CURRENT_ENV;
  if (env->jvmti_can_hotswap_or_post_breakpoint()) {
    // 6328518 check hotswap conditions under the right lock.
    MutexLocker locker(Compile_lock);
    if (Dependencies::check_evol_method(h_m()) != NULL) {
      _is_c1_compilable = false;
      _is_c2_compilable = false;
      _can_be_parsed = false;
    }
  } else {
    DEBUG_ONLY(CompilerThread::current()->check_possible_safepoint());
  }

  if (h_m->method_holder()->is_linked()) {
    _can_be_statically_bound = h_m->can_be_statically_bound();
  } else {
    // Have to use a conservative value in this case.
    _can_be_statically_bound = false;
  }

  // Adjust the definition of this condition to be more useful:
  // %%% take these conditions into account in vtable generation
  if (!_can_be_statically_bound && h_m->is_private())
    _can_be_statically_bound = true;
  if (_can_be_statically_bound && h_m->is_abstract())
    _can_be_statically_bound = false;

  // generating _signature may allow GC and therefore move m.
  // These fields are always filled in.
  _name = env->get_symbol(h_m->name());
  ciSymbol* sig_symbol = env->get_symbol(h_m->signature());
  constantPoolHandle cpool(Thread::current(), h_m->constants());
  _signature = new (env->arena()) ciSignature(_holder, cpool, sig_symbol);
  _method_data = NULL;
  _nmethod_age = h_m->nmethod_age();
  // Take a snapshot of these values, so they will be commensurate with the MDO.
  if (ProfileInterpreter || TieredCompilation) {
    int invcnt = h_m->interpreter_invocation_count();
    // if the value overflowed report it as max int
    _interpreter_invocation_count = invcnt < 0 ? max_jint : invcnt ;
    _interpreter_throwout_count   = h_m->interpreter_throwout_count();
  } else {
    _interpreter_invocation_count = 0;
    _interpreter_throwout_count = 0;
  }
  if (_interpreter_invocation_count == 0)
    _interpreter_invocation_count = 1;
  _instructions_size = -1;
#ifdef ASSERT
  if (ReplayCompiles) {
    ciReplay::initialize(this);
  }
#endif
}


// ------------------------------------------------------------------
// ciMethod::ciMethod
//
// Unloaded method.
ciMethod::ciMethod(ciInstanceKlass* holder,
                   ciSymbol*        name,
                   ciSymbol*        signature,
                   ciInstanceKlass* accessor) :
  ciMetadata((Metadata*)NULL),
  _name(                   name),
  _holder(                 holder),
  _method_data(            NULL),
  _method_blocks(          NULL),
  _intrinsic_id(           vmIntrinsics::_none),
  _instructions_size(-1),
  _can_be_statically_bound(false),
  _liveness(               NULL)
#if defined(COMPILER2)
  ,
  _flow(                   NULL),
  _bcea(                   NULL)
#endif // COMPILER2
{
  // Usually holder and accessor are the same type but in some cases
  // the holder has the wrong class loader (e.g. invokedynamic call
  // sites) so we pass the accessor.
  _signature = new (CURRENT_ENV->arena()) ciSignature(accessor, constantPoolHandle(), signature);
}


// ------------------------------------------------------------------
// ciMethod::load_code
//
// Load the bytecodes and exception handler table for this method.
void ciMethod::load_code() {
  VM_ENTRY_MARK;
  assert(is_loaded(), "only loaded methods have code");

  Method* me = get_Method();
  Arena* arena = CURRENT_THREAD_ENV->arena();

  // Load the bytecodes.
  _code = (address)arena->Amalloc(code_size());
  memcpy(_code, me->code_base(), code_size());

#if INCLUDE_JVMTI
  // Revert any breakpoint bytecodes in ci's copy
  if (me->number_of_breakpoints() > 0) {
    BreakpointInfo* bp = me->method_holder()->breakpoints();
    for (; bp != NULL; bp = bp->next()) {
      if (bp->match(me)) {
        code_at_put(bp->bci(), bp->orig_bytecode());
      }
    }
  }
#endif

  // And load the exception table.
  ExceptionTable exc_table(me);

  // Allocate one extra spot in our list of exceptions.  This
  // last entry will be used to represent the possibility that
  // an exception escapes the method.  See ciExceptionHandlerStream
  // for details.
  _exception_handlers =
    (ciExceptionHandler**)arena->Amalloc(sizeof(ciExceptionHandler*)
                                         * (_handler_count + 1));
  if (_handler_count > 0) {
    for (int i=0; i<_handler_count; i++) {
      _exception_handlers[i] = new (arena) ciExceptionHandler(
                                holder(),
            /* start    */      exc_table.start_pc(i),
            /* limit    */      exc_table.end_pc(i),
            /* goto pc  */      exc_table.handler_pc(i),
            /* cp index */      exc_table.catch_type_index(i));
    }
  }

  // Put an entry at the end of our list to represent the possibility
  // of exceptional exit.
  _exception_handlers[_handler_count] =
    new (arena) ciExceptionHandler(holder(), 0, code_size(), -1, 0);

  if (CIPrintMethodCodes) {
    print_codes();
  }
}


// ------------------------------------------------------------------
// ciMethod::has_linenumber_table
//
// length unknown until decompression
bool    ciMethod::has_linenumber_table() const {
  check_is_loaded();
  VM_ENTRY_MARK;
  return get_Method()->has_linenumber_table();
}


// ------------------------------------------------------------------
// ciMethod::line_number_from_bci
int ciMethod::line_number_from_bci(int bci) const {
  check_is_loaded();
  VM_ENTRY_MARK;
  return get_Method()->line_number_from_bci(bci);
}


// ------------------------------------------------------------------
// ciMethod::vtable_index
//
// Get the position of this method's entry in the vtable, if any.
int ciMethod::vtable_index() {
  check_is_loaded();
  assert(holder()->is_linked(), "must be linked");
  VM_ENTRY_MARK;
  return get_Method()->vtable_index();
}

// ------------------------------------------------------------------
// ciMethod::uses_balanced_monitors
//
// Does this method use monitors in a strict stack-disciplined manner?
bool ciMethod::has_balanced_monitors() {
  check_is_loaded();
  if (_balanced_monitors) return true;

  // Analyze the method to see if monitors are used properly.
  VM_ENTRY_MARK;
  methodHandle method(THREAD, get_Method());
  assert(method->has_monitor_bytecodes(), "should have checked this");

  // Check to see if a previous compilation computed the
  // monitor-matching analysis.
  if (method->guaranteed_monitor_matching()) {
    _balanced_monitors = true;
    return true;
  }

  {
    EXCEPTION_MARK;
    ResourceMark rm(THREAD);
    GeneratePairingInfo gpi(method);
    gpi.compute_map(CATCH);
    if (!gpi.monitor_safe()) {
      return false;
    }
    method->set_guaranteed_monitor_matching();
    _balanced_monitors = true;
  }
  return true;
}


// ------------------------------------------------------------------
// ciMethod::get_flow_analysis
ciTypeFlow* ciMethod::get_flow_analysis() {
#if defined(COMPILER2)
  if (_flow == NULL) {
    ciEnv* env = CURRENT_ENV;
    _flow = new (env->arena()) ciTypeFlow(env, this);
    _flow->do_flow();
  }
  return _flow;
#else // COMPILER2
  ShouldNotReachHere();
  return NULL;
#endif // COMPILER2
}


// ------------------------------------------------------------------
// ciMethod::get_osr_flow_analysis
ciTypeFlow* ciMethod::get_osr_flow_analysis(int osr_bci) {
#if defined(COMPILER2)
  // OSR entry points are always place after a call bytecode of some sort
  assert(osr_bci >= 0, "must supply valid OSR entry point");
  ciEnv* env = CURRENT_ENV;
  ciTypeFlow* flow = new (env->arena()) ciTypeFlow(env, this, osr_bci);
  flow->do_flow();
  return flow;
#else // COMPILER2
  ShouldNotReachHere();
  return NULL;
#endif // COMPILER2
}

// ------------------------------------------------------------------
// ciMethod::raw_liveness_at_bci
//
// Which local variables are live at a specific bci?
MethodLivenessResult ciMethod::raw_liveness_at_bci(int bci) {
  check_is_loaded();
  if (_liveness == NULL) {
    // Create the liveness analyzer.
    Arena* arena = CURRENT_ENV->arena();
    _liveness = new (arena) MethodLiveness(arena, this);
    _liveness->compute_liveness();
  }
  return _liveness->get_liveness_at(bci);
}

// ------------------------------------------------------------------
// ciMethod::liveness_at_bci
//
// Which local variables are live at a specific bci?  When debugging
// will return true for all locals in some cases to improve debug
// information.
MethodLivenessResult ciMethod::liveness_at_bci(int bci) {
  if (CURRENT_ENV->should_retain_local_variables() || DeoptimizeALot) {
    // Keep all locals live for the user's edification and amusement.
    MethodLivenessResult result(_max_locals);
    result.set_range(0, _max_locals);
    result.set_is_valid();
    return result;
  }
  return raw_liveness_at_bci(bci);
}

// ciMethod::live_local_oops_at_bci
//
// find all the live oops in the locals array for a particular bci
// Compute what the interpreter believes by using the interpreter
// oopmap generator. This is used as a double check during osr to
// guard against conservative result from MethodLiveness making us
// think a dead oop is live.  MethodLiveness is conservative in the
// sense that it may consider locals to be live which cannot be live,
// like in the case where a local could contain an oop or  a primitive
// along different paths.  In that case the local must be dead when
// those paths merge. Since the interpreter's viewpoint is used when
// gc'ing an interpreter frame we need to use its viewpoint  during
// OSR when loading the locals.

ResourceBitMap ciMethod::live_local_oops_at_bci(int bci) {
  VM_ENTRY_MARK;
  InterpreterOopMap mask;
  OopMapCache::compute_one_oop_map(methodHandle(THREAD, get_Method()), bci, &mask);
  int mask_size = max_locals();
  ResourceBitMap result(mask_size);
  int i;
  for (i = 0; i < mask_size ; i++ ) {
    if (mask.is_oop(i)) result.set_bit(i);
  }
  return result;
}


#ifdef COMPILER1
// ------------------------------------------------------------------
// ciMethod::bci_block_start
//
// Marks all bcis where a new basic block starts
const BitMap& ciMethod::bci_block_start() {
  check_is_loaded();
  if (_liveness == NULL) {
    // Create the liveness analyzer.
    Arena* arena = CURRENT_ENV->arena();
    _liveness = new (arena) MethodLiveness(arena, this);
    _liveness->compute_liveness();
  }

  return _liveness->get_bci_block_start();
}
#endif // COMPILER1


// ------------------------------------------------------------------
// ciMethod::check_overflow
//
// Check whether the profile counter is overflowed and adjust if true.
// For invoke* it will turn negative values into max_jint,
// and for checkcast/aastore/instanceof turn positive values into min_jint.
int ciMethod::check_overflow(int c, Bytecodes::Code code) {
  switch (code) {
    case Bytecodes::_aastore:    // fall-through
    case Bytecodes::_checkcast:  // fall-through
    case Bytecodes::_instanceof: {
      return (c > 0 ? min_jint : c); // always non-positive
    }
    default: {
      assert(Bytecodes::is_invoke(code), "%s", Bytecodes::name(code));
      return (c < 0 ? max_jint : c); // always non-negative
    }
  }
}


// ------------------------------------------------------------------
// ciMethod::call_profile_at_bci
//
// Get the ciCallProfile for the invocation of this method.
// Also reports receiver types for non-call type checks (if TypeProfileCasts).
ciCallProfile ciMethod::call_profile_at_bci(int bci) {
  ResourceMark rm;
  ciCallProfile result;
  if (method_data() != NULL && method_data()->is_mature()) {
    ciProfileData* data = method_data()->bci_to_data(bci);
    if (data != NULL && data->is_CounterData()) {
      // Every profiled call site has a counter.
      int count = check_overflow(data->as_CounterData()->count(), java_code_at_bci(bci));

      if (!data->is_ReceiverTypeData()) {
        result._receiver_count[0] = 0;  // that's a definite zero
      } else { // ReceiverTypeData is a subclass of CounterData
        ciReceiverTypeData* call = (ciReceiverTypeData*)data->as_ReceiverTypeData();
        // In addition, virtual call sites have receiver type information
        int receivers_count_total = 0;
        int morphism = 0;
        // Precompute morphism for the possible fixup
        for (uint i = 0; i < call->row_limit(); i++) {
          ciKlass* receiver = call->receiver(i);
          if (receiver == NULL)  continue;
          morphism++;
        }
        int epsilon = 0;
        if (TieredCompilation) {
          // For a call, it is assumed that either the type of the receiver(s)
          // is recorded or an associated counter is incremented, but not both. With
          // tiered compilation, however, both can happen due to the interpreter and
          // C1 profiling invocations differently. Address that inconsistency here.
          if (morphism == 1 && count > 0) {
            epsilon = count;
            count = 0;
          }
        }
        for (uint i = 0; i < call->row_limit(); i++) {
          ciKlass* receiver = call->receiver(i);
          if (receiver == NULL)  continue;
          int rcount = saturated_add(call->receiver_count(i), epsilon);
          if (rcount == 0) rcount = 1; // Should be valid value
          receivers_count_total = saturated_add(receivers_count_total, rcount);
          // Add the receiver to result data.
          result.add_receiver(receiver, rcount);
          // If we extend profiling to record methods,
          // we will set result._method also.
        }
        // Determine call site's morphism.
        // The call site count is 0 with known morphism (only 1 or 2 receivers)
        // or < 0 in the case of a type check failure for checkcast, aastore, instanceof.
        // The call site count is > 0 in the case of a polymorphic virtual call.
        if (morphism > 0 && morphism == result._limit) {
           // The morphism <= MorphismLimit.
           if ((morphism <  ciCallProfile::MorphismLimit) ||
               (morphism == ciCallProfile::MorphismLimit && count == 0)) {
#ifdef ASSERT
             if (count > 0) {
               this->print_short_name(tty);
               tty->print_cr(" @ bci:%d", bci);
               this->print_codes();
               assert(false, "this call site should not be polymorphic");
             }
#endif
             result._morphism = morphism;
           }
        }
        // Make the count consistent if this is a call profile. If count is
        // zero or less, presume that this is a typecheck profile and
        // do nothing.  Otherwise, increase count to be the sum of all
        // receiver's counts.
        if (count >= 0) {
          count = saturated_add(count, receivers_count_total);
        }
      }
      result._count = count;
    }
  }
  return result;
}

// ------------------------------------------------------------------
// Add new receiver and sort data by receiver's profile count.
void ciCallProfile::add_receiver(ciKlass* receiver, int receiver_count) {
  // Add new receiver and sort data by receiver's counts when we have space
  // for it otherwise replace the less called receiver (less called receiver
  // is placed to the last array element which is not used).
  // First array's element contains most called receiver.
  int i = _limit;
  for (; i > 0 && receiver_count > _receiver_count[i-1]; i--) {
    _receiver[i] = _receiver[i-1];
    _receiver_count[i] = _receiver_count[i-1];
  }
  _receiver[i] = receiver;
  _receiver_count[i] = receiver_count;
  if (_limit < MorphismLimit) _limit++;
}


void ciMethod::assert_virtual_call_type_ok(int bci) {
  assert(java_code_at_bci(bci) == Bytecodes::_invokevirtual ||
         java_code_at_bci(bci) == Bytecodes::_invokeinterface, "unexpected bytecode %s", Bytecodes::name(java_code_at_bci(bci)));
}

void ciMethod::assert_call_type_ok(int bci) {
  assert(java_code_at_bci(bci) == Bytecodes::_invokestatic ||
         java_code_at_bci(bci) == Bytecodes::_invokespecial ||
         java_code_at_bci(bci) == Bytecodes::_invokedynamic, "unexpected bytecode %s", Bytecodes::name(java_code_at_bci(bci)));
}

/**
 * Check whether profiling provides a type for the argument i to the
 * call at bci bci
 *
 * @param [in]bci         bci of the call
 * @param [in]i           argument number
 * @param [out]type       profiled type of argument, NULL if none
 * @param [out]ptr_kind   whether always null, never null or maybe null
 * @return                true if profiling exists
 *
 */
bool ciMethod::argument_profiled_type(int bci, int i, ciKlass*& type, ProfilePtrKind& ptr_kind) {
  if (MethodData::profile_parameters() && method_data() != NULL && method_data()->is_mature()) {
    ciProfileData* data = method_data()->bci_to_data(bci);
    if (data != NULL) {
      if (data->is_VirtualCallTypeData()) {
        assert_virtual_call_type_ok(bci);
        ciVirtualCallTypeData* call = (ciVirtualCallTypeData*)data->as_VirtualCallTypeData();
        if (i >= call->number_of_arguments()) {
          return false;
        }
        type = call->valid_argument_type(i);
        ptr_kind = call->argument_ptr_kind(i);
        return true;
      } else if (data->is_CallTypeData()) {
        assert_call_type_ok(bci);
        ciCallTypeData* call = (ciCallTypeData*)data->as_CallTypeData();
        if (i >= call->number_of_arguments()) {
          return false;
        }
        type = call->valid_argument_type(i);
        ptr_kind = call->argument_ptr_kind(i);
        return true;
      }
    }
  }
  return false;
}

/**
 * Check whether profiling provides a type for the return value from
 * the call at bci bci
 *
 * @param [in]bci         bci of the call
 * @param [out]type       profiled type of argument, NULL if none
 * @param [out]ptr_kind   whether always null, never null or maybe null
 * @return                true if profiling exists
 *
 */
bool ciMethod::return_profiled_type(int bci, ciKlass*& type, ProfilePtrKind& ptr_kind) {
  if (MethodData::profile_return() && method_data() != NULL && method_data()->is_mature()) {
    ciProfileData* data = method_data()->bci_to_data(bci);
    if (data != NULL) {
      if (data->is_VirtualCallTypeData()) {
        assert_virtual_call_type_ok(bci);
        ciVirtualCallTypeData* call = (ciVirtualCallTypeData*)data->as_VirtualCallTypeData();
        if (call->has_return()) {
          type = call->valid_return_type();
          ptr_kind = call->return_ptr_kind();
          return true;
        }
      } else if (data->is_CallTypeData()) {
        assert_call_type_ok(bci);
        ciCallTypeData* call = (ciCallTypeData*)data->as_CallTypeData();
        if (call->has_return()) {
          type = call->valid_return_type();
          ptr_kind = call->return_ptr_kind();
        }
        return true;
      }
    }
  }
  return false;
}

/**
 * Check whether profiling provides a type for the parameter i
 *
 * @param [in]i           parameter number
 * @param [out]type       profiled type of parameter, NULL if none
 * @param [out]ptr_kind   whether always null, never null or maybe null
 * @return                true if profiling exists
 *
 */
bool ciMethod::parameter_profiled_type(int i, ciKlass*& type, ProfilePtrKind& ptr_kind) {
  if (MethodData::profile_parameters() && method_data() != NULL && method_data()->is_mature()) {
    ciParametersTypeData* parameters = method_data()->parameters_type_data();
    if (parameters != NULL && i < parameters->number_of_parameters()) {
      type = parameters->valid_parameter_type(i);
      ptr_kind = parameters->parameter_ptr_kind(i);
      return true;
    }
  }
  return false;
}

bool ciMethod::array_access_profiled_type(int bci, ciKlass*& array_type, ciKlass*& element_type, ProfilePtrKind& element_ptr, bool &flat_array, bool &null_free_array) {
  if (method_data() != NULL && method_data()->is_mature()) {
    ciProfileData* data = method_data()->bci_to_data(bci);
    if (data != NULL && data->is_ArrayLoadStoreData()) {
      ciArrayLoadStoreData* array_access = (ciArrayLoadStoreData*)data->as_ArrayLoadStoreData();
      array_type = array_access->array()->valid_type();
      element_type = array_access->element()->valid_type();
      element_ptr = array_access->element()->ptr_kind();
      flat_array = array_access->flat_array();
      null_free_array = array_access->null_free_array();
      return true;
    }
  }
  return false;
}

bool ciMethod::acmp_profiled_type(int bci, ciKlass*& left_type, ciKlass*& right_type, ProfilePtrKind& left_ptr, ProfilePtrKind& right_ptr, bool &left_inline_type, bool &right_inline_type) {
  if (method_data() != NULL && method_data()->is_mature()) {
    ciProfileData* data = method_data()->bci_to_data(bci);
    if (data != NULL && data->is_ACmpData()) {
      ciACmpData* acmp = (ciACmpData*)data->as_ACmpData();
      left_type = acmp->left()->valid_type();
      right_type = acmp->right()->valid_type();
      left_ptr = acmp->left()->ptr_kind();
      right_ptr = acmp->right()->ptr_kind();
      left_inline_type = acmp->left_inline_type();
      right_inline_type = acmp->right_inline_type();
      return true;
    }
  }
  return false;
}


// ------------------------------------------------------------------
// ciMethod::find_monomorphic_target
//
// Given a certain calling environment, find the monomorphic target
// for the call.  Return NULL if the call is not monomorphic in
// its calling environment, or if there are only abstract methods.
// The returned method is never abstract.
// Note: If caller uses a non-null result, it must inform dependencies
// via assert_unique_concrete_method or assert_leaf_type.
ciMethod* ciMethod::find_monomorphic_target(ciInstanceKlass* caller,
                                            ciInstanceKlass* callee_holder,
                                            ciInstanceKlass* actual_recv,
                                            bool check_access) {
  check_is_loaded();

  if (actual_recv->is_interface()) {
    // %%% We cannot trust interface types, yet.  See bug 6312651.
    return NULL;
  }

  ciMethod* root_m = resolve_invoke(caller, actual_recv, check_access);
  if (root_m == NULL) {
    // Something went wrong looking up the actual receiver method.
    return NULL;
  }
  assert(!root_m->is_abstract(), "resolve_invoke promise");

  // Make certain quick checks even if UseCHA is false.

  // Is it private or final?
  if (root_m->can_be_statically_bound()) {
    return root_m;
  }

  if (actual_recv->is_leaf_type() && actual_recv == root_m->holder()) {
    // Easy case.  There is no other place to put a method, so don't bother
    // to go through the VM_ENTRY_MARK and all the rest.
    return root_m;
  }

  // Array methods (clone, hashCode, etc.) are always statically bound.
  // If we were to see an array type here, we'd return root_m.
  // However, this method processes only ciInstanceKlasses.  (See 4962591.)
  // The inline_native_clone intrinsic narrows Object to T[] properly,
  // so there is no need to do the same job here.

  if (!UseCHA)  return NULL;

  VM_ENTRY_MARK;

  // Disable CHA for default methods for now
  if (root_m->is_default_method()) {
    return NULL;
  }

  methodHandle target;
  {
    MutexLocker locker(Compile_lock);
    Klass* context = actual_recv->get_Klass();
    target = methodHandle(THREAD, Dependencies::find_unique_concrete_method(context,
                                                       root_m->get_Method()));
    // %%% Should upgrade this ciMethod API to look for 1 or 2 concrete methods.
  }

#ifndef PRODUCT
  if (TraceDependencies && target() != NULL && target() != root_m->get_Method()) {
    tty->print("found a non-root unique target method");
    tty->print_cr("  context = %s", actual_recv->get_Klass()->external_name());
    tty->print("  method  = ");
    target->print_short_name(tty);
    tty->cr();
  }
#endif //PRODUCT

  if (target() == NULL) {
    return NULL;
  }
  if (target() == root_m->get_Method()) {
    return root_m;
  }
  if (!root_m->is_public() &&
      !root_m->is_protected()) {
    // If we are going to reason about inheritance, it's easiest
    // if the method in question is public, protected, or private.
    // If the answer is not root_m, it is conservatively correct
    // to return NULL, even if the CHA encountered irrelevant
    // methods in other packages.
    // %%% TO DO: Work out logic for package-private methods
    // with the same name but different vtable indexes.
    return NULL;
  }
  assert(!target()->is_abstract(), "not allowed");
  return CURRENT_THREAD_ENV->get_method(target());
}

// ------------------------------------------------------------------
// ciMethod::can_be_statically_bound
//
// Tries to determine whether a method can be statically bound in some context.
bool ciMethod::can_be_statically_bound(ciInstanceKlass* context) const {
  return (holder() == context) && can_be_statically_bound();
}

// ------------------------------------------------------------------
// ciMethod::resolve_invoke
//
// Given a known receiver klass, find the target for the call.
// Return NULL if the call has no target or the target is abstract.
ciMethod* ciMethod::resolve_invoke(ciKlass* caller, ciKlass* exact_receiver, bool check_access) {
   check_is_loaded();
   VM_ENTRY_MARK;

   Klass* caller_klass = caller->get_Klass();
   Klass* recv         = exact_receiver->get_Klass();
   Klass* resolved     = holder()->get_Klass();
   Symbol* h_name      = name()->get_symbol();
   Symbol* h_signature = signature()->get_symbol();

   LinkInfo link_info(resolved, h_name, h_signature, caller_klass,
                      check_access ? LinkInfo::AccessCheck::required : LinkInfo::AccessCheck::skip,
                      check_access ? LinkInfo::LoaderConstraintCheck::required : LinkInfo::LoaderConstraintCheck::skip);
   Method* m = NULL;
   // Only do exact lookup if receiver klass has been linked.  Otherwise,
   // the vtable has not been setup, and the LinkResolver will fail.
   if (recv->is_array_klass()
        ||
       (InstanceKlass::cast(recv)->is_linked() && !exact_receiver->is_interface())) {
     if (holder()->is_interface()) {
       m = LinkResolver::resolve_interface_call_or_null(recv, link_info);
     } else {
       m = LinkResolver::resolve_virtual_call_or_null(recv, link_info);
     }
   }

   if (m == NULL) {
     // Return NULL only if there was a problem with lookup (uninitialized class, etc.)
     return NULL;
   }

   ciMethod* result = this;
   if (m != get_Method()) {
     result = CURRENT_THREAD_ENV->get_method(m);
   }

   // Don't return abstract methods because they aren't
   // optimizable or interesting.
   if (result->is_abstract()) {
     return NULL;
   } else {
     return result;
   }
}

// ------------------------------------------------------------------
// ciMethod::resolve_vtable_index
//
// Given a known receiver klass, find the vtable index for the call.
// Return Method::invalid_vtable_index if the vtable_index is unknown.
int ciMethod::resolve_vtable_index(ciKlass* caller, ciKlass* receiver) {
   check_is_loaded();

   int vtable_index = Method::invalid_vtable_index;
   // Only do lookup if receiver klass has been linked.  Otherwise,
   // the vtable has not been setup, and the LinkResolver will fail.
   if (!receiver->is_interface()
       && (!receiver->is_instance_klass() ||
           receiver->as_instance_klass()->is_linked())) {
     VM_ENTRY_MARK;

     Klass* caller_klass = caller->get_Klass();
     Klass* recv         = receiver->get_Klass();
     Symbol* h_name = name()->get_symbol();
     Symbol* h_signature = signature()->get_symbol();

     LinkInfo link_info(recv, h_name, h_signature, caller_klass);
     vtable_index = LinkResolver::resolve_virtual_vtable_index(recv, link_info);
     if (vtable_index == Method::nonvirtual_vtable_index) {
       // A statically bound method.  Return "no such index".
       vtable_index = Method::invalid_vtable_index;
     }
   }

   return vtable_index;
}

// ------------------------------------------------------------------
// ciMethod::get_field_at_bci
ciField* ciMethod::get_field_at_bci(int bci, bool &will_link) {
  ciBytecodeStream iter(this);
  iter.reset_to_bci(bci);
  iter.next();
  return iter.get_field(will_link);
}

// ------------------------------------------------------------------
// ciMethod::get_method_at_bci
ciMethod* ciMethod::get_method_at_bci(int bci, bool &will_link, ciSignature* *declared_signature) {
  ciBytecodeStream iter(this);
  iter.reset_to_bci(bci);
  iter.next();
  return iter.get_method(will_link, declared_signature);
}

// ------------------------------------------------------------------
ciKlass* ciMethod::get_declared_method_holder_at_bci(int bci) {
  ciBytecodeStream iter(this);
  iter.reset_to_bci(bci);
  iter.next();
  return iter.get_declared_method_holder();
}

// ------------------------------------------------------------------
// Adjust a CounterData count to be commensurate with
// interpreter_invocation_count.  If the MDO exists for
// only 25% of the time the method exists, then the
// counts in the MDO should be scaled by 4X, so that
// they can be usefully and stably compared against the
// invocation counts in methods.
int ciMethod::scale_count(int count, float prof_factor) {
  if (count > 0 && method_data() != NULL) {
    int counter_life;
    int method_life = interpreter_invocation_count();
    if (TieredCompilation) {
      // In tiered the MDO's life is measured directly, so just use the snapshotted counters
      counter_life = MAX2(method_data()->invocation_count(), method_data()->backedge_count());
    } else {
      int current_mileage = method_data()->current_mileage();
      int creation_mileage = method_data()->creation_mileage();
      counter_life = current_mileage - creation_mileage;
    }

    // counter_life due to backedge_counter could be > method_life
    if (counter_life > method_life)
      counter_life = method_life;
    if (0 < counter_life && counter_life <= method_life) {
      count = (int)((double)count * prof_factor * method_life / counter_life + 0.5);
      count = (count > 0) ? count : 1;
    }
  }
  return count;
}


// ------------------------------------------------------------------
// ciMethod::is_special_get_caller_class_method
//
bool ciMethod::is_ignored_by_security_stack_walk() const {
  check_is_loaded();
  VM_ENTRY_MARK;
  return get_Method()->is_ignored_by_security_stack_walk();
}

// ------------------------------------------------------------------
// ciMethod::needs_clinit_barrier
//
bool ciMethod::needs_clinit_barrier() const {
  check_is_loaded();
  return is_static() && !holder()->is_initialized();
}

// ------------------------------------------------------------------
// invokedynamic support

// ------------------------------------------------------------------
// ciMethod::is_method_handle_intrinsic
//
// Return true if the method is an instance of the JVM-generated
// signature-polymorphic MethodHandle methods, _invokeBasic, _linkToVirtual, etc.
bool ciMethod::is_method_handle_intrinsic() const {
  vmIntrinsics::ID iid = _intrinsic_id;  // do not check if loaded
  return (MethodHandles::is_signature_polymorphic(iid) &&
          MethodHandles::is_signature_polymorphic_intrinsic(iid));
}

// ------------------------------------------------------------------
// ciMethod::is_compiled_lambda_form
//
// Return true if the method is a generated MethodHandle adapter.
// These are built by Java code.
bool ciMethod::is_compiled_lambda_form() const {
  vmIntrinsics::ID iid = _intrinsic_id;  // do not check if loaded
  return iid == vmIntrinsics::_compiledLambdaForm;
}

// ------------------------------------------------------------------
// ciMethod::is_object_constructor
//
<<<<<<< HEAD
bool ciMethod::is_object_constructor() const {
   return (name() == ciSymbol::object_initializer_name()
           && signature()->return_type()->is_void());
   // Note:  We can't test is_static, because that would
   // require the method to be loaded.  Sometimes it isn't.
}

// ------------------------------------------------------------------
// ciMethod::is_static_init_factory
//
bool ciMethod::is_static_init_factory() const {
   return (name() == ciSymbol::object_initializer_name()
           && !signature()->return_type()->is_void());
   // Note:  We can't test is_static, because that would
   // require the method to be loaded.  Sometimes it isn't.
=======
bool ciMethod::is_object_initializer() const {
   return name() == ciSymbols::object_initializer_name();
>>>>>>> bd81ccfd
}

// ------------------------------------------------------------------
// ciMethod::has_member_arg
//
// Return true if the method is a linker intrinsic like _linkToVirtual.
// These are built by the JVM.
bool ciMethod::has_member_arg() const {
  vmIntrinsics::ID iid = _intrinsic_id;  // do not check if loaded
  return (MethodHandles::is_signature_polymorphic(iid) &&
          MethodHandles::has_member_arg(iid));
}

// ------------------------------------------------------------------
// ciMethod::ensure_method_data
//
// Generate new MethodData* objects at compile time.
// Return true if allocation was successful or no MDO is required.
bool ciMethod::ensure_method_data(const methodHandle& h_m) {
  EXCEPTION_CONTEXT;
  if (is_native() || is_abstract() || h_m()->is_accessor()) {
    return true;
  }
  if (h_m()->method_data() == NULL) {
    Method::build_interpreter_method_data(h_m, THREAD);
    if (HAS_PENDING_EXCEPTION) {
      CLEAR_PENDING_EXCEPTION;
    }
  }
  if (h_m()->method_data() != NULL) {
    _method_data = CURRENT_ENV->get_method_data(h_m()->method_data());
    _method_data->load_data();
    return true;
  } else {
    _method_data = CURRENT_ENV->get_empty_methodData();
    return false;
  }
}

// public, retroactive version
bool ciMethod::ensure_method_data() {
  bool result = true;
  if (_method_data == NULL || _method_data->is_empty()) {
    GUARDED_VM_ENTRY({
      methodHandle mh(Thread::current(), get_Method());
      result = ensure_method_data(mh);
    });
  }
  return result;
}


// ------------------------------------------------------------------
// ciMethod::method_data
//
ciMethodData* ciMethod::method_data() {
  if (_method_data != NULL) {
    return _method_data;
  }
  VM_ENTRY_MARK;
  ciEnv* env = CURRENT_ENV;
  Thread* my_thread = JavaThread::current();
  methodHandle h_m(my_thread, get_Method());

  if (h_m()->method_data() != NULL) {
    _method_data = CURRENT_ENV->get_method_data(h_m()->method_data());
    _method_data->load_data();
  } else {
    _method_data = CURRENT_ENV->get_empty_methodData();
  }
  return _method_data;

}

// ------------------------------------------------------------------
// ciMethod::method_data_or_null
// Returns a pointer to ciMethodData if MDO exists on the VM side,
// NULL otherwise.
ciMethodData* ciMethod::method_data_or_null() {
  ciMethodData *md = method_data();
  if (md->is_empty()) {
    return NULL;
  }
  return md;
}

// ------------------------------------------------------------------
// ciMethod::ensure_method_counters
//
MethodCounters* ciMethod::ensure_method_counters() {
  check_is_loaded();
  VM_ENTRY_MARK;
  methodHandle mh(THREAD, get_Method());
  MethodCounters* method_counters = mh->get_method_counters(CHECK_NULL);
  return method_counters;
}

// ------------------------------------------------------------------
// ciMethod::has_option
//
bool ciMethod::has_option(enum CompileCommand option) {
  check_is_loaded();
  VM_ENTRY_MARK;
  methodHandle mh(THREAD, get_Method());
  return CompilerOracle::has_option(mh, option);
}

// ------------------------------------------------------------------
// ciMethod::has_option_value
//
bool ciMethod::has_option_value(enum CompileCommand option, double& value) {
  check_is_loaded();
  VM_ENTRY_MARK;
  methodHandle mh(THREAD, get_Method());
  return CompilerOracle::has_option_value(mh, option, value);
}
// ------------------------------------------------------------------
// ciMethod::can_be_compiled
//
// Have previous compilations of this method succeeded?
bool ciMethod::can_be_compiled() {
  check_is_loaded();
  ciEnv* env = CURRENT_ENV;
  if (is_c1_compile(env->comp_level())) {
    return _is_c1_compilable;
  }
  return _is_c2_compilable;
}

// ------------------------------------------------------------------
// ciMethod::has_compiled_code
bool ciMethod::has_compiled_code() {
  return instructions_size() > 0;
}

int ciMethod::highest_osr_comp_level() {
  check_is_loaded();
  VM_ENTRY_MARK;
  return get_Method()->highest_osr_comp_level();
}

// ------------------------------------------------------------------
// ciMethod::code_size_for_inlining
//
// Code size for inlining decisions.  This method returns a code
// size of 1 for methods which has the ForceInline annotation.
int ciMethod::code_size_for_inlining() {
  check_is_loaded();
  if (get_Method()->force_inline()) {
    return 1;
  }
  return code_size();
}

// ------------------------------------------------------------------
// ciMethod::instructions_size
//
// This is a rough metric for "fat" methods, compared before inlining
// with InlineSmallCode.  The CodeBlob::code_size accessor includes
// junk like exception handler, stubs, and constant table, which are
// not highly relevant to an inlined method.  So we use the more
// specific accessor nmethod::insts_size.
int ciMethod::instructions_size() {
  if (_instructions_size == -1) {
    GUARDED_VM_ENTRY(
                     CompiledMethod* code = get_Method()->code();
                     if (code != NULL && (code->comp_level() == CompLevel_full_optimization)) {
                       _instructions_size = code->insts_end() - code->verified_entry_point();
                     } else {
                       _instructions_size = 0;
                     }
                     );
  }
  return _instructions_size;
}

// ------------------------------------------------------------------
// ciMethod::log_nmethod_identity
void ciMethod::log_nmethod_identity(xmlStream* log) {
  GUARDED_VM_ENTRY(
    CompiledMethod* code = get_Method()->code();
    if (code != NULL) {
      code->log_identity(log);
    }
  )
}

// ------------------------------------------------------------------
// ciMethod::is_not_reached
bool ciMethod::is_not_reached(int bci) {
  check_is_loaded();
  VM_ENTRY_MARK;
  return Interpreter::is_not_reached(
               methodHandle(THREAD, get_Method()), bci);
}

// ------------------------------------------------------------------
// ciMethod::was_never_executed
bool ciMethod::was_executed_more_than(int times) {
  VM_ENTRY_MARK;
  return get_Method()->was_executed_more_than(times);
}

// ------------------------------------------------------------------
// ciMethod::has_unloaded_classes_in_signature
bool ciMethod::has_unloaded_classes_in_signature() {
  VM_ENTRY_MARK;
  {
    EXCEPTION_MARK;
    methodHandle m(THREAD, get_Method());
    bool has_unloaded = Method::has_unloaded_classes_in_signature(m, thread);
    if( HAS_PENDING_EXCEPTION ) {
      CLEAR_PENDING_EXCEPTION;
      return true;     // Declare that we may have unloaded classes
    }
    return has_unloaded;
  }
}

// ------------------------------------------------------------------
// ciMethod::is_klass_loaded
bool ciMethod::is_klass_loaded(int refinfo_index, bool must_be_resolved) const {
  VM_ENTRY_MARK;
  return get_Method()->is_klass_loaded(refinfo_index, must_be_resolved);
}

// ------------------------------------------------------------------
// ciMethod::check_call
bool ciMethod::check_call(int refinfo_index, bool is_static) const {
  // This method is used only in C2 from InlineTree::ok_to_inline,
  // and is only used under -Xcomp.
  // It appears to fail when applied to an invokeinterface call site.
  // FIXME: Remove this method and resolve_method_statically; refactor to use the other LinkResolver entry points.
  VM_ENTRY_MARK;
  {
    EXCEPTION_MARK;
    HandleMark hm(THREAD);
    constantPoolHandle pool (THREAD, get_Method()->constants());
    Bytecodes::Code code = (is_static ? Bytecodes::_invokestatic : Bytecodes::_invokevirtual);
    Method* spec_method = LinkResolver::resolve_method_statically(code, pool, refinfo_index, THREAD);
    if (HAS_PENDING_EXCEPTION) {
      CLEAR_PENDING_EXCEPTION;
      return false;
    } else {
      return (spec_method->is_static() == is_static);
    }
  }
  return false;
}

// ------------------------------------------------------------------
// ciMethod::profile_aging
//
// Should the method be compiled with an age counter?
bool ciMethod::profile_aging() const {
  return UseCodeAging && (!MethodCounters::is_nmethod_hot(nmethod_age()) &&
                          !MethodCounters::is_nmethod_age_unset(nmethod_age()));
}
// ------------------------------------------------------------------
// ciMethod::print_codes
//
// Print the bytecodes for this method.
void ciMethod::print_codes_on(outputStream* st) {
  check_is_loaded();
  GUARDED_VM_ENTRY(get_Method()->print_codes_on(st);)
}


#define FETCH_FLAG_FROM_VM(flag_accessor) { \
  check_is_loaded(); \
  VM_ENTRY_MARK; \
  return get_Method()->flag_accessor(); \
}

bool ciMethod::has_loops      () const {         FETCH_FLAG_FROM_VM(has_loops); }
bool ciMethod::has_jsrs       () const {         FETCH_FLAG_FROM_VM(has_jsrs);  }
bool ciMethod::is_getter      () const {         FETCH_FLAG_FROM_VM(is_getter); }
bool ciMethod::is_setter      () const {         FETCH_FLAG_FROM_VM(is_setter); }
bool ciMethod::is_accessor    () const {         FETCH_FLAG_FROM_VM(is_accessor); }
bool ciMethod::is_object_constructor_or_class_initializer() const { FETCH_FLAG_FROM_VM(is_object_constructor_or_class_initializer); }

bool ciMethod::is_boxing_method() const {
  if (intrinsic_id() != vmIntrinsics::_none && holder()->is_box_klass()) {
    switch (intrinsic_id()) {
      case vmIntrinsics::_Boolean_valueOf:
      case vmIntrinsics::_Byte_valueOf:
      case vmIntrinsics::_Character_valueOf:
      case vmIntrinsics::_Short_valueOf:
      case vmIntrinsics::_Integer_valueOf:
      case vmIntrinsics::_Long_valueOf:
      case vmIntrinsics::_Float_valueOf:
      case vmIntrinsics::_Double_valueOf:
        return true;
      default:
        return false;
    }
  }
  return false;
}

bool ciMethod::is_unboxing_method() const {
  if (intrinsic_id() != vmIntrinsics::_none && holder()->is_box_klass()) {
    switch (intrinsic_id()) {
      case vmIntrinsics::_booleanValue:
      case vmIntrinsics::_byteValue:
      case vmIntrinsics::_charValue:
      case vmIntrinsics::_shortValue:
      case vmIntrinsics::_intValue:
      case vmIntrinsics::_longValue:
      case vmIntrinsics::_floatValue:
      case vmIntrinsics::_doubleValue:
        return true;
      default:
        return false;
    }
  }
  return false;
}

bool ciMethod::is_vector_method() const {
  return (holder() == ciEnv::current()->vector_VectorSupport_klass()) &&
         (intrinsic_id() != vmIntrinsics::_none);
}

BCEscapeAnalyzer  *ciMethod::get_bcea() {
#ifdef COMPILER2
  if (_bcea == NULL) {
    _bcea = new (CURRENT_ENV->arena()) BCEscapeAnalyzer(this, NULL);
  }
  return _bcea;
#else // COMPILER2
  ShouldNotReachHere();
  return NULL;
#endif // COMPILER2
}

ciMethodBlocks  *ciMethod::get_method_blocks() {
  if (_method_blocks == NULL) {
    Arena *arena = CURRENT_ENV->arena();
    _method_blocks = new (arena) ciMethodBlocks(arena, this);
  }
  return _method_blocks;
}

#undef FETCH_FLAG_FROM_VM

void ciMethod::dump_name_as_ascii(outputStream* st) {
  Method* method = get_Method();
  st->print("%s %s %s",
            method->klass_name()->as_quoted_ascii(),
            method->name()->as_quoted_ascii(),
            method->signature()->as_quoted_ascii());
}

void ciMethod::dump_replay_data(outputStream* st) {
  ResourceMark rm;
  Method* method = get_Method();
  MethodCounters* mcs = method->method_counters();
  st->print("ciMethod ");
  dump_name_as_ascii(st);
  st->print_cr(" %d %d %d %d %d",
               mcs == NULL ? 0 : mcs->invocation_counter()->raw_counter(),
               mcs == NULL ? 0 : mcs->backedge_counter()->raw_counter(),
               interpreter_invocation_count(),
               interpreter_throwout_count(),
               _instructions_size);
}

// ------------------------------------------------------------------
// ciMethod::print_codes
//
// Print a range of the bytecodes for this method.
void ciMethod::print_codes_on(int from, int to, outputStream* st) {
  check_is_loaded();
  GUARDED_VM_ENTRY(get_Method()->print_codes_on(from, to, st);)
}

// ------------------------------------------------------------------
// ciMethod::print_name
//
// Print the name of this method, including signature and some flags.
void ciMethod::print_name(outputStream* st) {
  check_is_loaded();
  GUARDED_VM_ENTRY(get_Method()->print_name(st);)
}

// ------------------------------------------------------------------
// ciMethod::print_short_name
//
// Print the name of this method, without signature.
void ciMethod::print_short_name(outputStream* st) {
  if (is_loaded()) {
    GUARDED_VM_ENTRY(get_Method()->print_short_name(st););
  } else {
    // Fall back if method is not loaded.
    holder()->print_name_on(st);
    st->print("::");
    name()->print_symbol_on(st);
    if (WizardMode)
      signature()->as_symbol()->print_symbol_on(st);
  }
}

// ------------------------------------------------------------------
// ciMethod::print_impl
//
// Implementation of the print method.
void ciMethod::print_impl(outputStream* st) {
  ciMetadata::print_impl(st);
  st->print(" name=");
  name()->print_symbol_on(st);
  st->print(" holder=");
  holder()->print_name_on(st);
  st->print(" signature=");
  signature()->as_symbol()->print_symbol_on(st);
  if (is_loaded()) {
    st->print(" loaded=true");
    st->print(" arg_size=%d", arg_size());
    st->print(" flags=");
    flags().print_member_flags(st);
  } else {
    st->print(" loaded=false");
  }
}

// ------------------------------------------------------------------

static BasicType erase_to_word_type(BasicType bt) {
  if (is_subword_type(bt))   return T_INT;
  if (is_reference_type(bt)) return T_OBJECT;
  if (bt == T_INLINE_TYPE)   return T_OBJECT;
  return bt;
}

static bool basic_types_match(ciType* t1, ciType* t2) {
  if (t1 == t2)  return true;
  return erase_to_word_type(t1->basic_type()) == erase_to_word_type(t2->basic_type());
}

bool ciMethod::is_consistent_info(ciMethod* declared_method, ciMethod* resolved_method) {
  bool invoke_through_mh_intrinsic = declared_method->is_method_handle_intrinsic() &&
                                  !resolved_method->is_method_handle_intrinsic();

  if (!invoke_through_mh_intrinsic) {
    // Method name & descriptor should stay the same.
    // Signatures may reference unloaded types and thus they may be not strictly equal.
    ciSymbol* declared_signature = declared_method->signature()->as_symbol();
    ciSymbol* resolved_signature = resolved_method->signature()->as_symbol();

    return (declared_method->name()->equals(resolved_method->name())) &&
           (declared_signature->equals(resolved_signature));
  }

  ciMethod* linker = declared_method;
  ciMethod* target = resolved_method;
  // Linkers have appendix argument which is not passed to callee.
  int has_appendix = MethodHandles::has_member_arg(linker->intrinsic_id()) ? 1 : 0;
  if (linker->arg_size() != (target->arg_size() + has_appendix)) {
    return false; // argument slot count mismatch
  }

  ciSignature* linker_sig = linker->signature();
  ciSignature* target_sig = target->signature();

  if (linker_sig->count() + (linker->is_static() ? 0 : 1) !=
      target_sig->count() + (target->is_static() ? 0 : 1) + has_appendix) {
    return false; // argument count mismatch
  }

  int sbase = 0, rbase = 0;
  switch (linker->intrinsic_id()) {
    case vmIntrinsics::_linkToVirtual:
    case vmIntrinsics::_linkToInterface:
    case vmIntrinsics::_linkToSpecial: {
      if (target->is_static()) {
        return false;
      }
      if (linker_sig->type_at(0)->is_primitive_type()) {
        return false;  // receiver should be an oop
      }
      sbase = 1; // skip receiver
      break;
    }
    case vmIntrinsics::_linkToStatic: {
      if (!target->is_static()) {
        return false;
      }
      break;
    }
    case vmIntrinsics::_invokeBasic: {
      if (target->is_static()) {
        if (target_sig->type_at(0)->is_primitive_type()) {
          return false; // receiver should be an oop
        }
        rbase = 1; // skip receiver
      }
      break;
    }
    default:
      break;
  }
  assert(target_sig->count() - rbase == linker_sig->count() - sbase - has_appendix, "argument count mismatch");
  int arg_count = target_sig->count() - rbase;
  for (int i = 0; i < arg_count; i++) {
    if (!basic_types_match(linker_sig->type_at(sbase + i), target_sig->type_at(rbase + i))) {
      return false;
    }
  }
  // Only check the return type if the symbolic info has non-void return type.
  // I.e. the return value of the resolved method can be dropped.
  if (!linker->return_type()->is_void() &&
      !basic_types_match(linker->return_type(), target->return_type())) {
    return false;
  }
  return true; // no mismatch found
}

// ------------------------------------------------------------------

bool ciMethod::has_scalarized_args() const {
  VM_ENTRY_MARK;
  return get_Method()->has_scalarized_args();
}

const GrowableArray<SigEntry>* ciMethod::get_sig_cc() {
  VM_ENTRY_MARK;
  if (get_Method()->adapter() == NULL) {
    return NULL;
  }
  return get_Method()->adapter()->get_sig_cc();
}<|MERGE_RESOLUTION|>--- conflicted
+++ resolved
@@ -976,9 +976,8 @@
 // ------------------------------------------------------------------
 // ciMethod::is_object_constructor
 //
-<<<<<<< HEAD
 bool ciMethod::is_object_constructor() const {
-   return (name() == ciSymbol::object_initializer_name()
+   return (name() == ciSymbols::object_initializer_name()
            && signature()->return_type()->is_void());
    // Note:  We can't test is_static, because that would
    // require the method to be loaded.  Sometimes it isn't.
@@ -988,14 +987,10 @@
 // ciMethod::is_static_init_factory
 //
 bool ciMethod::is_static_init_factory() const {
-   return (name() == ciSymbol::object_initializer_name()
+   return (name() == ciSymbols::object_initializer_name()
            && !signature()->return_type()->is_void());
    // Note:  We can't test is_static, because that would
    // require the method to be loaded.  Sometimes it isn't.
-=======
-bool ciMethod::is_object_initializer() const {
-   return name() == ciSymbols::object_initializer_name();
->>>>>>> bd81ccfd
 }
 
 // ------------------------------------------------------------------
