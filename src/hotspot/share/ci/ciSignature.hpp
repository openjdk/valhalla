--- conflicted
+++ resolved
@@ -55,14 +55,9 @@
   ciSymbol* as_symbol() const                    { return _symbol; }
   ciKlass*  accessing_klass() const              { return _accessing_klass; }
 
-<<<<<<< HEAD
-  ciType*   return_type() const;
-  ciType*   type_at(int index) const;
-  bool      maybe_returns_inline_type() const;
-=======
   ciType*   return_type() const                  { return _return_type; }
   ciType*   type_at(int index) const             { return _types.at(index); }
->>>>>>> 7aed9b65
+  bool      maybe_returns_inline_type() const;
 
   int       size() const                         { return _size; }
   int       count() const                        { return _types.length(); }
