/*
 * Copyright (c) 1999, 2025, Oracle and/or its affiliates. All rights reserved.
 * DO NOT ALTER OR REMOVE COPYRIGHT NOTICES OR THIS FILE HEADER.
 *
 * This code is free software; you can redistribute it and/or modify it
 * under the terms of the GNU General Public License version 2 only, as
 * published by the Free Software Foundation.
 *
 * This code is distributed in the hope that it will be useful, but WITHOUT
 * ANY WARRANTY; without even the implied warranty of MERCHANTABILITY or
 * FITNESS FOR A PARTICULAR PURPOSE.  See the GNU General Public License
 * version 2 for more details (a copy is included in the LICENSE file that
 * accompanied this code).
 *
 * You should have received a copy of the GNU General Public License version
 * 2 along with this work; if not, write to the Free Software Foundation,
 * Inc., 51 Franklin St, Fifth Floor, Boston, MA 02110-1301 USA.
 *
 * Please contact Oracle, 500 Oracle Parkway, Redwood Shores, CA 94065 USA
 * or visit www.oracle.com if you need additional information or have any
 * questions.
 *
 */

#include "ci/ciField.hpp"
#include "ci/ciInlineKlass.hpp"
#include "ci/ciInstance.hpp"
#include "ci/ciInstanceKlass.hpp"
#include "ci/ciUtilities.inline.hpp"
#include "classfile/javaClasses.hpp"
#include "classfile/systemDictionary.hpp"
#include "classfile/vmClasses.hpp"
#include "memory/allocation.hpp"
#include "memory/allocation.inline.hpp"
#include "memory/resourceArea.hpp"
#include "oops/instanceKlass.inline.hpp"
#include "oops/klass.inline.hpp"
#include "oops/oop.inline.hpp"
#include "oops/fieldStreams.inline.hpp"
#include "oops/inlineKlass.inline.hpp"
#include "runtime/fieldDescriptor.inline.hpp"
#include "runtime/handles.inline.hpp"
#include "runtime/jniHandles.inline.hpp"

// ciInstanceKlass
//
// This class represents a Klass* in the HotSpot virtual machine
// whose Klass part in an InstanceKlass.


// ------------------------------------------------------------------
// ciInstanceKlass::ciInstanceKlass
//
// Loaded instance klass.
ciInstanceKlass::ciInstanceKlass(Klass* k) :
  ciKlass(k)
{
  assert(get_Klass()->is_instance_klass(), "wrong type");
  assert(get_instanceKlass()->is_loaded(), "must be at least loaded");
  InstanceKlass* ik = get_instanceKlass();

  AccessFlags access_flags = ik->access_flags();
  _flags = ciFlags(access_flags);
  _has_finalizer = ik->has_finalizer();
  _has_subklass = flags().is_final() ? subklass_false : subklass_unknown;
  _init_state = ik->init_state();
  _has_nonstatic_fields = ik->has_nonstatic_fields();
  _has_nonstatic_concrete_methods = ik->has_nonstatic_concrete_methods();
  _is_hidden = ik->is_hidden();
  _is_record = ik->is_record();
  _nonstatic_fields = nullptr; // initialized lazily by compute_nonstatic_fields:
  _has_injected_fields = -1;
  _implementor = nullptr; // we will fill these lazily
  _transitive_interfaces = nullptr;

  // Ensure that the metadata wrapped by the ciMetadata is kept alive by GC.
  // This is primarily useful for metadata which is considered as weak roots
  // by the GC but need to be strong roots if reachable from a current compilation.
  // InstanceKlass are created for both weak and strong metadata.  Ensuring this metadata
  // alive covers the cases where there are weak roots without performance cost.
  oop holder = ik->klass_holder();
  if (ik->class_loader_data()->has_class_mirror_holder()) {
    // Though ciInstanceKlass records class loader oop, it's not enough to keep
    // non-strong hidden classes alive (loader == nullptr). Klass holder should
    // be used instead. It is enough to record a ciObject, since cached elements are never removed
    // during ciObjectFactory lifetime. ciObjectFactory itself is created for
    // every compilation and lives for the whole duration of the compilation.
    assert(holder != nullptr, "holder of hidden class is the mirror which is never null");
    (void)CURRENT_ENV->get_object(holder);
  }

  JavaThread *thread = JavaThread::current();
  if (ciObjectFactory::is_initialized()) {
    _loader = JNIHandles::make_local(thread, ik->class_loader());
    _is_shared = false;
  } else {
    Handle h_loader(thread, ik->class_loader());
    _loader = JNIHandles::make_global(h_loader);
    _is_shared = true;
  }

  _has_trusted_loader = compute_has_trusted_loader();

  // Lazy fields get filled in only upon request.
  _super  = nullptr;
  _java_mirror = nullptr;

  if (is_shared()) {
    if (k != vmClasses::Object_klass()) {
      super();
    }
    //compute_nonstatic_fields();  // done outside of constructor
  }

  _field_cache = nullptr;
}

// Version for unloaded classes:
ciInstanceKlass::ciInstanceKlass(ciSymbol* name,
<<<<<<< HEAD
                                 jobject loader, jobject protection_domain,
                                 BasicType bt)
  : ciKlass(name, bt)
=======
                                 jobject loader)
  : ciKlass(name, T_OBJECT)
>>>>>>> a637ccf2
{
  assert(name->char_at(0) != JVM_SIGNATURE_ARRAY, "not an instance klass");
  _init_state = (InstanceKlass::ClassState)0;
  _has_nonstatic_fields = false;
  _nonstatic_fields = nullptr;         // initialized lazily by compute_nonstatic_fields
  _has_injected_fields = -1;
  _is_hidden = false;
  _is_record = false;
  _loader = loader;
  _is_shared = false;
  _super = nullptr;
  _java_mirror = nullptr;
  _field_cache = nullptr;
  _has_trusted_loader = compute_has_trusted_loader();
}



// ------------------------------------------------------------------
// ciInstanceKlass::compute_shared_is_initialized
void ciInstanceKlass::compute_shared_init_state() {
  GUARDED_VM_ENTRY(
    InstanceKlass* ik = get_instanceKlass();
    _init_state = ik->init_state();
  )
}

// ------------------------------------------------------------------
// ciInstanceKlass::compute_shared_has_subklass
bool ciInstanceKlass::compute_shared_has_subklass() {
  GUARDED_VM_ENTRY(
    InstanceKlass* ik = get_instanceKlass();
    _has_subklass = ik->subklass() != nullptr ? subklass_true : subklass_false;
    return _has_subklass == subklass_true;
  )
}

// ------------------------------------------------------------------
// ciInstanceKlass::loader
oop ciInstanceKlass::loader() {
  ASSERT_IN_VM;
  return JNIHandles::resolve(_loader);
}

// ------------------------------------------------------------------
// ciInstanceKlass::loader_handle
jobject ciInstanceKlass::loader_handle() {
  return _loader;
}

// ------------------------------------------------------------------
// ciInstanceKlass::field_cache
//
// Get the field cache associated with this klass.
ciConstantPoolCache* ciInstanceKlass::field_cache() {
  if (is_shared()) {
    return nullptr;
  }
  if (_field_cache == nullptr) {
    assert(!is_java_lang_Object(), "Object has no fields");
    Arena* arena = CURRENT_ENV->arena();
    _field_cache = new (arena) ciConstantPoolCache(arena, 5);
  }
  return _field_cache;
}

// ------------------------------------------------------------------
// ciInstanceKlass::get_canonical_holder
//
ciInstanceKlass* ciInstanceKlass::get_canonical_holder(int offset) {
  #ifdef ASSERT
  if (!(offset >= 0 && offset < layout_helper_size_in_bytes())) {
    tty->print("*** get_canonical_holder(%d) on ", offset);
    this->print();
    tty->print_cr(" ***");
  };
  assert(offset >= 0 && offset < layout_helper_size_in_bytes(), "offset must be tame");
  #endif

  if (offset < instanceOopDesc::base_offset_in_bytes()) {
    // All header offsets belong properly to java/lang/Object.
    return CURRENT_ENV->Object_klass();
  }

  ciInstanceKlass* self = this;
  assert(self->is_loaded(), "must be loaded to access field info");
  ciField* field = self->get_field_by_offset(offset, false);
  if (field != nullptr) {
    return field->holder();
  } else {
    for (;;) {
      assert(self->is_loaded(), "must be loaded to have size");
      ciInstanceKlass* super = self->super();
      if (super == nullptr ||
          super->nof_nonstatic_fields() == 0 ||
          super->layout_helper_size_in_bytes() <= offset) {
        return self;
      } else {
        self = super;  // return super->get_canonical_holder(offset)
      }
    }
  }
}

// ------------------------------------------------------------------
// ciInstanceKlass::is_java_lang_Object
//
// Is this klass java.lang.Object?
bool ciInstanceKlass::is_java_lang_Object() const {
  return equals(CURRENT_ENV->Object_klass());
}

// ------------------------------------------------------------------
// ciInstanceKlass::uses_default_loader
bool ciInstanceKlass::uses_default_loader() const {
  // Note:  We do not need to resolve the handle or enter the VM
  // in order to test null-ness.
  return _loader == nullptr;
}

// ------------------------------------------------------------------

/**
 * Return basic type of boxed value for box klass or T_OBJECT if not.
 */
BasicType ciInstanceKlass::box_klass_type() const {
  if (uses_default_loader() && is_loaded()) {
    return vmClasses::box_klass_type(get_Klass());
  } else {
    return T_OBJECT;
  }
}

/**
 * Is this boxing klass?
 */
bool ciInstanceKlass::is_box_klass() const {
  return is_java_primitive(box_klass_type());
}

/**
 *  Is this boxed value offset?
 */
bool ciInstanceKlass::is_boxed_value_offset(int offset) const {
  BasicType bt = box_klass_type();
  return is_java_primitive(bt) &&
         (offset == java_lang_boxing_object::value_offset(bt));
}

// ------------------------------------------------------------------
// ciInstanceKlass::is_in_package
//
// Is this klass in the given package?
bool ciInstanceKlass::is_in_package(const char* packagename, int len) {
  // To avoid class loader mischief, this test always rejects application classes.
  if (!uses_default_loader())
    return false;
  GUARDED_VM_ENTRY(
    return is_in_package_impl(packagename, len);
  )
}

bool ciInstanceKlass::is_in_package_impl(const char* packagename, int len) {
  ASSERT_IN_VM;

  // If packagename contains trailing '/' exclude it from the
  // prefix-test since we test for it explicitly.
  if (packagename[len - 1] == '/')
    len--;

  if (!name()->starts_with(packagename, len))
    return false;

  // Test if the class name is something like "java/lang".
  if ((len + 1) > name()->utf8_length())
    return false;

  // Test for trailing '/'
  if (name()->char_at(len) != '/')
    return false;

  // Make sure it's not actually in a subpackage:
  if (name()->index_of_at(len+1, "/", 1) >= 0)
    return false;

  return true;
}

// ------------------------------------------------------------------
// ciInstanceKlass::print_impl
//
// Implementation of the print method.
void ciInstanceKlass::print_impl(outputStream* st) {
  ciKlass::print_impl(st);
  GUARDED_VM_ENTRY(st->print(" loader=" INTPTR_FORMAT, p2i(loader()));)
  if (is_loaded()) {
    st->print(" initialized=%s finalized=%s subklass=%s size=%d flags=",
              bool_to_str(is_initialized()),
              bool_to_str(has_finalizer()),
              bool_to_str(has_subklass()),
              layout_helper());

    _flags.print_klass_flags(st);

    if (_super) {
      st->print(" super=");
      _super->print_name_on(st);
    }
    if (_java_mirror) {
      st->print(" mirror=PRESENT");
    }
  }
}

// ------------------------------------------------------------------
// ciInstanceKlass::super
//
// Get the superklass of this klass.
ciInstanceKlass* ciInstanceKlass::super() {
  assert(is_loaded(), "must be loaded");
  if (_super == nullptr && !is_java_lang_Object()) {
    GUARDED_VM_ENTRY(
      Klass* super_klass = get_instanceKlass()->super();
      _super = CURRENT_ENV->get_instance_klass(super_klass);
    )
  }
  return _super;
}

// ------------------------------------------------------------------
// ciInstanceKlass::java_mirror
//
// Get the instance of java.lang.Class corresponding to this klass.
// Cache it on this->_java_mirror.
ciInstance* ciInstanceKlass::java_mirror() {
  if (is_shared()) {
    return ciKlass::java_mirror();
  }
  if (_java_mirror == nullptr) {
    _java_mirror = ciKlass::java_mirror();
  }
  return _java_mirror;
}

// ------------------------------------------------------------------
// ciInstanceKlass::unique_concrete_subklass
ciInstanceKlass* ciInstanceKlass::unique_concrete_subklass() {
  if (!is_loaded())     return nullptr; // No change if class is not loaded
  if (!is_abstract())   return nullptr; // Only applies to abstract classes.
  if (!has_subklass())  return nullptr; // Must have at least one subklass.
  VM_ENTRY_MARK;
  InstanceKlass* ik = get_instanceKlass();
  Klass* up = ik->up_cast_abstract();
  assert(up->is_instance_klass(), "must be InstanceKlass");
  if (ik == up) {
    return nullptr;
  }
  return CURRENT_THREAD_ENV->get_instance_klass(up);
}

// ------------------------------------------------------------------
// ciInstanceKlass::has_finalizable_subclass
bool ciInstanceKlass::has_finalizable_subclass() {
  if (!is_loaded())     return true;
  VM_ENTRY_MARK;
  return Dependencies::find_finalizable_subclass(get_instanceKlass()) != nullptr;
}

// ------------------------------------------------------------------
// ciInstanceKlass::contains_field_offset
bool ciInstanceKlass::contains_field_offset(int offset) {
  VM_ENTRY_MARK;
  return get_instanceKlass()->contains_field_offset(offset);
}

// ------------------------------------------------------------------
// ciInstanceKlass::get_field_by_offset
ciField* ciInstanceKlass::get_field_by_offset(int field_offset, bool is_static) {
  if (!is_static) {
    for (int i = 0, len = nof_nonstatic_fields(); i < len; i++) {
      ciField* field = _nonstatic_fields->at(i);
      int  field_off = field->offset_in_bytes();
      if (field_off == field_offset)
        return field;
      if (field_off > field_offset)
        break;
      // could do binary search or check bins, but probably not worth it
    }
    return nullptr;
  }
  VM_ENTRY_MARK;
  InstanceKlass* k = get_instanceKlass();
  fieldDescriptor fd;
  if (!k->find_field_from_offset(field_offset, is_static, &fd)) {
    return nullptr;
  }
  ciField* field = new (CURRENT_THREAD_ENV->arena()) ciField(&fd);
  return field;
}

ciField* ciInstanceKlass::get_non_flat_field_by_offset(int field_offset) {
  if (super() != nullptr && super()->has_nonstatic_fields()) {
    ciField* f = super()->get_non_flat_field_by_offset(field_offset);
    if (f != nullptr) {
      return f;
    }
  }

  VM_ENTRY_MARK;
  InstanceKlass* k = get_instanceKlass();
  Arena* arena = CURRENT_ENV->arena();
  for (JavaFieldStream fs(k); !fs.done(); fs.next()) {
    if (fs.access_flags().is_static())  continue;
    fieldDescriptor& fd = fs.field_descriptor();
    if (fd.offset() == field_offset) {
      ciField* f = new (arena) ciField(&fd);
      return f;
    }
  }

  return nullptr;
}

// ------------------------------------------------------------------
// ciInstanceKlass::get_field_by_name
ciField* ciInstanceKlass::get_field_by_name(ciSymbol* name, ciSymbol* signature, bool is_static) {
  VM_ENTRY_MARK;
  InstanceKlass* k = get_instanceKlass();
  fieldDescriptor fd;
  Klass* def = k->find_field(name->get_symbol(), signature->get_symbol(), is_static, &fd);
  if (def == nullptr) {
    return nullptr;
  }
  ciField* field = new (CURRENT_THREAD_ENV->arena()) ciField(&fd);
  return field;
}


static int sort_field_by_offset(ciField** a, ciField** b) {
  return (*a)->offset_in_bytes() - (*b)->offset_in_bytes();
  // (no worries about 32-bit overflow...)
}

// ------------------------------------------------------------------
// ciInstanceKlass::compute_nonstatic_fields
int ciInstanceKlass::compute_nonstatic_fields() {
  assert(is_loaded(), "must be loaded");

  if (_nonstatic_fields != nullptr)
    return _nonstatic_fields->length();

  if (!has_nonstatic_fields()) {
    Arena* arena = CURRENT_ENV->arena();
    _nonstatic_fields = new (arena) GrowableArray<ciField*>(arena, 0, 0, nullptr);
    return 0;
  }
  assert(!is_java_lang_Object(), "bootstrap OK");

  ciInstanceKlass* super = this->super();
  GrowableArray<ciField*>* super_fields = nullptr;
  if (super != nullptr && super->has_nonstatic_fields()) {
    int super_flen   = super->nof_nonstatic_fields();
    super_fields = super->_nonstatic_fields;
    assert(super_flen == 0 || super_fields != nullptr, "first get nof_fields");
  }

  GrowableArray<ciField*>* fields = nullptr;
  GUARDED_VM_ENTRY({
      fields = compute_nonstatic_fields_impl(super_fields);
    });

  if (fields == nullptr) {
    // This can happen if this class (java.lang.Class) has invisible fields.
    if (super_fields != nullptr) {
      _nonstatic_fields = super_fields;
      return super_fields->length();
    } else {
      return 0;
    }
  }

  _nonstatic_fields = fields;
  return fields->length();
}

GrowableArray<ciField*>* ciInstanceKlass::compute_nonstatic_fields_impl(GrowableArray<ciField*>* super_fields, bool is_flat) {
  ASSERT_IN_VM;
  Arena* arena = CURRENT_ENV->arena();
  int flen = 0;
  GrowableArray<ciField*>* fields = nullptr;
  InstanceKlass* k = get_instanceKlass();
  for (JavaFieldStream fs(k); !fs.done(); fs.next()) {
    if (fs.access_flags().is_static())  continue;
    flen += 1;
  }

  // allocate the array:
  if (flen == 0 && !is_inlinetype()) {
    return nullptr;  // return nothing if none are locally declared
  }
  if (super_fields != nullptr) {
    flen += super_fields->length();
  }
  fields = new (arena) GrowableArray<ciField*>(arena, flen, 0, nullptr);
  if (super_fields != nullptr) {
    fields->appendAll(super_fields);
  }

  for (JavaFieldStream fs(k); !fs.done(); fs.next()) {
    if (fs.access_flags().is_static())  continue;
    fieldDescriptor& fd = fs.field_descriptor();
    if (fd.is_flat() && is_flat) {
      // Inline type fields are embedded
      int field_offset = fd.offset();
      // Get InlineKlass and adjust number of fields
      Klass* k = get_instanceKlass()->get_inline_type_field_klass(fd.index());
      ciInlineKlass* vk = CURRENT_ENV->get_klass(k)->as_inline_klass();
      flen += vk->nof_nonstatic_fields() - 1;
      // Iterate over fields of the flat inline type and copy them to 'this'
      for (int i = 0; i < vk->nof_nonstatic_fields(); ++i) {
        ciField* flat_field = vk->nonstatic_field_at(i);
        // Adjust offset to account for missing oop header
        int offset = field_offset + (flat_field->offset_in_bytes() - vk->payload_offset());
        // A flat field can be treated as final if the non-flat
        // field is declared final or the holder klass is an inline type itself.
        bool is_final = fd.is_final() || is_inlinetype();
        ciField* field = new (arena) ciField(flat_field, this, offset, is_final);
        fields->append(field);
      }
    } else {
      ciField* field = new (arena) ciField(&fd);
      fields->append(field);
    }
  }
  assert(fields->length() == flen, "sanity");
  // Now sort them by offset, ascending.
  // (In principle, they could mix with superclass fields.)
  fields->sort(sort_field_by_offset);
  return fields;
}

bool ciInstanceKlass::compute_injected_fields_helper() {
  ASSERT_IN_VM;
  InstanceKlass* k = get_instanceKlass();

  for (InternalFieldStream fs(k); !fs.done(); fs.next()) {
    if (fs.access_flags().is_static())  continue;
    return true;
  }
  return false;
}

void ciInstanceKlass::compute_injected_fields() {
  assert(is_loaded(), "must be loaded");

  int has_injected_fields = 0;
  if (super() != nullptr && super()->has_injected_fields()) {
    has_injected_fields = 1;
  } else {
    GUARDED_VM_ENTRY({
        has_injected_fields = compute_injected_fields_helper() ? 1 : 0;
      });
  }
  // may be concurrently initialized for shared ciInstanceKlass objects
  assert(_has_injected_fields == -1 || _has_injected_fields == has_injected_fields, "broken concurrent initialization");
  _has_injected_fields = has_injected_fields;
}

bool ciInstanceKlass::has_object_fields() const {
  GUARDED_VM_ENTRY(
      return get_instanceKlass()->nonstatic_oop_map_size() > 0;
    );
}

bool ciInstanceKlass::compute_has_trusted_loader() {
  ASSERT_IN_VM;
  oop loader_oop = loader();
  if (loader_oop == nullptr) {
    return true; // bootstrap class loader
  }
  return java_lang_ClassLoader::is_trusted_loader(loader_oop);
}

// ------------------------------------------------------------------
// ciInstanceKlass::find_method
//
// Find a method in this klass.
ciMethod* ciInstanceKlass::find_method(ciSymbol* name, ciSymbol* signature) {
  VM_ENTRY_MARK;
  InstanceKlass* k = get_instanceKlass();
  Symbol* name_sym = name->get_symbol();
  Symbol* sig_sym= signature->get_symbol();

  Method* m = k->find_method(name_sym, sig_sym);
  if (m == nullptr)  return nullptr;

  return CURRENT_THREAD_ENV->get_method(m);
}

// ------------------------------------------------------------------
// ciInstanceKlass::is_leaf_type
bool ciInstanceKlass::is_leaf_type() {
  assert(is_loaded(), "must be loaded");
  if (is_shared()) {
    return is_final();  // approximately correct
  } else {
    return !has_subklass() && (nof_implementors() == 0);
  }
}

// ------------------------------------------------------------------
// ciInstanceKlass::implementor
//
// Report an implementor of this interface.
// Note that there are various races here, since my copy
// of _nof_implementors might be out of date with respect
// to results returned by InstanceKlass::implementor.
// This is OK, since any dependencies we decide to assert
// will be checked later under the Compile_lock.
ciInstanceKlass* ciInstanceKlass::implementor() {
  ciInstanceKlass* impl = _implementor;
  if (impl == nullptr) {
    if (is_shared()) {
      impl = this; // assume a well-known interface never has a unique implementor
    } else {
      // Go into the VM to fetch the implementor.
      VM_ENTRY_MARK;
      InstanceKlass* ik = get_instanceKlass();
      Klass* implk = ik->implementor();
      if (implk != nullptr) {
        if (implk == ik) {
          // More than one implementors. Use 'this' in this case.
          impl = this;
        } else {
          impl = CURRENT_THREAD_ENV->get_instance_klass(implk);
        }
      }
    }
    // Memoize this result.
    _implementor = impl;
  }
  return impl;
}

bool ciInstanceKlass::can_be_inline_klass(bool is_exact) {
  if (!EnableValhalla) {
    return false;
  }
  if (!is_loaded() || is_inlinetype()) {
    // Not loaded or known to be an inline klass
    return true;
  }
  if (!is_exact) {
    // Not exact, check if this is a valid super for an inline klass
    VM_ENTRY_MARK;
    return !get_instanceKlass()->access_flags().is_identity_class() || is_java_lang_Object() ;
  }
  return false;
}

// Utility class for printing of the contents of the static fields for
// use by compilation replay.  It only prints out the information that
// could be consumed by the compiler, so for primitive types it prints
// out the actual value.  For Strings it's the actual string value.
// For array types it it's first level array size since that's the
// only value which statically unchangeable.  For all other reference
// types it simply prints out the dynamic type.

class StaticFieldPrinter : public FieldClosure {
protected:
  outputStream* _out;
public:
  StaticFieldPrinter(outputStream* out) :
    _out(out) {
  }
  void do_field_helper(fieldDescriptor* fd, oop obj, bool is_flat);
};

class StaticFinalFieldPrinter : public StaticFieldPrinter {
  const char*   _holder;
 public:
  StaticFinalFieldPrinter(outputStream* out, const char* holder) :
    StaticFieldPrinter(out), _holder(holder) {
  }
  void do_field(fieldDescriptor* fd) {
    if (fd->is_final() && !fd->has_initial_value()) {
      ResourceMark rm;
      InstanceKlass* holder = fd->field_holder();
      oop mirror = holder->java_mirror();
      _out->print("staticfield %s %s ", _holder, fd->name()->as_quoted_ascii());
      BasicType bt = fd->field_type();
      if (bt != T_OBJECT && bt != T_ARRAY) {
        _out->print("%s ", fd->signature()->as_quoted_ascii());
      }
      do_field_helper(fd, mirror, false);
      _out->cr();
    }
  }
};

class InlineTypeFieldPrinter : public StaticFieldPrinter {
  oop _obj;
public:
  InlineTypeFieldPrinter(outputStream* out, oop obj) :
    StaticFieldPrinter(out), _obj(obj) {
  }
  void do_field(fieldDescriptor* fd) {
    do_field_helper(fd, _obj, true);
    _out->print(" ");
  }
};

void StaticFieldPrinter::do_field_helper(fieldDescriptor* fd, oop mirror, bool is_flat) {
  BasicType field_type = fd->field_type();
  switch (field_type) {
    case T_BYTE:    _out->print("%d", mirror->byte_field(fd->offset()));   break;
    case T_BOOLEAN: _out->print("%d", mirror->bool_field(fd->offset()));   break;
    case T_SHORT:   _out->print("%d", mirror->short_field(fd->offset()));  break;
    case T_CHAR:    _out->print("%d", mirror->char_field(fd->offset()));   break;
    case T_INT:     _out->print("%d", mirror->int_field(fd->offset()));    break;
    case T_LONG:    _out->print(INT64_FORMAT, (int64_t)(mirror->long_field(fd->offset())));   break;
    case T_FLOAT: {
      float f = mirror->float_field(fd->offset());
      _out->print("%d", *(int*)&f);
      break;
    }
    case T_DOUBLE: {
      double d = mirror->double_field(fd->offset());
      _out->print(INT64_FORMAT, *(int64_t*)&d);
      break;
    }
    case T_ARRAY:  // fall-through
    case T_OBJECT:
      if (!fd->is_null_free_inline_type()) {
        _out->print("%s ", fd->signature()->as_quoted_ascii());
        oop value =  mirror->obj_field_acquire(fd->offset());
        if (value == nullptr) {
          if (field_type == T_ARRAY) {
            _out->print("%d", -1);
          }
          _out->cr();
        } else if (value->is_instance()) {
          assert(field_type == T_OBJECT, "");
          if (value->is_a(vmClasses::String_klass())) {
            const char* ascii_value = java_lang_String::as_quoted_ascii(value);
            _out->print("\"%s\"", (ascii_value != nullptr) ? ascii_value : "");
          } else {
            const char* klass_name  = value->klass()->name()->as_quoted_ascii();
            _out->print("%s", klass_name);
          }
        } else if (value->is_array()) {
          typeArrayOop ta = (typeArrayOop)value;
          _out->print("%d", ta->length());
          if (value->is_objArray() || value->is_flatArray()) {
            objArrayOop oa = (objArrayOop)value;
            const char* klass_name  = value->klass()->name()->as_quoted_ascii();
            _out->print(" %s", klass_name);
          }
        } else {
          ShouldNotReachHere();
        }
        break;
      } else {
        // handling of null free inline type
        ResetNoHandleMark rnhm;
        Thread* THREAD = Thread::current();
        SignatureStream ss(fd->signature(), false);
        Symbol* name = ss.as_symbol();
        assert(!HAS_PENDING_EXCEPTION, "can resolve klass?");
        InstanceKlass* holder = fd->field_holder();
        InstanceKlass* k = SystemDictionary::find_instance_klass(THREAD, name,
                                                                 Handle(THREAD, holder->class_loader()));
        assert(k != nullptr && !HAS_PENDING_EXCEPTION, "can resolve klass?");
        InlineKlass* vk = InlineKlass::cast(k);
        oop obj;
        if (is_flat) {
          int field_offset = fd->offset() - vk->payload_offset();
          obj = cast_to_oop(cast_from_oop<address>(mirror) + field_offset);
        } else {
          obj = mirror->obj_field_acquire(fd->offset());
        }
        InlineTypeFieldPrinter print_field(_out, obj);
        vk->do_nonstatic_fields(&print_field);
        break;
      }
    default:
      ShouldNotReachHere();
  }
}

const char *ciInstanceKlass::replay_name() const {
  return CURRENT_ENV->replay_name(get_instanceKlass());
}

void ciInstanceKlass::dump_replay_instanceKlass(outputStream* out, InstanceKlass* ik) {
  if (ik->is_hidden()) {
    const char *name = CURRENT_ENV->dyno_name(ik);
    if (name != nullptr) {
      out->print_cr("instanceKlass %s # %s", name, ik->name()->as_quoted_ascii());
    } else {
      out->print_cr("# instanceKlass %s", ik->name()->as_quoted_ascii());
    }
  } else {
    out->print_cr("instanceKlass %s", ik->name()->as_quoted_ascii());
  }
}

GrowableArray<ciInstanceKlass*>* ciInstanceKlass::transitive_interfaces() const{
  if (_transitive_interfaces == nullptr) {
    const_cast<ciInstanceKlass*>(this)->compute_transitive_interfaces();
  }
  return _transitive_interfaces;
}

void ciInstanceKlass::compute_transitive_interfaces() {
  GUARDED_VM_ENTRY(
          InstanceKlass* ik = get_instanceKlass();
          Array<InstanceKlass*>* interfaces = ik->transitive_interfaces();
          int orig_length = interfaces->length();
          Arena* arena = CURRENT_ENV->arena();
          int transitive_interfaces_len = orig_length + (is_interface() ? 1 : 0);
          GrowableArray<ciInstanceKlass*>* transitive_interfaces = new(arena)GrowableArray<ciInstanceKlass*>(arena, transitive_interfaces_len,
                                                                                                             0, nullptr);
          for (int i = 0; i < orig_length; i++) {
            transitive_interfaces->append(CURRENT_ENV->get_instance_klass(interfaces->at(i)));
          }
          if (is_interface()) {
            transitive_interfaces->append(this);
          }
          _transitive_interfaces = transitive_interfaces;
  );
}

void ciInstanceKlass::dump_replay_data(outputStream* out) {
  ResourceMark rm;

  InstanceKlass* ik = get_instanceKlass();
  ConstantPool*  cp = ik->constants();

  // Try to record related loaded classes
  Klass* sub = ik->subklass();
  while (sub != nullptr) {
    if (sub->is_instance_klass()) {
      InstanceKlass *isub = InstanceKlass::cast(sub);
      dump_replay_instanceKlass(out, isub);
    }
    sub = sub->next_sibling();
  }

  // Dump out the state of the constant pool tags.  During replay the
  // tags will be validated for things which shouldn't change and
  // classes will be resolved if the tags indicate that they were
  // resolved at compile time.
  const char *name = replay_name();
  out->print("ciInstanceKlass %s %d %d %d", name,
             is_linked(), is_initialized(), cp->length());
  for (int index = 1; index < cp->length(); index++) {
    out->print(" %d", cp->tags()->at(index));
  }
  out->cr();
  if (is_initialized()) {
    //  Dump out the static final fields in case the compilation relies
    //  on their value for correct replay.
    StaticFinalFieldPrinter sffp(out, name);
    ik->do_local_static_fields(&sffp);
  }
}

#ifdef ASSERT
bool ciInstanceKlass::debug_final_field_at(int offset) {
  GUARDED_VM_ENTRY(
    InstanceKlass* ik = get_instanceKlass();
    fieldDescriptor fd;
    if (ik->find_field_from_offset(offset, false, &fd)) {
      return fd.is_final();
    }
  );
  return false;
}

bool ciInstanceKlass::debug_stable_field_at(int offset) {
  GUARDED_VM_ENTRY(
    InstanceKlass* ik = get_instanceKlass();
    fieldDescriptor fd;
    if (ik->find_field_from_offset(offset, false, &fd)) {
      return fd.is_stable();
    }
  );
  return false;
}
#endif<|MERGE_RESOLUTION|>--- conflicted
+++ resolved
@@ -117,14 +117,9 @@
 
 // Version for unloaded classes:
 ciInstanceKlass::ciInstanceKlass(ciSymbol* name,
-<<<<<<< HEAD
-                                 jobject loader, jobject protection_domain,
+                                 jobject loader,
                                  BasicType bt)
   : ciKlass(name, bt)
-=======
-                                 jobject loader)
-  : ciKlass(name, T_OBJECT)
->>>>>>> a637ccf2
 {
   assert(name->char_at(0) != JVM_SIGNATURE_ARRAY, "not an instance klass");
   _init_state = (InstanceKlass::ClassState)0;
