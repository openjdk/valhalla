/*
 * Copyright (c) 1999, 2023, Oracle and/or its affiliates. All rights reserved.
 * DO NOT ALTER OR REMOVE COPYRIGHT NOTICES OR THIS FILE HEADER.
 *
 * This code is free software; you can redistribute it and/or modify it
 * under the terms of the GNU General Public License version 2 only, as
 * published by the Free Software Foundation.
 *
 * This code is distributed in the hope that it will be useful, but WITHOUT
 * ANY WARRANTY; without even the implied warranty of MERCHANTABILITY or
 * FITNESS FOR A PARTICULAR PURPOSE.  See the GNU General Public License
 * version 2 for more details (a copy is included in the LICENSE file that
 * accompanied this code).
 *
 * You should have received a copy of the GNU General Public License version
 * 2 along with this work; if not, write to the Free Software Foundation,
 * Inc., 51 Franklin St, Fifth Floor, Boston, MA 02110-1301 USA.
 *
 * Please contact Oracle, 500 Oracle Parkway, Redwood Shores, CA 94065 USA
 * or visit www.oracle.com if you need additional information or have any
 * questions.
 *
 */

#include "precompiled.hpp"
#include "ci/ciField.hpp"
#include "ci/ciInlineKlass.hpp"
#include "ci/ciInstance.hpp"
#include "ci/ciInstanceKlass.hpp"
#include "ci/ciUtilities.inline.hpp"
#include "classfile/javaClasses.hpp"
#include "classfile/systemDictionary.hpp"
#include "classfile/vmClasses.hpp"
#include "memory/allocation.hpp"
#include "memory/allocation.inline.hpp"
#include "memory/resourceArea.hpp"
#include "oops/instanceKlass.inline.hpp"
#include "oops/klass.inline.hpp"
#include "oops/oop.inline.hpp"
#include "oops/fieldStreams.inline.hpp"
#include "oops/inlineKlass.inline.hpp"
#include "runtime/fieldDescriptor.inline.hpp"
#include "runtime/handles.inline.hpp"
#include "runtime/jniHandles.inline.hpp"

// ciInstanceKlass
//
// This class represents a Klass* in the HotSpot virtual machine
// whose Klass part in an InstanceKlass.


// ------------------------------------------------------------------
// ciInstanceKlass::ciInstanceKlass
//
// Loaded instance klass.
ciInstanceKlass::ciInstanceKlass(Klass* k) :
  ciKlass(k)
{
  assert(get_Klass()->is_instance_klass(), "wrong type");
  assert(get_instanceKlass()->is_loaded(), "must be at least loaded");
  InstanceKlass* ik = get_instanceKlass();

  AccessFlags access_flags = ik->access_flags();
  _flags = ciFlags(access_flags);
  _has_finalizer = access_flags.has_finalizer();
  _has_subklass = flags().is_final() ? subklass_false : subklass_unknown;
  _init_state = ik->init_state();
  _has_nonstatic_fields = ik->has_nonstatic_fields();
  _has_nonstatic_concrete_methods = ik->has_nonstatic_concrete_methods();
  _is_hidden = ik->is_hidden();
  _is_record = ik->is_record();
  _nonstatic_fields = nullptr; // initialized lazily by compute_nonstatic_fields:
  _has_injected_fields = -1;
  _implementor = nullptr; // we will fill these lazily
  _transitive_interfaces = nullptr;

  // Ensure that the metadata wrapped by the ciMetadata is kept alive by GC.
  // This is primarily useful for metadata which is considered as weak roots
  // by the GC but need to be strong roots if reachable from a current compilation.
  // InstanceKlass are created for both weak and strong metadata.  Ensuring this metadata
  // alive covers the cases where there are weak roots without performance cost.
  oop holder = ik->klass_holder();
  if (ik->class_loader_data()->has_class_mirror_holder()) {
    // Though ciInstanceKlass records class loader oop, it's not enough to keep
    // non-strong hidden classes alive (loader == nullptr). Klass holder should
    // be used instead. It is enough to record a ciObject, since cached elements are never removed
    // during ciObjectFactory lifetime. ciObjectFactory itself is created for
    // every compilation and lives for the whole duration of the compilation.
    assert(holder != nullptr, "holder of hidden class is the mirror which is never null");
    (void)CURRENT_ENV->get_object(holder);
  }

  JavaThread *thread = JavaThread::current();
  if (ciObjectFactory::is_initialized()) {
    _loader = JNIHandles::make_local(thread, ik->class_loader());
    _protection_domain = JNIHandles::make_local(thread,
                                                ik->protection_domain());
    _is_shared = false;
  } else {
    Handle h_loader(thread, ik->class_loader());
    Handle h_protection_domain(thread, ik->protection_domain());
    _loader = JNIHandles::make_global(h_loader);
    _protection_domain = JNIHandles::make_global(h_protection_domain);
    _is_shared = true;
  }

  _has_trusted_loader = compute_has_trusted_loader();

  // Lazy fields get filled in only upon request.
  _super  = nullptr;
  _java_mirror = nullptr;

  if (is_shared()) {
    if (k != vmClasses::Object_klass()) {
      super();
    }
    //compute_nonstatic_fields();  // done outside of constructor
  }

  _field_cache = nullptr;
}

// Version for unloaded classes:
ciInstanceKlass::ciInstanceKlass(ciSymbol* name,
                                 jobject loader, jobject protection_domain,
                                 BasicType bt)
  : ciKlass(name, bt)
{
  assert(name->char_at(0) != JVM_SIGNATURE_ARRAY, "not an instance klass");
  _init_state = (InstanceKlass::ClassState)0;
  _has_nonstatic_fields = false;
<<<<<<< HEAD
  _nonstatic_fields = NULL;            // initialized lazily by compute_nonstatic_fields
=======
  _nonstatic_fields = nullptr;
>>>>>>> 861e3020
  _has_injected_fields = -1;
  _is_hidden = false;
  _is_record = false;
  _loader = loader;
  _protection_domain = protection_domain;
  _is_shared = false;
  _super = nullptr;
  _java_mirror = nullptr;
  _field_cache = nullptr;
  _has_trusted_loader = compute_has_trusted_loader();
}



// ------------------------------------------------------------------
// ciInstanceKlass::compute_shared_is_initialized
void ciInstanceKlass::compute_shared_init_state() {
  GUARDED_VM_ENTRY(
    InstanceKlass* ik = get_instanceKlass();
    _init_state = ik->init_state();
  )
}

// ------------------------------------------------------------------
// ciInstanceKlass::compute_shared_has_subklass
bool ciInstanceKlass::compute_shared_has_subklass() {
  GUARDED_VM_ENTRY(
    InstanceKlass* ik = get_instanceKlass();
    _has_subklass = ik->subklass() != nullptr ? subklass_true : subklass_false;
    return _has_subklass == subklass_true;
  )
}

// ------------------------------------------------------------------
// ciInstanceKlass::loader
oop ciInstanceKlass::loader() {
  ASSERT_IN_VM;
  return JNIHandles::resolve(_loader);
}

// ------------------------------------------------------------------
// ciInstanceKlass::loader_handle
jobject ciInstanceKlass::loader_handle() {
  return _loader;
}

// ------------------------------------------------------------------
// ciInstanceKlass::protection_domain
oop ciInstanceKlass::protection_domain() {
  ASSERT_IN_VM;
  return JNIHandles::resolve(_protection_domain);
}

// ------------------------------------------------------------------
// ciInstanceKlass::protection_domain_handle
jobject ciInstanceKlass::protection_domain_handle() {
  return _protection_domain;
}

// ------------------------------------------------------------------
// ciInstanceKlass::field_cache
//
// Get the field cache associated with this klass.
ciConstantPoolCache* ciInstanceKlass::field_cache() {
  if (is_shared()) {
    return nullptr;
  }
  if (_field_cache == nullptr) {
    assert(!is_java_lang_Object(), "Object has no fields");
    Arena* arena = CURRENT_ENV->arena();
    _field_cache = new (arena) ciConstantPoolCache(arena, 5);
  }
  return _field_cache;
}

// ------------------------------------------------------------------
// ciInstanceKlass::get_canonical_holder
//
ciInstanceKlass* ciInstanceKlass::get_canonical_holder(int offset) {
  #ifdef ASSERT
  if (!(offset >= 0 && offset < layout_helper_size_in_bytes())) {
    tty->print("*** get_canonical_holder(%d) on ", offset);
    this->print();
    tty->print_cr(" ***");
  };
  assert(offset >= 0 && offset < layout_helper_size_in_bytes(), "offset must be tame");
  #endif

  if (offset < instanceOopDesc::base_offset_in_bytes()) {
    // All header offsets belong properly to java/lang/Object.
    return CURRENT_ENV->Object_klass();
  }

  ciInstanceKlass* self = this;
  assert(self->is_loaded(), "must be loaded to access field info");
  ciField* field = self->get_field_by_offset(offset, false);
  if (field != nullptr) {
    return field->holder();
  } else {
    for (;;) {
      assert(self->is_loaded(), "must be loaded to have size");
      ciInstanceKlass* super = self->super();
      if (super == nullptr ||
          super->nof_nonstatic_fields() == 0 ||
          super->layout_helper_size_in_bytes() <= offset) {
        return self;
      } else {
        self = super;  // return super->get_canonical_holder(offset)
      }
    }
  }
}

// ------------------------------------------------------------------
// ciInstanceKlass::is_java_lang_Object
//
// Is this klass java.lang.Object?
bool ciInstanceKlass::is_java_lang_Object() const {
  return equals(CURRENT_ENV->Object_klass());
}

// ------------------------------------------------------------------
// ciInstanceKlass::uses_default_loader
bool ciInstanceKlass::uses_default_loader() const {
  // Note:  We do not need to resolve the handle or enter the VM
  // in order to test null-ness.
  return _loader == nullptr;
}

// ------------------------------------------------------------------

/**
 * Return basic type of boxed value for box klass or T_OBJECT if not.
 */
BasicType ciInstanceKlass::box_klass_type() const {
  if (uses_default_loader() && is_loaded()) {
    return vmClasses::box_klass_type(get_Klass());
  } else {
    return T_OBJECT;
  }
}

/**
 * Is this boxing klass?
 */
bool ciInstanceKlass::is_box_klass() const {
  return is_java_primitive(box_klass_type());
}

/**
 *  Is this boxed value offset?
 */
bool ciInstanceKlass::is_boxed_value_offset(int offset) const {
  BasicType bt = box_klass_type();
  return is_java_primitive(bt) &&
         (offset == java_lang_boxing_object::value_offset(bt));
}

// ------------------------------------------------------------------
// ciInstanceKlass::is_in_package
//
// Is this klass in the given package?
bool ciInstanceKlass::is_in_package(const char* packagename, int len) {
  // To avoid class loader mischief, this test always rejects application classes.
  if (!uses_default_loader())
    return false;
  GUARDED_VM_ENTRY(
    return is_in_package_impl(packagename, len);
  )
}

bool ciInstanceKlass::is_in_package_impl(const char* packagename, int len) {
  ASSERT_IN_VM;

  // If packagename contains trailing '/' exclude it from the
  // prefix-test since we test for it explicitly.
  if (packagename[len - 1] == '/')
    len--;

  if (!name()->starts_with(packagename, len))
    return false;

  // Test if the class name is something like "java/lang".
  if ((len + 1) > name()->utf8_length())
    return false;

  // Test for trailing '/'
  if (name()->char_at(len) != '/')
    return false;

  // Make sure it's not actually in a subpackage:
  if (name()->index_of_at(len+1, "/", 1) >= 0)
    return false;

  return true;
}

// ------------------------------------------------------------------
// ciInstanceKlass::print_impl
//
// Implementation of the print method.
void ciInstanceKlass::print_impl(outputStream* st) {
  ciKlass::print_impl(st);
  GUARDED_VM_ENTRY(st->print(" loader=" INTPTR_FORMAT, p2i(loader()));)
  if (is_loaded()) {
    st->print(" initialized=%s finalized=%s subklass=%s size=%d flags=",
              bool_to_str(is_initialized()),
              bool_to_str(has_finalizer()),
              bool_to_str(has_subklass()),
              layout_helper());

    _flags.print_klass_flags(st);

    if (_super) {
      st->print(" super=");
      _super->print_name_on(st);
    }
    if (_java_mirror) {
      st->print(" mirror=PRESENT");
    }
  }
}

// ------------------------------------------------------------------
// ciInstanceKlass::super
//
// Get the superklass of this klass.
ciInstanceKlass* ciInstanceKlass::super() {
  assert(is_loaded(), "must be loaded");
  if (_super == nullptr && !is_java_lang_Object()) {
    GUARDED_VM_ENTRY(
      Klass* super_klass = get_instanceKlass()->super();
      _super = CURRENT_ENV->get_instance_klass(super_klass);
    )
  }
  return _super;
}

// ------------------------------------------------------------------
// ciInstanceKlass::java_mirror
//
// Get the instance of java.lang.Class corresponding to this klass.
// Cache it on this->_java_mirror.
ciInstance* ciInstanceKlass::java_mirror() {
  if (is_shared()) {
    return ciKlass::java_mirror();
  }
  if (_java_mirror == nullptr) {
    _java_mirror = ciKlass::java_mirror();
  }
  return _java_mirror;
}

// ------------------------------------------------------------------
// ciInstanceKlass::unique_concrete_subklass
ciInstanceKlass* ciInstanceKlass::unique_concrete_subklass() {
  if (!is_loaded())     return nullptr; // No change if class is not loaded
  if (!is_abstract())   return nullptr; // Only applies to abstract classes.
  if (!has_subklass())  return nullptr; // Must have at least one subklass.
  VM_ENTRY_MARK;
  InstanceKlass* ik = get_instanceKlass();
  Klass* up = ik->up_cast_abstract();
  assert(up->is_instance_klass(), "must be InstanceKlass");
  if (ik == up) {
    return nullptr;
  }
  return CURRENT_THREAD_ENV->get_instance_klass(up);
}

// ------------------------------------------------------------------
// ciInstanceKlass::has_finalizable_subclass
bool ciInstanceKlass::has_finalizable_subclass() {
  if (!is_loaded())     return true;
  VM_ENTRY_MARK;
  return Dependencies::find_finalizable_subclass(get_instanceKlass()) != nullptr;
}

// ------------------------------------------------------------------
// ciInstanceKlass::contains_field_offset
bool ciInstanceKlass::contains_field_offset(int offset) {
  VM_ENTRY_MARK;
  return get_instanceKlass()->contains_field_offset(offset);
}

// ------------------------------------------------------------------
// ciInstanceKlass::get_field_by_offset
ciField* ciInstanceKlass::get_field_by_offset(int field_offset, bool is_static) {
  if (!is_static) {
    for (int i = 0, len = nof_nonstatic_fields(); i < len; i++) {
      ciField* field = _nonstatic_fields->at(i);
      int  field_off = field->offset_in_bytes();
      if (field_off == field_offset)
        return field;
      if (field_off > field_offset)
        break;
      // could do binary search or check bins, but probably not worth it
    }
    return nullptr;
  }
  VM_ENTRY_MARK;
  InstanceKlass* k = get_instanceKlass();
  fieldDescriptor fd;
  if (!k->find_field_from_offset(field_offset, is_static, &fd)) {
    return nullptr;
  }
  ciField* field = new (CURRENT_THREAD_ENV->arena()) ciField(&fd);
  return field;
}

ciField* ciInstanceKlass::get_non_flattened_field_by_offset(int field_offset) {
  if (super() != NULL && super()->has_nonstatic_fields()) {
    ciField* f = super()->get_non_flattened_field_by_offset(field_offset);
    if (f != NULL) {
      return f;
    }
  }

  VM_ENTRY_MARK;
  InstanceKlass* k = get_instanceKlass();
  Arena* arena = CURRENT_ENV->arena();
  for (JavaFieldStream fs(k); !fs.done(); fs.next()) {
    if (fs.access_flags().is_static())  continue;
    fieldDescriptor& fd = fs.field_descriptor();
    if (fd.offset() == field_offset) {
      ciField* f = new (arena) ciField(&fd);
      return f;
    }
  }

  return NULL;
}

// ------------------------------------------------------------------
// ciInstanceKlass::get_field_by_name
ciField* ciInstanceKlass::get_field_by_name(ciSymbol* name, ciSymbol* signature, bool is_static) {
  VM_ENTRY_MARK;
  InstanceKlass* k = get_instanceKlass();
  fieldDescriptor fd;
  Klass* def = k->find_field(name->get_symbol(), signature->get_symbol(), is_static, &fd);
  if (def == nullptr) {
    return nullptr;
  }
  ciField* field = new (CURRENT_THREAD_ENV->arena()) ciField(&fd);
  return field;
}


static int sort_field_by_offset(ciField** a, ciField** b) {
  return (*a)->offset_in_bytes() - (*b)->offset_in_bytes();
  // (no worries about 32-bit overflow...)
}

// ------------------------------------------------------------------
// ciInstanceKlass::compute_nonstatic_fields
int ciInstanceKlass::compute_nonstatic_fields() {
  assert(is_loaded(), "must be loaded");

  if (_nonstatic_fields != nullptr)
    return _nonstatic_fields->length();

  if (!has_nonstatic_fields()) {
    Arena* arena = CURRENT_ENV->arena();
    _nonstatic_fields = new (arena) GrowableArray<ciField*>(arena, 0, 0, nullptr);
    return 0;
  }
  assert(!is_java_lang_Object(), "bootstrap OK");

  ciInstanceKlass* super = this->super();
  GrowableArray<ciField*>* super_fields = nullptr;
  if (super != nullptr && super->has_nonstatic_fields()) {
    int super_flen   = super->nof_nonstatic_fields();
    super_fields = super->_nonstatic_fields;
    assert(super_flen == 0 || super_fields != nullptr, "first get nof_fields");
  }

  GrowableArray<ciField*>* fields = nullptr;
  GUARDED_VM_ENTRY({
      fields = compute_nonstatic_fields_impl(super_fields);
    });

  if (fields == nullptr) {
    // This can happen if this class (java.lang.Class) has invisible fields.
    if (super_fields != nullptr) {
      _nonstatic_fields = super_fields;
      return super_fields->length();
    } else {
      return 0;
    }
  }

  _nonstatic_fields = fields;
  return fields->length();
}

GrowableArray<ciField*>* ciInstanceKlass::compute_nonstatic_fields_impl(GrowableArray<ciField*>* super_fields, bool flatten) {
  ASSERT_IN_VM;
  Arena* arena = CURRENT_ENV->arena();
  int flen = 0;
  GrowableArray<ciField*>* fields = nullptr;
  InstanceKlass* k = get_instanceKlass();
  for (JavaFieldStream fs(k); !fs.done(); fs.next()) {
    if (fs.access_flags().is_static())  continue;
    flen += 1;
  }

  // allocate the array:
  if (flen == 0) {
    return nullptr;  // return nothing if none are locally declared
  }
  if (super_fields != nullptr) {
    flen += super_fields->length();
  }
<<<<<<< HEAD

  fields = new (arena) GrowableArray<ciField*>(arena, flen, 0, NULL);
  if (super_fields != NULL) {
=======
  fields = new (arena) GrowableArray<ciField*>(arena, flen, 0, nullptr);
  if (super_fields != nullptr) {
>>>>>>> 861e3020
    fields->appendAll(super_fields);
  }

  for (JavaFieldStream fs(k); !fs.done(); fs.next()) {
    if (fs.access_flags().is_static())  continue;
    fieldDescriptor& fd = fs.field_descriptor();
    if (fd.is_inlined() && flatten) {
      // Inline type fields are embedded
      int field_offset = fd.offset();
      // Get InlineKlass and adjust number of fields
      Klass* k = get_instanceKlass()->get_inline_type_field_klass(fd.index());
      ciInlineKlass* vk = CURRENT_ENV->get_klass(k)->as_inline_klass();
      flen += vk->nof_nonstatic_fields() - 1;
      // Iterate over fields of the flattened inline type and copy them to 'this'
      for (int i = 0; i < vk->nof_nonstatic_fields(); ++i) {
        ciField* flattened_field = vk->nonstatic_field_at(i);
        // Adjust offset to account for missing oop header
        int offset = field_offset + (flattened_field->offset() - vk->first_field_offset());
        // A flattened field can be treated as final if the non-flattened
        // field is declared final or the holder klass is an inline type itself.
        bool is_final = fd.is_final() || is_inlinetype();
        ciField* field = new (arena) ciField(flattened_field, this, offset, is_final);
        fields->append(field);
      }
    } else {
      ciField* field = new (arena) ciField(&fd);
      fields->append(field);
    }
  }
  assert(fields->length() == flen, "sanity");
  // Now sort them by offset, ascending.
  // (In principle, they could mix with superclass fields.)
  fields->sort(sort_field_by_offset);
  return fields;
}

bool ciInstanceKlass::compute_injected_fields_helper() {
  ASSERT_IN_VM;
  InstanceKlass* k = get_instanceKlass();

  for (InternalFieldStream fs(k); !fs.done(); fs.next()) {
    if (fs.access_flags().is_static())  continue;
    return true;
  }
  return false;
}

void ciInstanceKlass::compute_injected_fields() {
  assert(is_loaded(), "must be loaded");

  int has_injected_fields = 0;
  if (super() != nullptr && super()->has_injected_fields()) {
    has_injected_fields = 1;
  } else {
    GUARDED_VM_ENTRY({
        has_injected_fields = compute_injected_fields_helper() ? 1 : 0;
      });
  }
  // may be concurrently initialized for shared ciInstanceKlass objects
  assert(_has_injected_fields == -1 || _has_injected_fields == has_injected_fields, "broken concurrent initialization");
  _has_injected_fields = has_injected_fields;
}

bool ciInstanceKlass::has_object_fields() const {
  GUARDED_VM_ENTRY(
      return get_instanceKlass()->nonstatic_oop_map_size() > 0;
    );
}

bool ciInstanceKlass::compute_has_trusted_loader() {
  ASSERT_IN_VM;
  oop loader_oop = loader();
  if (loader_oop == nullptr) {
    return true; // bootstrap class loader
  }
  return java_lang_ClassLoader::is_trusted_loader(loader_oop);
}

// ------------------------------------------------------------------
// ciInstanceKlass::find_method
//
// Find a method in this klass.
ciMethod* ciInstanceKlass::find_method(ciSymbol* name, ciSymbol* signature) {
  VM_ENTRY_MARK;
  InstanceKlass* k = get_instanceKlass();
  Symbol* name_sym = name->get_symbol();
  Symbol* sig_sym= signature->get_symbol();

  Method* m = k->find_method(name_sym, sig_sym);
  if (m == nullptr)  return nullptr;

  return CURRENT_THREAD_ENV->get_method(m);
}

// ------------------------------------------------------------------
// ciInstanceKlass::is_leaf_type
bool ciInstanceKlass::is_leaf_type() {
  assert(is_loaded(), "must be loaded");
  if (is_shared()) {
    return is_final();  // approximately correct
  } else {
    return !has_subklass() && (nof_implementors() == 0);
  }
}

// ------------------------------------------------------------------
// ciInstanceKlass::implementor
//
// Report an implementor of this interface.
// Note that there are various races here, since my copy
// of _nof_implementors might be out of date with respect
// to results returned by InstanceKlass::implementor.
// This is OK, since any dependencies we decide to assert
// will be checked later under the Compile_lock.
ciInstanceKlass* ciInstanceKlass::implementor() {
  ciInstanceKlass* impl = _implementor;
  if (impl == nullptr) {
    if (is_shared()) {
      impl = this; // assume a well-known interface never has a unique implementor
    } else {
      // Go into the VM to fetch the implementor.
      VM_ENTRY_MARK;
      MutexLocker ml(Compile_lock);
      Klass* k = get_instanceKlass()->implementor();
      if (k != nullptr) {
        if (k == get_instanceKlass()) {
          // More than one implementors. Use 'this' in this case.
          impl = this;
        } else {
          impl = CURRENT_THREAD_ENV->get_instance_klass(k);
        }
      }
    }
    // Memoize this result.
    _implementor = impl;
  }
  return impl;
}

bool ciInstanceKlass::can_be_inline_klass(bool is_exact) {
  if (!EnableValhalla) {
    return false;
  }
  if (!is_loaded() || is_inlinetype()) {
    // Not loaded or known to be an inline klass
    return true;
  }
  if (!is_exact) {
    // Not exact, check if this is a valid super for an inline klass
    VM_ENTRY_MARK;
    return !get_instanceKlass()->carries_identity_modifier();
  }
  return false;
}

// Utility class for printing of the contents of the static fields for
// use by compilation replay.  It only prints out the information that
// could be consumed by the compiler, so for primitive types it prints
// out the actual value.  For Strings it's the actual string value.
// For array types it it's first level array size since that's the
// only value which statically unchangeable.  For all other reference
// types it simply prints out the dynamic type.

class StaticFieldPrinter : public FieldClosure {
protected:
  outputStream* _out;
public:
  StaticFieldPrinter(outputStream* out) :
    _out(out) {
  }
  void do_field_helper(fieldDescriptor* fd, oop obj, bool flattened);
};

class StaticFinalFieldPrinter : public StaticFieldPrinter {
  const char*   _holder;
 public:
  StaticFinalFieldPrinter(outputStream* out, const char* holder) :
    StaticFieldPrinter(out), _holder(holder) {
  }
  void do_field(fieldDescriptor* fd) {
    if (fd->is_final() && !fd->has_initial_value()) {
      ResourceMark rm;
<<<<<<< HEAD
      InstanceKlass* holder = fd->field_holder();
      oop mirror = holder->java_mirror();
      _out->print("staticfield %s %s ", _holder, fd->name()->as_quoted_ascii());
      BasicType bt = fd->field_type();
      if (bt != T_OBJECT && bt != T_ARRAY) {
        _out->print("%s ", fd->signature()->as_quoted_ascii());
      }
      do_field_helper(fd, mirror, false);
      _out->cr();
    }
  }
};

class InlineTypeFieldPrinter : public StaticFieldPrinter {
  oop _obj;
public:
  InlineTypeFieldPrinter(outputStream* out, oop obj) :
    StaticFieldPrinter(out), _obj(obj) {
  }
  void do_field(fieldDescriptor* fd) {
    do_field_helper(fd, _obj, true);
    _out->print(" ");
  }
};

void StaticFieldPrinter::do_field_helper(fieldDescriptor* fd, oop mirror, bool flattened) {
  BasicType bt = fd->field_type();
  switch (bt) {
    case T_BYTE:    _out->print("%d", mirror->byte_field(fd->offset()));   break;
    case T_BOOLEAN: _out->print("%d", mirror->bool_field(fd->offset()));   break;
    case T_SHORT:   _out->print("%d", mirror->short_field(fd->offset()));  break;
    case T_CHAR:    _out->print("%d", mirror->char_field(fd->offset()));   break;
    case T_INT:     _out->print("%d", mirror->int_field(fd->offset()));    break;
    case T_LONG:    _out->print(INT64_FORMAT, (int64_t)(mirror->long_field(fd->offset())));   break;
    case T_FLOAT: {
      float f = mirror->float_field(fd->offset());
      _out->print("%d", *(int*)&f);
      break;
    }
    case T_DOUBLE: {
      double d = mirror->double_field(fd->offset());
      _out->print(INT64_FORMAT, *(int64_t*)&d);
      break;
    }
    case T_ARRAY:  // fall-through
    case T_OBJECT: {
      _out->print("%s ", fd->signature()->as_quoted_ascii());
      oop value =  mirror->obj_field_acquire(fd->offset());
      if (value == NULL) {
        _out->print_cr("null");
      } else if (value->is_instance()) {
        assert(fd->field_type() == T_OBJECT, "");
        if (value->is_a(vmClasses::String_klass())) {
          const char* ascii_value = java_lang_String::as_quoted_ascii(value);
          _out->print("\"%s\"", (ascii_value != NULL) ? ascii_value : "");
         } else {
          const char* klass_name  = value->klass()->name()->as_quoted_ascii();
          _out->print("%s", klass_name);
=======
      oop mirror = fd->field_holder()->java_mirror();
      _out->print("staticfield %s %s %s ", _holder, fd->name()->as_quoted_ascii(), fd->signature()->as_quoted_ascii());
      switch (fd->field_type()) {
        case T_BYTE:    _out->print_cr("%d", mirror->byte_field(fd->offset()));   break;
        case T_BOOLEAN: _out->print_cr("%d", mirror->bool_field(fd->offset()));   break;
        case T_SHORT:   _out->print_cr("%d", mirror->short_field(fd->offset()));  break;
        case T_CHAR:    _out->print_cr("%d", mirror->char_field(fd->offset()));   break;
        case T_INT:     _out->print_cr("%d", mirror->int_field(fd->offset()));    break;
        case T_LONG:    _out->print_cr(INT64_FORMAT, (int64_t)(mirror->long_field(fd->offset())));   break;
        case T_FLOAT: {
          float f = mirror->float_field(fd->offset());
          _out->print_cr("%d", *(int*)&f);
          break;
        }
        case T_DOUBLE: {
          double d = mirror->double_field(fd->offset());
          _out->print_cr(INT64_FORMAT, *(int64_t*)&d);
          break;
        }
        case T_ARRAY:  // fall-through
        case T_OBJECT: {
          oop value =  mirror->obj_field_acquire(fd->offset());
          if (value == nullptr) {
            _out->print_cr("null");
          } else if (value->is_instance()) {
            assert(fd->field_type() == T_OBJECT, "");
            if (value->is_a(vmClasses::String_klass())) {
              const char* ascii_value = java_lang_String::as_quoted_ascii(value);
              _out->print_cr("\"%s\"", (ascii_value != nullptr) ? ascii_value : "");
            } else {
              const char* klass_name  = value->klass()->name()->as_quoted_ascii();
              _out->print_cr("%s", klass_name);
            }
          } else if (value->is_array()) {
            typeArrayOop ta = (typeArrayOop)value;
            _out->print("%d", ta->length());
            if (value->is_objArray()) {
              objArrayOop oa = (objArrayOop)value;
              const char* klass_name  = value->klass()->name()->as_quoted_ascii();
              _out->print(" %s", klass_name);
            }
            _out->cr();
          } else {
            ShouldNotReachHere();
          }
          break;
>>>>>>> 861e3020
        }
      } else if (value->is_array()) {
        typeArrayOop ta = (typeArrayOop)value;
        _out->print("%d", ta->length());
        if (value->is_objArray() || value->is_flatArray()) {
          objArrayOop oa = (objArrayOop)value;
          const char* klass_name  = value->klass()->name()->as_quoted_ascii();
          _out->print(" %s", klass_name);
        }
      } else {
        ShouldNotReachHere();
      }
      break;
    }
    case T_PRIMITIVE_OBJECT: {
      ResetNoHandleMark rnhm;
      Thread* THREAD = Thread::current();
      SignatureStream ss(fd->signature(), false);
      Symbol* name = ss.as_symbol();
      assert(!HAS_PENDING_EXCEPTION, "can resolve klass?");
      InstanceKlass* holder = fd->field_holder();
      InstanceKlass* k = SystemDictionary::find_instance_klass(THREAD, name,
                                                               Handle(THREAD, holder->class_loader()),
                                                               Handle(THREAD, holder->protection_domain()));
      assert(k != NULL && !HAS_PENDING_EXCEPTION, "can resolve klass?");
      InlineKlass* vk = InlineKlass::cast(k);
      oop obj;
      if (flattened) {
        int field_offset = fd->offset() - vk->first_field_offset();
        obj = cast_to_oop(cast_from_oop<address>(mirror) + field_offset);
      } else {
        obj = mirror->obj_field_acquire(fd->offset());
      }
      InlineTypeFieldPrinter print_field(_out, obj);
      vk->do_nonstatic_fields(&print_field);
      break;
    }
    default:
      ShouldNotReachHere();
  }
}

const char *ciInstanceKlass::replay_name() const {
  return CURRENT_ENV->replay_name(get_instanceKlass());
}

void ciInstanceKlass::dump_replay_instanceKlass(outputStream* out, InstanceKlass* ik) {
  if (ik->is_hidden()) {
    const char *name = CURRENT_ENV->dyno_name(ik);
    if (name != nullptr) {
      out->print_cr("instanceKlass %s # %s", name, ik->name()->as_quoted_ascii());
    } else {
      out->print_cr("# instanceKlass %s", ik->name()->as_quoted_ascii());
    }
  } else {
    out->print_cr("instanceKlass %s", ik->name()->as_quoted_ascii());
  }
}

GrowableArray<ciInstanceKlass*>* ciInstanceKlass::transitive_interfaces() const{
  if (_transitive_interfaces == NULL) {
    const_cast<ciInstanceKlass*>(this)->compute_transitive_interfaces();
  }
  return _transitive_interfaces;
}

void ciInstanceKlass::compute_transitive_interfaces() {
  GUARDED_VM_ENTRY(
          InstanceKlass* ik = get_instanceKlass();
          Array<InstanceKlass*>* interfaces = ik->transitive_interfaces();
          int orig_length = interfaces->length();
          Arena* arena = CURRENT_ENV->arena();
          int transitive_interfaces_len = orig_length + (is_interface() ? 1 : 0);
          GrowableArray<ciInstanceKlass*>* transitive_interfaces = new(arena)GrowableArray<ciInstanceKlass*>(arena, transitive_interfaces_len,
                                                                                                             0, NULL);
          for (int i = 0; i < orig_length; i++) {
            transitive_interfaces->append(CURRENT_ENV->get_instance_klass(interfaces->at(i)));
          }
          if (is_interface()) {
            transitive_interfaces->append(this);
          }
          _transitive_interfaces = transitive_interfaces;
  );
}

void ciInstanceKlass::dump_replay_data(outputStream* out) {
  ResourceMark rm;

  InstanceKlass* ik = get_instanceKlass();
  ConstantPool*  cp = ik->constants();

  // Try to record related loaded classes
  Klass* sub = ik->subklass();
  while (sub != nullptr) {
    if (sub->is_instance_klass()) {
      InstanceKlass *isub = InstanceKlass::cast(sub);
      dump_replay_instanceKlass(out, isub);
    }
    sub = sub->next_sibling();
  }

  // Dump out the state of the constant pool tags.  During replay the
  // tags will be validated for things which shouldn't change and
  // classes will be resolved if the tags indicate that they were
  // resolved at compile time.
  const char *name = replay_name();
  out->print("ciInstanceKlass %s %d %d %d", name,
             is_linked(), is_initialized(), cp->length());
  for (int index = 1; index < cp->length(); index++) {
    out->print(" %d", cp->tags()->at(index));
  }
  out->cr();
  if (is_initialized()) {
    //  Dump out the static final fields in case the compilation relies
    //  on their value for correct replay.
    StaticFinalFieldPrinter sffp(out, name);
    ik->do_local_static_fields(&sffp);
  }
}

#ifdef ASSERT
bool ciInstanceKlass::debug_final_field_at(int offset) {
  GUARDED_VM_ENTRY(
    InstanceKlass* ik = get_instanceKlass();
    fieldDescriptor fd;
    if (ik->find_field_from_offset(offset, false, &fd)) {
      return fd.is_final();
    }
  );
  return false;
}

bool ciInstanceKlass::debug_stable_field_at(int offset) {
  GUARDED_VM_ENTRY(
    InstanceKlass* ik = get_instanceKlass();
    fieldDescriptor fd;
    if (ik->find_field_from_offset(offset, false, &fd)) {
      return fd.is_stable();
    }
  );
  return false;
}
#endif<|MERGE_RESOLUTION|>--- conflicted
+++ resolved
@@ -129,11 +129,7 @@
   assert(name->char_at(0) != JVM_SIGNATURE_ARRAY, "not an instance klass");
   _init_state = (InstanceKlass::ClassState)0;
   _has_nonstatic_fields = false;
-<<<<<<< HEAD
-  _nonstatic_fields = NULL;            // initialized lazily by compute_nonstatic_fields
-=======
-  _nonstatic_fields = nullptr;
->>>>>>> 861e3020
+  _nonstatic_fields = nullptr;         // initialized lazily by compute_nonstatic_fields
   _has_injected_fields = -1;
   _is_hidden = false;
   _is_record = false;
@@ -444,9 +440,9 @@
 }
 
 ciField* ciInstanceKlass::get_non_flattened_field_by_offset(int field_offset) {
-  if (super() != NULL && super()->has_nonstatic_fields()) {
+  if (super() != nullptr && super()->has_nonstatic_fields()) {
     ciField* f = super()->get_non_flattened_field_by_offset(field_offset);
-    if (f != NULL) {
+    if (f != nullptr) {
       return f;
     }
   }
@@ -463,7 +459,7 @@
     }
   }
 
-  return NULL;
+  return nullptr;
 }
 
 // ------------------------------------------------------------------
@@ -546,14 +542,8 @@
   if (super_fields != nullptr) {
     flen += super_fields->length();
   }
-<<<<<<< HEAD
-
-  fields = new (arena) GrowableArray<ciField*>(arena, flen, 0, NULL);
-  if (super_fields != NULL) {
-=======
   fields = new (arena) GrowableArray<ciField*>(arena, flen, 0, nullptr);
   if (super_fields != nullptr) {
->>>>>>> 861e3020
     fields->appendAll(super_fields);
   }
 
@@ -736,7 +726,6 @@
   void do_field(fieldDescriptor* fd) {
     if (fd->is_final() && !fd->has_initial_value()) {
       ResourceMark rm;
-<<<<<<< HEAD
       InstanceKlass* holder = fd->field_holder();
       oop mirror = holder->java_mirror();
       _out->print("staticfield %s %s ", _holder, fd->name()->as_quoted_ascii());
@@ -785,64 +774,16 @@
     case T_OBJECT: {
       _out->print("%s ", fd->signature()->as_quoted_ascii());
       oop value =  mirror->obj_field_acquire(fd->offset());
-      if (value == NULL) {
+      if (value == nullptr) {
         _out->print_cr("null");
       } else if (value->is_instance()) {
         assert(fd->field_type() == T_OBJECT, "");
         if (value->is_a(vmClasses::String_klass())) {
           const char* ascii_value = java_lang_String::as_quoted_ascii(value);
-          _out->print("\"%s\"", (ascii_value != NULL) ? ascii_value : "");
+          _out->print("\"%s\"", (ascii_value != nullptr) ? ascii_value : "");
          } else {
           const char* klass_name  = value->klass()->name()->as_quoted_ascii();
           _out->print("%s", klass_name);
-=======
-      oop mirror = fd->field_holder()->java_mirror();
-      _out->print("staticfield %s %s %s ", _holder, fd->name()->as_quoted_ascii(), fd->signature()->as_quoted_ascii());
-      switch (fd->field_type()) {
-        case T_BYTE:    _out->print_cr("%d", mirror->byte_field(fd->offset()));   break;
-        case T_BOOLEAN: _out->print_cr("%d", mirror->bool_field(fd->offset()));   break;
-        case T_SHORT:   _out->print_cr("%d", mirror->short_field(fd->offset()));  break;
-        case T_CHAR:    _out->print_cr("%d", mirror->char_field(fd->offset()));   break;
-        case T_INT:     _out->print_cr("%d", mirror->int_field(fd->offset()));    break;
-        case T_LONG:    _out->print_cr(INT64_FORMAT, (int64_t)(mirror->long_field(fd->offset())));   break;
-        case T_FLOAT: {
-          float f = mirror->float_field(fd->offset());
-          _out->print_cr("%d", *(int*)&f);
-          break;
-        }
-        case T_DOUBLE: {
-          double d = mirror->double_field(fd->offset());
-          _out->print_cr(INT64_FORMAT, *(int64_t*)&d);
-          break;
-        }
-        case T_ARRAY:  // fall-through
-        case T_OBJECT: {
-          oop value =  mirror->obj_field_acquire(fd->offset());
-          if (value == nullptr) {
-            _out->print_cr("null");
-          } else if (value->is_instance()) {
-            assert(fd->field_type() == T_OBJECT, "");
-            if (value->is_a(vmClasses::String_klass())) {
-              const char* ascii_value = java_lang_String::as_quoted_ascii(value);
-              _out->print_cr("\"%s\"", (ascii_value != nullptr) ? ascii_value : "");
-            } else {
-              const char* klass_name  = value->klass()->name()->as_quoted_ascii();
-              _out->print_cr("%s", klass_name);
-            }
-          } else if (value->is_array()) {
-            typeArrayOop ta = (typeArrayOop)value;
-            _out->print("%d", ta->length());
-            if (value->is_objArray()) {
-              objArrayOop oa = (objArrayOop)value;
-              const char* klass_name  = value->klass()->name()->as_quoted_ascii();
-              _out->print(" %s", klass_name);
-            }
-            _out->cr();
-          } else {
-            ShouldNotReachHere();
-          }
-          break;
->>>>>>> 861e3020
         }
       } else if (value->is_array()) {
         typeArrayOop ta = (typeArrayOop)value;
@@ -867,7 +808,7 @@
       InstanceKlass* k = SystemDictionary::find_instance_klass(THREAD, name,
                                                                Handle(THREAD, holder->class_loader()),
                                                                Handle(THREAD, holder->protection_domain()));
-      assert(k != NULL && !HAS_PENDING_EXCEPTION, "can resolve klass?");
+      assert(k != nullptr && !HAS_PENDING_EXCEPTION, "can resolve klass?");
       InlineKlass* vk = InlineKlass::cast(k);
       oop obj;
       if (flattened) {
@@ -903,7 +844,7 @@
 }
 
 GrowableArray<ciInstanceKlass*>* ciInstanceKlass::transitive_interfaces() const{
-  if (_transitive_interfaces == NULL) {
+  if (_transitive_interfaces == nullptr) {
     const_cast<ciInstanceKlass*>(this)->compute_transitive_interfaces();
   }
   return _transitive_interfaces;
@@ -917,7 +858,7 @@
           Arena* arena = CURRENT_ENV->arena();
           int transitive_interfaces_len = orig_length + (is_interface() ? 1 : 0);
           GrowableArray<ciInstanceKlass*>* transitive_interfaces = new(arena)GrowableArray<ciInstanceKlass*>(arena, transitive_interfaces_len,
-                                                                                                             0, NULL);
+                                                                                                             0, nullptr);
           for (int i = 0; i < orig_length; i++) {
             transitive_interfaces->append(CURRENT_ENV->get_instance_klass(interfaces->at(i)));
           }
