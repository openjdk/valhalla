/*
 * Copyright (c) 1999, 2025, Oracle and/or its affiliates. All rights reserved.
 * DO NOT ALTER OR REMOVE COPYRIGHT NOTICES OR THIS FILE HEADER.
 *
 * This code is free software; you can redistribute it and/or modify it
 * under the terms of the GNU General Public License version 2 only, as
 * published by the Free Software Foundation.
 *
 * This code is distributed in the hope that it will be useful, but WITHOUT
 * ANY WARRANTY; without even the implied warranty of MERCHANTABILITY or
 * FITNESS FOR A PARTICULAR PURPOSE.  See the GNU General Public License
 * version 2 for more details (a copy is included in the LICENSE file that
 * accompanied this code).
 *
 * You should have received a copy of the GNU General Public License version
 * 2 along with this work; if not, write to the Free Software Foundation,
 * Inc., 51 Franklin St, Fifth Floor, Boston, MA 02110-1301 USA.
 *
 * Please contact Oracle, 500 Oracle Parkway, Redwood Shores, CA 94065 USA
 * or visit www.oracle.com if you need additional information or have any
 * questions.
 *
 */

#include "ci/ciField.hpp"
#include "ci/ciInlineKlass.hpp"
#include "ci/ciInstance.hpp"
#include "ci/ciInstanceKlass.hpp"
#include "ci/ciUtilities.inline.hpp"
#include "classfile/javaClasses.hpp"
#include "classfile/systemDictionary.hpp"
#include "classfile/vmClasses.hpp"
#include "memory/allocation.hpp"
#include "memory/allocation.inline.hpp"
#include "memory/resourceArea.hpp"
#include "oops/fieldStreams.inline.hpp"
#include "oops/inlineKlass.inline.hpp"
#include "oops/instanceKlass.inline.hpp"
#include "oops/klass.inline.hpp"
#include "oops/oop.inline.hpp"
#include "runtime/fieldDescriptor.inline.hpp"
#include "runtime/handles.inline.hpp"
#include "runtime/jniHandles.inline.hpp"

// ciInstanceKlass
//
// This class represents a Klass* in the HotSpot virtual machine
// whose Klass part in an InstanceKlass.


// ------------------------------------------------------------------
// ciInstanceKlass::ciInstanceKlass
//
// Loaded instance klass.
ciInstanceKlass::ciInstanceKlass(Klass* k) :
  ciKlass(k)
{
  assert(get_Klass()->is_instance_klass(), "wrong type");
  assert(get_instanceKlass()->is_loaded(), "must be at least loaded");
  InstanceKlass* ik = get_instanceKlass();

  AccessFlags access_flags = ik->access_flags();
  _flags = ciFlags(access_flags);
  _has_finalizer = ik->has_finalizer();
  _has_subklass = flags().is_final() ? subklass_false : subklass_unknown;
  _init_state = ik->init_state();
  _has_nonstatic_fields = ik->has_nonstatic_fields();
  _has_nonstatic_concrete_methods = ik->has_nonstatic_concrete_methods();
  _is_hidden = ik->is_hidden();
  _is_record = ik->is_record();
  _declared_nonstatic_fields = nullptr; // initialized lazily by compute_nonstatic_fields
  _nonstatic_fields = nullptr;          // initialized lazily by compute_nonstatic_fields
  _has_injected_fields = -1;
  _implementor = nullptr;               // we will fill these lazily
  _transitive_interfaces = nullptr;

  // Ensure that the metadata wrapped by the ciMetadata is kept alive by GC.
  // This is primarily useful for metadata which is considered as weak roots
  // by the GC but need to be strong roots if reachable from a current compilation.
  // InstanceKlass are created for both weak and strong metadata.  Ensuring this metadata
  // alive covers the cases where there are weak roots without performance cost.
  oop holder = ik->klass_holder();
  if (ik->class_loader_data()->has_class_mirror_holder()) {
    // Though ciInstanceKlass records class loader oop, it's not enough to keep
    // non-strong hidden classes alive (loader == nullptr). Klass holder should
    // be used instead. It is enough to record a ciObject, since cached elements are never removed
    // during ciObjectFactory lifetime. ciObjectFactory itself is created for
    // every compilation and lives for the whole duration of the compilation.
    assert(holder != nullptr, "holder of hidden class is the mirror which is never null");
    (void)CURRENT_ENV->get_object(holder);
  }

  JavaThread *thread = JavaThread::current();
  if (ciObjectFactory::is_initialized()) {
    _loader = JNIHandles::make_local(thread, ik->class_loader());
    _is_shared = false;
  } else {
    Handle h_loader(thread, ik->class_loader());
    _loader = JNIHandles::make_global(h_loader);
    _is_shared = true;
  }

  _has_trusted_loader = compute_has_trusted_loader();

  // Lazy fields get filled in only upon request.
  _super  = nullptr;
  _java_mirror = nullptr;

  if (is_shared()) {
    if (k != vmClasses::Object_klass()) {
      super();
    }
    //compute_nonstatic_fields();  // done outside of constructor
  }

  _field_cache = nullptr;
}

// Version for unloaded classes:
ciInstanceKlass::ciInstanceKlass(ciSymbol* name,
                                 jobject loader,
                                 BasicType bt)
  : ciKlass(name, bt)
{
  assert(name->char_at(0) != JVM_SIGNATURE_ARRAY, "not an instance klass");
  _init_state = (InstanceKlass::ClassState)0;
  _has_nonstatic_fields = false;
  _declared_nonstatic_fields = nullptr; // initialized lazily by compute_nonstatic_fields
  _nonstatic_fields = nullptr;          // initialized lazily by compute_nonstatic_fields
  _has_injected_fields = -1;
  _is_hidden = false;
  _is_record = false;
  _loader = loader;
  _is_shared = false;
  _super = nullptr;
  _java_mirror = nullptr;
  _field_cache = nullptr;
  _has_trusted_loader = compute_has_trusted_loader();
}



// ------------------------------------------------------------------
// ciInstanceKlass::compute_shared_is_initialized
void ciInstanceKlass::compute_shared_init_state() {
  GUARDED_VM_ENTRY(
    InstanceKlass* ik = get_instanceKlass();
    _init_state = ik->init_state();
  )
}

// ------------------------------------------------------------------
// ciInstanceKlass::compute_shared_has_subklass
bool ciInstanceKlass::compute_shared_has_subklass() {
  GUARDED_VM_ENTRY(
    InstanceKlass* ik = get_instanceKlass();
    _has_subklass = ik->subklass() != nullptr ? subklass_true : subklass_false;
    return _has_subklass == subklass_true;
  )
}

// ------------------------------------------------------------------
// ciInstanceKlass::loader
oop ciInstanceKlass::loader() {
  ASSERT_IN_VM;
  return JNIHandles::resolve(_loader);
}

// ------------------------------------------------------------------
// ciInstanceKlass::loader_handle
jobject ciInstanceKlass::loader_handle() {
  return _loader;
}

// ------------------------------------------------------------------
// ciInstanceKlass::field_cache
//
// Get the field cache associated with this klass.
ciConstantPoolCache* ciInstanceKlass::field_cache() {
  if (is_shared()) {
    return nullptr;
  }
  if (_field_cache == nullptr) {
    assert(!is_java_lang_Object(), "Object has no fields");
    Arena* arena = CURRENT_ENV->arena();
    _field_cache = new (arena) ciConstantPoolCache(arena, 5);
  }
  return _field_cache;
}

// ------------------------------------------------------------------
// ciInstanceKlass::get_canonical_holder
//
ciInstanceKlass* ciInstanceKlass::get_canonical_holder(int offset) {
  #ifdef ASSERT
  if (!(offset >= 0 && offset < layout_helper_size_in_bytes())) {
    tty->print("*** get_canonical_holder(%d) on ", offset);
    this->print();
    tty->print_cr(" ***");
  };
  assert(offset >= 0 && offset < layout_helper_size_in_bytes(), "offset must be tame");
  #endif

  if (offset < instanceOopDesc::base_offset_in_bytes()) {
    // All header offsets belong properly to java/lang/Object.
    return CURRENT_ENV->Object_klass();
  }

  ciInstanceKlass* self = this;
  assert(self->is_loaded(), "must be loaded to access field info");
  ciField* field = self->get_field_by_offset(offset, false);
  if (field != nullptr) {
    return field->holder();
  } else {
    for (;;) {
      assert(self->is_loaded(), "must be loaded to have size");
      ciInstanceKlass* super = self->super();
      if (super == nullptr ||
          super->nof_nonstatic_fields() == 0 ||
          super->layout_helper_size_in_bytes() <= offset) {
        return self;
      } else {
        self = super;  // return super->get_canonical_holder(offset)
      }
    }
  }
}

// ------------------------------------------------------------------
// ciInstanceKlass::is_java_lang_Object
//
// Is this klass java.lang.Object?
bool ciInstanceKlass::is_java_lang_Object() const {
  return equals(CURRENT_ENV->Object_klass());
}

// ------------------------------------------------------------------
// ciInstanceKlass::uses_default_loader
bool ciInstanceKlass::uses_default_loader() const {
  // Note:  We do not need to resolve the handle or enter the VM
  // in order to test null-ness.
  return _loader == nullptr;
}

// ------------------------------------------------------------------

/**
 * Return basic type of boxed value for box klass or T_OBJECT if not.
 */
BasicType ciInstanceKlass::box_klass_type() const {
  if (uses_default_loader() && is_loaded()) {
    return vmClasses::box_klass_type(get_Klass());
  } else {
    return T_OBJECT;
  }
}

/**
 * Is this boxing klass?
 */
bool ciInstanceKlass::is_box_klass() const {
  return is_java_primitive(box_klass_type());
}

/**
 *  Is this boxed value offset?
 */
bool ciInstanceKlass::is_boxed_value_offset(int offset) const {
  BasicType bt = box_klass_type();
  return is_java_primitive(bt) &&
         (offset == java_lang_boxing_object::value_offset(bt));
}

// ------------------------------------------------------------------
// ciInstanceKlass::is_in_package
//
// Is this klass in the given package?
bool ciInstanceKlass::is_in_package(const char* packagename, int len) {
  // To avoid class loader mischief, this test always rejects application classes.
  if (!uses_default_loader())
    return false;
  GUARDED_VM_ENTRY(
    return is_in_package_impl(packagename, len);
  )
}

bool ciInstanceKlass::is_in_package_impl(const char* packagename, int len) {
  ASSERT_IN_VM;

  // If packagename contains trailing '/' exclude it from the
  // prefix-test since we test for it explicitly.
  if (packagename[len - 1] == '/')
    len--;

  if (!name()->starts_with(packagename, len))
    return false;

  // Test if the class name is something like "java/lang".
  if ((len + 1) > name()->utf8_length())
    return false;

  // Test for trailing '/'
  if (name()->char_at(len) != '/')
    return false;

  // Make sure it's not actually in a subpackage:
  if (name()->index_of_at(len+1, "/", 1) >= 0)
    return false;

  return true;
}

// ------------------------------------------------------------------
// ciInstanceKlass::print_impl
//
// Implementation of the print method.
void ciInstanceKlass::print_impl(outputStream* st) {
  ciKlass::print_impl(st);
  GUARDED_VM_ENTRY(st->print(" loader=" INTPTR_FORMAT, p2i(loader()));)
  if (is_loaded()) {
    st->print(" initialized=%s finalized=%s subklass=%s size=%d flags=",
              bool_to_str(is_initialized()),
              bool_to_str(has_finalizer()),
              bool_to_str(has_subklass()),
              layout_helper());

    _flags.print_klass_flags(st);

    if (_super) {
      st->print(" super=");
      _super->print_name_on(st);
    }
    if (_java_mirror) {
      st->print(" mirror=PRESENT");
    }
  }
}

// ------------------------------------------------------------------
// ciInstanceKlass::super
//
// Get the superklass of this klass.
ciInstanceKlass* ciInstanceKlass::super() {
  assert(is_loaded(), "must be loaded");
  if (_super == nullptr && !is_java_lang_Object()) {
    GUARDED_VM_ENTRY(
      Klass* super_klass = get_instanceKlass()->super();
      _super = CURRENT_ENV->get_instance_klass(super_klass);
    )
  }
  return _super;
}

// ------------------------------------------------------------------
// ciInstanceKlass::java_mirror
//
// Get the instance of java.lang.Class corresponding to this klass.
// Cache it on this->_java_mirror.
ciInstance* ciInstanceKlass::java_mirror() {
  if (is_shared()) {
    return ciKlass::java_mirror();
  }
  if (_java_mirror == nullptr) {
    _java_mirror = ciKlass::java_mirror();
  }
  return _java_mirror;
}

// ------------------------------------------------------------------
// ciInstanceKlass::unique_concrete_subklass
ciInstanceKlass* ciInstanceKlass::unique_concrete_subklass() {
  if (!is_loaded())     return nullptr; // No change if class is not loaded
  if (!is_abstract())   return nullptr; // Only applies to abstract classes.
  if (!has_subklass())  return nullptr; // Must have at least one subklass.
  VM_ENTRY_MARK;
  InstanceKlass* ik = get_instanceKlass();
  Klass* up = ik->up_cast_abstract();
  assert(up->is_instance_klass(), "must be InstanceKlass");
  if (ik == up) {
    return nullptr;
  }
  return CURRENT_THREAD_ENV->get_instance_klass(up);
}

// ------------------------------------------------------------------
// ciInstanceKlass::has_finalizable_subclass
bool ciInstanceKlass::has_finalizable_subclass() {
  if (!is_loaded())     return true;
  VM_ENTRY_MARK;
  return Dependencies::find_finalizable_subclass(get_instanceKlass()) != nullptr;
}

// ------------------------------------------------------------------
// ciInstanceKlass::contains_field_offset
bool ciInstanceKlass::contains_field_offset(int offset) {
  VM_ENTRY_MARK;
  return get_instanceKlass()->contains_field_offset(offset);
}

ciField* ciInstanceKlass::get_non_static_field_by_offset(const int field_offset) {
  for (int i = 0, len = nof_nonstatic_fields(); i < len; i++) {
    ciField* field = nonstatic_field_at(i);
    int field_off = field->offset_in_bytes();
    if (field_off == field_offset) {
      return field;
    }
  }
  return nullptr;
}

// ------------------------------------------------------------------
// ciInstanceKlass::get_field_by_offset
ciField* ciInstanceKlass::get_field_by_offset(int field_offset, bool is_static) {
  if (!is_static) {
<<<<<<< HEAD
    for (int i = 0, len = nof_nonstatic_fields(); i < len; i++) {
      ciField* field = nonstatic_field_at(i);
      int field_off = field->offset_in_bytes();
      if (field_off == field_offset) {
        return field;
      }
      // could do binary search or check bins, but probably not worth it
      if (field->is_multifield_base()) {
        for (int j = 0; j < field->secondary_fields_count() - 1; j++) {
          ciField* sec_field = static_cast<ciMultiField*>(field)->secondary_fields()->at(j);
          int sec_field_offset = sec_field->offset_in_bytes();
          if (sec_field_offset == field_offset)
            return sec_field;
          if (sec_field_offset > field_offset)
            return nullptr;
        }
      }
    }
    return nullptr;
=======
    return get_non_static_field_by_offset(field_offset);
>>>>>>> a07dfe93
  }

  VM_ENTRY_MARK;
  InstanceKlass* k = get_instanceKlass();
  fieldDescriptor fd;
  if (!k->find_field_from_offset(field_offset, is_static, &fd)) {
    return nullptr;
  }
  ciField* field = new (CURRENT_THREAD_ENV->arena()) ciField(&fd);
  return field;
}

ciField* ciInstanceKlass::get_non_flat_field_by_offset(int field_offset) {
  for (int i = 0, len = nof_declared_nonstatic_fields(); i < len; i++) {
    ciField* field = declared_nonstatic_field_at(i);
    int field_off = field->offset_in_bytes();
    if (field_off == field_offset) {
      return field;
    }
  }
  return nullptr;
}

int ciInstanceKlass::field_index_by_offset(int offset) {
  assert(contains_field_offset(offset), "invalid field offset");
  int best_offset = 0;
  int best_index = -1;
  // Search the field with the given offset
  for (int i = 0; i < nof_declared_nonstatic_fields(); ++i) {
    int field_offset = declared_nonstatic_field_at(i)->offset_in_bytes();
     // TODO [VAPI-MF] Add special handling for the secondary_fields of multifields. This is
     // needed once this method is used by other compilers besides C2.
    if (field_offset == offset) {
      // Exact match
      return i;
    } else if (field_offset < offset && field_offset > best_offset) {
      // No exact match. Save the index of the field with the closest offset that
      // is smaller than the given field offset. This index corresponds to the
      // flat field that holds the field we are looking for.
      best_offset = field_offset;
      best_index = i;
    }
  }
  assert(best_index >= 0, "field not found");
  assert(best_offset == offset || declared_nonstatic_field_at(best_index)->type()->is_inlinetype(), "offset should match for non-inline types");
  return best_index;
}

// ------------------------------------------------------------------
// ciInstanceKlass::get_field_by_name
ciField* ciInstanceKlass::get_field_by_name(ciSymbol* name, ciSymbol* signature, bool is_static) {
  VM_ENTRY_MARK;
  InstanceKlass* k = get_instanceKlass();
  fieldDescriptor fd;
  Klass* def = k->find_field(name->get_symbol(), signature->get_symbol(), is_static, &fd);
  if (def == nullptr) {
    return nullptr;
  }
  ciField* field = new (CURRENT_THREAD_ENV->arena()) ciField(&fd);
  return field;
}

const GrowableArray<ciField*> empty_field_array(0, MemTag::mtCompiler);

// This is essentially a shortcut for:
//   get_field_by_offset(field_offset, is_static)->layout_type()
// except this does not require allocating memory for a new ciField
BasicType ciInstanceKlass::get_field_type_by_offset(const int field_offset, const bool is_static) {
  if (!is_static) {
    ciField* field = get_non_static_field_by_offset(field_offset);
    return field != nullptr ? field->layout_type() : T_ILLEGAL;
  }

  // Avoid allocating a new ciField by obtaining the field type directly
  VM_ENTRY_MARK;
  InstanceKlass* k = get_instanceKlass();
  fieldDescriptor fd;
  if (!k->find_field_from_offset(field_offset, is_static, &fd)) {
    return T_ILLEGAL;
  }

  // Reproduce the behavior of ciField::layout_type
  BasicType field_type = fd.field_type();
  if (is_reference_type(field_type)) {
    return T_OBJECT;
  }
  return type2field[make(field_type)->basic_type()];
}

void ciInstanceKlass::compute_nonstatic_fields() {
  assert(is_loaded(), "must be loaded");

  if (_nonstatic_fields != nullptr) {
    assert(_declared_nonstatic_fields != nullptr, "must be initialized at the same time, class %s", name()->as_utf8());
    return;
  }

  if (!has_nonstatic_fields()) {
    _declared_nonstatic_fields = &empty_field_array;
    _nonstatic_fields = &empty_field_array;
    return;
  }
  assert(!is_java_lang_Object(), "bootstrap OK");

  ciInstanceKlass* super = this->super();
  assert(super != nullptr, "must have a super class, current class: %s", name()->as_utf8());
  super->compute_nonstatic_fields();
  const GrowableArray<ciField*>* super_declared_fields = super->_declared_nonstatic_fields;;
  const GrowableArray<ciField*>* super_fields = super->_nonstatic_fields;
  assert(super_declared_fields != nullptr && super_fields != nullptr, "must have been initialized, current class: %s, super class: %s", name()->as_utf8(), super->name()->as_utf8());

  GUARDED_VM_ENTRY({
    compute_nonstatic_fields_impl(super_declared_fields, super_fields);
  });
}


// Generic routine to handle synthetic field population for both static
// and non-static base multifields.
ciField* ciInstanceKlass::populate_synthetic_multifields(ciField* field) {
  ASSERT_IN_VM;
  if (!field->is_multifield_base()) {
    return field;
  }
  int sec_fields_count = 0;
  ciMultiField* mfield = static_cast<ciMultiField*>(field);
  Arena* arena = CURRENT_ENV->arena();
  InstanceKlass* k = get_instanceKlass();

  for (JavaFieldStream fs(k); !fs.done(); fs.next()) {
    if (fs.offset() == field->offset_in_bytes()) {
      assert(mfield == field, "Duplicate multifield for a given offset");
      fieldDescriptor& fd = fs.field_descriptor();
      assert(fd.is_multifield_base(), "");
      mfield = new (arena) ciMultiField(&fd, true);

      sec_fields_count = fd.secondary_fields_count(fd.index()) - 1;
      mfield->add_secondary_fields(new (arena) GrowableArray<ciField*>(arena, sec_fields_count, 0, nullptr));
      if (sec_fields_count == 0) {
        break;
      }
    } else if (sec_fields_count && fs.is_multifield()) {
      fieldDescriptor& fd = fs.field_descriptor();
      mfield->secondary_fields()->append(new (arena) ciField(&fd));
      sec_fields_count--;
      if (sec_fields_count == 0) {
        break;
      }
    }
  }

  return mfield;
}

void ciInstanceKlass::compute_nonstatic_fields_impl(const GrowableArray<ciField*>* super_declared_fields, const GrowableArray<ciField*>* super_fields) {
  assert(_declared_nonstatic_fields == nullptr && _nonstatic_fields == nullptr, "initialized already");
  ASSERT_IN_VM;
  Arena* arena = CURRENT_ENV->arena();

  InstanceKlass* this_klass = get_instanceKlass();
  int declared_field_num = 0;
  int field_num = 0;
  int sec_fields_count = 0;
  for (JavaFieldStream fs(this_klass); !fs.done(); fs.next()) {
    if (fs.access_flags().is_static()) {
      continue;
    }

    fieldDescriptor& fd = fs.field_descriptor();

    if (fs.is_multifield() && sec_fields_count > 0) {
      sec_fields_count--;
      continue;
    }

    declared_field_num++;

    if (fs.is_multifield_base()) {
      sec_fields_count = fd.secondary_fields_count(fd.index());
      if (ciEnv::is_multifield_scalarized(fd.field_type(), sec_fields_count)) {
        sec_fields_count--;
        declared_field_num += sec_fields_count;
        field_num += sec_fields_count;
      }
    }

    if (fd.is_flat()) {
      InlineKlass* k = this_klass->get_inline_type_field_klass(fd.index());
      ciInlineKlass* vk = CURRENT_ENV->get_klass(k)->as_inline_klass();
      field_num += vk->nof_nonstatic_fields();
      field_num += fd.has_null_marker() ? 1 : 0;
    } else {
      field_num++;
    }
  }

  GrowableArray<ciField*>* tmp_declared_fields = nullptr;
  if (declared_field_num != 0) {
    tmp_declared_fields = new (arena) GrowableArray<ciField*>(arena, declared_field_num + super_declared_fields->length(), 0, nullptr);
    tmp_declared_fields->appendAll(super_declared_fields);
  }
  GrowableArray<ciField*>* tmp_fields = nullptr;
  if (field_num != 0) {
    tmp_fields = new (arena) GrowableArray<ciField*>(arena, field_num + super_fields->length(), 0, nullptr);
    tmp_fields->appendAll(super_fields);
  }

  // For later assertion
  declared_field_num += super_declared_fields->length();
  field_num += super_fields->length();

  sec_fields_count = 0;
  for (JavaFieldStream fs(this_klass); !fs.done(); fs.next()) {
    if (fs.access_flags().is_static()) {
      continue;
    }
    if (fs.is_multifield() && sec_fields_count > 0) {
      assert(tmp_fields->last()->is_multifield_base(), "");
      ciMultiField* multifield_base = static_cast<ciMultiField*>(tmp_fields->last());
      fieldDescriptor& fd = fs.field_descriptor();
      multifield_base->secondary_fields()->append(new (arena) ciField(&fd));
      sec_fields_count--;
      continue;
    }

    fieldDescriptor& fd = fs.field_descriptor();
    ciField* declared_field = fd.is_multifield_base() ? new (arena) ciMultiField(&fd, true) : new (arena) ciField(&fd);
    assert(tmp_declared_fields != nullptr, "should be initialized");
    tmp_declared_fields->append(declared_field);

    if (fd.is_flat()) {
      // Flat fields are embedded
      Klass* k = get_instanceKlass()->get_inline_type_field_klass(fd.index());
      ciInlineKlass* vk = CURRENT_ENV->get_klass(k)->as_inline_klass();
      // Iterate over fields of the flat inline type and copy them to 'this'
      for (int i = 0; i < vk->nof_nonstatic_fields(); ++i) {
        assert(tmp_fields != nullptr, "should be initialized");
        if (vk->nonstatic_field_at(i)->is_multifield_base()) {
          tmp_fields->append(new (arena) ciMultiField(declared_field, vk->nonstatic_field_at(i)));
        } else {
          tmp_fields->append(new (arena) ciField(declared_field, vk->nonstatic_field_at(i)));
        }
      }
      if (fd.has_null_marker()) {
        assert(tmp_fields != nullptr, "should be initialized");
        tmp_fields->append(new (arena) ciField(declared_field));
      }
    } else if (fd.is_multifield_base()) {
      ciField* field = nullptr;
      BasicType bt = fd.field_type();
      sec_fields_count = fd.secondary_fields_count(fd.index());
      bool scalarize_multifield = ciEnv::is_multifield_scalarized(bt, sec_fields_count);
      if (fs.is_multifield_base() && !scalarize_multifield) {
        GrowableArray<ciField*>* sec_fields = new (arena) GrowableArray<ciField*>(arena, sec_fields_count, 0, nullptr);
        static_cast<ciMultiField*>(declared_field)->add_secondary_fields(sec_fields);
      } else {
        sec_fields_count = 0;
      }
      tmp_fields->append(declared_field);
    } else {
      assert(tmp_fields != nullptr, "should be initialized");
      tmp_fields->append(declared_field);
    }
  }

  // Now sort them by offset, ascending. In principle, they could mix with superclass fields.
  if (tmp_declared_fields != nullptr) {
    assert(tmp_declared_fields->length() == declared_field_num, "sanity check failed for class: %s, number of declared fields: %d, expected: %d",
           name()->as_utf8(), tmp_declared_fields->length(), declared_field_num);
    _declared_nonstatic_fields = tmp_declared_fields;
  } else {
    _declared_nonstatic_fields = super_declared_fields;
  }

  if (tmp_fields != nullptr) {
    assert(tmp_fields->length() == field_num, "sanity check failed for class: %s, number of fields: %d, expected: %d",
           name()->as_utf8(), tmp_fields->length(), field_num);
    _nonstatic_fields = tmp_fields;
  } else {
    _nonstatic_fields = super_fields;
  }
}

bool ciInstanceKlass::compute_injected_fields_helper() {
  ASSERT_IN_VM;
  InstanceKlass* k = get_instanceKlass();

  for (InternalFieldStream fs(k); !fs.done(); fs.next()) {
    if (fs.access_flags().is_static())  continue;
    return true;
  }
  return false;
}

void ciInstanceKlass::compute_injected_fields() {
  assert(is_loaded(), "must be loaded");

  int has_injected_fields = 0;
  if (super() != nullptr && super()->has_injected_fields()) {
    has_injected_fields = 1;
  } else {
    GUARDED_VM_ENTRY({
        has_injected_fields = compute_injected_fields_helper() ? 1 : 0;
      });
  }
  // may be concurrently initialized for shared ciInstanceKlass objects
  assert(_has_injected_fields == -1 || _has_injected_fields == has_injected_fields, "broken concurrent initialization");
  _has_injected_fields = has_injected_fields;
}

bool ciInstanceKlass::has_object_fields() const {
  GUARDED_VM_ENTRY(
      return get_instanceKlass()->nonstatic_oop_map_size() > 0;
    );
}

bool ciInstanceKlass::compute_has_trusted_loader() {
  ASSERT_IN_VM;
  oop loader_oop = loader();
  if (loader_oop == nullptr) {
    return true; // bootstrap class loader
  }
  return java_lang_ClassLoader::is_trusted_loader(loader_oop);
}

bool ciInstanceKlass::has_class_initializer() {
  VM_ENTRY_MARK;
  return get_instanceKlass()->class_initializer() != nullptr;
}

// ------------------------------------------------------------------
// ciInstanceKlass::find_method
//
// Find a method in this klass.
ciMethod* ciInstanceKlass::find_method(ciSymbol* name, ciSymbol* signature) {
  VM_ENTRY_MARK;
  InstanceKlass* k = get_instanceKlass();
  Symbol* name_sym = name->get_symbol();
  Symbol* sig_sym= signature->get_symbol();

  Method* m = k->find_method(name_sym, sig_sym);
  if (m == nullptr)  return nullptr;

  return CURRENT_THREAD_ENV->get_method(m);
}

// ------------------------------------------------------------------
// ciInstanceKlass::is_leaf_type
bool ciInstanceKlass::is_leaf_type() {
  assert(is_loaded(), "must be loaded");
  if (is_shared()) {
    return is_final();  // approximately correct
  } else {
    return !has_subklass() && (!is_interface() || nof_implementors() == 0);
  }
}

// ------------------------------------------------------------------
// ciInstanceKlass::implementor
//
// Report an implementor of this interface.
// Note that there are various races here, since my copy
// of _nof_implementors might be out of date with respect
// to results returned by InstanceKlass::implementor.
// This is OK, since any dependencies we decide to assert
// will be checked later under the Compile_lock.
ciInstanceKlass* ciInstanceKlass::implementor() {
  assert(is_interface(), "required");
  ciInstanceKlass* impl = _implementor;
  if (impl == nullptr) {
    if (is_shared()) {
      impl = this; // assume a well-known interface never has a unique implementor
    } else {
      // Go into the VM to fetch the implementor.
      VM_ENTRY_MARK;
      InstanceKlass* ik = get_instanceKlass();
      Klass* implk = ik->implementor();
      if (implk != nullptr) {
        if (implk == ik) {
          // More than one implementors. Use 'this' in this case.
          impl = this;
        } else {
          impl = CURRENT_THREAD_ENV->get_instance_klass(implk);
        }
      }
    }
    // Memoize this result.
    _implementor = impl;
  }
  return impl;
}

bool ciInstanceKlass::can_be_inline_klass(bool is_exact) {
  if (!EnableValhalla) {
    return false;
  }
  if (!is_loaded() || is_inlinetype()) {
    // Not loaded or known to be an inline klass
    return true;
  }
  if (!is_exact) {
    // Not exact, check if this is a valid super for an inline klass
    GUARDED_VM_ENTRY(
      return !get_instanceKlass()->access_flags().is_identity_class() || is_java_lang_Object();
    )
  }
  return false;
}

// Utility class for printing of the contents of the static fields for
// use by compilation replay.  It only prints out the information that
// could be consumed by the compiler, so for primitive types it prints
// out the actual value.  For Strings it's the actual string value.
// For array types it it's first level array size since that's the
// only value which statically unchangeable.  For all other reference
// types it simply prints out the dynamic type.

class StaticFieldPrinter : public FieldClosure {
protected:
  outputStream* _out;
public:
  StaticFieldPrinter(outputStream* out) :
    _out(out) {
  }
  void do_field_helper(fieldDescriptor* fd, oop obj, bool is_flat);
};

class StaticFinalFieldPrinter : public StaticFieldPrinter {
  const char*   _holder;
 public:
  StaticFinalFieldPrinter(outputStream* out, const char* holder) :
    StaticFieldPrinter(out), _holder(holder) {
  }
  void do_field(fieldDescriptor* fd) {
    if (fd->is_final() && !fd->has_initial_value()) {
      ResourceMark rm;
      InstanceKlass* holder = fd->field_holder();
      oop mirror = holder->java_mirror();
      _out->print("staticfield %s %s ", _holder, fd->name()->as_quoted_ascii());
      BasicType bt = fd->field_type();
      if (bt != T_OBJECT && bt != T_ARRAY) {
        _out->print("%s ", fd->signature()->as_quoted_ascii());
      }
      do_field_helper(fd, mirror, false);
      _out->cr();
    }
  }
};

class InlineTypeFieldPrinter : public StaticFieldPrinter {
  oop _obj;
public:
  InlineTypeFieldPrinter(outputStream* out, oop obj) :
    StaticFieldPrinter(out), _obj(obj) {
  }
  void do_field(fieldDescriptor* fd) {
    do_field_helper(fd, _obj, true);
    _out->print(" ");
  }
};

void StaticFieldPrinter::do_field_helper(fieldDescriptor* fd, oop mirror, bool is_flat) {
  BasicType field_type = fd->field_type();
  switch (field_type) {
    case T_BYTE:    _out->print("%d", mirror->byte_field(fd->offset()));   break;
    case T_BOOLEAN: _out->print("%d", mirror->bool_field(fd->offset()));   break;
    case T_SHORT:   _out->print("%d", mirror->short_field(fd->offset()));  break;
    case T_CHAR:    _out->print("%d", mirror->char_field(fd->offset()));   break;
    case T_INT:     _out->print("%d", mirror->int_field(fd->offset()));    break;
    case T_LONG:    _out->print(INT64_FORMAT, (int64_t)(mirror->long_field(fd->offset())));   break;
    case T_FLOAT: {
      float f = mirror->float_field(fd->offset());
      _out->print("%d", *(int*)&f);
      break;
    }
    case T_DOUBLE: {
      double d = mirror->double_field(fd->offset());
      _out->print(INT64_FORMAT, *(int64_t*)&d);
      break;
    }
    case T_ARRAY:  // fall-through
    case T_OBJECT:
      if (!fd->is_null_free_inline_type()) {
        _out->print("%s ", fd->signature()->as_quoted_ascii());
        oop value =  mirror->obj_field_acquire(fd->offset());
        if (value == nullptr) {
          if (field_type == T_ARRAY) {
            _out->print("%d", -1);
          }
          _out->cr();
        } else if (value->is_instance()) {
          assert(field_type == T_OBJECT, "");
          if (value->is_a(vmClasses::String_klass())) {
            const char* ascii_value = java_lang_String::as_quoted_ascii(value);
            _out->print("\"%s\"", (ascii_value != nullptr) ? ascii_value : "");
          } else {
            const char* klass_name  = value->klass()->name()->as_quoted_ascii();
            _out->print("%s", klass_name);
          }
        } else if (value->is_array()) {
          typeArrayOop ta = (typeArrayOop)value;
          _out->print("%d", ta->length());
          if (value->is_objArray() || value->is_flatArray()) {
            objArrayOop oa = (objArrayOop)value;
            const char* klass_name  = value->klass()->name()->as_quoted_ascii();
            _out->print(" %s", klass_name);
          }
        } else {
          ShouldNotReachHere();
        }
        break;
      } else {
        // handling of null free inline type
        ResetNoHandleMark rnhm;
        Thread* THREAD = Thread::current();
        SignatureStream ss(fd->signature(), false);
        Symbol* name = ss.as_symbol();
        assert(!HAS_PENDING_EXCEPTION, "can resolve klass?");
        InstanceKlass* holder = fd->field_holder();
        InstanceKlass* k = SystemDictionary::find_instance_klass(THREAD, name,
                                                                 Handle(THREAD, holder->class_loader()));
        assert(k != nullptr && !HAS_PENDING_EXCEPTION, "can resolve klass?");
        InlineKlass* vk = InlineKlass::cast(k);
        oop obj;
        if (is_flat) {
          int field_offset = fd->offset() - vk->payload_offset();
          obj = cast_to_oop(cast_from_oop<address>(mirror) + field_offset);
        } else {
          obj = mirror->obj_field_acquire(fd->offset());
        }
        InlineTypeFieldPrinter print_field(_out, obj);
        vk->do_nonstatic_fields(&print_field);
        break;
      }
    default:
      ShouldNotReachHere();
  }
}

const char *ciInstanceKlass::replay_name() const {
  return CURRENT_ENV->replay_name(get_instanceKlass());
}

void ciInstanceKlass::dump_replay_instanceKlass(outputStream* out, InstanceKlass* ik) {
  if (ik->is_hidden()) {
    const char *name = CURRENT_ENV->dyno_name(ik);
    if (name != nullptr) {
      out->print_cr("instanceKlass %s # %s", name, ik->name()->as_quoted_ascii());
    } else {
      out->print_cr("# instanceKlass %s", ik->name()->as_quoted_ascii());
    }
  } else {
    out->print_cr("instanceKlass %s", ik->name()->as_quoted_ascii());
  }
}

GrowableArray<ciInstanceKlass*>* ciInstanceKlass::transitive_interfaces() const{
  if (_transitive_interfaces == nullptr) {
    const_cast<ciInstanceKlass*>(this)->compute_transitive_interfaces();
  }
  return _transitive_interfaces;
}

void ciInstanceKlass::compute_transitive_interfaces() {
  GUARDED_VM_ENTRY(
          InstanceKlass* ik = get_instanceKlass();
          Array<InstanceKlass*>* interfaces = ik->transitive_interfaces();
          int orig_length = interfaces->length();
          Arena* arena = CURRENT_ENV->arena();
          int transitive_interfaces_len = orig_length + (is_interface() ? 1 : 0);
          GrowableArray<ciInstanceKlass*>* transitive_interfaces = new(arena)GrowableArray<ciInstanceKlass*>(arena, transitive_interfaces_len,
                                                                                                             0, nullptr);
          for (int i = 0; i < orig_length; i++) {
            transitive_interfaces->append(CURRENT_ENV->get_instance_klass(interfaces->at(i)));
          }
          if (is_interface()) {
            transitive_interfaces->append(this);
          }
          _transitive_interfaces = transitive_interfaces;
  );
}

void ciInstanceKlass::dump_replay_data(outputStream* out) {
  ResourceMark rm;

  InstanceKlass* ik = get_instanceKlass();
  ConstantPool*  cp = ik->constants();

  // Try to record related loaded classes
  Klass* sub = ik->subklass();
  while (sub != nullptr) {
    if (sub->is_instance_klass()) {
      InstanceKlass *isub = InstanceKlass::cast(sub);
      dump_replay_instanceKlass(out, isub);
    }
    sub = sub->next_sibling();
  }

  // Dump out the state of the constant pool tags.  During replay the
  // tags will be validated for things which shouldn't change and
  // classes will be resolved if the tags indicate that they were
  // resolved at compile time.
  const char *name = replay_name();
  out->print("ciInstanceKlass %s %d %d %d", name,
             is_linked(), is_initialized(), cp->length());
  for (int index = 1; index < cp->length(); index++) {
    out->print(" %d", cp->tags()->at(index));
  }
  out->cr();
  if (is_initialized()) {
    //  Dump out the static final fields in case the compilation relies
    //  on their value for correct replay.
    StaticFinalFieldPrinter sffp(out, name);
    ik->do_local_static_fields(&sffp);
  }
}

#ifdef ASSERT
bool ciInstanceKlass::debug_final_field_at(int offset) {
  GUARDED_VM_ENTRY(
    InstanceKlass* ik = get_instanceKlass();
    fieldDescriptor fd;
    if (ik->find_field_from_offset(offset, false, &fd)) {
      return fd.is_final();
    }
  );
  return false;
}

bool ciInstanceKlass::debug_stable_field_at(int offset) {
  GUARDED_VM_ENTRY(
    InstanceKlass* ik = get_instanceKlass();
    fieldDescriptor fd;
    if (ik->find_field_from_offset(offset, false, &fd)) {
      return fd.is_stable();
    }
  );
  return false;
}
#endif<|MERGE_RESOLUTION|>--- conflicted
+++ resolved
@@ -404,6 +404,16 @@
     if (field_off == field_offset) {
       return field;
     }
+    if (field->is_multifield_base()) {
+      for (int j = 0; j < field->secondary_fields_count() - 1; j++) {
+        ciField* sec_field = static_cast<ciMultiField*>(field)->secondary_fields()->at(j);
+        int sec_field_offset = sec_field->offset_in_bytes();
+        if (sec_field_offset == field_offset)
+          return sec_field;
+        if (sec_field_offset > field_offset)
+          return nullptr;
+      }
+    }
   }
   return nullptr;
 }
@@ -412,29 +422,7 @@
 // ciInstanceKlass::get_field_by_offset
 ciField* ciInstanceKlass::get_field_by_offset(int field_offset, bool is_static) {
   if (!is_static) {
-<<<<<<< HEAD
-    for (int i = 0, len = nof_nonstatic_fields(); i < len; i++) {
-      ciField* field = nonstatic_field_at(i);
-      int field_off = field->offset_in_bytes();
-      if (field_off == field_offset) {
-        return field;
-      }
-      // could do binary search or check bins, but probably not worth it
-      if (field->is_multifield_base()) {
-        for (int j = 0; j < field->secondary_fields_count() - 1; j++) {
-          ciField* sec_field = static_cast<ciMultiField*>(field)->secondary_fields()->at(j);
-          int sec_field_offset = sec_field->offset_in_bytes();
-          if (sec_field_offset == field_offset)
-            return sec_field;
-          if (sec_field_offset > field_offset)
-            return nullptr;
-        }
-      }
-    }
-    return nullptr;
-=======
     return get_non_static_field_by_offset(field_offset);
->>>>>>> a07dfe93
   }
 
   VM_ENTRY_MARK;
