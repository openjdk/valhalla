--- conflicted
+++ resolved
@@ -406,12 +406,9 @@
       int field_off = field->offset_in_bytes();
       if (field_off == field_offset) {
         return field;
-<<<<<<< HEAD
-      if (field_off > field_offset)
-        break;
+      }
       // could do binary search or check bins, but probably not worth it
-
-      if (field->secondary_fields_count() > 1) {
+      if (field->is_multifield_base()) {
         for (int j = 0; j < field->secondary_fields_count() - 1; j++) {
           ciField* sec_field = static_cast<ciMultiField*>(field)->secondary_fields()->at(j);
           int sec_field_offset = sec_field->offset_in_bytes();
@@ -420,8 +417,6 @@
           if (sec_field_offset > field_offset)
             return nullptr;
         }
-=======
->>>>>>> cccb5014
       }
     }
     return nullptr;
@@ -455,6 +450,8 @@
   // Search the field with the given offset
   for (int i = 0; i < nof_declared_nonstatic_fields(); ++i) {
     int field_offset = declared_nonstatic_field_at(i)->offset_in_bytes();
+     // TODO [VAPI-MF] Add special handling for the secondary_fields of multifields. This is
+     // needed once this method is used by other compilers besides C2.
     if (field_offset == offset) {
       // Exact match
       return i;
@@ -514,15 +511,10 @@
   });
 }
 
-<<<<<<< HEAD
 
 // Generic routine to handle synthetic field population for both static
 // and non-static base multifields.
 ciField* ciInstanceKlass::populate_synthetic_multifields(ciField* field) {
-=======
-void ciInstanceKlass::compute_nonstatic_fields_impl(const GrowableArray<ciField*>* super_declared_fields, const GrowableArray<ciField*>* super_fields) {
-  assert(_declared_nonstatic_fields == nullptr && _nonstatic_fields == nullptr, "initialized already");
->>>>>>> cccb5014
   ASSERT_IN_VM;
   if (!field->is_multifield_base()) {
     return field;
@@ -530,7 +522,6 @@
   int sec_fields_count = 0;
   ciMultiField* mfield = static_cast<ciMultiField*>(field);
   Arena* arena = CURRENT_ENV->arena();
-<<<<<<< HEAD
   InstanceKlass* k = get_instanceKlass();
 
   for (JavaFieldStream fs(k); !fs.done(); fs.next()) {
@@ -558,30 +549,38 @@
   return mfield;
 }
 
-GrowableArray<ciField*>* ciInstanceKlass::compute_nonstatic_fields_impl(GrowableArray<ciField*>* super_fields, bool is_flat) {
+void ciInstanceKlass::compute_nonstatic_fields_impl(const GrowableArray<ciField*>* super_declared_fields, const GrowableArray<ciField*>* super_fields) {
+  assert(_declared_nonstatic_fields == nullptr && _nonstatic_fields == nullptr, "initialized already");
   ASSERT_IN_VM;
-  int flen = 0;
   Arena* arena = CURRENT_ENV->arena();
-  GrowableArray<ciField*>* fields = nullptr;
-  InstanceKlass* k = get_instanceKlass();
-  for (JavaFieldStream fs(k); !fs.done(); fs.next()) {
-    if (fs.access_flags().is_static())  continue;
-    flen += 1;
-  }
-=======
->>>>>>> cccb5014
 
   InstanceKlass* this_klass = get_instanceKlass();
   int declared_field_num = 0;
   int field_num = 0;
+  int sec_fields_count = 0;
   for (JavaFieldStream fs(this_klass); !fs.done(); fs.next()) {
     if (fs.access_flags().is_static()) {
       continue;
     }
 
+    fieldDescriptor& fd = fs.field_descriptor();
+
+    if (fs.is_multifield() && sec_fields_count > 0) {
+      sec_fields_count--;
+      continue;
+    }
+
     declared_field_num++;
 
-    fieldDescriptor& fd = fs.field_descriptor();
+    if (fs.is_multifield_base()) {
+      sec_fields_count = fd.secondary_fields_count(fd.index());
+      if (ciEnv::is_multifield_scalarized(fd.field_type(), sec_fields_count)) {
+        sec_fields_count--;
+        declared_field_num += sec_fields_count;
+        field_num += sec_fields_count;
+      }
+    }
+
     if (fd.is_flat()) {
       InlineKlass* k = this_klass->get_inline_type_field_klass(fd.index());
       ciInlineKlass* vk = CURRENT_ENV->get_klass(k)->as_inline_klass();
@@ -597,40 +596,32 @@
     tmp_declared_fields = new (arena) GrowableArray<ciField*>(arena, declared_field_num + super_declared_fields->length(), 0, nullptr);
     tmp_declared_fields->appendAll(super_declared_fields);
   }
-
   GrowableArray<ciField*>* tmp_fields = nullptr;
   if (field_num != 0) {
     tmp_fields = new (arena) GrowableArray<ciField*>(arena, field_num + super_fields->length(), 0, nullptr);
     tmp_fields->appendAll(super_fields);
   }
 
-<<<<<<< HEAD
-  int sec_fields_count = 0;
-  for (JavaFieldStream fs(k); !fs.done(); fs.next()) {
-    if (fs.access_flags().is_static())  continue;
-    if (fs.is_multifield() && sec_fields_count) {
-      assert(fields->last()->is_multifield_base(), "");
-      sec_fields_count--;
-      flen--;
-      ciMultiField* multifield_base = static_cast<ciMultiField*>(fields->last());
-      fieldDescriptor& fd = fs.field_descriptor();
-      multifield_base->secondary_fields()->append(new (arena) ciField(&fd));
-      continue;
-    }
-    assert(!sec_fields_count, "");
-=======
   // For later assertion
   declared_field_num += super_declared_fields->length();
   field_num += super_fields->length();
 
+  sec_fields_count = 0;
   for (JavaFieldStream fs(this_klass); !fs.done(); fs.next()) {
     if (fs.access_flags().is_static()) {
       continue;
     }
-
->>>>>>> cccb5014
+    if (fs.is_multifield() && sec_fields_count > 0) {
+      assert(tmp_fields->last()->is_multifield_base(), "");
+      ciMultiField* multifield_base = static_cast<ciMultiField*>(tmp_fields->last());
+      fieldDescriptor& fd = fs.field_descriptor();
+      multifield_base->secondary_fields()->append(new (arena) ciField(&fd));
+      sec_fields_count--;
+      continue;
+    }
+
     fieldDescriptor& fd = fs.field_descriptor();
-    ciField* declared_field = new (arena) ciField(&fd);
+    ciField* declared_field = fd.is_multifield_base() ? new (arena) ciMultiField(&fd, true) : new (arena) ciField(&fd);
     assert(tmp_declared_fields != nullptr, "should be initialized");
     tmp_declared_fields->append(declared_field);
 
@@ -640,54 +631,32 @@
       ciInlineKlass* vk = CURRENT_ENV->get_klass(k)->as_inline_klass();
       // Iterate over fields of the flat inline type and copy them to 'this'
       for (int i = 0; i < vk->nof_nonstatic_fields(); ++i) {
-<<<<<<< HEAD
-        ciField* flat_field = vk->nonstatic_field_at(i);
-        // Adjust offset to account for missing oop header
-        int offset = field_offset + (flat_field->offset_in_bytes() - vk->payload_offset());
-        // A flat field can be treated as final if the non-flat
-        // field is declared final or the holder klass is an inline type itself.
-        bool is_final = fd.is_final() || is_inlinetype();
-        ciField* field = nullptr;
-        ciType* ftype = flat_field->type();
-        assert(ftype, "");
-        BasicType bt = ftype->basic_type();
-        int sec_fields_count = ftype->bundle_size();
-        bool scalarize_multifield = ciEnv::is_multifield_scalarized(bt, sec_fields_count);
-        if (flat_field->is_multifield_base() && !scalarize_multifield) {
-          field = new (arena) ciMultiField(flat_field, this, offset, is_final);
-          static_cast<ciMultiField*>(field)->set_secondary_fields(static_cast<ciMultiField*>(flat_field)->secondary_fields());
+        assert(tmp_fields != nullptr, "should be initialized");
+        if (vk->nonstatic_field_at(i)->is_multifield_base()) {
+          tmp_fields->append(new (arena) ciMultiField(declared_field, vk->nonstatic_field_at(i)));
         } else {
-          field = new (arena) ciField(flat_field, this, offset, is_final);
+          tmp_fields->append(new (arena) ciField(declared_field, vk->nonstatic_field_at(i)));
         }
-        fields->append(field);
-      }
-    } else {
+      }
+      if (fd.has_null_marker()) {
+        assert(tmp_fields != nullptr, "should be initialized");
+        tmp_fields->append(new (arena) ciField(declared_field));
+      }
+    } else if (fd.is_multifield_base()) {
       ciField* field = nullptr;
       BasicType bt = fd.field_type();
       sec_fields_count = fd.secondary_fields_count(fd.index());
       bool scalarize_multifield = ciEnv::is_multifield_scalarized(bt, sec_fields_count);
       if (fs.is_multifield_base() && !scalarize_multifield) {
-        field = new (arena) ciMultiField(&fd, true);
         GrowableArray<ciField*>* sec_fields = new (arena) GrowableArray<ciField*>(arena, sec_fields_count, 0, nullptr);
-        static_cast<ciMultiField*>(field)->add_secondary_fields(sec_fields);
-        sec_fields_count--;
+        static_cast<ciMultiField*>(declared_field)->add_secondary_fields(sec_fields);
       } else {
-        field = new (arena) ciField(&fd);
         sec_fields_count = 0;
       }
-      fields->append(field);
-=======
-        assert(tmp_fields != nullptr, "should be initialized");
-        tmp_fields->append(new (arena) ciField(declared_field, vk->nonstatic_field_at(i)));
-      }
-      if (fd.has_null_marker()) {
-        assert(tmp_fields != nullptr, "should be initialized");
-        tmp_fields->append(new (arena) ciField(declared_field));
-      }
+      tmp_fields->append(declared_field);
     } else {
       assert(tmp_fields != nullptr, "should be initialized");
       tmp_fields->append(declared_field);
->>>>>>> cccb5014
     }
   }
 
