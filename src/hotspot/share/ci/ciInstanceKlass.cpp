/*
 * Copyright (c) 1999, 2018, Oracle and/or its affiliates. All rights reserved.
 * DO NOT ALTER OR REMOVE COPYRIGHT NOTICES OR THIS FILE HEADER.
 *
 * This code is free software; you can redistribute it and/or modify it
 * under the terms of the GNU General Public License version 2 only, as
 * published by the Free Software Foundation.
 *
 * This code is distributed in the hope that it will be useful, but WITHOUT
 * ANY WARRANTY; without even the implied warranty of MERCHANTABILITY or
 * FITNESS FOR A PARTICULAR PURPOSE.  See the GNU General Public License
 * version 2 for more details (a copy is included in the LICENSE file that
 * accompanied this code).
 *
 * You should have received a copy of the GNU General Public License version
 * 2 along with this work; if not, write to the Free Software Foundation,
 * Inc., 51 Franklin St, Fifth Floor, Boston, MA 02110-1301 USA.
 *
 * Please contact Oracle, 500 Oracle Parkway, Redwood Shores, CA 94065 USA
 * or visit www.oracle.com if you need additional information or have any
 * questions.
 *
 */

#include "precompiled.hpp"
#include "ci/ciField.hpp"
#include "ci/ciInstance.hpp"
#include "ci/ciInstanceKlass.hpp"
#include "ci/ciUtilities.inline.hpp"
#include "ci/ciValueKlass.hpp"
#include "classfile/systemDictionary.hpp"
#include "memory/allocation.hpp"
#include "memory/allocation.inline.hpp"
#include "memory/resourceArea.hpp"
#include "oops/oop.inline.hpp"
#include "oops/fieldStreams.hpp"
<<<<<<< HEAD
#include "oops/valueKlass.hpp"
#include "runtime/fieldDescriptor.hpp"
=======
#include "runtime/fieldDescriptor.inline.hpp"
>>>>>>> 0d9f615e
#include "runtime/handles.inline.hpp"
#include "runtime/jniHandles.inline.hpp"

// ciInstanceKlass
//
// This class represents a Klass* in the HotSpot virtual machine
// whose Klass part in an InstanceKlass.


// ------------------------------------------------------------------
// ciInstanceKlass::ciInstanceKlass
//
// Loaded instance klass.
ciInstanceKlass::ciInstanceKlass(Klass* k) :
  ciKlass(k)
{
  assert(get_Klass()->is_instance_klass(), "wrong type");
  assert(get_instanceKlass()->is_loaded(), "must be at least loaded");
  InstanceKlass* ik = get_instanceKlass();

  AccessFlags access_flags = ik->access_flags();
  _flags = ciFlags(access_flags);
  _has_finalizer = access_flags.has_finalizer();
  _has_subklass = ik->subklass() != NULL;
  _init_state = ik->init_state();
  _nonstatic_field_size = ik->nonstatic_field_size();
  _has_nonstatic_fields = ik->has_nonstatic_fields();
  _has_nonstatic_concrete_methods = ik->has_nonstatic_concrete_methods();
<<<<<<< HEAD
  _is_anonymous = ik->is_anonymous();
  _nonstatic_fields = NULL;            // initialized lazily by compute_nonstatic_fields
=======
  _is_unsafe_anonymous = ik->is_unsafe_anonymous();
  _nonstatic_fields = NULL; // initialized lazily by compute_nonstatic_fields:
>>>>>>> 0d9f615e
  _has_injected_fields = -1;
  _vcc_klass = NULL;
  _implementor = NULL; // we will fill these lazily

  // Ensure that the metadata wrapped by the ciMetadata is kept alive by GC.
  // This is primarily useful for metadata which is considered as weak roots
  // by the GC but need to be strong roots if reachable from a current compilation.
  // InstanceKlass are created for both weak and strong metadata.  Ensuring this metadata
  // alive covers the cases where there are weak roots without performance cost.
  oop holder = ik->holder_phantom();
  if (ik->is_unsafe_anonymous()) {
    // Though ciInstanceKlass records class loader oop, it's not enough to keep
    // VM unsafe anonymous classes alive (loader == NULL). Klass holder should
    // be used instead. It is enough to record a ciObject, since cached elements are never removed
    // during ciObjectFactory lifetime. ciObjectFactory itself is created for
    // every compilation and lives for the whole duration of the compilation.
    assert(holder != NULL, "holder of unsafe anonymous class is the mirror which is never null");
    (void)CURRENT_ENV->get_object(holder);
  }

  Thread *thread = Thread::current();
  if (ciObjectFactory::is_initialized()) {
    _loader = JNIHandles::make_local(thread, ik->class_loader());
    _protection_domain = JNIHandles::make_local(thread,
                                                ik->protection_domain());
    _is_shared = false;
  } else {
    Handle h_loader(thread, ik->class_loader());
    Handle h_protection_domain(thread, ik->protection_domain());
    _loader = JNIHandles::make_global(h_loader);
    _protection_domain = JNIHandles::make_global(h_protection_domain);
    _is_shared = true;
  }

  // Lazy fields get filled in only upon request.
  _super  = NULL;
  _java_mirror = NULL;

  if (is_shared()) {
    if (k != SystemDictionary::Object_klass()) {
      super();
    }
    //compute_nonstatic_fields();  // done outside of constructor
  }

  _field_cache = NULL;
}

// Version for unloaded classes:
ciInstanceKlass::ciInstanceKlass(ciSymbol* name,
                                 jobject loader, jobject protection_domain)
  : ciKlass(name, T_OBJECT)
{
  assert(name->byte_at(0) != '[', "not an instance klass");
  _init_state = (InstanceKlass::ClassState)0;
  _nonstatic_field_size = -1;
  _has_nonstatic_fields = false;
  _nonstatic_fields = NULL;            // initialized lazily by compute_nonstatic_fields
  _has_injected_fields = -1;
<<<<<<< HEAD
  _vcc_klass = NULL;
  _is_anonymous = false;
=======
  _is_unsafe_anonymous = false;
>>>>>>> 0d9f615e
  _loader = loader;
  _protection_domain = protection_domain;
  _is_shared = false;
  _super = NULL;
  _java_mirror = NULL;
  _field_cache = NULL;
}



// ------------------------------------------------------------------
// ciInstanceKlass::compute_shared_is_initialized
void ciInstanceKlass::compute_shared_init_state() {
  GUARDED_VM_ENTRY(
    InstanceKlass* ik = get_instanceKlass();
    _init_state = ik->init_state();
  )
}

// ------------------------------------------------------------------
// ciInstanceKlass::compute_shared_has_subklass
bool ciInstanceKlass::compute_shared_has_subklass() {
  GUARDED_VM_ENTRY(
    InstanceKlass* ik = get_instanceKlass();
    _has_subklass = ik->subklass() != NULL;
    return _has_subklass;
  )
}

// ------------------------------------------------------------------
// ciInstanceKlass::loader
oop ciInstanceKlass::loader() {
  ASSERT_IN_VM;
  return JNIHandles::resolve(_loader);
}

// ------------------------------------------------------------------
// ciInstanceKlass::loader_handle
jobject ciInstanceKlass::loader_handle() {
  return _loader;
}

// ------------------------------------------------------------------
// ciInstanceKlass::protection_domain
oop ciInstanceKlass::protection_domain() {
  ASSERT_IN_VM;
  return JNIHandles::resolve(_protection_domain);
}

// ------------------------------------------------------------------
// ciInstanceKlass::protection_domain_handle
jobject ciInstanceKlass::protection_domain_handle() {
  return _protection_domain;
}

// ------------------------------------------------------------------
// ciInstanceKlass::field_cache
//
// Get the field cache associated with this klass.
ciConstantPoolCache* ciInstanceKlass::field_cache() {
  if (is_shared()) {
    return NULL;
  }
  if (_field_cache == NULL) {
    assert(!is_java_lang_Object(), "Object has no fields");
    Arena* arena = CURRENT_ENV->arena();
    _field_cache = new (arena) ciConstantPoolCache(arena, 5);
  }
  return _field_cache;
}

// ------------------------------------------------------------------
// ciInstanceKlass::get_canonical_holder
//
ciInstanceKlass* ciInstanceKlass::get_canonical_holder(int offset) {
  #ifdef ASSERT
  if (!(offset >= 0 && offset < layout_helper())) {
    tty->print("*** get_canonical_holder(%d) on ", offset);
    this->print();
    tty->print_cr(" ***");
  };
  assert(offset >= 0 && offset < layout_helper(), "offset must be tame");
  #endif

  if (offset < instanceOopDesc::base_offset_in_bytes()) {
    // All header offsets belong properly to java/lang/Object.
    return CURRENT_ENV->Object_klass();
  }

  ciInstanceKlass* self = this;
  for (;;) {
    assert(self->is_loaded(), "must be loaded to have size");
    ciInstanceKlass* super = self->super();
    if (super == NULL || super->nof_nonstatic_fields() == 0 ||
        !super->contains_field_offset(offset)) {
      return self;
    } else {
      self = super;  // return super->get_canonical_holder(offset)
    }
  }
}

// ------------------------------------------------------------------
// ciInstanceKlass::is_java_lang_Object
//
// Is this klass java.lang.Object?
bool ciInstanceKlass::is_java_lang_Object() const {
  return equals(CURRENT_ENV->Object_klass());
}

// ------------------------------------------------------------------
// ciInstanceKlass::uses_default_loader
bool ciInstanceKlass::uses_default_loader() const {
  // Note:  We do not need to resolve the handle or enter the VM
  // in order to test null-ness.
  return _loader == NULL;
}

// ------------------------------------------------------------------

/**
 * Return basic type of boxed value for box klass or T_OBJECT if not.
 */
BasicType ciInstanceKlass::box_klass_type() const {
  if (uses_default_loader() && is_loaded()) {
    return SystemDictionary::box_klass_type(get_Klass());
  } else {
    return T_OBJECT;
  }
}

/**
 * Is this boxing klass?
 */
bool ciInstanceKlass::is_box_klass() const {
  return is_java_primitive(box_klass_type());
}

/**
 *  Is this boxed value offset?
 */
bool ciInstanceKlass::is_boxed_value_offset(int offset) const {
  BasicType bt = box_klass_type();
  return is_java_primitive(bt) &&
         (offset == java_lang_boxing_object::value_offset_in_bytes(bt));
}

// ------------------------------------------------------------------
// ciInstanceKlass::is_in_package
//
// Is this klass in the given package?
bool ciInstanceKlass::is_in_package(const char* packagename, int len) {
  // To avoid class loader mischief, this test always rejects application classes.
  if (!uses_default_loader())
    return false;
  GUARDED_VM_ENTRY(
    return is_in_package_impl(packagename, len);
  )
}

bool ciInstanceKlass::is_in_package_impl(const char* packagename, int len) {
  ASSERT_IN_VM;

  // If packagename contains trailing '/' exclude it from the
  // prefix-test since we test for it explicitly.
  if (packagename[len - 1] == '/')
    len--;

  if (!name()->starts_with(packagename, len))
    return false;

  // Test if the class name is something like "java/lang".
  if ((len + 1) > name()->utf8_length())
    return false;

  // Test for trailing '/'
  if ((char) name()->byte_at(len) != '/')
    return false;

  // Make sure it's not actually in a subpackage:
  if (name()->index_of_at(len+1, "/", 1) >= 0)
    return false;

  return true;
}

// ------------------------------------------------------------------
// ciInstanceKlass::print_impl
//
// Implementation of the print method.
void ciInstanceKlass::print_impl(outputStream* st) {
  ciKlass::print_impl(st);
  GUARDED_VM_ENTRY(st->print(" loader=" INTPTR_FORMAT, p2i((address)loader()));)
  if (is_loaded()) {
    st->print(" loaded=true initialized=%s finalized=%s subklass=%s size=%d flags=",
              bool_to_str(is_initialized()),
              bool_to_str(has_finalizer()),
              bool_to_str(has_subklass()),
              layout_helper());

    _flags.print_klass_flags();

    if (_super) {
      st->print(" super=");
      _super->print_name();
    }
    if (_java_mirror) {
      st->print(" mirror=PRESENT");
    }
  } else {
    st->print(" loaded=false");
  }
}

// ------------------------------------------------------------------
// ciInstanceKlass::super
//
// Get the superklass of this klass.
ciInstanceKlass* ciInstanceKlass::super() {
  assert(is_loaded(), "must be loaded");
  if (_super == NULL && !is_java_lang_Object()) {
    GUARDED_VM_ENTRY(
      Klass* super_klass = get_instanceKlass()->super();
      _super = CURRENT_ENV->get_instance_klass(super_klass);
    )
  }
  return _super;
}

// ------------------------------------------------------------------
// ciInstanceKlass::java_mirror
//
// Get the instance of java.lang.Class corresponding to this klass.
// Cache it on this->_java_mirror.
ciInstance* ciInstanceKlass::java_mirror() {
  if (is_shared()) {
    return ciKlass::java_mirror();
  }
  if (_java_mirror == NULL) {
    _java_mirror = ciKlass::java_mirror();
  }
  return _java_mirror;
}

// ------------------------------------------------------------------
// ciInstanceKlass::unique_concrete_subklass
ciInstanceKlass* ciInstanceKlass::unique_concrete_subklass() {
  if (!is_loaded())     return NULL; // No change if class is not loaded
  if (!is_abstract())   return NULL; // Only applies to abstract classes.
  if (!has_subklass())  return NULL; // Must have at least one subklass.
  VM_ENTRY_MARK;
  InstanceKlass* ik = get_instanceKlass();
  Klass* up = ik->up_cast_abstract();
  assert(up->is_instance_klass(), "must be InstanceKlass");
  if (ik == up) {
    return NULL;
  }
  return CURRENT_THREAD_ENV->get_instance_klass(up);
}

// ------------------------------------------------------------------
// ciInstanceKlass::has_finalizable_subclass
bool ciInstanceKlass::has_finalizable_subclass() {
  if (!is_loaded())     return true;
  VM_ENTRY_MARK;
  return Dependencies::find_finalizable_subclass(get_instanceKlass()) != NULL;
}

// ------------------------------------------------------------------
// ciInstanceKlass::get_field_by_offset
ciField* ciInstanceKlass::get_field_by_offset(int field_offset, bool is_static) {
  if (!is_static) {
    for (int i = 0, len = nof_nonstatic_fields(); i < len; i++) {
      ciField* field = _nonstatic_fields->at(i);
      int  field_off = field->offset_in_bytes();
      if (field_off == field_offset)
        return field;
      if (field_off > field_offset)
        break;
      // could do binary search or check bins, but probably not worth it
    }
    return NULL;
  }
  VM_ENTRY_MARK;
  InstanceKlass* k = get_instanceKlass();
  fieldDescriptor fd;
  if (!k->find_field_from_offset(field_offset, is_static, &fd)) {
    return NULL;
  }
  ciField* field = new (CURRENT_THREAD_ENV->arena()) ciField(&fd);
  return field;
}

// ------------------------------------------------------------------
// ciInstanceKlass::get_field_type_by_offset
ciType* ciInstanceKlass::get_field_type_by_offset(int field_offset) {
  ASSERT_IN_VM;
  fieldDescriptor fd;
  InstanceKlass* klass = get_instanceKlass();
  // Important: We cannot get the field type via get_field_by_offset() because if the field
  // is another value type, the offset would refer to the first field of that value type due
  // to flattening. Instead, do a SystemDictionary lookup for the type of the declared field.
  bool found = klass->find_field_from_offset(field_offset, false, &fd);
  assert(found, "field not found");
  BasicType field_type = fd.field_type();
  if (is_java_primitive(field_type)) {
    // Primitive type
    return ciType::make(field_type);
  } else {
    // Do a SystemDictionary lookup for the type
    ciEnv* env = CURRENT_ENV;
    ciSymbol* signature = env->get_symbol(fd.signature());
    return env->get_klass_by_name_impl(this, constantPoolHandle(), signature, false);
  }
}

// ------------------------------------------------------------------
// ciInstanceKlass::get_field_by_name
ciField* ciInstanceKlass::get_field_by_name(ciSymbol* name, ciSymbol* signature, bool is_static) {
  VM_ENTRY_MARK;
  InstanceKlass* k = get_instanceKlass();
  fieldDescriptor fd;
  Klass* def = k->find_field(name->get_symbol(), signature->get_symbol(), is_static, &fd);
  if (def == NULL) {
    return NULL;
  }
  ciField* field = new (CURRENT_THREAD_ENV->arena()) ciField(&fd);
  return field;
}


static int sort_field_by_offset(ciField** a, ciField** b) {
  return (*a)->offset_in_bytes() - (*b)->offset_in_bytes();
  // (no worries about 32-bit overflow...)
}

// ------------------------------------------------------------------
// ciInstanceKlass::compute_nonstatic_fields
int ciInstanceKlass::compute_nonstatic_fields() {
  assert(is_loaded(), "must be loaded");

  if (_nonstatic_fields != NULL)
    return _nonstatic_fields->length();

  if (!has_nonstatic_fields()) {
    Arena* arena = CURRENT_ENV->arena();
    _nonstatic_fields = new (arena) GrowableArray<ciField*>(arena, 0, 0, NULL);
    return 0;
  }
  assert(!is_java_lang_Object(), "bootstrap OK");

  // Size in bytes of my fields, including inherited fields.
  int fsize = nonstatic_field_size() * heapOopSize;

  ciInstanceKlass* super = this->super();
  GrowableArray<ciField*>* super_fields = NULL;
  if (super != NULL && super->has_nonstatic_fields()) {
    int super_fsize  = super->nonstatic_field_size() * heapOopSize;
    int super_flen   = super->nof_nonstatic_fields();
    super_fields = super->_nonstatic_fields;
    assert(super_flen == 0 || super_fields != NULL, "first get nof_fields");
    // See if I am no larger than my super; if so, I can use his fields.
    if (fsize == super_fsize) {
      _nonstatic_fields = super_fields;
      return super_fields->length();
    }
  }

  GrowableArray<ciField*>* fields = NULL;
  GUARDED_VM_ENTRY({
      fields = compute_nonstatic_fields_impl(super_fields);
    });

  if (fields == NULL) {
    // This can happen if this class (java.lang.Class) has invisible fields.
    if (super_fields != NULL) {
      _nonstatic_fields = super_fields;
      return super_fields->length();
    } else {
      return 0;
    }
  }

  _nonstatic_fields = fields;
  return fields->length();
}

GrowableArray<ciField*>* ciInstanceKlass::compute_nonstatic_fields_impl(GrowableArray<ciField*>* super_fields, bool flatten) {
  ASSERT_IN_VM;
  Arena* arena = CURRENT_ENV->arena();
  int flen = 0;
  GrowableArray<ciField*>* fields = NULL;
  InstanceKlass* k = get_instanceKlass();
  for (JavaFieldStream fs(k); !fs.done(); fs.next()) {
    if (fs.access_flags().is_static())  continue;
    flen += 1;
  }

  // allocate the array:
  if (flen == 0) {
    return NULL;  // return nothing if none are locally declared
  }
  if (super_fields != NULL) {
    flen += super_fields->length();
  }

  fields = new (arena) GrowableArray<ciField*>(arena, flen, 0, NULL);
  if (super_fields != NULL) {
    fields->appendAll(super_fields);
  }

  for (JavaFieldStream fs(k); !fs.done(); fs.next()) {
    if (fs.access_flags().is_static())  continue;
    fieldDescriptor& fd = fs.field_descriptor();
    if (fd.is_flattened() && flatten) {
      // Value type fields are embedded
      int field_offset = fd.offset();
      // Get ValueKlass and adjust number of fields
      ciValueKlass* vk = get_field_type_by_offset(field_offset)->as_value_klass();
      flen += vk->nof_nonstatic_fields() - 1;
      // Iterate over fields of the flattened value type and copy them to 'this'
      for (int i = 0; i < vk->nof_nonstatic_fields(); ++i) {
        ciField* flattened_field = vk->nonstatic_field_at(i);
        // Adjust offset to account for missing oop header
        int offset = field_offset + (flattened_field->offset() - vk->first_field_offset());
        // A flattened field can be treated as final if the non-flattened
        // field is declared final or the holder klass is a value type itself.
        bool is_final = fd.is_final() || is_valuetype();
        ciField* field = new (arena) ciField(flattened_field, this, offset, is_final);
        fields->append(field);
      }
    } else {
      ciField* field = new (arena) ciField(&fd);
      fields->append(field);
    }
  }
  assert(fields->length() == flen, "sanity");
  // Now sort them by offset, ascending.
  // (In principle, they could mix with superclass fields.)
  fields->sort(sort_field_by_offset);
  return fields;
}

bool ciInstanceKlass::compute_injected_fields_helper() {
  ASSERT_IN_VM;
  InstanceKlass* k = get_instanceKlass();

  for (InternalFieldStream fs(k); !fs.done(); fs.next()) {
    if (fs.access_flags().is_static())  continue;
    return true;
  }
  return false;
}

void ciInstanceKlass::compute_injected_fields() {
  assert(is_loaded(), "must be loaded");

  int has_injected_fields = 0;
  if (super() != NULL && super()->has_injected_fields()) {
    has_injected_fields = 1;
  } else {
    GUARDED_VM_ENTRY({
        has_injected_fields = compute_injected_fields_helper() ? 1 : 0;
      });
  }
  // may be concurrently initialized for shared ciInstanceKlass objects
  assert(_has_injected_fields == -1 || _has_injected_fields == has_injected_fields, "broken concurrent initialization");
  _has_injected_fields = has_injected_fields;
}

// ------------------------------------------------------------------
// ciInstanceKlass::find_method
//
// Find a method in this klass.
ciMethod* ciInstanceKlass::find_method(ciSymbol* name, ciSymbol* signature) {
  VM_ENTRY_MARK;
  InstanceKlass* k = get_instanceKlass();
  Symbol* name_sym = name->get_symbol();
  Symbol* sig_sym= signature->get_symbol();

  Method* m = k->find_method(name_sym, sig_sym);
  if (m == NULL)  return NULL;

  return CURRENT_THREAD_ENV->get_method(m);
}

// ------------------------------------------------------------------
// ciInstanceKlass::is_leaf_type
bool ciInstanceKlass::is_leaf_type() {
  assert(is_loaded(), "must be loaded");
  if (is_shared()) {
    return is_final();  // approximately correct
  } else {
    return !_has_subklass && (nof_implementors() == 0);
  }
}

// ------------------------------------------------------------------
// ciInstanceKlass::implementor
//
// Report an implementor of this interface.
// Note that there are various races here, since my copy
// of _nof_implementors might be out of date with respect
// to results returned by InstanceKlass::implementor.
// This is OK, since any dependencies we decide to assert
// will be checked later under the Compile_lock.
ciInstanceKlass* ciInstanceKlass::implementor() {
  ciInstanceKlass* impl = _implementor;
  if (impl == NULL) {
    // Go into the VM to fetch the implementor.
    {
      VM_ENTRY_MARK;
      MutexLocker ml(Compile_lock);
      Klass* k = get_instanceKlass()->implementor();
      if (k != NULL) {
        if (k == get_instanceKlass()) {
          // More than one implementors. Use 'this' in this case.
          impl = this;
        } else {
          impl = CURRENT_THREAD_ENV->get_instance_klass(k);
        }
      }
    }
    // Memoize this result.
    if (!is_shared()) {
      _implementor = impl;
    }
  }
  return impl;
}

ciInstanceKlass* ciInstanceKlass::unsafe_anonymous_host() {
  assert(is_loaded(), "must be loaded");
  if (is_unsafe_anonymous()) {
    VM_ENTRY_MARK
    Klass* unsafe_anonymous_host = get_instanceKlass()->unsafe_anonymous_host();
    return CURRENT_ENV->get_instance_klass(unsafe_anonymous_host);
  }
  return NULL;
}

ciInstanceKlass* ciInstanceKlass::vcc_klass() {
  return NULL;
}

// Utility class for printing of the contents of the static fields for
// use by compilation replay.  It only prints out the information that
// could be consumed by the compiler, so for primitive types it prints
// out the actual value.  For Strings it's the actual string value.
// For array types it it's first level array size since that's the
// only value which statically unchangeable.  For all other reference
// types it simply prints out the dynamic type.

class StaticFieldPrinter : public FieldClosure {
protected:
  outputStream* _out;
public:
  StaticFieldPrinter(outputStream* out) :
    _out(out) {
  }
  void do_field_helper(fieldDescriptor* fd, oop obj, bool flattened);
};

class StaticFinalFieldPrinter : public StaticFieldPrinter {
  const char*   _holder;
 public:
  StaticFinalFieldPrinter(outputStream* out, const char* holder) :
    StaticFieldPrinter(out), _holder(holder) {
  }
  void do_field(fieldDescriptor* fd) {
    if (fd->is_final() && !fd->has_initial_value()) {
      ResourceMark rm;
      InstanceKlass* holder = fd->field_holder();
      oop mirror = holder->java_mirror();
      _out->print("staticfield %s %s ", _holder, fd->name()->as_quoted_ascii());
      BasicType bt = fd->field_type();
      if (bt != T_OBJECT && bt != T_ARRAY) {
        _out->print("%s ", fd->signature()->as_quoted_ascii());
      }
      do_field_helper(fd, mirror, false);
      _out->cr();
    }
  }
};

class ValueTypeFieldPrinter : public StaticFieldPrinter {
  oop _obj;
public:
  ValueTypeFieldPrinter(outputStream* out, oop obj) :
    StaticFieldPrinter(out), _obj(obj) {
  }
  void do_field(fieldDescriptor* fd) {
    do_field_helper(fd, _obj, true);
    _out->print(" ");
  }
};

void StaticFieldPrinter::do_field_helper(fieldDescriptor* fd, oop mirror, bool flattened) {
  BasicType bt = fd->field_type();
  switch (bt) {
    case T_BYTE:    _out->print("%d", mirror->byte_field(fd->offset()));   break;
    case T_BOOLEAN: _out->print("%d", mirror->bool_field(fd->offset()));   break;
    case T_SHORT:   _out->print("%d", mirror->short_field(fd->offset()));  break;
    case T_CHAR:    _out->print("%d", mirror->char_field(fd->offset()));   break;
    case T_INT:     _out->print("%d", mirror->int_field(fd->offset()));    break;
    case T_LONG:    _out->print(INT64_FORMAT, (int64_t)(mirror->long_field(fd->offset())));   break;
    case T_FLOAT: {
      float f = mirror->float_field(fd->offset());
      _out->print("%d", *(int*)&f);
      break;
    }
    case T_DOUBLE: {
      double d = mirror->double_field(fd->offset());
      _out->print(INT64_FORMAT, *(int64_t*)&d);
      break;
    }
    case T_ARRAY:
    case T_OBJECT: {
      oop value =  mirror->obj_field_acquire(fd->offset());
      if (value == NULL) {
        _out->print("null");
      } else {
        _out->print("%s", value->klass()->signature_name());
        if (value->is_array()) {
          _out->print(" %d", ((arrayOop)value)->length());
        } else {
          assert(value->is_instance() && bt == T_OBJECT, "what else?");
          if (value->is_a(SystemDictionary::String_klass())) {
            const char* ascii_value = java_lang_String::as_quoted_ascii(value);
            _out->print("\"%s\"", (ascii_value != NULL) ? ascii_value : "");
          }
        }
      }
      break;
    }
    case T_VALUETYPE: {
      ResetNoHandleMark rnhm;
      Thread* THREAD = Thread::current();
      SignatureStream ss(fd->signature(), false);
      Symbol* name = ss.as_symbol(THREAD);
      assert(!HAS_PENDING_EXCEPTION, "can resolve klass?");
      InstanceKlass* holder = fd->field_holder();
      Klass* k = SystemDictionary::find(name, Handle(THREAD, holder->class_loader()),
                                        Handle(THREAD, holder->protection_domain()), THREAD);
      assert(k != NULL && !HAS_PENDING_EXCEPTION, "can resolve klass?");
      ValueKlass* vk = ValueKlass::cast(k);
      oop obj;
      if (flattened) {
        int field_offset = fd->offset() - vk->first_field_offset();
        obj = (oop)((address)mirror + field_offset);
      } else {
        obj =  mirror->obj_field_acquire(fd->offset());
      }
      ValueTypeFieldPrinter print_field(_out, obj);
      vk->do_nonstatic_fields(&print_field);
      break;
    }
    default:
      ShouldNotReachHere();
  }
}


void ciInstanceKlass::dump_replay_data(outputStream* out) {
  ResourceMark rm;

  InstanceKlass* ik = get_instanceKlass();
  ConstantPool*  cp = ik->constants();

  // Try to record related loaded classes
  Klass* sub = ik->subklass();
  while (sub != NULL) {
    if (sub->is_instance_klass()) {
      out->print_cr("instanceKlass %s", sub->name()->as_quoted_ascii());
    }
    sub = sub->next_sibling();
  }

  // Dump out the state of the constant pool tags.  During replay the
  // tags will be validated for things which shouldn't change and
  // classes will be resolved if the tags indicate that they were
  // resolved at compile time.
  out->print("ciInstanceKlass %s %d %d %d", ik->name()->as_quoted_ascii(),
             is_linked(), is_initialized(), cp->length());
  for (int index = 1; index < cp->length(); index++) {
    out->print(" %d", cp->tags()->at(index));
  }
  out->cr();
  if (is_initialized()) {
    //  Dump out the static final fields in case the compilation relies
    //  on their value for correct replay.
    StaticFinalFieldPrinter sffp(out, ik->name()->as_quoted_ascii());
    ik->do_local_static_fields(&sffp);
  }
}<|MERGE_RESOLUTION|>--- conflicted
+++ resolved
@@ -34,12 +34,8 @@
 #include "memory/resourceArea.hpp"
 #include "oops/oop.inline.hpp"
 #include "oops/fieldStreams.hpp"
-<<<<<<< HEAD
 #include "oops/valueKlass.hpp"
-#include "runtime/fieldDescriptor.hpp"
-=======
 #include "runtime/fieldDescriptor.inline.hpp"
->>>>>>> 0d9f615e
 #include "runtime/handles.inline.hpp"
 #include "runtime/jniHandles.inline.hpp"
 
@@ -68,13 +64,8 @@
   _nonstatic_field_size = ik->nonstatic_field_size();
   _has_nonstatic_fields = ik->has_nonstatic_fields();
   _has_nonstatic_concrete_methods = ik->has_nonstatic_concrete_methods();
-<<<<<<< HEAD
-  _is_anonymous = ik->is_anonymous();
+  _is_unsafe_anonymous = ik->is_unsafe_anonymous();
   _nonstatic_fields = NULL;            // initialized lazily by compute_nonstatic_fields
-=======
-  _is_unsafe_anonymous = ik->is_unsafe_anonymous();
-  _nonstatic_fields = NULL; // initialized lazily by compute_nonstatic_fields:
->>>>>>> 0d9f615e
   _has_injected_fields = -1;
   _vcc_klass = NULL;
   _implementor = NULL; // we will fill these lazily
@@ -134,12 +125,8 @@
   _has_nonstatic_fields = false;
   _nonstatic_fields = NULL;            // initialized lazily by compute_nonstatic_fields
   _has_injected_fields = -1;
-<<<<<<< HEAD
   _vcc_klass = NULL;
-  _is_anonymous = false;
-=======
   _is_unsafe_anonymous = false;
->>>>>>> 0d9f615e
   _loader = loader;
   _protection_domain = protection_domain;
   _is_shared = false;
