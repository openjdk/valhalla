--- conflicted
+++ resolved
@@ -694,12 +694,7 @@
   if (!is_exact) {
     // Not exact, check if this is a valid super for an inline klass
     VM_ENTRY_MARK;
-<<<<<<< HEAD
-    // TODO check this!
-    return is_java_lang_Object() || !get_instanceKlass()->access_flags().is_identity_class();
-=======
     return !get_instanceKlass()->access_flags().is_identity_class() || is_java_lang_Object() ;
->>>>>>> 9c21d4c5
   }
   return false;
 }
