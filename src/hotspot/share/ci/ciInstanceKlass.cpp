/*
 * Copyright (c) 1999, 2025, Oracle and/or its affiliates. All rights reserved.
 * DO NOT ALTER OR REMOVE COPYRIGHT NOTICES OR THIS FILE HEADER.
 *
 * This code is free software; you can redistribute it and/or modify it
 * under the terms of the GNU General Public License version 2 only, as
 * published by the Free Software Foundation.
 *
 * This code is distributed in the hope that it will be useful, but WITHOUT
 * ANY WARRANTY; without even the implied warranty of MERCHANTABILITY or
 * FITNESS FOR A PARTICULAR PURPOSE.  See the GNU General Public License
 * version 2 for more details (a copy is included in the LICENSE file that
 * accompanied this code).
 *
 * You should have received a copy of the GNU General Public License version
 * 2 along with this work; if not, write to the Free Software Foundation,
 * Inc., 51 Franklin St, Fifth Floor, Boston, MA 02110-1301 USA.
 *
 * Please contact Oracle, 500 Oracle Parkway, Redwood Shores, CA 94065 USA
 * or visit www.oracle.com if you need additional information or have any
 * questions.
 *
 */

#include "ci/ciField.hpp"
#include "ci/ciInlineKlass.hpp"
#include "ci/ciInstance.hpp"
#include "ci/ciInstanceKlass.hpp"
#include "ci/ciUtilities.inline.hpp"
#include "classfile/javaClasses.hpp"
#include "classfile/systemDictionary.hpp"
#include "classfile/vmClasses.hpp"
#include "memory/allocation.hpp"
#include "memory/allocation.inline.hpp"
#include "memory/resourceArea.hpp"
#include "oops/instanceKlass.inline.hpp"
#include "oops/klass.inline.hpp"
#include "oops/oop.inline.hpp"
#include "oops/fieldStreams.inline.hpp"
#include "oops/inlineKlass.inline.hpp"
#include "runtime/fieldDescriptor.inline.hpp"
#include "runtime/handles.inline.hpp"
#include "runtime/jniHandles.inline.hpp"

// ciInstanceKlass
//
// This class represents a Klass* in the HotSpot virtual machine
// whose Klass part in an InstanceKlass.


// ------------------------------------------------------------------
// ciInstanceKlass::ciInstanceKlass
//
// Loaded instance klass.
ciInstanceKlass::ciInstanceKlass(Klass* k) :
  ciKlass(k)
{
  assert(get_Klass()->is_instance_klass(), "wrong type");
  assert(get_instanceKlass()->is_loaded(), "must be at least loaded");
  InstanceKlass* ik = get_instanceKlass();

  AccessFlags access_flags = ik->access_flags();
  _flags = ciFlags(access_flags);
  _has_finalizer = ik->has_finalizer();
  _has_subklass = flags().is_final() ? subklass_false : subklass_unknown;
  _init_state = ik->init_state();
  _has_nonstatic_fields = ik->has_nonstatic_fields();
  _has_nonstatic_concrete_methods = ik->has_nonstatic_concrete_methods();
  _is_hidden = ik->is_hidden();
  _is_record = ik->is_record();
  _nonstatic_fields = nullptr; // initialized lazily by compute_nonstatic_fields:
  _has_injected_fields = -1;
  _implementor = nullptr; // we will fill these lazily
  _transitive_interfaces = nullptr;

  // Ensure that the metadata wrapped by the ciMetadata is kept alive by GC.
  // This is primarily useful for metadata which is considered as weak roots
  // by the GC but need to be strong roots if reachable from a current compilation.
  // InstanceKlass are created for both weak and strong metadata.  Ensuring this metadata
  // alive covers the cases where there are weak roots without performance cost.
  oop holder = ik->klass_holder();
  if (ik->class_loader_data()->has_class_mirror_holder()) {
    // Though ciInstanceKlass records class loader oop, it's not enough to keep
    // non-strong hidden classes alive (loader == nullptr). Klass holder should
    // be used instead. It is enough to record a ciObject, since cached elements are never removed
    // during ciObjectFactory lifetime. ciObjectFactory itself is created for
    // every compilation and lives for the whole duration of the compilation.
    assert(holder != nullptr, "holder of hidden class is the mirror which is never null");
    (void)CURRENT_ENV->get_object(holder);
  }

  JavaThread *thread = JavaThread::current();
  if (ciObjectFactory::is_initialized()) {
    _loader = JNIHandles::make_local(thread, ik->class_loader());
    _is_shared = false;
  } else {
    Handle h_loader(thread, ik->class_loader());
    _loader = JNIHandles::make_global(h_loader);
    _is_shared = true;
  }

  _has_trusted_loader = compute_has_trusted_loader();

  // Lazy fields get filled in only upon request.
  _super  = nullptr;
  _java_mirror = nullptr;

  if (is_shared()) {
    if (k != vmClasses::Object_klass()) {
      super();
    }
    //compute_nonstatic_fields();  // done outside of constructor
  }

  _field_cache = nullptr;
}

// Version for unloaded classes:
ciInstanceKlass::ciInstanceKlass(ciSymbol* name,
                                 jobject loader,
                                 BasicType bt)
  : ciKlass(name, bt)
{
  assert(name->char_at(0) != JVM_SIGNATURE_ARRAY, "not an instance klass");
  _init_state = (InstanceKlass::ClassState)0;
  _has_nonstatic_fields = false;
  _nonstatic_fields = nullptr;         // initialized lazily by compute_nonstatic_fields
  _has_injected_fields = -1;
  _is_hidden = false;
  _is_record = false;
  _loader = loader;
  _is_shared = false;
  _super = nullptr;
  _java_mirror = nullptr;
  _field_cache = nullptr;
  _has_trusted_loader = compute_has_trusted_loader();
}



// ------------------------------------------------------------------
// ciInstanceKlass::compute_shared_is_initialized
void ciInstanceKlass::compute_shared_init_state() {
  GUARDED_VM_ENTRY(
    InstanceKlass* ik = get_instanceKlass();
    _init_state = ik->init_state();
  )
}

// ------------------------------------------------------------------
// ciInstanceKlass::compute_shared_has_subklass
bool ciInstanceKlass::compute_shared_has_subklass() {
  GUARDED_VM_ENTRY(
    InstanceKlass* ik = get_instanceKlass();
    _has_subklass = ik->subklass() != nullptr ? subklass_true : subklass_false;
    return _has_subklass == subklass_true;
  )
}

// ------------------------------------------------------------------
// ciInstanceKlass::loader
oop ciInstanceKlass::loader() {
  ASSERT_IN_VM;
  return JNIHandles::resolve(_loader);
}

// ------------------------------------------------------------------
// ciInstanceKlass::loader_handle
jobject ciInstanceKlass::loader_handle() {
  return _loader;
}

// ------------------------------------------------------------------
// ciInstanceKlass::field_cache
//
// Get the field cache associated with this klass.
ciConstantPoolCache* ciInstanceKlass::field_cache() {
  if (is_shared()) {
    return nullptr;
  }
  if (_field_cache == nullptr) {
    assert(!is_java_lang_Object(), "Object has no fields");
    Arena* arena = CURRENT_ENV->arena();
    _field_cache = new (arena) ciConstantPoolCache(arena, 5);
  }
  return _field_cache;
}

// ------------------------------------------------------------------
// ciInstanceKlass::get_canonical_holder
//
ciInstanceKlass* ciInstanceKlass::get_canonical_holder(int offset) {
  #ifdef ASSERT
  if (!(offset >= 0 && offset < layout_helper_size_in_bytes())) {
    tty->print("*** get_canonical_holder(%d) on ", offset);
    this->print();
    tty->print_cr(" ***");
  };
  assert(offset >= 0 && offset < layout_helper_size_in_bytes(), "offset must be tame");
  #endif

  if (offset < instanceOopDesc::base_offset_in_bytes()) {
    // All header offsets belong properly to java/lang/Object.
    return CURRENT_ENV->Object_klass();
  }

  ciInstanceKlass* self = this;
  assert(self->is_loaded(), "must be loaded to access field info");
  ciField* field = self->get_field_by_offset(offset, false);
  if (field != nullptr) {
    return field->holder();
  } else {
    for (;;) {
      assert(self->is_loaded(), "must be loaded to have size");
      ciInstanceKlass* super = self->super();
      if (super == nullptr ||
          super->nof_nonstatic_fields() == 0 ||
          super->layout_helper_size_in_bytes() <= offset) {
        return self;
      } else {
        self = super;  // return super->get_canonical_holder(offset)
      }
    }
  }
}

// ------------------------------------------------------------------
// ciInstanceKlass::is_java_lang_Object
//
// Is this klass java.lang.Object?
bool ciInstanceKlass::is_java_lang_Object() const {
  return equals(CURRENT_ENV->Object_klass());
}

// ------------------------------------------------------------------
// ciInstanceKlass::uses_default_loader
bool ciInstanceKlass::uses_default_loader() const {
  // Note:  We do not need to resolve the handle or enter the VM
  // in order to test null-ness.
  return _loader == nullptr;
}

// ------------------------------------------------------------------

/**
 * Return basic type of boxed value for box klass or T_OBJECT if not.
 */
BasicType ciInstanceKlass::box_klass_type() const {
  if (uses_default_loader() && is_loaded()) {
    return vmClasses::box_klass_type(get_Klass());
  } else {
    return T_OBJECT;
  }
}

/**
 * Is this boxing klass?
 */
bool ciInstanceKlass::is_box_klass() const {
  return is_java_primitive(box_klass_type());
}

/**
 *  Is this boxed value offset?
 */
bool ciInstanceKlass::is_boxed_value_offset(int offset) const {
  BasicType bt = box_klass_type();
  return is_java_primitive(bt) &&
         (offset == java_lang_boxing_object::value_offset(bt));
}

// ------------------------------------------------------------------
// ciInstanceKlass::is_in_package
//
// Is this klass in the given package?
bool ciInstanceKlass::is_in_package(const char* packagename, int len) {
  // To avoid class loader mischief, this test always rejects application classes.
  if (!uses_default_loader())
    return false;
  GUARDED_VM_ENTRY(
    return is_in_package_impl(packagename, len);
  )
}

bool ciInstanceKlass::is_in_package_impl(const char* packagename, int len) {
  ASSERT_IN_VM;

  // If packagename contains trailing '/' exclude it from the
  // prefix-test since we test for it explicitly.
  if (packagename[len - 1] == '/')
    len--;

  if (!name()->starts_with(packagename, len))
    return false;

  // Test if the class name is something like "java/lang".
  if ((len + 1) > name()->utf8_length())
    return false;

  // Test for trailing '/'
  if (name()->char_at(len) != '/')
    return false;

  // Make sure it's not actually in a subpackage:
  if (name()->index_of_at(len+1, "/", 1) >= 0)
    return false;

  return true;
}

// ------------------------------------------------------------------
// ciInstanceKlass::print_impl
//
// Implementation of the print method.
void ciInstanceKlass::print_impl(outputStream* st) {
  ciKlass::print_impl(st);
  GUARDED_VM_ENTRY(st->print(" loader=" INTPTR_FORMAT, p2i(loader()));)
  if (is_loaded()) {
    st->print(" initialized=%s finalized=%s subklass=%s size=%d flags=",
              bool_to_str(is_initialized()),
              bool_to_str(has_finalizer()),
              bool_to_str(has_subklass()),
              layout_helper());

    _flags.print_klass_flags(st);

    if (_super) {
      st->print(" super=");
      _super->print_name_on(st);
    }
    if (_java_mirror) {
      st->print(" mirror=PRESENT");
    }
  }
}

// ------------------------------------------------------------------
// ciInstanceKlass::super
//
// Get the superklass of this klass.
ciInstanceKlass* ciInstanceKlass::super() {
  assert(is_loaded(), "must be loaded");
  if (_super == nullptr && !is_java_lang_Object()) {
    GUARDED_VM_ENTRY(
      Klass* super_klass = get_instanceKlass()->super();
      _super = CURRENT_ENV->get_instance_klass(super_klass);
    )
  }
  return _super;
}

// ------------------------------------------------------------------
// ciInstanceKlass::java_mirror
//
// Get the instance of java.lang.Class corresponding to this klass.
// Cache it on this->_java_mirror.
ciInstance* ciInstanceKlass::java_mirror() {
  if (is_shared()) {
    return ciKlass::java_mirror();
  }
  if (_java_mirror == nullptr) {
    _java_mirror = ciKlass::java_mirror();
  }
  return _java_mirror;
}

// ------------------------------------------------------------------
// ciInstanceKlass::unique_concrete_subklass
ciInstanceKlass* ciInstanceKlass::unique_concrete_subklass() {
  if (!is_loaded())     return nullptr; // No change if class is not loaded
  if (!is_abstract())   return nullptr; // Only applies to abstract classes.
  if (!has_subklass())  return nullptr; // Must have at least one subklass.
  VM_ENTRY_MARK;
  InstanceKlass* ik = get_instanceKlass();
  Klass* up = ik->up_cast_abstract();
  assert(up->is_instance_klass(), "must be InstanceKlass");
  if (ik == up) {
    return nullptr;
  }
  return CURRENT_THREAD_ENV->get_instance_klass(up);
}

// ------------------------------------------------------------------
// ciInstanceKlass::has_finalizable_subclass
bool ciInstanceKlass::has_finalizable_subclass() {
  if (!is_loaded())     return true;
  VM_ENTRY_MARK;
  return Dependencies::find_finalizable_subclass(get_instanceKlass()) != nullptr;
}

// ------------------------------------------------------------------
// ciInstanceKlass::contains_field_offset
bool ciInstanceKlass::contains_field_offset(int offset) {
  VM_ENTRY_MARK;
  return get_instanceKlass()->contains_field_offset(offset);
}

// ------------------------------------------------------------------
// ciInstanceKlass::get_field_by_offset
ciField* ciInstanceKlass::get_field_by_offset(int field_offset, bool is_static) {
  if (!is_static) {
    for (int i = 0, len = nof_nonstatic_fields(); i < len; i++) {
      ciField* field = _nonstatic_fields->at(i);
      int  field_off = field->offset_in_bytes();
      if (field_off == field_offset)
        return field;
    }
    return nullptr;
  }
  VM_ENTRY_MARK;
  InstanceKlass* k = get_instanceKlass();
  fieldDescriptor fd;
  if (!k->find_field_from_offset(field_offset, is_static, &fd)) {
    return nullptr;
  }
  ciField* field = new (CURRENT_THREAD_ENV->arena()) ciField(&fd);
  return field;
}

ciField* ciInstanceKlass::get_non_flat_field_by_offset(int field_offset) {
  if (super() != nullptr && super()->has_nonstatic_fields()) {
    ciField* f = super()->get_non_flat_field_by_offset(field_offset);
    if (f != nullptr) {
      return f;
    }
  }

  VM_ENTRY_MARK;
  InstanceKlass* k = get_instanceKlass();
  Arena* arena = CURRENT_ENV->arena();
  for (JavaFieldStream fs(k); !fs.done(); fs.next()) {
    if (fs.access_flags().is_static())  continue;
    fieldDescriptor& fd = fs.field_descriptor();
    if (fd.offset() == field_offset) {
      ciField* f = new (arena) ciField(&fd);
      return f;
    }
  }

  return nullptr;
}

// ------------------------------------------------------------------
// ciInstanceKlass::get_field_by_name
ciField* ciInstanceKlass::get_field_by_name(ciSymbol* name, ciSymbol* signature, bool is_static) {
  VM_ENTRY_MARK;
  InstanceKlass* k = get_instanceKlass();
  fieldDescriptor fd;
  Klass* def = k->find_field(name->get_symbol(), signature->get_symbol(), is_static, &fd);
  if (def == nullptr) {
    return nullptr;
  }
  ciField* field = new (CURRENT_THREAD_ENV->arena()) ciField(&fd);
  return field;
}


// ------------------------------------------------------------------
// ciInstanceKlass::compute_nonstatic_fields
int ciInstanceKlass::compute_nonstatic_fields() {
  assert(is_loaded(), "must be loaded");

  if (_nonstatic_fields != nullptr)
    return _nonstatic_fields->length();

  if (!has_nonstatic_fields()) {
    Arena* arena = CURRENT_ENV->arena();
    _nonstatic_fields = new (arena) GrowableArray<ciField*>(arena, 0, 0, nullptr);
    return 0;
  }
  assert(!is_java_lang_Object(), "bootstrap OK");

  ciInstanceKlass* super = this->super();
  GrowableArray<ciField*>* super_fields = nullptr;
  if (super != nullptr && super->has_nonstatic_fields()) {
    int super_flen   = super->nof_nonstatic_fields();
    super_fields = super->_nonstatic_fields;
    assert(super_flen == 0 || super_fields != nullptr, "first get nof_fields");
  }

  GrowableArray<ciField*>* fields = nullptr;
  GUARDED_VM_ENTRY({
      fields = compute_nonstatic_fields_impl(super_fields);
    });

  if (fields == nullptr) {
    // This can happen if this class (java.lang.Class) has invisible fields.
    if (super_fields != nullptr) {
      _nonstatic_fields = super_fields;
      return super_fields->length();
    } else {
      return 0;
    }
  }

<<<<<<< HEAD
=======
  int flen = fields->length();

>>>>>>> 24833403
  _nonstatic_fields = fields;
  return fields->length();
}

GrowableArray<ciField*>* ciInstanceKlass::compute_nonstatic_fields_impl(GrowableArray<ciField*>* super_fields, bool is_flat) {
  ASSERT_IN_VM;
  Arena* arena = CURRENT_ENV->arena();
  int flen = 0;
  GrowableArray<ciField*>* fields = nullptr;
  InstanceKlass* k = get_instanceKlass();
  for (JavaFieldStream fs(k); !fs.done(); fs.next()) {
    if (fs.access_flags().is_static())  continue;
    flen += 1;
  }

  // allocate the array:
  if (flen == 0 && !is_inlinetype()) {
    return nullptr;  // return nothing if none are locally declared
  }
  if (super_fields != nullptr) {
    flen += super_fields->length();
  }
  fields = new (arena) GrowableArray<ciField*>(arena, flen, 0, nullptr);
  if (super_fields != nullptr) {
    fields->appendAll(super_fields);
  }

  for (JavaFieldStream fs(k); !fs.done(); fs.next()) {
    if (fs.access_flags().is_static())  continue;
    fieldDescriptor& fd = fs.field_descriptor();
    if (fd.is_flat() && is_flat) {
      // Inline type fields are embedded
      int field_offset = fd.offset();
      // Get InlineKlass and adjust number of fields
      Klass* k = get_instanceKlass()->get_inline_type_field_klass(fd.index());
      ciInlineKlass* vk = CURRENT_ENV->get_klass(k)->as_inline_klass();
      flen += vk->nof_nonstatic_fields() - 1;
      // Iterate over fields of the flat inline type and copy them to 'this'
      for (int i = 0; i < vk->nof_nonstatic_fields(); ++i) {
        ciField* flat_field = vk->nonstatic_field_at(i);
        // Adjust offset to account for missing oop header
        int offset = field_offset + (flat_field->offset_in_bytes() - vk->payload_offset());
        // A flat field can be treated as final if the non-flat
        // field is declared final or the holder klass is an inline type itself.
        bool is_final = fd.is_final() || is_inlinetype();
        ciField* field = new (arena) ciField(flat_field, this, offset, is_final);
        fields->append(field);
      }
    } else {
      ciField* field = new (arena) ciField(&fd);
      fields->append(field);
    }
  }
  assert(fields->length() == flen, "sanity");
  // Now sort them by offset, ascending.
  // (In principle, they could mix with superclass fields.)
  fields->sort(sort_field_by_offset);
  return fields;
}

bool ciInstanceKlass::compute_injected_fields_helper() {
  ASSERT_IN_VM;
  InstanceKlass* k = get_instanceKlass();

  for (InternalFieldStream fs(k); !fs.done(); fs.next()) {
    if (fs.access_flags().is_static())  continue;
    return true;
  }
  return false;
}

void ciInstanceKlass::compute_injected_fields() {
  assert(is_loaded(), "must be loaded");

  int has_injected_fields = 0;
  if (super() != nullptr && super()->has_injected_fields()) {
    has_injected_fields = 1;
  } else {
    GUARDED_VM_ENTRY({
        has_injected_fields = compute_injected_fields_helper() ? 1 : 0;
      });
  }
  // may be concurrently initialized for shared ciInstanceKlass objects
  assert(_has_injected_fields == -1 || _has_injected_fields == has_injected_fields, "broken concurrent initialization");
  _has_injected_fields = has_injected_fields;
}

bool ciInstanceKlass::has_object_fields() const {
  GUARDED_VM_ENTRY(
      return get_instanceKlass()->nonstatic_oop_map_size() > 0;
    );
}

bool ciInstanceKlass::compute_has_trusted_loader() {
  ASSERT_IN_VM;
  oop loader_oop = loader();
  if (loader_oop == nullptr) {
    return true; // bootstrap class loader
  }
  return java_lang_ClassLoader::is_trusted_loader(loader_oop);
}

// ------------------------------------------------------------------
// ciInstanceKlass::find_method
//
// Find a method in this klass.
ciMethod* ciInstanceKlass::find_method(ciSymbol* name, ciSymbol* signature) {
  VM_ENTRY_MARK;
  InstanceKlass* k = get_instanceKlass();
  Symbol* name_sym = name->get_symbol();
  Symbol* sig_sym= signature->get_symbol();

  Method* m = k->find_method(name_sym, sig_sym);
  if (m == nullptr)  return nullptr;

  return CURRENT_THREAD_ENV->get_method(m);
}

// ------------------------------------------------------------------
// ciInstanceKlass::is_leaf_type
bool ciInstanceKlass::is_leaf_type() {
  assert(is_loaded(), "must be loaded");
  if (is_shared()) {
    return is_final();  // approximately correct
  } else {
    return !has_subklass() && (nof_implementors() == 0);
  }
}

// ------------------------------------------------------------------
// ciInstanceKlass::implementor
//
// Report an implementor of this interface.
// Note that there are various races here, since my copy
// of _nof_implementors might be out of date with respect
// to results returned by InstanceKlass::implementor.
// This is OK, since any dependencies we decide to assert
// will be checked later under the Compile_lock.
ciInstanceKlass* ciInstanceKlass::implementor() {
  ciInstanceKlass* impl = _implementor;
  if (impl == nullptr) {
    if (is_shared()) {
      impl = this; // assume a well-known interface never has a unique implementor
    } else {
      // Go into the VM to fetch the implementor.
      VM_ENTRY_MARK;
      InstanceKlass* ik = get_instanceKlass();
      Klass* implk = ik->implementor();
      if (implk != nullptr) {
        if (implk == ik) {
          // More than one implementors. Use 'this' in this case.
          impl = this;
        } else {
          impl = CURRENT_THREAD_ENV->get_instance_klass(implk);
        }
      }
    }
    // Memoize this result.
    _implementor = impl;
  }
  return impl;
}

bool ciInstanceKlass::can_be_inline_klass(bool is_exact) {
  if (!EnableValhalla) {
    return false;
  }
  if (!is_loaded() || is_inlinetype()) {
    // Not loaded or known to be an inline klass
    return true;
  }
  if (!is_exact) {
    // Not exact, check if this is a valid super for an inline klass
    VM_ENTRY_MARK;
    return !get_instanceKlass()->access_flags().is_identity_class() || is_java_lang_Object() ;
  }
  return false;
}

// Utility class for printing of the contents of the static fields for
// use by compilation replay.  It only prints out the information that
// could be consumed by the compiler, so for primitive types it prints
// out the actual value.  For Strings it's the actual string value.
// For array types it it's first level array size since that's the
// only value which statically unchangeable.  For all other reference
// types it simply prints out the dynamic type.

class StaticFieldPrinter : public FieldClosure {
protected:
  outputStream* _out;
public:
  StaticFieldPrinter(outputStream* out) :
    _out(out) {
  }
  void do_field_helper(fieldDescriptor* fd, oop obj, bool is_flat);
};

class StaticFinalFieldPrinter : public StaticFieldPrinter {
  const char*   _holder;
 public:
  StaticFinalFieldPrinter(outputStream* out, const char* holder) :
    StaticFieldPrinter(out), _holder(holder) {
  }
  void do_field(fieldDescriptor* fd) {
    if (fd->is_final() && !fd->has_initial_value()) {
      ResourceMark rm;
      InstanceKlass* holder = fd->field_holder();
      oop mirror = holder->java_mirror();
      _out->print("staticfield %s %s ", _holder, fd->name()->as_quoted_ascii());
      BasicType bt = fd->field_type();
      if (bt != T_OBJECT && bt != T_ARRAY) {
        _out->print("%s ", fd->signature()->as_quoted_ascii());
      }
      do_field_helper(fd, mirror, false);
      _out->cr();
    }
  }
};

class InlineTypeFieldPrinter : public StaticFieldPrinter {
  oop _obj;
public:
  InlineTypeFieldPrinter(outputStream* out, oop obj) :
    StaticFieldPrinter(out), _obj(obj) {
  }
  void do_field(fieldDescriptor* fd) {
    do_field_helper(fd, _obj, true);
    _out->print(" ");
  }
};

void StaticFieldPrinter::do_field_helper(fieldDescriptor* fd, oop mirror, bool is_flat) {
  BasicType field_type = fd->field_type();
  switch (field_type) {
    case T_BYTE:    _out->print("%d", mirror->byte_field(fd->offset()));   break;
    case T_BOOLEAN: _out->print("%d", mirror->bool_field(fd->offset()));   break;
    case T_SHORT:   _out->print("%d", mirror->short_field(fd->offset()));  break;
    case T_CHAR:    _out->print("%d", mirror->char_field(fd->offset()));   break;
    case T_INT:     _out->print("%d", mirror->int_field(fd->offset()));    break;
    case T_LONG:    _out->print(INT64_FORMAT, (int64_t)(mirror->long_field(fd->offset())));   break;
    case T_FLOAT: {
      float f = mirror->float_field(fd->offset());
      _out->print("%d", *(int*)&f);
      break;
    }
    case T_DOUBLE: {
      double d = mirror->double_field(fd->offset());
      _out->print(INT64_FORMAT, *(int64_t*)&d);
      break;
    }
    case T_ARRAY:  // fall-through
    case T_OBJECT:
      if (!fd->is_null_free_inline_type()) {
        _out->print("%s ", fd->signature()->as_quoted_ascii());
        oop value =  mirror->obj_field_acquire(fd->offset());
        if (value == nullptr) {
          if (field_type == T_ARRAY) {
            _out->print("%d", -1);
          }
          _out->cr();
        } else if (value->is_instance()) {
          assert(field_type == T_OBJECT, "");
          if (value->is_a(vmClasses::String_klass())) {
            const char* ascii_value = java_lang_String::as_quoted_ascii(value);
            _out->print("\"%s\"", (ascii_value != nullptr) ? ascii_value : "");
          } else {
            const char* klass_name  = value->klass()->name()->as_quoted_ascii();
            _out->print("%s", klass_name);
          }
        } else if (value->is_array()) {
          typeArrayOop ta = (typeArrayOop)value;
          _out->print("%d", ta->length());
          if (value->is_objArray() || value->is_flatArray()) {
            objArrayOop oa = (objArrayOop)value;
            const char* klass_name  = value->klass()->name()->as_quoted_ascii();
            _out->print(" %s", klass_name);
          }
        } else {
          ShouldNotReachHere();
        }
        break;
      } else {
        // handling of null free inline type
        ResetNoHandleMark rnhm;
        Thread* THREAD = Thread::current();
        SignatureStream ss(fd->signature(), false);
        Symbol* name = ss.as_symbol();
        assert(!HAS_PENDING_EXCEPTION, "can resolve klass?");
        InstanceKlass* holder = fd->field_holder();
        InstanceKlass* k = SystemDictionary::find_instance_klass(THREAD, name,
                                                                 Handle(THREAD, holder->class_loader()));
        assert(k != nullptr && !HAS_PENDING_EXCEPTION, "can resolve klass?");
        InlineKlass* vk = InlineKlass::cast(k);
        oop obj;
        if (is_flat) {
          int field_offset = fd->offset() - vk->payload_offset();
          obj = cast_to_oop(cast_from_oop<address>(mirror) + field_offset);
        } else {
          obj = mirror->obj_field_acquire(fd->offset());
        }
        InlineTypeFieldPrinter print_field(_out, obj);
        vk->do_nonstatic_fields(&print_field);
        break;
      }
    default:
      ShouldNotReachHere();
  }
}

const char *ciInstanceKlass::replay_name() const {
  return CURRENT_ENV->replay_name(get_instanceKlass());
}

void ciInstanceKlass::dump_replay_instanceKlass(outputStream* out, InstanceKlass* ik) {
  if (ik->is_hidden()) {
    const char *name = CURRENT_ENV->dyno_name(ik);
    if (name != nullptr) {
      out->print_cr("instanceKlass %s # %s", name, ik->name()->as_quoted_ascii());
    } else {
      out->print_cr("# instanceKlass %s", ik->name()->as_quoted_ascii());
    }
  } else {
    out->print_cr("instanceKlass %s", ik->name()->as_quoted_ascii());
  }
}

GrowableArray<ciInstanceKlass*>* ciInstanceKlass::transitive_interfaces() const{
  if (_transitive_interfaces == nullptr) {
    const_cast<ciInstanceKlass*>(this)->compute_transitive_interfaces();
  }
  return _transitive_interfaces;
}

void ciInstanceKlass::compute_transitive_interfaces() {
  GUARDED_VM_ENTRY(
          InstanceKlass* ik = get_instanceKlass();
          Array<InstanceKlass*>* interfaces = ik->transitive_interfaces();
          int orig_length = interfaces->length();
          Arena* arena = CURRENT_ENV->arena();
          int transitive_interfaces_len = orig_length + (is_interface() ? 1 : 0);
          GrowableArray<ciInstanceKlass*>* transitive_interfaces = new(arena)GrowableArray<ciInstanceKlass*>(arena, transitive_interfaces_len,
                                                                                                             0, nullptr);
          for (int i = 0; i < orig_length; i++) {
            transitive_interfaces->append(CURRENT_ENV->get_instance_klass(interfaces->at(i)));
          }
          if (is_interface()) {
            transitive_interfaces->append(this);
          }
          _transitive_interfaces = transitive_interfaces;
  );
}

void ciInstanceKlass::dump_replay_data(outputStream* out) {
  ResourceMark rm;

  InstanceKlass* ik = get_instanceKlass();
  ConstantPool*  cp = ik->constants();

  // Try to record related loaded classes
  Klass* sub = ik->subklass();
  while (sub != nullptr) {
    if (sub->is_instance_klass()) {
      InstanceKlass *isub = InstanceKlass::cast(sub);
      dump_replay_instanceKlass(out, isub);
    }
    sub = sub->next_sibling();
  }

  // Dump out the state of the constant pool tags.  During replay the
  // tags will be validated for things which shouldn't change and
  // classes will be resolved if the tags indicate that they were
  // resolved at compile time.
  const char *name = replay_name();
  out->print("ciInstanceKlass %s %d %d %d", name,
             is_linked(), is_initialized(), cp->length());
  for (int index = 1; index < cp->length(); index++) {
    out->print(" %d", cp->tags()->at(index));
  }
  out->cr();
  if (is_initialized()) {
    //  Dump out the static final fields in case the compilation relies
    //  on their value for correct replay.
    StaticFinalFieldPrinter sffp(out, name);
    ik->do_local_static_fields(&sffp);
  }
}

#ifdef ASSERT
bool ciInstanceKlass::debug_final_field_at(int offset) {
  GUARDED_VM_ENTRY(
    InstanceKlass* ik = get_instanceKlass();
    fieldDescriptor fd;
    if (ik->find_field_from_offset(offset, false, &fd)) {
      return fd.is_final();
    }
  );
  return false;
}

bool ciInstanceKlass::debug_stable_field_at(int offset) {
  GUARDED_VM_ENTRY(
    InstanceKlass* ik = get_instanceKlass();
    fieldDescriptor fd;
    if (ik->find_field_from_offset(offset, false, &fd)) {
      return fd.is_stable();
    }
  );
  return false;
}
#endif<|MERGE_RESOLUTION|>--- conflicted
+++ resolved
@@ -454,6 +454,10 @@
   return field;
 }
 
+static int sort_field_by_offset(ciField** a, ciField** b) {
+  return (*a)->offset_in_bytes() - (*b)->offset_in_bytes();
+  // (no worries about 32-bit overflow...)
+}
 
 // ------------------------------------------------------------------
 // ciInstanceKlass::compute_nonstatic_fields
@@ -493,11 +497,6 @@
     }
   }
 
-<<<<<<< HEAD
-=======
-  int flen = fields->length();
-
->>>>>>> 24833403
   _nonstatic_fields = fields;
   return fields->length();
 }
@@ -552,8 +551,6 @@
     }
   }
   assert(fields->length() == flen, "sanity");
-  // Now sort them by offset, ascending.
-  // (In principle, they could mix with superclass fields.)
   fields->sort(sort_field_by_offset);
   return fields;
 }
