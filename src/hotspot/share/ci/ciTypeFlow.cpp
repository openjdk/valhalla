--- conflicted
+++ resolved
@@ -788,11 +788,7 @@
     outer()->record_failure("ldc did not link");
     return;
   }
-<<<<<<< HEAD
-  if (basic_type == T_OBJECT || basic_type == T_VALUETYPE || basic_type == T_ARRAY) {
-=======
   if (is_reference_type(basic_type)) {
->>>>>>> 72c2079f
     ciObject* obj = con.as_object();
     if (obj->is_null_object()) {
       push_null();
