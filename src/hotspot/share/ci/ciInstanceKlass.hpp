/*
 * Copyright (c) 1999, 2022, Oracle and/or its affiliates. All rights reserved.
 * DO NOT ALTER OR REMOVE COPYRIGHT NOTICES OR THIS FILE HEADER.
 *
 * This code is free software; you can redistribute it and/or modify it
 * under the terms of the GNU General Public License version 2 only, as
 * published by the Free Software Foundation.
 *
 * This code is distributed in the hope that it will be useful, but WITHOUT
 * ANY WARRANTY; without even the implied warranty of MERCHANTABILITY or
 * FITNESS FOR A PARTICULAR PURPOSE.  See the GNU General Public License
 * version 2 for more details (a copy is included in the LICENSE file that
 * accompanied this code).
 *
 * You should have received a copy of the GNU General Public License version
 * 2 along with this work; if not, write to the Free Software Foundation,
 * Inc., 51 Franklin St, Fifth Floor, Boston, MA 02110-1301 USA.
 *
 * Please contact Oracle, 500 Oracle Parkway, Redwood Shores, CA 94065 USA
 * or visit www.oracle.com if you need additional information or have any
 * questions.
 *
 */

#ifndef SHARE_CI_CIINSTANCEKLASS_HPP
#define SHARE_CI_CIINSTANCEKLASS_HPP

#include "ci/ciConstantPoolCache.hpp"
#include "ci/ciFlags.hpp"
#include "ci/ciKlass.hpp"
#include "ci/ciSymbol.hpp"
#include "oops/instanceKlass.hpp"

// ciInstanceKlass
//
// This class represents a Klass* in the HotSpot virtual machine
// whose Klass part is an InstanceKlass.  It may or may not
// be loaded.
class ciInstanceKlass : public ciKlass {
  CI_PACKAGE_ACCESS
  friend class ciBytecodeStream;
  friend class ciEnv;
  friend class ciExceptionHandler;
  friend class ciMethod;
  friend class ciField;
  friend class ciReplay;

private:
  enum SubklassValue { subklass_unknown, subklass_false, subklass_true };

  jobject                _loader;
  jobject                _protection_domain;

  InstanceKlass::ClassState _init_state;           // state of class
  bool                   _is_shared;
  bool                   _has_finalizer;
  SubklassValue          _has_subklass;
  bool                   _has_nonstatic_fields;
  bool                   _has_nonstatic_concrete_methods;
  bool                   _is_hidden;
  bool                   _is_record;
  bool                   _has_trusted_loader;

  ciFlags                _flags;

  // Lazy fields get filled in only upon request.
  ciInstanceKlass*       _super;
  ciInstance*            _java_mirror;

  ciConstantPoolCache*   _field_cache;  // cached map index->field
  GrowableArray<ciField*>* _nonstatic_fields;

  int                    _has_injected_fields; // any non static injected fields? lazily initialized.

  // The possible values of the _implementor fall into following three cases:
  //   NULL: no implementor.
  //   A ciInstanceKlass that's not itself: one implementor.
  //   Itself: more than one implementor.
  ciInstanceKlass*       _implementor;

  void compute_injected_fields();
  bool compute_injected_fields_helper();

protected:
  ciInstanceKlass(Klass* k);
  ciInstanceKlass(ciSymbol* name, jobject loader, jobject protection_domain, BasicType bt = T_OBJECT); // for unloaded klasses

  InstanceKlass* get_instanceKlass() const {
    return InstanceKlass::cast(get_Klass());
  }

  oop loader();
  jobject loader_handle();

  oop protection_domain();
  jobject protection_domain_handle();

  const char* type_string() { return "ciInstanceKlass"; }

  bool is_in_package_impl(const char* packagename, int len);

  void print_impl(outputStream* st);

  ciConstantPoolCache* field_cache();

  bool is_shared() { return _is_shared; }

  void compute_shared_init_state();
  bool compute_shared_has_subklass();
<<<<<<< HEAD
  virtual int compute_nonstatic_fields();
  GrowableArray<ciField*>* compute_nonstatic_fields_impl(GrowableArray<ciField*>* super_fields, bool flatten = true);
=======
  int  compute_nonstatic_fields();
  GrowableArray<ciField*>* compute_nonstatic_fields_impl(GrowableArray<ciField*>* super_fields);
  bool compute_has_trusted_loader();
>>>>>>> c1040897

  // Update the init_state for shared klasses
  void update_if_shared(InstanceKlass::ClassState expected) {
    if (_is_shared && _init_state != expected) {
      if (is_loaded()) compute_shared_init_state();
    }
  }

public:
  // Has this klass been initialized?
  bool                   is_initialized() {
    update_if_shared(InstanceKlass::fully_initialized);
    return _init_state == InstanceKlass::fully_initialized;
  }
  bool                   is_not_initialized() {
    update_if_shared(InstanceKlass::fully_initialized);
    return _init_state < InstanceKlass::being_initialized;
  }
  // Is this klass being initialized?
  bool                   is_being_initialized() {
    update_if_shared(InstanceKlass::being_initialized);
    return _init_state == InstanceKlass::being_initialized;
  }
  // Has this klass been linked?
  bool                   is_linked() {
    update_if_shared(InstanceKlass::linked);
    return _init_state >= InstanceKlass::linked;
  }
  // Is this klass in error state?
  bool                   is_in_error_state() {
    update_if_shared(InstanceKlass::initialization_error);
    return _init_state == InstanceKlass::initialization_error;
  }

  // General klass information.
  ciFlags                flags()          {
    assert(is_loaded(), "must be loaded");
    return _flags;
  }
  bool                   has_finalizer()  {
    assert(is_loaded(), "must be loaded");
    return _has_finalizer; }
  bool                   has_subklass()   {
    assert(is_loaded(), "must be loaded");
    // Ignore cached subklass_false case.
    // It could be invalidated by concurrent class loading and
    // can result in type paradoxes during compilation when
    // a subclass is observed, but has_subklass() returns false.
    if (_has_subklass == subklass_true) {
      return true;
    }
    if (flags().is_final()) {
      return false;
    }
    return compute_shared_has_subklass();
  }

  jint                   layout_helper_size_in_bytes()  {
    return Klass::layout_helper_size_in_bytes(layout_helper());
  }
  jint                   size_helper()  {
    return (Klass::layout_helper_size_in_bytes(layout_helper())
            >> LogHeapWordSize);
  }
  jint                   has_nonstatic_fields()  {
    assert(is_loaded(), "must be loaded");
    return _has_nonstatic_fields; }
  ciInstanceKlass*       super();
  jint                   nof_implementors() {
    ciInstanceKlass* impl;
    assert(is_loaded(), "must be loaded");
    impl = implementor();
    if (impl == NULL) {
      return 0;
    } else if (impl != this) {
      return 1;
    } else {
      return 2;
    }
  }
  bool has_nonstatic_concrete_methods()  {
    assert(is_loaded(), "must be loaded");
    return _has_nonstatic_concrete_methods;
  }

  bool is_hidden() const {
    return _is_hidden;
  }

  bool is_record() const {
    return _is_record;
  }

  ciInstanceKlass* get_canonical_holder(int offset);
  ciField* get_field_by_offset(int field_offset, bool is_static);
  ciField* get_field_by_name(ciSymbol* name, ciSymbol* signature, bool is_static);
  // get field descriptor at field_offset ignoring flattening
  ciField* get_non_flattened_field_by_offset(int field_offset);

  // total number of nonstatic fields (including inherited):
  int nof_nonstatic_fields() {
    if (_nonstatic_fields == NULL) {
      return compute_nonstatic_fields();
    } else {
      return _nonstatic_fields->length();
    }
  }

  bool has_injected_fields() {
    if (_has_injected_fields == -1) {
      compute_injected_fields();
    }
    return _has_injected_fields > 0 ? true : false;
  }

  bool has_object_fields() const;

  // nth nonstatic field (presented by ascending address)
  ciField* nonstatic_field_at(int i) {
    assert(_nonstatic_fields != NULL, "");
    return _nonstatic_fields->at(i);
  }

  ciInstanceKlass* unique_concrete_subklass();
  bool has_finalizable_subclass();

  bool contains_field_offset(int offset);

  // Get the instance of java.lang.Class corresponding to
  // this klass.  This instance is used for locking of
  // synchronized static methods of this klass.
  ciInstance*            java_mirror();

  // Java access flags
  bool is_public      () { return flags().is_public(); }
  bool is_final       () { return flags().is_final(); }
  bool is_interface   () { return flags().is_interface(); }
  bool is_abstract    () { return flags().is_abstract(); }

  ciMethod* find_method(ciSymbol* name, ciSymbol* signature);
  // Note:  To find a method from name and type strings, use ciSymbol::make,
  // but consider adding to vmSymbols.hpp instead.

  bool is_leaf_type();
  ciInstanceKlass* implementor();

  ciInstanceKlass* unique_implementor() {
    assert(is_loaded(), "must be loaded");
    ciInstanceKlass* impl = implementor();
    return (impl != this ? impl : NULL);
  }

  virtual bool can_be_inline_klass(bool is_exact = false);

  // Is the defining class loader of this class the default loader?
  bool uses_default_loader() const;

  bool is_java_lang_Object() const;

  BasicType box_klass_type() const;
  bool is_box_klass() const;
  bool is_boxed_value_offset(int offset) const;

  // Is this klass in the given package?
  bool is_in_package(const char* packagename) {
    return is_in_package(packagename, (int) strlen(packagename));
  }
  bool is_in_package(const char* packagename, int len);

  // What kind of ciObject is this?
  bool is_instance_klass() const { return true; }

  virtual ciKlass* exact_klass() {
    if (is_loaded() && is_final() && !is_interface()) {
      return this;
    }
    return NULL;
  }

  bool can_be_instantiated() {
    assert(is_loaded(), "must be loaded");
    return !is_interface() && !is_abstract();
  }

  bool has_trusted_loader() const {
    return _has_trusted_loader;
  }

  // Replay support

  // Dump the current state of this klass for compilation replay.
  virtual void dump_replay_data(outputStream* out);

  static void dump_replay_instanceKlass(outputStream* out, InstanceKlass* ik);


  // Return stable class name suitable for replay file.
  const char *replay_name() const;

#ifdef ASSERT
  bool debug_final_field_at(int offset);
  bool debug_stable_field_at(int offset);
#endif
};

#endif // SHARE_CI_CIINSTANCEKLASS_HPP<|MERGE_RESOLUTION|>--- conflicted
+++ resolved
@@ -107,14 +107,9 @@
 
   void compute_shared_init_state();
   bool compute_shared_has_subklass();
-<<<<<<< HEAD
   virtual int compute_nonstatic_fields();
   GrowableArray<ciField*>* compute_nonstatic_fields_impl(GrowableArray<ciField*>* super_fields, bool flatten = true);
-=======
-  int  compute_nonstatic_fields();
-  GrowableArray<ciField*>* compute_nonstatic_fields_impl(GrowableArray<ciField*>* super_fields);
   bool compute_has_trusted_loader();
->>>>>>> c1040897
 
   // Update the init_state for shared klasses
   void update_if_shared(InstanceKlass::ClassState expected) {
