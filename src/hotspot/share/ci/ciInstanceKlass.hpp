/*
 * Copyright (c) 1999, 2025, Oracle and/or its affiliates. All rights reserved.
 * DO NOT ALTER OR REMOVE COPYRIGHT NOTICES OR THIS FILE HEADER.
 *
 * This code is free software; you can redistribute it and/or modify it
 * under the terms of the GNU General Public License version 2 only, as
 * published by the Free Software Foundation.
 *
 * This code is distributed in the hope that it will be useful, but WITHOUT
 * ANY WARRANTY; without even the implied warranty of MERCHANTABILITY or
 * FITNESS FOR A PARTICULAR PURPOSE.  See the GNU General Public License
 * version 2 for more details (a copy is included in the LICENSE file that
 * accompanied this code).
 *
 * You should have received a copy of the GNU General Public License version
 * 2 along with this work; if not, write to the Free Software Foundation,
 * Inc., 51 Franklin St, Fifth Floor, Boston, MA 02110-1301 USA.
 *
 * Please contact Oracle, 500 Oracle Parkway, Redwood Shores, CA 94065 USA
 * or visit www.oracle.com if you need additional information or have any
 * questions.
 *
 */

#ifndef SHARE_CI_CIINSTANCEKLASS_HPP
#define SHARE_CI_CIINSTANCEKLASS_HPP

#include "ci/ciConstantPoolCache.hpp"
#include "ci/ciFlags.hpp"
#include "ci/ciKlass.hpp"
#include "ci/ciSymbol.hpp"
#include "oops/instanceKlass.hpp"

// ciInstanceKlass
//
// This class represents a Klass* in the HotSpot virtual machine
// whose Klass part is an InstanceKlass.  It may or may not
// be loaded.
class ciInstanceKlass : public ciKlass {
  CI_PACKAGE_ACCESS
  friend class ciBytecodeStream;
  friend class ciEnv;
  friend class ciExceptionHandler;
  friend class ciMethod;
  friend class ciField;
  friend class ciReplay;

private:
  enum SubklassValue { subklass_unknown, subklass_false, subklass_true };

  jobject                _loader;

  InstanceKlass::ClassState _init_state;           // state of class
  bool                   _is_shared;
  bool                   _has_finalizer;
  SubklassValue          _has_subklass;
  bool                   _has_nonstatic_fields;
  bool                   _has_nonstatic_concrete_methods;
  bool                   _is_hidden;
  bool                   _is_record;
  bool                   _has_trusted_loader;

  ciFlags                _flags;

  // Lazy fields get filled in only upon request.
  ciInstanceKlass*       _super;
  ciInstance*            _java_mirror;

  ciConstantPoolCache*   _field_cache;  // cached map index->field
<<<<<<< HEAD
 public:
  GrowableArray<ciField*>* _nonstatic_fields;
 private:
=======
  GrowableArray<ciField*>* _nonstatic_fields;  // ordered by JavaFieldStream
>>>>>>> 0cb110eb
  int                    _has_injected_fields; // any non static injected fields? lazily initialized.

  // The possible values of the _implementor fall into following three cases:
  //   null: no implementor.
  //   A ciInstanceKlass that's not itself: one implementor.
  //   Itself: more than one implementor.
  ciInstanceKlass*       _implementor;
  GrowableArray<ciInstanceKlass*>* _transitive_interfaces;

  void compute_injected_fields();
  bool compute_injected_fields_helper();
  void compute_transitive_interfaces();

protected:
  ciInstanceKlass(Klass* k);
  ciInstanceKlass(ciSymbol* name, jobject loader, BasicType bt = T_OBJECT); // for unloaded klasses

  InstanceKlass* get_instanceKlass() const {
    return InstanceKlass::cast(get_Klass());
  }

  oop loader();
  jobject loader_handle();

  const char* type_string() { return "ciInstanceKlass"; }

  bool is_in_package_impl(const char* packagename, int len);

  void print_impl(outputStream* st);

  ciConstantPoolCache* field_cache();

  bool is_shared() { return _is_shared; }

  void compute_shared_init_state();
  bool compute_shared_has_subklass();
  virtual int compute_nonstatic_fields();
  GrowableArray<ciField*>* compute_nonstatic_fields_impl(GrowableArray<ciField*>* super_fields, bool flatten = true);
  bool compute_has_trusted_loader();

  // Update the init_state for shared klasses
  void update_if_shared(InstanceKlass::ClassState expected) {
    if (_is_shared && _init_state != expected) {
      if (is_loaded()) compute_shared_init_state();
    }
  }

public:
  // Has this klass been initialized?
  bool                   is_initialized() {
    update_if_shared(InstanceKlass::fully_initialized);
    return _init_state == InstanceKlass::fully_initialized;
  }
  bool                   is_not_initialized() {
    update_if_shared(InstanceKlass::fully_initialized);
    return _init_state < InstanceKlass::being_initialized;
  }
  // Is this klass being initialized?
  bool                   is_being_initialized() {
    update_if_shared(InstanceKlass::being_initialized);
    return _init_state == InstanceKlass::being_initialized;
  }
  // Has this klass been linked?
  bool                   is_linked() {
    update_if_shared(InstanceKlass::linked);
    return _init_state >= InstanceKlass::linked;
  }
  // Is this klass in error state?
  bool                   is_in_error_state() {
    update_if_shared(InstanceKlass::initialization_error);
    return _init_state == InstanceKlass::initialization_error;
  }

  // General klass information.
  ciFlags                flags()          {
    assert(is_loaded(), "must be loaded");
    return _flags;
  }
  bool                   has_finalizer()  {
    assert(is_loaded(), "must be loaded");
    return _has_finalizer; }
  bool                   has_subklass()   {
    assert(is_loaded(), "must be loaded");
    // Ignore cached subklass_false case.
    // It could be invalidated by concurrent class loading and
    // can result in type paradoxes during compilation when
    // a subclass is observed, but has_subklass() returns false.
    if (_has_subklass == subklass_true) {
      return true;
    }
    if (flags().is_final()) {
      return false;
    }
    return compute_shared_has_subklass();
  }

  jint                   layout_helper_size_in_bytes()  {
    return Klass::layout_helper_size_in_bytes(layout_helper());
  }
  jint                   size_helper()  {
    return (Klass::layout_helper_size_in_bytes(layout_helper())
            >> LogHeapWordSize);
  }
  jint                   has_nonstatic_fields()  {
    assert(is_loaded(), "must be loaded");
    return _has_nonstatic_fields; }
  ciInstanceKlass*       super();
  jint                   nof_implementors() {
    ciInstanceKlass* impl;
    assert(is_loaded(), "must be loaded");
    impl = implementor();
    if (impl == nullptr) {
      return 0;
    } else if (impl != this) {
      return 1;
    } else {
      return 2;
    }
  }
  bool has_nonstatic_concrete_methods()  {
    assert(is_loaded(), "must be loaded");
    return _has_nonstatic_concrete_methods;
  }

  bool is_hidden() const {
    return _is_hidden;
  }

  bool is_record() const {
    return _is_record;
  }

  ciInstanceKlass* get_canonical_holder(int offset);
  ciField* get_field_by_offset(int field_offset, bool is_static);
  ciField* get_field_by_name(ciSymbol* name, ciSymbol* signature, bool is_static);
  // get field descriptor at field_offset ignoring flattening
  ciField* get_non_flat_field_by_offset(int field_offset);

  // total number of nonstatic fields (including inherited):
  int nof_nonstatic_fields() {
    if (_nonstatic_fields == nullptr) {
      return compute_nonstatic_fields();
    } else {
      return _nonstatic_fields->length();
    }
  }

  bool has_injected_fields() {
    if (_has_injected_fields == -1) {
      compute_injected_fields();
    }
    return _has_injected_fields > 0 ? true : false;
  }

  bool has_object_fields() const;

  // nth nonstatic field (presented by ascending address)
  ciField* nonstatic_field_at(int i) {
    assert(_nonstatic_fields != nullptr, "");
    return _nonstatic_fields->at(i);
  }

  ciInstanceKlass* unique_concrete_subklass();
  bool has_finalizable_subclass();

  bool contains_field_offset(int offset);

  // Get the instance of java.lang.Class corresponding to
  // this klass.  This instance is used for locking of
  // synchronized static methods of this klass.
  ciInstance*            java_mirror();

  // Java access flags
  bool is_public      () { return flags().is_public(); }
  bool is_final       () { return flags().is_final(); }
  bool is_interface   () { return flags().is_interface(); }
  bool is_abstract    () { return flags().is_abstract(); }
  bool is_abstract_value_klass() { return is_abstract() && !flags().is_identity(); }

  ciMethod* find_method(ciSymbol* name, ciSymbol* signature);
  // Note:  To find a method from name and type strings, use ciSymbol::make,
  // but consider adding to vmSymbols.hpp instead.

  bool is_leaf_type();
  ciInstanceKlass* implementor();

  ciInstanceKlass* unique_implementor() {
    assert(is_loaded(), "must be loaded");
    ciInstanceKlass* impl = implementor();
    return (impl != this ? impl : nullptr);
  }

  virtual bool can_be_inline_klass(bool is_exact = false);

  // Is the defining class loader of this class the default loader?
  bool uses_default_loader() const;

  bool is_java_lang_Object() const;

  BasicType box_klass_type() const;
  bool is_box_klass() const;
  bool is_boxed_value_offset(int offset) const;

  // Is this klass in the given package?
  bool is_in_package(const char* packagename) {
    return is_in_package(packagename, (int) strlen(packagename));
  }
  bool is_in_package(const char* packagename, int len);

  // What kind of ciObject is this?
  bool is_instance_klass() const { return true; }

  virtual ciKlass* exact_klass() {
    if (is_loaded() && is_final() && !is_interface()) {
      return this;
    }
    return nullptr;
  }

  bool can_be_instantiated() {
    assert(is_loaded(), "must be loaded");
    return !is_interface() && !is_abstract();
  }

  bool has_trusted_loader() const {
    return _has_trusted_loader;
  }
  GrowableArray<ciInstanceKlass*>* transitive_interfaces() const;

  // Replay support

  // Dump the current state of this klass for compilation replay.
  virtual void dump_replay_data(outputStream* out);

  static void dump_replay_instanceKlass(outputStream* out, InstanceKlass* ik);


  // Return stable class name suitable for replay file.
  const char *replay_name() const;

#ifdef ASSERT
  bool debug_final_field_at(int offset);
  bool debug_stable_field_at(int offset);
#endif
};

#endif // SHARE_CI_CIINSTANCEKLASS_HPP<|MERGE_RESOLUTION|>--- conflicted
+++ resolved
@@ -67,13 +67,9 @@
   ciInstance*            _java_mirror;
 
   ciConstantPoolCache*   _field_cache;  // cached map index->field
-<<<<<<< HEAD
  public:
-  GrowableArray<ciField*>* _nonstatic_fields;
+  GrowableArray<ciField*>* _nonstatic_fields;  // ordered by JavaFieldStream
  private:
-=======
-  GrowableArray<ciField*>* _nonstatic_fields;  // ordered by JavaFieldStream
->>>>>>> 0cb110eb
   int                    _has_injected_fields; // any non static injected fields? lazily initialized.
 
   // The possible values of the _implementor fall into following three cases:
