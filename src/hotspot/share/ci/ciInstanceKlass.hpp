/*
 * Copyright (c) 1999, 2023, Oracle and/or its affiliates. All rights reserved.
 * DO NOT ALTER OR REMOVE COPYRIGHT NOTICES OR THIS FILE HEADER.
 *
 * This code is free software; you can redistribute it and/or modify it
 * under the terms of the GNU General Public License version 2 only, as
 * published by the Free Software Foundation.
 *
 * This code is distributed in the hope that it will be useful, but WITHOUT
 * ANY WARRANTY; without even the implied warranty of MERCHANTABILITY or
 * FITNESS FOR A PARTICULAR PURPOSE.  See the GNU General Public License
 * version 2 for more details (a copy is included in the LICENSE file that
 * accompanied this code).
 *
 * You should have received a copy of the GNU General Public License version
 * 2 along with this work; if not, write to the Free Software Foundation,
 * Inc., 51 Franklin St, Fifth Floor, Boston, MA 02110-1301 USA.
 *
 * Please contact Oracle, 500 Oracle Parkway, Redwood Shores, CA 94065 USA
 * or visit www.oracle.com if you need additional information or have any
 * questions.
 *
 */

#ifndef SHARE_CI_CIINSTANCEKLASS_HPP
#define SHARE_CI_CIINSTANCEKLASS_HPP

#include "ci/ciConstantPoolCache.hpp"
#include "ci/ciFlags.hpp"
#include "ci/ciKlass.hpp"
#include "ci/ciSymbol.hpp"
#include "oops/instanceKlass.hpp"

// ciInstanceKlass
//
// This class represents a Klass* in the HotSpot virtual machine
// whose Klass part is an InstanceKlass.  It may or may not
// be loaded.
class ciInstanceKlass : public ciKlass {
  CI_PACKAGE_ACCESS
  friend class ciBytecodeStream;
  friend class ciEnv;
  friend class ciExceptionHandler;
  friend class ciMethod;
  friend class ciField;
  friend class ciReplay;

private:
  enum SubklassValue { subklass_unknown, subklass_false, subklass_true };

  jobject                _loader;
  jobject                _protection_domain;

  InstanceKlass::ClassState _init_state;           // state of class
  bool                   _is_shared;
  bool                   _has_finalizer;
  SubklassValue          _has_subklass;
  bool                   _has_nonstatic_fields;
  bool                   _has_nonstatic_concrete_methods;
  bool                   _is_hidden;
  bool                   _is_record;
  bool                   _has_trusted_loader;

  ciFlags                _flags;

  // Lazy fields get filled in only upon request.
  ciInstanceKlass*       _super;
  ciInstance*            _java_mirror;

  ciConstantPoolCache*   _field_cache;  // cached map index->field
  GrowableArray<ciField*>* _nonstatic_fields;

  int                    _has_injected_fields; // any non static injected fields? lazily initialized.

  // The possible values of the _implementor fall into following three cases:
  //   null: no implementor.
  //   A ciInstanceKlass that's not itself: one implementor.
  //   Itself: more than one implementor.
  ciInstanceKlass*       _implementor;
  GrowableArray<ciInstanceKlass*>* _transitive_interfaces;

  void compute_injected_fields();
  bool compute_injected_fields_helper();
  void compute_transitive_interfaces();

protected:
  ciInstanceKlass(Klass* k);
  ciInstanceKlass(ciSymbol* name, jobject loader, jobject protection_domain, BasicType bt = T_OBJECT); // for unloaded klasses

  InstanceKlass* get_instanceKlass() const {
    return InstanceKlass::cast(get_Klass());
  }

  oop loader();
  jobject loader_handle();

  oop protection_domain();
  jobject protection_domain_handle();

  const char* type_string() { return "ciInstanceKlass"; }

  bool is_in_package_impl(const char* packagename, int len);

  void print_impl(outputStream* st);

  ciConstantPoolCache* field_cache();

  bool is_shared() { return _is_shared; }

  void compute_shared_init_state();
  bool compute_shared_has_subklass();
  virtual int compute_nonstatic_fields();
  GrowableArray<ciField*>* compute_nonstatic_fields_impl(GrowableArray<ciField*>* super_fields, bool flatten = true);
  bool compute_has_trusted_loader();

  // Update the init_state for shared klasses
  void update_if_shared(InstanceKlass::ClassState expected) {
    if (_is_shared && _init_state != expected) {
      if (is_loaded()) compute_shared_init_state();
    }
  }

public:
  // Has this klass been initialized?
  bool                   is_initialized() {
    update_if_shared(InstanceKlass::fully_initialized);
    return _init_state == InstanceKlass::fully_initialized;
  }
  bool                   is_not_initialized() {
    update_if_shared(InstanceKlass::fully_initialized);
    return _init_state < InstanceKlass::being_initialized;
  }
  // Is this klass being initialized?
  bool                   is_being_initialized() {
    update_if_shared(InstanceKlass::being_initialized);
    return _init_state == InstanceKlass::being_initialized;
  }
  // Has this klass been linked?
  bool                   is_linked() {
    update_if_shared(InstanceKlass::linked);
    return _init_state >= InstanceKlass::linked;
  }
  // Is this klass in error state?
  bool                   is_in_error_state() {
    update_if_shared(InstanceKlass::initialization_error);
    return _init_state == InstanceKlass::initialization_error;
  }

  // General klass information.
  ciFlags                flags()          {
    assert(is_loaded(), "must be loaded");
    return _flags;
  }
  bool                   has_finalizer()  {
    assert(is_loaded(), "must be loaded");
    return _has_finalizer; }
  bool                   has_subklass()   {
    assert(is_loaded(), "must be loaded");
    // Ignore cached subklass_false case.
    // It could be invalidated by concurrent class loading and
    // can result in type paradoxes during compilation when
    // a subclass is observed, but has_subklass() returns false.
    if (_has_subklass == subklass_true) {
      return true;
    }
    if (flags().is_final()) {
      return false;
    }
    return compute_shared_has_subklass();
  }

  jint                   layout_helper_size_in_bytes()  {
    return Klass::layout_helper_size_in_bytes(layout_helper());
  }
  jint                   size_helper()  {
    return (Klass::layout_helper_size_in_bytes(layout_helper())
            >> LogHeapWordSize);
  }
  jint                   has_nonstatic_fields()  {
    assert(is_loaded(), "must be loaded");
    return _has_nonstatic_fields; }
  ciInstanceKlass*       super();
  jint                   nof_implementors() {
    ciInstanceKlass* impl;
    assert(is_loaded(), "must be loaded");
    impl = implementor();
    if (impl == nullptr) {
      return 0;
    } else if (impl != this) {
      return 1;
    } else {
      return 2;
    }
  }
  bool has_nonstatic_concrete_methods()  {
    assert(is_loaded(), "must be loaded");
    return _has_nonstatic_concrete_methods;
  }

  bool is_hidden() const {
    return _is_hidden;
  }

  bool is_record() const {
    return _is_record;
  }

  ciInstanceKlass* get_canonical_holder(int offset);
  ciField* get_field_by_offset(int field_offset, bool is_static);
  ciField* get_field_by_name(ciSymbol* name, ciSymbol* signature, bool is_static);
  // get field descriptor at field_offset ignoring flattening
  ciField* get_non_flattened_field_by_offset(int field_offset);

  // total number of nonstatic fields (including inherited):
  int nof_nonstatic_fields() {
<<<<<<< HEAD
    if (_nonstatic_fields == NULL) {
=======
    if (_nonstatic_fields == nullptr)
>>>>>>> 861e3020
      return compute_nonstatic_fields();
    } else {
      return _nonstatic_fields->length();
    }
  }

  bool has_injected_fields() {
    if (_has_injected_fields == -1) {
      compute_injected_fields();
    }
    return _has_injected_fields > 0 ? true : false;
  }

  bool has_object_fields() const;

  // nth nonstatic field (presented by ascending address)
  ciField* nonstatic_field_at(int i) {
    assert(_nonstatic_fields != nullptr, "");
    return _nonstatic_fields->at(i);
  }

  ciInstanceKlass* unique_concrete_subklass();
  bool has_finalizable_subclass();

  bool contains_field_offset(int offset);

  // Get the instance of java.lang.Class corresponding to
  // this klass.  This instance is used for locking of
  // synchronized static methods of this klass.
  ciInstance*            java_mirror();

  // Java access flags
  bool is_public      () { return flags().is_public(); }
  bool is_final       () { return flags().is_final(); }
  bool is_interface   () { return flags().is_interface(); }
  bool is_abstract    () { return flags().is_abstract(); }

  ciMethod* find_method(ciSymbol* name, ciSymbol* signature);
  // Note:  To find a method from name and type strings, use ciSymbol::make,
  // but consider adding to vmSymbols.hpp instead.

  bool is_leaf_type();
  ciInstanceKlass* implementor();

  ciInstanceKlass* unique_implementor() {
    assert(is_loaded(), "must be loaded");
    ciInstanceKlass* impl = implementor();
    return (impl != this ? impl : nullptr);
  }

  virtual bool can_be_inline_klass(bool is_exact = false);

  // Is the defining class loader of this class the default loader?
  bool uses_default_loader() const;

  bool is_java_lang_Object() const;

  BasicType box_klass_type() const;
  bool is_box_klass() const;
  bool is_boxed_value_offset(int offset) const;

  // Is this klass in the given package?
  bool is_in_package(const char* packagename) {
    return is_in_package(packagename, (int) strlen(packagename));
  }
  bool is_in_package(const char* packagename, int len);

  // What kind of ciObject is this?
  bool is_instance_klass() const { return true; }

  virtual ciKlass* exact_klass() {
    if (is_loaded() && is_final() && !is_interface()) {
      return this;
    }
    return nullptr;
  }

  bool can_be_instantiated() {
    assert(is_loaded(), "must be loaded");
    return !is_interface() && !is_abstract();
  }

  bool has_trusted_loader() const {
    return _has_trusted_loader;
  }
  GrowableArray<ciInstanceKlass*>* transitive_interfaces() const;

  // Replay support

  // Dump the current state of this klass for compilation replay.
  virtual void dump_replay_data(outputStream* out);

  static void dump_replay_instanceKlass(outputStream* out, InstanceKlass* ik);


  // Return stable class name suitable for replay file.
  const char *replay_name() const;

#ifdef ASSERT
  bool debug_final_field_at(int offset);
  bool debug_stable_field_at(int offset);
#endif
};

#endif // SHARE_CI_CIINSTANCEKLASS_HPP<|MERGE_RESOLUTION|>--- conflicted
+++ resolved
@@ -213,11 +213,7 @@
 
   // total number of nonstatic fields (including inherited):
   int nof_nonstatic_fields() {
-<<<<<<< HEAD
-    if (_nonstatic_fields == NULL) {
-=======
-    if (_nonstatic_fields == nullptr)
->>>>>>> 861e3020
+    if (_nonstatic_fields == nullptr) {
       return compute_nonstatic_fields();
     } else {
       return _nonstatic_fields->length();
