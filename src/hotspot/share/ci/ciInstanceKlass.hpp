--- conflicted
+++ resolved
@@ -222,9 +222,7 @@
   ciField* get_field_by_name(ciSymbol* name, ciSymbol* signature, bool is_static);
   // Get field descriptor at field_offset ignoring flattening
   ciField* get_non_flat_field_by_offset(int field_offset);
-<<<<<<< HEAD
   ciField* populate_synthetic_multifields(ciField* field);
-=======
   // Get the index of the declared field that contains this offset
   int field_index_by_offset(int offset);
 
@@ -236,7 +234,6 @@
     return _declared_nonstatic_fields->length();
   }
   BasicType get_field_type_by_offset(int field_offset, bool is_static);
->>>>>>> a07dfe93
 
   int nof_nonstatic_fields() {
     if (_nonstatic_fields == nullptr) {
