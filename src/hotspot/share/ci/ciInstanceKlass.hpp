/*
 * Copyright (c) 1999, 2025, Oracle and/or its affiliates. All rights reserved.
 * DO NOT ALTER OR REMOVE COPYRIGHT NOTICES OR THIS FILE HEADER.
 *
 * This code is free software; you can redistribute it and/or modify it
 * under the terms of the GNU General Public License version 2 only, as
 * published by the Free Software Foundation.
 *
 * This code is distributed in the hope that it will be useful, but WITHOUT
 * ANY WARRANTY; without even the implied warranty of MERCHANTABILITY or
 * FITNESS FOR A PARTICULAR PURPOSE.  See the GNU General Public License
 * version 2 for more details (a copy is included in the LICENSE file that
 * accompanied this code).
 *
 * You should have received a copy of the GNU General Public License version
 * 2 along with this work; if not, write to the Free Software Foundation,
 * Inc., 51 Franklin St, Fifth Floor, Boston, MA 02110-1301 USA.
 *
 * Please contact Oracle, 500 Oracle Parkway, Redwood Shores, CA 94065 USA
 * or visit www.oracle.com if you need additional information or have any
 * questions.
 *
 */

#ifndef SHARE_CI_CIINSTANCEKLASS_HPP
#define SHARE_CI_CIINSTANCEKLASS_HPP

#include "ci/ciConstantPoolCache.hpp"
#include "ci/ciFlags.hpp"
#include "ci/ciKlass.hpp"
#include "ci/ciSymbol.hpp"
#include "oops/instanceKlass.hpp"

// ciInstanceKlass
//
// This class represents a Klass* in the HotSpot virtual machine
// whose Klass part is an InstanceKlass.  It may or may not
// be loaded.
class ciInstanceKlass : public ciKlass {
  CI_PACKAGE_ACCESS
  friend class ciBytecodeStream;
  friend class ciEnv;
  friend class ciExceptionHandler;
  friend class ciMethod;
  friend class ciField;
  friend class ciReplay;

private:
  enum SubklassValue { subklass_unknown, subklass_false, subklass_true };

  jobject                _loader;

  InstanceKlass::ClassState _init_state;           // state of class
  bool                   _is_shared;
  bool                   _has_finalizer;
  SubklassValue          _has_subklass;
  bool                   _has_nonstatic_fields;
  bool                   _has_nonstatic_concrete_methods;
  bool                   _is_hidden;
  bool                   _is_record;
  bool                   _has_trusted_loader;

  ciFlags                _flags;

  // Lazy fields get filled in only upon request.
  ciInstanceKlass*       _super;
  ciInstance*            _java_mirror;

  ciConstantPoolCache*   _field_cache;  // cached map index->field
 public:
  GrowableArray<ciField*>* _nonstatic_fields;
 private:
  int                    _has_injected_fields; // any non static injected fields? lazily initialized.

  // The possible values of the _implementor fall into following three cases:
  //   null: no implementor.
  //   A ciInstanceKlass that's not itself: one implementor.
  //   Itself: more than one implementor.
  ciInstanceKlass*       _implementor;
  GrowableArray<ciInstanceKlass*>* _transitive_interfaces;

  void compute_injected_fields();
  bool compute_injected_fields_helper();
  void compute_transitive_interfaces();

protected:
  ciInstanceKlass(Klass* k);
<<<<<<< HEAD
  ciInstanceKlass(ciSymbol* name, jobject loader, jobject protection_domain, BasicType bt = T_OBJECT); // for unloaded klasses
=======
  ciInstanceKlass(ciSymbol* name, jobject loader);
>>>>>>> a637ccf2

  InstanceKlass* get_instanceKlass() const {
    return InstanceKlass::cast(get_Klass());
  }

  oop loader();
  jobject loader_handle();

  const char* type_string() { return "ciInstanceKlass"; }

  bool is_in_package_impl(const char* packagename, int len);

  void print_impl(outputStream* st);

  ciConstantPoolCache* field_cache();

  bool is_shared() { return _is_shared; }

  void compute_shared_init_state();
  bool compute_shared_has_subklass();
  virtual int compute_nonstatic_fields();
  GrowableArray<ciField*>* compute_nonstatic_fields_impl(GrowableArray<ciField*>* super_fields, bool flatten = true);
  bool compute_has_trusted_loader();

  // Update the init_state for shared klasses
  void update_if_shared(InstanceKlass::ClassState expected) {
    if (_is_shared && _init_state != expected) {
      if (is_loaded()) compute_shared_init_state();
    }
  }

public:
  // Has this klass been initialized?
  bool                   is_initialized() {
    update_if_shared(InstanceKlass::fully_initialized);
    return _init_state == InstanceKlass::fully_initialized;
  }
  bool                   is_not_initialized() {
    update_if_shared(InstanceKlass::fully_initialized);
    return _init_state < InstanceKlass::being_initialized;
  }
  // Is this klass being initialized?
  bool                   is_being_initialized() {
    update_if_shared(InstanceKlass::being_initialized);
    return _init_state == InstanceKlass::being_initialized;
  }
  // Has this klass been linked?
  bool                   is_linked() {
    update_if_shared(InstanceKlass::linked);
    return _init_state >= InstanceKlass::linked;
  }
  // Is this klass in error state?
  bool                   is_in_error_state() {
    update_if_shared(InstanceKlass::initialization_error);
    return _init_state == InstanceKlass::initialization_error;
  }

  // General klass information.
  ciFlags                flags()          {
    assert(is_loaded(), "must be loaded");
    return _flags;
  }
  bool                   has_finalizer()  {
    assert(is_loaded(), "must be loaded");
    return _has_finalizer; }
  bool                   has_subklass()   {
    assert(is_loaded(), "must be loaded");
    // Ignore cached subklass_false case.
    // It could be invalidated by concurrent class loading and
    // can result in type paradoxes during compilation when
    // a subclass is observed, but has_subklass() returns false.
    if (_has_subklass == subklass_true) {
      return true;
    }
    if (flags().is_final()) {
      return false;
    }
    return compute_shared_has_subklass();
  }

  jint                   layout_helper_size_in_bytes()  {
    return Klass::layout_helper_size_in_bytes(layout_helper());
  }
  jint                   size_helper()  {
    return (Klass::layout_helper_size_in_bytes(layout_helper())
            >> LogHeapWordSize);
  }
  jint                   has_nonstatic_fields()  {
    assert(is_loaded(), "must be loaded");
    return _has_nonstatic_fields; }
  ciInstanceKlass*       super();
  jint                   nof_implementors() {
    ciInstanceKlass* impl;
    assert(is_loaded(), "must be loaded");
    impl = implementor();
    if (impl == nullptr) {
      return 0;
    } else if (impl != this) {
      return 1;
    } else {
      return 2;
    }
  }
  bool has_nonstatic_concrete_methods()  {
    assert(is_loaded(), "must be loaded");
    return _has_nonstatic_concrete_methods;
  }

  bool is_hidden() const {
    return _is_hidden;
  }

  bool is_record() const {
    return _is_record;
  }

  ciInstanceKlass* get_canonical_holder(int offset);
  ciField* get_field_by_offset(int field_offset, bool is_static);
  ciField* get_field_by_name(ciSymbol* name, ciSymbol* signature, bool is_static);
  // get field descriptor at field_offset ignoring flattening
  ciField* get_non_flat_field_by_offset(int field_offset);

  // total number of nonstatic fields (including inherited):
  int nof_nonstatic_fields() {
    if (_nonstatic_fields == nullptr) {
      return compute_nonstatic_fields();
    } else {
      return _nonstatic_fields->length();
    }
  }

  bool has_injected_fields() {
    if (_has_injected_fields == -1) {
      compute_injected_fields();
    }
    return _has_injected_fields > 0 ? true : false;
  }

  bool has_object_fields() const;

  // nth nonstatic field (presented by ascending address)
  ciField* nonstatic_field_at(int i) {
    assert(_nonstatic_fields != nullptr, "");
    return _nonstatic_fields->at(i);
  }

  ciInstanceKlass* unique_concrete_subklass();
  bool has_finalizable_subclass();

  bool contains_field_offset(int offset);

  // Get the instance of java.lang.Class corresponding to
  // this klass.  This instance is used for locking of
  // synchronized static methods of this klass.
  ciInstance*            java_mirror();

  // Java access flags
  bool is_public      () { return flags().is_public(); }
  bool is_final       () { return flags().is_final(); }
  bool is_interface   () { return flags().is_interface(); }
  bool is_abstract    () { return flags().is_abstract(); }
  bool is_abstract_value_klass() { return is_abstract() && !flags().is_identity(); }

  ciMethod* find_method(ciSymbol* name, ciSymbol* signature);
  // Note:  To find a method from name and type strings, use ciSymbol::make,
  // but consider adding to vmSymbols.hpp instead.

  bool is_leaf_type();
  ciInstanceKlass* implementor();

  ciInstanceKlass* unique_implementor() {
    assert(is_loaded(), "must be loaded");
    ciInstanceKlass* impl = implementor();
    return (impl != this ? impl : nullptr);
  }

  virtual bool can_be_inline_klass(bool is_exact = false);

  // Is the defining class loader of this class the default loader?
  bool uses_default_loader() const;

  bool is_java_lang_Object() const;

  BasicType box_klass_type() const;
  bool is_box_klass() const;
  bool is_boxed_value_offset(int offset) const;

  // Is this klass in the given package?
  bool is_in_package(const char* packagename) {
    return is_in_package(packagename, (int) strlen(packagename));
  }
  bool is_in_package(const char* packagename, int len);

  // What kind of ciObject is this?
  bool is_instance_klass() const { return true; }

  virtual ciKlass* exact_klass() {
    if (is_loaded() && is_final() && !is_interface()) {
      return this;
    }
    return nullptr;
  }

  bool can_be_instantiated() {
    assert(is_loaded(), "must be loaded");
    return !is_interface() && !is_abstract();
  }

  bool has_trusted_loader() const {
    return _has_trusted_loader;
  }
  GrowableArray<ciInstanceKlass*>* transitive_interfaces() const;

  // Replay support

  // Dump the current state of this klass for compilation replay.
  virtual void dump_replay_data(outputStream* out);

  static void dump_replay_instanceKlass(outputStream* out, InstanceKlass* ik);


  // Return stable class name suitable for replay file.
  const char *replay_name() const;

#ifdef ASSERT
  bool debug_final_field_at(int offset);
  bool debug_stable_field_at(int offset);
#endif
};

#endif // SHARE_CI_CIINSTANCEKLASS_HPP<|MERGE_RESOLUTION|>--- conflicted
+++ resolved
@@ -85,11 +85,7 @@
 
 protected:
   ciInstanceKlass(Klass* k);
-<<<<<<< HEAD
-  ciInstanceKlass(ciSymbol* name, jobject loader, jobject protection_domain, BasicType bt = T_OBJECT); // for unloaded klasses
-=======
-  ciInstanceKlass(ciSymbol* name, jobject loader);
->>>>>>> a637ccf2
+  ciInstanceKlass(ciSymbol* name, jobject loader, BasicType bt = T_OBJECT); // for unloaded klasses
 
   InstanceKlass* get_instanceKlass() const {
     return InstanceKlass::cast(get_Klass());
