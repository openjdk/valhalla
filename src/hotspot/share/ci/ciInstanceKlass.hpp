/*
 * Copyright (c) 1999, 2025, Oracle and/or its affiliates. All rights reserved.
 * DO NOT ALTER OR REMOVE COPYRIGHT NOTICES OR THIS FILE HEADER.
 *
 * This code is free software; you can redistribute it and/or modify it
 * under the terms of the GNU General Public License version 2 only, as
 * published by the Free Software Foundation.
 *
 * This code is distributed in the hope that it will be useful, but WITHOUT
 * ANY WARRANTY; without even the implied warranty of MERCHANTABILITY or
 * FITNESS FOR A PARTICULAR PURPOSE.  See the GNU General Public License
 * version 2 for more details (a copy is included in the LICENSE file that
 * accompanied this code).
 *
 * You should have received a copy of the GNU General Public License version
 * 2 along with this work; if not, write to the Free Software Foundation,
 * Inc., 51 Franklin St, Fifth Floor, Boston, MA 02110-1301 USA.
 *
 * Please contact Oracle, 500 Oracle Parkway, Redwood Shores, CA 94065 USA
 * or visit www.oracle.com if you need additional information or have any
 * questions.
 *
 */

#ifndef SHARE_CI_CIINSTANCEKLASS_HPP
#define SHARE_CI_CIINSTANCEKLASS_HPP

#include "ci/ciConstantPoolCache.hpp"
#include "ci/ciFlags.hpp"
#include "ci/ciKlass.hpp"
#include "ci/ciSymbol.hpp"
#include "oops/instanceKlass.hpp"

// ciInstanceKlass
//
// This class represents a Klass* in the HotSpot virtual machine
// whose Klass part is an InstanceKlass.  It may or may not
// be loaded.
class ciInstanceKlass : public ciKlass {
  CI_PACKAGE_ACCESS
  friend class ciBytecodeStream;
  friend class ciEnv;
  friend class ciExceptionHandler;
  friend class ciMethod;
  friend class ciField;
  friend class ciReplay;
  friend class CompileTrainingData;

private:
  enum SubklassValue { subklass_unknown, subklass_false, subklass_true };

  jobject                _loader;

  InstanceKlass::ClassState _init_state;           // state of class
  bool                   _is_shared;
  bool                   _has_finalizer;
  SubklassValue          _has_subklass;
  bool                   _has_nonstatic_fields;
  bool                   _has_nonstatic_concrete_methods;
  bool                   _is_hidden;
  bool                   _is_record;
  bool                   _has_trusted_loader;

  ciFlags                _flags;

  // Lazy fields get filled in only upon request.
  ciInstanceKlass*       _super;
  ciInstance*            _java_mirror;

  ciConstantPoolCache*   _field_cache;  // cached map index->field

  // Fields declared in the bytecode (without nested fields in flat fields),
  // ordered in JavaFieldStream order, with superclasses first (i.e. from lang.java.Object
  // to most derived class).
  const GrowableArray<ciField*>* _declared_nonstatic_fields;

  // Fields laid out in memory (flat fields are expanded into their components). The ciField object
  // for each primitive component has the holder being this ciInstanceKlass or one of its
  // superclasses.
  // Fields are in the same order as in _declared_nonstatic_fields, but flat fields are replaced by
  // the list of their own fields, ordered the same way (hierarchy traversed top-down, in
  // JavaFieldStream order).
  const GrowableArray<ciField*>* _nonstatic_fields;

  int                    _has_injected_fields; // any non static injected fields? lazily initialized.

  // The possible values of the _implementor fall into following three cases:
  //   null: no implementor.
  //   A ciInstanceKlass that's not itself: one implementor.
  //   Itself: more than one implementor.
  ciInstanceKlass*       _implementor;
  GrowableArray<ciInstanceKlass*>* _transitive_interfaces;

  void compute_injected_fields();
  bool compute_injected_fields_helper();
  void compute_transitive_interfaces();

  ciField* get_non_static_field_by_offset(int field_offset);

protected:
  ciInstanceKlass(Klass* k);
  ciInstanceKlass(ciSymbol* name, jobject loader, BasicType bt = T_OBJECT); // for unloaded klasses

  InstanceKlass* get_instanceKlass() const {
    return InstanceKlass::cast(get_Klass());
  }

  oop loader();
  jobject loader_handle();

  const char* type_string() { return "ciInstanceKlass"; }

  bool is_in_package_impl(const char* packagename, int len);

  void print_impl(outputStream* st);

  ciConstantPoolCache* field_cache();

  bool is_shared() { return _is_shared; }

  void compute_shared_init_state();
  bool compute_shared_has_subklass();
  void compute_nonstatic_fields();
  void compute_nonstatic_fields_impl(const GrowableArray<ciField*>* super_declared_fields, const GrowableArray<ciField*>* super_fields);
  bool compute_has_trusted_loader();

  // Update the init_state for shared klasses
  void update_if_shared(InstanceKlass::ClassState expected) {
    if (_is_shared && _init_state != expected) {
      if (is_loaded()) compute_shared_init_state();
    }
  }

public:
  // Has this klass been initialized?
  bool                   is_initialized() {
    update_if_shared(InstanceKlass::fully_initialized);
    return _init_state == InstanceKlass::fully_initialized;
  }
  bool                   is_not_initialized() {
    update_if_shared(InstanceKlass::fully_initialized);
    return _init_state < InstanceKlass::being_initialized;
  }
  // Is this klass being initialized?
  bool                   is_being_initialized() {
    update_if_shared(InstanceKlass::being_initialized);
    return _init_state == InstanceKlass::being_initialized;
  }
  // Has this klass been linked?
  bool                   is_linked() {
    update_if_shared(InstanceKlass::linked);
    return _init_state >= InstanceKlass::linked;
  }
  // Is this klass in error state?
  bool                   is_in_error_state() {
    update_if_shared(InstanceKlass::initialization_error);
    return _init_state == InstanceKlass::initialization_error;
  }

  // General klass information.
  ciFlags                flags()          {
    assert(is_loaded(), "must be loaded");
    return _flags;
  }
  bool                   has_finalizer()  {
    assert(is_loaded(), "must be loaded");
    return _has_finalizer; }
  bool                   has_subklass()   {
    assert(is_loaded(), "must be loaded");
    // Ignore cached subklass_false case.
    // It could be invalidated by concurrent class loading and
    // can result in type paradoxes during compilation when
    // a subclass is observed, but has_subklass() returns false.
    if (_has_subklass == subklass_true) {
      return true;
    }
    if (flags().is_final()) {
      return false;
    }
    return compute_shared_has_subklass();
  }

  jint                   layout_helper_size_in_bytes()  {
    return Klass::layout_helper_size_in_bytes(layout_helper());
  }
  jint                   size_helper()  {
    return (Klass::layout_helper_size_in_bytes(layout_helper())
            >> LogHeapWordSize);
  }
  jint                   has_nonstatic_fields()  {
    assert(is_loaded(), "must be loaded");
    return _has_nonstatic_fields; }
  ciInstanceKlass*       super();
  jint                   nof_implementors() {
    ciInstanceKlass* impl;
    assert(is_loaded(), "must be loaded");
    impl = implementor();
    if (impl == nullptr) {
      return 0;
    } else if (impl != this) {
      return 1;
    } else {
      return 2;
    }
  }
  bool has_nonstatic_concrete_methods()  {
    assert(is_loaded(), "must be loaded");
    return _has_nonstatic_concrete_methods;
  }

  bool is_hidden() const {
    return _is_hidden;
  }

  bool is_record() const {
    return _is_record;
  }

  ciInstanceKlass* get_canonical_holder(int offset);
  ciField* get_field_by_offset(int field_offset, bool is_static);
  ciField* get_field_by_name(ciSymbol* name, ciSymbol* signature, bool is_static);
<<<<<<< HEAD
  // Get field descriptor at field_offset ignoring flattening
  ciField* get_non_flat_field_by_offset(int field_offset);
  // Get the index of the declared field that contains this offset
  int field_index_by_offset(int offset);

  // Total number of nonstatic fields (including inherited)
  int nof_declared_nonstatic_fields() {
    if (_declared_nonstatic_fields == nullptr) {
      compute_nonstatic_fields();
    }
    return _declared_nonstatic_fields->length();
  }
=======
  BasicType get_field_type_by_offset(int field_offset, bool is_static);
>>>>>>> 676e6fd8

  int nof_nonstatic_fields() {
    if (_nonstatic_fields == nullptr) {
      compute_nonstatic_fields();
    }
    return _nonstatic_fields->length();
  }

  bool has_injected_fields() {
    if (_has_injected_fields == -1) {
      compute_injected_fields();
    }
    return _has_injected_fields > 0 ? true : false;
  }

  bool has_object_fields() const;

  ciField* declared_nonstatic_field_at(int i) {
    assert(_declared_nonstatic_fields != nullptr, "should be initialized");
    return _declared_nonstatic_fields->at(i);
  }

  ciField* nonstatic_field_at(int i) {
    assert(_nonstatic_fields != nullptr, "");
    return _nonstatic_fields->at(i);
  }

  ciInstanceKlass* unique_concrete_subklass();
  bool has_finalizable_subclass();

  bool has_class_initializer();

  bool contains_field_offset(int offset);

  // Get the instance of java.lang.Class corresponding to
  // this klass.  This instance is used for locking of
  // synchronized static methods of this klass.
  ciInstance*            java_mirror();

  // Java access flags
  bool is_public      () { return flags().is_public(); }
  bool is_final       () { return flags().is_final(); }
  bool is_interface   () { return flags().is_interface(); }
  bool is_abstract    () { return flags().is_abstract(); }
  bool is_abstract_value_klass() { return is_abstract() && !flags().is_identity(); }

  ciMethod* find_method(ciSymbol* name, ciSymbol* signature);
  // Note:  To find a method from name and type strings, use ciSymbol::make,
  // but consider adding to vmSymbols.hpp instead.

  bool is_leaf_type();
  ciInstanceKlass* implementor();

  ciInstanceKlass* unique_implementor() {
    assert(is_loaded(), "must be loaded");
    ciInstanceKlass* impl = implementor();
    return (impl != this ? impl : nullptr);
  }

  virtual bool can_be_inline_klass(bool is_exact = false);

  // Is the defining class loader of this class the default loader?
  bool uses_default_loader() const;

  bool is_java_lang_Object() const;

  BasicType box_klass_type() const;
  bool is_box_klass() const;
  bool is_boxed_value_offset(int offset) const;

  // Is this klass in the given package?
  bool is_in_package(const char* packagename) {
    return is_in_package(packagename, (int) strlen(packagename));
  }
  bool is_in_package(const char* packagename, int len);

  // What kind of ciObject is this?
  bool is_instance_klass() const { return true; }

  virtual ciKlass* exact_klass() {
    if (is_loaded() && is_final() && !is_interface()) {
      return this;
    }
    return nullptr;
  }

  bool can_be_instantiated() {
    assert(is_loaded(), "must be loaded");
    return !is_interface() && !is_abstract();
  }

  bool has_trusted_loader() const {
    return _has_trusted_loader;
  }
  GrowableArray<ciInstanceKlass*>* transitive_interfaces() const;

  // Replay support

  // Dump the current state of this klass for compilation replay.
  virtual void dump_replay_data(outputStream* out);

  static void dump_replay_instanceKlass(outputStream* out, InstanceKlass* ik);


  // Return stable class name suitable for replay file.
  const char *replay_name() const;

#ifdef ASSERT
  bool debug_final_field_at(int offset);
  bool debug_stable_field_at(int offset);
#endif
};

#endif // SHARE_CI_CIINSTANCEKLASS_HPP<|MERGE_RESOLUTION|>--- conflicted
+++ resolved
@@ -219,7 +219,6 @@
   ciInstanceKlass* get_canonical_holder(int offset);
   ciField* get_field_by_offset(int field_offset, bool is_static);
   ciField* get_field_by_name(ciSymbol* name, ciSymbol* signature, bool is_static);
-<<<<<<< HEAD
   // Get field descriptor at field_offset ignoring flattening
   ciField* get_non_flat_field_by_offset(int field_offset);
   // Get the index of the declared field that contains this offset
@@ -232,9 +231,7 @@
     }
     return _declared_nonstatic_fields->length();
   }
-=======
   BasicType get_field_type_by_offset(int field_offset, bool is_static);
->>>>>>> 676e6fd8
 
   int nof_nonstatic_fields() {
     if (_nonstatic_fields == nullptr) {
