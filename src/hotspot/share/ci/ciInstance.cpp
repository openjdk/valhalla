--- conflicted
+++ resolved
@@ -52,12 +52,6 @@
   } else {
     Klass* k = java_lang_Class::as_Klass(m);
     assert(k != NULL, "");
-<<<<<<< HEAD
-    if (is_indirect_type != NULL) {
-      *is_indirect_type = !k->is_value();
-    }
-=======
->>>>>>> e895128f
     return CURRENT_THREAD_ENV->get_klass(k);
   }
 }
