/*
 * Copyright (c) 2017, 2023, Oracle and/or its affiliates. All rights reserved.
 * DO NOT ALTER OR REMOVE COPYRIGHT NOTICES OR THIS FILE HEADER.
 *
 * This code is free software; you can redistribute it and/or modify it
 * under the terms of the GNU General Public License version 2 only, as
 * published by the Free Software Foundation.
 *
 * This code is distributed in the hope that it will be useful, but WITHOUT
 * ANY WARRANTY; without even the implied warranty of MERCHANTABILITY or
 * FITNESS FOR A PARTICULAR PURPOSE.  See the GNU General Public License
 * version 2 for more details (a copy is included in the LICENSE file that
 * accompanied this code).
 *
 * You should have received a copy of the GNU General Public License version
 * 2 along with this work; if not, write to the Free Software Foundation,
 * Inc., 51 Franklin St, Fifth Floor, Boston, MA 02110-1301 USA.
 *
 * Please contact Oracle, 500 Oracle Parkway, Redwood Shores, CA 94065 USA
 * or visit www.oracle.com if you need additional information or have any
 * questions.
 *
 */

#ifndef SHARE_MEMORY_METASPACECLOSURE_HPP
#define SHARE_MEMORY_METASPACECLOSURE_HPP

#include "logging/log.hpp"
#include "memory/allocation.hpp"
#include "metaprogramming/enableIf.hpp"
#include "oops/array.hpp"
#include "utilities/globalDefinitions.hpp"
#include "utilities/growableArray.hpp"
#include "utilities/macros.hpp"
#include "utilities/resizeableResourceHash.hpp"
#include <type_traits>

// The metadata hierarchy is separate from the oop hierarchy
  class MetaspaceObj;        // no C++ vtable
//class   Array;             // no C++ vtable
  class   Annotations;       // no C++ vtable
  class   ConstantPoolCache; // no C++ vtable
  class   ConstMethod;       // no C++ vtable
  class   MethodCounters;    // no C++ vtable
  class   Symbol;            // no C++ vtable
  class   Metadata;          // has C++ vtable (so do all subclasses)
  class     ConstantPool;
  class     MethodData;
  class     Method;
  class     Klass;
  class       InstanceKlass;
  class         InstanceMirrorKlass;
  class         InstanceClassLoaderKlass;
  class         InstanceRefKlass;
  class       ArrayKlass;
  class         ObjArrayKlass;
  class         TypeArrayKlass;

// class MetaspaceClosure --
//
// This class is used for iterating the objects in the HotSpot Metaspaces. It
// provides an API to walk all the reachable objects starting from a set of
// root references (such as all Klass'es in the SystemDictionary).
//
// Currently it is used for compacting the CDS archive by eliminate temporary
// objects allocated during archive creation time. See ArchiveBuilder for an example.
//
// To support MetaspaceClosure, each subclass of MetaspaceObj must provide
// a method of the type void metaspace_pointers_do(MetaspaceClosure*). This method
// should call MetaspaceClosure::push() on every pointer fields of this
// class that points to a MetaspaceObj. See Annotations::metaspace_pointers_do()
// for an example.
class MetaspaceClosure {
public:
  enum Writability {
    _writable,
    _not_writable,
    _default
  };

<<<<<<< HEAD
  enum SpecialRef {
    // A field that points to a method entry. E.g., Method::_i2i_entry
    _method_entry_ref,

    // A field that points to a location inside the current object.
    _internal_pointer_ref,
  };

=======
>>>>>>> cc9f7ad9
  // class MetaspaceClosure::Ref --
  //
  // MetaspaceClosure can be viewed as a very simple type of copying garbage
  // collector. For it to function properly, it requires each subclass of
  // MetaspaceObj to provide two methods:
  //
  //  size_t size();                                 -- to determine how much data to copy
  //  void metaspace_pointers_do(MetaspaceClosure*); -- to locate all the embedded pointers
  //
  // Calling these methods would be trivial if these two were virtual methods.
  // However, to save space, MetaspaceObj has NO vtable. The vtable is introduced
  // only in the Metadata class.
  //
  // To work around the lack of a vtable, we use the Ref class with templates
  // (see MSORef, OtherArrayRef, MSOArrayRef, and MSOPointerArrayRef)
  // so that we can statically discover the type of a object. The use of Ref
  // depends on the fact that:
  //
  // [1] We don't use polymorphic pointers for MetaspaceObj's that are not subclasses
  //     of Metadata. I.e., we don't do this:
  //     class Klass {
  //         MetaspaceObj *_obj;
  //         Array<int>* foo() { return (Array<int>*)_obj; }
  //         Symbol*     bar() { return (Symbol*)    _obj; }
  //
  // [2] All Array<T> dimensions are statically declared.
  class Ref : public CHeapObj<mtMetaspace> {
    Writability _writability;
    bool _keep_after_pushing;
    Ref* _next;
    void* _user_data;
    NONCOPYABLE(Ref);

  protected:
    virtual void** mpp() const = 0;
    Ref(Writability w) : _writability(w), _keep_after_pushing(false), _next(nullptr), _user_data(nullptr) {}
  public:
    virtual bool not_null() const = 0;
    virtual int size() const = 0;
    virtual void metaspace_pointers_do(MetaspaceClosure *it) const = 0;
    virtual void metaspace_pointers_do_at(MetaspaceClosure *it, address new_loc) const = 0;
    virtual MetaspaceObj::Type msotype() const = 0;
    virtual bool is_read_only_by_default() const = 0;
    virtual ~Ref() {}

    address obj() const {
      return *addr();
    }

    address* addr() const {
      return (address*)mpp();
    }

    void update(address new_loc) const;

    Writability writability() const { return _writability; };
    void set_keep_after_pushing()   { _keep_after_pushing = true; }
    bool keep_after_pushing()       { return _keep_after_pushing; }
    void set_user_data(void* data)  { _user_data = data; }
    void* user_data()               { return _user_data; }
    void set_next(Ref* n)           { _next = n; }
    Ref* next() const               { return _next; }
  };

private:
  // MSORef -- iterate an instance of MetaspaceObj
  template <class T> class MSORef : public Ref {
    T** _mpp;
    T* dereference() const {
      return *_mpp;
    }
  protected:
    virtual void** mpp() const {
      return (void**)_mpp;
    }

  public:
    MSORef(T** mpp, Writability w) : Ref(w), _mpp(mpp) {}

    virtual bool is_read_only_by_default() const { return T::is_read_only_by_default(); }
    virtual bool not_null()                const { return dereference() != nullptr; }
    virtual int size()                     const { return dereference()->size(); }
    virtual MetaspaceObj::Type msotype()   const { return dereference()->type(); }

    virtual void metaspace_pointers_do(MetaspaceClosure *it) const {
      dereference()->metaspace_pointers_do(it);
    }
    virtual void metaspace_pointers_do_at(MetaspaceClosure *it, address new_loc) const {
      ((T*)new_loc)->metaspace_pointers_do(it);
    }
  };

  // abstract base class for MSOArrayRef, MSOPointerArrayRef and OtherArrayRef
  template <class T> class ArrayRef : public Ref {
    Array<T>** _mpp;
  protected:
    Array<T>* dereference() const {
      return *_mpp;
    }
    virtual void** mpp() const {
      return (void**)_mpp;
    }

    ArrayRef(Array<T>** mpp, Writability w) : Ref(w), _mpp(mpp) {}

    // all Arrays are read-only by default
    virtual bool is_read_only_by_default() const { return true; }
    virtual bool not_null()                const { return dereference() != nullptr;  }
    virtual int size()                     const { return dereference()->size(); }
    virtual MetaspaceObj::Type msotype()   const { return MetaspaceObj::array_type(sizeof(T)); }
  };

  // OtherArrayRef -- iterate an instance of Array<T>, where T is NOT a subtype of MetaspaceObj.
  // T can be a primitive type, such as int, or a structure. However, we do not scan
  // the fields inside T, so you should not embed any pointers inside T.
  template <class T> class OtherArrayRef : public ArrayRef<T> {
  public:
    OtherArrayRef(Array<T>** mpp, Writability w) : ArrayRef<T>(mpp, w) {}

    virtual void metaspace_pointers_do(MetaspaceClosure *it) const {
      Array<T>* array = ArrayRef<T>::dereference();
      log_trace(cds)("Iter(OtherArray): %p [%d]", array, array->length());
    }
    virtual void metaspace_pointers_do_at(MetaspaceClosure *it, address new_loc) const {
      Array<T>* array = (Array<T>*)new_loc;
      log_trace(cds)("Iter(OtherArray): %p [%d]", array, array->length());
    }
  };

  // MSOArrayRef -- iterate an instance of Array<T>, where T is a subtype of MetaspaceObj.
  // We recursively call T::metaspace_pointers_do() for each element in this array.
  template <class T> class MSOArrayRef : public ArrayRef<T> {
  public:
    MSOArrayRef(Array<T>** mpp, Writability w) : ArrayRef<T>(mpp, w) {}

    virtual void metaspace_pointers_do(MetaspaceClosure *it) const {
      metaspace_pointers_do_at_impl(it, ArrayRef<T>::dereference());
    }
    virtual void metaspace_pointers_do_at(MetaspaceClosure *it, address new_loc) const {
      metaspace_pointers_do_at_impl(it, (Array<T>*)new_loc);
    }
  private:
    void metaspace_pointers_do_at_impl(MetaspaceClosure *it, Array<T>* array) const {
      log_trace(cds)("Iter(MSOArray): %p [%d]", array, array->length());
      for (int i = 0; i < array->length(); i++) {
        T* elm = array->adr_at(i);
        elm->metaspace_pointers_do(it);
      }
    }
  };

  // MSOPointerArrayRef -- iterate an instance of Array<T*>, where T is a subtype of MetaspaceObj.
  // We recursively call MetaspaceClosure::push() for each pointer in this array.
  template <class T> class MSOPointerArrayRef : public ArrayRef<T*> {
  public:
    MSOPointerArrayRef(Array<T*>** mpp, Writability w) : ArrayRef<T*>(mpp, w) {}

    virtual void metaspace_pointers_do(MetaspaceClosure *it) const {
      metaspace_pointers_do_at_impl(it, ArrayRef<T*>::dereference());
    }
    virtual void metaspace_pointers_do_at(MetaspaceClosure *it, address new_loc) const {
      metaspace_pointers_do_at_impl(it, (Array<T*>*)new_loc);
    }
  private:
    void metaspace_pointers_do_at_impl(MetaspaceClosure *it, Array<T*>* array) const {
      log_trace(cds)("Iter(MSOPointerArray): %p [%d]", array, array->length());
      for (int i = 0; i < array->length(); i++) {
        T** mpp = array->adr_at(i);
        it->push(mpp);
      }
    }
  };

  // Normally, chains of references like a->b->c->d are iterated recursively. However,
  // if recursion is too deep, we save the Refs in _pending_refs, and push them later in
  // MetaspaceClosure::finish(). This avoids overflowing the C stack.
  static const int MAX_NEST_LEVEL = 5;
  Ref* _pending_refs;
  int _nest_level;
  Ref* _enclosing_ref;

  void push_impl(Ref* ref);
  void do_push(Ref* ref);

public:
  MetaspaceClosure(): _pending_refs(nullptr), _nest_level(0), _enclosing_ref(nullptr) {}
  ~MetaspaceClosure();

  void finish();

  // enclosing_ref() is used to compute the offset of a field in a C++ class. For example
  // class Foo { intx scala; Bar* ptr; }
  //    Foo *f = 0x100;
  // when the f->ptr field is iterated with do_ref() on 64-bit platforms, we will have
  //    do_ref(Ref* r) {
  //       r->addr() == 0x108;                // == &f->ptr;
  //       enclosing_ref()->obj() == 0x100;   // == foo
  // So we know that we are iterating upon a field at offset 8 of the object at 0x100.
  //
  // Note that if we have stack overflow, do_pending_ref(r) will be called first and
  // do_ref(r) will be called later, for the same r. In this case, enclosing_ref() is valid only
  // when do_pending_ref(r) is called, and will return null when do_ref(r) is called.
  Ref* enclosing_ref() const {
    return _enclosing_ref;
  }

  // This is called when a reference is placed in _pending_refs. Override this
  // function if you're using enclosing_ref(). See notes above.
  virtual void do_pending_ref(Ref* ref) {}

  // returns true if we want to keep iterating the pointers embedded inside <ref>
  virtual bool do_ref(Ref* ref, bool read_only) = 0;

private:
  template <class REF_TYPE, typename T>
  void push_with_ref(T** mpp, Writability w) {
    push_impl(new REF_TYPE(mpp, w));
  }

public:
  // When MetaspaceClosure::push(...) is called, pick the correct Ref subtype to handle it:
  //
  // MetaspaceClosure*      it = ...;
  // Klass*                 o  = ...;  it->push(&o);     => MSORef
  // Array<int>*            a1 = ...;  it->push(&a1);    => OtherArrayRef
  // Array<Annotation>*     a2 = ...;  it->push(&a2);    => MSOArrayRef
  // Array<Klass*>*         a3 = ...;  it->push(&a3);    => MSOPointerArrayRef
  // Array<Array<Klass*>*>* a4 = ...;  it->push(&a4);    => MSOPointerArrayRef
  // Array<Annotation*>*    a5 = ...;  it->push(&a5);    => MSOPointerArrayRef
  //
  // Note that the following will fail to compile (to prevent you from adding new fields
  // into the MetaspaceObj subtypes that cannot be properly copied by CDS):
  //
  // Hashtable*             h  = ...;  it->push(&h);     => Hashtable is not a subclass of MetaspaceObj
  // Array<Hashtable*>*     a6 = ...;  it->push(&a6);    => Hashtable is not a subclass of MetaspaceObj
  // Array<int*>*           a7 = ...;  it->push(&a7);    => int       is not a subclass of MetaspaceObj

  template <typename T>
  void push(T** mpp, Writability w = _default) {
    static_assert(std::is_base_of<MetaspaceObj, T>::value, "Do not push pointers of arbitrary types");
    push_with_ref<MSORef<T>>(mpp, w);
  }

  template <typename T, ENABLE_IF(!std::is_base_of<MetaspaceObj, T>::value)>
  void push(Array<T>** mpp, Writability w = _default) {
    push_with_ref<OtherArrayRef<T>>(mpp, w);
  }

  template <typename T, ENABLE_IF(std::is_base_of<MetaspaceObj, T>::value)>
  void push(Array<T>** mpp, Writability w = _default) {
    push_with_ref<MSOArrayRef<T>>(mpp, w);
  }

  template <typename T>
  void push(Array<T*>** mpp, Writability w = _default) {
    static_assert(std::is_base_of<MetaspaceObj, T>::value, "Do not push Arrays of arbitrary pointer types");
    push_with_ref<MSOPointerArrayRef<T>>(mpp, w);
  }

#if 0
  // Enable this block if you're changing the push(...) methods, to test for types that should be
  // disallowed. Each of the following "push" calls should result in a compile-time error.
  void test_disallowed_types(MetaspaceClosure* it) {
    Hashtable<bool, mtInternal>* h  = nullptr;
    it->push(&h);

    Array<Hashtable<bool, mtInternal>*>* a6 = nullptr;
    it->push(&a6);

    Array<int*>* a7 = nullptr;
    it->push(&a7);
  }
#endif

<<<<<<< HEAD
  template <class T> void push_method_entry(T** mpp, intptr_t* p) {
    Ref* ref = new MSORef<T>(mpp, _default);
    push_special(_method_entry_ref, ref, p);
    if (!ref->keep_after_pushing()) {
      delete ref;
    }
  }

  template <class T> void push_internal_pointer(T** mpp, intptr_t* p) {
    Ref* ref = new MSORef<T>(mpp, _default);
    push_special(_internal_pointer_ref, ref, p);
    if (!ref->keep_after_pushing()) {
      delete ref;
    }
  }

  // This is for tagging special pointers that are not a reference to MetaspaceObj. It's currently
  // used to mark the method entry points in Method/ConstMethod.
  virtual void push_special(SpecialRef type, Ref* obj, intptr_t* p) {
    assert_valid(type);
  }

  static void assert_valid(SpecialRef type) {
    assert(type == _method_entry_ref || type == _internal_pointer_ref, "only special types allowed for now");
  }
=======
>>>>>>> cc9f7ad9
};

// This is a special MetaspaceClosure that visits each unique MetaspaceObj once.
class UniqueMetaspaceClosure : public MetaspaceClosure {
  static const int INITIAL_TABLE_SIZE = 15889;
  static const int MAX_TABLE_SIZE     = 1000000;

  // Do not override. Returns true if we are discovering ref->obj() for the first time.
  virtual bool do_ref(Ref* ref, bool read_only);

public:
  // Gets called the first time we discover an object.
  virtual bool do_unique_ref(Ref* ref, bool read_only) = 0;
  UniqueMetaspaceClosure() : _has_been_visited(INITIAL_TABLE_SIZE, MAX_TABLE_SIZE) {}

private:
  ResizeableResourceHashtable<address, bool, AnyObj::C_HEAP,
                              mtClassShared> _has_been_visited;
};

#endif // SHARE_MEMORY_METASPACECLOSURE_HPP<|MERGE_RESOLUTION|>--- conflicted
+++ resolved
@@ -78,17 +78,6 @@
     _default
   };
 
-<<<<<<< HEAD
-  enum SpecialRef {
-    // A field that points to a method entry. E.g., Method::_i2i_entry
-    _method_entry_ref,
-
-    // A field that points to a location inside the current object.
-    _internal_pointer_ref,
-  };
-
-=======
->>>>>>> cc9f7ad9
   // class MetaspaceClosure::Ref --
   //
   // MetaspaceClosure can be viewed as a very simple type of copying garbage
@@ -363,34 +352,6 @@
   }
 #endif
 
-<<<<<<< HEAD
-  template <class T> void push_method_entry(T** mpp, intptr_t* p) {
-    Ref* ref = new MSORef<T>(mpp, _default);
-    push_special(_method_entry_ref, ref, p);
-    if (!ref->keep_after_pushing()) {
-      delete ref;
-    }
-  }
-
-  template <class T> void push_internal_pointer(T** mpp, intptr_t* p) {
-    Ref* ref = new MSORef<T>(mpp, _default);
-    push_special(_internal_pointer_ref, ref, p);
-    if (!ref->keep_after_pushing()) {
-      delete ref;
-    }
-  }
-
-  // This is for tagging special pointers that are not a reference to MetaspaceObj. It's currently
-  // used to mark the method entry points in Method/ConstMethod.
-  virtual void push_special(SpecialRef type, Ref* obj, intptr_t* p) {
-    assert_valid(type);
-  }
-
-  static void assert_valid(SpecialRef type) {
-    assert(type == _method_entry_ref || type == _internal_pointer_ref, "only special types allowed for now");
-  }
-=======
->>>>>>> cc9f7ad9
 };
 
 // This is a special MetaspaceClosure that visits each unique MetaspaceObj once.
