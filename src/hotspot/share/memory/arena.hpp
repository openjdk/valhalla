/*
 * Copyright (c) 2017, 2023, Oracle and/or its affiliates. All rights reserved.
 * DO NOT ALTER OR REMOVE COPYRIGHT NOTICES OR THIS FILE HEADER.
 *
 * This code is free software; you can redistribute it and/or modify it
 * under the terms of the GNU General Public License version 2 only, as
 * published by the Free Software Foundation.
 *
 * This code is distributed in the hope that it will be useful, but WITHOUT
 * ANY WARRANTY; without even the implied warranty of MERCHANTABILITY or
 * FITNESS FOR A PARTICULAR PURPOSE.  See the GNU General Public License
 * version 2 for more details (a copy is included in the LICENSE file that
 * accompanied this code).
 *
 * You should have received a copy of the GNU General Public License version
 * 2 along with this work; if not, write to the Free Software Foundation,
 * Inc., 51 Franklin St, Fifth Floor, Boston, MA 02110-1301 USA.
 *
 * Please contact Oracle, 500 Oracle Parkway, Redwood Shores, CA 94065 USA
 * or visit www.oracle.com if you need additional information or have any
 * questions.
 *
 */

#ifndef SHARE_MEMORY_ARENA_HPP
#define SHARE_MEMORY_ARENA_HPP

#include "memory/allocation.hpp"
#include "runtime/globals.hpp"
#include "utilities/align.hpp"
#include "utilities/globalDefinitions.hpp"
#include "utilities/powerOfTwo.hpp"

#include <new>

// The byte alignment to be used by Arena::Amalloc.
#define ARENA_AMALLOC_ALIGNMENT BytesPerLong
#define ARENA_ALIGN(x) (align_up((x), ARENA_AMALLOC_ALIGNMENT))


// Linked list of raw memory chunks
class Chunk {

 private:
  Chunk*       _next;     // Next Chunk in list
  const size_t _len;      // Size of this Chunk
public:
  NONCOPYABLE(Chunk);

  void operator delete(void*) = delete;
  void* operator new(size_t) = delete;

  Chunk(size_t length);

  enum {
    // default sizes; make them slightly smaller than 2**k to guard against
    // buddy-system style malloc implementations
    // Note: please keep these constants 64-bit aligned.
#ifdef _LP64
    slack      = 40,            // [RGV] Not sure if this is right, but make it
                                //       a multiple of 8.
#else
    slack      = 24,            // suspected sizeof(Chunk) + internal malloc headers
#endif

    tiny_size  =  256  - slack, // Size of first chunk (tiny)
    init_size  =  1*K  - slack, // Size of first chunk (normal aka small)
    medium_size= 10*K  - slack, // Size of medium-sized chunk
    size       = 32*K  - slack, // Default size of an Arena chunk (following the first)
    non_pool_size = init_size + 32 // An initial size which is not one of above
  };

  static void chop(Chunk* chunk);                  // Chop this chunk
  static void next_chop(Chunk* chunk);             // Chop next chunk
  static size_t aligned_overhead_size(void) { return ARENA_ALIGN(sizeof(Chunk)); }
  static size_t aligned_overhead_size(size_t byte_size) { return ARENA_ALIGN(byte_size); }

  size_t length() const         { return _len;  }
  Chunk* next() const           { return _next;  }
  void set_next(Chunk* n)       { _next = n;  }
  // Boundaries of data area (possibly unused)
  char* bottom() const          { return ((char*) this) + aligned_overhead_size();  }
  char* top()    const          { return bottom() + _len; }
  bool contains(char* p) const  { return bottom() <= p && p <= top(); }
};

// Fast allocation of memory
class Arena : public CHeapObjBase {
public:

  enum class Tag {
    tag_other = 0,
    tag_ra,   // resource area
    tag_ha,   // handle area
    tag_node  // C2 Node arena
  };

protected:
  friend class HandleMark;
  friend class NoHandleMark;
  friend class VMStructs;

  MEMFLAGS    _flags;           // Memory tracking flags
<<<<<<< HEAD

=======
  const Tag _tag;
>>>>>>> 16fa7709
  Chunk* _first;                // First chunk
  Chunk* _chunk;                // current chunk
  char* _hwm;                   // High water mark
  char* _max;                   // and max in current chunk
  // Get a new Chunk of at least size x
  void* grow(size_t x, AllocFailType alloc_failmode = AllocFailStrategy::EXIT_OOM);
  size_t _size_in_bytes;        // Size of arena (used for native memory tracking)

  void* internal_amalloc(size_t x, AllocFailType alloc_failmode = AllocFailStrategy::EXIT_OOM)  {
    assert(is_aligned(x, BytesPerWord), "misaligned size");
    if (pointer_delta(_max, _hwm, 1) >= x) {
      char *old = _hwm;
      _hwm += x;
      return old;
    } else {
      return grow(x, alloc_failmode);
    }
  }

 public:
  // Start the chunk_pool cleaner task
  static void start_chunk_pool_cleaner_task();
<<<<<<< HEAD

  Arena(MEMFLAGS memflag);
  Arena(MEMFLAGS memflag, size_t init_size);
=======
  Arena(MEMFLAGS memflag, Tag tag = Tag::tag_other);
  Arena(MEMFLAGS memflag, Tag tag, size_t init_size);
>>>>>>> 16fa7709
  ~Arena();
  void  destruct_contents();
  char* hwm() const             { return _hwm; }

  // Fast allocate in the arena.  Common case aligns to the size of jlong which is 64 bits
  // on both 32 and 64 bit platforms. Required for atomic jlong operations on 32 bits.
  void* Amalloc(size_t x, AllocFailType alloc_failmode = AllocFailStrategy::EXIT_OOM) {
    x = ARENA_ALIGN(x);  // note for 32 bits this should align _hwm as well.
    // Amalloc guarantees 64-bit alignment and we need to ensure that in case the preceding
    // allocation was AmallocWords. Only needed on 32-bit - on 64-bit Amalloc and AmallocWords are
    // identical.
    assert(is_aligned(_max, ARENA_AMALLOC_ALIGNMENT), "chunk end unaligned?");
    NOT_LP64(_hwm = ARENA_ALIGN(_hwm));
    return internal_amalloc(x, alloc_failmode);
  }

  // Allocate in the arena, assuming the size has been aligned to size of pointer, which
  // is 4 bytes on 32 bits, hence the name.
  void* AmallocWords(size_t x, AllocFailType alloc_failmode = AllocFailStrategy::EXIT_OOM) {
    assert(is_aligned(x, BytesPerWord), "misaligned size");
    return internal_amalloc(x, alloc_failmode);
  }

  // Fast delete in area.  Common case is: NOP (except for storage reclaimed)
  bool Afree(void *ptr, size_t size) {
    if (ptr == nullptr) {
      return true; // as with free(3), freeing null is a noop.
    }
#ifdef ASSERT
    if (ZapResourceArea) memset(ptr, badResourceValue, size); // zap freed memory
#endif
    if (((char*)ptr) + size == _hwm) {
      _hwm = (char*)ptr;
      return true;
    } else {
      // Unable to fast free, so we just drop it.
      return false;
    }
  }

  void *Arealloc( void *old_ptr, size_t old_size, size_t new_size,
      AllocFailType alloc_failmode = AllocFailStrategy::EXIT_OOM);

  // Determine if pointer belongs to this Arena or not.
  bool contains( const void *ptr ) const;

  // Total of all chunks in use (not thread-safe)
  size_t used() const;

  // Total # of bytes used
  size_t size_in_bytes() const         {  return _size_in_bytes; };
  void set_size_in_bytes(size_t size);

  Tag get_tag() const { return _tag; }

private:
  // Reset this Arena to empty, access will trigger grow if necessary
  void reset(void) {
    _first = _chunk = nullptr;
    _hwm = _max = nullptr;
    set_size_in_bytes(0);
  }
};

// One of the following macros must be used when allocating
// an array or object from an arena
#define NEW_ARENA_ARRAY(arena, type, size) \
  (type*) (arena)->Amalloc((size) * sizeof(type))

#define REALLOC_ARENA_ARRAY(arena, type, old, old_size, new_size)    \
  (type*) (arena)->Arealloc((char*)(old), (old_size) * sizeof(type), \
                            (new_size) * sizeof(type) )

#define FREE_ARENA_ARRAY(arena, type, old, size) \
  (arena)->Afree((char*)(old), (size) * sizeof(type))

#define NEW_ARENA_OBJ(arena, type) \
  NEW_ARENA_ARRAY(arena, type, 1)

#endif // SHARE_MEMORY_ARENA_HPP<|MERGE_RESOLUTION|>--- conflicted
+++ resolved
@@ -101,11 +101,7 @@
   friend class VMStructs;
 
   MEMFLAGS    _flags;           // Memory tracking flags
-<<<<<<< HEAD
-
-=======
   const Tag _tag;
->>>>>>> 16fa7709
   Chunk* _first;                // First chunk
   Chunk* _chunk;                // current chunk
   char* _hwm;                   // High water mark
@@ -128,14 +124,8 @@
  public:
   // Start the chunk_pool cleaner task
   static void start_chunk_pool_cleaner_task();
-<<<<<<< HEAD
-
-  Arena(MEMFLAGS memflag);
-  Arena(MEMFLAGS memflag, size_t init_size);
-=======
   Arena(MEMFLAGS memflag, Tag tag = Tag::tag_other);
   Arena(MEMFLAGS memflag, Tag tag, size_t init_size);
->>>>>>> 16fa7709
   ~Arena();
   void  destruct_contents();
   char* hwm() const             { return _hwm; }
