/*
 * Copyright (c) 2020, 2021, Oracle and/or its affiliates. All rights reserved.
 * DO NOT ALTER OR REMOVE COPYRIGHT NOTICES OR THIS FILE HEADER.
 *
 * This code is free software; you can redistribute it and/or modify it
 * under the terms of the GNU General Public License version 2 only, as
 * published by the Free Software Foundation.
 *
 * This code is distributed in the hope that it will be useful, but WITHOUT
 * ANY WARRANTY; without even the implied warranty of MERCHANTABILITY or
 * FITNESS FOR A PARTICULAR PURPOSE.  See the GNU General Public License
 * version 2 for more details (a copy is included in the LICENSE file that
 * accompanied this code).
 *
 * You should have received a copy of the GNU General Public License version
 * 2 along with this work; if not, write to the Free Software Foundation,
 * Inc., 51 Franklin St, Fifth Floor, Boston, MA 02110-1301 USA.
 *
 * Please contact Oracle, 500 Oracle Parkway, Redwood Shores, CA 94065 USA
 * or visit www.oracle.com if you need additional information or have any
 * questions.
 *
 */

#include "precompiled.hpp"
#include "classfile/classLoaderDataShared.hpp"
#include "classfile/symbolTable.hpp"
#include "classfile/systemDictionaryShared.hpp"
#include "classfile/vmClasses.hpp"
#include "interpreter/abstractInterpreter.hpp"
#include "logging/log.hpp"
#include "logging/logStream.hpp"
#include "memory/allStatic.hpp"
#include "memory/archiveBuilder.hpp"
#include "memory/archiveUtils.hpp"
#include "memory/cppVtables.hpp"
#include "memory/dumpAllocStats.hpp"
#include "memory/memRegion.hpp"
#include "memory/metaspaceShared.hpp"
#include "memory/resourceArea.hpp"
#include "oops/instanceKlass.hpp"
#include "oops/objArrayKlass.hpp"
#include "oops/oopHandle.inline.hpp"
#include "runtime/sharedRuntime.hpp"
#include "runtime/thread.hpp"
#include "utilities/align.hpp"
#include "utilities/bitMap.inline.hpp"
#include "utilities/formatBuffer.hpp"
#include "utilities/hashtable.inline.hpp"

ArchiveBuilder* ArchiveBuilder::_current = NULL;
<<<<<<< HEAD
class AdapterHandlerEntry;

class MethodTrampolineInfo {
  address _c2i_entry_trampoline;
  address _c2i_inline_ro_entry_trampoline;
  address _c2i_inline_entry_trampoline;
  AdapterHandlerEntry** _adapter_trampoline;
public:
  address c2i_entry_trampoline() { return _c2i_entry_trampoline; }
  address c2i_inline_ro_entry_trampoline() { return _c2i_inline_ro_entry_trampoline; }
  address c2i_inline_entry_trampoline() { return _c2i_inline_entry_trampoline; }
  AdapterHandlerEntry** adapter_trampoline() { return _adapter_trampoline; }
  void set_c2i_entry_trampoline(address addr) { _c2i_entry_trampoline = addr; }
  void set_c2i_inline_ro_entry_trampoline(address addr) { _c2i_inline_ro_entry_trampoline = addr; }
  void set_c2i_inline_entry_trampoline(address addr) { _c2i_inline_entry_trampoline = addr; }
  void set_adapter_trampoline(AdapterHandlerEntry** entry) { _adapter_trampoline = entry; }
};

class AdapterToTrampoline : public ResourceHashtable<
  AdapterHandlerEntry*, MethodTrampolineInfo,
  primitive_hash<AdapterHandlerEntry*>,
  primitive_equals<AdapterHandlerEntry*>,
  941, // prime number
  ResourceObj::C_HEAP> {};

static AdapterToTrampoline* _adapter_to_trampoline = NULL;
=======
>>>>>>> 4b5be40a

ArchiveBuilder::OtherROAllocMark::~OtherROAllocMark() {
  char* newtop = ArchiveBuilder::current()->_ro_region.top();
  ArchiveBuilder::alloc_stats()->record_other_type(int(newtop - _oldtop), true);
}

ArchiveBuilder::SourceObjList::SourceObjList() : _ptrmap(16 * K) {
  _total_bytes = 0;
  _objs = new (ResourceObj::C_HEAP, mtClassShared) GrowableArray<SourceObjInfo*>(128 * K, mtClassShared);
}

ArchiveBuilder::SourceObjList::~SourceObjList() {
  delete _objs;
}

void ArchiveBuilder::SourceObjList::append(MetaspaceClosure::Ref* enclosing_ref, SourceObjInfo* src_info) {
  // Save this source object for copying
  _objs->append(src_info);

  // Prepare for marking the pointers in this source object
  assert(is_aligned(_total_bytes, sizeof(address)), "must be");
  src_info->set_ptrmap_start(_total_bytes / sizeof(address));
  _total_bytes = align_up(_total_bytes + (uintx)src_info->size_in_bytes(), sizeof(address));
  src_info->set_ptrmap_end(_total_bytes / sizeof(address));

  BitMap::idx_t bitmap_size_needed = BitMap::idx_t(src_info->ptrmap_end());
  if (_ptrmap.size() <= bitmap_size_needed) {
    _ptrmap.resize((bitmap_size_needed + 1) * 2);
  }
}

void ArchiveBuilder::SourceObjList::remember_embedded_pointer(SourceObjInfo* src_info, MetaspaceClosure::Ref* ref) {
  // src_obj contains a pointer. Remember the location of this pointer in _ptrmap,
  // so that we can copy/relocate it later. E.g., if we have
  //    class Foo { intx scala; Bar* ptr; }
  //    Foo *f = 0x100;
  // To mark the f->ptr pointer on 64-bit platform, this function is called with
  //    src_info()->obj() == 0x100
  //    ref->addr() == 0x108
  address src_obj = src_info->obj();
  address* field_addr = ref->addr();
  assert(src_info->ptrmap_start() < _total_bytes, "sanity");
  assert(src_info->ptrmap_end() <= _total_bytes, "sanity");
  assert(*field_addr != NULL, "should have checked");

  intx field_offset_in_bytes = ((address)field_addr) - src_obj;
  DEBUG_ONLY(int src_obj_size = src_info->size_in_bytes();)
  assert(field_offset_in_bytes >= 0, "must be");
  assert(field_offset_in_bytes + intx(sizeof(intptr_t)) <= intx(src_obj_size), "must be");
  assert(is_aligned(field_offset_in_bytes, sizeof(address)), "must be");

  BitMap::idx_t idx = BitMap::idx_t(src_info->ptrmap_start() + (uintx)(field_offset_in_bytes / sizeof(address)));
  _ptrmap.set_bit(BitMap::idx_t(idx));
}

class RelocateEmbeddedPointers : public BitMapClosure {
  ArchiveBuilder* _builder;
  address _dumped_obj;
  BitMap::idx_t _start_idx;
public:
  RelocateEmbeddedPointers(ArchiveBuilder* builder, address dumped_obj, BitMap::idx_t start_idx) :
    _builder(builder), _dumped_obj(dumped_obj), _start_idx(start_idx) {}

  bool do_bit(BitMap::idx_t bit_offset) {
    uintx FLAG_MASK = 0x03; // See comments around MetaspaceClosure::FLAG_MASK
    size_t field_offset = size_t(bit_offset - _start_idx) * sizeof(address);
    address* ptr_loc = (address*)(_dumped_obj + field_offset);

    uintx old_p_and_bits = (uintx)(*ptr_loc);
    uintx flag_bits = (old_p_and_bits & FLAG_MASK);
    address old_p = (address)(old_p_and_bits & (~FLAG_MASK));
    address new_p = _builder->get_dumped_addr(old_p);
    uintx new_p_and_bits = ((uintx)new_p) | flag_bits;

    log_trace(cds)("Ref: [" PTR_FORMAT "] -> " PTR_FORMAT " => " PTR_FORMAT,
                   p2i(ptr_loc), p2i(old_p), p2i(new_p));

    ArchivePtrMarker::set_and_mark_pointer(ptr_loc, (address)(new_p_and_bits));
    return true; // keep iterating the bitmap
  }
};

void ArchiveBuilder::SourceObjList::relocate(int i, ArchiveBuilder* builder) {
  SourceObjInfo* src_info = objs()->at(i);
  assert(src_info->should_copy(), "must be");
  BitMap::idx_t start = BitMap::idx_t(src_info->ptrmap_start()); // inclusive
  BitMap::idx_t end = BitMap::idx_t(src_info->ptrmap_end());     // exclusive

  RelocateEmbeddedPointers relocator(builder, src_info->dumped_addr(), start);
  _ptrmap.iterate(&relocator, start, end);
}

ArchiveBuilder::ArchiveBuilder() :
  _current_dump_space(NULL),
  _buffer_bottom(NULL),
  _last_verified_top(NULL),
  _num_dump_regions_used(0),
  _other_region_used_bytes(0),
  _requested_static_archive_bottom(NULL),
  _requested_static_archive_top(NULL),
  _requested_dynamic_archive_bottom(NULL),
  _requested_dynamic_archive_top(NULL),
  _mapped_static_archive_bottom(NULL),
  _mapped_static_archive_top(NULL),
  _buffer_to_requested_delta(0),
  _rw_region("rw", MAX_SHARED_DELTA),
  _ro_region("ro", MAX_SHARED_DELTA),
  _rw_src_objs(),
  _ro_src_objs(),
  _src_obj_table(INITIAL_TABLE_SIZE),
  _num_instance_klasses(0),
  _num_obj_array_klasses(0),
  _num_type_array_klasses(0),
  _total_closed_heap_region_size(0),
  _total_open_heap_region_size(0),
  _estimated_metaspaceobj_bytes(0),
  _estimated_hashtable_bytes(0)
{
  _klasses = new (ResourceObj::C_HEAP, mtClassShared) GrowableArray<Klass*>(4 * K, mtClassShared);
  _symbols = new (ResourceObj::C_HEAP, mtClassShared) GrowableArray<Symbol*>(256 * K, mtClassShared);
  _special_refs = new (ResourceObj::C_HEAP, mtClassShared) GrowableArray<SpecialRefInfo>(24 * K, mtClassShared);

  assert(_current == NULL, "must be");
  _current = this;
}

ArchiveBuilder::~ArchiveBuilder() {
  assert(_current == this, "must be");
  _current = NULL;

  clean_up_src_obj_table();

  for (int i = 0; i < _symbols->length(); i++) {
    _symbols->at(i)->decrement_refcount();
  }

  delete _klasses;
  delete _symbols;
  delete _special_refs;
}

bool ArchiveBuilder::is_dumping_full_module_graph() {
  return DumpSharedSpaces && MetaspaceShared::use_full_module_graph();
}

class GatherKlassesAndSymbols : public UniqueMetaspaceClosure {
  ArchiveBuilder* _builder;

public:
  GatherKlassesAndSymbols(ArchiveBuilder* builder) : _builder(builder) {}

  virtual bool do_unique_ref(Ref* ref, bool read_only) {
    return _builder->gather_klass_and_symbol(ref, read_only);
  }
};

bool ArchiveBuilder::gather_klass_and_symbol(MetaspaceClosure::Ref* ref, bool read_only) {
  if (ref->obj() == NULL) {
    return false;
  }
  if (get_follow_mode(ref) != make_a_copy) {
    return false;
  }
  if (ref->msotype() == MetaspaceObj::ClassType) {
    Klass* klass = (Klass*)ref->obj();
    assert(klass->is_klass(), "must be");
    if (!is_excluded(klass)) {
      _klasses->append(klass);
      if (klass->is_instance_klass()) {
        _num_instance_klasses ++;
      } else if (klass->is_objArray_klass()) {
        _num_obj_array_klasses ++;
      } else {
        assert(klass->is_typeArray_klass(), "sanity");
        _num_type_array_klasses ++;
      }
    }
    // See RunTimeSharedClassInfo::get_for()
    _estimated_metaspaceobj_bytes += align_up(BytesPerWord, SharedSpaceObjectAlignment);
  } else if (ref->msotype() == MetaspaceObj::SymbolType) {
    // Make sure the symbol won't be GC'ed while we are dumping the archive.
    Symbol* sym = (Symbol*)ref->obj();
    sym->increment_refcount();
    _symbols->append(sym);
  }

  int bytes = ref->size() * BytesPerWord;
  _estimated_metaspaceobj_bytes += align_up(bytes, SharedSpaceObjectAlignment);

  return true; // recurse
}

void ArchiveBuilder::gather_klasses_and_symbols() {
  ResourceMark rm;
  log_info(cds)("Gathering classes and symbols ... ");
  GatherKlassesAndSymbols doit(this);
  iterate_roots(&doit, /*is_relocating_pointers=*/false);
#if INCLUDE_CDS_JAVA_HEAP
  if (is_dumping_full_module_graph()) {
    ClassLoaderDataShared::iterate_symbols(&doit);
  }
#endif
  doit.finish();

  log_info(cds)("Number of classes %d", _num_instance_klasses + _num_obj_array_klasses + _num_type_array_klasses);
  log_info(cds)("    instance classes   = %5d", _num_instance_klasses);
  log_info(cds)("    obj array classes  = %5d", _num_obj_array_klasses);
  log_info(cds)("    type array classes = %5d", _num_type_array_klasses);

  if (DumpSharedSpaces) {
    // To ensure deterministic contents in the static archive, we need to ensure that
    // we iterate the MetaspaceObjs in a deterministic order. It doesn't matter where
    // the MetaspaceObjs are located originally, as they are copied sequentially into
    // the archive during the iteration.
    //
    // The only issue here is that the symbol table and the system directories may be
    // randomly ordered, so we copy the symbols and klasses into two arrays and sort
    // them deterministically.
    //
    // During -Xshare:dump, the order of Symbol creation is strictly determined by
    // the SharedClassListFile (class loading is done in a single thread and the JIT
    // is disabled). Also, Symbols are allocated in monotonically increasing addresses
    // (see Symbol::operator new(size_t, int)). So if we iterate the Symbols by
    // ascending address order, we ensure that all Symbols are copied into deterministic
    // locations in the archive.
    //
    // TODO: in the future, if we want to produce deterministic contents in the
    // dynamic archive, we might need to sort the symbols alphabetically (also see
    // DynamicArchiveBuilder::sort_methods()).
    sort_symbols_and_fix_hash();
    sort_klasses();

    // TODO -- we need a proper estimate for the archived modules, etc,
    // but this should be enough for now
    _estimated_metaspaceobj_bytes += 200 * 1024 * 1024;
  }
}

int ArchiveBuilder::compare_symbols_by_address(Symbol** a, Symbol** b) {
  if (a[0] < b[0]) {
    return -1;
  } else {
    assert(a[0] > b[0], "Duplicated symbol %s unexpected", (*a)->as_C_string());
    return 1;
  }
}

void ArchiveBuilder::sort_symbols_and_fix_hash() {
  log_info(cds)("Sorting symbols and fixing identity hash ... ");
  os::init_random(0x12345678);
  _symbols->sort(compare_symbols_by_address);
  for (int i = 0; i < _symbols->length(); i++) {
    assert(_symbols->at(i)->is_permanent(), "archived symbols must be permanent");
    _symbols->at(i)->update_identity_hash();
  }
}

int ArchiveBuilder::compare_klass_by_name(Klass** a, Klass** b) {
  return a[0]->name()->fast_compare(b[0]->name());
}

void ArchiveBuilder::sort_klasses() {
  log_info(cds)("Sorting classes ... ");
  _klasses->sort(compare_klass_by_name);
}

size_t ArchiveBuilder::estimate_archive_size() {
  // size of the symbol table and two dictionaries, plus the RunTimeSharedClassInfo's
  size_t symbol_table_est = SymbolTable::estimate_size_for_archive();
  size_t dictionary_est = SystemDictionaryShared::estimate_size_for_archive();
  _estimated_hashtable_bytes = symbol_table_est + dictionary_est;

  size_t total = 0;

  total += _estimated_metaspaceobj_bytes;
  total += _estimated_hashtable_bytes;

  // allow fragmentation at the end of each dump region
  total += _total_dump_regions * reserve_alignment();

  log_info(cds)("_estimated_hashtable_bytes = " SIZE_FORMAT " + " SIZE_FORMAT " = " SIZE_FORMAT,
                symbol_table_est, dictionary_est, _estimated_hashtable_bytes);
  log_info(cds)("_estimated_metaspaceobj_bytes = " SIZE_FORMAT, _estimated_metaspaceobj_bytes);
  log_info(cds)("total estimate bytes = " SIZE_FORMAT, total);

  return align_up(total, reserve_alignment());
}

address ArchiveBuilder::reserve_buffer() {
  size_t buffer_size = estimate_archive_size();
  ReservedSpace rs(buffer_size);
  if (!rs.is_reserved()) {
    log_error(cds)("Failed to reserve " SIZE_FORMAT " bytes of output buffer.", buffer_size);
    vm_direct_exit(0);
  }

  // buffer_bottom is the lowest address of the 3 core regions (mc, rw, ro) when
  // we are copying the class metadata into the buffer.
  address buffer_bottom = (address)rs.base();
  log_info(cds)("Reserved output buffer space at " PTR_FORMAT " [" SIZE_FORMAT " bytes]",
                p2i(buffer_bottom), buffer_size);
  _shared_rs = rs;

  _buffer_bottom = buffer_bottom;
  _last_verified_top = buffer_bottom;
  _current_dump_space = &_rw_region;
  _num_dump_regions_used = 1;
  _other_region_used_bytes = 0;
  _current_dump_space->init(&_shared_rs, &_shared_vs);

  ArchivePtrMarker::initialize(&_ptrmap, &_shared_vs);

  // The bottom of the static archive should be mapped at this address by default.
  _requested_static_archive_bottom = (address)MetaspaceShared::requested_base_address();

  // The bottom of the archive (that I am writing now) should be mapped at this address by default.
  address my_archive_requested_bottom;

  if (DumpSharedSpaces) {
    my_archive_requested_bottom = _requested_static_archive_bottom;
  } else {
    _mapped_static_archive_bottom = (address)MetaspaceObj::shared_metaspace_base();
    _mapped_static_archive_top  = (address)MetaspaceObj::shared_metaspace_top();
    assert(_mapped_static_archive_top >= _mapped_static_archive_bottom, "must be");
    size_t static_archive_size = _mapped_static_archive_top - _mapped_static_archive_bottom;

    // At run time, we will mmap the dynamic archive at my_archive_requested_bottom
    _requested_static_archive_top = _requested_static_archive_bottom + static_archive_size;
    my_archive_requested_bottom = align_up(_requested_static_archive_top, MetaspaceShared::reserved_space_alignment());

    _requested_dynamic_archive_bottom = my_archive_requested_bottom;
  }

  _buffer_to_requested_delta = my_archive_requested_bottom - _buffer_bottom;

  address my_archive_requested_top = my_archive_requested_bottom + buffer_size;
  if (my_archive_requested_bottom <  _requested_static_archive_bottom ||
      my_archive_requested_top    <= _requested_static_archive_bottom) {
    // Size overflow.
    log_error(cds)("my_archive_requested_bottom = " INTPTR_FORMAT, p2i(my_archive_requested_bottom));
    log_error(cds)("my_archive_requested_top    = " INTPTR_FORMAT, p2i(my_archive_requested_top));
    log_error(cds)("SharedBaseAddress (" INTPTR_FORMAT ") is too high. "
                   "Please rerun java -Xshare:dump with a lower value", p2i(_requested_static_archive_bottom));
    vm_direct_exit(0);
  }

  if (DumpSharedSpaces) {
    // We don't want any valid object to be at the very bottom of the archive.
    // See ArchivePtrMarker::mark_pointer().
    rw_region()->allocate(16);
  }

  return buffer_bottom;
}

void ArchiveBuilder::iterate_sorted_roots(MetaspaceClosure* it, bool is_relocating_pointers) {
  int i;

  if (!is_relocating_pointers) {
    // Don't relocate _symbol, so we can safely call decrement_refcount on the
    // original symbols.
    int num_symbols = _symbols->length();
    for (i = 0; i < num_symbols; i++) {
      it->push(_symbols->adr_at(i));
    }
  }

  int num_klasses = _klasses->length();
  for (i = 0; i < num_klasses; i++) {
    it->push(_klasses->adr_at(i));
  }

  iterate_roots(it, is_relocating_pointers);
}

class GatherSortedSourceObjs : public MetaspaceClosure {
  ArchiveBuilder* _builder;

public:
  GatherSortedSourceObjs(ArchiveBuilder* builder) : _builder(builder) {}

  virtual bool do_ref(Ref* ref, bool read_only) {
    return _builder->gather_one_source_obj(enclosing_ref(), ref, read_only);
  }

  virtual void push_special(SpecialRef type, Ref* ref, intptr_t* p) {
    address src_obj = ref->obj();
    size_t field_offset = pointer_delta(p, src_obj,  sizeof(u1));
    _builder->add_special_ref(type, src_obj, field_offset, ref->size() * BytesPerWord);
  };

  virtual void do_pending_ref(Ref* ref) {
    if (ref->obj() != NULL) {
      _builder->remember_embedded_pointer_in_copied_obj(enclosing_ref(), ref);
    }
  }
};

bool ArchiveBuilder::gather_one_source_obj(MetaspaceClosure::Ref* enclosing_ref,
                                           MetaspaceClosure::Ref* ref, bool read_only) {
  address src_obj = ref->obj();
  if (src_obj == NULL) {
    return false;
  }
  ref->set_keep_after_pushing();
  remember_embedded_pointer_in_copied_obj(enclosing_ref, ref);

  FollowMode follow_mode = get_follow_mode(ref);
  SourceObjInfo src_info(ref, read_only, follow_mode);
  bool created;
  SourceObjInfo* p = _src_obj_table.add_if_absent(src_obj, src_info, &created);
  if (created) {
    if (_src_obj_table.maybe_grow(MAX_TABLE_SIZE)) {
      log_info(cds, hashtables)("Expanded _src_obj_table table to %d", _src_obj_table.table_size());
    }
  }

  assert(p->read_only() == src_info.read_only(), "must be");

  if (created && src_info.should_copy()) {
    ref->set_user_data((void*)p);
    if (read_only) {
      _ro_src_objs.append(enclosing_ref, p);
    } else {
      _rw_src_objs.append(enclosing_ref, p);
    }
    return true; // Need to recurse into this ref only if we are copying it
  } else {
    return false;
  }
}

void ArchiveBuilder::remember_embedded_pointer_in_copied_obj(MetaspaceClosure::Ref* enclosing_ref,
                                                             MetaspaceClosure::Ref* ref) {
  assert(ref->obj() != NULL, "should have checked");

  if (enclosing_ref != NULL) {
    SourceObjInfo* src_info = (SourceObjInfo*)enclosing_ref->user_data();
    if (src_info == NULL) {
      // source objects of point_to_it/set_to_null types are not copied
      // so we don't need to remember their pointers.
    } else {
      if (src_info->read_only()) {
        _ro_src_objs.remember_embedded_pointer(src_info, ref);
      } else {
        _rw_src_objs.remember_embedded_pointer(src_info, ref);
      }
    }
  }
}

void ArchiveBuilder::gather_source_objs() {
  ResourceMark rm;
  log_info(cds)("Gathering all archivable objects ... ");
  gather_klasses_and_symbols();
  GatherSortedSourceObjs doit(this);
  iterate_sorted_roots(&doit, /*is_relocating_pointers=*/false);
  doit.finish();
}

bool ArchiveBuilder::is_excluded(Klass* klass) {
  if (klass->is_instance_klass()) {
    InstanceKlass* ik = InstanceKlass::cast(klass);
    return SystemDictionaryShared::is_excluded_class(ik);
  } else if (klass->is_objArray_klass()) {
    if (DynamicDumpSharedSpaces) {
      // Don't support archiving of array klasses for now (WHY???)
      return true;
    }
    Klass* bottom = ObjArrayKlass::cast(klass)->bottom_klass();
    if (bottom->is_instance_klass()) {
      return SystemDictionaryShared::is_excluded_class(InstanceKlass::cast(bottom));
    }
  }

  return false;
}

ArchiveBuilder::FollowMode ArchiveBuilder::get_follow_mode(MetaspaceClosure::Ref *ref) {
  address obj = ref->obj();
  if (MetaspaceShared::is_in_shared_metaspace(obj)) {
    // Don't dump existing shared metadata again.
    return point_to_it;
  } else if (ref->msotype() == MetaspaceObj::MethodDataType) {
    return set_to_null;
  } else {
    if (ref->msotype() == MetaspaceObj::ClassType) {
      Klass* klass = (Klass*)ref->obj();
      assert(klass->is_klass(), "must be");
      if (is_excluded(klass)) {
        ResourceMark rm;
        log_debug(cds, dynamic)("Skipping class (excluded): %s", klass->external_name());
        return set_to_null;
      }
    }

    return make_a_copy;
  }
}

void ArchiveBuilder::start_dump_space(DumpRegion* next) {
  address bottom = _last_verified_top;
  address top = (address)(current_dump_space()->top());
  _other_region_used_bytes += size_t(top - bottom);

  current_dump_space()->pack(next);
  _current_dump_space = next;
  _num_dump_regions_used ++;

  _last_verified_top = (address)(current_dump_space()->top());
}

void ArchiveBuilder::verify_estimate_size(size_t estimate, const char* which) {
  address bottom = _last_verified_top;
  address top = (address)(current_dump_space()->top());
  size_t used = size_t(top - bottom) + _other_region_used_bytes;
  int diff = int(estimate) - int(used);

  log_info(cds)("%s estimate = " SIZE_FORMAT " used = " SIZE_FORMAT "; diff = %d bytes", which, estimate, used, diff);
  assert(diff >= 0, "Estimate is too small");

  _last_verified_top = top;
  _other_region_used_bytes = 0;
}

void ArchiveBuilder::dump_rw_metadata() {
  ResourceMark rm;
  log_info(cds)("Allocating RW objects ... ");
  make_shallow_copies(&_rw_region, &_rw_src_objs);

#if INCLUDE_CDS_JAVA_HEAP
  if (is_dumping_full_module_graph()) {
    // Archive the ModuleEntry's and PackageEntry's of the 3 built-in loaders
    char* start = rw_region()->top();
    ClassLoaderDataShared::allocate_archived_tables();
    alloc_stats()->record_modules(rw_region()->top() - start, /*read_only*/false);
  }
#endif
}

void ArchiveBuilder::dump_ro_metadata() {
  ResourceMark rm;
  log_info(cds)("Allocating RO objects ... ");

  start_dump_space(&_ro_region);
  make_shallow_copies(&_ro_region, &_ro_src_objs);

#if INCLUDE_CDS_JAVA_HEAP
  if (is_dumping_full_module_graph()) {
    char* start = ro_region()->top();
    ClassLoaderDataShared::init_archived_tables();
    alloc_stats()->record_modules(ro_region()->top() - start, /*read_only*/true);
  }
#endif
}

void ArchiveBuilder::make_shallow_copies(DumpRegion *dump_region,
                                         const ArchiveBuilder::SourceObjList* src_objs) {
  for (int i = 0; i < src_objs->objs()->length(); i++) {
    make_shallow_copy(dump_region, src_objs->objs()->at(i));
  }
  log_info(cds)("done (%d objects)", src_objs->objs()->length());
}

void ArchiveBuilder::make_shallow_copy(DumpRegion *dump_region, SourceObjInfo* src_info) {
  MetaspaceClosure::Ref* ref = src_info->ref();
  address src = ref->obj();
  int bytes = src_info->size_in_bytes();
  char* dest;
  char* oldtop;
  char* newtop;

  oldtop = dump_region->top();
  if (ref->msotype() == MetaspaceObj::ClassType) {
    // Save a pointer immediate in front of an InstanceKlass, so
    // we can do a quick lookup from InstanceKlass* -> RunTimeSharedClassInfo*
    // without building another hashtable. See RunTimeSharedClassInfo::get_for()
    // in systemDictionaryShared.cpp.
    Klass* klass = (Klass*)src;
    if (klass->is_instance_klass()) {
      SystemDictionaryShared::validate_before_archiving(InstanceKlass::cast(klass));
      dump_region->allocate(sizeof(address));
    }
  }
  dest = dump_region->allocate(bytes);
  newtop = dump_region->top();

  memcpy(dest, src, bytes);

  intptr_t* archived_vtable = CppVtables::get_archived_vtable(ref->msotype(), (address)dest);
  if (archived_vtable != NULL) {
    *(address*)dest = (address)archived_vtable;
    ArchivePtrMarker::mark_pointer((address*)dest);
  }

  log_trace(cds)("Copy: " PTR_FORMAT " ==> " PTR_FORMAT " %d", p2i(src), p2i(dest), bytes);
  src_info->set_dumped_addr((address)dest);

  _alloc_stats.record(ref->msotype(), int(newtop - oldtop), src_info->read_only());
}

address ArchiveBuilder::get_dumped_addr(address src_obj) const {
  SourceObjInfo* p = _src_obj_table.lookup(src_obj);
  assert(p != NULL, "must be");

  return p->dumped_addr();
}

void ArchiveBuilder::relocate_embedded_pointers(ArchiveBuilder::SourceObjList* src_objs) {
  for (int i = 0; i < src_objs->objs()->length(); i++) {
    src_objs->relocate(i, this);
  }
}

void ArchiveBuilder::update_special_refs() {
  for (int i = 0; i < _special_refs->length(); i++) {
    SpecialRefInfo s = _special_refs->at(i);
    size_t field_offset = s.field_offset();
    address src_obj = s.src_obj();
    address dst_obj = get_dumped_addr(src_obj);
    intptr_t* src_p = (intptr_t*)(src_obj + field_offset);
    intptr_t* dst_p = (intptr_t*)(dst_obj + field_offset);


    MetaspaceClosure::assert_valid(s.type());
    switch (s.type()) {
    case MetaspaceClosure::_method_entry_ref:
      assert(*src_p == *dst_p, "must be a copy");
      break;
    case MetaspaceClosure::_internal_pointer_ref:
      {
        // *src_p points to a location inside src_obj. Let's make *dst_p point to
        // the same location inside dst_obj.
        size_t off = pointer_delta(*((address*)src_p), src_obj, sizeof(u1));
        assert(off < s.src_obj_size_in_bytes(), "must point to internal address");
        *((address*)dst_p) = dst_obj + off;
      }
      break;
    default:
      ShouldNotReachHere();
    }
    ArchivePtrMarker::mark_pointer((address*)dst_p);
  }
}

class RefRelocator: public MetaspaceClosure {
  ArchiveBuilder* _builder;

public:
  RefRelocator(ArchiveBuilder* builder) : _builder(builder) {}

  virtual bool do_ref(Ref* ref, bool read_only) {
    if (ref->not_null()) {
      ref->update(_builder->get_dumped_addr(ref->obj()));
      ArchivePtrMarker::mark_pointer(ref->addr());
    }
    return false; // Do not recurse.
  }
};

void ArchiveBuilder::relocate_roots() {
  log_info(cds)("Relocating external roots ... ");
  ResourceMark rm;
  RefRelocator doit(this);
  iterate_sorted_roots(&doit, /*is_relocating_pointers=*/true);
  doit.finish();
  log_info(cds)("done");
}

void ArchiveBuilder::relocate_metaspaceobj_embedded_pointers() {
  log_info(cds)("Relocating embedded pointers in core regions ... ");
  relocate_embedded_pointers(&_rw_src_objs);
  relocate_embedded_pointers(&_ro_src_objs);
  update_special_refs();
}

// We must relocate vmClasses::_klasses[] only after we have copied the
// java objects in during dump_java_heap_objects(): during the object copy, we operate on
// old objects which assert that their klass is the original klass.
void ArchiveBuilder::relocate_vm_classes() {
  log_info(cds)("Relocating vmClasses::_klasses[] ... ");
  ResourceMark rm;
  RefRelocator doit(this);
  vmClasses::metaspace_pointers_do(&doit);
}

void ArchiveBuilder::make_klasses_shareable() {
  for (int i = 0; i < klasses()->length(); i++) {
    Klass* k = klasses()->at(i);
    k->remove_java_mirror();
    if (k->is_objArray_klass()) {
      // InstanceKlass and TypeArrayKlass will in turn call remove_unshareable_info
      // on their array classes.
    } else if (k->is_typeArray_klass()) {
      k->remove_unshareable_info();
    } else {
      assert(k->is_instance_klass(), " must be");
      InstanceKlass* ik = InstanceKlass::cast(k);
      if (DynamicDumpSharedSpaces) {
        // For static dump, class loader type are already set.
        ik->assign_class_loader_type();
      }

      MetaspaceShared::rewrite_nofast_bytecodes_and_calculate_fingerprints(Thread::current(), ik);
      ik->remove_unshareable_info();

      if (log_is_enabled(Debug, cds, class)) {
        ResourceMark rm;
        log_debug(cds, class)("klasses[%4d] = " PTR_FORMAT " %s", i, p2i(to_requested(ik)), ik->external_name());
      }
    }
  }
}

uintx ArchiveBuilder::buffer_to_offset(address p) const {
  address requested_p = to_requested(p);
  assert(requested_p >= _requested_static_archive_bottom, "must be");
  return requested_p - _requested_static_archive_bottom;
}

uintx ArchiveBuilder::any_to_offset(address p) const {
  if (is_in_mapped_static_archive(p)) {
    assert(DynamicDumpSharedSpaces, "must be");
    return p - _mapped_static_archive_bottom;
  }
  return buffer_to_offset(p);
}

// Update a Java object to point its Klass* to the new location after
// shared archive has been compacted.
void ArchiveBuilder::relocate_klass_ptr(oop o) {
  assert(DumpSharedSpaces, "sanity");
  Klass* k = get_relocated_klass(o->klass());
  Klass* requested_k = to_requested(k);
  narrowKlass nk = CompressedKlassPointers::encode_not_null(requested_k, _requested_static_archive_bottom);
  o->set_narrow_klass(nk);
}

// RelocateBufferToRequested --- Relocate all the pointers in mc/rw/ro,
// so that the archive can be mapped to the "requested" location without runtime relocation.
//
// - See ArchiveBuilder header for the definition of "buffer", "mapped" and "requested"
// - ArchivePtrMarker::ptrmap() marks all the pointers in the mc/rw/ro regions
// - Every pointer must have one of the following values:
//   [a] NULL:
//       No relocation is needed. Remove this pointer from ptrmap so we don't need to
//       consider it at runtime.
//   [b] Points into an object X which is inside the buffer:
//       Adjust this pointer by _buffer_to_requested_delta, so it points to X
//       when the archive is mapped at the requested location.
//   [c] Points into an object Y which is inside mapped static archive:
//       - This happens only during dynamic dump
//       - Adjust this pointer by _mapped_to_requested_static_archive_delta,
//         so it points to Y when the static archive is mapped at the requested location.
template <bool STATIC_DUMP>
class RelocateBufferToRequested : public BitMapClosure {
  ArchiveBuilder* _builder;
  address _buffer_bottom;
  intx _buffer_to_requested_delta;
  intx _mapped_to_requested_static_archive_delta;
  size_t _max_non_null_offset;

 public:
  RelocateBufferToRequested(ArchiveBuilder* builder) {
    _builder = builder;
    _buffer_bottom = _builder->buffer_bottom();
    _buffer_to_requested_delta = builder->buffer_to_requested_delta();
    _mapped_to_requested_static_archive_delta = builder->requested_static_archive_bottom() - builder->mapped_static_archive_bottom();
    _max_non_null_offset = 0;

    address bottom = _builder->buffer_bottom();
    address top = _builder->buffer_top();
    address new_bottom = bottom + _buffer_to_requested_delta;
    address new_top = top + _buffer_to_requested_delta;
    log_debug(cds)("Relocating archive from [" INTPTR_FORMAT " - " INTPTR_FORMAT " ] to "
                   "[" INTPTR_FORMAT " - " INTPTR_FORMAT " ]",
                   p2i(bottom), p2i(top),
                   p2i(new_bottom), p2i(new_top));
  }

  bool do_bit(size_t offset) {
    address* p = (address*)_buffer_bottom + offset;
    assert(_builder->is_in_buffer_space(p), "pointer must live in buffer space");

    if (*p == NULL) {
      // todo -- clear bit, etc
      ArchivePtrMarker::ptrmap()->clear_bit(offset);
    } else {
      if (STATIC_DUMP) {
        assert(_builder->is_in_buffer_space(*p), "old pointer must point inside buffer space");
        *p += _buffer_to_requested_delta;
        assert(_builder->is_in_requested_static_archive(*p), "new pointer must point inside requested archive");
      } else {
        if (_builder->is_in_buffer_space(*p)) {
          *p += _buffer_to_requested_delta;
          // assert is in requested dynamic archive
        } else {
          assert(_builder->is_in_mapped_static_archive(*p), "old pointer must point inside buffer space or mapped static archive");
          *p += _mapped_to_requested_static_archive_delta;
          assert(_builder->is_in_requested_static_archive(*p), "new pointer must point inside requested archive");
        }
      }
      _max_non_null_offset = offset;
    }

    return true; // keep iterating
  }

  void doit() {
    ArchivePtrMarker::ptrmap()->iterate(this);
    ArchivePtrMarker::compact(_max_non_null_offset);
  }
};


void ArchiveBuilder::relocate_to_requested() {
  ro_region()->pack();

  size_t my_archive_size = buffer_top() - buffer_bottom();

  if (DumpSharedSpaces) {
    _requested_static_archive_top = _requested_static_archive_bottom + my_archive_size;
    RelocateBufferToRequested<true> patcher(this);
    patcher.doit();
  } else {
    assert(DynamicDumpSharedSpaces, "must be");
    _requested_dynamic_archive_top = _requested_dynamic_archive_bottom + my_archive_size;
    RelocateBufferToRequested<false> patcher(this);
    patcher.doit();
  }
}

// Write detailed info to a mapfile to analyze contents of the archive.
// static dump:
//   java -Xshare:dump -Xlog:cds+map=trace:file=cds.map:none:filesize=0
// dynamic dump:
//   java -cp MyApp.jar -XX:ArchiveClassesAtExit=MyApp.jsa \
//        -Xlog:cds+map=trace:file=cds.map:none:filesize=0 MyApp
//
// We need to do some address translation because the buffers used at dump time may be mapped to
// a different location at runtime. At dump time, the buffers may be at arbitrary locations
// picked by the OS. At runtime, we try to map at a fixed location (SharedBaseAddress). For
// consistency, we log everything using runtime addresses.
class ArchiveBuilder::CDSMapLogger : AllStatic {
  static intx buffer_to_runtime_delta() {
    // Translate the buffers used by the MC/RW/RO regions to their eventual (requested) locations
    // at runtime.
    return ArchiveBuilder::current()->buffer_to_requested_delta();
  }

  // mc/rw/ro regions only
  static void write_dump_region(const char* name, DumpRegion* region) {
    address region_base = address(region->base());
    address region_top  = address(region->top());
    write_region(name, region_base, region_top, region_base + buffer_to_runtime_delta());
  }

#define _LOG_PREFIX PTR_FORMAT ": @@ %-17s %d"

  static void write_klass(Klass* k, address runtime_dest, const char* type_name, int bytes, Thread* THREAD) {
    ResourceMark rm(THREAD);
    log_debug(cds, map)(_LOG_PREFIX " %s",
                        p2i(runtime_dest), type_name, bytes, k->external_name());
  }
  static void write_method(Method* m, address runtime_dest, const char* type_name, int bytes, Thread* THREAD) {
    ResourceMark rm(THREAD);
    log_debug(cds, map)(_LOG_PREFIX " %s",
                        p2i(runtime_dest), type_name, bytes,  m->external_name());
  }

  // rw/ro regions only
  static void write_objects(DumpRegion* region, const ArchiveBuilder::SourceObjList* src_objs) {
    address last_obj_base = address(region->base());
    address last_obj_end  = address(region->base());
    address region_end    = address(region->end());
    Thread* THREAD = Thread::current();
    for (int i = 0; i < src_objs->objs()->length(); i++) {
      SourceObjInfo* src_info = src_objs->at(i);
      address src = src_info->orig_obj();
      address dest = src_info->dumped_addr();
      write_data(last_obj_base, dest, last_obj_base + buffer_to_runtime_delta());
      address runtime_dest = dest + buffer_to_runtime_delta();
      int bytes = src_info->size_in_bytes();

      MetaspaceObj::Type type = src_info->msotype();
      const char* type_name = MetaspaceObj::type_name(type);

      switch (type) {
      case MetaspaceObj::ClassType:
        write_klass((Klass*)src, runtime_dest, type_name, bytes, THREAD);
        break;
      case MetaspaceObj::ConstantPoolType:
        write_klass(((ConstantPool*)src)->pool_holder(),
                    runtime_dest, type_name, bytes, THREAD);
        break;
      case MetaspaceObj::ConstantPoolCacheType:
        write_klass(((ConstantPoolCache*)src)->constant_pool()->pool_holder(),
                    runtime_dest, type_name, bytes, THREAD);
        break;
      case MetaspaceObj::MethodType:
        write_method((Method*)src, runtime_dest, type_name, bytes, THREAD);
        break;
      case MetaspaceObj::ConstMethodType:
        write_method(((ConstMethod*)src)->method(), runtime_dest, type_name, bytes, THREAD);
        break;
      case MetaspaceObj::SymbolType:
        {
          ResourceMark rm(THREAD);
          Symbol* s = (Symbol*)src;
          log_debug(cds, map)(_LOG_PREFIX " %s", p2i(runtime_dest), type_name, bytes,
                              s->as_quoted_ascii());
        }
        break;
      default:
        log_debug(cds, map)(_LOG_PREFIX, p2i(runtime_dest), type_name, bytes);
        break;
      }

      last_obj_base = dest;
      last_obj_end  = dest + bytes;
    }

    write_data(last_obj_base, last_obj_end, last_obj_base + buffer_to_runtime_delta());
    if (last_obj_end < region_end) {
      log_debug(cds, map)(PTR_FORMAT ": @@ Misc data " SIZE_FORMAT " bytes",
                          p2i(last_obj_end + buffer_to_runtime_delta()),
                          size_t(region_end - last_obj_end));
      write_data(last_obj_end, region_end, last_obj_end + buffer_to_runtime_delta());
    }
  }

#undef _LOG_PREFIX

  // Write information about a region, whose address at dump time is [base .. top). At
  // runtime, this region will be mapped to runtime_base.  runtime_base is 0 if this
  // region will be mapped at os-selected addresses (such as the bitmap region), or will
  // be accessed with os::read (the header).
  static void write_region(const char* name, address base, address top, address runtime_base) {
    size_t size = top - base;
    base = runtime_base;
    top = runtime_base + size;
    log_info(cds, map)("[%-18s " PTR_FORMAT " - " PTR_FORMAT " " SIZE_FORMAT_W(9) " bytes]",
                       name, p2i(base), p2i(top), size);
  }

  // open and closed archive regions
  static void write_heap_region(const char* which, GrowableArray<MemRegion> *regions) {
    for (int i = 0; i < regions->length(); i++) {
      address start = address(regions->at(i).start());
      address end = address(regions->at(i).end());
      write_region(which, start, end, start);
      write_data(start, end, start);
    }
  }

  // Dump all the data [base...top). Pretend that the base address
  // will be mapped to runtime_base at run-time.
  static void write_data(address base, address top, address runtime_base) {
    assert(top >= base, "must be");

    LogStreamHandle(Trace, cds, map) lsh;
    if (lsh.is_enabled()) {
      os::print_hex_dump(&lsh, base, top, sizeof(address), 32, runtime_base);
    }
  }

  static void write_header(FileMapInfo* mapinfo) {
    LogStreamHandle(Info, cds, map) lsh;
    if (lsh.is_enabled()) {
      mapinfo->print(&lsh);
    }
  }

public:
  static void write(ArchiveBuilder* builder, FileMapInfo* mapinfo,
             GrowableArray<MemRegion> *closed_heap_regions,
             GrowableArray<MemRegion> *open_heap_regions,
             char* bitmap, size_t bitmap_size_in_bytes) {
    log_info(cds, map)("%s CDS archive map for %s", DumpSharedSpaces ? "Static" : "Dynamic", mapinfo->full_path());

    address header = address(mapinfo->header());
    address header_end = header + mapinfo->header()->header_size();
    write_region("header", header, header_end, 0);
    write_header(mapinfo);
    write_data(header, header_end, 0);

    DumpRegion* rw_region = &builder->_rw_region;
    DumpRegion* ro_region = &builder->_ro_region;

    write_dump_region("rw region", rw_region);
    write_objects(rw_region, &builder->_rw_src_objs);

    write_dump_region("ro region", ro_region);
    write_objects(ro_region, &builder->_ro_src_objs);

    address bitmap_end = address(bitmap + bitmap_size_in_bytes);
    write_region("bitmap", address(bitmap), bitmap_end, 0);
    write_data(header, header_end, 0);

    if (closed_heap_regions != NULL) {
      write_heap_region("closed heap region", closed_heap_regions);
    }
    if (open_heap_regions != NULL) {
      write_heap_region("open heap region", open_heap_regions);
    }

    log_info(cds, map)("[End of CDS archive map]");
  }
};

void ArchiveBuilder::print_stats() {
  _alloc_stats.print_stats(int(_ro_region.used()), int(_rw_region.used()));
}

void ArchiveBuilder::clean_up_src_obj_table() {
  SrcObjTableCleaner cleaner;
  _src_obj_table.iterate(&cleaner);
}

<<<<<<< HEAD
void ArchiveBuilder::init_mc_region() {
  if (DumpSharedSpaces) { // these are needed only for static archive
    // We don't want any valid object to be at the very bottom of the archive.
    // See ArchivePtrMarker::mark_pointer().
    mc_region()->allocate(16);

    size_t trampoline_size = SharedRuntime::trampoline_size();
    size_t buf_size = (size_t)AbstractInterpreter::number_of_method_entries * trampoline_size;
    MetaspaceShared::set_i2i_entry_code_buffers((address)mc_region()->allocate(buf_size));
  }

  allocate_method_trampolines();
}

void ArchiveBuilder::allocate_method_trampolines_for(InstanceKlass* ik) {
  if (ik->methods() != NULL) {
    for (int j = 0; j < ik->methods()->length(); j++) {
      // Walk the methods in a deterministic order so that the trampolines are
      // created in a deterministic order.
      Method* m = ik->methods()->at(j);
      AdapterHandlerEntry* ent = m->adapter(); // different methods can share the same AdapterHandlerEntry
      MethodTrampolineInfo* info = _adapter_to_trampoline->get(ent);
      if (info->c2i_entry_trampoline() == NULL) {
        info->set_c2i_entry_trampoline(
          (address)mc_region()->allocate(SharedRuntime::trampoline_size()));
        info->set_c2i_inline_ro_entry_trampoline(
         (address)mc_region()->allocate(SharedRuntime::trampoline_size()));
        info->set_c2i_inline_entry_trampoline(
         (address)mc_region()->allocate(SharedRuntime::trampoline_size()));
        info->set_adapter_trampoline(
          (AdapterHandlerEntry**)mc_region()->allocate(sizeof(AdapterHandlerEntry*)));
      }
    }
  }
}

void ArchiveBuilder::allocate_method_trampolines() {
  for (int i = 0; i < _klasses->length(); i++) {
    Klass* k = _klasses->at(i);
    if (k->is_instance_klass()) {
      InstanceKlass* ik = InstanceKlass::cast(k);
      allocate_method_trampolines_for(ik);
    }
  }
}

// Allocate MethodTrampolineInfo for all Methods that will be archived. Also
// return the total number of bytes needed by the method trampolines in the MC
// region.
size_t ArchiveBuilder::collect_method_trampolines() {
  size_t total = 0;
  size_t each_method_bytes =
    align_up(SharedRuntime::trampoline_size(), BytesPerWord) * 3 +
    align_up(sizeof(AdapterHandlerEntry*), BytesPerWord);

  if (_adapter_to_trampoline == NULL) {
    _adapter_to_trampoline = new (ResourceObj::C_HEAP, mtClass)AdapterToTrampoline();
  }
  int count = 0;
  for (int i = 0; i < _klasses->length(); i++) {
    Klass* k = _klasses->at(i);
    if (k->is_instance_klass()) {
      InstanceKlass* ik = InstanceKlass::cast(k);
      if (ik->methods() != NULL) {
        for (int j = 0; j < ik->methods()->length(); j++) {
          Method* m = ik->methods()->at(j);
          AdapterHandlerEntry* ent = m->adapter(); // different methods can share the same AdapterHandlerEntry
          bool is_created = false;
          MethodTrampolineInfo* info = _adapter_to_trampoline->put_if_absent(ent, &is_created);
          if (is_created) {
            count++;
          }
        }
      }
    }
  }
  if (count == 0) {
    // We have nothing to archive, but let's avoid having an empty region.
    total = SharedRuntime::trampoline_size();
  } else {
    total = count * each_method_bytes;
  }
  return align_up(total, SharedSpaceObjectAlignment);
}

void ArchiveBuilder::update_method_trampolines() {
  for (int i = 0; i < klasses()->length(); i++) {
    Klass* k = klasses()->at(i);
    if (k->is_instance_klass()) {
      InstanceKlass* ik = InstanceKlass::cast(k);
      Array<Method*>* methods = ik->methods();
      for (int j = 0; j < methods->length(); j++) {
        Method* m = methods->at(j);
        AdapterHandlerEntry* ent = m->adapter();
        MethodTrampolineInfo* info = _adapter_to_trampoline->get(ent);
        // m is the "copy" of the original Method, but its adapter() field is still valid because
        // we haven't called make_klasses_shareable() yet.
        m->set_from_compiled_entry(info->c2i_entry_trampoline());
        m->set_from_compiled_inline_ro_entry(info->c2i_inline_ro_entry_trampoline());
        m->set_from_compiled_inline_entry(info->c2i_inline_entry_trampoline());
        m->set_adapter_trampoline(info->adapter_trampoline());
      }
    }
  }
}

=======
>>>>>>> 4b5be40a
void ArchiveBuilder::write_archive(FileMapInfo* mapinfo,
                                   GrowableArray<MemRegion>* closed_heap_regions,
                                   GrowableArray<MemRegion>* open_heap_regions,
                                   GrowableArray<ArchiveHeapOopmapInfo>* closed_heap_oopmaps,
                                   GrowableArray<ArchiveHeapOopmapInfo>* open_heap_oopmaps) {
  // Make sure NUM_CDS_REGIONS (exported in cds.h) agrees with
  // MetaspaceShared::n_regions (internal to hotspot).
  assert(NUM_CDS_REGIONS == MetaspaceShared::n_regions, "sanity");

  write_region(mapinfo, MetaspaceShared::rw, &_rw_region, /*read_only=*/false,/*allow_exec=*/false);
  write_region(mapinfo, MetaspaceShared::ro, &_ro_region, /*read_only=*/true, /*allow_exec=*/false);

  size_t bitmap_size_in_bytes;
  char* bitmap = mapinfo->write_bitmap_region(ArchivePtrMarker::ptrmap(), closed_heap_oopmaps, open_heap_oopmaps,
                                              bitmap_size_in_bytes);

  if (closed_heap_regions != NULL) {
    _total_closed_heap_region_size = mapinfo->write_archive_heap_regions(
                                        closed_heap_regions,
                                        closed_heap_oopmaps,
                                        MetaspaceShared::first_closed_archive_heap_region,
                                        MetaspaceShared::max_closed_archive_heap_region);
    _total_open_heap_region_size = mapinfo->write_archive_heap_regions(
                                        open_heap_regions,
                                        open_heap_oopmaps,
                                        MetaspaceShared::first_open_archive_heap_region,
                                        MetaspaceShared::max_open_archive_heap_region);
  }

  print_region_stats(mapinfo, closed_heap_regions, open_heap_regions);

  mapinfo->set_requested_base((char*)MetaspaceShared::requested_base_address());
  mapinfo->set_header_crc(mapinfo->compute_header_crc());
  mapinfo->write_header();
  mapinfo->close();

  if (log_is_enabled(Info, cds)) {
    print_stats();
  }

  if (log_is_enabled(Info, cds, map)) {
    CDSMapLogger::write(this, mapinfo, closed_heap_regions, open_heap_regions,
                        bitmap, bitmap_size_in_bytes);
  }
  FREE_C_HEAP_ARRAY(char, bitmap);
}

void ArchiveBuilder::write_region(FileMapInfo* mapinfo, int region_idx, DumpRegion* dump_region, bool read_only,  bool allow_exec) {
  mapinfo->write_region(region_idx, dump_region->base(), dump_region->used(), read_only, allow_exec);
}

void ArchiveBuilder::print_region_stats(FileMapInfo *mapinfo,
                                        GrowableArray<MemRegion>* closed_heap_regions,
                                        GrowableArray<MemRegion>* open_heap_regions) {
  // Print statistics of all the regions
  const size_t bitmap_used = mapinfo->space_at(MetaspaceShared::bm)->used();
  const size_t bitmap_reserved = mapinfo->space_at(MetaspaceShared::bm)->used_aligned();
  const size_t total_reserved = _ro_region.reserved()  + _rw_region.reserved() +
                                bitmap_reserved +
                                _total_closed_heap_region_size +
                                _total_open_heap_region_size;
  const size_t total_bytes = _ro_region.used()  + _rw_region.used() +
                             bitmap_used +
                             _total_closed_heap_region_size +
                             _total_open_heap_region_size;
  const double total_u_perc = percent_of(total_bytes, total_reserved);

  _rw_region.print(total_reserved);
  _ro_region.print(total_reserved);

  print_bitmap_region_stats(bitmap_used, total_reserved);

  if (closed_heap_regions != NULL) {
    print_heap_region_stats(closed_heap_regions, "ca", total_reserved);
    print_heap_region_stats(open_heap_regions, "oa", total_reserved);
  }

  log_debug(cds)("total    : " SIZE_FORMAT_W(9) " [100.0%% of total] out of " SIZE_FORMAT_W(9) " bytes [%5.1f%% used]",
                 total_bytes, total_reserved, total_u_perc);
}

void ArchiveBuilder::print_bitmap_region_stats(size_t size, size_t total_size) {
  log_debug(cds)("bm  space: " SIZE_FORMAT_W(9) " [ %4.1f%% of total] out of " SIZE_FORMAT_W(9) " bytes [100.0%% used]",
                 size, size/double(total_size)*100.0, size);
}

void ArchiveBuilder::print_heap_region_stats(GrowableArray<MemRegion> *heap_mem,
                                             const char *name, size_t total_size) {
  int arr_len = heap_mem == NULL ? 0 : heap_mem->length();
  for (int i = 0; i < arr_len; i++) {
      char* start = (char*)heap_mem->at(i).start();
      size_t size = heap_mem->at(i).byte_size();
      char* top = start + size;
      log_debug(cds)("%s%d space: " SIZE_FORMAT_W(9) " [ %4.1f%% of total] out of " SIZE_FORMAT_W(9) " bytes [100.0%% used] at " INTPTR_FORMAT,
                     name, i, size, size/double(total_size)*100.0, size, p2i(start));
  }
}

void ArchiveBuilder::report_out_of_space(const char* name, size_t needed_bytes) {
  // This is highly unlikely to happen on 64-bits because we have reserved a 4GB space.
  // On 32-bit we reserve only 256MB so you could run out of space with 100,000 classes
  // or so.
  _rw_region.print_out_of_space_msg(name, needed_bytes);
  _ro_region.print_out_of_space_msg(name, needed_bytes);

  vm_exit_during_initialization(err_msg("Unable to allocate from '%s' region", name),
                                "Please reduce the number of shared classes.");
}


#ifndef PRODUCT
void ArchiveBuilder::assert_is_vm_thread() {
  assert(Thread::current()->is_VM_thread(), "ArchiveBuilder should be used only inside the VMThread");
}
#endif<|MERGE_RESOLUTION|>--- conflicted
+++ resolved
@@ -49,35 +49,6 @@
 #include "utilities/hashtable.inline.hpp"
 
 ArchiveBuilder* ArchiveBuilder::_current = NULL;
-<<<<<<< HEAD
-class AdapterHandlerEntry;
-
-class MethodTrampolineInfo {
-  address _c2i_entry_trampoline;
-  address _c2i_inline_ro_entry_trampoline;
-  address _c2i_inline_entry_trampoline;
-  AdapterHandlerEntry** _adapter_trampoline;
-public:
-  address c2i_entry_trampoline() { return _c2i_entry_trampoline; }
-  address c2i_inline_ro_entry_trampoline() { return _c2i_inline_ro_entry_trampoline; }
-  address c2i_inline_entry_trampoline() { return _c2i_inline_entry_trampoline; }
-  AdapterHandlerEntry** adapter_trampoline() { return _adapter_trampoline; }
-  void set_c2i_entry_trampoline(address addr) { _c2i_entry_trampoline = addr; }
-  void set_c2i_inline_ro_entry_trampoline(address addr) { _c2i_inline_ro_entry_trampoline = addr; }
-  void set_c2i_inline_entry_trampoline(address addr) { _c2i_inline_entry_trampoline = addr; }
-  void set_adapter_trampoline(AdapterHandlerEntry** entry) { _adapter_trampoline = entry; }
-};
-
-class AdapterToTrampoline : public ResourceHashtable<
-  AdapterHandlerEntry*, MethodTrampolineInfo,
-  primitive_hash<AdapterHandlerEntry*>,
-  primitive_equals<AdapterHandlerEntry*>,
-  941, // prime number
-  ResourceObj::C_HEAP> {};
-
-static AdapterToTrampoline* _adapter_to_trampoline = NULL;
-=======
->>>>>>> 4b5be40a
 
 ArchiveBuilder::OtherROAllocMark::~OtherROAllocMark() {
   char* newtop = ArchiveBuilder::current()->_ro_region.top();
@@ -1097,115 +1068,6 @@
   _src_obj_table.iterate(&cleaner);
 }
 
-<<<<<<< HEAD
-void ArchiveBuilder::init_mc_region() {
-  if (DumpSharedSpaces) { // these are needed only for static archive
-    // We don't want any valid object to be at the very bottom of the archive.
-    // See ArchivePtrMarker::mark_pointer().
-    mc_region()->allocate(16);
-
-    size_t trampoline_size = SharedRuntime::trampoline_size();
-    size_t buf_size = (size_t)AbstractInterpreter::number_of_method_entries * trampoline_size;
-    MetaspaceShared::set_i2i_entry_code_buffers((address)mc_region()->allocate(buf_size));
-  }
-
-  allocate_method_trampolines();
-}
-
-void ArchiveBuilder::allocate_method_trampolines_for(InstanceKlass* ik) {
-  if (ik->methods() != NULL) {
-    for (int j = 0; j < ik->methods()->length(); j++) {
-      // Walk the methods in a deterministic order so that the trampolines are
-      // created in a deterministic order.
-      Method* m = ik->methods()->at(j);
-      AdapterHandlerEntry* ent = m->adapter(); // different methods can share the same AdapterHandlerEntry
-      MethodTrampolineInfo* info = _adapter_to_trampoline->get(ent);
-      if (info->c2i_entry_trampoline() == NULL) {
-        info->set_c2i_entry_trampoline(
-          (address)mc_region()->allocate(SharedRuntime::trampoline_size()));
-        info->set_c2i_inline_ro_entry_trampoline(
-         (address)mc_region()->allocate(SharedRuntime::trampoline_size()));
-        info->set_c2i_inline_entry_trampoline(
-         (address)mc_region()->allocate(SharedRuntime::trampoline_size()));
-        info->set_adapter_trampoline(
-          (AdapterHandlerEntry**)mc_region()->allocate(sizeof(AdapterHandlerEntry*)));
-      }
-    }
-  }
-}
-
-void ArchiveBuilder::allocate_method_trampolines() {
-  for (int i = 0; i < _klasses->length(); i++) {
-    Klass* k = _klasses->at(i);
-    if (k->is_instance_klass()) {
-      InstanceKlass* ik = InstanceKlass::cast(k);
-      allocate_method_trampolines_for(ik);
-    }
-  }
-}
-
-// Allocate MethodTrampolineInfo for all Methods that will be archived. Also
-// return the total number of bytes needed by the method trampolines in the MC
-// region.
-size_t ArchiveBuilder::collect_method_trampolines() {
-  size_t total = 0;
-  size_t each_method_bytes =
-    align_up(SharedRuntime::trampoline_size(), BytesPerWord) * 3 +
-    align_up(sizeof(AdapterHandlerEntry*), BytesPerWord);
-
-  if (_adapter_to_trampoline == NULL) {
-    _adapter_to_trampoline = new (ResourceObj::C_HEAP, mtClass)AdapterToTrampoline();
-  }
-  int count = 0;
-  for (int i = 0; i < _klasses->length(); i++) {
-    Klass* k = _klasses->at(i);
-    if (k->is_instance_klass()) {
-      InstanceKlass* ik = InstanceKlass::cast(k);
-      if (ik->methods() != NULL) {
-        for (int j = 0; j < ik->methods()->length(); j++) {
-          Method* m = ik->methods()->at(j);
-          AdapterHandlerEntry* ent = m->adapter(); // different methods can share the same AdapterHandlerEntry
-          bool is_created = false;
-          MethodTrampolineInfo* info = _adapter_to_trampoline->put_if_absent(ent, &is_created);
-          if (is_created) {
-            count++;
-          }
-        }
-      }
-    }
-  }
-  if (count == 0) {
-    // We have nothing to archive, but let's avoid having an empty region.
-    total = SharedRuntime::trampoline_size();
-  } else {
-    total = count * each_method_bytes;
-  }
-  return align_up(total, SharedSpaceObjectAlignment);
-}
-
-void ArchiveBuilder::update_method_trampolines() {
-  for (int i = 0; i < klasses()->length(); i++) {
-    Klass* k = klasses()->at(i);
-    if (k->is_instance_klass()) {
-      InstanceKlass* ik = InstanceKlass::cast(k);
-      Array<Method*>* methods = ik->methods();
-      for (int j = 0; j < methods->length(); j++) {
-        Method* m = methods->at(j);
-        AdapterHandlerEntry* ent = m->adapter();
-        MethodTrampolineInfo* info = _adapter_to_trampoline->get(ent);
-        // m is the "copy" of the original Method, but its adapter() field is still valid because
-        // we haven't called make_klasses_shareable() yet.
-        m->set_from_compiled_entry(info->c2i_entry_trampoline());
-        m->set_from_compiled_inline_ro_entry(info->c2i_inline_ro_entry_trampoline());
-        m->set_from_compiled_inline_entry(info->c2i_inline_entry_trampoline());
-        m->set_adapter_trampoline(info->adapter_trampoline());
-      }
-    }
-  }
-}
-
-=======
->>>>>>> 4b5be40a
 void ArchiveBuilder::write_archive(FileMapInfo* mapinfo,
                                    GrowableArray<MemRegion>* closed_heap_regions,
                                    GrowableArray<MemRegion>* open_heap_regions,
