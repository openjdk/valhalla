--- conflicted
+++ resolved
@@ -370,13 +370,10 @@
   f(ConstantPoolCache) \
   f(Annotations) \
   f(MethodCounters) \
-<<<<<<< HEAD
+  f(SharedClassPathEntry) \
   f(RecordComponent) \
-  f(MultiFieldInfo)
-=======
-  f(SharedClassPathEntry) \
-  f(RecordComponent)
->>>>>>> 94636f4c
+  f(MultiFieldInfo) \
+  f(InlineKlassFixedBlock)
 
 #define METASPACE_OBJ_TYPE_DECLARE(name) name ## Type,
 #define METASPACE_OBJ_TYPE_NAME_CASE(name) case name ## Type: return #name;
