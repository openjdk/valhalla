/*
 * Copyright (c) 1997, 2024, Oracle and/or its affiliates. All rights reserved.
 * DO NOT ALTER OR REMOVE COPYRIGHT NOTICES OR THIS FILE HEADER.
 *
 * This code is free software; you can redistribute it and/or modify it
 * under the terms of the GNU General Public License version 2 only, as
 * published by the Free Software Foundation.
 *
 * This code is distributed in the hope that it will be useful, but WITHOUT
 * ANY WARRANTY; without even the implied warranty of MERCHANTABILITY or
 * FITNESS FOR A PARTICULAR PURPOSE.  See the GNU General Public License
 * version 2 for more details (a copy is included in the LICENSE file that
 * accompanied this code).
 *
 * You should have received a copy of the GNU General Public License version
 * 2 along with this work; if not, write to the Free Software Foundation,
 * Inc., 51 Franklin St, Fifth Floor, Boston, MA 02110-1301 USA.
 *
 * Please contact Oracle, 500 Oracle Parkway, Redwood Shores, CA 94065 USA
 * or visit www.oracle.com if you need additional information or have any
 * questions.
 *
 */

#ifndef SHARE_MEMORY_ALLOCATION_HPP
#define SHARE_MEMORY_ALLOCATION_HPP

#include "memory/allStatic.hpp"
#include "nmt/memTag.hpp"
#include "utilities/debug.hpp"
#include "utilities/globalDefinitions.hpp"
#include "utilities/macros.hpp"

#include <new>

class outputStream;
class Thread;
class JavaThread;

class AllocFailStrategy {
public:
  enum AllocFailEnum { EXIT_OOM, RETURN_NULL };
};
typedef AllocFailStrategy::AllocFailEnum AllocFailType;

// The virtual machine must never call one of the implicitly declared
// global allocation or deletion functions.  (Such calls may result in
// link-time or run-time errors.)  For convenience and documentation of
// intended use, classes in the virtual machine may be derived from one
// of the following allocation classes, some of which define allocation
// and deletion functions.
// Note: std::malloc and std::free should never called directly.

//
// For objects allocated in the resource area (see resourceArea.hpp).
// - ResourceObj
//
// For objects allocated in the C-heap (managed by: free & malloc and tracked with NMT)
// - CHeapObj
//
// For objects allocated on the stack.
// - StackObj
//
// For classes used as name spaces.
// - AllStatic
//
// For classes in Metaspace (class data)
// - MetaspaceObj
//
// The printable subclasses are used for debugging and define virtual
// member functions for printing. Classes that avoid allocating the
// vtbl entries in the objects should therefore not be the printable
// subclasses.
//
// The following macros and function should be used to allocate memory
// directly in the resource area or in the C-heap, The _OBJ variants
// of the NEW/FREE_C_HEAP macros are used for alloc/dealloc simple
// objects which are not inherited from CHeapObj, note constructor and
// destructor are not called. The preferable way to allocate objects
// is using the new operator.
//
// WARNING: The array variant must only be used for a homogeneous array
// where all objects are of the exact type specified. If subtypes are
// stored in the array then must pay attention to calling destructors
// at needed.
//
// NEW_RESOURCE_ARRAY*
// REALLOC_RESOURCE_ARRAY*
// FREE_RESOURCE_ARRAY*
// NEW_RESOURCE_OBJ*
// NEW_C_HEAP_ARRAY*
// REALLOC_C_HEAP_ARRAY*
// FREE_C_HEAP_ARRAY*
// NEW_C_HEAP_OBJ*
// FREE_C_HEAP_OBJ
//
// char* AllocateHeap(size_t size, MemTag mem_tag, const NativeCallStack& stack, AllocFailType alloc_failmode = AllocFailStrategy::EXIT_OOM);
// char* AllocateHeap(size_t size, MemTag mem_tag, AllocFailType alloc_failmode = AllocFailStrategy::EXIT_OOM);
// char* ReallocateHeap(char *old, size_t size, MemTag mem_tag, AllocFailType alloc_failmode = AllocFailStrategy::EXIT_OOM);
// void FreeHeap(void* p);
//

extern bool NMT_track_callsite;

class NativeCallStack;


char* AllocateHeap(size_t size,
                   MemTag mem_tag,
                   const NativeCallStack& stack,
                   AllocFailType alloc_failmode = AllocFailStrategy::EXIT_OOM);
char* AllocateHeap(size_t size,
                   MemTag mem_tag,
                   AllocFailType alloc_failmode = AllocFailStrategy::EXIT_OOM);

char* ReallocateHeap(char *old,
                     size_t size,
                     MemTag mem_tag,
                     AllocFailType alloc_failmode = AllocFailStrategy::EXIT_OOM);

// handles null pointers
void FreeHeap(void* p);

class CHeapObjBase {
 public:
  ALWAYSINLINE void* operator new(size_t size, MemTag mem_tag) {
    return AllocateHeap(size, mem_tag);
  }

  ALWAYSINLINE void* operator new(size_t size,
                                  MemTag mem_tag,
                                  const NativeCallStack& stack) {
    return AllocateHeap(size, mem_tag, stack);
  }

  ALWAYSINLINE void* operator new(size_t size,
                                  MemTag mem_tag,
                                  const std::nothrow_t&,
                                  const NativeCallStack& stack) throw() {
    return AllocateHeap(size, mem_tag, stack, AllocFailStrategy::RETURN_NULL);
  }

  ALWAYSINLINE void* operator new(size_t size,
                                  MemTag mem_tag,
                                  const std::nothrow_t&) throw() {
    return AllocateHeap(size, mem_tag, AllocFailStrategy::RETURN_NULL);
  }

  ALWAYSINLINE void* operator new[](size_t size, MemTag mem_tag) {
    return AllocateHeap(size, mem_tag);
  }

  ALWAYSINLINE void* operator new[](size_t size,
                                    MemTag mem_tag,
                                    const NativeCallStack& stack) {
    return AllocateHeap(size, mem_tag, stack);
  }

  ALWAYSINLINE void* operator new[](size_t size,
                                    MemTag mem_tag,
                                    const std::nothrow_t&,
                                    const NativeCallStack& stack) throw() {
    return AllocateHeap(size, mem_tag, stack, AllocFailStrategy::RETURN_NULL);
  }

  ALWAYSINLINE void* operator new[](size_t size,
                                    MemTag mem_tag,
                                    const std::nothrow_t&) throw() {
    return AllocateHeap(size, mem_tag, AllocFailStrategy::RETURN_NULL);
  }

  void operator delete(void* p)     { FreeHeap(p); }
  void operator delete [] (void* p) { FreeHeap(p); }
};

// Uses the implicitly static new and delete operators of CHeapObjBase
template<MemTag MT>
class CHeapObj {
 public:
  ALWAYSINLINE void* operator new(size_t size) {
    return CHeapObjBase::operator new(size, MT);
  }

  ALWAYSINLINE void* operator new(size_t size,
                                  const NativeCallStack& stack) {
    return CHeapObjBase::operator new(size, MT, stack);
  }

  ALWAYSINLINE void* operator new(size_t size, const std::nothrow_t& nt,
                                  const NativeCallStack& stack) throw() {
    return CHeapObjBase::operator new(size, MT, nt, stack);
  }

  ALWAYSINLINE void* operator new(size_t size, const std::nothrow_t& nt) throw() {
    return CHeapObjBase::operator new(size, MT, nt);
  }

  ALWAYSINLINE void* operator new[](size_t size) {
    return CHeapObjBase::operator new[](size, MT);
  }

  ALWAYSINLINE void* operator new[](size_t size,
                                    const NativeCallStack& stack) {
    return CHeapObjBase::operator new[](size, MT, stack);
  }

  ALWAYSINLINE void* operator new[](size_t size, const std::nothrow_t& nt,
                                    const NativeCallStack& stack) throw() {
    return CHeapObjBase::operator new[](size, MT, nt, stack);
  }

  ALWAYSINLINE void* operator new[](size_t size, const std::nothrow_t& nt) throw() {
    return CHeapObjBase::operator new[](size, MT, nt);
  }

  void operator delete(void* p)     {
    CHeapObjBase::operator delete(p);
  }

  void operator delete [] (void* p) {
    CHeapObjBase::operator delete[](p);
  }
};

// Base class for objects allocated on the stack only.
// Calling new or delete will result in fatal error.

class StackObj {
 public:
  void* operator new(size_t size) = delete;
  void* operator new [](size_t size) = delete;
  void  operator delete(void* p) = delete;
  void  operator delete [](void* p) = delete;
};

// Base class for objects stored in Metaspace.
// Calling delete will result in fatal error.
//
// Do not inherit from something with a vptr because this class does
// not introduce one.  This class is used to allocate both shared read-only
// and shared read-write classes.
//

class ClassLoaderData;
class MetaspaceClosure;

class MetaspaceObj {
  // There are functions that all subtypes of MetaspaceObj are expected
  // to implement, so that templates which are defined for this class hierarchy
  // can work uniformly. Within the sub-hierarchy of Metadata, these are virtuals.
  // Elsewhere in the hierarchy of MetaspaceObj, type(), size(), and/or on_stack()
  // can be static if constant.
  //
  // The following functions are required by MetaspaceClosure:
  //   void metaspace_pointers_do(MetaspaceClosure* it) { <walk my refs> }
  //   int size() const { return align_up(sizeof(<This>), wordSize) / wordSize; }
  //   MetaspaceObj::Type type() const { return <This>Type; }
  //
  // The following functions are required by MetadataFactory::free_metadata():
  //   bool on_stack() { return false; }
  //   void deallocate_contents(ClassLoaderData* loader_data);

  friend class VMStructs;
  // When CDS is enabled, all shared metaspace objects are mapped
  // into a single contiguous memory block, so we can use these
  // two pointers to quickly determine if something is in the
  // shared metaspace.
  // When CDS is not enabled, both pointers are set to null.
  static void* _shared_metaspace_base;  // (inclusive) low address
  static void* _shared_metaspace_top;   // (exclusive) high address

 public:

  // Returns true if the pointer points to a valid MetaspaceObj. A valid
  // MetaspaceObj is MetaWord-aligned and contained within either
  // non-shared or shared metaspace.
  static bool is_valid(const MetaspaceObj* p);

#if INCLUDE_CDS
  static bool is_shared(const MetaspaceObj* p) {
    // If no shared metaspace regions are mapped, _shared_metaspace_{base,top} will
    // both be null and all values of p will be rejected quickly.
    return (((void*)p) < _shared_metaspace_top &&
            ((void*)p) >= _shared_metaspace_base);
  }
  bool is_shared() const { return MetaspaceObj::is_shared(this); }
#else
  static bool is_shared(const MetaspaceObj* p) { return false; }
  bool is_shared() const { return false; }
#endif

  void print_address_on(outputStream* st) const;  // nonvirtual address printing

  static void set_shared_metaspace_range(void* base, void* top) {
    _shared_metaspace_base = base;
    _shared_metaspace_top = top;
  }

  static void* shared_metaspace_base() { return _shared_metaspace_base; }
  static void* shared_metaspace_top()  { return _shared_metaspace_top;  }

#define METASPACE_OBJ_TYPES_DO(f) \
  f(Class) \
  f(Symbol) \
  f(TypeArrayU1) \
  f(TypeArrayU2) \
  f(TypeArrayU4) \
  f(TypeArrayU8) \
  f(TypeArrayOther) \
  f(Method) \
  f(ConstMethod) \
  f(MethodData) \
  f(ConstantPool) \
  f(ConstantPoolCache) \
  f(Annotations) \
  f(MethodCounters) \
  f(SharedClassPathEntry) \
  f(RecordComponent) \
<<<<<<< HEAD
  f(MultiFieldInfo) \
  f(InlineKlassFixedBlock)
=======
  f(InlineLayoutInfo)
>>>>>>> 265189e2

#define METASPACE_OBJ_TYPE_DECLARE(name) name ## Type,
#define METASPACE_OBJ_TYPE_NAME_CASE(name) case name ## Type: return #name;

  enum Type {
    // Types are MetaspaceObj::ClassType, MetaspaceObj::SymbolType, etc
    METASPACE_OBJ_TYPES_DO(METASPACE_OBJ_TYPE_DECLARE)
    _number_of_types
  };

  static const char * type_name(Type type) {
    switch(type) {
    METASPACE_OBJ_TYPES_DO(METASPACE_OBJ_TYPE_NAME_CASE)
    default:
      ShouldNotReachHere();
      return nullptr;
    }
  }

  static MetaspaceObj::Type array_type(size_t elem_size) {
    switch (elem_size) {
    case 1: return TypeArrayU1Type;
    case 2: return TypeArrayU2Type;
    case 4: return TypeArrayU4Type;
    case 8: return TypeArrayU8Type;
    default:
      return TypeArrayOtherType;
    }
  }

  void* operator new(size_t size, ClassLoaderData* loader_data,
                     size_t word_size,
                     Type type, JavaThread* thread) throw();
                     // can't use TRAPS from this header file.
  void* operator new(size_t size, ClassLoaderData* loader_data,
                     size_t word_size,
                     Type type) throw();
  void operator delete(void* p) { ShouldNotCallThis(); }

  // Declare a *static* method with the same signature in any subclass of MetaspaceObj
  // that should be read-only by default. See symbol.hpp for an example. This function
  // is used by the templates in metaspaceClosure.hpp
  static bool is_read_only_by_default() { return false; }
};

// Base class for classes that constitute name spaces.

class Arena;

extern char* resource_allocate_bytes(size_t size,
    AllocFailType alloc_failmode = AllocFailStrategy::EXIT_OOM);
extern char* resource_allocate_bytes(Thread* thread, size_t size,
    AllocFailType alloc_failmode = AllocFailStrategy::EXIT_OOM);
extern char* resource_reallocate_bytes( char *old, size_t old_size, size_t new_size,
    AllocFailType alloc_failmode = AllocFailStrategy::EXIT_OOM);
extern void resource_free_bytes( Thread* thread, char *old, size_t size );

//----------------------------------------------------------------------
// Base class for objects allocated in the resource area.
class ResourceObj {
 public:
  void* operator new(size_t size) {
    return resource_allocate_bytes(size);
  }

  void* operator new(size_t size, const std::nothrow_t& nothrow_constant) throw() {
    return resource_allocate_bytes(size, AllocFailStrategy::RETURN_NULL);
  }

  void* operator new [](size_t size) throw() = delete;
  void* operator new [](size_t size, const std::nothrow_t& nothrow_constant) throw() = delete;

  void  operator delete(void* p) = delete;
  void  operator delete [](void* p) = delete;
};

class ArenaObj {
 public:
  void* operator new(size_t size, Arena *arena) throw();
  void* operator new [](size_t size, Arena *arena) throw() = delete;

  void* operator new [](size_t size) throw() = delete;
  void* operator new [](size_t size, const std::nothrow_t& nothrow_constant) throw() = delete;

  void  operator delete(void* p) = delete;
  void  operator delete [](void* p) = delete;
};

//----------------------------------------------------------------------
// Base class for objects allocated in the resource area per default.
// Optionally, objects may be allocated on the C heap with
// new (AnyObj::C_HEAP) Foo(...) or in an Arena with new (&arena).
// AnyObj's can be allocated within other objects, but don't use
// new or delete (allocation_type is unknown).  If new is used to allocate,
// use delete to deallocate.
class AnyObj {
 public:
  enum allocation_type { STACK_OR_EMBEDDED = 0, RESOURCE_AREA, C_HEAP, ARENA, allocation_mask = 0x3 };
  static void set_allocation_type(address res, allocation_type type) NOT_DEBUG_RETURN;
#ifdef ASSERT
 private:
  // When this object is allocated on stack the new() operator is not
  // called but garbage on stack may look like a valid allocation_type.
  // Store negated 'this' pointer when new() is called to distinguish cases.
  // Use second array's element for verification value to distinguish garbage.
  uintptr_t _allocation_t[2];
  bool is_type_set() const;
  void initialize_allocation_info();
 public:
  allocation_type get_allocation_type() const;
  bool allocated_on_stack_or_embedded() const { return get_allocation_type() == STACK_OR_EMBEDDED; }
  bool allocated_on_res_area() const { return get_allocation_type() == RESOURCE_AREA; }
  bool allocated_on_C_heap()   const { return get_allocation_type() == C_HEAP; }
  bool allocated_on_arena()    const { return get_allocation_type() == ARENA; }
protected:
  AnyObj(); // default constructor
  AnyObj(const AnyObj& r); // default copy constructor
  AnyObj& operator=(const AnyObj& r); // default copy assignment
  ~AnyObj();
#endif // ASSERT

 public:
  // CHeap allocations
  void* operator new(size_t size, MemTag mem_tag) throw();
  void* operator new [](size_t size, MemTag mem_tag) throw() = delete;
  void* operator new(size_t size, const std::nothrow_t&  nothrow_constant, MemTag mem_tag) throw();
  void* operator new [](size_t size, const std::nothrow_t&  nothrow_constant, MemTag mem_tag) throw() = delete;

  // Arena allocations
  void* operator new(size_t size, Arena *arena);
  void* operator new [](size_t size, Arena *arena) = delete;

  // Resource allocations
  void* operator new(size_t size) {
    address res = (address)resource_allocate_bytes(size);
    DEBUG_ONLY(set_allocation_type(res, RESOURCE_AREA);)
    return res;
  }
  void* operator new(size_t size, const std::nothrow_t& nothrow_constant) throw() {
    address res = (address)resource_allocate_bytes(size, AllocFailStrategy::RETURN_NULL);
    DEBUG_ONLY(if (res != nullptr) set_allocation_type(res, RESOURCE_AREA);)
    return res;
  }

  void* operator new [](size_t size) = delete;
  void* operator new [](size_t size, const std::nothrow_t& nothrow_constant) = delete;
  void  operator delete(void* p);
  void  operator delete [](void* p) = delete;

#ifndef PRODUCT
  // Printing support
  void print() const;
  virtual void print_on(outputStream* st) const;
#endif // PRODUCT
};

// One of the following macros must be used when allocating an array
// or object to determine whether it should reside in the C heap on in
// the resource area.

#define NEW_RESOURCE_ARRAY(type, size)\
  (type*) resource_allocate_bytes((size) * sizeof(type))

#define NEW_RESOURCE_ARRAY_RETURN_NULL(type, size)\
  (type*) resource_allocate_bytes((size) * sizeof(type), AllocFailStrategy::RETURN_NULL)

#define NEW_RESOURCE_ARRAY_IN_THREAD(thread, type, size)\
  (type*) resource_allocate_bytes(thread, (size) * sizeof(type))

#define NEW_RESOURCE_ARRAY_IN_THREAD_RETURN_NULL(thread, type, size)\
  (type*) resource_allocate_bytes(thread, (size) * sizeof(type), AllocFailStrategy::RETURN_NULL)

#define REALLOC_RESOURCE_ARRAY(type, old, old_size, new_size)\
  (type*) resource_reallocate_bytes((char*)(old), (old_size) * sizeof(type), (new_size) * sizeof(type))

#define REALLOC_RESOURCE_ARRAY_RETURN_NULL(type, old, old_size, new_size)\
  (type*) resource_reallocate_bytes((char*)(old), (old_size) * sizeof(type),\
                                    (new_size) * sizeof(type), AllocFailStrategy::RETURN_NULL)

#define FREE_RESOURCE_ARRAY(type, old, size)\
  resource_free_bytes(Thread::current(), (char*)(old), (size) * sizeof(type))

#define FREE_RESOURCE_ARRAY_IN_THREAD(thread, type, old, size)\
  resource_free_bytes(thread, (char*)(old), (size) * sizeof(type))

#define FREE_FAST(old)\
    /* nop */

#define NEW_RESOURCE_OBJ(type)\
  NEW_RESOURCE_ARRAY(type, 1)

#define NEW_RESOURCE_OBJ_RETURN_NULL(type)\
  NEW_RESOURCE_ARRAY_RETURN_NULL(type, 1)

#define NEW_C_HEAP_ARRAY3(type, size, mem_tag, pc, allocfail)\
  (type*) AllocateHeap((size) * sizeof(type), mem_tag, pc, allocfail)

#define NEW_C_HEAP_ARRAY2(type, size, mem_tag, pc)\
  (type*) (AllocateHeap((size) * sizeof(type), mem_tag, pc))

#define NEW_C_HEAP_ARRAY(type, size, mem_tag)\
  (type*) (AllocateHeap((size) * sizeof(type), mem_tag))

#define NEW_C_HEAP_ARRAY2_RETURN_NULL(type, size, mem_tag, pc)\
  NEW_C_HEAP_ARRAY3(type, (size), mem_tag, pc, AllocFailStrategy::RETURN_NULL)

#define NEW_C_HEAP_ARRAY_RETURN_NULL(type, size, mem_tag)\
  NEW_C_HEAP_ARRAY2(type, (size), mem_tag, AllocFailStrategy::RETURN_NULL)

#define REALLOC_C_HEAP_ARRAY(type, old, size, mem_tag)\
  (type*) (ReallocateHeap((char*)(old), (size) * sizeof(type), mem_tag))

#define REALLOC_C_HEAP_ARRAY_RETURN_NULL(type, old, size, mem_tag)\
  (type*) (ReallocateHeap((char*)(old), (size) * sizeof(type), mem_tag, AllocFailStrategy::RETURN_NULL))

#define FREE_C_HEAP_ARRAY(type, old) \
  FreeHeap((char*)(old))

// allocate type in heap without calling ctor
#define NEW_C_HEAP_OBJ(type, mem_tag)\
  NEW_C_HEAP_ARRAY(type, 1, mem_tag)

#define NEW_C_HEAP_OBJ_RETURN_NULL(type, mem_tag)\
  NEW_C_HEAP_ARRAY_RETURN_NULL(type, 1, mem_tag)

// deallocate obj of type in heap without calling dtor
#define FREE_C_HEAP_OBJ(objname)\
  FreeHeap((char*)objname);


//------------------------------ReallocMark---------------------------------
// Code which uses REALLOC_RESOURCE_ARRAY should check an associated
// ReallocMark, which is declared in the same scope as the reallocated
// pointer.  Any operation that could __potentially__ cause a reallocation
// should check the ReallocMark.
class ReallocMark: public StackObj {
protected:
  NOT_PRODUCT(int _nesting;)

public:
  ReallocMark() PRODUCT_RETURN;
  void check(Arena* arena = nullptr) PRODUCT_RETURN;
};

// Uses mmapped memory for all allocations. All allocations are initially
// zero-filled. No pre-touching.
template <class E>
class MmapArrayAllocator : public AllStatic {
 private:
  static size_t size_for(size_t length);

 public:
  static E* allocate_or_null(size_t length, MemTag mem_tag);
  static E* allocate(size_t length, MemTag mem_tag);
  static void free(E* addr, size_t length);
};

// Uses malloc:ed memory for all allocations.
template <class E>
class MallocArrayAllocator : public AllStatic {
 public:
  static size_t size_for(size_t length);

  static E* allocate(size_t length, MemTag mem_tag);
  static E* reallocate(E* addr, size_t new_length, MemTag mem_tag);
  static void free(E* addr);
};

#endif // SHARE_MEMORY_ALLOCATION_HPP<|MERGE_RESOLUTION|>--- conflicted
+++ resolved
@@ -316,12 +316,8 @@
   f(MethodCounters) \
   f(SharedClassPathEntry) \
   f(RecordComponent) \
-<<<<<<< HEAD
   f(MultiFieldInfo) \
-  f(InlineKlassFixedBlock)
-=======
   f(InlineLayoutInfo)
->>>>>>> 265189e2
 
 #define METASPACE_OBJ_TYPE_DECLARE(name) name ## Type,
 #define METASPACE_OBJ_TYPE_NAME_CASE(name) case name ## Type: return #name;
