--- conflicted
+++ resolved
@@ -143,22 +143,9 @@
 LatestMethodCache* Universe::_throw_illegal_access_error_cache = NULL;
 LatestMethodCache* Universe::_throw_no_such_method_error_cache = NULL;
 LatestMethodCache* Universe::_do_stack_walk_cache     = NULL;
-<<<<<<< HEAD
 LatestMethodCache* Universe::_is_substitutable_cache  = NULL;
 LatestMethodCache* Universe::_inline_type_hash_code_cache = NULL;
-oop Universe::_out_of_memory_error_java_heap          = NULL;
-oop Universe::_out_of_memory_error_metaspace          = NULL;
-oop Universe::_out_of_memory_error_class_metaspace    = NULL;
-oop Universe::_out_of_memory_error_array_size         = NULL;
-oop Universe::_out_of_memory_error_gc_overhead_limit  = NULL;
-oop Universe::_out_of_memory_error_realloc_objects    = NULL;
-oop Universe::_out_of_memory_error_retry              = NULL;
-oop Universe::_delayed_stack_overflow_error_message   = NULL;
-objArrayOop Universe::_preallocated_out_of_memory_error_array = NULL;
-volatile jint Universe::_preallocated_out_of_memory_error_avail_count = 0;
-=======
-
->>>>>>> a764279d
+
 bool Universe::_verify_in_progress                    = false;
 long Universe::verify_flags                           = Universe::Verify_All;
 
