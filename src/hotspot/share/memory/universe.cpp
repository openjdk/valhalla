/*
 * Copyright (c) 1997, 2024, Oracle and/or its affiliates. All rights reserved.
 * DO NOT ALTER OR REMOVE COPYRIGHT NOTICES OR THIS FILE HEADER.
 *
 * This code is free software; you can redistribute it and/or modify it
 * under the terms of the GNU General Public License version 2 only, as
 * published by the Free Software Foundation.
 *
 * This code is distributed in the hope that it will be useful, but WITHOUT
 * ANY WARRANTY; without even the implied warranty of MERCHANTABILITY or
 * FITNESS FOR A PARTICULAR PURPOSE.  See the GNU General Public License
 * version 2 for more details (a copy is included in the LICENSE file that
 * accompanied this code).
 *
 * You should have received a copy of the GNU General Public License version
 * 2 along with this work; if not, write to the Free Software Foundation,
 * Inc., 51 Franklin St, Fifth Floor, Boston, MA 02110-1301 USA.
 *
 * Please contact Oracle, 500 Oracle Parkway, Redwood Shores, CA 94065 USA
 * or visit www.oracle.com if you need additional information or have any
 * questions.
 *
 */

#include "precompiled.hpp"
#include "cds/archiveHeapLoader.hpp"
#include "cds/cdsConfig.hpp"
#include "cds/dynamicArchive.hpp"
#include "cds/heapShared.hpp"
#include "cds/metaspaceShared.hpp"
#include "classfile/classLoader.hpp"
#include "classfile/classLoaderDataGraph.hpp"
#include "classfile/javaClasses.hpp"
#include "classfile/stringTable.hpp"
#include "classfile/symbolTable.hpp"
#include "classfile/systemDictionary.hpp"
#include "classfile/vmClasses.hpp"
#include "classfile/vmSymbols.hpp"
#include "code/codeBehaviours.hpp"
#include "code/codeCache.hpp"
#include "compiler/oopMap.hpp"
#include "gc/shared/collectedHeap.inline.hpp"
#include "gc/shared/gcArguments.hpp"
#include "gc/shared/gcConfig.hpp"
#include "gc/shared/gcLogPrecious.hpp"
#include "gc/shared/gcTraceTime.inline.hpp"
#include "gc/shared/oopStorageSet.hpp"
#include "gc/shared/plab.hpp"
#include "gc/shared/stringdedup/stringDedup.hpp"
#include "gc/shared/tlab_globals.hpp"
#include "logging/log.hpp"
#include "logging/logStream.hpp"
#include "memory/metadataFactory.hpp"
#include "memory/metaspaceClosure.hpp"
#include "memory/metaspaceCounters.hpp"
#include "memory/metaspaceUtils.hpp"
#include "memory/oopFactory.hpp"
#include "memory/resourceArea.hpp"
#include "memory/universe.hpp"
#include "oops/compressedOops.hpp"
#include "oops/instanceKlass.hpp"
#include "oops/instanceMirrorKlass.hpp"
#include "oops/klass.inline.hpp"
#include "oops/objArrayOop.inline.hpp"
#include "oops/oop.inline.hpp"
#include "oops/oopHandle.inline.hpp"
#include "oops/typeArrayKlass.hpp"
#include "prims/resolvedMethodTable.hpp"
#include "runtime/arguments.hpp"
#include "runtime/atomic.hpp"
#include "runtime/cpuTimeCounters.hpp"
#include "runtime/flags/jvmFlagLimit.hpp"
#include "runtime/handles.inline.hpp"
#include "runtime/init.hpp"
#include "runtime/java.hpp"
#include "runtime/javaThread.hpp"
#include "runtime/jniHandles.hpp"
#include "runtime/threads.hpp"
#include "runtime/timerTrace.hpp"
#include "sanitizers/leak.hpp"
#include "services/memoryService.hpp"
#include "utilities/align.hpp"
#include "utilities/autoRestore.hpp"
#include "utilities/debug.hpp"
#include "utilities/formatBuffer.hpp"
#include "utilities/macros.hpp"
#include "utilities/ostream.hpp"
#include "utilities/preserveException.hpp"

// A helper class for caching a Method* when the user of the cache
// only cares about the latest version of the Method*. This cache safely
// interacts with the RedefineClasses API.
class LatestMethodCache {
  // We save the InstanceKlass* and the idnum of Method* in order to get
  // the current Method*.
  InstanceKlass*        _klass;
  int                   _method_idnum;

 public:
  LatestMethodCache()   { _klass = nullptr; _method_idnum = -1; }

  void init(JavaThread* current, InstanceKlass* ik, const char* method,
            Symbol* signature, bool is_static);
  Method* get_method();
};

static LatestMethodCache _finalizer_register_cache;         // Finalizer.register()
static LatestMethodCache _loader_addClass_cache;            // ClassLoader.addClass()
static LatestMethodCache _throw_illegal_access_error_cache; // Unsafe.throwIllegalAccessError()
static LatestMethodCache _throw_no_such_method_error_cache; // Unsafe.throwNoSuchMethodError()
static LatestMethodCache _do_stack_walk_cache;              // AbstractStackWalker.doStackWalk()

// Known objects
Klass* Universe::_typeArrayKlassObjs[T_LONG+1]        = { nullptr /*, nullptr...*/ };
Klass* Universe::_objectArrayKlassObj                 = nullptr;
Klass* Universe::_fillerArrayKlassObj                 = nullptr;
OopHandle Universe::_basic_type_mirrors[T_VOID+1];
#if INCLUDE_CDS_JAVA_HEAP
int Universe::_archived_basic_type_mirror_indices[T_VOID+1];
#endif

OopHandle Universe::_main_thread_group;
OopHandle Universe::_system_thread_group;
OopHandle Universe::_the_empty_class_array;
OopHandle Universe::_the_null_string;
OopHandle Universe::_the_min_jint_string;

OopHandle Universe::_the_null_sentinel;

// _out_of_memory_errors is an objArray
enum OutOfMemoryInstance { _oom_java_heap,
                           _oom_c_heap,
                           _oom_metaspace,
                           _oom_class_metaspace,
                           _oom_array_size,
                           _oom_gc_overhead_limit,
                           _oom_realloc_objects,
                           _oom_retry,
                           _oom_count };

OopHandle Universe::_out_of_memory_errors;
OopHandle Universe:: _class_init_stack_overflow_error;
OopHandle Universe::_delayed_stack_overflow_error_message;
OopHandle Universe::_preallocated_out_of_memory_error_array;
volatile jint Universe::_preallocated_out_of_memory_error_avail_count = 0;

// Message details for OOME objects, preallocate these objects since they could be
// used when throwing OOME, we should try to avoid further allocation in such case
OopHandle Universe::_msg_metaspace;
OopHandle Universe::_msg_class_metaspace;

OopHandle Universe::_reference_pending_list;

Array<Klass*>* Universe::_the_array_interfaces_array = nullptr;
<<<<<<< HEAD
LatestMethodCache* Universe::_finalizer_register_cache = nullptr;
LatestMethodCache* Universe::_loader_addClass_cache    = nullptr;
LatestMethodCache* Universe::_throw_illegal_access_error_cache = nullptr;
LatestMethodCache* Universe::_throw_no_such_method_error_cache = nullptr;
LatestMethodCache* Universe::_do_stack_walk_cache     = nullptr;
LatestMethodCache* Universe::_is_substitutable_cache  = nullptr;
LatestMethodCache* Universe::_value_object_hash_code_cache = nullptr;
=======
>>>>>>> 8efd7aa6

long Universe::verify_flags                           = Universe::Verify_All;

Array<int>* Universe::_the_empty_int_array            = nullptr;
Array<u2>* Universe::_the_empty_short_array           = nullptr;
Array<Klass*>* Universe::_the_empty_klass_array     = nullptr;
Array<InstanceKlass*>* Universe::_the_empty_instance_klass_array  = nullptr;
Array<Method*>* Universe::_the_empty_method_array   = nullptr;

// These variables are guarded by FullGCALot_lock.
debug_only(OopHandle Universe::_fullgc_alot_dummy_array;)
debug_only(int Universe::_fullgc_alot_dummy_next = 0;)

// Heap
int             Universe::_verify_count = 0;

// Oop verification (see MacroAssembler::verify_oop)
uintptr_t       Universe::_verify_oop_mask = 0;
uintptr_t       Universe::_verify_oop_bits = (uintptr_t) -1;

int             Universe::_base_vtable_size = 0;
bool            Universe::_bootstrapping = false;
bool            Universe::_module_initialized = false;
bool            Universe::_fully_initialized = false;

OopStorage*     Universe::_vm_weak = nullptr;
OopStorage*     Universe::_vm_global = nullptr;

CollectedHeap*  Universe::_collectedHeap = nullptr;

// These are the exceptions that are always created and are guatanteed to exist.
// If possible, they can be stored as CDS archived objects to speed up AOT code.
class BuiltinException {
  OopHandle _instance;
  CDS_JAVA_HEAP_ONLY(int _archived_root_index;)

public:
  BuiltinException() : _instance() {
    CDS_JAVA_HEAP_ONLY(_archived_root_index = 0);
  }

  void init_if_empty(Symbol* symbol, TRAPS) {
    if (_instance.is_empty()) {
      Klass* k = SystemDictionary::resolve_or_fail(symbol, true, CHECK);
      oop obj = InstanceKlass::cast(k)->allocate_instance(CHECK);
      _instance = OopHandle(Universe::vm_global(), obj);
    }
  }

  oop instance() {
    return _instance.resolve();
  }

#if INCLUDE_CDS_JAVA_HEAP
  void store_in_cds() {
    _archived_root_index = HeapShared::archive_exception_instance(instance());
  }

  void load_from_cds() {
    if (_archived_root_index >= 0) {
      oop obj = HeapShared::get_root(_archived_root_index);
      assert(obj != nullptr, "must be");
      _instance = OopHandle(Universe::vm_global(), obj);
    }
  }

  void serialize(SerializeClosure *f) {
    f->do_int(&_archived_root_index);
  }
#endif
};

static BuiltinException _null_ptr_exception;
static BuiltinException _arithmetic_exception;
static BuiltinException _virtual_machine_error;

objArrayOop Universe::the_empty_class_array ()  {
  return (objArrayOop)_the_empty_class_array.resolve();
}

oop Universe::main_thread_group()                 { return _main_thread_group.resolve(); }
void Universe::set_main_thread_group(oop group)   { _main_thread_group = OopHandle(vm_global(), group); }

oop Universe::system_thread_group()               { return _system_thread_group.resolve(); }
void Universe::set_system_thread_group(oop group) { _system_thread_group = OopHandle(vm_global(), group); }

oop Universe::the_null_string()                   { return _the_null_string.resolve(); }
oop Universe::the_min_jint_string()               { return _the_min_jint_string.resolve(); }

oop Universe::null_ptr_exception_instance()       { return _null_ptr_exception.instance(); }
oop Universe::arithmetic_exception_instance()     { return _arithmetic_exception.instance(); }
oop Universe::virtual_machine_error_instance()    { return _virtual_machine_error.instance(); }

oop Universe::the_null_sentinel()                 { return _the_null_sentinel.resolve(); }

oop Universe::int_mirror()                        { return check_mirror(_basic_type_mirrors[T_INT].resolve()); }
oop Universe::float_mirror()                      { return check_mirror(_basic_type_mirrors[T_FLOAT].resolve()); }
oop Universe::double_mirror()                     { return check_mirror(_basic_type_mirrors[T_DOUBLE].resolve()); }
oop Universe::byte_mirror()                       { return check_mirror(_basic_type_mirrors[T_BYTE].resolve()); }
oop Universe::bool_mirror()                       { return check_mirror(_basic_type_mirrors[T_BOOLEAN].resolve()); }
oop Universe::char_mirror()                       { return check_mirror(_basic_type_mirrors[T_CHAR].resolve()); }
oop Universe::long_mirror()                       { return check_mirror(_basic_type_mirrors[T_LONG].resolve()); }
oop Universe::short_mirror()                      { return check_mirror(_basic_type_mirrors[T_SHORT].resolve()); }
oop Universe::void_mirror()                       { return check_mirror(_basic_type_mirrors[T_VOID].resolve()); }

oop Universe::java_mirror(BasicType t) {
  assert((uint)t < T_VOID+1, "range check");
  assert(!is_reference_type(t), "sanity");
  return check_mirror(_basic_type_mirrors[t].resolve());
}

void Universe::basic_type_classes_do(KlassClosure *closure) {
  for (int i = T_BOOLEAN; i < T_LONG+1; i++) {
    closure->do_klass(_typeArrayKlassObjs[i]);
  }
  // We don't do the following because it will confuse JVMTI.
  // _fillerArrayKlassObj is used only by GC, which doesn't need to see
  // this klass from basic_type_classes_do().
  //
  // closure->do_klass(_fillerArrayKlassObj);
}

void Universe::metaspace_pointers_do(MetaspaceClosure* it) {
  it->push(&_fillerArrayKlassObj);
  for (int i = 0; i < T_LONG+1; i++) {
    it->push(&_typeArrayKlassObjs[i]);
  }
  it->push(&_objectArrayKlassObj);

  it->push(&_the_empty_int_array);
  it->push(&_the_empty_short_array);
  it->push(&_the_empty_klass_array);
  it->push(&_the_empty_instance_klass_array);
  it->push(&_the_empty_method_array);
  it->push(&_the_array_interfaces_array);
<<<<<<< HEAD

  _finalizer_register_cache->metaspace_pointers_do(it);
  _loader_addClass_cache->metaspace_pointers_do(it);
  _throw_illegal_access_error_cache->metaspace_pointers_do(it);
  _throw_no_such_method_error_cache->metaspace_pointers_do(it);
  _do_stack_walk_cache->metaspace_pointers_do(it);
  _is_substitutable_cache->metaspace_pointers_do(it);
  _value_object_hash_code_cache->metaspace_pointers_do(it);
=======
>>>>>>> 8efd7aa6
}

#if INCLUDE_CDS_JAVA_HEAP
void Universe::set_archived_basic_type_mirror_index(BasicType t, int index) {
  assert(CDSConfig::is_dumping_heap(), "sanity");
  assert(!is_reference_type(t), "sanity");
  _archived_basic_type_mirror_indices[t] = index;
}

void Universe::archive_exception_instances() {
  _null_ptr_exception.store_in_cds();
  _arithmetic_exception.store_in_cds();
  _virtual_machine_error.store_in_cds();
}

void Universe::load_archived_object_instances() {
  if (ArchiveHeapLoader::is_in_use()) {
    for (int i = T_BOOLEAN; i < T_VOID+1; i++) {
      int index = _archived_basic_type_mirror_indices[i];
      if (!is_reference_type((BasicType)i) && index >= 0) {
        oop mirror_oop = HeapShared::get_root(index);
        assert(mirror_oop != nullptr, "must be");
        _basic_type_mirrors[i] = OopHandle(vm_global(), mirror_oop);
      }
    }

    _null_ptr_exception.load_from_cds();
    _arithmetic_exception.load_from_cds();
    _virtual_machine_error.load_from_cds();
  }
}
#endif

void Universe::serialize(SerializeClosure* f) {

#if INCLUDE_CDS_JAVA_HEAP
  for (int i = T_BOOLEAN; i < T_VOID+1; i++) {
    f->do_int(&_archived_basic_type_mirror_indices[i]);
    // if f->reading(): We can't call HeapShared::get_root() yet, as the heap
    // contents may need to be relocated. _basic_type_mirrors[i] will be
    // updated later in Universe::load_archived_object_instances().
  }
  _null_ptr_exception.serialize(f);
  _arithmetic_exception.serialize(f);
  _virtual_machine_error.serialize(f);
#endif

  f->do_ptr(&_fillerArrayKlassObj);
  for (int i = 0; i < T_LONG+1; i++) {
    f->do_ptr(&_typeArrayKlassObjs[i]);
  }

  f->do_ptr(&_objectArrayKlassObj);
  f->do_ptr(&_the_array_interfaces_array);
  f->do_ptr(&_the_empty_int_array);
  f->do_ptr(&_the_empty_short_array);
  f->do_ptr(&_the_empty_method_array);
  f->do_ptr(&_the_empty_klass_array);
  f->do_ptr(&_the_empty_instance_klass_array);
<<<<<<< HEAD
  _finalizer_register_cache->serialize(f);
  _loader_addClass_cache->serialize(f);
  _throw_illegal_access_error_cache->serialize(f);
  _throw_no_such_method_error_cache->serialize(f);
  _do_stack_walk_cache->serialize(f);
  _is_substitutable_cache->serialize(f);
  _value_object_hash_code_cache->serialize(f);
=======
>>>>>>> 8efd7aa6
}


void Universe::check_alignment(uintx size, uintx alignment, const char* name) {
  if (size < alignment || size % alignment != 0) {
    vm_exit_during_initialization(
      err_msg("Size of %s (" UINTX_FORMAT " bytes) must be aligned to " UINTX_FORMAT " bytes", name, size, alignment));
  }
}

static void initialize_basic_type_klass(Klass* k, TRAPS) {
  Klass* ok = vmClasses::Object_klass();
#if INCLUDE_CDS
  if (UseSharedSpaces) {
    ClassLoaderData* loader_data = ClassLoaderData::the_null_class_loader_data();
    assert(k->super() == ok, "u3");
    if (k->is_instance_klass()) {
      InstanceKlass::cast(k)->restore_unshareable_info(loader_data, Handle(), nullptr, CHECK);
    } else {
      ArrayKlass::cast(k)->restore_unshareable_info(loader_data, Handle(), CHECK);
    }
  } else
#endif
  {
    k->initialize_supers(ok, nullptr, CHECK);
  }
  k->append_to_sibling_list();
}

void Universe::genesis(TRAPS) {
  ResourceMark rm(THREAD);
  HandleMark   hm(THREAD);

  // Explicit null checks are needed if these offsets are not smaller than the page size
  assert(oopDesc::klass_offset_in_bytes() < static_cast<intptr_t>(os::vm_page_size()),
         "Klass offset is expected to be less than the page size");
  assert(arrayOopDesc::length_offset_in_bytes() < static_cast<intptr_t>(os::vm_page_size()),
         "Array length offset is expected to be less than the page size");

  { AutoModifyRestore<bool> temporarily(_bootstrapping, true);

    java_lang_Class::allocate_fixup_lists();

    // determine base vtable size; without that we cannot create the array klasses
    compute_base_vtable_size();

    if (!UseSharedSpaces) {
      // Initialization of the fillerArrayKlass must come before regular
      // int-TypeArrayKlass so that the int-Array mirror points to the
      // int-TypeArrayKlass.
      _fillerArrayKlassObj = TypeArrayKlass::create_klass(T_INT, "[Ljdk/internal/vm/FillerElement;", CHECK);
      for (int i = T_BOOLEAN; i < T_LONG+1; i++) {
        _typeArrayKlassObjs[i] = TypeArrayKlass::create_klass((BasicType)i, CHECK);
      }

      ClassLoaderData* null_cld = ClassLoaderData::the_null_class_loader_data();

      _the_array_interfaces_array     = MetadataFactory::new_array<Klass*>(null_cld, 2, nullptr, CHECK);
      _the_empty_int_array            = MetadataFactory::new_array<int>(null_cld, 0, CHECK);
      _the_empty_short_array          = MetadataFactory::new_array<u2>(null_cld, 0, CHECK);
      _the_empty_method_array         = MetadataFactory::new_array<Method*>(null_cld, 0, CHECK);
      _the_empty_klass_array          = MetadataFactory::new_array<Klass*>(null_cld, 0, CHECK);
      _the_empty_instance_klass_array = MetadataFactory::new_array<InstanceKlass*>(null_cld, 0, CHECK);
    }

    vmSymbols::initialize();

    SystemDictionary::initialize(CHECK);

    // Create string constants
    oop s = StringTable::intern("null", CHECK);
    _the_null_string = OopHandle(vm_global(), s);
    s = StringTable::intern("-2147483648", CHECK);
    _the_min_jint_string = OopHandle(vm_global(), s);


#if INCLUDE_CDS
    if (UseSharedSpaces) {
      // Verify shared interfaces array.
      assert(_the_array_interfaces_array->at(0) ==
             vmClasses::Cloneable_klass(), "u3");
      assert(_the_array_interfaces_array->at(1) ==
             vmClasses::Serializable_klass(), "u3");

    } else
#endif
    {
      // Set up shared interfaces array.  (Do this before supers are set up.)
      _the_array_interfaces_array->at_put(0, vmClasses::Cloneable_klass());
      _the_array_interfaces_array->at_put(1, vmClasses::Serializable_klass());
    }

    initialize_basic_type_klass(_fillerArrayKlassObj, CHECK);

    initialize_basic_type_klass(boolArrayKlassObj(), CHECK);
    initialize_basic_type_klass(charArrayKlassObj(), CHECK);
    initialize_basic_type_klass(floatArrayKlassObj(), CHECK);
    initialize_basic_type_klass(doubleArrayKlassObj(), CHECK);
    initialize_basic_type_klass(byteArrayKlassObj(), CHECK);
    initialize_basic_type_klass(shortArrayKlassObj(), CHECK);
    initialize_basic_type_klass(intArrayKlassObj(), CHECK);
    initialize_basic_type_klass(longArrayKlassObj(), CHECK);

    assert(_fillerArrayKlassObj != intArrayKlassObj(),
           "Internal filler array klass should be different to int array Klass");
  } // end of core bootstrapping

  {
    Handle tns = java_lang_String::create_from_str("<null_sentinel>", CHECK);
    _the_null_sentinel = OopHandle(vm_global(), tns());
  }

  // Create a handle for reference_pending_list
  _reference_pending_list = OopHandle(vm_global(), nullptr);

  // Maybe this could be lifted up now that object array can be initialized
  // during the bootstrapping.

  // OLD
  // Initialize _objectArrayKlass after core bootstraping to make
  // sure the super class is set up properly for _objectArrayKlass.
  // ---
  // NEW
  // Since some of the old system object arrays have been converted to
  // ordinary object arrays, _objectArrayKlass will be loaded when
  // SystemDictionary::initialize(CHECK); is run. See the extra check
  // for Object_klass_loaded in objArrayKlassKlass::allocate_objArray_klass_impl.
  _objectArrayKlassObj = InstanceKlass::
    cast(vmClasses::Object_klass())->array_klass(1, CHECK);
  // OLD
  // Add the class to the class hierarchy manually to make sure that
  // its vtable is initialized after core bootstrapping is completed.
  // ---
  // New
  // Have already been initialized.
  _objectArrayKlassObj->append_to_sibling_list();

  #ifdef ASSERT
  if (FullGCALot) {
    // Allocate an array of dummy objects.
    // We'd like these to be at the bottom of the old generation,
    // so that when we free one and then collect,
    // (almost) the whole heap moves
    // and we find out if we actually update all the oops correctly.
    // But we can't allocate directly in the old generation,
    // so we allocate wherever, and hope that the first collection
    // moves these objects to the bottom of the old generation.
    int size = FullGCALotDummies * 2;

    objArrayOop    naked_array = oopFactory::new_objArray(vmClasses::Object_klass(), size, CHECK);
    objArrayHandle dummy_array(THREAD, naked_array);
    int i = 0;
    while (i < size) {
        // Allocate dummy in old generation
      oop dummy = vmClasses::Object_klass()->allocate_instance(CHECK);
      dummy_array->obj_at_put(i++, dummy);
    }
    {
      // Only modify the global variable inside the mutex.
      // If we had a race to here, the other dummy_array instances
      // and their elements just get dropped on the floor, which is fine.
      MutexLocker ml(THREAD, FullGCALot_lock);
      if (_fullgc_alot_dummy_array.is_empty()) {
        _fullgc_alot_dummy_array = OopHandle(vm_global(), dummy_array());
      }
    }
    assert(i == ((objArrayOop)_fullgc_alot_dummy_array.resolve())->length(), "just checking");
  }
  #endif
}

void Universe::initialize_basic_type_mirrors(TRAPS) {
#if INCLUDE_CDS_JAVA_HEAP
    if (UseSharedSpaces &&
        ArchiveHeapLoader::is_in_use() &&
        _basic_type_mirrors[T_INT].resolve() != nullptr) {
      assert(ArchiveHeapLoader::can_use(), "Sanity");

      // check that all basic type mirrors are mapped also
      for (int i = T_BOOLEAN; i < T_VOID+1; i++) {
        if (!is_reference_type((BasicType)i)) {
          oop m = _basic_type_mirrors[i].resolve();
          assert(m != nullptr, "archived mirrors should not be null");
        }
      }
    } else
      // _basic_type_mirrors[T_INT], etc, are null if archived heap is not mapped.
#endif
    {
      for (int i = T_BOOLEAN; i < T_VOID+1; i++) {
        BasicType bt = (BasicType)i;
        if (!is_reference_type(bt)) {
          oop m = java_lang_Class::create_basic_type_mirror(type2name(bt), bt, CHECK);
          _basic_type_mirrors[i] = OopHandle(vm_global(), m);
        }
        CDS_JAVA_HEAP_ONLY(_archived_basic_type_mirror_indices[i] = -1);
      }
    }
    if (CDSConfig::is_dumping_heap()) {
      HeapShared::init_scratch_objects(CHECK);
    }
}

void Universe::fixup_mirrors(TRAPS) {
  // Bootstrap problem: all classes gets a mirror (java.lang.Class instance) assigned eagerly,
  // but we cannot do that for classes created before java.lang.Class is loaded. Here we simply
  // walk over permanent objects created so far (mostly classes) and fixup their mirrors. Note
  // that the number of objects allocated at this point is very small.
  assert(vmClasses::Class_klass_loaded(), "java.lang.Class should be loaded");
  HandleMark hm(THREAD);

  if (!UseSharedSpaces) {
    // Cache the start of the static fields
    InstanceMirrorKlass::init_offset_of_static_fields();
  }

  GrowableArray <Klass*>* list = java_lang_Class::fixup_mirror_list();
  int list_length = list->length();
  for (int i = 0; i < list_length; i++) {
    Klass* k = list->at(i);
    assert(k->is_klass(), "List should only hold classes");
    java_lang_Class::fixup_mirror(k, CATCH);
  }
  delete java_lang_Class::fixup_mirror_list();
  java_lang_Class::set_fixup_mirror_list(nullptr);
}

#define assert_pll_locked(test) \
  assert(Heap_lock->test(), "Reference pending list access requires lock")

#define assert_pll_ownership() assert_pll_locked(owned_by_self)

oop Universe::reference_pending_list() {
  if (Thread::current()->is_VM_thread()) {
    assert_pll_locked(is_locked);
  } else {
    assert_pll_ownership();
  }
  return _reference_pending_list.resolve();
}

void Universe::clear_reference_pending_list() {
  assert_pll_ownership();
  _reference_pending_list.replace(nullptr);
}

bool Universe::has_reference_pending_list() {
  assert_pll_ownership();
  return _reference_pending_list.peek() != nullptr;
}

oop Universe::swap_reference_pending_list(oop list) {
  assert_pll_locked(is_locked);
  return _reference_pending_list.xchg(list);
}

#undef assert_pll_locked
#undef assert_pll_ownership

static void reinitialize_vtables() {
  // The vtables are initialized by starting at java.lang.Object and
  // initializing through the subclass links, so that the super
  // classes are always initialized first.
  for (ClassHierarchyIterator iter(vmClasses::Object_klass()); !iter.done(); iter.next()) {
    Klass* sub = iter.klass();
    sub->vtable().initialize_vtable();
  }
}

static void reinitialize_itables() {

  class ReinitTableClosure : public KlassClosure {
   public:
    void do_klass(Klass* k) {
      if (k->is_instance_klass()) {
         InstanceKlass::cast(k)->itable().initialize_itable();
      }
    }
  };

  MutexLocker mcld(ClassLoaderDataGraph_lock);
  ReinitTableClosure cl;
  ClassLoaderDataGraph::classes_do(&cl);
}

bool Universe::on_page_boundary(void* addr) {
  return is_aligned(addr, os::vm_page_size());
}

// the array of preallocated errors with backtraces
objArrayOop Universe::preallocated_out_of_memory_errors() {
  return (objArrayOop)_preallocated_out_of_memory_error_array.resolve();
}

objArrayOop Universe::out_of_memory_errors() { return (objArrayOop)_out_of_memory_errors.resolve(); }

oop Universe::out_of_memory_error_java_heap() {
  return gen_out_of_memory_error(out_of_memory_errors()->obj_at(_oom_java_heap));
}

oop Universe::out_of_memory_error_c_heap() {
  return gen_out_of_memory_error(out_of_memory_errors()->obj_at(_oom_c_heap));
}

oop Universe::out_of_memory_error_metaspace() {
  return gen_out_of_memory_error(out_of_memory_errors()->obj_at(_oom_metaspace));
}

oop Universe::out_of_memory_error_class_metaspace() {
  return gen_out_of_memory_error(out_of_memory_errors()->obj_at(_oom_class_metaspace));
}

oop Universe::out_of_memory_error_array_size() {
  return gen_out_of_memory_error(out_of_memory_errors()->obj_at(_oom_array_size));
}

oop Universe::out_of_memory_error_gc_overhead_limit() {
  return gen_out_of_memory_error(out_of_memory_errors()->obj_at(_oom_gc_overhead_limit));
}

oop Universe::out_of_memory_error_realloc_objects() {
  return gen_out_of_memory_error(out_of_memory_errors()->obj_at(_oom_realloc_objects));
}

// Throw default _out_of_memory_error_retry object as it will never propagate out of the VM
oop Universe::out_of_memory_error_retry()              { return out_of_memory_errors()->obj_at(_oom_retry);  }

oop Universe::class_init_out_of_memory_error()         { return out_of_memory_errors()->obj_at(_oom_java_heap); }
oop Universe::class_init_stack_overflow_error()        { return _class_init_stack_overflow_error.resolve(); }
oop Universe::delayed_stack_overflow_error_message()   { return _delayed_stack_overflow_error_message.resolve(); }


bool Universe::should_fill_in_stack_trace(Handle throwable) {
  // never attempt to fill in the stack trace of preallocated errors that do not have
  // backtrace. These errors are kept alive forever and may be "re-used" when all
  // preallocated errors with backtrace have been consumed. Also need to avoid
  // a potential loop which could happen if an out of memory occurs when attempting
  // to allocate the backtrace.
  objArrayOop preallocated_oom = out_of_memory_errors();
  for (int i = 0; i < _oom_count; i++) {
    if (throwable() == preallocated_oom->obj_at(i)) {
      return false;
    }
  }
  return true;
}


oop Universe::gen_out_of_memory_error(oop default_err) {
  // generate an out of memory error:
  // - if there is a preallocated error and stack traces are available
  //   (j.l.Throwable is initialized), then return the preallocated
  //   error with a filled in stack trace, and with the message
  //   provided by the default error.
  // - otherwise, return the default error, without a stack trace.
  int next;
  if ((_preallocated_out_of_memory_error_avail_count > 0) &&
      vmClasses::Throwable_klass()->is_initialized()) {
    next = (int)Atomic::add(&_preallocated_out_of_memory_error_avail_count, -1);
    assert(next < (int)PreallocatedOutOfMemoryErrorCount, "avail count is corrupt");
  } else {
    next = -1;
  }
  if (next < 0) {
    // all preallocated errors have been used.
    // return default
    return default_err;
  } else {
    JavaThread* current = JavaThread::current();
    Handle default_err_h(current, default_err);
    // get the error object at the slot and set set it to null so that the
    // array isn't keeping it alive anymore.
    Handle exc(current, preallocated_out_of_memory_errors()->obj_at(next));
    assert(exc() != nullptr, "slot has been used already");
    preallocated_out_of_memory_errors()->obj_at_put(next, nullptr);

    // use the message from the default error
    oop msg = java_lang_Throwable::message(default_err_h());
    assert(msg != nullptr, "no message");
    java_lang_Throwable::set_message(exc(), msg);

    // populate the stack trace and return it.
    java_lang_Throwable::fill_in_stack_trace_of_preallocated_backtrace(exc);
    return exc();
  }
}

bool Universe::is_out_of_memory_error_metaspace(oop ex_obj) {
  return java_lang_Throwable::message(ex_obj) == _msg_metaspace.resolve();
}

bool Universe::is_out_of_memory_error_class_metaspace(oop ex_obj) {
  return java_lang_Throwable::message(ex_obj) == _msg_class_metaspace.resolve();
}

// Setup preallocated OutOfMemoryError errors
void Universe::create_preallocated_out_of_memory_errors(TRAPS) {
  InstanceKlass* ik = vmClasses::OutOfMemoryError_klass();
  objArrayOop oa = oopFactory::new_objArray(ik, _oom_count, CHECK);
  objArrayHandle oom_array(THREAD, oa);

  for (int i = 0; i < _oom_count; i++) {
    oop oom_obj = ik->allocate_instance(CHECK);
    oom_array->obj_at_put(i, oom_obj);
  }
  _out_of_memory_errors = OopHandle(vm_global(), oom_array());

  Handle msg = java_lang_String::create_from_str("Java heap space", CHECK);
  java_lang_Throwable::set_message(oom_array->obj_at(_oom_java_heap), msg());

  msg = java_lang_String::create_from_str("C heap space", CHECK);
  java_lang_Throwable::set_message(oom_array->obj_at(_oom_c_heap), msg());

  msg = java_lang_String::create_from_str("Metaspace", CHECK);
  _msg_metaspace = OopHandle(vm_global(), msg());
  java_lang_Throwable::set_message(oom_array->obj_at(_oom_metaspace), msg());

  msg = java_lang_String::create_from_str("Compressed class space", CHECK);
  _msg_class_metaspace = OopHandle(vm_global(), msg());
  java_lang_Throwable::set_message(oom_array->obj_at(_oom_class_metaspace), msg());

  msg = java_lang_String::create_from_str("Requested array size exceeds VM limit", CHECK);
  java_lang_Throwable::set_message(oom_array->obj_at(_oom_array_size), msg());

  msg = java_lang_String::create_from_str("GC overhead limit exceeded", CHECK);
  java_lang_Throwable::set_message(oom_array->obj_at(_oom_gc_overhead_limit), msg());

  msg = java_lang_String::create_from_str("Java heap space: failed reallocation of scalar replaced objects", CHECK);
  java_lang_Throwable::set_message(oom_array->obj_at(_oom_realloc_objects), msg());

  msg = java_lang_String::create_from_str("Java heap space: failed retryable allocation", CHECK);
  java_lang_Throwable::set_message(oom_array->obj_at(_oom_retry), msg());

  // Setup the array of errors that have preallocated backtrace
  int len = (StackTraceInThrowable) ? (int)PreallocatedOutOfMemoryErrorCount : 0;
  objArrayOop instance = oopFactory::new_objArray(ik, len, CHECK);
  _preallocated_out_of_memory_error_array = OopHandle(vm_global(), instance);
  objArrayHandle preallocated_oom_array(THREAD, instance);

  for (int i=0; i<len; i++) {
    oop err = ik->allocate_instance(CHECK);
    Handle err_h(THREAD, err);
    java_lang_Throwable::allocate_backtrace(err_h, CHECK);
    preallocated_oom_array->obj_at_put(i, err_h());
  }
  _preallocated_out_of_memory_error_avail_count = (jint)len;
}

intptr_t Universe::_non_oop_bits = 0;

void* Universe::non_oop_word() {
  // Neither the high bits nor the low bits of this value is allowed
  // to look like (respectively) the high or low bits of a real oop.
  //
  // High and low are CPU-specific notions, but low always includes
  // the low-order bit.  Since oops are always aligned at least mod 4,
  // setting the low-order bit will ensure that the low half of the
  // word will never look like that of a real oop.
  //
  // Using the OS-supplied non-memory-address word (usually 0 or -1)
  // will take care of the high bits, however many there are.

  if (_non_oop_bits == 0) {
    _non_oop_bits = (intptr_t)os::non_memory_address_word() | 1;
  }

  return (void*)_non_oop_bits;
}

bool Universe::contains_non_oop_word(void* p) {
  return *(void**)p == non_oop_word();
}

static void initialize_global_behaviours() {
  DefaultICProtectionBehaviour* protection_behavior = new DefaultICProtectionBehaviour();
  // Ignore leak of DefaultICProtectionBehaviour. It is overriden by some GC implementations and the
  // pointer is leaked once.
  LSAN_IGNORE_OBJECT(protection_behavior);
  CompiledICProtectionBehaviour::set_current(protection_behavior);
}

jint universe_init() {
  assert(!Universe::_fully_initialized, "called after initialize_vtables");
  guarantee(1 << LogHeapWordSize == sizeof(HeapWord),
         "LogHeapWordSize is incorrect.");
  guarantee(sizeof(oop) >= sizeof(HeapWord), "HeapWord larger than oop?");
  guarantee(sizeof(oop) % sizeof(HeapWord) == 0,
            "oop size is not not a multiple of HeapWord size");

  TraceTime timer("Genesis", TRACETIME_LOG(Info, startuptime));

  initialize_global_behaviours();

  GCLogPrecious::initialize();

  // Initialize CPUTimeCounters object, which must be done before creation of the heap.
  CPUTimeCounters::initialize();

#ifdef _LP64
  MetaspaceShared::adjust_heap_sizes_for_dumping();
#endif // _LP64

  GCConfig::arguments()->initialize_heap_sizes();

  jint status = Universe::initialize_heap();
  if (status != JNI_OK) {
    return status;
  }

  Universe::initialize_tlab();

  Metaspace::global_initialize();
  // Initialize performance counters for metaspaces
  MetaspaceCounters::initialize_performance_counters();

  // Checks 'AfterMemoryInit' constraints.
  if (!JVMFlagLimit::check_all_constraints(JVMFlagConstraintPhase::AfterMemoryInit)) {
    return JNI_EINVAL;
  }

  ClassLoaderData::init_null_class_loader_data();

<<<<<<< HEAD
  // We have a heap so create the Method* caches before
  // Metaspace::initialize_shared_spaces() tries to populate them.
  Universe::_finalizer_register_cache = new LatestMethodCache();
  Universe::_loader_addClass_cache    = new LatestMethodCache();
  Universe::_throw_illegal_access_error_cache = new LatestMethodCache();
  Universe::_throw_no_such_method_error_cache = new LatestMethodCache();
  Universe::_do_stack_walk_cache = new LatestMethodCache();
  Universe::_is_substitutable_cache = new LatestMethodCache();
  Universe::_value_object_hash_code_cache = new LatestMethodCache();

=======
>>>>>>> 8efd7aa6
#if INCLUDE_CDS
  DynamicArchive::check_for_dynamic_dump();
  if (UseSharedSpaces) {
    // Read the data structures supporting the shared spaces (shared
    // system dictionary, symbol table, etc.)
    MetaspaceShared::initialize_shared_spaces();
  }
  if (CDSConfig::is_dumping_archive()) {
    MetaspaceShared::prepare_for_dumping();
  }
#endif

  SymbolTable::create_table();
  StringTable::create_table();

  if (strlen(VerifySubSet) > 0) {
    Universe::initialize_verify_flags();
  }

  ResolvedMethodTable::create_table();

  return JNI_OK;
}

jint Universe::initialize_heap() {
  assert(_collectedHeap == nullptr, "Heap already created");
  _collectedHeap = GCConfig::arguments()->create_heap();

  log_info(gc)("Using %s", _collectedHeap->name());
  return _collectedHeap->initialize();
}

void Universe::initialize_tlab() {
  ThreadLocalAllocBuffer::set_max_size(Universe::heap()->max_tlab_size());
  PLAB::startup_initialization();
  if (UseTLAB) {
    ThreadLocalAllocBuffer::startup_initialization();
  }
}

ReservedHeapSpace Universe::reserve_heap(size_t heap_size, size_t alignment) {

  assert(alignment <= Arguments::conservative_max_heap_alignment(),
         "actual alignment " SIZE_FORMAT " must be within maximum heap alignment " SIZE_FORMAT,
         alignment, Arguments::conservative_max_heap_alignment());

  size_t total_reserved = align_up(heap_size, alignment);
  assert(!UseCompressedOops || (total_reserved <= (OopEncodingHeapMax - os::vm_page_size())),
      "heap size is too big for compressed oops");

  size_t page_size = os::vm_page_size();
  if (UseLargePages && is_aligned(alignment, os::large_page_size())) {
    page_size = os::large_page_size();
  } else {
    // Parallel is the only collector that might opt out of using large pages
    // for the heap.
    assert(!UseLargePages || UseParallelGC , "Wrong alignment to use large pages");
  }

  // Now create the space.
  ReservedHeapSpace total_rs(total_reserved, alignment, page_size, AllocateHeapAt);

  if (total_rs.is_reserved()) {
    assert((total_reserved == total_rs.size()) && ((uintptr_t)total_rs.base() % alignment == 0),
           "must be exactly of required size and alignment");
    // We are good.

    if (AllocateHeapAt != nullptr) {
      log_info(gc,heap)("Successfully allocated Java heap at location %s", AllocateHeapAt);
    }

    if (UseCompressedOops) {
      CompressedOops::initialize(total_rs);
    }

    Universe::calculate_verify_data((HeapWord*)total_rs.base(), (HeapWord*)total_rs.end());

    return total_rs;
  }

  vm_exit_during_initialization(
    err_msg("Could not reserve enough space for " SIZE_FORMAT "KB object heap",
            total_reserved/K));

  // satisfy compiler
  ShouldNotReachHere();
  return ReservedHeapSpace(0, 0, os::vm_page_size());
}

OopStorage* Universe::vm_weak() {
  return Universe::_vm_weak;
}

OopStorage* Universe::vm_global() {
  return Universe::_vm_global;
}

void Universe::oopstorage_init() {
  Universe::_vm_global = OopStorageSet::create_strong("VM Global", mtInternal);
  Universe::_vm_weak = OopStorageSet::create_weak("VM Weak", mtInternal);
}

void universe_oopstorage_init() {
  Universe::oopstorage_init();
}

void LatestMethodCache::init(JavaThread* current, InstanceKlass* ik,
                             const char* method, Symbol* signature, bool is_static)
{
  TempNewSymbol name = SymbolTable::new_symbol(method);
  Method* m = nullptr;
  // The klass must be linked before looking up the method.
  if (!ik->link_class_or_fail(current) ||
      ((m = ik->find_method(name, signature)) == nullptr) ||
      is_static != m->is_static()) {
    ResourceMark rm(current);
    // NoSuchMethodException doesn't actually work because it tries to run the
    // <init> function before java_lang_Class is linked. Print error and exit.
    vm_exit_during_initialization(err_msg("Unable to link/verify %s.%s method",
                                 ik->name()->as_C_string(), method));
  }

  _klass = ik;
  _method_idnum = m->method_idnum();
  assert(_method_idnum >= 0, "sanity check");
}

Method* LatestMethodCache::get_method() {
  if (_klass == nullptr) {
    return nullptr;
  } else {
    Method* m = _klass->method_with_idnum(_method_idnum);
    assert(m != nullptr, "sanity check");
    return m;
  }
}

Method* Universe::finalizer_register_method()     { return _finalizer_register_cache.get_method(); }
Method* Universe::loader_addClass_method()        { return _loader_addClass_cache.get_method(); }
Method* Universe::throw_illegal_access_error()    { return _throw_illegal_access_error_cache.get_method(); }
Method* Universe::throw_no_such_method_error()    { return _throw_no_such_method_error_cache.get_method(); }
Method* Universe::do_stack_walk_method()          { return _do_stack_walk_cache.get_method(); }

void Universe::initialize_known_methods(JavaThread* current) {
  // Set up static method for registering finalizers
  _finalizer_register_cache.init(current,
                          vmClasses::Finalizer_klass(),
                          "register",
                          vmSymbols::object_void_signature(), true);

  _throw_illegal_access_error_cache.init(current,
                          vmClasses::internal_Unsafe_klass(),
                          "throwIllegalAccessError",
                          vmSymbols::void_method_signature(), true);

  _throw_no_such_method_error_cache.init(current,
                          vmClasses::internal_Unsafe_klass(),
                          "throwNoSuchMethodError",
                          vmSymbols::void_method_signature(), true);

  // Set up method for registering loaded classes in class loader vector
  _loader_addClass_cache.init(current,
                          vmClasses::ClassLoader_klass(),
                          "addClass",
                          vmSymbols::class_void_signature(), false);

  // Set up method for stack walking
  _do_stack_walk_cache.init(current,
                          vmClasses::AbstractStackWalker_klass(),
                          "doStackWalk",
<<<<<<< HEAD
                          vmSymbols::doStackWalk_signature(), false, CHECK);

  // Set up substitutability testing
  ResourceMark rm;
  initialize_known_method(_is_substitutable_cache,
                          vmClasses::ValueObjectMethods_klass(),
                          vmSymbols::isSubstitutable_name()->as_C_string(),
                          vmSymbols::object_object_boolean_signature(), true, CHECK);
  initialize_known_method(_value_object_hash_code_cache,
                          vmClasses::ValueObjectMethods_klass(),
                          vmSymbols::valueObjectHashCode_name()->as_C_string(),
                          vmSymbols::object_int_signature(), true, CHECK);
=======
                          vmSymbols::doStackWalk_signature(), false);
>>>>>>> 8efd7aa6
}

void universe2_init() {
  EXCEPTION_MARK;
  Universe::genesis(CATCH);
}

// Set after initialization of the module runtime, call_initModuleRuntime
void universe_post_module_init() {
  Universe::_module_initialized = true;
}

bool universe_post_init() {
  assert(!is_init_completed(), "Error: initialization not yet completed!");
  Universe::_fully_initialized = true;
  EXCEPTION_MARK;
  if (!UseSharedSpaces) {
    reinitialize_vtables();
    reinitialize_itables();
  }

  HandleMark hm(THREAD);
  // Setup preallocated empty java.lang.Class array for Method reflection.

  objArrayOop the_empty_class_array = oopFactory::new_objArray(vmClasses::Class_klass(), 0, CHECK_false);
  Universe::_the_empty_class_array = OopHandle(Universe::vm_global(), the_empty_class_array);

  // Setup preallocated OutOfMemoryError errors
  Universe::create_preallocated_out_of_memory_errors(CHECK_false);

  oop instance;
  // Setup preallocated cause message for delayed StackOverflowError
  if (StackReservedPages > 0) {
    instance = java_lang_String::create_oop_from_str("Delayed StackOverflowError due to ReservedStackAccess annotated method", CHECK_false);
    Universe::_delayed_stack_overflow_error_message = OopHandle(Universe::vm_global(), instance);
  }

  // Setup preallocated NullPointerException/ArithmeticException
  // (used for a cheap & dirty solution in compiler exception handling)
  _null_ptr_exception.init_if_empty(vmSymbols::java_lang_NullPointerException(), CHECK_false);
  _arithmetic_exception.init_if_empty(vmSymbols::java_lang_ArithmeticException(), CHECK_false);

  // Virtual Machine Error for when we get into a situation we can't resolve
  Klass* k = vmClasses::VirtualMachineError_klass();
  bool linked = InstanceKlass::cast(k)->link_class_or_fail(CHECK_false);
  if (!linked) {
     tty->print_cr("Unable to link/verify VirtualMachineError class");
     return false; // initialization failed
  }
  _virtual_machine_error.init_if_empty(vmSymbols::java_lang_VirtualMachineError(), CHECK_false);

  Handle msg = java_lang_String::create_from_str("/ by zero", CHECK_false);
  java_lang_Throwable::set_message(Universe::arithmetic_exception_instance(), msg());

  // Setup preallocated StackOverflowError for use with class initialization failure
  k = SystemDictionary::resolve_or_fail(vmSymbols::java_lang_StackOverflowError(), true, CHECK_false);
  instance = InstanceKlass::cast(k)->allocate_instance(CHECK_false);
  Universe::_class_init_stack_overflow_error = OopHandle(Universe::vm_global(), instance);

  Universe::initialize_known_methods(THREAD);

  // This needs to be done before the first scavenge/gc, since
  // it's an input to soft ref clearing policy.
  {
    MutexLocker x(THREAD, Heap_lock);
    Universe::heap()->update_capacity_and_used_at_gc();
  }

  // ("weak") refs processing infrastructure initialization
  Universe::heap()->post_initialize();

  MemoryService::add_metaspace_memory_pools();

  MemoryService::set_universe_heap(Universe::heap());
#if INCLUDE_CDS
  MetaspaceShared::post_initialize(CHECK_false);
#endif
  return true;
}


void Universe::compute_base_vtable_size() {
  _base_vtable_size = ClassLoader::compute_Object_vtable();
}

void Universe::print_on(outputStream* st) {
  GCMutexLocker hl(Heap_lock); // Heap_lock might be locked by caller thread.
  st->print_cr("Heap");
  heap()->print_on(st);
}

void Universe::print_heap_at_SIGBREAK() {
  if (PrintHeapAtSIGBREAK) {
    print_on(tty);
    tty->cr();
    tty->flush();
  }
}

void Universe::initialize_verify_flags() {
  verify_flags = 0;
  const char delimiter[] = " ,";

  size_t length = strlen(VerifySubSet);
  char* subset_list = NEW_C_HEAP_ARRAY(char, length + 1, mtInternal);
  strncpy(subset_list, VerifySubSet, length + 1);
  char* save_ptr;

  char* token = strtok_r(subset_list, delimiter, &save_ptr);
  while (token != nullptr) {
    if (strcmp(token, "threads") == 0) {
      verify_flags |= Verify_Threads;
    } else if (strcmp(token, "heap") == 0) {
      verify_flags |= Verify_Heap;
    } else if (strcmp(token, "symbol_table") == 0) {
      verify_flags |= Verify_SymbolTable;
    } else if (strcmp(token, "string_table") == 0) {
      verify_flags |= Verify_StringTable;
    } else if (strcmp(token, "codecache") == 0) {
      verify_flags |= Verify_CodeCache;
    } else if (strcmp(token, "dictionary") == 0) {
      verify_flags |= Verify_SystemDictionary;
    } else if (strcmp(token, "classloader_data_graph") == 0) {
      verify_flags |= Verify_ClassLoaderDataGraph;
    } else if (strcmp(token, "metaspace") == 0) {
      verify_flags |= Verify_MetaspaceUtils;
    } else if (strcmp(token, "jni_handles") == 0) {
      verify_flags |= Verify_JNIHandles;
    } else if (strcmp(token, "codecache_oops") == 0) {
      verify_flags |= Verify_CodeCacheOops;
    } else if (strcmp(token, "resolved_method_table") == 0) {
      verify_flags |= Verify_ResolvedMethodTable;
    } else if (strcmp(token, "stringdedup") == 0) {
      verify_flags |= Verify_StringDedup;
    } else {
      vm_exit_during_initialization(err_msg("VerifySubSet: \'%s\' memory sub-system is unknown, please correct it", token));
    }
    token = strtok_r(nullptr, delimiter, &save_ptr);
  }
  FREE_C_HEAP_ARRAY(char, subset_list);
}

bool Universe::should_verify_subset(uint subset) {
  if (verify_flags & subset) {
    return true;
  }
  return false;
}

void Universe::verify(VerifyOption option, const char* prefix) {
  COMPILER2_PRESENT(
    assert(!DerivedPointerTable::is_active(),
         "DPT should not be active during verification "
         "(of thread stacks below)");
  )

  Thread* thread = Thread::current();
  ResourceMark rm(thread);
  HandleMark hm(thread);  // Handles created during verification can be zapped
  _verify_count++;

  FormatBuffer<> title("Verifying %s", prefix);
  GCTraceTime(Info, gc, verify) tm(title.buffer());
  if (should_verify_subset(Verify_Threads)) {
    log_debug(gc, verify)("Threads");
    Threads::verify();
  }
  if (should_verify_subset(Verify_Heap)) {
    log_debug(gc, verify)("Heap");
    heap()->verify(option);
  }
  if (should_verify_subset(Verify_SymbolTable)) {
    log_debug(gc, verify)("SymbolTable");
    SymbolTable::verify();
  }
  if (should_verify_subset(Verify_StringTable)) {
    log_debug(gc, verify)("StringTable");
    StringTable::verify();
  }
  if (should_verify_subset(Verify_CodeCache)) {
    log_debug(gc, verify)("CodeCache");
    CodeCache::verify();
  }
  if (should_verify_subset(Verify_SystemDictionary)) {
    log_debug(gc, verify)("SystemDictionary");
    SystemDictionary::verify();
  }
  if (should_verify_subset(Verify_ClassLoaderDataGraph)) {
    log_debug(gc, verify)("ClassLoaderDataGraph");
    ClassLoaderDataGraph::verify();
  }
  if (should_verify_subset(Verify_MetaspaceUtils)) {
    log_debug(gc, verify)("MetaspaceUtils");
    DEBUG_ONLY(MetaspaceUtils::verify();)
  }
  if (should_verify_subset(Verify_JNIHandles)) {
    log_debug(gc, verify)("JNIHandles");
    JNIHandles::verify();
  }
  if (should_verify_subset(Verify_CodeCacheOops)) {
    log_debug(gc, verify)("CodeCache Oops");
    CodeCache::verify_oops();
  }
  if (should_verify_subset(Verify_ResolvedMethodTable)) {
    log_debug(gc, verify)("ResolvedMethodTable Oops");
    ResolvedMethodTable::verify();
  }
  if (should_verify_subset(Verify_StringDedup)) {
    log_debug(gc, verify)("String Deduplication");
    StringDedup::verify();
  }
}


#ifndef PRODUCT
void Universe::calculate_verify_data(HeapWord* low_boundary, HeapWord* high_boundary) {
  assert(low_boundary < high_boundary, "bad interval");

  // decide which low-order bits we require to be clear:
  size_t alignSize = MinObjAlignmentInBytes;
  size_t min_object_size = CollectedHeap::min_fill_size();

  // make an inclusive limit:
  uintptr_t max = (uintptr_t)high_boundary - min_object_size*wordSize;
  uintptr_t min = (uintptr_t)low_boundary;
  assert(min < max, "bad interval");
  uintptr_t diff = max ^ min;

  // throw away enough low-order bits to make the diff vanish
  uintptr_t mask = (uintptr_t)(-1);
  while ((mask & diff) != 0)
    mask <<= 1;
  uintptr_t bits = (min & mask);
  assert(bits == (max & mask), "correct mask");
  // check an intermediate value between min and max, just to make sure:
  assert(bits == ((min + (max-min)/2) & mask), "correct mask");

  // require address alignment, too:
  mask |= (alignSize - 1);

  if (!(_verify_oop_mask == 0 && _verify_oop_bits == (uintptr_t)-1)) {
    assert(_verify_oop_mask == mask && _verify_oop_bits == bits, "mask stability");
  }
  _verify_oop_mask = mask;
  _verify_oop_bits = bits;
}

void Universe::set_verify_data(uintptr_t mask, uintptr_t bits) {
  _verify_oop_mask = mask;
  _verify_oop_bits = bits;
}

// Oop verification (see MacroAssembler::verify_oop)

uintptr_t Universe::verify_oop_mask() {
  return _verify_oop_mask;
}

uintptr_t Universe::verify_oop_bits() {
  return _verify_oop_bits;
}

uintptr_t Universe::verify_mark_mask() {
  return markWord::lock_mask_in_place;
}

uintptr_t Universe::verify_mark_bits() {
  intptr_t mask = verify_mark_mask();
  intptr_t bits = (intptr_t)markWord::prototype().value();
  assert((bits & ~mask) == 0, "no stray header bits");
  return bits;
}
#endif // PRODUCT

#ifdef ASSERT
// Release dummy object(s) at bottom of heap
bool Universe::release_fullgc_alot_dummy() {
  MutexLocker ml(FullGCALot_lock);
  objArrayOop fullgc_alot_dummy_array = (objArrayOop)_fullgc_alot_dummy_array.resolve();
  if (fullgc_alot_dummy_array != nullptr) {
    if (_fullgc_alot_dummy_next >= fullgc_alot_dummy_array->length()) {
      // No more dummies to release, release entire array instead
      _fullgc_alot_dummy_array.release(Universe::vm_global());
      _fullgc_alot_dummy_array = OopHandle(); // null out OopStorage pointer.
      return false;
    }

    // Release dummy at bottom of old generation
    fullgc_alot_dummy_array->obj_at_put(_fullgc_alot_dummy_next++, nullptr);
  }
  return true;
}

bool Universe::is_gc_active() {
  return heap()->is_gc_active();
}

bool Universe::is_in_heap(const void* p) {
  return heap()->is_in(p);
}

#endif // ASSERT<|MERGE_RESOLUTION|>--- conflicted
+++ resolved
@@ -109,6 +109,8 @@
 static LatestMethodCache _throw_illegal_access_error_cache; // Unsafe.throwIllegalAccessError()
 static LatestMethodCache _throw_no_such_method_error_cache; // Unsafe.throwNoSuchMethodError()
 static LatestMethodCache _do_stack_walk_cache;              // AbstractStackWalker.doStackWalk()
+static LatestMethodCache _is_substitutable_cache;           // ValueObjectMethods.isSubstitutable()
+static LatestMethodCache _value_object_hash_code_cache;     // ValueObjectMethods.valueObjectHashCode()
 
 // Known objects
 Klass* Universe::_typeArrayKlassObjs[T_LONG+1]        = { nullptr /*, nullptr...*/ };
@@ -152,16 +154,6 @@
 OopHandle Universe::_reference_pending_list;
 
 Array<Klass*>* Universe::_the_array_interfaces_array = nullptr;
-<<<<<<< HEAD
-LatestMethodCache* Universe::_finalizer_register_cache = nullptr;
-LatestMethodCache* Universe::_loader_addClass_cache    = nullptr;
-LatestMethodCache* Universe::_throw_illegal_access_error_cache = nullptr;
-LatestMethodCache* Universe::_throw_no_such_method_error_cache = nullptr;
-LatestMethodCache* Universe::_do_stack_walk_cache     = nullptr;
-LatestMethodCache* Universe::_is_substitutable_cache  = nullptr;
-LatestMethodCache* Universe::_value_object_hash_code_cache = nullptr;
-=======
->>>>>>> 8efd7aa6
 
 long Universe::verify_flags                           = Universe::Verify_All;
 
@@ -297,17 +289,6 @@
   it->push(&_the_empty_instance_klass_array);
   it->push(&_the_empty_method_array);
   it->push(&_the_array_interfaces_array);
-<<<<<<< HEAD
-
-  _finalizer_register_cache->metaspace_pointers_do(it);
-  _loader_addClass_cache->metaspace_pointers_do(it);
-  _throw_illegal_access_error_cache->metaspace_pointers_do(it);
-  _throw_no_such_method_error_cache->metaspace_pointers_do(it);
-  _do_stack_walk_cache->metaspace_pointers_do(it);
-  _is_substitutable_cache->metaspace_pointers_do(it);
-  _value_object_hash_code_cache->metaspace_pointers_do(it);
-=======
->>>>>>> 8efd7aa6
 }
 
 #if INCLUDE_CDS_JAVA_HEAP
@@ -367,16 +348,6 @@
   f->do_ptr(&_the_empty_method_array);
   f->do_ptr(&_the_empty_klass_array);
   f->do_ptr(&_the_empty_instance_klass_array);
-<<<<<<< HEAD
-  _finalizer_register_cache->serialize(f);
-  _loader_addClass_cache->serialize(f);
-  _throw_illegal_access_error_cache->serialize(f);
-  _throw_no_such_method_error_cache->serialize(f);
-  _do_stack_walk_cache->serialize(f);
-  _is_substitutable_cache->serialize(f);
-  _value_object_hash_code_cache->serialize(f);
-=======
->>>>>>> 8efd7aa6
 }
 
 
@@ -899,19 +870,6 @@
 
   ClassLoaderData::init_null_class_loader_data();
 
-<<<<<<< HEAD
-  // We have a heap so create the Method* caches before
-  // Metaspace::initialize_shared_spaces() tries to populate them.
-  Universe::_finalizer_register_cache = new LatestMethodCache();
-  Universe::_loader_addClass_cache    = new LatestMethodCache();
-  Universe::_throw_illegal_access_error_cache = new LatestMethodCache();
-  Universe::_throw_no_such_method_error_cache = new LatestMethodCache();
-  Universe::_do_stack_walk_cache = new LatestMethodCache();
-  Universe::_is_substitutable_cache = new LatestMethodCache();
-  Universe::_value_object_hash_code_cache = new LatestMethodCache();
-
-=======
->>>>>>> 8efd7aa6
 #if INCLUDE_CDS
   DynamicArchive::check_for_dynamic_dump();
   if (UseSharedSpaces) {
@@ -1054,6 +1012,8 @@
 Method* Universe::throw_illegal_access_error()    { return _throw_illegal_access_error_cache.get_method(); }
 Method* Universe::throw_no_such_method_error()    { return _throw_no_such_method_error_cache.get_method(); }
 Method* Universe::do_stack_walk_method()          { return _do_stack_walk_cache.get_method(); }
+Method* Universe::is_substitutable_method()       { return _is_substitutable_cache.get_method(); }
+Method* Universe::value_object_hash_code_method() { return _value_object_hash_code_cache.get_method(); }
 
 void Universe::initialize_known_methods(JavaThread* current) {
   // Set up static method for registering finalizers
@@ -1082,22 +1042,18 @@
   _do_stack_walk_cache.init(current,
                           vmClasses::AbstractStackWalker_klass(),
                           "doStackWalk",
-<<<<<<< HEAD
-                          vmSymbols::doStackWalk_signature(), false, CHECK);
+                          vmSymbols::doStackWalk_signature(), false);
 
   // Set up substitutability testing
-  ResourceMark rm;
-  initialize_known_method(_is_substitutable_cache,
+  ResourceMark rm(current);
+  _is_substitutable_cache.init(current,
                           vmClasses::ValueObjectMethods_klass(),
                           vmSymbols::isSubstitutable_name()->as_C_string(),
-                          vmSymbols::object_object_boolean_signature(), true, CHECK);
-  initialize_known_method(_value_object_hash_code_cache,
+                          vmSymbols::object_object_boolean_signature(), true);
+  _value_object_hash_code_cache.init(current,
                           vmClasses::ValueObjectMethods_klass(),
                           vmSymbols::valueObjectHashCode_name()->as_C_string(),
-                          vmSymbols::object_int_signature(), true, CHECK);
-=======
-                          vmSymbols::doStackWalk_signature(), false);
->>>>>>> 8efd7aa6
+                          vmSymbols::object_int_signature(), true);
 }
 
 void universe2_init() {
