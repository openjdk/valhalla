/*
 * Copyright (c) 1997, 2021, Oracle and/or its affiliates. All rights reserved.
 * DO NOT ALTER OR REMOVE COPYRIGHT NOTICES OR THIS FILE HEADER.
 *
 * This code is free software; you can redistribute it and/or modify it
 * under the terms of the GNU General Public License version 2 only, as
 * published by the Free Software Foundation.
 *
 * This code is distributed in the hope that it will be useful, but WITHOUT
 * ANY WARRANTY; without even the implied warranty of MERCHANTABILITY or
 * FITNESS FOR A PARTICULAR PURPOSE.  See the GNU General Public License
 * version 2 for more details (a copy is included in the LICENSE file that
 * accompanied this code).
 *
 * You should have received a copy of the GNU General Public License version
 * 2 along with this work; if not, write to the Free Software Foundation,
 * Inc., 51 Franklin St, Fifth Floor, Boston, MA 02110-1301 USA.
 *
 * Please contact Oracle, 500 Oracle Parkway, Redwood Shores, CA 94065 USA
 * or visit www.oracle.com if you need additional information or have any
 * questions.
 *
 */

#include "precompiled.hpp"
#include "aot/aotLoader.hpp"
#include "classfile/classLoader.hpp"
#include "classfile/classLoaderDataGraph.hpp"
#include "classfile/javaClasses.hpp"
#include "classfile/stringTable.hpp"
#include "classfile/symbolTable.hpp"
#include "classfile/systemDictionary.hpp"
#include "classfile/vmClasses.hpp"
#include "classfile/vmSymbols.hpp"
#include "code/codeBehaviours.hpp"
#include "code/codeCache.hpp"
#include "gc/shared/collectedHeap.inline.hpp"
#include "gc/shared/gcArguments.hpp"
#include "gc/shared/gcConfig.hpp"
#include "gc/shared/gcLogPrecious.hpp"
#include "gc/shared/gcTraceTime.inline.hpp"
#include "gc/shared/oopStorageSet.hpp"
#include "gc/shared/tlab_globals.hpp"
#include "logging/log.hpp"
#include "logging/logStream.hpp"
#include "memory/heapShared.hpp"
#include "memory/metadataFactory.hpp"
#include "memory/metaspaceClosure.hpp"
#include "memory/metaspaceCounters.hpp"
#include "memory/metaspaceShared.hpp"
#include "memory/oopFactory.hpp"
#include "memory/resourceArea.hpp"
#include "memory/universe.hpp"
#include "oops/compressedOops.hpp"
#include "oops/instanceKlass.hpp"
#include "oops/instanceMirrorKlass.hpp"
#include "oops/klass.inline.hpp"
#include "oops/objArrayOop.inline.hpp"
#include "oops/oop.inline.hpp"
#include "oops/oopHandle.inline.hpp"
#include "oops/typeArrayKlass.hpp"
#include "prims/resolvedMethodTable.hpp"
#include "runtime/arguments.hpp"
#include "runtime/atomic.hpp"
#include "runtime/flags/jvmFlagLimit.hpp"
#include "runtime/handles.inline.hpp"
#include "runtime/init.hpp"
#include "runtime/java.hpp"
#include "runtime/thread.inline.hpp"
#include "runtime/timerTrace.hpp"
#include "services/memoryService.hpp"
#include "utilities/align.hpp"
#include "utilities/autoRestore.hpp"
#include "utilities/debug.hpp"
#include "utilities/formatBuffer.hpp"
#include "utilities/macros.hpp"
#include "utilities/ostream.hpp"
#include "utilities/preserveException.hpp"

// Known objects
Klass* Universe::_typeArrayKlassObjs[T_LONG+1]        = { NULL /*, NULL...*/ };
Klass* Universe::_objectArrayKlassObj                 = NULL;
OopHandle Universe::_mirrors[T_VOID+1];

OopHandle Universe::_main_thread_group;
OopHandle Universe::_system_thread_group;
OopHandle Universe::_the_empty_class_array;
OopHandle Universe::_the_null_string;
OopHandle Universe::_the_min_jint_string;

OopHandle Universe::_the_null_sentinel;

// _out_of_memory_errors is an objArray
enum OutOfMemoryInstance { _oom_java_heap,
                           _oom_c_heap,
                           _oom_metaspace,
                           _oom_class_metaspace,
                           _oom_array_size,
                           _oom_gc_overhead_limit,
                           _oom_realloc_objects,
                           _oom_retry,
                           _oom_count };

OopHandle Universe::_out_of_memory_errors;
OopHandle Universe::_delayed_stack_overflow_error_message;
OopHandle Universe::_preallocated_out_of_memory_error_array;
volatile jint Universe::_preallocated_out_of_memory_error_avail_count = 0;

OopHandle Universe::_null_ptr_exception_instance;
OopHandle Universe::_arithmetic_exception_instance;
OopHandle Universe::_virtual_machine_error_instance;

OopHandle Universe::_reference_pending_list;

Array<Klass*>* Universe::_the_array_interfaces_array = NULL;
LatestMethodCache* Universe::_finalizer_register_cache = NULL;
LatestMethodCache* Universe::_loader_addClass_cache    = NULL;
LatestMethodCache* Universe::_throw_illegal_access_error_cache = NULL;
LatestMethodCache* Universe::_throw_no_such_method_error_cache = NULL;
LatestMethodCache* Universe::_do_stack_walk_cache     = NULL;
LatestMethodCache* Universe::_is_substitutable_cache  = NULL;
LatestMethodCache* Universe::_inline_type_hash_code_cache = NULL;

bool Universe::_verify_in_progress                    = false;
long Universe::verify_flags                           = Universe::Verify_All;

Array<int>* Universe::_the_empty_int_array            = NULL;
Array<u2>* Universe::_the_empty_short_array           = NULL;
Array<Klass*>* Universe::_the_empty_klass_array     = NULL;
Array<InstanceKlass*>* Universe::_the_empty_instance_klass_array  = NULL;
Array<InstanceKlass*>* Universe::_the_single_IdentityObject_klass_array = NULL;
Array<Method*>* Universe::_the_empty_method_array   = NULL;

// These variables are guarded by FullGCALot_lock.
debug_only(OopHandle Universe::_fullgc_alot_dummy_array;)
debug_only(int Universe::_fullgc_alot_dummy_next = 0;)

// Heap
int             Universe::_verify_count = 0;

// Oop verification (see MacroAssembler::verify_oop)
uintptr_t       Universe::_verify_oop_mask = 0;
uintptr_t       Universe::_verify_oop_bits = (uintptr_t) -1;

int             Universe::_base_vtable_size = 0;
bool            Universe::_bootstrapping = false;
bool            Universe::_module_initialized = false;
bool            Universe::_fully_initialized = false;

OopStorage*     Universe::_vm_weak = NULL;
OopStorage*     Universe::_vm_global = NULL;

CollectedHeap*  Universe::_collectedHeap = NULL;

objArrayOop Universe::the_empty_class_array ()  {
  return (objArrayOop)_the_empty_class_array.resolve();
}

oop Universe::main_thread_group()                 { return _main_thread_group.resolve(); }
void Universe::set_main_thread_group(oop group)   { _main_thread_group = OopHandle(vm_global(), group); }

oop Universe::system_thread_group()               { return _system_thread_group.resolve(); }
void Universe::set_system_thread_group(oop group) { _system_thread_group = OopHandle(vm_global(), group); }

oop Universe::the_null_string()                   { return _the_null_string.resolve(); }
oop Universe::the_min_jint_string()               { return _the_min_jint_string.resolve(); }

oop Universe::null_ptr_exception_instance()       { return _null_ptr_exception_instance.resolve(); }
oop Universe::arithmetic_exception_instance()     { return _arithmetic_exception_instance.resolve(); }
oop Universe::virtual_machine_error_instance()    { return _virtual_machine_error_instance.resolve(); }

oop Universe::the_null_sentinel()                 { return _the_null_sentinel.resolve(); }

oop Universe::int_mirror()                        { return check_mirror(_mirrors[T_INT].resolve()); }
oop Universe::float_mirror()                      { return check_mirror(_mirrors[T_FLOAT].resolve()); }
oop Universe::double_mirror()                     { return check_mirror(_mirrors[T_DOUBLE].resolve()); }
oop Universe::byte_mirror()                       { return check_mirror(_mirrors[T_BYTE].resolve()); }
oop Universe::bool_mirror()                       { return check_mirror(_mirrors[T_BOOLEAN].resolve()); }
oop Universe::char_mirror()                       { return check_mirror(_mirrors[T_CHAR].resolve()); }
oop Universe::long_mirror()                       { return check_mirror(_mirrors[T_LONG].resolve()); }
oop Universe::short_mirror()                      { return check_mirror(_mirrors[T_SHORT].resolve()); }
oop Universe::void_mirror()                       { return check_mirror(_mirrors[T_VOID].resolve()); }

oop Universe::java_mirror(BasicType t) {
  assert((uint)t < T_VOID+1, "range check");
  return check_mirror(_mirrors[t].resolve());
}

// Used by CDS dumping
void Universe::replace_mirror(BasicType t, oop new_mirror) {
  Universe::_mirrors[t].replace(new_mirror);
}

void Universe::basic_type_classes_do(void f(Klass*)) {
  for (int i = T_BOOLEAN; i < T_LONG+1; i++) {
    f(_typeArrayKlassObjs[i]);
  }
}

void Universe::basic_type_classes_do(KlassClosure *closure) {
  for (int i = T_BOOLEAN; i < T_LONG+1; i++) {
    closure->do_klass(_typeArrayKlassObjs[i]);
  }
}

void LatestMethodCache::metaspace_pointers_do(MetaspaceClosure* it) {
  it->push(&_klass);
}

void Universe::metaspace_pointers_do(MetaspaceClosure* it) {
  for (int i = 0; i < T_LONG+1; i++) {
    it->push(&_typeArrayKlassObjs[i]);
  }
  it->push(&_objectArrayKlassObj);

  it->push(&_the_empty_int_array);
  it->push(&_the_empty_short_array);
  it->push(&_the_empty_klass_array);
  it->push(&_the_empty_instance_klass_array);
  it->push(&_the_empty_method_array);
  it->push(&_the_array_interfaces_array);
  it->push(&_the_single_IdentityObject_klass_array);

  _finalizer_register_cache->metaspace_pointers_do(it);
  _loader_addClass_cache->metaspace_pointers_do(it);
  _throw_illegal_access_error_cache->metaspace_pointers_do(it);
  _throw_no_such_method_error_cache->metaspace_pointers_do(it);
  _do_stack_walk_cache->metaspace_pointers_do(it);
  _is_substitutable_cache->metaspace_pointers_do(it);
  _inline_type_hash_code_cache->metaspace_pointers_do(it);
}

// Serialize metadata and pointers to primitive type mirrors in and out of CDS archive
void Universe::serialize(SerializeClosure* f) {

#if INCLUDE_CDS_JAVA_HEAP
  {
    oop mirror_oop;
    for (int i = T_BOOLEAN; i < T_VOID+1; i++) {
      if (f->reading()) {
        f->do_oop(&mirror_oop); // read from archive
        assert(oopDesc::is_oop_or_null(mirror_oop), "is oop");
        // Only create an OopHandle for non-null mirrors
        if (mirror_oop != NULL) {
          _mirrors[i] = OopHandle(vm_global(), mirror_oop);
        }
      } else {
        if (HeapShared::is_heap_object_archiving_allowed()) {
          mirror_oop = _mirrors[i].resolve();
        } else {
          mirror_oop = NULL;
        }
        f->do_oop(&mirror_oop); // write to archive
      }
      if (mirror_oop != NULL) { // may be null if archived heap is disabled
        java_lang_Class::update_archived_primitive_mirror_native_pointers(mirror_oop);
      }
    }
  }
#endif

  for (int i = 0; i < T_LONG+1; i++) {
    f->do_ptr((void**)&_typeArrayKlassObjs[i]);
  }

  f->do_ptr((void**)&_objectArrayKlassObj);
  f->do_ptr((void**)&_the_array_interfaces_array);
  f->do_ptr((void**)&_the_empty_int_array);
  f->do_ptr((void**)&_the_empty_short_array);
  f->do_ptr((void**)&_the_empty_method_array);
  f->do_ptr((void**)&_the_empty_klass_array);
  f->do_ptr((void**)&_the_empty_instance_klass_array);
  f->do_ptr((void**)&_the_single_IdentityObject_klass_array);
  _finalizer_register_cache->serialize(f);
  _loader_addClass_cache->serialize(f);
  _throw_illegal_access_error_cache->serialize(f);
  _throw_no_such_method_error_cache->serialize(f);
  _do_stack_walk_cache->serialize(f);
  _is_substitutable_cache->serialize(f);
  _inline_type_hash_code_cache->serialize(f);
}


void Universe::check_alignment(uintx size, uintx alignment, const char* name) {
  if (size < alignment || size % alignment != 0) {
    vm_exit_during_initialization(
      err_msg("Size of %s (" UINTX_FORMAT " bytes) must be aligned to " UINTX_FORMAT " bytes", name, size, alignment));
  }
}

void initialize_basic_type_klass(Klass* k, TRAPS) {
  Klass* ok = vmClasses::Object_klass();
#if INCLUDE_CDS
  if (UseSharedSpaces) {
    ClassLoaderData* loader_data = ClassLoaderData::the_null_class_loader_data();
    assert(k->super() == ok, "u3");
    if (k->is_instance_klass()) {
      InstanceKlass::cast(k)->restore_unshareable_info(loader_data, Handle(), NULL, CHECK);
    } else {
      ArrayKlass::cast(k)->restore_unshareable_info(loader_data, Handle(), CHECK);
    }
  } else
#endif
  {
    k->initialize_supers(ok, NULL, CHECK);
  }
  k->append_to_sibling_list();
}

void Universe::genesis(TRAPS) {
  ResourceMark rm(THREAD);
  HandleMark   hm(THREAD);

  { AutoModifyRestore<bool> temporarily(_bootstrapping, true);

    { MutexLocker mc(THREAD, Compile_lock);

      java_lang_Class::allocate_fixup_lists();

      // determine base vtable size; without that we cannot create the array klasses
      compute_base_vtable_size();

      if (!UseSharedSpaces) {
        for (int i = T_BOOLEAN; i < T_LONG+1; i++) {
          _typeArrayKlassObjs[i] = TypeArrayKlass::create_klass((BasicType)i, CHECK);
        }

        ClassLoaderData* null_cld = ClassLoaderData::the_null_class_loader_data();

        _the_array_interfaces_array     = MetadataFactory::new_array<Klass*>(null_cld, 3, NULL, CHECK);
        _the_empty_int_array            = MetadataFactory::new_array<int>(null_cld, 0, CHECK);
        _the_empty_short_array          = MetadataFactory::new_array<u2>(null_cld, 0, CHECK);
        _the_empty_method_array         = MetadataFactory::new_array<Method*>(null_cld, 0, CHECK);
        _the_empty_klass_array          = MetadataFactory::new_array<Klass*>(null_cld, 0, CHECK);
        _the_empty_instance_klass_array = MetadataFactory::new_array<InstanceKlass*>(null_cld, 0, CHECK);
      }
    }

    vmSymbols::initialize(CHECK);

    SystemDictionary::initialize(CHECK);

    // Create string constants
    oop s = StringTable::intern("null", CHECK);
    _the_null_string = OopHandle(vm_global(), s);
    s = StringTable::intern("-2147483648", CHECK);
    _the_min_jint_string = OopHandle(vm_global(), s);


#if INCLUDE_CDS
    if (UseSharedSpaces) {
      // Verify shared interfaces array.
      assert(_the_array_interfaces_array->at(0) ==
             vmClasses::Cloneable_klass(), "u3");
      assert(_the_array_interfaces_array->at(1) ==
<<<<<<< HEAD
             SystemDictionary::Serializable_klass(), "u3");
      assert(_the_array_interfaces_array->at(2) ==
                   SystemDictionary::IdentityObject_klass(), "u3");

      assert(_the_single_IdentityObject_klass_array->at(0) ==
          SystemDictionary::IdentityObject_klass(), "u3");
=======
             vmClasses::Serializable_klass(), "u3");
>>>>>>> f025bc1d
    } else
#endif
    {
      // Set up shared interfaces array.  (Do this before supers are set up.)
<<<<<<< HEAD
      _the_array_interfaces_array->at_put(0, SystemDictionary::Cloneable_klass());
      _the_array_interfaces_array->at_put(1, SystemDictionary::Serializable_klass());
      _the_array_interfaces_array->at_put(2, SystemDictionary::IdentityObject_klass());
=======
      _the_array_interfaces_array->at_put(0, vmClasses::Cloneable_klass());
      _the_array_interfaces_array->at_put(1, vmClasses::Serializable_klass());
>>>>>>> f025bc1d
    }

    initialize_basic_type_klass(boolArrayKlassObj(), CHECK);
    initialize_basic_type_klass(charArrayKlassObj(), CHECK);
    initialize_basic_type_klass(floatArrayKlassObj(), CHECK);
    initialize_basic_type_klass(doubleArrayKlassObj(), CHECK);
    initialize_basic_type_klass(byteArrayKlassObj(), CHECK);
    initialize_basic_type_klass(shortArrayKlassObj(), CHECK);
    initialize_basic_type_klass(intArrayKlassObj(), CHECK);
    initialize_basic_type_klass(longArrayKlassObj(), CHECK);
  } // end of core bootstrapping

  {
    Handle tns = java_lang_String::create_from_str("<null_sentinel>", CHECK);
    _the_null_sentinel = OopHandle(vm_global(), tns());
  }

  // Create a handle for reference_pending_list
  _reference_pending_list = OopHandle(vm_global(), NULL);

  // Maybe this could be lifted up now that object array can be initialized
  // during the bootstrapping.

  // OLD
  // Initialize _objectArrayKlass after core bootstraping to make
  // sure the super class is set up properly for _objectArrayKlass.
  // ---
  // NEW
  // Since some of the old system object arrays have been converted to
  // ordinary object arrays, _objectArrayKlass will be loaded when
  // SystemDictionary::initialize(CHECK); is run. See the extra check
  // for Object_klass_loaded in objArrayKlassKlass::allocate_objArray_klass_impl.
  _objectArrayKlassObj = InstanceKlass::
    cast(vmClasses::Object_klass())->array_klass(1, CHECK);
  // OLD
  // Add the class to the class hierarchy manually to make sure that
  // its vtable is initialized after core bootstrapping is completed.
  // ---
  // New
  // Have already been initialized.
  _objectArrayKlassObj->append_to_sibling_list();

  #ifdef ASSERT
  if (FullGCALot) {
    // Allocate an array of dummy objects.
    // We'd like these to be at the bottom of the old generation,
    // so that when we free one and then collect,
    // (almost) the whole heap moves
    // and we find out if we actually update all the oops correctly.
    // But we can't allocate directly in the old generation,
    // so we allocate wherever, and hope that the first collection
    // moves these objects to the bottom of the old generation.
    int size = FullGCALotDummies * 2;

    objArrayOop    naked_array = oopFactory::new_objArray(vmClasses::Object_klass(), size, CHECK);
    objArrayHandle dummy_array(THREAD, naked_array);
    int i = 0;
    while (i < size) {
        // Allocate dummy in old generation
      oop dummy = vmClasses::Object_klass()->allocate_instance(CHECK);
      dummy_array->obj_at_put(i++, dummy);
    }
    {
      // Only modify the global variable inside the mutex.
      // If we had a race to here, the other dummy_array instances
      // and their elements just get dropped on the floor, which is fine.
      MutexLocker ml(THREAD, FullGCALot_lock);
      if (_fullgc_alot_dummy_array.is_empty()) {
        _fullgc_alot_dummy_array = OopHandle(vm_global(), dummy_array());
      }
    }
    assert(i == ((objArrayOop)_fullgc_alot_dummy_array.resolve())->length(), "just checking");
  }
  #endif
}

void Universe::initialize_basic_type_mirrors(TRAPS) {
#if INCLUDE_CDS_JAVA_HEAP
    if (UseSharedSpaces &&
        HeapShared::open_archive_heap_region_mapped() &&
        _mirrors[T_INT].resolve() != NULL) {
      assert(HeapShared::is_heap_object_archiving_allowed(), "Sanity");

      // check that all mirrors are mapped also
      for (int i = T_BOOLEAN; i < T_VOID+1; i++) {
        if (!is_reference_type((BasicType)i)) {
          oop m = _mirrors[i].resolve();
          assert(m != NULL, "archived mirrors should not be NULL");
        }
      }
    } else
      // _mirror[T_INT} could be NULL if archived heap is not mapped.
#endif
    {
      for (int i = T_BOOLEAN; i < T_VOID+1; i++) {
        BasicType bt = (BasicType)i;
        if (!is_reference_type(bt)) {
          oop m = java_lang_Class::create_basic_type_mirror(type2name(bt), bt, CHECK);
          _mirrors[i] = OopHandle(vm_global(), m);
        }
      }
    }
}

void Universe::initialize_the_single_IdentityObject_klass_array(InstanceKlass* ik, TRAPS) {
    assert(_the_single_IdentityObject_klass_array == NULL, "Must not be initialized twice");
    assert(ik->name() == vmSymbols::java_lang_IdentityObject(), "Must be");
    Array<InstanceKlass*>* array = MetadataFactory::new_array<InstanceKlass*>(ik->class_loader_data(), 1, NULL, CHECK);
    array->at_put(0, ik);
    _the_single_IdentityObject_klass_array = array;
  }

void Universe::fixup_mirrors(TRAPS) {
  // Bootstrap problem: all classes gets a mirror (java.lang.Class instance) assigned eagerly,
  // but we cannot do that for classes created before java.lang.Class is loaded. Here we simply
  // walk over permanent objects created so far (mostly classes) and fixup their mirrors. Note
  // that the number of objects allocated at this point is very small.
  assert(vmClasses::Class_klass_loaded(), "java.lang.Class should be loaded");
  HandleMark hm(THREAD);

  if (!UseSharedSpaces) {
    // Cache the start of the static fields
    InstanceMirrorKlass::init_offset_of_static_fields();
  }

  GrowableArray <Klass*>* list = java_lang_Class::fixup_mirror_list();
  int list_length = list->length();
  for (int i = 0; i < list_length; i++) {
    Klass* k = list->at(i);
    assert(k->is_klass(), "List should only hold classes");
    EXCEPTION_MARK;
    java_lang_Class::fixup_mirror(k, CATCH);
  }
  delete java_lang_Class::fixup_mirror_list();
  java_lang_Class::set_fixup_mirror_list(NULL);
}

#define assert_pll_locked(test) \
  assert(Heap_lock->test(), "Reference pending list access requires lock")

#define assert_pll_ownership() assert_pll_locked(owned_by_self)

oop Universe::reference_pending_list() {
  if (Thread::current()->is_VM_thread()) {
    assert_pll_locked(is_locked);
  } else {
    assert_pll_ownership();
  }
  return _reference_pending_list.resolve();
}

void Universe::clear_reference_pending_list() {
  assert_pll_ownership();
  _reference_pending_list.replace(NULL);
}

bool Universe::has_reference_pending_list() {
  assert_pll_ownership();
  return _reference_pending_list.peek() != NULL;
}

oop Universe::swap_reference_pending_list(oop list) {
  assert_pll_locked(is_locked);
  return _reference_pending_list.xchg(list);
}

#undef assert_pll_locked
#undef assert_pll_ownership

void Universe::reinitialize_vtable_of(Klass* ko, TRAPS) {
  // init vtable of k and all subclasses
  ko->vtable().initialize_vtable(false, CHECK);
  if (ko->is_instance_klass()) {
    for (Klass* sk = ko->subklass();
         sk != NULL;
         sk = sk->next_sibling()) {
      reinitialize_vtable_of(sk, CHECK);
    }
  }
}

void Universe::reinitialize_vtables(TRAPS) {
  // The vtables are initialized by starting at java.lang.Object and
  // initializing through the subclass links, so that the super
  // classes are always initialized first.
  Klass* ok = vmClasses::Object_klass();
  Universe::reinitialize_vtable_of(ok, THREAD);
}


void initialize_itable_for_klass(InstanceKlass* k, TRAPS) {
  k->itable().initialize_itable(false, CHECK);
}


void Universe::reinitialize_itables(TRAPS) {
  MutexLocker mcld(THREAD, ClassLoaderDataGraph_lock);
  ClassLoaderDataGraph::dictionary_classes_do(initialize_itable_for_klass, CHECK);
}


bool Universe::on_page_boundary(void* addr) {
  return is_aligned(addr, os::vm_page_size());
}

// the array of preallocated errors with backtraces
objArrayOop Universe::preallocated_out_of_memory_errors() {
  return (objArrayOop)_preallocated_out_of_memory_error_array.resolve();
}

objArrayOop Universe::out_of_memory_errors() { return (objArrayOop)_out_of_memory_errors.resolve(); }

oop Universe::out_of_memory_error_java_heap() {
  return gen_out_of_memory_error(out_of_memory_errors()->obj_at(_oom_java_heap));
}

oop Universe::out_of_memory_error_c_heap() {
  return gen_out_of_memory_error(out_of_memory_errors()->obj_at(_oom_c_heap));
}

oop Universe::out_of_memory_error_metaspace() {
  return gen_out_of_memory_error(out_of_memory_errors()->obj_at(_oom_metaspace));
}

oop Universe::out_of_memory_error_class_metaspace() {
  return gen_out_of_memory_error(out_of_memory_errors()->obj_at(_oom_class_metaspace));
}

oop Universe::out_of_memory_error_array_size() {
  return gen_out_of_memory_error(out_of_memory_errors()->obj_at(_oom_array_size));
}

oop Universe::out_of_memory_error_gc_overhead_limit() {
  return gen_out_of_memory_error(out_of_memory_errors()->obj_at(_oom_gc_overhead_limit));
}

oop Universe::out_of_memory_error_realloc_objects() {
  return gen_out_of_memory_error(out_of_memory_errors()->obj_at(_oom_realloc_objects));
}

// Throw default _out_of_memory_error_retry object as it will never propagate out of the VM
oop Universe::out_of_memory_error_retry()              { return out_of_memory_errors()->obj_at(_oom_retry);  }
oop Universe::delayed_stack_overflow_error_message()   { return _delayed_stack_overflow_error_message.resolve(); }


bool Universe::should_fill_in_stack_trace(Handle throwable) {
  // never attempt to fill in the stack trace of preallocated errors that do not have
  // backtrace. These errors are kept alive forever and may be "re-used" when all
  // preallocated errors with backtrace have been consumed. Also need to avoid
  // a potential loop which could happen if an out of memory occurs when attempting
  // to allocate the backtrace.
  objArrayOop preallocated_oom = out_of_memory_errors();
  for (int i = 0; i < _oom_count; i++) {
    if (throwable() == preallocated_oom->obj_at(i)) {
      return false;
    }
  }
  return true;
}


oop Universe::gen_out_of_memory_error(oop default_err) {
  // generate an out of memory error:
  // - if there is a preallocated error and stack traces are available
  //   (j.l.Throwable is initialized), then return the preallocated
  //   error with a filled in stack trace, and with the message
  //   provided by the default error.
  // - otherwise, return the default error, without a stack trace.
  int next;
  if ((_preallocated_out_of_memory_error_avail_count > 0) &&
      vmClasses::Throwable_klass()->is_initialized()) {
    next = (int)Atomic::add(&_preallocated_out_of_memory_error_avail_count, -1);
    assert(next < (int)PreallocatedOutOfMemoryErrorCount, "avail count is corrupt");
  } else {
    next = -1;
  }
  if (next < 0) {
    // all preallocated errors have been used.
    // return default
    return default_err;
  } else {
    Thread* THREAD = Thread::current();
    Handle default_err_h(THREAD, default_err);
    // get the error object at the slot and set set it to NULL so that the
    // array isn't keeping it alive anymore.
    Handle exc(THREAD, preallocated_out_of_memory_errors()->obj_at(next));
    assert(exc() != NULL, "slot has been used already");
    preallocated_out_of_memory_errors()->obj_at_put(next, NULL);

    // use the message from the default error
    oop msg = java_lang_Throwable::message(default_err_h());
    assert(msg != NULL, "no message");
    java_lang_Throwable::set_message(exc(), msg);

    // populate the stack trace and return it.
    java_lang_Throwable::fill_in_stack_trace_of_preallocated_backtrace(exc);
    return exc();
  }
}

// Setup preallocated OutOfMemoryError errors
void Universe::create_preallocated_out_of_memory_errors(TRAPS) {
  InstanceKlass* ik = vmClasses::OutOfMemoryError_klass();
  objArrayOop oa = oopFactory::new_objArray(ik, _oom_count, CHECK);
  objArrayHandle oom_array(THREAD, oa);

  for (int i = 0; i < _oom_count; i++) {
    oop oom_obj = ik->allocate_instance(CHECK);
    oom_array->obj_at_put(i, oom_obj);
  }
  _out_of_memory_errors = OopHandle(vm_global(), oom_array());

  Handle msg = java_lang_String::create_from_str("Java heap space", CHECK);
  java_lang_Throwable::set_message(oom_array->obj_at(_oom_java_heap), msg());

  msg = java_lang_String::create_from_str("C heap space", CHECK);
  java_lang_Throwable::set_message(oom_array->obj_at(_oom_c_heap), msg());

  msg = java_lang_String::create_from_str("Metaspace", CHECK);
  java_lang_Throwable::set_message(oom_array->obj_at(_oom_metaspace), msg());

  msg = java_lang_String::create_from_str("Compressed class space", CHECK);
  java_lang_Throwable::set_message(oom_array->obj_at(_oom_class_metaspace), msg());

  msg = java_lang_String::create_from_str("Requested array size exceeds VM limit", CHECK);
  java_lang_Throwable::set_message(oom_array->obj_at(_oom_array_size), msg());

  msg = java_lang_String::create_from_str("GC overhead limit exceeded", CHECK);
  java_lang_Throwable::set_message(oom_array->obj_at(_oom_gc_overhead_limit), msg());

  msg = java_lang_String::create_from_str("Java heap space: failed reallocation of scalar replaced objects", CHECK);
  java_lang_Throwable::set_message(oom_array->obj_at(_oom_realloc_objects), msg());

  msg = java_lang_String::create_from_str("Java heap space: failed retryable allocation", CHECK);
  java_lang_Throwable::set_message(oom_array->obj_at(_oom_retry), msg());

  // Setup the array of errors that have preallocated backtrace
  int len = (StackTraceInThrowable) ? (int)PreallocatedOutOfMemoryErrorCount : 0;
  objArrayOop instance = oopFactory::new_objArray(ik, len, CHECK);
  _preallocated_out_of_memory_error_array = OopHandle(vm_global(), instance);
  objArrayHandle preallocated_oom_array(THREAD, instance);

  for (int i=0; i<len; i++) {
    oop err = ik->allocate_instance(CHECK);
    Handle err_h(THREAD, err);
    java_lang_Throwable::allocate_backtrace(err_h, CHECK);
    preallocated_oom_array->obj_at_put(i, err_h());
  }
  _preallocated_out_of_memory_error_avail_count = (jint)len;
}

intptr_t Universe::_non_oop_bits = 0;

void* Universe::non_oop_word() {
  // Neither the high bits nor the low bits of this value is allowed
  // to look like (respectively) the high or low bits of a real oop.
  //
  // High and low are CPU-specific notions, but low always includes
  // the low-order bit.  Since oops are always aligned at least mod 4,
  // setting the low-order bit will ensure that the low half of the
  // word will never look like that of a real oop.
  //
  // Using the OS-supplied non-memory-address word (usually 0 or -1)
  // will take care of the high bits, however many there are.

  if (_non_oop_bits == 0) {
    _non_oop_bits = (intptr_t)os::non_memory_address_word() | 1;
  }

  return (void*)_non_oop_bits;
}

static void initialize_global_behaviours() {
  CompiledICProtectionBehaviour::set_current(new DefaultICProtectionBehaviour());
}

jint universe_init() {
  assert(!Universe::_fully_initialized, "called after initialize_vtables");
  guarantee(1 << LogHeapWordSize == sizeof(HeapWord),
         "LogHeapWordSize is incorrect.");
  guarantee(sizeof(oop) >= sizeof(HeapWord), "HeapWord larger than oop?");
  guarantee(sizeof(oop) % sizeof(HeapWord) == 0,
            "oop size is not not a multiple of HeapWord size");

  TraceTime timer("Genesis", TRACETIME_LOG(Info, startuptime));

  initialize_global_behaviours();

  GCLogPrecious::initialize();

  GCConfig::arguments()->initialize_heap_sizes();

  jint status = Universe::initialize_heap();
  if (status != JNI_OK) {
    return status;
  }

  Universe::initialize_tlab();

  Metaspace::global_initialize();
  // Initialize performance counters for metaspaces
  MetaspaceCounters::initialize_performance_counters();
  CompressedClassSpaceCounters::initialize_performance_counters();

  AOTLoader::universe_init();

  // Checks 'AfterMemoryInit' constraints.
  if (!JVMFlagLimit::check_all_constraints(JVMFlagConstraintPhase::AfterMemoryInit)) {
    return JNI_EINVAL;
  }

  // Create memory for metadata.  Must be after initializing heap for
  // DumpSharedSpaces.
  ClassLoaderData::init_null_class_loader_data();

  // We have a heap so create the Method* caches before
  // Metaspace::initialize_shared_spaces() tries to populate them.
  Universe::_finalizer_register_cache = new LatestMethodCache();
  Universe::_loader_addClass_cache    = new LatestMethodCache();
  Universe::_throw_illegal_access_error_cache = new LatestMethodCache();
  Universe::_throw_no_such_method_error_cache = new LatestMethodCache();
  Universe::_do_stack_walk_cache = new LatestMethodCache();
  Universe::_is_substitutable_cache = new LatestMethodCache();
  Universe::_inline_type_hash_code_cache = new LatestMethodCache();

#if INCLUDE_CDS
  if (UseSharedSpaces) {
    // Read the data structures supporting the shared spaces (shared
    // system dictionary, symbol table, etc.).  After that, access to
    // the file (other than the mapped regions) is no longer needed, and
    // the file is closed. Closing the file does not affect the
    // currently mapped regions.
    MetaspaceShared::initialize_shared_spaces();
    StringTable::create_table();
  } else
#endif
  {
    SymbolTable::create_table();
    StringTable::create_table();
  }

#if INCLUDE_CDS
  if (Arguments::is_dumping_archive()) {
    MetaspaceShared::prepare_for_dumping();
  }
#endif

  if (strlen(VerifySubSet) > 0) {
    Universe::initialize_verify_flags();
  }

  ResolvedMethodTable::create_table();

  return JNI_OK;
}

jint Universe::initialize_heap() {
  assert(_collectedHeap == NULL, "Heap already created");
  _collectedHeap = GCConfig::arguments()->create_heap();

  log_info(gc)("Using %s", _collectedHeap->name());
  return _collectedHeap->initialize();
}

void Universe::initialize_tlab() {
  ThreadLocalAllocBuffer::set_max_size(Universe::heap()->max_tlab_size());
  if (UseTLAB) {
    ThreadLocalAllocBuffer::startup_initialization();
  }
}

ReservedHeapSpace Universe::reserve_heap(size_t heap_size, size_t alignment) {

  assert(alignment <= Arguments::conservative_max_heap_alignment(),
         "actual alignment " SIZE_FORMAT " must be within maximum heap alignment " SIZE_FORMAT,
         alignment, Arguments::conservative_max_heap_alignment());

  size_t total_reserved = align_up(heap_size, alignment);
  assert(!UseCompressedOops || (total_reserved <= (OopEncodingHeapMax - os::vm_page_size())),
      "heap size is too big for compressed oops");

  bool use_large_pages = UseLargePages && is_aligned(alignment, os::large_page_size());
  assert(!UseLargePages
      || UseParallelGC
      || use_large_pages, "Wrong alignment to use large pages");

  // Now create the space.
  ReservedHeapSpace total_rs(total_reserved, alignment, use_large_pages, AllocateHeapAt);

  if (total_rs.is_reserved()) {
    assert((total_reserved == total_rs.size()) && ((uintptr_t)total_rs.base() % alignment == 0),
           "must be exactly of required size and alignment");
    // We are good.

    if (AllocateHeapAt != NULL) {
      log_info(gc,heap)("Successfully allocated Java heap at location %s", AllocateHeapAt);
    }

    if (UseCompressedOops) {
      CompressedOops::initialize(total_rs);
    }

    Universe::calculate_verify_data((HeapWord*)total_rs.base(), (HeapWord*)total_rs.end());

    return total_rs;
  }

  vm_exit_during_initialization(
    err_msg("Could not reserve enough space for " SIZE_FORMAT "KB object heap",
            total_reserved/K));

  // satisfy compiler
  ShouldNotReachHere();
  return ReservedHeapSpace(0, 0, false);
}

OopStorage* Universe::vm_weak() {
  return Universe::_vm_weak;
}

OopStorage* Universe::vm_global() {
  return Universe::_vm_global;
}

void Universe::oopstorage_init() {
  Universe::_vm_global = OopStorageSet::create_strong("VM Global");
  Universe::_vm_weak = OopStorageSet::create_weak("VM Weak");
}

void universe_oopstorage_init() {
  Universe::oopstorage_init();
}

void initialize_known_method(LatestMethodCache* method_cache,
                             InstanceKlass* ik,
                             const char* method,
                             Symbol* signature,
                             bool is_static, TRAPS)
{
  TempNewSymbol name = SymbolTable::new_symbol(method);
  Method* m = NULL;
  // The klass must be linked before looking up the method.
  if (!ik->link_class_or_fail(THREAD) ||
      ((m = ik->find_method(name, signature)) == NULL) ||
      is_static != m->is_static()) {
    ResourceMark rm(THREAD);
    // NoSuchMethodException doesn't actually work because it tries to run the
    // <init> function before java_lang_Class is linked. Print error and exit.
    vm_exit_during_initialization(err_msg("Unable to link/verify %s.%s method",
                                 ik->name()->as_C_string(), method));
  }
  method_cache->init(ik, m);
}

void Universe::initialize_known_methods(TRAPS) {
  // Set up static method for registering finalizers
  initialize_known_method(_finalizer_register_cache,
                          vmClasses::Finalizer_klass(),
                          "register",
                          vmSymbols::object_void_signature(), true, CHECK);

  initialize_known_method(_throw_illegal_access_error_cache,
                          vmClasses::internal_Unsafe_klass(),
                          "throwIllegalAccessError",
                          vmSymbols::void_method_signature(), true, CHECK);

  initialize_known_method(_throw_no_such_method_error_cache,
                          vmClasses::internal_Unsafe_klass(),
                          "throwNoSuchMethodError",
                          vmSymbols::void_method_signature(), true, CHECK);

  // Set up method for registering loaded classes in class loader vector
  initialize_known_method(_loader_addClass_cache,
                          vmClasses::ClassLoader_klass(),
                          "addClass",
                          vmSymbols::class_void_signature(), false, CHECK);

  // Set up method for stack walking
  initialize_known_method(_do_stack_walk_cache,
                          vmClasses::AbstractStackWalker_klass(),
                          "doStackWalk",
                          vmSymbols::doStackWalk_signature(), false, CHECK);

  // Set up substitutability testing
  ResourceMark rm;
  initialize_known_method(_is_substitutable_cache,
                          SystemDictionary::ValueBootstrapMethods_klass(),
                          vmSymbols::isSubstitutable_name()->as_C_string(),
                          vmSymbols::object_object_boolean_signature(), true, CHECK);
  initialize_known_method(_inline_type_hash_code_cache,
                          SystemDictionary::ValueBootstrapMethods_klass(),
                          vmSymbols::inlineObjectHashCode_name()->as_C_string(),
                          vmSymbols::object_int_signature(), true, CHECK);
}

void universe2_init() {
  EXCEPTION_MARK;
  Universe::genesis(CATCH);
}

// Set after initialization of the module runtime, call_initModuleRuntime
void universe_post_module_init() {
  Universe::_module_initialized = true;
}

bool universe_post_init() {
  assert(!is_init_completed(), "Error: initialization not yet completed!");
  Universe::_fully_initialized = true;
  EXCEPTION_MARK;
  if (!UseSharedSpaces) {
    ResourceMark rm;
    Universe::reinitialize_vtables(CHECK_false);
    Universe::reinitialize_itables(CHECK_false);
  }

  HandleMark hm(THREAD);
  // Setup preallocated empty java.lang.Class array for Method reflection.

  objArrayOop the_empty_class_array = oopFactory::new_objArray(vmClasses::Class_klass(), 0, CHECK_false);
  Universe::_the_empty_class_array = OopHandle(Universe::vm_global(), the_empty_class_array);

  // Setup preallocated OutOfMemoryError errors
  Universe::create_preallocated_out_of_memory_errors(CHECK_false);

  oop instance;
  // Setup preallocated cause message for delayed StackOverflowError
  if (StackReservedPages > 0) {
    instance = java_lang_String::create_oop_from_str("Delayed StackOverflowError due to ReservedStackAccess annotated method", CHECK_false);
    Universe::_delayed_stack_overflow_error_message = OopHandle(Universe::vm_global(), instance);
  }

  // Setup preallocated NullPointerException
  // (this is currently used for a cheap & dirty solution in compiler exception handling)
  Klass* k = SystemDictionary::resolve_or_fail(vmSymbols::java_lang_NullPointerException(), true, CHECK_false);
  instance = InstanceKlass::cast(k)->allocate_instance(CHECK_false);
  Universe::_null_ptr_exception_instance = OopHandle(Universe::vm_global(), instance);

  // Setup preallocated ArithmeticException
  // (this is currently used for a cheap & dirty solution in compiler exception handling)
  k = SystemDictionary::resolve_or_fail(vmSymbols::java_lang_ArithmeticException(), true, CHECK_false);
  instance = InstanceKlass::cast(k)->allocate_instance(CHECK_false);
  Universe::_arithmetic_exception_instance = OopHandle(Universe::vm_global(), instance);

  // Virtual Machine Error for when we get into a situation we can't resolve
  k = vmClasses::VirtualMachineError_klass();
  bool linked = InstanceKlass::cast(k)->link_class_or_fail(CHECK_false);
  if (!linked) {
     tty->print_cr("Unable to link/verify VirtualMachineError class");
     return false; // initialization failed
  }
  instance = InstanceKlass::cast(k)->allocate_instance(CHECK_false);
  Universe::_virtual_machine_error_instance = OopHandle(Universe::vm_global(), instance);

  Handle msg = java_lang_String::create_from_str("/ by zero", CHECK_false);
  java_lang_Throwable::set_message(Universe::arithmetic_exception_instance(), msg());

  Universe::initialize_known_methods(CHECK_false);

  // This needs to be done before the first scavenge/gc, since
  // it's an input to soft ref clearing policy.
  {
    MutexLocker x(THREAD, Heap_lock);
    Universe::heap()->update_capacity_and_used_at_gc();
  }

  // ("weak") refs processing infrastructure initialization
  Universe::heap()->post_initialize();

  MemoryService::add_metaspace_memory_pools();

  MemoryService::set_universe_heap(Universe::heap());
#if INCLUDE_CDS
  MetaspaceShared::post_initialize(CHECK_false);
#endif
  return true;
}


void Universe::compute_base_vtable_size() {
  _base_vtable_size = ClassLoader::compute_Object_vtable();
}

void Universe::print_on(outputStream* st) {
  GCMutexLocker hl(Heap_lock); // Heap_lock might be locked by caller thread.
  st->print_cr("Heap");
  heap()->print_on(st);
}

void Universe::print_heap_at_SIGBREAK() {
  if (PrintHeapAtSIGBREAK) {
    print_on(tty);
    tty->cr();
    tty->flush();
  }
}

void Universe::initialize_verify_flags() {
  verify_flags = 0;
  const char delimiter[] = " ,";

  size_t length = strlen(VerifySubSet);
  char* subset_list = NEW_C_HEAP_ARRAY(char, length + 1, mtInternal);
  strncpy(subset_list, VerifySubSet, length + 1);
  char* save_ptr;

  char* token = strtok_r(subset_list, delimiter, &save_ptr);
  while (token != NULL) {
    if (strcmp(token, "threads") == 0) {
      verify_flags |= Verify_Threads;
    } else if (strcmp(token, "heap") == 0) {
      verify_flags |= Verify_Heap;
    } else if (strcmp(token, "symbol_table") == 0) {
      verify_flags |= Verify_SymbolTable;
    } else if (strcmp(token, "string_table") == 0) {
      verify_flags |= Verify_StringTable;
    } else if (strcmp(token, "codecache") == 0) {
      verify_flags |= Verify_CodeCache;
    } else if (strcmp(token, "dictionary") == 0) {
      verify_flags |= Verify_SystemDictionary;
    } else if (strcmp(token, "classloader_data_graph") == 0) {
      verify_flags |= Verify_ClassLoaderDataGraph;
    } else if (strcmp(token, "metaspace") == 0) {
      verify_flags |= Verify_MetaspaceUtils;
    } else if (strcmp(token, "jni_handles") == 0) {
      verify_flags |= Verify_JNIHandles;
    } else if (strcmp(token, "codecache_oops") == 0) {
      verify_flags |= Verify_CodeCacheOops;
    } else if (strcmp(token, "resolved_method_table") == 0) {
      verify_flags |= Verify_ResolvedMethodTable;
    } else {
      vm_exit_during_initialization(err_msg("VerifySubSet: \'%s\' memory sub-system is unknown, please correct it", token));
    }
    token = strtok_r(NULL, delimiter, &save_ptr);
  }
  FREE_C_HEAP_ARRAY(char, subset_list);
}

bool Universe::should_verify_subset(uint subset) {
  if (verify_flags & subset) {
    return true;
  }
  return false;
}

void Universe::verify(VerifyOption option, const char* prefix) {
  // The use of _verify_in_progress is a temporary work around for
  // 6320749.  Don't bother with a creating a class to set and clear
  // it since it is only used in this method and the control flow is
  // straight forward.
  _verify_in_progress = true;

  COMPILER2_PRESENT(
    assert(!DerivedPointerTable::is_active(),
         "DPT should not be active during verification "
         "(of thread stacks below)");
  )

  Thread* thread = Thread::current();
  ResourceMark rm(thread);
  HandleMark hm(thread);  // Handles created during verification can be zapped
  _verify_count++;

  FormatBuffer<> title("Verifying %s", prefix);
  GCTraceTime(Info, gc, verify) tm(title.buffer());
  if (should_verify_subset(Verify_Threads)) {
    log_debug(gc, verify)("Threads");
    Threads::verify();
  }
  if (should_verify_subset(Verify_Heap)) {
    log_debug(gc, verify)("Heap");
    heap()->verify(option);
  }
  if (should_verify_subset(Verify_SymbolTable)) {
    log_debug(gc, verify)("SymbolTable");
    SymbolTable::verify();
  }
  if (should_verify_subset(Verify_StringTable)) {
    log_debug(gc, verify)("StringTable");
    StringTable::verify();
  }
  if (should_verify_subset(Verify_CodeCache)) {
  {
    MutexLocker mu(CodeCache_lock, Mutex::_no_safepoint_check_flag);
    log_debug(gc, verify)("CodeCache");
    CodeCache::verify();
  }
  }
  if (should_verify_subset(Verify_SystemDictionary)) {
    log_debug(gc, verify)("SystemDictionary");
    SystemDictionary::verify();
  }
  if (should_verify_subset(Verify_ClassLoaderDataGraph)) {
    log_debug(gc, verify)("ClassLoaderDataGraph");
    ClassLoaderDataGraph::verify();
  }
  if (should_verify_subset(Verify_MetaspaceUtils)) {
    log_debug(gc, verify)("MetaspaceUtils");
    DEBUG_ONLY(MetaspaceUtils::verify();)
  }
  if (should_verify_subset(Verify_JNIHandles)) {
    log_debug(gc, verify)("JNIHandles");
    JNIHandles::verify();
  }
  if (should_verify_subset(Verify_CodeCacheOops)) {
    log_debug(gc, verify)("CodeCache Oops");
    CodeCache::verify_oops();
  }
  if (should_verify_subset(Verify_ResolvedMethodTable)) {
    log_debug(gc, verify)("ResolvedMethodTable Oops");
    ResolvedMethodTable::verify();
  }

  _verify_in_progress = false;
}


#ifndef PRODUCT
void Universe::calculate_verify_data(HeapWord* low_boundary, HeapWord* high_boundary) {
  assert(low_boundary < high_boundary, "bad interval");

  // decide which low-order bits we require to be clear:
  size_t alignSize = MinObjAlignmentInBytes;
  size_t min_object_size = CollectedHeap::min_fill_size();

  // make an inclusive limit:
  uintptr_t max = (uintptr_t)high_boundary - min_object_size*wordSize;
  uintptr_t min = (uintptr_t)low_boundary;
  assert(min < max, "bad interval");
  uintptr_t diff = max ^ min;

  // throw away enough low-order bits to make the diff vanish
  uintptr_t mask = (uintptr_t)(-1);
  while ((mask & diff) != 0)
    mask <<= 1;
  uintptr_t bits = (min & mask);
  assert(bits == (max & mask), "correct mask");
  // check an intermediate value between min and max, just to make sure:
  assert(bits == ((min + (max-min)/2) & mask), "correct mask");

  // require address alignment, too:
  mask |= (alignSize - 1);

  if (!(_verify_oop_mask == 0 && _verify_oop_bits == (uintptr_t)-1)) {
    assert(_verify_oop_mask == mask && _verify_oop_bits == bits, "mask stability");
  }
  _verify_oop_mask = mask;
  _verify_oop_bits = bits;
}

// Oop verification (see MacroAssembler::verify_oop)

uintptr_t Universe::verify_oop_mask() {
  return _verify_oop_mask;
}

uintptr_t Universe::verify_oop_bits() {
  return _verify_oop_bits;
}

uintptr_t Universe::verify_mark_mask() {
  return markWord::lock_mask_in_place;
}

uintptr_t Universe::verify_mark_bits() {
  intptr_t mask = verify_mark_mask();
  intptr_t bits = (intptr_t)markWord::prototype().value();
  assert((bits & ~mask) == 0, "no stray header bits");
  return bits;
}
#endif // PRODUCT


void LatestMethodCache::init(Klass* k, Method* m) {
  if (!UseSharedSpaces) {
    _klass = k;
  }
#ifndef PRODUCT
  else {
    // sharing initilization should have already set up _klass
    assert(_klass != NULL, "just checking");
  }
#endif

  _method_idnum = m->method_idnum();
  assert(_method_idnum >= 0, "sanity check");
}


Method* LatestMethodCache::get_method() {
  if (klass() == NULL) return NULL;
  InstanceKlass* ik = InstanceKlass::cast(klass());
  Method* m = ik->method_with_idnum(method_idnum());
  assert(m != NULL, "sanity check");
  return m;
}


#ifdef ASSERT
// Release dummy object(s) at bottom of heap
bool Universe::release_fullgc_alot_dummy() {
  MutexLocker ml(FullGCALot_lock);
  objArrayOop fullgc_alot_dummy_array = (objArrayOop)_fullgc_alot_dummy_array.resolve();
  if (fullgc_alot_dummy_array != NULL) {
    if (_fullgc_alot_dummy_next >= fullgc_alot_dummy_array->length()) {
      // No more dummies to release, release entire array instead
      _fullgc_alot_dummy_array.release(Universe::vm_global());
      return false;
    }

    // Release dummy at bottom of old generation
    fullgc_alot_dummy_array->obj_at_put(_fullgc_alot_dummy_next++, NULL);
  }
  return true;
}

#endif // ASSERT<|MERGE_RESOLUTION|>--- conflicted
+++ resolved
@@ -353,28 +353,19 @@
       assert(_the_array_interfaces_array->at(0) ==
              vmClasses::Cloneable_klass(), "u3");
       assert(_the_array_interfaces_array->at(1) ==
-<<<<<<< HEAD
-             SystemDictionary::Serializable_klass(), "u3");
+             vmClasses::Serializable_klass(), "u3");
       assert(_the_array_interfaces_array->at(2) ==
-                   SystemDictionary::IdentityObject_klass(), "u3");
+                   vmClasses::IdentityObject_klass(), "u3");
 
       assert(_the_single_IdentityObject_klass_array->at(0) ==
-          SystemDictionary::IdentityObject_klass(), "u3");
-=======
-             vmClasses::Serializable_klass(), "u3");
->>>>>>> f025bc1d
+          vmClasses::IdentityObject_klass(), "u3");
     } else
 #endif
     {
       // Set up shared interfaces array.  (Do this before supers are set up.)
-<<<<<<< HEAD
-      _the_array_interfaces_array->at_put(0, SystemDictionary::Cloneable_klass());
-      _the_array_interfaces_array->at_put(1, SystemDictionary::Serializable_klass());
-      _the_array_interfaces_array->at_put(2, SystemDictionary::IdentityObject_klass());
-=======
       _the_array_interfaces_array->at_put(0, vmClasses::Cloneable_klass());
       _the_array_interfaces_array->at_put(1, vmClasses::Serializable_klass());
->>>>>>> f025bc1d
+      _the_array_interfaces_array->at_put(2, vmClasses::IdentityObject_klass());
     }
 
     initialize_basic_type_klass(boolArrayKlassObj(), CHECK);
