--- conflicted
+++ resolved
@@ -239,16 +239,8 @@
         break;
       case '[':
         {
-<<<<<<< HEAD
-          int begin = ++_index;
-          while (sig->char_at(_index) == '[') {
-            _index++;
-          }
+          while (sig->char_at(++_index) == '[') ;
           if (sig->char_at(_index) == 'L' || sig->char_at(_index) == 'Q' ) {
-=======
-          while (sig->char_at(++_index) == '[') ;
-          if (sig->char_at(_index) == 'L') {
->>>>>>> 8e5a71de
             while (sig->char_at(_index++) != ';') ;
           } else {
             _index++;
@@ -523,16 +515,7 @@
   }
   return -1;
 }
-<<<<<<< HEAD
-
-bool SignatureVerifier::invalid_name_char(char c) {
-  switch (c) {
-    case '\0': case '.': case ';': case '[':
-      return true;
-    default:
-      return false;
-  }
-}
+#endif // ASSERT
 
 // Adds an argument to the signature
 void SigEntry::add_entry(GrowableArray<SigEntry>* sig, BasicType bt, int offset) {
@@ -616,7 +599,4 @@
     return true;
   }
   return false;
-}
-=======
-#endif // ASSERT
->>>>>>> 8e5a71de
+}