/*
 * Copyright (c) 1997, 2024, Oracle and/or its affiliates. All rights reserved.
 * DO NOT ALTER OR REMOVE COPYRIGHT NOTICES OR THIS FILE HEADER.
 *
 * This code is free software; you can redistribute it and/or modify it
 * under the terms of the GNU General Public License version 2 only, as
 * published by the Free Software Foundation.
 *
 * This code is distributed in the hope that it will be useful, but WITHOUT
 * ANY WARRANTY; without even the implied warranty of MERCHANTABILITY or
 * FITNESS FOR A PARTICULAR PURPOSE.  See the GNU General Public License
 * version 2 for more details (a copy is included in the LICENSE file that
 * accompanied this code).
 *
 * You should have received a copy of the GNU General Public License version
 * 2 along with this work; if not, write to the Free Software Foundation,
 * Inc., 51 Franklin St, Fifth Floor, Boston, MA 02110-1301 USA.
 *
 * Please contact Oracle, 500 Oracle Parkway, Redwood Shores, CA 94065 USA
 * or visit www.oracle.com if you need additional information or have any
 * questions.
 *
 */

#include "precompiled.hpp"
#include "asm/assembler.hpp"
#include "classfile/symbolTable.hpp"
#include "classfile/systemDictionary.hpp"
#include "classfile/vmSymbols.hpp"
#include "memory/oopFactory.hpp"
#include "memory/resourceArea.hpp"
#include "memory/universe.hpp"
#include "oops/instanceKlass.hpp"
#include "oops/klass.inline.hpp"
#include "oops/oop.inline.hpp"
#include "oops/symbol.hpp"
#include "oops/typeArrayKlass.hpp"
#include "oops/inlineKlass.inline.hpp"
#include "runtime/fieldDescriptor.inline.hpp"
#include "runtime/handles.inline.hpp"
#include "runtime/interfaceSupport.inline.hpp"
#include "runtime/safepointVerifiers.hpp"
#include "runtime/sharedRuntime.hpp"
#include "runtime/signature.hpp"
#include "runtime/sharedRuntime.hpp"

// Implementation of SignatureIterator

// Signature syntax:
//
// Signature  = "(" {Parameter} ")" ReturnType.
// Parameter  = FieldType.
// ReturnType = FieldType | "V".
// FieldType  = "B" | "C" | "D" | "F" | "I" | "J" | "S" | "Z" | "L" ClassName ";" | "Q" ValueClassName ";" | "[" FieldType.
// ClassName  = string.

// The ClassName string can be any JVM-style UTF8 string except:
//  - an empty string (the empty string is never a name of any kind)
//  - a string which begins or ends with slash '/' (the package separator)
//  - a string which contains adjacent slashes '//' (no empty package names)
//  - a string which contains a semicolon ';' (the end-delimiter)
//  - a string which contains a left bracket '[' (the array marker)
//  - a string which contains a dot '.' (the external package separator)
//
// Other "meta-looking" characters, such as '(' and '<' and '+',
// are perfectly legitimate within a class name, for the JVM.
// Class names which contain double slashes ('a//b') and non-initial
// brackets ('a[b]') are reserved for possible enrichment of the
// type language.

void SignatureIterator::set_fingerprint(fingerprint_t fingerprint) {
  if (!fp_is_valid(fingerprint)) {
    _fingerprint = fingerprint;
    _return_type = T_ILLEGAL;
  } else if (fingerprint != _fingerprint) {
    assert(_fingerprint == zero_fingerprint(), "consistent fingerprint values");
    _fingerprint = fingerprint;
    _return_type = fp_return_type(fingerprint);
  }
}

BasicType SignatureIterator::return_type() {
  if (_return_type == T_ILLEGAL) {
    SignatureStream ss(_signature);
    ss.skip_to_return_type();
    _return_type = ss.type();
    assert(_return_type != T_ILLEGAL, "illegal return type");
  }
  return _return_type;
}

bool SignatureIterator::fp_is_valid_type(BasicType type, bool for_return_type) {
  assert(type != (BasicType)fp_parameters_done, "fingerprint is incorrectly at done");
  assert(((int)type & ~fp_parameter_feature_mask) == 0, "fingerprint feature mask yielded non-zero value");
  return (is_java_primitive(type) ||
          is_reference_type(type) ||
          (for_return_type && type == T_VOID));
}

ArgumentSizeComputer::ArgumentSizeComputer(Symbol* signature)
  : SignatureIterator(signature)
{
  _size = 0;
  do_parameters_on(this);  // non-virtual template execution
}

ArgumentCount::ArgumentCount(Symbol* signature)
  : SignatureIterator(signature)
{
  _size = 0;
  do_parameters_on(this);  // non-virtual template execution
}

ReferenceArgumentCount::ReferenceArgumentCount(Symbol* signature)
  : SignatureIterator(signature)
{
  _refs = 0;
  do_parameters_on(this);  // non-virtual template execution
}

#if !defined(_LP64) || defined(ZERO) || defined(ASSERT)
static int compute_num_stack_arg_slots(Symbol* signature, int sizeargs, bool is_static) {
  ResourceMark rm;
  BasicType* sig_bt = NEW_RESOURCE_ARRAY(BasicType, sizeargs);
  VMRegPair* regs   = NEW_RESOURCE_ARRAY(VMRegPair, sizeargs);

  int sig_index = 0;
  if (!is_static) {
    sig_bt[sig_index++] = T_OBJECT; // 'this'
  }
  for (SignatureStream ss(signature); !ss.at_return_type(); ss.next()) {
    BasicType t = ss.type();
    assert(type2size[t] == 1 || type2size[t] == 2, "size is 1 or 2");
    sig_bt[sig_index++] = t;
    if (type2size[t] == 2) {
      sig_bt[sig_index++] = T_VOID;
    }
  }
  assert(sig_index == sizeargs, "sig_index: %d sizeargs: %d", sig_index, sizeargs);

  return SharedRuntime::java_calling_convention(sig_bt, regs, sizeargs);
}
#endif

void Fingerprinter::compute_fingerprint_and_return_type(bool static_flag) {
  // See if we fingerprinted this method already
  if (_method != nullptr) {
    assert(!static_flag, "must not be passed by caller");
    static_flag = _method->is_static();
    _fingerprint = _method->constMethod()->fingerprint();

    if (_fingerprint != zero_fingerprint()) {
      _return_type = _method->result_type();
      assert(is_java_type(_return_type), "return type must be a java type");
      return;
    }

    if (_method->size_of_parameters() > fp_max_size_of_parameters) {
      _fingerprint = overflow_fingerprint();
      _method->constMethod()->set_fingerprint(_fingerprint);
      // as long as we are here compute the return type:
      _return_type = ResultTypeFinder(_method->signature()).type();
      assert(is_java_type(_return_type), "return type must be a java type");
      return;
    }
  }

  // Note:  This will always take the slow path, since _fp==zero_fp.
  initialize_accumulator();
  initialize_calling_convention(static_flag);
  do_parameters_on(this);
  assert(fp_is_valid_type(_return_type, true), "bad result type");

  // Fill in the return type and static bits:
  _accumulator |= _return_type << fp_static_feature_size;
  if (static_flag) {
    _accumulator |= fp_is_static_bit;
  } else {
    _param_size += 1;  // this is the convention for Method::compute_size_of_parameters
  }

#if defined(_LP64) && !defined(ZERO)
#ifdef ASSERT
  int dbg_stack_arg_slots = compute_num_stack_arg_slots(_signature, _param_size, static_flag);
  assert(_stack_arg_slots == dbg_stack_arg_slots, "fingerprinter: %d full: %d", _stack_arg_slots, dbg_stack_arg_slots);
#endif
#else
  // Fallback: computed _stack_arg_slots is unreliable, compute directly.
  _stack_arg_slots = compute_num_stack_arg_slots(_signature, _param_size, static_flag);
#endif

  // Detect overflow.  (We counted _param_size correctly.)
  if (_method == nullptr && _param_size > fp_max_size_of_parameters) {
    // We did a one-pass computation of argument size, return type,
    // and fingerprint.
    _fingerprint = overflow_fingerprint();
    return;
  }

  assert(_shift_count < BitsPerLong,
         "shift count overflow %d (%d vs. %d): %s",
         _shift_count, _param_size, fp_max_size_of_parameters,
         _signature->as_C_string());
  assert((_accumulator >> _shift_count) == fp_parameters_done, "must be zero");

  // This is the result, along with _return_type:
  _fingerprint = _accumulator;

  // Cache the result on the method itself:
  if (_method != nullptr) {
    _method->constMethod()->set_fingerprint(_fingerprint);
  }
}

void Fingerprinter::initialize_calling_convention(bool static_flag) {
  _int_args = 0;
  _fp_args = 0;

  if (!static_flag) { // `this` takes up an int register
    _int_args++;
  }
}

void Fingerprinter::do_type_calling_convention(BasicType type) {
  // We compute the number of slots for stack-passed arguments in compiled calls.
  // TODO: SharedRuntime::java_calling_convention is the shared code that knows all details
  // about the platform-specific calling conventions. This method tries to compute the stack
  // args number... poorly, at least for 32-bit ports and for zero. Current code has the fallback
  // that recomputes the stack args number from SharedRuntime::java_calling_convention.
#if defined(_LP64) && !defined(ZERO)
  switch (type) {
  case T_VOID:
    break;
  case T_BOOLEAN:
  case T_CHAR:
  case T_BYTE:
  case T_SHORT:
  case T_INT:
    if (_int_args < Argument::n_int_register_parameters_j) {
      _int_args++;
    } else {
#if defined(PPC64) || defined(S390)
      _stack_arg_slots += 1;
#else
      _stack_arg_slots = align_up(_stack_arg_slots, 2);
      _stack_arg_slots += 1;
#endif // defined(PPC64) || defined(S390)
    }
    break;
  case T_LONG:
  case T_OBJECT:
  case T_ARRAY:
  case T_ADDRESS:
    if (_int_args < Argument::n_int_register_parameters_j) {
      _int_args++;
    } else {
      _stack_arg_slots = align_up(_stack_arg_slots, 2);
      _stack_arg_slots += 2;
    }
    break;
  case T_FLOAT:
    if (_fp_args < Argument::n_float_register_parameters_j) {
      _fp_args++;
    } else {
#if defined(PPC64) || defined(S390)
      _stack_arg_slots += 1;
#else
      _stack_arg_slots = align_up(_stack_arg_slots, 2);
      _stack_arg_slots += 1;
#endif // defined(PPC64) || defined(S390)
    }
    break;
  case T_DOUBLE:
    if (_fp_args < Argument::n_float_register_parameters_j) {
      _fp_args++;
    } else {
      _stack_arg_slots = align_up(_stack_arg_slots, 2);
      _stack_arg_slots += 2;
    }
    break;
  default:
    ShouldNotReachHere();
    break;
  }
#endif
}

// Implementation of SignatureStream

static inline BasicType decode_signature_char(int ch) {
  switch (ch) {
#define EACH_SIG(ch, bt, ignore) \
    case ch: return bt;
    SIGNATURE_TYPES_DO(EACH_SIG, ignore)
#undef EACH_SIG
  }
  return (BasicType)0;
}

SignatureStream::SignatureStream(const Symbol* signature,
                                 bool is_method) {
  assert(!is_method || signature->starts_with(JVM_SIGNATURE_FUNC),
         "method signature required");
  _signature = signature;
  _limit = signature->utf8_length();
  int oz = (is_method ? _s_method : _s_field);
  _state = oz;
  _begin = _end = oz; // skip first '(' in method signatures
  _array_prefix = 0;  // just for definiteness

  // assigning java/lang/Object to _previous_name means we can
  // avoid a number of null checks in the parser
  _previous_name = vmSymbols::java_lang_Object();
  _names = nullptr;
  next();
}

SignatureStream::~SignatureStream() {
  if (_previous_name == vmSymbols::java_lang_Object()) {
    // no names were created
    assert(_names == nullptr, "_names unexpectedly created");
    return;
  }

  // decrement refcount for names created during signature parsing
  _previous_name->decrement_refcount();
  if (_names != nullptr) {
    for (int i = 0; i < _names->length(); i++) {
      _names->at(i)->decrement_refcount();
    }
  }
}

inline int SignatureStream::scan_type(BasicType type) {
  const u1* base = _signature->bytes();
  int end = _end;
  int limit = _limit;
  const u1* tem;
  switch (type) {
  case T_OBJECT:
    tem = (const u1*) memchr(&base[end], JVM_SIGNATURE_ENDCLASS, limit - end);
    return (tem == nullptr ? limit : pointer_delta_as_int(tem + 1, base));

  case T_ARRAY:
    while ((end < limit) && ((char)base[end] == JVM_SIGNATURE_ARRAY)) { end++; }
    // If we discovered only the string of '[', this means something is wrong.
    if (end >= limit) {
      assert(false, "Invalid type detected");
      return limit;
    }
    _array_prefix = end - _end;  // number of '[' chars just skipped
    if (Signature::has_envelope(base[end])) {
      tem = (const u1 *) memchr(&base[end], JVM_SIGNATURE_ENDCLASS, limit - end);
      return (tem == nullptr ? limit : pointer_delta_as_int(tem + 1, base));
    }
    // Skipping over a single character for a primitive type.
    assert(is_java_primitive(decode_signature_char(base[end])), "only primitives expected");
    return end + 1;

  default:
    // Skipping over a single character for a primitive type (or void).
    assert(!is_reference_type(type), "only primitives or void expected");
    return end + 1;
  }
}

void SignatureStream::next() {
  const Symbol* sig = _signature;
  int len = _limit;
  if (_end >= len) { set_done(); return; }
  _begin = _end;
  int ch = sig->char_at(_begin);
  if (ch == JVM_SIGNATURE_ENDFUNC) {
    assert(_state == _s_method, "must be in method");
    _state = _s_method_return;
    _begin = ++_end;
    if (_end >= len) { set_done(); return; }
    ch = sig->char_at(_begin);
  }
  BasicType bt = decode_signature_char(ch);
  assert(ch == type2char(bt), "bad signature char %c/%d", ch, ch);
  _type = bt;
  _end = scan_type(bt);
}

int SignatureStream::skip_whole_array_prefix() {
  assert(_type == T_ARRAY, "must be");

  // we are stripping all levels of T_ARRAY,
  // so we must decode the next character
  int whole_array_prefix = _array_prefix;
  int new_begin = _begin + whole_array_prefix;
  _begin = new_begin;
  int ch = _signature->char_at(new_begin);
  BasicType bt = decode_signature_char(ch);
  assert(ch == type2char(bt), "bad signature char %c/%d", ch, ch);
  _type = bt;
  assert(bt != T_VOID && bt != T_ARRAY, "bad signature type");
  // Don't bother to re-scan, since it won't change the value of _end.
  return whole_array_prefix;
}

bool Signature::is_valid_array_signature(const Symbol* sig) {
  assert(sig->utf8_length() > 1, "this should already have been checked");
  assert(sig->char_at(0) == JVM_SIGNATURE_ARRAY, "this should already have been checked");
  // The first character is already checked
  int i = 1;
  int len = sig->utf8_length();
  // First skip all '['s
  while(i < len - 1 && sig->char_at(i) == JVM_SIGNATURE_ARRAY) i++;

  // Check type
  switch(sig->char_at(i)) {
  case JVM_SIGNATURE_BYTE:
  case JVM_SIGNATURE_CHAR:
  case JVM_SIGNATURE_DOUBLE:
  case JVM_SIGNATURE_FLOAT:
  case JVM_SIGNATURE_INT:
  case JVM_SIGNATURE_LONG:
  case JVM_SIGNATURE_SHORT:
  case JVM_SIGNATURE_BOOLEAN:
    // If it is an array, the type is the last character
    return (i + 1 == len);
  case JVM_SIGNATURE_CLASS:
    // If it is an object, the last character must be a ';'
    return sig->char_at(len - 1) == JVM_SIGNATURE_ENDCLASS;
  }
  return false;
}

BasicType Signature::basic_type(int ch) {
  BasicType btcode = decode_signature_char(ch);
  if (btcode == 0)  return T_ILLEGAL;
  return btcode;
}

Symbol* Signature::strip_envelope(const Symbol* signature) {
  assert(has_envelope(signature), "precondition");
  return SymbolTable::new_symbol((char*) signature->bytes() + 1,
                                 signature->utf8_length() - 2);
}

static const int jl_len = 10, object_len = 6, jl_object_len = jl_len + object_len;
static const char jl_str[] = "java/lang/";

#ifdef ASSERT
static bool signature_symbols_sane() {
  static bool done;
  if (done)  return true;
  done = true;
  // test some tense code that looks for common symbol names:
  assert(vmSymbols::java_lang_Object()->utf8_length() == jl_object_len &&
         vmSymbols::java_lang_Object()->starts_with(jl_str, jl_len) &&
         vmSymbols::java_lang_Object()->ends_with("Object", object_len) &&
         vmSymbols::java_lang_Object()->is_permanent() &&
         vmSymbols::java_lang_String()->utf8_length() == jl_object_len &&
         vmSymbols::java_lang_String()->starts_with(jl_str, jl_len) &&
         vmSymbols::java_lang_String()->ends_with("String", object_len) &&
         vmSymbols::java_lang_String()->is_permanent(),
         "sanity");
  return true;
}
#endif //ASSERT

// returns a symbol; the caller is responsible for decrementing it
Symbol* SignatureStream::find_symbol() {
  // Create a symbol from for string _begin _end
  int begin = raw_symbol_begin();
  int end   = raw_symbol_end();

  const char* symbol_chars = (const char*)_signature->base() + begin;
  int len = end - begin;

  // Quick check for common symbols in signatures
  assert(signature_symbols_sane(), "incorrect signature sanity check");
  if (len == jl_object_len &&
      memcmp(symbol_chars, jl_str, jl_len) == 0) {
    if (memcmp("String", symbol_chars + jl_len, object_len) == 0) {
      return vmSymbols::java_lang_String();
    } else if (memcmp("Object", symbol_chars + jl_len, object_len) == 0) {
      return vmSymbols::java_lang_Object();
    }
  }

  Symbol* name = _previous_name;
  if (name->equals(symbol_chars, len)) {
    return name;
  }

  // Save names for cleaning up reference count at the end of
  // SignatureStream scope.
  name = SymbolTable::new_symbol(symbol_chars, len);

  // Only allocate the GrowableArray for the _names buffer if more than
  // one name is being processed in the signature.
  if (!_previous_name->is_permanent()) {
    if (_names == nullptr) {
      _names = new GrowableArray<Symbol*>(10);
    }
    _names->push(_previous_name);
  }
  _previous_name = name;
  return name;
}

<<<<<<< HEAD
InlineKlass* SignatureStream::as_inline_klass(InstanceKlass* holder) {
  ThreadInVMfromUnknown tiv;
  JavaThread* THREAD = JavaThread::current();
  HandleMark hm(THREAD);
  Handle class_loader(THREAD, holder->class_loader());
  Handle protection_domain(THREAD, holder->protection_domain());
  Klass* k = as_klass(class_loader, protection_domain, SignatureStream::CachedOrNull, THREAD);
  assert(!HAS_PENDING_EXCEPTION, "Should never throw");
  if (k != nullptr && k->is_inline_klass()) {
    return InlineKlass::cast(k);
  } else {
    return nullptr;
  }
}

Klass* SignatureStream::as_klass(Handle class_loader, Handle protection_domain,
                                 FailureMode failure_mode, TRAPS) {
=======
Klass* SignatureStream::as_klass(Handle class_loader, FailureMode failure_mode, TRAPS) {
>>>>>>> 4fbf2720
  if (!is_reference()) {
    return nullptr;
  }
  Symbol* name = as_symbol();
  Klass* k = nullptr;
  if (failure_mode == ReturnNull) {
    // Note:  SD::resolve_or_null returns null for most failure modes,
    // but not all.  Circularity errors, invalid PDs, etc., throw.
    k = SystemDictionary::resolve_or_null(name, class_loader, CHECK_NULL);
  } else if (failure_mode == CachedOrNull) {
    NoSafepointVerifier nsv;  // no loading, now, we mean it!
    assert(!HAS_PENDING_EXCEPTION, "");
    k = SystemDictionary::find_instance_klass(THREAD, name, class_loader);
    // SD::find does not trigger loading, so there should be no throws
    // Still, bad things can happen, so we CHECK_NULL and ask callers
    // to do likewise.
    return k;
  } else {
    // The only remaining failure mode is NCDFError.
    // The test here allows for an additional mode CNFException
    // if callers need to request the reflective error instead.
    bool throw_error = (failure_mode == NCDFError);
    k = SystemDictionary::resolve_or_fail(name, class_loader, throw_error, CHECK_NULL);
  }

  return k;
}

oop SignatureStream::as_java_mirror(Handle class_loader, FailureMode failure_mode, TRAPS) {
  if (!is_reference()) {
    return Universe::java_mirror(type());
  }
  Klass* klass = as_klass(class_loader, failure_mode, CHECK_NULL);
  if (klass == nullptr) {
    return nullptr;
  }
  return klass->java_mirror();
}

void SignatureStream::skip_to_return_type() {
  while (!at_return_type()) {
    next();
  }
}

ResolvingSignatureStream::ResolvingSignatureStream(Symbol* signature,
                                                   Handle class_loader,
                                                   bool is_method)
  : SignatureStream(signature, is_method), _class_loader(class_loader)
{
  initialize_load_origin(nullptr);
}

ResolvingSignatureStream::ResolvingSignatureStream(Symbol* signature, Klass* load_origin, bool is_method)
  : SignatureStream(signature, is_method)
{
  assert(load_origin != nullptr, "");
  initialize_load_origin(load_origin);
}

ResolvingSignatureStream::ResolvingSignatureStream(const Method* method)
  : SignatureStream(method->signature(), true)
{
  initialize_load_origin(method->method_holder());
}

void ResolvingSignatureStream::cache_handles() {
  assert(_load_origin != nullptr, "");
  JavaThread* current = JavaThread::current();
  _class_loader = Handle(current, _load_origin->class_loader());
}

#ifdef ASSERT
extern bool signature_constants_sane(); // called from basic_types_init()

bool signature_constants_sane() {
  // for the lookup table, test every 8-bit code point, and then some:
  for (int i = -256; i <= 256; i++) {
    int btcode = 0;
    switch (i) {
#define EACH_SIG(ch, bt, ignore) \
    case ch: { btcode = bt; break; }
    SIGNATURE_TYPES_DO(EACH_SIG, ignore)
#undef EACH_SIG
    }
    int btc = decode_signature_char(i);
    assert(btc == btcode, "misconfigured table: %d => %d not %d", i, btc, btcode);
  }
  return true;
}

bool SignatureVerifier::is_valid_method_signature(const Symbol* sig) {
  const char* method_sig = (const char*)sig->bytes();
  ssize_t len = sig->utf8_length();
  ssize_t index = 0;
  if (method_sig != nullptr && len > 1 && method_sig[index] == JVM_SIGNATURE_FUNC) {
    ++index;
    while (index < len && method_sig[index] != JVM_SIGNATURE_ENDFUNC) {
      ssize_t res = is_valid_type(&method_sig[index], len - index);
      if (res == -1) {
        return false;
      } else {
        index += res;
      }
    }
    if (index < len && method_sig[index] == JVM_SIGNATURE_ENDFUNC) {
      // check the return type
      ++index;
      return (is_valid_type(&method_sig[index], len - index) == (len - index));
    }
  }
  return false;
}

bool SignatureVerifier::is_valid_type_signature(const Symbol* sig) {
  const char* type_sig = (const char*)sig->bytes();
  ssize_t len = sig->utf8_length();
  return (type_sig != nullptr && len >= 1 &&
          (is_valid_type(type_sig, len) == len));
}

// Checks to see if the type (not to go beyond 'limit') refers to a valid type.
// Returns -1 if it is not, or the index of the next character that is not part
// of the type.  The type encoding may end before 'limit' and that's ok.
ssize_t SignatureVerifier::is_valid_type(const char* type, ssize_t limit) {
  ssize_t index = 0;

  // Iterate over any number of array dimensions
  while (index < limit && type[index] == JVM_SIGNATURE_ARRAY) ++index;
  if (index >= limit) {
    return -1;
  }
  switch (type[index]) {
    case JVM_SIGNATURE_BYTE:
    case JVM_SIGNATURE_CHAR:
    case JVM_SIGNATURE_FLOAT:
    case JVM_SIGNATURE_DOUBLE:
    case JVM_SIGNATURE_INT:
    case JVM_SIGNATURE_LONG:
    case JVM_SIGNATURE_SHORT:
    case JVM_SIGNATURE_BOOLEAN:
    case JVM_SIGNATURE_VOID:
      return index + 1;
    case JVM_SIGNATURE_CLASS:
      for (index = index + 1; index < limit; ++index) {
        char c = type[index];
        switch (c) {
          case JVM_SIGNATURE_ENDCLASS:
            return index + 1;
          case '\0': case JVM_SIGNATURE_DOT: case JVM_SIGNATURE_ARRAY:
            return -1;
          default: ; // fall through
        }
      }
      // fall through
    default: ; // fall through
  }
  return -1;
}

#endif // ASSERT

// Adds an argument to the signature
void SigEntry::add_entry(GrowableArray<SigEntry>* sig, BasicType bt, Symbol* symbol, int offset) {
  sig->append(SigEntry(bt, offset, symbol));
  if (bt == T_LONG || bt == T_DOUBLE) {
    sig->append(SigEntry(T_VOID, offset, symbol)); // Longs and doubles take two stack slots
  }
}

// Returns true if the argument at index 'i' is not an inline type delimiter
bool SigEntry::skip_value_delimiters(const GrowableArray<SigEntry>* sig, int i) {
  return (sig->at(i)._bt != T_METADATA &&
          (sig->at(i)._bt != T_VOID || sig->at(i-1)._bt == T_LONG || sig->at(i-1)._bt == T_DOUBLE));
}

// Fill basic type array from signature array
int SigEntry::fill_sig_bt(const GrowableArray<SigEntry>* sig, BasicType* sig_bt) {
  int count = 0;
  for (int i = 0; i < sig->length(); i++) {
    if (skip_value_delimiters(sig, i)) {
      sig_bt[count++] = sig->at(i)._bt;
    }
  }
  return count;
}

// Create a temporary symbol from the signature array
TempNewSymbol SigEntry::create_symbol(const GrowableArray<SigEntry>* sig) {
  ResourceMark rm;
  int length = sig->length();
  char* sig_str = NEW_RESOURCE_ARRAY(char, 2*length + 3);
  int idx = 0;
  sig_str[idx++] = '(';
  for (int i = 0; i < length; i++) {
    BasicType bt = sig->at(i)._bt;
    if (bt == T_METADATA || bt == T_VOID) {
      // Ignore
    } else {
      if (bt == T_ARRAY) {
        bt = T_OBJECT; // We don't know the element type, treat as Object
      }
      sig_str[idx++] = type2char(bt);
      if (bt == T_OBJECT) {
        sig_str[idx++] = ';';
      }
    }
  }
  sig_str[idx++] = ')';
  // Add a dummy return type. It won't be used but SignatureStream needs it.
  sig_str[idx++] = 'V';
  sig_str[idx++] = '\0';
  return SymbolTable::new_symbol(sig_str);
}<|MERGE_RESOLUTION|>--- conflicted
+++ resolved
@@ -503,14 +503,12 @@
   return name;
 }
 
-<<<<<<< HEAD
 InlineKlass* SignatureStream::as_inline_klass(InstanceKlass* holder) {
   ThreadInVMfromUnknown tiv;
   JavaThread* THREAD = JavaThread::current();
   HandleMark hm(THREAD);
   Handle class_loader(THREAD, holder->class_loader());
-  Handle protection_domain(THREAD, holder->protection_domain());
-  Klass* k = as_klass(class_loader, protection_domain, SignatureStream::CachedOrNull, THREAD);
+  Klass* k = as_klass(class_loader, SignatureStream::CachedOrNull, THREAD);
   assert(!HAS_PENDING_EXCEPTION, "Should never throw");
   if (k != nullptr && k->is_inline_klass()) {
     return InlineKlass::cast(k);
@@ -519,11 +517,7 @@
   }
 }
 
-Klass* SignatureStream::as_klass(Handle class_loader, Handle protection_domain,
-                                 FailureMode failure_mode, TRAPS) {
-=======
 Klass* SignatureStream::as_klass(Handle class_loader, FailureMode failure_mode, TRAPS) {
->>>>>>> 4fbf2720
   if (!is_reference()) {
     return nullptr;
   }
