/*
 * Copyright (c) 1997, 2022, Oracle and/or its affiliates. All rights reserved.
 * DO NOT ALTER OR REMOVE COPYRIGHT NOTICES OR THIS FILE HEADER.
 *
 * This code is free software; you can redistribute it and/or modify it
 * under the terms of the GNU General Public License version 2 only, as
 * published by the Free Software Foundation.
 *
 * This code is distributed in the hope that it will be useful, but WITHOUT
 * ANY WARRANTY; without even the implied warranty of MERCHANTABILITY or
 * FITNESS FOR A PARTICULAR PURPOSE.  See the GNU General Public License
 * version 2 for more details (a copy is included in the LICENSE file that
 * accompanied this code).
 *
 * You should have received a copy of the GNU General Public License version
 * 2 along with this work; if not, write to the Free Software Foundation,
 * Inc., 51 Franklin St, Fifth Floor, Boston, MA 02110-1301 USA.
 *
 * Please contact Oracle, 500 Oracle Parkway, Redwood Shores, CA 94065 USA
 * or visit www.oracle.com if you need additional information or have any
 * questions.
 *
 */

#include "precompiled.hpp"
#include "code/debugInfo.hpp"
#include "oops/access.hpp"
#include "oops/compressedOops.inline.hpp"
#include "oops/oop.hpp"
#include "runtime/frame.inline.hpp"
#include "runtime/globals.hpp"
#include "runtime/handles.inline.hpp"
#include "runtime/stackValue.hpp"
#if INCLUDE_ZGC
#include "gc/z/zBarrier.inline.hpp"
#endif
#if INCLUDE_SHENANDOAHGC
#include "gc/shenandoah/shenandoahBarrierSet.inline.hpp"
#endif

class RegisterMap;
class SmallRegisterMap;

template StackValue* StackValue::create_stack_value(const frame* fr, const RegisterMap* reg_map, ScopeValue* sv);
template StackValue* StackValue::create_stack_value(const frame* fr, const SmallRegisterMap* reg_map, ScopeValue* sv);

template<typename RegisterMapT>
StackValue* StackValue::create_stack_value(const frame* fr, const RegisterMapT* reg_map, ScopeValue* sv) {
<<<<<<< HEAD
  address value_addr = stack_value_address(fr, reg_map, sv);
=======
  return create_stack_value(sv, stack_value_address(fr, reg_map, sv), reg_map);
}

static oop oop_from_oop_location(stackChunkOop chunk, void* addr) {
  if (addr == nullptr) {
    return nullptr;
  }

  if (UseCompressedOops) {
    // When compressed oops is enabled, an oop location may
    // contain narrow oop values - we deal with that here

    if (chunk != NULL && chunk->has_bitmap()) {
      // Transformed stack chunk with narrow oops
      return chunk->load_oop((narrowOop*)addr);
    }

#ifdef _LP64
    if (CompressedOops::is_base(*(void**)addr)) {
      // Compiled code may produce decoded oop = narrow_oop_base
      // when a narrow oop implicit null check is used.
      // The narrow_oop_base could be NULL or be the address
      // of the page below heap. Use NULL value for both cases.
      return nullptr;
    }
#endif
  }

  if (chunk != NULL) {
    // Load oop from chunk
    return chunk->load_oop((oop*)addr);
  }

  // Load oop from stack
  return *(oop*)addr;
}

static oop oop_from_narrowOop_location(stackChunkOop chunk, void* addr, bool is_register) {
  assert(UseCompressedOops, "Narrow oops should not exist");
  assert(addr != nullptr, "Not expecting null address");
  narrowOop* narrow_addr;
  if (is_register) {
    // The callee has no clue whether the register holds an int,
    // long or is unused.  He always saves a long.  Here we know
    // a long was saved, but we only want an int back.  Narrow the
    // saved long to the int that the JVM wants.  We can't just
    // use narrow_oop_cast directly, because we don't know what
    // the high bits of the value might be.
    narrow_addr = ((narrowOop*)addr) BIG_ENDIAN_ONLY(+ 1);
  } else {
    narrow_addr = (narrowOop*)addr;
  }

  if (chunk != NULL) {
    // Load oop from chunk
    return chunk->load_oop(narrow_addr);
  }

  // Load oop from stack
  return CompressedOops::decode(*narrow_addr);
}

StackValue* StackValue::create_stack_value_from_oop_location(stackChunkOop chunk, void* addr) {
  oop val = oop_from_oop_location(chunk, addr);
  assert(oopDesc::is_oop_or_null(val), "bad oop found at " INTPTR_FORMAT " in_cont: %d compressed: %d",
         p2i(addr), chunk != NULL, chunk != NULL && chunk->has_bitmap() && UseCompressedOops);
  Handle h(Thread::current(), val); // Wrap a handle around the oop
  return new StackValue(h);
}

StackValue* StackValue::create_stack_value_from_narrowOop_location(stackChunkOop chunk, void* addr, bool is_register) {
  oop val = oop_from_narrowOop_location(chunk, addr, is_register);
  assert(oopDesc::is_oop_or_null(val), "bad oop found at " INTPTR_FORMAT " in_cont: %d compressed: %d",
         p2i(addr), chunk != NULL, chunk != NULL && chunk->has_bitmap() && UseCompressedOops);
  Handle h(Thread::current(), val); // Wrap a handle around the oop
  return new StackValue(h);
}

template<typename RegisterMapT>
StackValue* StackValue::create_stack_value(ScopeValue* sv, address value_addr, const RegisterMapT* reg_map) {
  stackChunkOop chunk = reg_map->stack_chunk()();
>>>>>>> 175e3d3f
  if (sv->is_location()) {
    // Stack or register value
    Location loc = ((LocationValue *)sv)->location();

    // Then package it right depending on type
    // Note: the transfer of the data is thru a union that contains
    // an intptr_t. This is because an interpreter stack slot is
    // really an intptr_t. The use of a union containing an intptr_t
    // ensures that on a 64 bit platform we have proper alignment
    // and that we store the value where the interpreter will expect
    // to find it (i.e. proper endian). Similarly on a 32bit platform
    // using the intptr_t ensures that when a value is larger than
    // a stack slot (jlong/jdouble) that we capture the proper part
    // of the value for the stack slot in question.
    //
    switch( loc.type() ) {
    case Location::float_in_dbl: { // Holds a float in a double register?
      // The callee has no clue whether the register holds a float,
      // double or is unused.  He always saves a double.  Here we know
      // a double was saved, but we only want a float back.  Narrow the
      // saved double to the float that the JVM wants.
      assert( loc.is_register(), "floats always saved to stack in 1 word" );
      union { intptr_t p; jfloat jf; } value;
      value.p = (intptr_t) CONST64(0xDEADDEAFDEADDEAF);
      value.jf = (jfloat) *(jdouble*) value_addr;
      return new StackValue(value.p); // 64-bit high half is stack junk
    }
    case Location::int_in_long: { // Holds an int in a long register?
      // The callee has no clue whether the register holds an int,
      // long or is unused.  He always saves a long.  Here we know
      // a long was saved, but we only want an int back.  Narrow the
      // saved long to the int that the JVM wants.
      assert( loc.is_register(), "ints always saved to stack in 1 word" );
      union { intptr_t p; jint ji;} value;
      value.p = (intptr_t) CONST64(0xDEADDEAFDEADDEAF);
      value.ji = (jint) *(jlong*) value_addr;
      return new StackValue(value.p); // 64-bit high half is stack junk
    }
#ifdef _LP64
    case Location::dbl:
      // Double value in an aligned adjacent pair
      return new StackValue(*(intptr_t*)value_addr);
    case Location::lng:
      // Long   value in an aligned adjacent pair
      return new StackValue(*(intptr_t*)value_addr);
    case Location::narrowoop:
      return create_stack_value_from_narrowOop_location(reg_map->stack_chunk()(), (void*)value_addr, loc.is_register());
#endif
    case Location::oop:
      return create_stack_value_from_oop_location(reg_map->stack_chunk()(), (void*)value_addr);
    case Location::addr: {
      loc.print_on(tty);
      ShouldNotReachHere(); // both C1 and C2 now inline jsrs
    }
    case Location::normal: {
      // Just copy all other bits straight through
      union { intptr_t p; jint ji;} value;
      value.p = (intptr_t) CONST64(0xDEADDEAFDEADDEAF);
      value.ji = *(jint*)value_addr;
      return new StackValue(value.p);
    }
    case Location::invalid: {
      return new StackValue();
    }
    case Location::vector: {
      loc.print_on(tty);
      ShouldNotReachHere(); // should be handled by VectorSupport::allocate_vector()
    }
    default:
      loc.print_on(tty);
      ShouldNotReachHere();
    }

  } else if (sv->is_constant_int()) {
    // Constant int: treat same as register int.
    union { intptr_t p; jint ji;} value;
    value.p = (intptr_t) CONST64(0xDEADDEAFDEADDEAF);
    value.ji = (jint)((ConstantIntValue*)sv)->value();
    return new StackValue(value.p);
  } else if (sv->is_constant_oop()) {
    // constant oop
    return new StackValue(sv->as_ConstantOopReadValue()->value());
#ifdef _LP64
  } else if (sv->is_constant_double()) {
    // Constant double in a single stack slot
    union { intptr_t p; double d; } value;
    value.p = (intptr_t) CONST64(0xDEADDEAFDEADDEAF);
    value.d = ((ConstantDoubleValue *)sv)->value();
    return new StackValue(value.p);
  } else if (sv->is_constant_long()) {
    // Constant long in a single stack slot
    union { intptr_t p; jlong jl; } value;
    value.p = (intptr_t) CONST64(0xDEADDEAFDEADDEAF);
    value.jl = ((ConstantLongValue *)sv)->value();
    return new StackValue(value.p);
#endif
  } else if (sv->is_object()) { // Scalar replaced object in compiled frame
    ObjectValue* ov = ((ObjectValue *)sv);
    bool scalar_replaced = ov->value().is_null();
    if (ov->maybe_null()) {
      // Don't treat inline type as scalar replaced if it is null
      intptr_t is_init_value = StackValue::create_stack_value(fr, reg_map, ov->is_init())->get_int();
      jint is_init = (jint)*((jint*)&is_init_value);
      scalar_replaced &= (is_init != 0);
    }
    return new StackValue(ov->value(), scalar_replaced ? 1 : 0);
  } else if (sv->is_marker()) {
    // Should never need to directly construct a marker.
    ShouldNotReachHere();
  }
  // Unknown ScopeValue type
  ShouldNotReachHere();
  return new StackValue((intptr_t) 0);   // dummy
}

template address StackValue::stack_value_address(const frame* fr, const RegisterMap* reg_map, ScopeValue* sv);
template address StackValue::stack_value_address(const frame* fr, const SmallRegisterMap* reg_map, ScopeValue* sv);

template<typename RegisterMapT>
address StackValue::stack_value_address(const frame* fr, const RegisterMapT* reg_map, ScopeValue* sv) {
  if (!sv->is_location()) {
    return NULL;
  }
  Location loc = ((LocationValue *)sv)->location();
  if (loc.type() == Location::invalid) {
    return NULL;
  }

  if (!reg_map->in_cont()) {
    address value_addr = loc.is_register()
      // Value was in a callee-save register
      ? reg_map->location(VMRegImpl::as_VMReg(loc.register_number()), fr->sp())
      // Else value was directly saved on the stack. The frame's original stack pointer,
      // before any extension by its callee (due to Compiler1 linkage on SPARC), must be used.
      : ((address)fr->unextended_sp()) + loc.stack_offset();

    assert(value_addr == NULL || reg_map->thread() == NULL || reg_map->thread()->is_in_usable_stack(value_addr), INTPTR_FORMAT, p2i(value_addr));
    return value_addr;
  }

  address value_addr = loc.is_register()
    ? reg_map->as_RegisterMap()->stack_chunk()->reg_to_location(*fr, reg_map->as_RegisterMap(), VMRegImpl::as_VMReg(loc.register_number()))
    : reg_map->as_RegisterMap()->stack_chunk()->usp_offset_to_location(*fr, loc.stack_offset());

  assert(value_addr == NULL || Continuation::is_in_usable_stack(value_addr, reg_map->as_RegisterMap()) || (reg_map->thread() != NULL && reg_map->thread()->is_in_usable_stack(value_addr)), INTPTR_FORMAT, p2i(value_addr));
  return value_addr;
}

BasicLock* StackValue::resolve_monitor_lock(const frame* fr, Location location) {
  assert(location.is_stack(), "for now we only look at the stack");
  int word_offset = location.stack_offset() / wordSize;
  // (stack picture)
  // high: [     ]  word_offset + 1
  // low   [     ]  word_offset
  //
  // sp->  [     ]  0
  // the word_offset is the distance from the stack pointer to the lowest address
  // The frame's original stack pointer, before any extension by its callee
  // (due to Compiler1 linkage on SPARC), must be used.
  return (BasicLock*) (fr->unextended_sp() + word_offset);
}


#ifndef PRODUCT

void StackValue::print_on(outputStream* st) const {
  switch(_type) {
    case T_INT:
      st->print("%d (int) %f (float) %x (hex)",  *(int *)&_integer_value, *(float *)&_integer_value,  *(int *)&_integer_value);
      break;

    case T_OBJECT:
      if (_handle_value() != NULL) {
        _handle_value()->print_value_on(st);
      } else {
        st->print("NULL");
      }
      st->print(" <" INTPTR_FORMAT ">", p2i(_handle_value()));
      break;

    case T_CONFLICT:
     st->print("conflict");
     break;

    default:
     ShouldNotReachHere();
  }
}

#endif<|MERGE_RESOLUTION|>--- conflicted
+++ resolved
@@ -41,16 +41,6 @@
 class RegisterMap;
 class SmallRegisterMap;
 
-template StackValue* StackValue::create_stack_value(const frame* fr, const RegisterMap* reg_map, ScopeValue* sv);
-template StackValue* StackValue::create_stack_value(const frame* fr, const SmallRegisterMap* reg_map, ScopeValue* sv);
-
-template<typename RegisterMapT>
-StackValue* StackValue::create_stack_value(const frame* fr, const RegisterMapT* reg_map, ScopeValue* sv) {
-<<<<<<< HEAD
-  address value_addr = stack_value_address(fr, reg_map, sv);
-=======
-  return create_stack_value(sv, stack_value_address(fr, reg_map, sv), reg_map);
-}
 
 static oop oop_from_oop_location(stackChunkOop chunk, void* addr) {
   if (addr == nullptr) {
@@ -127,10 +117,14 @@
   return new StackValue(h);
 }
 
+
+template StackValue* StackValue::create_stack_value(const frame* fr, const RegisterMap* reg_map, ScopeValue* sv);
+template StackValue* StackValue::create_stack_value(const frame* fr, const SmallRegisterMap* reg_map, ScopeValue* sv);
+
 template<typename RegisterMapT>
-StackValue* StackValue::create_stack_value(ScopeValue* sv, address value_addr, const RegisterMapT* reg_map) {
+StackValue* StackValue::create_stack_value(const frame* fr, const RegisterMapT* reg_map, ScopeValue* sv) {
+  address value_addr = stack_value_address(fr, reg_map, sv);
   stackChunkOop chunk = reg_map->stack_chunk()();
->>>>>>> 175e3d3f
   if (sv->is_location()) {
     // Stack or register value
     Location loc = ((LocationValue *)sv)->location();
