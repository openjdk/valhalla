/*
 * Copyright (c) 1997, 2025, Oracle and/or its affiliates. All rights reserved.
 * DO NOT ALTER OR REMOVE COPYRIGHT NOTICES OR THIS FILE HEADER.
 *
 * This code is free software; you can redistribute it and/or modify it
 * under the terms of the GNU General Public License version 2 only, as
 * published by the Free Software Foundation.
 *
 * This code is distributed in the hope that it will be useful, but WITHOUT
 * ANY WARRANTY; without even the implied warranty of MERCHANTABILITY or
 * FITNESS FOR A PARTICULAR PURPOSE.  See the GNU General Public License
 * version 2 for more details (a copy is included in the LICENSE file that
 * accompanied this code).
 *
 * You should have received a copy of the GNU General Public License version
 * 2 along with this work; if not, write to the Free Software Foundation,
 * Inc., 51 Franklin St, Fifth Floor, Boston, MA 02110-1301 USA.
 *
 * Please contact Oracle, 500 Oracle Parkway, Redwood Shores, CA 94065 USA
 * or visit www.oracle.com if you need additional information or have any
 * questions.
 *
 */

#include "code/debugInfo.hpp"
#include "oops/access.hpp"
#include "oops/compressedOops.inline.hpp"
#include "oops/oop.hpp"
#include "runtime/frame.inline.hpp"
#include "runtime/globals.hpp"
#include "runtime/handles.inline.hpp"
#include "runtime/stackValue.hpp"
#if INCLUDE_ZGC
#include "gc/z/zBarrier.inline.hpp"
#endif
#if INCLUDE_SHENANDOAHGC
#include "gc/shenandoah/shenandoahBarrierSet.inline.hpp"
#endif

class RegisterMap;
class SmallRegisterMap;


static oop oop_from_oop_location(stackChunkOop chunk, void* addr) {
  if (addr == nullptr) {
    return nullptr;
  }

  if (UseCompressedOops) {
    // When compressed oops is enabled, an oop location may
    // contain narrow oop values - we deal with that here

    if (chunk != nullptr && chunk->has_bitmap()) {
      // Transformed stack chunk with narrow oops
      return chunk->load_oop((narrowOop*)addr);
    }

#ifdef _LP64
    if (CompressedOops::is_base(*(void**)addr)) {
      // Compiled code may produce decoded oop = narrow_oop_base
      // when a narrow oop implicit null check is used.
      // The narrow_oop_base could be null or be the address
      // of the page below heap. Use null value for both cases.
      return nullptr;
    }
#endif
  }

  if (chunk != nullptr) {
    // Load oop from chunk
    return chunk->load_oop((oop*)addr);
  }

  // Load oop from stack
  oop val = *(oop*)addr;

#if INCLUDE_SHENANDOAHGC
  if (UseShenandoahGC) {
    // Pass the value through the barrier to avoid capturing bad oops as
    // stack values. Note: do not heal the location, to avoid accidentally
    // corrupting the stack. Stack watermark barriers are supposed to handle
    // the healing.
    val = ShenandoahBarrierSet::barrier_set()->load_reference_barrier(val);
  }
#endif

  return val;
}

static oop oop_from_narrowOop_location(stackChunkOop chunk, void* addr, bool is_register) {
  assert(UseCompressedOops, "Narrow oops should not exist");
  assert(addr != nullptr, "Not expecting null address");
  narrowOop* narrow_addr;
  if (is_register) {
    // The callee has no clue whether the register holds an int,
    // long or is unused.  He always saves a long.  Here we know
    // a long was saved, but we only want an int back.  Narrow the
    // saved long to the int that the JVM wants.  We can't just
    // use narrow_oop_cast directly, because we don't know what
    // the high bits of the value might be.
    narrow_addr = ((narrowOop*)addr) BIG_ENDIAN_ONLY(+ 1);
  } else {
    narrow_addr = (narrowOop*)addr;
  }

  if (chunk != nullptr) {
    // Load oop from chunk
    return chunk->load_oop(narrow_addr);
  }

  // Load oop from stack
  oop val = CompressedOops::decode(*narrow_addr);

#if INCLUDE_SHENANDOAHGC
  if (UseShenandoahGC) {
    // Pass the value through the barrier to avoid capturing bad oops as
    // stack values. Note: do not heal the location, to avoid accidentally
    // corrupting the stack. Stack watermark barriers are supposed to handle
    // the healing.
    val = ShenandoahBarrierSet::barrier_set()->load_reference_barrier(val);
  }
#endif

  return val;
}

StackValue* StackValue::create_stack_value_from_oop_location(stackChunkOop chunk, void* addr) {
  oop val = oop_from_oop_location(chunk, addr);
  assert(oopDesc::is_oop_or_null(val), "bad oop found at " INTPTR_FORMAT " in_cont: %d compressed: %d",
         p2i(addr), chunk != nullptr, chunk != nullptr && chunk->has_bitmap() && UseCompressedOops);
  Handle h(Thread::current(), val); // Wrap a handle around the oop
  return new StackValue(h);
}

StackValue* StackValue::create_stack_value_from_narrowOop_location(stackChunkOop chunk, void* addr, bool is_register) {
  oop val = oop_from_narrowOop_location(chunk, addr, is_register);
  assert(oopDesc::is_oop_or_null(val), "bad oop found at " INTPTR_FORMAT " in_cont: %d compressed: %d",
         p2i(addr), chunk != nullptr, chunk != nullptr && chunk->has_bitmap() && UseCompressedOops);
  Handle h(Thread::current(), val); // Wrap a handle around the oop
  return new StackValue(h);
}


template StackValue* StackValue::create_stack_value(const frame* fr, const RegisterMap* reg_map, ScopeValue* sv);
template StackValue* StackValue::create_stack_value(const frame* fr, const SmallRegisterMap* reg_map, ScopeValue* sv);

template<typename RegisterMapT>
StackValue* StackValue::create_stack_value(const frame* fr, const RegisterMapT* reg_map, ScopeValue* sv) {
  address value_addr = stack_value_address(fr, reg_map, sv);
  stackChunkOop chunk = reg_map->stack_chunk()();
  if (sv->is_location()) {
    // Stack or register value
    Location loc = ((LocationValue *)sv)->location();

    // Then package it right depending on type
    // Note: the transfer of the data is thru a union that contains
    // an intptr_t. This is because an interpreter stack slot is
    // really an intptr_t. The use of a union containing an intptr_t
    // ensures that on a 64 bit platform we have proper alignment
    // and that we store the value where the interpreter will expect
    // to find it (i.e. proper endian). Similarly on a 32bit platform
    // using the intptr_t ensures that when a value is larger than
    // a stack slot (jlong/jdouble) that we capture the proper part
    // of the value for the stack slot in question.
    //
    switch( loc.type() ) {
    case Location::float_in_dbl: { // Holds a float in a double register?
      // The callee has no clue whether the register holds a float,
      // double or is unused.  He always saves a double.  Here we know
      // a double was saved, but we only want a float back.  Narrow the
      // saved double to the float that the JVM wants.
      assert( loc.is_register(), "floats always saved to stack in 1 word" );
      union { intptr_t p; jfloat jf; } value;
      value.p = (intptr_t) CONST64(0xDEADDEAFDEADDEAF);
      value.jf = (jfloat) *(jdouble*) value_addr;
      return new StackValue(value.p); // 64-bit high half is stack junk
    }
    case Location::int_in_long: { // Holds an int in a long register?
      // The callee has no clue whether the register holds an int,
      // long or is unused.  He always saves a long.  Here we know
      // a long was saved, but we only want an int back.  Narrow the
      // saved long to the int that the JVM wants.
      assert( loc.is_register(), "ints always saved to stack in 1 word" );
      union { intptr_t p; jint ji;} value;
      value.p = (intptr_t) CONST64(0xDEADDEAFDEADDEAF);
      value.ji = (jint) *(jlong*) value_addr;
      return new StackValue(value.p); // 64-bit high half is stack junk
    }
#ifdef _LP64
    case Location::dbl:
      // Double value in an aligned adjacent pair
      return new StackValue(*(intptr_t*)value_addr);
    case Location::lng:
      // Long   value in an aligned adjacent pair
      return new StackValue(*(intptr_t*)value_addr);
    case Location::narrowoop:
      return create_stack_value_from_narrowOop_location(reg_map->stack_chunk()(), (void*)value_addr, loc.is_register());
#endif
    case Location::oop:
      return create_stack_value_from_oop_location(reg_map->stack_chunk()(), (void*)value_addr);
    case Location::addr: {
      loc.print_on(tty);
      ShouldNotReachHere(); // both C1 and C2 now inline jsrs
    }
    case Location::normal: {
      // Just copy all other bits straight through
      union { intptr_t p; jint ji;} value;
      value.p = (intptr_t) CONST64(0xDEADDEAFDEADDEAF);
      value.ji = *(jint*)value_addr;
      return new StackValue(value.p);
    }
    case Location::invalid: {
      return new StackValue();
    }
    case Location::vector: {
      loc.print_on(tty);
      ShouldNotReachHere(); // should be handled by VectorSupport::allocate_vector()
    }
    default:
      loc.print_on(tty);
      ShouldNotReachHere();
    }

  } else if (sv->is_constant_int()) {
    // Constant int: treat same as register int.
    union { intptr_t p; jint ji;} value;
    value.p = (intptr_t) CONST64(0xDEADDEAFDEADDEAF);
    value.ji = (jint)((ConstantIntValue*)sv)->value();
    return new StackValue(value.p);
  } else if (sv->is_constant_oop()) {
    // constant oop
    return new StackValue(sv->as_ConstantOopReadValue()->value());
#ifdef _LP64
  } else if (sv->is_constant_double()) {
    // Constant double in a single stack slot
    union { intptr_t p; double d; } value;
    value.p = (intptr_t) CONST64(0xDEADDEAFDEADDEAF);
    value.d = ((ConstantDoubleValue *)sv)->value();
    return new StackValue(value.p);
  } else if (sv->is_constant_long()) {
    // Constant long in a single stack slot
    union { intptr_t p; jlong jl; } value;
    value.p = (intptr_t) CONST64(0xDEADDEAFDEADDEAF);
    value.jl = ((ConstantLongValue *)sv)->value();
    return new StackValue(value.p);
#endif
  } else if (sv->is_object()) { // Scalar replaced object in compiled frame
    ObjectValue* ov = (ObjectValue *)sv;
    Handle hdl = ov->value();
    bool scalar_replaced = hdl.is_null() && ov->is_scalar_replaced();
<<<<<<< HEAD
    if (ov->has_properties()) {
      Klass* k = java_lang_Class::as_Klass(ov->klass()->as_ConstantOopReadValue()->value()());
      if (!k->is_array_klass()) {
        // Don't treat inline type as scalar replaced if it is null
        jint is_init = StackValue::create_stack_value(fr, reg_map, ov->properties())->get_jint();
        scalar_replaced &= (is_init != 0);
      }
=======
    if (ov->maybe_null()) {
      // Don't treat inline type as scalar replaced if it is null
      jint null_marker = StackValue::create_stack_value(fr, reg_map, ov->null_marker())->get_jint();
      scalar_replaced &= (null_marker != 0);
>>>>>>> bd1d97b7
    }
    return new StackValue(hdl, scalar_replaced ? 1 : 0);
  } else if (sv->is_marker()) {
    // Should never need to directly construct a marker.
    ShouldNotReachHere();
  }
  // Unknown ScopeValue type
  ShouldNotReachHere();
  return new StackValue((intptr_t) 0);   // dummy
}

template address StackValue::stack_value_address(const frame* fr, const RegisterMap* reg_map, ScopeValue* sv);
template address StackValue::stack_value_address(const frame* fr, const SmallRegisterMap* reg_map, ScopeValue* sv);

template<typename RegisterMapT>
address StackValue::stack_value_address(const frame* fr, const RegisterMapT* reg_map, ScopeValue* sv) {
  if (!sv->is_location()) {
    return nullptr;
  }
  Location loc = ((LocationValue *)sv)->location();
  if (loc.type() == Location::invalid) {
    return nullptr;
  }

  if (!reg_map->in_cont()) {
    address value_addr = loc.is_register()
      // Value was in a callee-save register
      ? reg_map->location(VMRegImpl::as_VMReg(loc.register_number()), fr->sp())
      // Else value was directly saved on the stack. The frame's original stack pointer,
      // before any extension by its callee (due to Compiler1 linkage on SPARC), must be used.
      : ((address)fr->unextended_sp()) + loc.stack_offset();

    assert(value_addr == nullptr || reg_map->thread() == nullptr || reg_map->thread()->is_in_usable_stack(value_addr), INTPTR_FORMAT, p2i(value_addr));
    return value_addr;
  }

  address value_addr = loc.is_register()
    ? reg_map->as_RegisterMap()->stack_chunk()->reg_to_location(*fr, reg_map->as_RegisterMap(), VMRegImpl::as_VMReg(loc.register_number()))
    : reg_map->as_RegisterMap()->stack_chunk()->usp_offset_to_location(*fr, loc.stack_offset());

  assert(value_addr == nullptr || Continuation::is_in_usable_stack(value_addr, reg_map->as_RegisterMap()) || (reg_map->thread() != nullptr && reg_map->thread()->is_in_usable_stack(value_addr)), INTPTR_FORMAT, p2i(value_addr));
  return value_addr;
}

BasicLock* StackValue::resolve_monitor_lock(const frame& fr, Location location) {
  assert(location.is_stack(), "for now we only look at the stack");
  int word_offset = location.stack_offset() / wordSize;
  // (stack picture)
  // high: [     ]  word_offset + 1
  // low   [     ]  word_offset
  //
  // sp->  [     ]  0
  // the word_offset is the distance from the stack pointer to the lowest address
  // The frame's original stack pointer, before any extension by its callee
  // (due to Compiler1 linkage on SPARC), must be used.
  return (BasicLock*) (fr.unextended_sp() + word_offset);
}


#ifndef PRODUCT

void StackValue::print_on(outputStream* st) const {
  switch(_type) {
    case T_INT:
      st->print("%d (int) %f (float) %x (hex)",  *(int *)&_integer_value, *(float *)&_integer_value,  *(int *)&_integer_value);
      break;

    case T_OBJECT:
      if (_handle_value() != nullptr) {
        _handle_value()->print_value_on(st);
      } else {
        st->print("null");
      }
      st->print(" <" INTPTR_FORMAT ">", p2i(_handle_value()));
      break;

    case T_CONFLICT:
     st->print("conflict");
     break;

    default:
     ShouldNotReachHere();
  }
}

#endif<|MERGE_RESOLUTION|>--- conflicted
+++ resolved
@@ -248,20 +248,13 @@
     ObjectValue* ov = (ObjectValue *)sv;
     Handle hdl = ov->value();
     bool scalar_replaced = hdl.is_null() && ov->is_scalar_replaced();
-<<<<<<< HEAD
     if (ov->has_properties()) {
       Klass* k = java_lang_Class::as_Klass(ov->klass()->as_ConstantOopReadValue()->value()());
       if (!k->is_array_klass()) {
         // Don't treat inline type as scalar replaced if it is null
-        jint is_init = StackValue::create_stack_value(fr, reg_map, ov->properties())->get_jint();
-        scalar_replaced &= (is_init != 0);
+        jint null_marker = StackValue::create_stack_value(fr, reg_map, ov->properties())->get_jint();
+        scalar_replaced &= (null_marker != 0);
       }
-=======
-    if (ov->maybe_null()) {
-      // Don't treat inline type as scalar replaced if it is null
-      jint null_marker = StackValue::create_stack_value(fr, reg_map, ov->null_marker())->get_jint();
-      scalar_replaced &= (null_marker != 0);
->>>>>>> bd1d97b7
     }
     return new StackValue(hdl, scalar_replaced ? 1 : 0);
   } else if (sv->is_marker()) {
