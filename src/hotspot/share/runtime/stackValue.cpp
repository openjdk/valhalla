--- conflicted
+++ resolved
@@ -37,16 +37,6 @@
 class RegisterMap;
 class SmallRegisterMap;
 
-<<<<<<< HEAD
-=======
-template StackValue* StackValue::create_stack_value(const frame* fr, const RegisterMap* reg_map, ScopeValue* sv);
-template StackValue* StackValue::create_stack_value(const frame* fr, const SmallRegisterMapNoArgs* reg_map, ScopeValue* sv);
-
-template<typename RegisterMapT>
-StackValue* StackValue::create_stack_value(const frame* fr, const RegisterMapT* reg_map, ScopeValue* sv) {
-  return create_stack_value(sv, stack_value_address(fr, reg_map, sv), reg_map);
-}
->>>>>>> c754e3e0
 
 static oop oop_from_oop_location(stackChunkOop chunk, void* addr) {
   if (addr == nullptr) {
