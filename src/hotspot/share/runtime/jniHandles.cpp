--- conflicted
+++ resolved
@@ -304,7 +304,6 @@
           JavaThread::cast(thread)->thread_state() == _thread_in_native);
 }
 
-<<<<<<< HEAD
 bool JNIHandles::is_same_object(jobject handle1, jobject handle2) {
   oop obj1 = resolve_no_keepalive(handle1);
   oop obj2 = resolve_no_keepalive(handle2);
@@ -343,14 +342,7 @@
 }
 
 
-int             JNIHandleBlock::_blocks_allocated     = 0;
-JNIHandleBlock* JNIHandleBlock::_block_free_list      = NULL;
-#ifndef PRODUCT
-JNIHandleBlock* JNIHandleBlock::_block_list           = NULL;
-#endif
-=======
 int JNIHandleBlock::_blocks_allocated = 0;
->>>>>>> 8683de5e
 
 static inline bool is_tagged_free_list(uintptr_t value) {
   return (value & 1u) != 0;
