/*
 * Copyright (c) 1997, 2020, Oracle and/or its affiliates. All rights reserved.
 * DO NOT ALTER OR REMOVE COPYRIGHT NOTICES OR THIS FILE HEADER.
 *
 * This code is free software; you can redistribute it and/or modify it
 * under the terms of the GNU General Public License version 2 only, as
 * published by the Free Software Foundation.
 *
 * This code is distributed in the hope that it will be useful, but WITHOUT
 * ANY WARRANTY; without even the implied warranty of MERCHANTABILITY or
 * FITNESS FOR A PARTICULAR PURPOSE.  See the GNU General Public License
 * version 2 for more details (a copy is included in the LICENSE file that
 * accompanied this code).
 *
 * You should have received a copy of the GNU General Public License version
 * 2 along with this work; if not, write to the Free Software Foundation,
 * Inc., 51 Franklin St, Fifth Floor, Boston, MA 02110-1301 USA.
 *
 * Please contact Oracle, 500 Oracle Parkway, Redwood Shores, CA 94065 USA
 * or visit www.oracle.com if you need additional information or have any
 * questions.
 *
 */

#include "precompiled.hpp"
#include "jvm.h"
#include "aot/aotLoader.hpp"
#include "classfile/stringTable.hpp"
#include "classfile/systemDictionary.hpp"
#include "classfile/vmSymbols.hpp"
#include "code/codeCache.hpp"
#include "code/compiledIC.hpp"
#include "code/icBuffer.hpp"
#include "code/compiledMethod.inline.hpp"
#include "code/scopeDesc.hpp"
#include "code/vtableStubs.hpp"
#include "compiler/abstractCompiler.hpp"
#include "compiler/compileBroker.hpp"
#include "compiler/disassembler.hpp"
#include "gc/shared/barrierSet.hpp"
#include "gc/shared/gcLocker.inline.hpp"
#include "interpreter/interpreter.hpp"
#include "interpreter/interpreterRuntime.hpp"
#include "jfr/jfrEvents.hpp"
#include "logging/log.hpp"
#include "memory/metaspaceShared.hpp"
#include "memory/oopFactory.hpp"
#include "memory/resourceArea.hpp"
#include "memory/universe.hpp"
#include "oops/access.hpp"
#include "oops/fieldStreams.inline.hpp"
#include "oops/klass.hpp"
#include "oops/method.inline.hpp"
#include "oops/objArrayKlass.hpp"
#include "oops/objArrayOop.inline.hpp"
#include "oops/oop.inline.hpp"
#include "oops/valueKlass.inline.hpp"
#include "prims/forte.hpp"
#include "prims/jvmtiExport.hpp"
#include "prims/methodHandles.hpp"
#include "prims/nativeLookup.hpp"
#include "runtime/arguments.hpp"
#include "runtime/atomic.hpp"
#include "runtime/biasedLocking.hpp"
#include "runtime/frame.inline.hpp"
#include "runtime/handles.inline.hpp"
#include "runtime/init.hpp"
#include "runtime/interfaceSupport.inline.hpp"
#include "runtime/java.hpp"
#include "runtime/javaCalls.hpp"
#include "runtime/sharedRuntime.hpp"
#include "runtime/stubRoutines.hpp"
#include "runtime/vframe.inline.hpp"
#include "runtime/vframeArray.hpp"
#include "utilities/copy.hpp"
#include "utilities/dtrace.hpp"
#include "utilities/events.hpp"
#include "utilities/hashtable.inline.hpp"
#include "utilities/macros.hpp"
#include "utilities/xmlstream.hpp"
#ifdef COMPILER1
#include "c1/c1_Runtime1.hpp"
#endif

// Shared stub locations
RuntimeStub*        SharedRuntime::_wrong_method_blob;
RuntimeStub*        SharedRuntime::_wrong_method_abstract_blob;
RuntimeStub*        SharedRuntime::_ic_miss_blob;
RuntimeStub*        SharedRuntime::_resolve_opt_virtual_call_blob;
RuntimeStub*        SharedRuntime::_resolve_virtual_call_blob;
RuntimeStub*        SharedRuntime::_resolve_static_call_blob;

DeoptimizationBlob* SharedRuntime::_deopt_blob;
SafepointBlob*      SharedRuntime::_polling_page_vectors_safepoint_handler_blob;
SafepointBlob*      SharedRuntime::_polling_page_safepoint_handler_blob;
SafepointBlob*      SharedRuntime::_polling_page_return_handler_blob;

#ifdef COMPILER2
UncommonTrapBlob*   SharedRuntime::_uncommon_trap_blob;
#endif // COMPILER2


//----------------------------generate_stubs-----------------------------------
void SharedRuntime::generate_stubs() {
  _wrong_method_blob                   = generate_resolve_blob(CAST_FROM_FN_PTR(address, SharedRuntime::handle_wrong_method),          "wrong_method_stub");
  _wrong_method_abstract_blob          = generate_resolve_blob(CAST_FROM_FN_PTR(address, SharedRuntime::handle_wrong_method_abstract), "wrong_method_abstract_stub");
  _ic_miss_blob                        = generate_resolve_blob(CAST_FROM_FN_PTR(address, SharedRuntime::handle_wrong_method_ic_miss),  "ic_miss_stub");
  _resolve_opt_virtual_call_blob       = generate_resolve_blob(CAST_FROM_FN_PTR(address, SharedRuntime::resolve_opt_virtual_call_C),   "resolve_opt_virtual_call");
  _resolve_virtual_call_blob           = generate_resolve_blob(CAST_FROM_FN_PTR(address, SharedRuntime::resolve_virtual_call_C),       "resolve_virtual_call");
  _resolve_static_call_blob            = generate_resolve_blob(CAST_FROM_FN_PTR(address, SharedRuntime::resolve_static_call_C),        "resolve_static_call");

#if COMPILER2_OR_JVMCI
  // Vectors are generated only by C2 and JVMCI.
  bool support_wide = is_wide_vector(MaxVectorSize);
  if (support_wide) {
    _polling_page_vectors_safepoint_handler_blob = generate_handler_blob(CAST_FROM_FN_PTR(address, SafepointSynchronize::handle_polling_page_exception), POLL_AT_VECTOR_LOOP);
  }
#endif // COMPILER2_OR_JVMCI
  _polling_page_safepoint_handler_blob = generate_handler_blob(CAST_FROM_FN_PTR(address, SafepointSynchronize::handle_polling_page_exception), POLL_AT_LOOP);
  _polling_page_return_handler_blob    = generate_handler_blob(CAST_FROM_FN_PTR(address, SafepointSynchronize::handle_polling_page_exception), POLL_AT_RETURN);

  generate_deopt_blob();

#ifdef COMPILER2
  generate_uncommon_trap_blob();
#endif // COMPILER2
}

#include <math.h>

// Implementation of SharedRuntime

#ifndef PRODUCT
// For statistics
int SharedRuntime::_ic_miss_ctr = 0;
int SharedRuntime::_wrong_method_ctr = 0;
int SharedRuntime::_resolve_static_ctr = 0;
int SharedRuntime::_resolve_virtual_ctr = 0;
int SharedRuntime::_resolve_opt_virtual_ctr = 0;
int SharedRuntime::_implicit_null_throws = 0;
int SharedRuntime::_implicit_div0_throws = 0;
int SharedRuntime::_throw_null_ctr = 0;

int SharedRuntime::_nof_normal_calls = 0;
int SharedRuntime::_nof_optimized_calls = 0;
int SharedRuntime::_nof_inlined_calls = 0;
int SharedRuntime::_nof_megamorphic_calls = 0;
int SharedRuntime::_nof_static_calls = 0;
int SharedRuntime::_nof_inlined_static_calls = 0;
int SharedRuntime::_nof_interface_calls = 0;
int SharedRuntime::_nof_optimized_interface_calls = 0;
int SharedRuntime::_nof_inlined_interface_calls = 0;
int SharedRuntime::_nof_megamorphic_interface_calls = 0;
int SharedRuntime::_nof_removable_exceptions = 0;

int SharedRuntime::_new_instance_ctr=0;
int SharedRuntime::_new_array_ctr=0;
int SharedRuntime::_multi1_ctr=0;
int SharedRuntime::_multi2_ctr=0;
int SharedRuntime::_multi3_ctr=0;
int SharedRuntime::_multi4_ctr=0;
int SharedRuntime::_multi5_ctr=0;
int SharedRuntime::_mon_enter_stub_ctr=0;
int SharedRuntime::_mon_exit_stub_ctr=0;
int SharedRuntime::_mon_enter_ctr=0;
int SharedRuntime::_mon_exit_ctr=0;
int SharedRuntime::_partial_subtype_ctr=0;
int SharedRuntime::_jbyte_array_copy_ctr=0;
int SharedRuntime::_jshort_array_copy_ctr=0;
int SharedRuntime::_jint_array_copy_ctr=0;
int SharedRuntime::_jlong_array_copy_ctr=0;
int SharedRuntime::_oop_array_copy_ctr=0;
int SharedRuntime::_checkcast_array_copy_ctr=0;
int SharedRuntime::_unsafe_array_copy_ctr=0;
int SharedRuntime::_generic_array_copy_ctr=0;
int SharedRuntime::_slow_array_copy_ctr=0;
int SharedRuntime::_find_handler_ctr=0;
int SharedRuntime::_rethrow_ctr=0;

int     SharedRuntime::_ICmiss_index                    = 0;
int     SharedRuntime::_ICmiss_count[SharedRuntime::maxICmiss_count];
address SharedRuntime::_ICmiss_at[SharedRuntime::maxICmiss_count];


void SharedRuntime::trace_ic_miss(address at) {
  for (int i = 0; i < _ICmiss_index; i++) {
    if (_ICmiss_at[i] == at) {
      _ICmiss_count[i]++;
      return;
    }
  }
  int index = _ICmiss_index++;
  if (_ICmiss_index >= maxICmiss_count) _ICmiss_index = maxICmiss_count - 1;
  _ICmiss_at[index] = at;
  _ICmiss_count[index] = 1;
}

void SharedRuntime::print_ic_miss_histogram() {
  if (ICMissHistogram) {
    tty->print_cr("IC Miss Histogram:");
    int tot_misses = 0;
    for (int i = 0; i < _ICmiss_index; i++) {
      tty->print_cr("  at: " INTPTR_FORMAT "  nof: %d", p2i(_ICmiss_at[i]), _ICmiss_count[i]);
      tot_misses += _ICmiss_count[i];
    }
    tty->print_cr("Total IC misses: %7d", tot_misses);
  }
}
#endif // PRODUCT


JRT_LEAF(jlong, SharedRuntime::lmul(jlong y, jlong x))
  return x * y;
JRT_END


JRT_LEAF(jlong, SharedRuntime::ldiv(jlong y, jlong x))
  if (x == min_jlong && y == CONST64(-1)) {
    return x;
  } else {
    return x / y;
  }
JRT_END


JRT_LEAF(jlong, SharedRuntime::lrem(jlong y, jlong x))
  if (x == min_jlong && y == CONST64(-1)) {
    return 0;
  } else {
    return x % y;
  }
JRT_END


const juint  float_sign_mask  = 0x7FFFFFFF;
const juint  float_infinity   = 0x7F800000;
const julong double_sign_mask = CONST64(0x7FFFFFFFFFFFFFFF);
const julong double_infinity  = CONST64(0x7FF0000000000000);

JRT_LEAF(jfloat, SharedRuntime::frem(jfloat  x, jfloat  y))
#ifdef _WIN64
  // 64-bit Windows on amd64 returns the wrong values for
  // infinity operands.
  union { jfloat f; juint i; } xbits, ybits;
  xbits.f = x;
  ybits.f = y;
  // x Mod Infinity == x unless x is infinity
  if (((xbits.i & float_sign_mask) != float_infinity) &&
       ((ybits.i & float_sign_mask) == float_infinity) ) {
    return x;
  }
  return ((jfloat)fmod_winx64((double)x, (double)y));
#else
  return ((jfloat)fmod((double)x,(double)y));
#endif
JRT_END


JRT_LEAF(jdouble, SharedRuntime::drem(jdouble x, jdouble y))
#ifdef _WIN64
  union { jdouble d; julong l; } xbits, ybits;
  xbits.d = x;
  ybits.d = y;
  // x Mod Infinity == x unless x is infinity
  if (((xbits.l & double_sign_mask) != double_infinity) &&
       ((ybits.l & double_sign_mask) == double_infinity) ) {
    return x;
  }
  return ((jdouble)fmod_winx64((double)x, (double)y));
#else
  return ((jdouble)fmod((double)x,(double)y));
#endif
JRT_END

#ifdef __SOFTFP__
JRT_LEAF(jfloat, SharedRuntime::fadd(jfloat x, jfloat y))
  return x + y;
JRT_END

JRT_LEAF(jfloat, SharedRuntime::fsub(jfloat x, jfloat y))
  return x - y;
JRT_END

JRT_LEAF(jfloat, SharedRuntime::fmul(jfloat x, jfloat y))
  return x * y;
JRT_END

JRT_LEAF(jfloat, SharedRuntime::fdiv(jfloat x, jfloat y))
  return x / y;
JRT_END

JRT_LEAF(jdouble, SharedRuntime::dadd(jdouble x, jdouble y))
  return x + y;
JRT_END

JRT_LEAF(jdouble, SharedRuntime::dsub(jdouble x, jdouble y))
  return x - y;
JRT_END

JRT_LEAF(jdouble, SharedRuntime::dmul(jdouble x, jdouble y))
  return x * y;
JRT_END

JRT_LEAF(jdouble, SharedRuntime::ddiv(jdouble x, jdouble y))
  return x / y;
JRT_END

JRT_LEAF(jfloat, SharedRuntime::i2f(jint x))
  return (jfloat)x;
JRT_END

JRT_LEAF(jdouble, SharedRuntime::i2d(jint x))
  return (jdouble)x;
JRT_END

JRT_LEAF(jdouble, SharedRuntime::f2d(jfloat x))
  return (jdouble)x;
JRT_END

JRT_LEAF(int,  SharedRuntime::fcmpl(float x, float y))
  return x>y ? 1 : (x==y ? 0 : -1);  /* x<y or is_nan*/
JRT_END

JRT_LEAF(int,  SharedRuntime::fcmpg(float x, float y))
  return x<y ? -1 : (x==y ? 0 : 1);  /* x>y or is_nan */
JRT_END

JRT_LEAF(int,  SharedRuntime::dcmpl(double x, double y))
  return x>y ? 1 : (x==y ? 0 : -1); /* x<y or is_nan */
JRT_END

JRT_LEAF(int,  SharedRuntime::dcmpg(double x, double y))
  return x<y ? -1 : (x==y ? 0 : 1);  /* x>y or is_nan */
JRT_END

// Functions to return the opposite of the aeabi functions for nan.
JRT_LEAF(int, SharedRuntime::unordered_fcmplt(float x, float y))
  return (x < y) ? 1 : ((g_isnan(x) || g_isnan(y)) ? 1 : 0);
JRT_END

JRT_LEAF(int, SharedRuntime::unordered_dcmplt(double x, double y))
  return (x < y) ? 1 : ((g_isnan(x) || g_isnan(y)) ? 1 : 0);
JRT_END

JRT_LEAF(int, SharedRuntime::unordered_fcmple(float x, float y))
  return (x <= y) ? 1 : ((g_isnan(x) || g_isnan(y)) ? 1 : 0);
JRT_END

JRT_LEAF(int, SharedRuntime::unordered_dcmple(double x, double y))
  return (x <= y) ? 1 : ((g_isnan(x) || g_isnan(y)) ? 1 : 0);
JRT_END

JRT_LEAF(int, SharedRuntime::unordered_fcmpge(float x, float y))
  return (x >= y) ? 1 : ((g_isnan(x) || g_isnan(y)) ? 1 : 0);
JRT_END

JRT_LEAF(int, SharedRuntime::unordered_dcmpge(double x, double y))
  return (x >= y) ? 1 : ((g_isnan(x) || g_isnan(y)) ? 1 : 0);
JRT_END

JRT_LEAF(int, SharedRuntime::unordered_fcmpgt(float x, float y))
  return (x > y) ? 1 : ((g_isnan(x) || g_isnan(y)) ? 1 : 0);
JRT_END

JRT_LEAF(int, SharedRuntime::unordered_dcmpgt(double x, double y))
  return (x > y) ? 1 : ((g_isnan(x) || g_isnan(y)) ? 1 : 0);
JRT_END

// Intrinsics make gcc generate code for these.
float  SharedRuntime::fneg(float f)   {
  return -f;
}

double SharedRuntime::dneg(double f)  {
  return -f;
}

#endif // __SOFTFP__

#if defined(__SOFTFP__) || defined(E500V2)
// Intrinsics make gcc generate code for these.
double SharedRuntime::dabs(double f)  {
  return (f <= (double)0.0) ? (double)0.0 - f : f;
}

#endif

#if defined(__SOFTFP__) || defined(PPC)
double SharedRuntime::dsqrt(double f) {
  return sqrt(f);
}
#endif

JRT_LEAF(jint, SharedRuntime::f2i(jfloat  x))
  if (g_isnan(x))
    return 0;
  if (x >= (jfloat) max_jint)
    return max_jint;
  if (x <= (jfloat) min_jint)
    return min_jint;
  return (jint) x;
JRT_END


JRT_LEAF(jlong, SharedRuntime::f2l(jfloat  x))
  if (g_isnan(x))
    return 0;
  if (x >= (jfloat) max_jlong)
    return max_jlong;
  if (x <= (jfloat) min_jlong)
    return min_jlong;
  return (jlong) x;
JRT_END


JRT_LEAF(jint, SharedRuntime::d2i(jdouble x))
  if (g_isnan(x))
    return 0;
  if (x >= (jdouble) max_jint)
    return max_jint;
  if (x <= (jdouble) min_jint)
    return min_jint;
  return (jint) x;
JRT_END


JRT_LEAF(jlong, SharedRuntime::d2l(jdouble x))
  if (g_isnan(x))
    return 0;
  if (x >= (jdouble) max_jlong)
    return max_jlong;
  if (x <= (jdouble) min_jlong)
    return min_jlong;
  return (jlong) x;
JRT_END


JRT_LEAF(jfloat, SharedRuntime::d2f(jdouble x))
  return (jfloat)x;
JRT_END


JRT_LEAF(jfloat, SharedRuntime::l2f(jlong x))
  return (jfloat)x;
JRT_END


JRT_LEAF(jdouble, SharedRuntime::l2d(jlong x))
  return (jdouble)x;
JRT_END

// Exception handling across interpreter/compiler boundaries
//
// exception_handler_for_return_address(...) returns the continuation address.
// The continuation address is the entry point of the exception handler of the
// previous frame depending on the return address.

address SharedRuntime::raw_exception_handler_for_return_address(JavaThread* thread, address return_address) {
  assert(frame::verify_return_pc(return_address), "must be a return address: " INTPTR_FORMAT, p2i(return_address));
  assert(thread->frames_to_pop_failed_realloc() == 0 || Interpreter::contains(return_address), "missed frames to pop?");

  // Reset method handle flag.
  thread->set_is_method_handle_return(false);

#if INCLUDE_JVMCI
  // JVMCI's ExceptionHandlerStub expects the thread local exception PC to be clear
  // and other exception handler continuations do not read it
  thread->set_exception_pc(NULL);
#endif // INCLUDE_JVMCI

  // The fastest case first
  CodeBlob* blob = CodeCache::find_blob(return_address);
  CompiledMethod* nm = (blob != NULL) ? blob->as_compiled_method_or_null() : NULL;
  if (nm != NULL) {
    // Set flag if return address is a method handle call site.
    thread->set_is_method_handle_return(nm->is_method_handle_return(return_address));
    // native nmethods don't have exception handlers
    assert(!nm->is_native_method(), "no exception handler");
    assert(nm->header_begin() != nm->exception_begin(), "no exception handler");
    if (nm->is_deopt_pc(return_address)) {
      // If we come here because of a stack overflow, the stack may be
      // unguarded. Reguard the stack otherwise if we return to the
      // deopt blob and the stack bang causes a stack overflow we
      // crash.
      bool guard_pages_enabled = thread->stack_guards_enabled();
      if (!guard_pages_enabled) guard_pages_enabled = thread->reguard_stack();
      if (thread->reserved_stack_activation() != thread->stack_base()) {
        thread->set_reserved_stack_activation(thread->stack_base());
      }
      assert(guard_pages_enabled, "stack banging in deopt blob may cause crash");
      return SharedRuntime::deopt_blob()->unpack_with_exception();
    } else {
      return nm->exception_begin();
    }
  }

  // Entry code
  if (StubRoutines::returns_to_call_stub(return_address)) {
    return StubRoutines::catch_exception_entry();
  }
  // Interpreted code
  if (Interpreter::contains(return_address)) {
    return Interpreter::rethrow_exception_entry();
  }

  guarantee(blob == NULL || !blob->is_runtime_stub(), "caller should have skipped stub");
  guarantee(!VtableStubs::contains(return_address), "NULL exceptions in vtables should have been handled already!");

#ifndef PRODUCT
  { ResourceMark rm;
    tty->print_cr("No exception handler found for exception at " INTPTR_FORMAT " - potential problems:", p2i(return_address));
    tty->print_cr("a) exception happened in (new?) code stubs/buffers that is not handled here");
    tty->print_cr("b) other problem");
  }
#endif // PRODUCT

  ShouldNotReachHere();
  return NULL;
}


JRT_LEAF(address, SharedRuntime::exception_handler_for_return_address(JavaThread* thread, address return_address))
  return raw_exception_handler_for_return_address(thread, return_address);
JRT_END


address SharedRuntime::get_poll_stub(address pc) {
  address stub;
  // Look up the code blob
  CodeBlob *cb = CodeCache::find_blob(pc);

  // Should be an nmethod
  guarantee(cb != NULL && cb->is_compiled(), "safepoint polling: pc must refer to an nmethod");

  // Look up the relocation information
  assert(((CompiledMethod*)cb)->is_at_poll_or_poll_return(pc),
    "safepoint polling: type must be poll");

#ifdef ASSERT
  if (!((NativeInstruction*)pc)->is_safepoint_poll()) {
    tty->print_cr("bad pc: " PTR_FORMAT, p2i(pc));
    Disassembler::decode(cb);
    fatal("Only polling locations are used for safepoint");
  }
#endif

  bool at_poll_return = ((CompiledMethod*)cb)->is_at_poll_return(pc);
  bool has_wide_vectors = ((CompiledMethod*)cb)->has_wide_vectors();
  if (at_poll_return) {
    assert(SharedRuntime::polling_page_return_handler_blob() != NULL,
           "polling page return stub not created yet");
    stub = SharedRuntime::polling_page_return_handler_blob()->entry_point();
  } else if (has_wide_vectors) {
    assert(SharedRuntime::polling_page_vectors_safepoint_handler_blob() != NULL,
           "polling page vectors safepoint stub not created yet");
    stub = SharedRuntime::polling_page_vectors_safepoint_handler_blob()->entry_point();
  } else {
    assert(SharedRuntime::polling_page_safepoint_handler_blob() != NULL,
           "polling page safepoint stub not created yet");
    stub = SharedRuntime::polling_page_safepoint_handler_blob()->entry_point();
  }
  log_debug(safepoint)("... found polling page %s exception at pc = "
                       INTPTR_FORMAT ", stub =" INTPTR_FORMAT,
                       at_poll_return ? "return" : "loop",
                       (intptr_t)pc, (intptr_t)stub);
  return stub;
}


oop SharedRuntime::retrieve_receiver( Symbol* sig, frame caller ) {
  assert(caller.is_interpreted_frame(), "");
  int args_size = ArgumentSizeComputer(sig).size() + 1;
  assert(args_size <= caller.interpreter_frame_expression_stack_size(), "receiver must be on interpreter stack");
  oop result = cast_to_oop(*caller.interpreter_frame_tos_at(args_size - 1));
  assert(Universe::heap()->is_in(result) && oopDesc::is_oop(result), "receiver must be an oop");
  return result;
}


void SharedRuntime::throw_and_post_jvmti_exception(JavaThread *thread, Handle h_exception) {
  if (JvmtiExport::can_post_on_exceptions()) {
    vframeStream vfst(thread, true);
    methodHandle method = methodHandle(thread, vfst.method());
    address bcp = method()->bcp_from(vfst.bci());
    JvmtiExport::post_exception_throw(thread, method(), bcp, h_exception());
  }
  Exceptions::_throw(thread, __FILE__, __LINE__, h_exception);
}

void SharedRuntime::throw_and_post_jvmti_exception(JavaThread *thread, Symbol* name, const char *message) {
  Handle h_exception = Exceptions::new_exception(thread, name, message);
  throw_and_post_jvmti_exception(thread, h_exception);
}

// The interpreter code to call this tracing function is only
// called/generated when UL is on for redefine, class and has the right level
// and tags. Since obsolete methods are never compiled, we don't have
// to modify the compilers to generate calls to this function.
//
JRT_LEAF(int, SharedRuntime::rc_trace_method_entry(
    JavaThread* thread, Method* method))
  if (method->is_obsolete()) {
    // We are calling an obsolete method, but this is not necessarily
    // an error. Our method could have been redefined just after we
    // fetched the Method* from the constant pool.
    ResourceMark rm;
    log_trace(redefine, class, obsolete)("calling obsolete method '%s'", method->name_and_sig_as_C_string());
  }
  return 0;
JRT_END

// ret_pc points into caller; we are returning caller's exception handler
// for given exception
address SharedRuntime::compute_compiled_exc_handler(CompiledMethod* cm, address ret_pc, Handle& exception,
                                                    bool force_unwind, bool top_frame_only, bool& recursive_exception_occurred) {
  assert(cm != NULL, "must exist");
  ResourceMark rm;

#if INCLUDE_JVMCI
  if (cm->is_compiled_by_jvmci()) {
    // lookup exception handler for this pc
    int catch_pco = ret_pc - cm->code_begin();
    ExceptionHandlerTable table(cm);
    HandlerTableEntry *t = table.entry_for(catch_pco, -1, 0);
    if (t != NULL) {
      return cm->code_begin() + t->pco();
    } else {
      return Deoptimization::deoptimize_for_missing_exception_handler(cm);
    }
  }
#endif // INCLUDE_JVMCI

  nmethod* nm = cm->as_nmethod();
  ScopeDesc* sd = nm->scope_desc_at(ret_pc);
  // determine handler bci, if any
  EXCEPTION_MARK;

  int handler_bci = -1;
  int scope_depth = 0;
  if (!force_unwind) {
    int bci = sd->bci();
    bool recursive_exception = false;
    do {
      bool skip_scope_increment = false;
      // exception handler lookup
      Klass* ek = exception->klass();
      methodHandle mh(THREAD, sd->method());
      handler_bci = Method::fast_exception_handler_bci_for(mh, ek, bci, THREAD);
      if (HAS_PENDING_EXCEPTION) {
        recursive_exception = true;
        // We threw an exception while trying to find the exception handler.
        // Transfer the new exception to the exception handle which will
        // be set into thread local storage, and do another lookup for an
        // exception handler for this exception, this time starting at the
        // BCI of the exception handler which caused the exception to be
        // thrown (bugs 4307310 and 4546590). Set "exception" reference
        // argument to ensure that the correct exception is thrown (4870175).
        recursive_exception_occurred = true;
        exception = Handle(THREAD, PENDING_EXCEPTION);
        CLEAR_PENDING_EXCEPTION;
        if (handler_bci >= 0) {
          bci = handler_bci;
          handler_bci = -1;
          skip_scope_increment = true;
        }
      }
      else {
        recursive_exception = false;
      }
      if (!top_frame_only && handler_bci < 0 && !skip_scope_increment) {
        sd = sd->sender();
        if (sd != NULL) {
          bci = sd->bci();
        }
        ++scope_depth;
      }
    } while (recursive_exception || (!top_frame_only && handler_bci < 0 && sd != NULL));
  }

  // found handling method => lookup exception handler
  int catch_pco = ret_pc - nm->code_begin();

  ExceptionHandlerTable table(nm);
  HandlerTableEntry *t = table.entry_for(catch_pco, handler_bci, scope_depth);
  if (t == NULL && (nm->is_compiled_by_c1() || handler_bci != -1)) {
    // Allow abbreviated catch tables.  The idea is to allow a method
    // to materialize its exceptions without committing to the exact
    // routing of exceptions.  In particular this is needed for adding
    // a synthetic handler to unlock monitors when inlining
    // synchronized methods since the unlock path isn't represented in
    // the bytecodes.
    t = table.entry_for(catch_pco, -1, 0);
  }

#ifdef COMPILER1
  if (t == NULL && nm->is_compiled_by_c1()) {
    assert(nm->unwind_handler_begin() != NULL, "");
    return nm->unwind_handler_begin();
  }
#endif

  if (t == NULL) {
    ttyLocker ttyl;
    tty->print_cr("MISSING EXCEPTION HANDLER for pc " INTPTR_FORMAT " and handler bci %d", p2i(ret_pc), handler_bci);
    tty->print_cr("   Exception:");
    exception->print();
    tty->cr();
    tty->print_cr(" Compiled exception table :");
    table.print();
    nm->print_code();
    guarantee(false, "missing exception handler");
    return NULL;
  }

  return nm->code_begin() + t->pco();
}

JRT_ENTRY(void, SharedRuntime::throw_AbstractMethodError(JavaThread* thread))
  // These errors occur only at call sites
  throw_and_post_jvmti_exception(thread, vmSymbols::java_lang_AbstractMethodError());
JRT_END

JRT_ENTRY(void, SharedRuntime::throw_IncompatibleClassChangeError(JavaThread* thread))
  // These errors occur only at call sites
  throw_and_post_jvmti_exception(thread, vmSymbols::java_lang_IncompatibleClassChangeError(), "vtable stub");
JRT_END

JRT_ENTRY(void, SharedRuntime::throw_ArithmeticException(JavaThread* thread))
  throw_and_post_jvmti_exception(thread, vmSymbols::java_lang_ArithmeticException(), "/ by zero");
JRT_END

JRT_ENTRY(void, SharedRuntime::throw_NullPointerException(JavaThread* thread))
  throw_and_post_jvmti_exception(thread, vmSymbols::java_lang_NullPointerException());
JRT_END

JRT_ENTRY(void, SharedRuntime::throw_NullPointerException_at_call(JavaThread* thread))
  // This entry point is effectively only used for NullPointerExceptions which occur at inline
  // cache sites (when the callee activation is not yet set up) so we are at a call site
  throw_and_post_jvmti_exception(thread, vmSymbols::java_lang_NullPointerException());
JRT_END

JRT_ENTRY(void, SharedRuntime::throw_StackOverflowError(JavaThread* thread))
  throw_StackOverflowError_common(thread, false);
JRT_END

JRT_ENTRY(void, SharedRuntime::throw_delayed_StackOverflowError(JavaThread* thread))
  throw_StackOverflowError_common(thread, true);
JRT_END

void SharedRuntime::throw_StackOverflowError_common(JavaThread* thread, bool delayed) {
  // We avoid using the normal exception construction in this case because
  // it performs an upcall to Java, and we're already out of stack space.
  Thread* THREAD = thread;
  Klass* k = SystemDictionary::StackOverflowError_klass();
  oop exception_oop = InstanceKlass::cast(k)->allocate_instance(CHECK);
  if (delayed) {
    java_lang_Throwable::set_message(exception_oop,
                                     Universe::delayed_stack_overflow_error_message());
  }
  Handle exception (thread, exception_oop);
  if (StackTraceInThrowable) {
    java_lang_Throwable::fill_in_stack_trace(exception);
  }
  // Increment counter for hs_err file reporting
  Atomic::inc(&Exceptions::_stack_overflow_errors);
  throw_and_post_jvmti_exception(thread, exception);
}

address SharedRuntime::continuation_for_implicit_exception(JavaThread* thread,
                                                           address pc,
                                                           ImplicitExceptionKind exception_kind)
{
  address target_pc = NULL;

  if (Interpreter::contains(pc)) {
#ifdef CC_INTERP
    // C++ interpreter doesn't throw implicit exceptions
    ShouldNotReachHere();
#else
    switch (exception_kind) {
      case IMPLICIT_NULL:           return Interpreter::throw_NullPointerException_entry();
      case IMPLICIT_DIVIDE_BY_ZERO: return Interpreter::throw_ArithmeticException_entry();
      case STACK_OVERFLOW:          return Interpreter::throw_StackOverflowError_entry();
      default:                      ShouldNotReachHere();
    }
#endif // !CC_INTERP
  } else {
    switch (exception_kind) {
      case STACK_OVERFLOW: {
        // Stack overflow only occurs upon frame setup; the callee is
        // going to be unwound. Dispatch to a shared runtime stub
        // which will cause the StackOverflowError to be fabricated
        // and processed.
        // Stack overflow should never occur during deoptimization:
        // the compiled method bangs the stack by as much as the
        // interpreter would need in case of a deoptimization. The
        // deoptimization blob and uncommon trap blob bang the stack
        // in a debug VM to verify the correctness of the compiled
        // method stack banging.
        assert(thread->deopt_mark() == NULL, "no stack overflow from deopt blob/uncommon trap");
        Events::log_exception(thread, "StackOverflowError at " INTPTR_FORMAT, p2i(pc));
        return StubRoutines::throw_StackOverflowError_entry();
      }

      case IMPLICIT_NULL: {
        if (VtableStubs::contains(pc)) {
          // We haven't yet entered the callee frame. Fabricate an
          // exception and begin dispatching it in the caller. Since
          // the caller was at a call site, it's safe to destroy all
          // caller-saved registers, as these entry points do.
          VtableStub* vt_stub = VtableStubs::stub_containing(pc);

          // If vt_stub is NULL, then return NULL to signal handler to report the SEGV error.
          if (vt_stub == NULL) return NULL;

          if (vt_stub->is_abstract_method_error(pc)) {
            assert(!vt_stub->is_vtable_stub(), "should never see AbstractMethodErrors from vtable-type VtableStubs");
            Events::log_exception(thread, "AbstractMethodError at " INTPTR_FORMAT, p2i(pc));
            // Instead of throwing the abstract method error here directly, we re-resolve
            // and will throw the AbstractMethodError during resolve. As a result, we'll
            // get a more detailed error message.
            return SharedRuntime::get_handle_wrong_method_stub();
          } else {
            Events::log_exception(thread, "NullPointerException at vtable entry " INTPTR_FORMAT, p2i(pc));
            // Assert that the signal comes from the expected location in stub code.
            assert(vt_stub->is_null_pointer_exception(pc),
                   "obtained signal from unexpected location in stub code");
            return StubRoutines::throw_NullPointerException_at_call_entry();
          }
        } else {
          CodeBlob* cb = CodeCache::find_blob(pc);

          // If code blob is NULL, then return NULL to signal handler to report the SEGV error.
          if (cb == NULL) return NULL;

          // Exception happened in CodeCache. Must be either:
          // 1. Inline-cache check in C2I handler blob,
          // 2. Inline-cache check in nmethod, or
          // 3. Implicit null exception in nmethod

          if (!cb->is_compiled()) {
            bool is_in_blob = cb->is_adapter_blob() || cb->is_method_handles_adapter_blob();
            if (!is_in_blob) {
              // Allow normal crash reporting to handle this
              return NULL;
            }
            Events::log_exception(thread, "NullPointerException in code blob at " INTPTR_FORMAT, p2i(pc));
            // There is no handler here, so we will simply unwind.
            return StubRoutines::throw_NullPointerException_at_call_entry();
          }

          // Otherwise, it's a compiled method.  Consult its exception handlers.
          CompiledMethod* cm = (CompiledMethod*)cb;
          if (cm->inlinecache_check_contains(pc)) {
            // exception happened inside inline-cache check code
            // => the nmethod is not yet active (i.e., the frame
            // is not set up yet) => use return address pushed by
            // caller => don't push another return address
            Events::log_exception(thread, "NullPointerException in IC check " INTPTR_FORMAT, p2i(pc));
            return StubRoutines::throw_NullPointerException_at_call_entry();
          }

          if (cm->method()->is_method_handle_intrinsic()) {
            // exception happened inside MH dispatch code, similar to a vtable stub
            Events::log_exception(thread, "NullPointerException in MH adapter " INTPTR_FORMAT, p2i(pc));
            return StubRoutines::throw_NullPointerException_at_call_entry();
          }

#ifndef PRODUCT
          _implicit_null_throws++;
#endif
          target_pc = cm->continuation_for_implicit_null_exception(pc);
          // If there's an unexpected fault, target_pc might be NULL,
          // in which case we want to fall through into the normal
          // error handling code.
        }

        break; // fall through
      }


      case IMPLICIT_DIVIDE_BY_ZERO: {
        CompiledMethod* cm = CodeCache::find_compiled(pc);
        guarantee(cm != NULL, "must have containing compiled method for implicit division-by-zero exceptions");
#ifndef PRODUCT
        _implicit_div0_throws++;
#endif
        target_pc = cm->continuation_for_implicit_div0_exception(pc);
        // If there's an unexpected fault, target_pc might be NULL,
        // in which case we want to fall through into the normal
        // error handling code.
        break; // fall through
      }

      default: ShouldNotReachHere();
    }

    assert(exception_kind == IMPLICIT_NULL || exception_kind == IMPLICIT_DIVIDE_BY_ZERO, "wrong implicit exception kind");

    if (exception_kind == IMPLICIT_NULL) {
#ifndef PRODUCT
      // for AbortVMOnException flag
      Exceptions::debug_check_abort("java.lang.NullPointerException");
#endif //PRODUCT
      Events::log_exception(thread, "Implicit null exception at " INTPTR_FORMAT " to " INTPTR_FORMAT, p2i(pc), p2i(target_pc));
    } else {
#ifndef PRODUCT
      // for AbortVMOnException flag
      Exceptions::debug_check_abort("java.lang.ArithmeticException");
#endif //PRODUCT
      Events::log_exception(thread, "Implicit division by zero exception at " INTPTR_FORMAT " to " INTPTR_FORMAT, p2i(pc), p2i(target_pc));
    }
    return target_pc;
  }

  ShouldNotReachHere();
  return NULL;
}


/**
 * Throws an java/lang/UnsatisfiedLinkError.  The address of this method is
 * installed in the native function entry of all native Java methods before
 * they get linked to their actual native methods.
 *
 * \note
 * This method actually never gets called!  The reason is because
 * the interpreter's native entries call NativeLookup::lookup() which
 * throws the exception when the lookup fails.  The exception is then
 * caught and forwarded on the return from NativeLookup::lookup() call
 * before the call to the native function.  This might change in the future.
 */
JNI_ENTRY(void*, throw_unsatisfied_link_error(JNIEnv* env, ...))
{
  // We return a bad value here to make sure that the exception is
  // forwarded before we look at the return value.
  THROW_(vmSymbols::java_lang_UnsatisfiedLinkError(), (void*)badAddress);
}
JNI_END

address SharedRuntime::native_method_throw_unsatisfied_link_error_entry() {
  return CAST_FROM_FN_PTR(address, &throw_unsatisfied_link_error);
}

JRT_ENTRY_NO_ASYNC(void, SharedRuntime::register_finalizer(JavaThread* thread, oopDesc* obj))
#if INCLUDE_JVMCI
  if (!obj->klass()->has_finalizer()) {
    return;
  }
#endif // INCLUDE_JVMCI
  assert(oopDesc::is_oop(obj), "must be a valid oop");
  assert(obj->klass()->has_finalizer(), "shouldn't be here otherwise");
  InstanceKlass::register_finalizer(instanceOop(obj), CHECK);
JRT_END


jlong SharedRuntime::get_java_tid(Thread* thread) {
  if (thread != NULL) {
    if (thread->is_Java_thread()) {
      oop obj = ((JavaThread*)thread)->threadObj();
      return (obj == NULL) ? 0 : java_lang_Thread::thread_id(obj);
    }
  }
  return 0;
}

/**
 * This function ought to be a void function, but cannot be because
 * it gets turned into a tail-call on sparc, which runs into dtrace bug
 * 6254741.  Once that is fixed we can remove the dummy return value.
 */
int SharedRuntime::dtrace_object_alloc(oopDesc* o, int size) {
  return dtrace_object_alloc_base(Thread::current(), o, size);
}

int SharedRuntime::dtrace_object_alloc_base(Thread* thread, oopDesc* o, int size) {
  assert(DTraceAllocProbes, "wrong call");
  Klass* klass = o->klass();
  Symbol* name = klass->name();
  HOTSPOT_OBJECT_ALLOC(
                   get_java_tid(thread),
                   (char *) name->bytes(), name->utf8_length(), size * HeapWordSize);
  return 0;
}

JRT_LEAF(int, SharedRuntime::dtrace_method_entry(
    JavaThread* thread, Method* method))
  assert(DTraceMethodProbes, "wrong call");
  Symbol* kname = method->klass_name();
  Symbol* name = method->name();
  Symbol* sig = method->signature();
  HOTSPOT_METHOD_ENTRY(
      get_java_tid(thread),
      (char *) kname->bytes(), kname->utf8_length(),
      (char *) name->bytes(), name->utf8_length(),
      (char *) sig->bytes(), sig->utf8_length());
  return 0;
JRT_END

JRT_LEAF(int, SharedRuntime::dtrace_method_exit(
    JavaThread* thread, Method* method))
  assert(DTraceMethodProbes, "wrong call");
  Symbol* kname = method->klass_name();
  Symbol* name = method->name();
  Symbol* sig = method->signature();
  HOTSPOT_METHOD_RETURN(
      get_java_tid(thread),
      (char *) kname->bytes(), kname->utf8_length(),
      (char *) name->bytes(), name->utf8_length(),
      (char *) sig->bytes(), sig->utf8_length());
  return 0;
JRT_END


// Finds receiver, CallInfo (i.e. receiver method), and calling bytecode)
// for a call current in progress, i.e., arguments has been pushed on stack
// put callee has not been invoked yet.  Used by: resolve virtual/static,
// vtable updates, etc.  Caller frame must be compiled.
Handle SharedRuntime::find_callee_info(JavaThread* thread, Bytecodes::Code& bc, CallInfo& callinfo, TRAPS) {
  ResourceMark rm(THREAD);

  // last java frame on stack (which includes native call frames)
  vframeStream vfst(thread, true);  // Do not skip and javaCalls

  return find_callee_info_helper(thread, vfst, bc, callinfo, THREAD);
}

Method* SharedRuntime::extract_attached_method(vframeStream& vfst) {
  CompiledMethod* caller = vfst.nm();

  nmethodLocker caller_lock(caller);

  address pc = vfst.frame_pc();
  { // Get call instruction under lock because another thread may be busy patching it.
    CompiledICLocker ic_locker(caller);
    return caller->attached_method_before_pc(pc);
  }
  return NULL;
}

// Finds receiver, CallInfo (i.e. receiver method), and calling bytecode
// for a call current in progress, i.e., arguments has been pushed on stack
// but callee has not been invoked yet.  Caller frame must be compiled.
Handle SharedRuntime::find_callee_info_helper(JavaThread* thread,
                                              vframeStream& vfst,
                                              Bytecodes::Code& bc,
                                              CallInfo& callinfo, TRAPS) {
  Handle receiver;
  Handle nullHandle;  //create a handy null handle for exception returns

  assert(!vfst.at_end(), "Java frame must exist");

  // Find caller and bci from vframe
  methodHandle caller(THREAD, vfst.method());
  int          bci   = vfst.bci();

  // Substitutability test implementation piggy backs on static call resolution
  Bytecodes::Code code = caller->java_code_at(bci);
  if (code == Bytecodes::_if_acmpeq || code == Bytecodes::_if_acmpne) {
    bc = Bytecodes::_invokestatic;
    methodHandle attached_method(THREAD, extract_attached_method(vfst));
    assert(attached_method.not_null(), "must have attached method");
    SystemDictionary::ValueBootstrapMethods_klass()->initialize(CHECK_NH);
    LinkResolver::resolve_invoke(callinfo, receiver, attached_method, bc, false, CHECK_NH);
#ifdef ASSERT
    Method* is_subst = SystemDictionary::ValueBootstrapMethods_klass()->find_method(vmSymbols::isSubstitutable_name(), vmSymbols::object_object_boolean_signature());
    assert(callinfo.selected_method() == is_subst, "must be isSubstitutable method");
#endif
    return receiver;
  }

  Bytecode_invoke bytecode(caller, bci);
  int bytecode_index = bytecode.index();
  bc = bytecode.invoke_code();

  methodHandle attached_method(THREAD, extract_attached_method(vfst));
  if (attached_method.not_null()) {
    Method* callee = bytecode.static_target(CHECK_NH);
    vmIntrinsics::ID id = callee->intrinsic_id();
    // When VM replaces MH.invokeBasic/linkTo* call with a direct/virtual call,
    // it attaches statically resolved method to the call site.
    if (MethodHandles::is_signature_polymorphic(id) &&
        MethodHandles::is_signature_polymorphic_intrinsic(id)) {
      bc = MethodHandles::signature_polymorphic_intrinsic_bytecode(id);

      // Adjust invocation mode according to the attached method.
      switch (bc) {
        case Bytecodes::_invokevirtual:
          if (attached_method->method_holder()->is_interface()) {
            bc = Bytecodes::_invokeinterface;
          }
          break;
        case Bytecodes::_invokeinterface:
          if (!attached_method->method_holder()->is_interface()) {
            bc = Bytecodes::_invokevirtual;
          }
          break;
        case Bytecodes::_invokehandle:
          if (!MethodHandles::is_signature_polymorphic_method(attached_method())) {
            bc = attached_method->is_static() ? Bytecodes::_invokestatic
                                              : Bytecodes::_invokevirtual;
          }
          break;
        default:
          break;
      }
    } else {
      assert(attached_method->has_scalarized_args(), "invalid use of attached method");
      if (!attached_method->method_holder()->is_value()) {
        // Ignore the attached method in this case to not confuse below code
        attached_method = methodHandle(thread, NULL);
      }
    }
  }

  assert(bc != Bytecodes::_illegal, "not initialized");

  bool has_receiver = bc != Bytecodes::_invokestatic &&
                      bc != Bytecodes::_invokedynamic &&
                      bc != Bytecodes::_invokehandle;
  bool check_null_and_abstract = true;

  // Find receiver for non-static call
  if (has_receiver) {
    // This register map must be update since we need to find the receiver for
    // compiled frames. The receiver might be in a register.
    RegisterMap reg_map2(thread);
    frame stubFrame   = thread->last_frame();
    // Caller-frame is a compiled frame
    frame callerFrame = stubFrame.sender(&reg_map2);
    bool caller_is_c1 = false;

    if (callerFrame.is_compiled_frame() && !callerFrame.is_deoptimized_frame()) {
      caller_is_c1 = callerFrame.cb()->is_compiled_by_c1();
    }

    Method* callee = attached_method();
    if (callee == NULL) {
      callee = bytecode.static_target(CHECK_NH);
      if (callee == NULL) {
        THROW_(vmSymbols::java_lang_NoSuchMethodException(), nullHandle);
      }
    }
    if (!caller_is_c1 && callee->has_scalarized_args() && callee->method_holder()->is_value()) {
      // If the receiver is a value type that is passed as fields, no oop is available.
      // Resolve the call without receiver null checking.
      assert(attached_method.not_null() && !attached_method->is_abstract(), "must have non-abstract attached method");
      if (bc == Bytecodes::_invokeinterface) {
        bc = Bytecodes::_invokevirtual; // C2 optimistically replaces interface calls by virtual calls
      }
      check_null_and_abstract = false;
    } else {
      // Retrieve from a compiled argument list
      receiver = Handle(THREAD, callerFrame.retrieve_receiver(&reg_map2));
      if (receiver.is_null()) {
        THROW_(vmSymbols::java_lang_NullPointerException(), nullHandle);
      }
    }
  }

  // Resolve method
  if (attached_method.not_null()) {
    // Parameterized by attached method.
    LinkResolver::resolve_invoke(callinfo, receiver, attached_method, bc, check_null_and_abstract, CHECK_NH);
  } else {
    // Parameterized by bytecode.
    constantPoolHandle constants(THREAD, caller->constants());
    LinkResolver::resolve_invoke(callinfo, receiver, constants, bytecode_index, bc, CHECK_NH);
  }

#ifdef ASSERT
  // Check that the receiver klass is of the right subtype and that it is initialized for virtual calls
  if (has_receiver && check_null_and_abstract) {
    assert(receiver.not_null(), "should have thrown exception");
    Klass* receiver_klass = receiver->klass();
    Klass* rk = NULL;
    if (attached_method.not_null()) {
      // In case there's resolved method attached, use its holder during the check.
      rk = attached_method->method_holder();
    } else {
      // Klass is already loaded.
      constantPoolHandle constants(THREAD, caller->constants());
      rk = constants->klass_ref_at(bytecode_index, CHECK_NH);
    }
    Klass* static_receiver_klass = rk;
    assert(receiver_klass->is_subtype_of(static_receiver_klass),
           "actual receiver must be subclass of static receiver klass");
    if (receiver_klass->is_instance_klass()) {
      if (InstanceKlass::cast(receiver_klass)->is_not_initialized()) {
        tty->print_cr("ERROR: Klass not yet initialized!!");
        receiver_klass->print();
      }
      assert(!InstanceKlass::cast(receiver_klass)->is_not_initialized(), "receiver_klass must be initialized");
    }
  }
#endif

  return receiver;
}

methodHandle SharedRuntime::find_callee_method(JavaThread* thread, TRAPS) {
  ResourceMark rm(THREAD);
  // We need first to check if any Java activations (compiled, interpreted)
  // exist on the stack since last JavaCall.  If not, we need
  // to get the target method from the JavaCall wrapper.
  vframeStream vfst(thread, true);  // Do not skip any javaCalls
  methodHandle callee_method;
  if (vfst.at_end()) {
    // No Java frames were found on stack since we did the JavaCall.
    // Hence the stack can only contain an entry_frame.  We need to
    // find the target method from the stub frame.
    RegisterMap reg_map(thread, false);
    frame fr = thread->last_frame();
    assert(fr.is_runtime_frame(), "must be a runtimeStub");
    fr = fr.sender(&reg_map);
    assert(fr.is_entry_frame(), "must be");
    // fr is now pointing to the entry frame.
    callee_method = methodHandle(THREAD, fr.entry_frame_call_wrapper()->callee_method());
  } else {
    Bytecodes::Code bc;
    CallInfo callinfo;
    find_callee_info_helper(thread, vfst, bc, callinfo, CHECK_(methodHandle()));
    callee_method = methodHandle(THREAD, callinfo.selected_method());
  }
  assert(callee_method()->is_method(), "must be");
  return callee_method;
}

// Resolves a call.
methodHandle SharedRuntime::resolve_helper(JavaThread *thread,
                                           bool is_virtual,
                                           bool is_optimized,
                                           bool* caller_is_c1, TRAPS) {
  methodHandle callee_method;
  callee_method = resolve_sub_helper(thread, is_virtual, is_optimized, caller_is_c1, THREAD);
  if (JvmtiExport::can_hotswap_or_post_breakpoint()) {
    int retry_count = 0;
    while (!HAS_PENDING_EXCEPTION && callee_method->is_old() &&
           callee_method->method_holder() != SystemDictionary::Object_klass()) {
      // If has a pending exception then there is no need to re-try to
      // resolve this method.
      // If the method has been redefined, we need to try again.
      // Hack: we have no way to update the vtables of arrays, so don't
      // require that java.lang.Object has been updated.

      // It is very unlikely that method is redefined more than 100 times
      // in the middle of resolve. If it is looping here more than 100 times
      // means then there could be a bug here.
      guarantee((retry_count++ < 100),
                "Could not resolve to latest version of redefined method");
      // method is redefined in the middle of resolve so re-try.
      callee_method = resolve_sub_helper(thread, is_virtual, is_optimized, caller_is_c1, THREAD);
    }
  }
  return callee_method;
}

// This fails if resolution required refilling of IC stubs
bool SharedRuntime::resolve_sub_helper_internal(methodHandle callee_method, const frame& caller_frame,
                                                CompiledMethod* caller_nm, bool is_virtual, bool is_optimized,
                                                Handle receiver, CallInfo& call_info, Bytecodes::Code invoke_code, TRAPS) {
  StaticCallInfo static_call_info;
  CompiledICInfo virtual_call_info;

  // Make sure the callee nmethod does not get deoptimized and removed before
  // we are done patching the code.
  CompiledMethod* callee = callee_method->code();

  if (callee != NULL) {
    assert(callee->is_compiled(), "must be nmethod for patching");
  }

  if (callee != NULL && !callee->is_in_use()) {
    // Patch call site to C2I adapter if callee nmethod is deoptimized or unloaded.
    callee = NULL;
  }
  nmethodLocker nl_callee(callee);
#ifdef ASSERT
  address dest_entry_point = callee == NULL ? 0 : callee->entry_point(); // used below
#endif

  bool is_nmethod = caller_nm->is_nmethod();
  bool caller_is_c1 = caller_nm->is_compiled_by_c1();

  if (is_virtual) {
    Klass* receiver_klass = NULL;
    if (ValueTypePassFieldsAsArgs && !caller_is_c1 && callee_method->method_holder()->is_value()) {
      // If the receiver is a value type that is passed as fields, no oop is available
      receiver_klass = callee_method->method_holder();
    } else {
      assert(receiver.not_null() || invoke_code == Bytecodes::_invokehandle, "sanity check");
      receiver_klass = invoke_code == Bytecodes::_invokehandle ? NULL : receiver->klass();
    }
    bool static_bound = call_info.resolved_method()->can_be_statically_bound();
    CompiledIC::compute_monomorphic_entry(callee_method, receiver_klass,
                     is_optimized, static_bound, is_nmethod, caller_is_c1, virtual_call_info,
                     CHECK_false);
  } else {
    // static call
    CompiledStaticCall::compute_entry(callee_method, caller_nm, static_call_info);
  }

  // grab lock, check for deoptimization and potentially patch caller
  {
    CompiledICLocker ml(caller_nm);

    // Lock blocks for safepoint during which both nmethods can change state.

    // Now that we are ready to patch if the Method* was redefined then
    // don't update call site and let the caller retry.
    // Don't update call site if callee nmethod was unloaded or deoptimized.
    // Don't update call site if callee nmethod was replaced by an other nmethod
    // which may happen when multiply alive nmethod (tiered compilation)
    // will be supported.
    if (!callee_method->is_old() &&
        (callee == NULL || (callee->is_in_use() && callee_method->code() == callee))) {
      NoSafepointVerifier nsv;
#ifdef ASSERT
      // We must not try to patch to jump to an already unloaded method.
      if (dest_entry_point != 0) {
        CodeBlob* cb = CodeCache::find_blob(dest_entry_point);
        assert((cb != NULL) && cb->is_compiled() && (((CompiledMethod*)cb) == callee),
               "should not call unloaded nmethod");
      }
#endif
      if (is_virtual) {
        CompiledIC* inline_cache = CompiledIC_before(caller_nm, caller_frame.pc());
        if (inline_cache->is_clean()) {
          if (!inline_cache->set_to_monomorphic(virtual_call_info)) {
            return false;
          }
        }
      } else {
        if (VM_Version::supports_fast_class_init_checks() &&
            invoke_code == Bytecodes::_invokestatic &&
            callee_method->needs_clinit_barrier() &&
            callee != NULL && (callee->is_compiled_by_jvmci() || callee->is_aot())) {
          return true; // skip patching for JVMCI or AOT code
        }
        CompiledStaticCall* ssc = caller_nm->compiledStaticCall_before(caller_frame.pc());
        if (ssc->is_clean()) ssc->set(static_call_info);
      }
    }
  } // unlock CompiledICLocker
  return true;
}

// Resolves a call.  The compilers generate code for calls that go here
// and are patched with the real destination of the call.
methodHandle SharedRuntime::resolve_sub_helper(JavaThread *thread,
                                               bool is_virtual,
                                               bool is_optimized,
                                               bool* caller_is_c1, TRAPS) {

  ResourceMark rm(thread);
  RegisterMap cbl_map(thread, false);
  frame caller_frame = thread->last_frame().sender(&cbl_map);

  CodeBlob* caller_cb = caller_frame.cb();
  guarantee(caller_cb != NULL && caller_cb->is_compiled(), "must be called from compiled method");
  CompiledMethod* caller_nm = caller_cb->as_compiled_method_or_null();
  *caller_is_c1 = caller_nm->is_compiled_by_c1();

  // make sure caller is not getting deoptimized
  // and removed before we are done with it.
  // CLEANUP - with lazy deopt shouldn't need this lock
  nmethodLocker caller_lock(caller_nm);

  // determine call info & receiver
  // note: a) receiver is NULL for static calls
  //       b) an exception is thrown if receiver is NULL for non-static calls
  CallInfo call_info;
  Bytecodes::Code invoke_code = Bytecodes::_illegal;
  Handle receiver = find_callee_info(thread, invoke_code,
                                     call_info, CHECK_(methodHandle()));
  methodHandle callee_method(THREAD, call_info.selected_method());

  assert((!is_virtual && invoke_code == Bytecodes::_invokestatic ) ||
         (!is_virtual && invoke_code == Bytecodes::_invokespecial) ||
         (!is_virtual && invoke_code == Bytecodes::_invokehandle ) ||
         (!is_virtual && invoke_code == Bytecodes::_invokedynamic) ||
         ( is_virtual && invoke_code != Bytecodes::_invokestatic ), "inconsistent bytecode");

  assert(caller_nm->is_alive() && !caller_nm->is_unloading(), "It should be alive");

#ifndef PRODUCT
  // tracing/debugging/statistics
  int *addr = (is_optimized) ? (&_resolve_opt_virtual_ctr) :
                (is_virtual) ? (&_resolve_virtual_ctr) :
                               (&_resolve_static_ctr);
  Atomic::inc(addr);

  if (TraceCallFixup) {
    ResourceMark rm(thread);
    tty->print("resolving %s%s (%s) call to",
      (is_optimized) ? "optimized " : "", (is_virtual) ? "virtual" : "static",
      Bytecodes::name(invoke_code));
    callee_method->print_short_name(tty);
    tty->print_cr(" at pc: " INTPTR_FORMAT " to code: " INTPTR_FORMAT,
                  p2i(caller_frame.pc()), p2i(callee_method->code()));
  }
#endif

  if (invoke_code == Bytecodes::_invokestatic) {
    assert(callee_method->method_holder()->is_initialized() ||
           callee_method->method_holder()->is_reentrant_initialization(thread),
           "invalid class initialization state for invoke_static");
    if (!VM_Version::supports_fast_class_init_checks() && callee_method->needs_clinit_barrier()) {
      // In order to keep class initialization check, do not patch call
      // site for static call when the class is not fully initialized.
      // Proper check is enforced by call site re-resolution on every invocation.
      //
      // When fast class initialization checks are supported (VM_Version::supports_fast_class_init_checks() == true),
      // explicit class initialization check is put in nmethod entry (VEP).
      assert(callee_method->method_holder()->is_linked(), "must be");
      return callee_method;
    }
  }

  // JSR 292 key invariant:
  // If the resolved method is a MethodHandle invoke target, the call
  // site must be a MethodHandle call site, because the lambda form might tail-call
  // leaving the stack in a state unknown to either caller or callee
  // TODO detune for now but we might need it again
//  assert(!callee_method->is_compiled_lambda_form() ||
//         caller_nm->is_method_handle_return(caller_frame.pc()), "must be MH call site");

  // Compute entry points. This might require generation of C2I converter
  // frames, so we cannot be holding any locks here. Furthermore, the
  // computation of the entry points is independent of patching the call.  We
  // always return the entry-point, but we only patch the stub if the call has
  // not been deoptimized.  Return values: For a virtual call this is an
  // (cached_oop, destination address) pair. For a static call/optimized
  // virtual this is just a destination address.

  // Patching IC caches may fail if we run out if transition stubs.
  // We refill the ic stubs then and try again.
  for (;;) {
    ICRefillVerifier ic_refill_verifier;
    bool successful = resolve_sub_helper_internal(callee_method, caller_frame, caller_nm,
                                                  is_virtual, is_optimized, receiver,
                                                  call_info, invoke_code, CHECK_(methodHandle()));
    if (successful) {
      return callee_method;
    } else {
      InlineCacheBuffer::refill_ic_stubs();
    }
  }

}


// Inline caches exist only in compiled code
JRT_BLOCK_ENTRY(address, SharedRuntime::handle_wrong_method_ic_miss(JavaThread* thread))
#ifdef ASSERT
  RegisterMap reg_map(thread, false);
  frame stub_frame = thread->last_frame();
  assert(stub_frame.is_runtime_frame(), "sanity check");
  frame caller_frame = stub_frame.sender(&reg_map);
  assert(!caller_frame.is_interpreted_frame() && !caller_frame.is_entry_frame(), "unexpected frame");
#endif /* ASSERT */

  methodHandle callee_method;
  bool is_optimized = false;
  bool caller_is_c1 = false;
  JRT_BLOCK
    callee_method = SharedRuntime::handle_ic_miss_helper(thread, is_optimized, caller_is_c1, CHECK_NULL);
    // Return Method* through TLS
    thread->set_vm_result_2(callee_method());
  JRT_BLOCK_END
  // return compiled code entry point after potential safepoints
  return entry_for_handle_wrong_method(callee_method, false, is_optimized, caller_is_c1);
JRT_END


// Handle call site that has been made non-entrant
JRT_BLOCK_ENTRY(address, SharedRuntime::handle_wrong_method(JavaThread* thread))
  // 6243940 We might end up in here if the callee is deoptimized
  // as we race to call it.  We don't want to take a safepoint if
  // the caller was interpreted because the caller frame will look
  // interpreted to the stack walkers and arguments are now
  // "compiled" so it is much better to make this transition
  // invisible to the stack walking code. The i2c path will
  // place the callee method in the callee_target. It is stashed
  // there because if we try and find the callee by normal means a
  // safepoint is possible and have trouble gc'ing the compiled args.
  RegisterMap reg_map(thread, false);
  frame stub_frame = thread->last_frame();
  assert(stub_frame.is_runtime_frame(), "sanity check");
  frame caller_frame = stub_frame.sender(&reg_map);

  if (caller_frame.is_interpreted_frame() ||
      caller_frame.is_entry_frame()) {
    Method* callee = thread->callee_target();
    guarantee(callee != NULL && callee->is_method(), "bad handshake");
    thread->set_vm_result_2(callee);
    thread->set_callee_target(NULL);
    if (caller_frame.is_entry_frame() && VM_Version::supports_fast_class_init_checks()) {
      // Bypass class initialization checks in c2i when caller is in native.
      // JNI calls to static methods don't have class initialization checks.
      // Fast class initialization checks are present in c2i adapters and call into
      // SharedRuntime::handle_wrong_method() on the slow path.
      //
      // JVM upcalls may land here as well, but there's a proper check present in
      // LinkResolver::resolve_static_call (called from JavaCalls::call_static),
      // so bypassing it in c2i adapter is benign.
      return callee->get_c2i_no_clinit_check_entry();
    } else {
      return callee->get_c2i_entry();
    }
  }

  // Must be compiled to compiled path which is safe to stackwalk
  methodHandle callee_method;
  bool is_static_call = false;
  bool is_optimized = false;
  bool caller_is_c1 = false;
  JRT_BLOCK
    // Force resolving of caller (if we called from compiled frame)
    callee_method = SharedRuntime::reresolve_call_site(thread, is_static_call, is_optimized, caller_is_c1, CHECK_NULL);
    thread->set_vm_result_2(callee_method());
  JRT_BLOCK_END
  // return compiled code entry point after potential safepoints
  return entry_for_handle_wrong_method(callee_method, is_static_call, is_optimized, caller_is_c1);
JRT_END

// Handle abstract method call
JRT_BLOCK_ENTRY(address, SharedRuntime::handle_wrong_method_abstract(JavaThread* thread))
  // Verbose error message for AbstractMethodError.
  // Get the called method from the invoke bytecode.
  vframeStream vfst(thread, true);
  assert(!vfst.at_end(), "Java frame must exist");
  methodHandle caller(thread, vfst.method());
  Bytecode_invoke invoke(caller, vfst.bci());
  DEBUG_ONLY( invoke.verify(); )

  // Find the compiled caller frame.
  RegisterMap reg_map(thread);
  frame stubFrame = thread->last_frame();
  assert(stubFrame.is_runtime_frame(), "must be");
  frame callerFrame = stubFrame.sender(&reg_map);
  assert(callerFrame.is_compiled_frame(), "must be");

  // Install exception and return forward entry.
  address res = StubRoutines::throw_AbstractMethodError_entry();
  JRT_BLOCK
    methodHandle callee(thread, invoke.static_target(thread));
    if (!callee.is_null()) {
      oop recv = callerFrame.retrieve_receiver(&reg_map);
      Klass *recv_klass = (recv != NULL) ? recv->klass() : NULL;
      LinkResolver::throw_abstract_method_error(callee, recv_klass, thread);
      res = StubRoutines::forward_exception_entry();
    }
  JRT_BLOCK_END
  return res;
JRT_END


// resolve a static call and patch code
JRT_BLOCK_ENTRY(address, SharedRuntime::resolve_static_call_C(JavaThread *thread ))
  methodHandle callee_method;
  bool caller_is_c1;
  JRT_BLOCK
    callee_method = SharedRuntime::resolve_helper(thread, false, false, &caller_is_c1, CHECK_NULL);
    thread->set_vm_result_2(callee_method());
  JRT_BLOCK_END
  // return compiled code entry point after potential safepoints
  address entry = caller_is_c1 ?
    callee_method->verified_value_code_entry() : callee_method->verified_code_entry();
  assert(entry != NULL, "Jump to zero!");
  return entry;
JRT_END


// resolve virtual call and update inline cache to monomorphic
JRT_BLOCK_ENTRY(address, SharedRuntime::resolve_virtual_call_C(JavaThread *thread ))
  methodHandle callee_method;
  bool caller_is_c1;
  JRT_BLOCK
    callee_method = SharedRuntime::resolve_helper(thread, true, false, &caller_is_c1, CHECK_NULL);
    thread->set_vm_result_2(callee_method());
  JRT_BLOCK_END
  // return compiled code entry point after potential safepoints
  address entry = caller_is_c1 ?
    callee_method->verified_value_code_entry() : callee_method->verified_value_ro_code_entry();
  assert(entry != NULL, "Jump to zero!");
  return entry;
JRT_END


// Resolve a virtual call that can be statically bound (e.g., always
// monomorphic, so it has no inline cache).  Patch code to resolved target.
JRT_BLOCK_ENTRY(address, SharedRuntime::resolve_opt_virtual_call_C(JavaThread *thread))
  methodHandle callee_method;
  bool caller_is_c1;
  JRT_BLOCK
    callee_method = SharedRuntime::resolve_helper(thread, true, true, &caller_is_c1, CHECK_NULL);
    thread->set_vm_result_2(callee_method());
  JRT_BLOCK_END
  // return compiled code entry point after potential safepoints
  address entry = caller_is_c1 ?
    callee_method->verified_value_code_entry() : callee_method->verified_code_entry();
  assert(entry != NULL, "Jump to zero!");
  return entry;
JRT_END

// The handle_ic_miss_helper_internal function returns false if it failed due
// to either running out of vtable stubs or ic stubs due to IC transitions
// to transitional states. The needs_ic_stub_refill value will be set if
// the failure was due to running out of IC stubs, in which case handle_ic_miss_helper
// refills the IC stubs and tries again.
bool SharedRuntime::handle_ic_miss_helper_internal(Handle receiver, CompiledMethod* caller_nm,
                                                   const frame& caller_frame, methodHandle callee_method,
                                                   Bytecodes::Code bc, CallInfo& call_info,
                                                   bool& needs_ic_stub_refill, bool& is_optimized, bool caller_is_c1, TRAPS) {
  CompiledICLocker ml(caller_nm);
  CompiledIC* inline_cache = CompiledIC_before(caller_nm, caller_frame.pc());
  bool should_be_mono = false;
  if (inline_cache->is_optimized()) {
    if (TraceCallFixup) {
      ResourceMark rm(THREAD);
      tty->print("OPTIMIZED IC miss (%s) call to", Bytecodes::name(bc));
      callee_method->print_short_name(tty);
      tty->print_cr(" code: " INTPTR_FORMAT, p2i(callee_method->code()));
    }
    is_optimized = true;
    should_be_mono = true;
  } else if (inline_cache->is_icholder_call()) {
    CompiledICHolder* ic_oop = inline_cache->cached_icholder();
    if (ic_oop != NULL) {
      if (!ic_oop->is_loader_alive()) {
        // Deferred IC cleaning due to concurrent class unloading
        if (!inline_cache->set_to_clean()) {
          needs_ic_stub_refill = true;
          return false;
        }
      } else if (receiver()->klass() == ic_oop->holder_klass()) {
        // This isn't a real miss. We must have seen that compiled code
        // is now available and we want the call site converted to a
        // monomorphic compiled call site.
        // We can't assert for callee_method->code() != NULL because it
        // could have been deoptimized in the meantime
        if (TraceCallFixup) {
          ResourceMark rm(THREAD);
          tty->print("FALSE IC miss (%s) converting to compiled call to", Bytecodes::name(bc));
          callee_method->print_short_name(tty);
          tty->print_cr(" code: " INTPTR_FORMAT, p2i(callee_method->code()));
        }
        should_be_mono = true;
      }
    }
  }

  if (should_be_mono) {
    // We have a path that was monomorphic but was going interpreted
    // and now we have (or had) a compiled entry. We correct the IC
    // by using a new icBuffer.
    CompiledICInfo info;
    Klass* receiver_klass = receiver()->klass();
    inline_cache->compute_monomorphic_entry(callee_method,
                                            receiver_klass,
                                            inline_cache->is_optimized(),
                                            false, caller_nm->is_nmethod(),
                                            caller_nm->is_compiled_by_c1(),
                                            info, CHECK_false);
    if (!inline_cache->set_to_monomorphic(info)) {
      needs_ic_stub_refill = true;
      return false;
    }
  } else if (!inline_cache->is_megamorphic() && !inline_cache->is_clean()) {
    // Potential change to megamorphic

    bool successful = inline_cache->set_to_megamorphic(&call_info, bc, needs_ic_stub_refill, caller_is_c1, CHECK_false);
    if (needs_ic_stub_refill) {
      return false;
    }
    if (!successful) {
      if (!inline_cache->set_to_clean()) {
        needs_ic_stub_refill = true;
        return false;
      }
    }
  } else {
    // Either clean or megamorphic
  }
  return true;
}

methodHandle SharedRuntime::handle_ic_miss_helper(JavaThread *thread, bool& is_optimized, bool& caller_is_c1, TRAPS) {
  ResourceMark rm(thread);
  CallInfo call_info;
  Bytecodes::Code bc;

  // receiver is NULL for static calls. An exception is thrown for NULL
  // receivers for non-static calls
  Handle receiver = find_callee_info(thread, bc, call_info,
                                     CHECK_(methodHandle()));
  // Compiler1 can produce virtual call sites that can actually be statically bound
  // If we fell thru to below we would think that the site was going megamorphic
  // when in fact the site can never miss. Worse because we'd think it was megamorphic
  // we'd try and do a vtable dispatch however methods that can be statically bound
  // don't have vtable entries (vtable_index < 0) and we'd blow up. So we force a
  // reresolution of the  call site (as if we did a handle_wrong_method and not an
  // plain ic_miss) and the site will be converted to an optimized virtual call site
  // never to miss again. I don't believe C2 will produce code like this but if it
  // did this would still be the correct thing to do for it too, hence no ifdef.
  //
  if (call_info.resolved_method()->can_be_statically_bound()) {
    bool is_static_call = false;
    methodHandle callee_method = SharedRuntime::reresolve_call_site(thread, is_static_call, is_optimized, caller_is_c1, CHECK_(methodHandle()));
    assert(!is_static_call, "IC miss at static call?");
    if (TraceCallFixup) {
      RegisterMap reg_map(thread, false);
      frame caller_frame = thread->last_frame().sender(&reg_map);
      ResourceMark rm(thread);
      tty->print("converting IC miss to reresolve (%s) call to", Bytecodes::name(bc));
      callee_method->print_short_name(tty);
      tty->print_cr(" from pc: " INTPTR_FORMAT, p2i(caller_frame.pc()));
      tty->print_cr(" code: " INTPTR_FORMAT, p2i(callee_method->code()));
    }
    return callee_method;
  }

  methodHandle callee_method(thread, call_info.selected_method());

#ifndef PRODUCT
  Atomic::inc(&_ic_miss_ctr);

  // Statistics & Tracing
  if (TraceCallFixup) {
    ResourceMark rm(thread);
    tty->print("IC miss (%s) call to", Bytecodes::name(bc));
    callee_method->print_short_name(tty);
    tty->print_cr(" code: " INTPTR_FORMAT, p2i(callee_method->code()));
  }

  if (ICMissHistogram) {
    MutexLocker m(VMStatistic_lock);
    RegisterMap reg_map(thread, false);
    frame f = thread->last_frame().real_sender(&reg_map);// skip runtime stub
    // produce statistics under the lock
    trace_ic_miss(f.pc());
  }
#endif

  // install an event collector so that when a vtable stub is created the
  // profiler can be notified via a DYNAMIC_CODE_GENERATED event. The
  // event can't be posted when the stub is created as locks are held
  // - instead the event will be deferred until the event collector goes
  // out of scope.
  JvmtiDynamicCodeEventCollector event_collector;

  // Update inline cache to megamorphic. Skip update if we are called from interpreted.
  // Transitioning IC caches may require transition stubs. If we run out
  // of transition stubs, we have to drop locks and perform a safepoint
  // that refills them.
  RegisterMap reg_map(thread, false);
  frame caller_frame = thread->last_frame().sender(&reg_map);
  CodeBlob* cb = caller_frame.cb();
  CompiledMethod* caller_nm = cb->as_compiled_method();
  caller_is_c1 = caller_nm->is_compiled_by_c1();

  for (;;) {
    ICRefillVerifier ic_refill_verifier;
    bool needs_ic_stub_refill = false;
    bool successful = handle_ic_miss_helper_internal(receiver, caller_nm, caller_frame, callee_method,
                                                     bc, call_info, needs_ic_stub_refill, is_optimized, caller_is_c1, CHECK_(methodHandle()));
    if (successful || !needs_ic_stub_refill) {
      return callee_method;
    } else {
      InlineCacheBuffer::refill_ic_stubs();
    }
  }
}

static bool clear_ic_at_addr(CompiledMethod* caller_nm, address call_addr, bool is_static_call) {
  CompiledICLocker ml(caller_nm);
  if (is_static_call) {
    CompiledStaticCall* ssc = caller_nm->compiledStaticCall_at(call_addr);
    if (!ssc->is_clean()) {
      return ssc->set_to_clean();
    }
  } else {
    // compiled, dispatched call (which used to call an interpreted method)
    CompiledIC* inline_cache = CompiledIC_at(caller_nm, call_addr);
    if (!inline_cache->is_clean()) {
      return inline_cache->set_to_clean();
    }
  }
  return true;
}

//
// Resets a call-site in compiled code so it will get resolved again.
// This routines handles both virtual call sites, optimized virtual call
// sites, and static call sites. Typically used to change a call sites
// destination from compiled to interpreted.
//
methodHandle SharedRuntime::reresolve_call_site(JavaThread *thread, bool& is_static_call, bool& is_optimized, bool& caller_is_c1, TRAPS) {
  ResourceMark rm(thread);
  RegisterMap reg_map(thread, false);
  frame stub_frame = thread->last_frame();
  assert(stub_frame.is_runtime_frame(), "must be a runtimeStub");
  frame caller = stub_frame.sender(&reg_map);

  // Do nothing if the frame isn't a live compiled frame.
  // nmethod could be deoptimized by the time we get here
  // so no update to the caller is needed.

  if (caller.is_compiled_frame() && !caller.is_deoptimized_frame()) {

    address pc = caller.pc();

    // Check for static or virtual call
    CompiledMethod* caller_nm = CodeCache::find_compiled(pc);
    caller_is_c1 = caller_nm->is_compiled_by_c1();

    // Default call_addr is the location of the "basic" call.
    // Determine the address of the call we a reresolving. With
    // Inline Caches we will always find a recognizable call.
    // With Inline Caches disabled we may or may not find a
    // recognizable call. We will always find a call for static
    // calls and for optimized virtual calls. For vanilla virtual
    // calls it depends on the state of the UseInlineCaches switch.
    //
    // With Inline Caches disabled we can get here for a virtual call
    // for two reasons:
    //   1 - calling an abstract method. The vtable for abstract methods
    //       will run us thru handle_wrong_method and we will eventually
    //       end up in the interpreter to throw the ame.
    //   2 - a racing deoptimization. We could be doing a vanilla vtable
    //       call and between the time we fetch the entry address and
    //       we jump to it the target gets deoptimized. Similar to 1
    //       we will wind up in the interprter (thru a c2i with c2).
    //
    address call_addr = NULL;
    {
      // Get call instruction under lock because another thread may be
      // busy patching it.
      CompiledICLocker ml(caller_nm);
      // Location of call instruction
      call_addr = caller_nm->call_instruction_address(pc);
    }
    // Make sure nmethod doesn't get deoptimized and removed until
    // this is done with it.
    // CLEANUP - with lazy deopt shouldn't need this lock
    nmethodLocker nmlock(caller_nm);

    if (call_addr != NULL) {
      RelocIterator iter(caller_nm, call_addr, call_addr+1);
      int ret = iter.next(); // Get item
      if (ret) {
        assert(iter.addr() == call_addr, "must find call");
        if (iter.type() == relocInfo::static_call_type) {
          is_static_call = true;
        } else {
          assert(iter.type() == relocInfo::virtual_call_type ||
                 iter.type() == relocInfo::opt_virtual_call_type
                , "unexpected relocInfo. type");
          is_optimized = (iter.type() == relocInfo::opt_virtual_call_type);
        }
      } else {
        assert(!UseInlineCaches, "relocation info. must exist for this address");
      }

      // Cleaning the inline cache will force a new resolve. This is more robust
      // than directly setting it to the new destination, since resolving of calls
      // is always done through the same code path. (experience shows that it
      // leads to very hard to track down bugs, if an inline cache gets updated
      // to a wrong method). It should not be performance critical, since the
      // resolve is only done once.

      for (;;) {
        ICRefillVerifier ic_refill_verifier;
        if (!clear_ic_at_addr(caller_nm, call_addr, is_static_call)) {
          InlineCacheBuffer::refill_ic_stubs();
        } else {
          break;
        }
      }
    }
  }

  methodHandle callee_method = find_callee_method(thread, CHECK_(methodHandle()));

#ifndef PRODUCT
  Atomic::inc(&_wrong_method_ctr);

  if (TraceCallFixup) {
    ResourceMark rm(thread);
    tty->print("handle_wrong_method reresolving call to");
    callee_method->print_short_name(tty);
    tty->print_cr(" code: " INTPTR_FORMAT, p2i(callee_method->code()));
  }
#endif

  return callee_method;
}

address SharedRuntime::handle_unsafe_access(JavaThread* thread, address next_pc) {
  // The faulting unsafe accesses should be changed to throw the error
  // synchronously instead. Meanwhile the faulting instruction will be
  // skipped over (effectively turning it into a no-op) and an
  // asynchronous exception will be raised which the thread will
  // handle at a later point. If the instruction is a load it will
  // return garbage.

  // Request an async exception.
  thread->set_pending_unsafe_access_error();

  // Return address of next instruction to execute.
  return next_pc;
}

#ifdef ASSERT
void SharedRuntime::check_member_name_argument_is_last_argument(const methodHandle& method,
                                                                const BasicType* sig_bt,
                                                                const VMRegPair* regs) {
  ResourceMark rm;
  const int total_args_passed = method->size_of_parameters();
  const VMRegPair*    regs_with_member_name = regs;
        VMRegPair* regs_without_member_name = NEW_RESOURCE_ARRAY(VMRegPair, total_args_passed - 1);

  const int member_arg_pos = total_args_passed - 1;
  assert(member_arg_pos >= 0 && member_arg_pos < total_args_passed, "oob");
  assert(sig_bt[member_arg_pos] == T_OBJECT, "dispatch argument must be an object");

  const bool is_outgoing = method->is_method_handle_intrinsic();
  int comp_args_on_stack = java_calling_convention(sig_bt, regs_without_member_name, total_args_passed - 1, is_outgoing);

  for (int i = 0; i < member_arg_pos; i++) {
    VMReg a =    regs_with_member_name[i].first();
    VMReg b = regs_without_member_name[i].first();
    assert(a->value() == b->value(), "register allocation mismatch: a=" INTX_FORMAT ", b=" INTX_FORMAT, a->value(), b->value());
  }
  assert(regs_with_member_name[member_arg_pos].first()->is_valid(), "bad member arg");
}
#endif

bool SharedRuntime::should_fixup_call_destination(address destination, address entry_point, address caller_pc, Method* moop, CodeBlob* cb) {
  if (destination != entry_point) {
    CodeBlob* callee = CodeCache::find_blob(destination);
    // callee == cb seems weird. It means calling interpreter thru stub.
    if (callee != NULL && (callee == cb || callee->is_adapter_blob())) {
      // static call or optimized virtual
      if (TraceCallFixup) {
        tty->print("fixup callsite           at " INTPTR_FORMAT " to compiled code for", p2i(caller_pc));
        moop->print_short_name(tty);
        tty->print_cr(" to " INTPTR_FORMAT, p2i(entry_point));
      }
      return true;
    } else {
      if (TraceCallFixup) {
        tty->print("failed to fixup callsite at " INTPTR_FORMAT " to compiled code for", p2i(caller_pc));
        moop->print_short_name(tty);
        tty->print_cr(" to " INTPTR_FORMAT, p2i(entry_point));
      }
      // assert is too strong could also be resolve destinations.
      // assert(InlineCacheBuffer::contains(destination) || VtableStubs::contains(destination), "must be");
    }
  } else {
    if (TraceCallFixup) {
      tty->print("already patched callsite at " INTPTR_FORMAT " to compiled code for", p2i(caller_pc));
      moop->print_short_name(tty);
      tty->print_cr(" to " INTPTR_FORMAT, p2i(entry_point));
    }
  }
  return false;
}

// ---------------------------------------------------------------------------
// We are calling the interpreter via a c2i. Normally this would mean that
// we were called by a compiled method. However we could have lost a race
// where we went int -> i2c -> c2i and so the caller could in fact be
// interpreted. If the caller is compiled we attempt to patch the caller
// so he no longer calls into the interpreter.
JRT_LEAF(void, SharedRuntime::fixup_callers_callsite(Method* method, address caller_pc))
  Method* moop(method);

  // It's possible that deoptimization can occur at a call site which hasn't
  // been resolved yet, in which case this function will be called from
  // an nmethod that has been patched for deopt and we can ignore the
  // request for a fixup.
  // Also it is possible that we lost a race in that from_compiled_entry
  // is now back to the i2c in that case we don't need to patch and if
  // we did we'd leap into space because the callsite needs to use
  // "to interpreter" stub in order to load up the Method*. Don't
  // ask me how I know this...

  CodeBlob* cb = CodeCache::find_blob(caller_pc);
  if (cb == NULL || !cb->is_compiled()) {
    return;
  }
  address entry_point = moop->from_compiled_entry_no_trampoline(cb->is_compiled_by_c1());
  if (entry_point == moop->get_c2i_entry()) {
    return;
  }

  // The check above makes sure this is a nmethod.
  CompiledMethod* nm = cb->as_compiled_method_or_null();
  assert(nm, "must be");

  // Get the return PC for the passed caller PC.
  address return_pc = caller_pc + frame::pc_return_offset;

  // There is a benign race here. We could be attempting to patch to a compiled
  // entry point at the same time the callee is being deoptimized. If that is
  // the case then entry_point may in fact point to a c2i and we'd patch the
  // call site with the same old data. clear_code will set code() to NULL
  // at the end of it. If we happen to see that NULL then we can skip trying
  // to patch. If we hit the window where the callee has a c2i in the
  // from_compiled_entry and the NULL isn't present yet then we lose the race
  // and patch the code with the same old data. Asi es la vida.

  if (moop->code() == NULL) return;

  if (nm->is_in_use()) {
    // Expect to find a native call there (unless it was no-inline cache vtable dispatch)
    CompiledICLocker ic_locker(nm);
    if (NativeCall::is_call_before(return_pc)) {
      ResourceMark mark;
      NativeCallWrapper* call = nm->call_wrapper_before(return_pc);
      //
      // bug 6281185. We might get here after resolving a call site to a vanilla
      // virtual call. Because the resolvee uses the verified entry it may then
      // see compiled code and attempt to patch the site by calling us. This would
      // then incorrectly convert the call site to optimized and its downhill from
      // there. If you're lucky you'll get the assert in the bugid, if not you've
      // just made a call site that could be megamorphic into a monomorphic site
      // for the rest of its life! Just another racing bug in the life of
      // fixup_callers_callsite ...
      //
      RelocIterator iter(nm, call->instruction_address(), call->next_instruction_address());
      iter.next();
      assert(iter.has_current(), "must have a reloc at java call site");
      relocInfo::relocType typ = iter.reloc()->type();
      if (typ != relocInfo::static_call_type &&
           typ != relocInfo::opt_virtual_call_type &&
           typ != relocInfo::static_stub_type) {
        return;
      }
      address destination = call->destination();
      if (should_fixup_call_destination(destination, entry_point, caller_pc, moop, cb)) {
        call->set_destination_mt_safe(entry_point);
      }
    }
  }
JRT_END


// same as JVM_Arraycopy, but called directly from compiled code
JRT_ENTRY(void, SharedRuntime::slow_arraycopy_C(oopDesc* src,  jint src_pos,
                                                oopDesc* dest, jint dest_pos,
                                                jint length,
                                                JavaThread* thread)) {
#ifndef PRODUCT
  _slow_array_copy_ctr++;
#endif
  // Check if we have null pointers
  if (src == NULL || dest == NULL) {
    THROW(vmSymbols::java_lang_NullPointerException());
  }
  // Do the copy.  The casts to arrayOop are necessary to the copy_array API,
  // even though the copy_array API also performs dynamic checks to ensure
  // that src and dest are truly arrays (and are conformable).
  // The copy_array mechanism is awkward and could be removed, but
  // the compilers don't call this function except as a last resort,
  // so it probably doesn't matter.
  src->klass()->copy_array((arrayOopDesc*)src, src_pos,
                                        (arrayOopDesc*)dest, dest_pos,
                                        length, thread);
}
JRT_END

// The caller of generate_class_cast_message() (or one of its callers)
// must use a ResourceMark in order to correctly free the result.
char* SharedRuntime::generate_class_cast_message(
    JavaThread* thread, Klass* caster_klass) {

  // Get target class name from the checkcast instruction
  vframeStream vfst(thread, true);
  assert(!vfst.at_end(), "Java frame must exist");
  Bytecode_checkcast cc(vfst.method(), vfst.method()->bcp_from(vfst.bci()));
  constantPoolHandle cpool(thread, vfst.method()->constants());
  Klass* target_klass = ConstantPool::klass_at_if_loaded(cpool, cc.index());
  Symbol* target_klass_name = NULL;
  if (target_klass == NULL) {
    // This klass should be resolved, but just in case, get the name in the klass slot.
    target_klass_name = cpool->klass_name_at(cc.index());
  }
  return generate_class_cast_message(caster_klass, target_klass, target_klass_name);
}


// The caller of generate_class_cast_message() (or one of its callers)
// must use a ResourceMark in order to correctly free the result.
char* SharedRuntime::generate_class_cast_message(
    Klass* caster_klass, Klass* target_klass, Symbol* target_klass_name) {
  const char* caster_name = caster_klass->external_name();

  assert(target_klass != NULL || target_klass_name != NULL, "one must be provided");
  const char* target_name = target_klass == NULL ? target_klass_name->as_klass_external_name() :
                                                   target_klass->external_name();

  size_t msglen = strlen(caster_name) + strlen("class ") + strlen(" cannot be cast to class ") + strlen(target_name) + 1;

  const char* caster_klass_description = "";
  const char* target_klass_description = "";
  const char* klass_separator = "";
  if (target_klass != NULL && caster_klass->module() == target_klass->module()) {
    caster_klass_description = caster_klass->joint_in_module_of_loader(target_klass);
  } else {
    caster_klass_description = caster_klass->class_in_module_of_loader();
    target_klass_description = (target_klass != NULL) ? target_klass->class_in_module_of_loader() : "";
    klass_separator = (target_klass != NULL) ? "; " : "";
  }

  // add 3 for parenthesis and preceeding space
  msglen += strlen(caster_klass_description) + strlen(target_klass_description) + strlen(klass_separator) + 3;

  char* message = NEW_RESOURCE_ARRAY_RETURN_NULL(char, msglen);
  if (message == NULL) {
    // Shouldn't happen, but don't cause even more problems if it does
    message = const_cast<char*>(caster_klass->external_name());
  } else {
    jio_snprintf(message,
                 msglen,
                 "class %s cannot be cast to class %s (%s%s%s)",
                 caster_name,
                 target_name,
                 caster_klass_description,
                 klass_separator,
                 target_klass_description
                 );
  }
  return message;
}

JRT_LEAF(void, SharedRuntime::reguard_yellow_pages())
  (void) JavaThread::current()->reguard_stack();
JRT_END


// Handles the uncommon case in locking, i.e., contention or an inflated lock.
JRT_BLOCK_ENTRY(void, SharedRuntime::complete_monitor_locking_C(oopDesc* _obj, BasicLock* lock, JavaThread* thread))
  if (!SafepointSynchronize::is_synchronizing()) {
    // Only try quick_enter() if we're not trying to reach a safepoint
    // so that the calling thread reaches the safepoint more quickly.
    if (ObjectSynchronizer::quick_enter(_obj, thread, lock)) return;
  }
  // NO_ASYNC required because an async exception on the state transition destructor
  // would leave you with the lock held and it would never be released.
  // The normal monitorenter NullPointerException is thrown without acquiring a lock
  // and the model is that an exception implies the method failed.
  JRT_BLOCK_NO_ASYNC
  oop obj(_obj);
  if (PrintBiasedLockingStatistics) {
    Atomic::inc(BiasedLocking::slow_path_entry_count_addr());
  }
  Handle h_obj(THREAD, obj);
  ObjectSynchronizer::enter(h_obj, lock, CHECK);
  assert(!HAS_PENDING_EXCEPTION, "Should have no exception here");
  JRT_BLOCK_END
JRT_END

// Handles the uncommon cases of monitor unlocking in compiled code
JRT_LEAF(void, SharedRuntime::complete_monitor_unlocking_C(oopDesc* _obj, BasicLock* lock, JavaThread * THREAD))
   oop obj(_obj);
  assert(JavaThread::current() == THREAD, "invariant");
  // I'm not convinced we need the code contained by MIGHT_HAVE_PENDING anymore
  // testing was unable to ever fire the assert that guarded it so I have removed it.
  assert(!HAS_PENDING_EXCEPTION, "Do we need code below anymore?");
#undef MIGHT_HAVE_PENDING
#ifdef MIGHT_HAVE_PENDING
  // Save and restore any pending_exception around the exception mark.
  // While the slow_exit must not throw an exception, we could come into
  // this routine with one set.
  oop pending_excep = NULL;
  const char* pending_file;
  int pending_line;
  if (HAS_PENDING_EXCEPTION) {
    pending_excep = PENDING_EXCEPTION;
    pending_file  = THREAD->exception_file();
    pending_line  = THREAD->exception_line();
    CLEAR_PENDING_EXCEPTION;
  }
#endif /* MIGHT_HAVE_PENDING */

  {
    // Exit must be non-blocking, and therefore no exceptions can be thrown.
    EXCEPTION_MARK;
    ObjectSynchronizer::exit(obj, lock, THREAD);
  }

#ifdef MIGHT_HAVE_PENDING
  if (pending_excep != NULL) {
    THREAD->set_pending_exception(pending_excep, pending_file, pending_line);
  }
#endif /* MIGHT_HAVE_PENDING */
JRT_END

#ifndef PRODUCT

void SharedRuntime::print_statistics() {
  ttyLocker ttyl;
  if (xtty != NULL)  xtty->head("statistics type='SharedRuntime'");

  if (_throw_null_ctr) tty->print_cr("%5d implicit null throw", _throw_null_ctr);

  SharedRuntime::print_ic_miss_histogram();

  if (CountRemovableExceptions) {
    if (_nof_removable_exceptions > 0) {
      Unimplemented(); // this counter is not yet incremented
      tty->print_cr("Removable exceptions: %d", _nof_removable_exceptions);
    }
  }

  // Dump the JRT_ENTRY counters
  if (_new_instance_ctr) tty->print_cr("%5d new instance requires GC", _new_instance_ctr);
  if (_new_array_ctr) tty->print_cr("%5d new array requires GC", _new_array_ctr);
  if (_multi1_ctr) tty->print_cr("%5d multianewarray 1 dim", _multi1_ctr);
  if (_multi2_ctr) tty->print_cr("%5d multianewarray 2 dim", _multi2_ctr);
  if (_multi3_ctr) tty->print_cr("%5d multianewarray 3 dim", _multi3_ctr);
  if (_multi4_ctr) tty->print_cr("%5d multianewarray 4 dim", _multi4_ctr);
  if (_multi5_ctr) tty->print_cr("%5d multianewarray 5 dim", _multi5_ctr);

  tty->print_cr("%5d inline cache miss in compiled", _ic_miss_ctr);
  tty->print_cr("%5d wrong method", _wrong_method_ctr);
  tty->print_cr("%5d unresolved static call site", _resolve_static_ctr);
  tty->print_cr("%5d unresolved virtual call site", _resolve_virtual_ctr);
  tty->print_cr("%5d unresolved opt virtual call site", _resolve_opt_virtual_ctr);

  if (_mon_enter_stub_ctr) tty->print_cr("%5d monitor enter stub", _mon_enter_stub_ctr);
  if (_mon_exit_stub_ctr) tty->print_cr("%5d monitor exit stub", _mon_exit_stub_ctr);
  if (_mon_enter_ctr) tty->print_cr("%5d monitor enter slow", _mon_enter_ctr);
  if (_mon_exit_ctr) tty->print_cr("%5d monitor exit slow", _mon_exit_ctr);
  if (_partial_subtype_ctr) tty->print_cr("%5d slow partial subtype", _partial_subtype_ctr);
  if (_jbyte_array_copy_ctr) tty->print_cr("%5d byte array copies", _jbyte_array_copy_ctr);
  if (_jshort_array_copy_ctr) tty->print_cr("%5d short array copies", _jshort_array_copy_ctr);
  if (_jint_array_copy_ctr) tty->print_cr("%5d int array copies", _jint_array_copy_ctr);
  if (_jlong_array_copy_ctr) tty->print_cr("%5d long array copies", _jlong_array_copy_ctr);
  if (_oop_array_copy_ctr) tty->print_cr("%5d oop array copies", _oop_array_copy_ctr);
  if (_checkcast_array_copy_ctr) tty->print_cr("%5d checkcast array copies", _checkcast_array_copy_ctr);
  if (_unsafe_array_copy_ctr) tty->print_cr("%5d unsafe array copies", _unsafe_array_copy_ctr);
  if (_generic_array_copy_ctr) tty->print_cr("%5d generic array copies", _generic_array_copy_ctr);
  if (_slow_array_copy_ctr) tty->print_cr("%5d slow array copies", _slow_array_copy_ctr);
  if (_find_handler_ctr) tty->print_cr("%5d find exception handler", _find_handler_ctr);
  if (_rethrow_ctr) tty->print_cr("%5d rethrow handler", _rethrow_ctr);

  AdapterHandlerLibrary::print_statistics();

  if (xtty != NULL)  xtty->tail("statistics");
}

inline double percent(int x, int y) {
  return 100.0 * x / MAX2(y, 1);
}

class MethodArityHistogram {
 public:
  enum { MAX_ARITY = 256 };
 private:
  static int _arity_histogram[MAX_ARITY];     // histogram of #args
  static int _size_histogram[MAX_ARITY];      // histogram of arg size in words
  static int _max_arity;                      // max. arity seen
  static int _max_size;                       // max. arg size seen

  static void add_method_to_histogram(nmethod* nm) {
    if (CompiledMethod::nmethod_access_is_safe(nm)) {
      Method* method = nm->method();
      ArgumentCount args(method->signature());
      int arity   = args.size() + (method->is_static() ? 0 : 1);
      int argsize = method->size_of_parameters();
      arity   = MIN2(arity, MAX_ARITY-1);
      argsize = MIN2(argsize, MAX_ARITY-1);
      int count = method->compiled_invocation_count();
      _arity_histogram[arity]  += count;
      _size_histogram[argsize] += count;
      _max_arity = MAX2(_max_arity, arity);
      _max_size  = MAX2(_max_size, argsize);
    }
  }

  void print_histogram_helper(int n, int* histo, const char* name) {
    const int N = MIN2(5, n);
    tty->print_cr("\nHistogram of call arity (incl. rcvr, calls to compiled methods only):");
    double sum = 0;
    double weighted_sum = 0;
    int i;
    for (i = 0; i <= n; i++) { sum += histo[i]; weighted_sum += i*histo[i]; }
    double rest = sum;
    double percent = sum / 100;
    for (i = 0; i <= N; i++) {
      rest -= histo[i];
      tty->print_cr("%4d: %7d (%5.1f%%)", i, histo[i], histo[i] / percent);
    }
    tty->print_cr("rest: %7d (%5.1f%%))", (int)rest, rest / percent);
    tty->print_cr("(avg. %s = %3.1f, max = %d)", name, weighted_sum / sum, n);
  }

  void print_histogram() {
    tty->print_cr("\nHistogram of call arity (incl. rcvr, calls to compiled methods only):");
    print_histogram_helper(_max_arity, _arity_histogram, "arity");
    tty->print_cr("\nSame for parameter size (in words):");
    print_histogram_helper(_max_size, _size_histogram, "size");
    tty->cr();
  }

 public:
  MethodArityHistogram() {
    MutexLocker mu(CodeCache_lock, Mutex::_no_safepoint_check_flag);
    _max_arity = _max_size = 0;
    for (int i = 0; i < MAX_ARITY; i++) _arity_histogram[i] = _size_histogram[i] = 0;
    CodeCache::nmethods_do(add_method_to_histogram);
    print_histogram();
  }
};

int MethodArityHistogram::_arity_histogram[MethodArityHistogram::MAX_ARITY];
int MethodArityHistogram::_size_histogram[MethodArityHistogram::MAX_ARITY];
int MethodArityHistogram::_max_arity;
int MethodArityHistogram::_max_size;

void SharedRuntime::print_call_statistics(int comp_total) {
  tty->print_cr("Calls from compiled code:");
  int total  = _nof_normal_calls + _nof_interface_calls + _nof_static_calls;
  int mono_c = _nof_normal_calls - _nof_optimized_calls - _nof_megamorphic_calls;
  int mono_i = _nof_interface_calls - _nof_optimized_interface_calls - _nof_megamorphic_interface_calls;
  tty->print_cr("\t%9d   (%4.1f%%) total non-inlined   ", total, percent(total, total));
  tty->print_cr("\t%9d   (%4.1f%%) virtual calls       ", _nof_normal_calls, percent(_nof_normal_calls, total));
  tty->print_cr("\t  %9d  (%3.0f%%)   inlined          ", _nof_inlined_calls, percent(_nof_inlined_calls, _nof_normal_calls));
  tty->print_cr("\t  %9d  (%3.0f%%)   optimized        ", _nof_optimized_calls, percent(_nof_optimized_calls, _nof_normal_calls));
  tty->print_cr("\t  %9d  (%3.0f%%)   monomorphic      ", mono_c, percent(mono_c, _nof_normal_calls));
  tty->print_cr("\t  %9d  (%3.0f%%)   megamorphic      ", _nof_megamorphic_calls, percent(_nof_megamorphic_calls, _nof_normal_calls));
  tty->print_cr("\t%9d   (%4.1f%%) interface calls     ", _nof_interface_calls, percent(_nof_interface_calls, total));
  tty->print_cr("\t  %9d  (%3.0f%%)   inlined          ", _nof_inlined_interface_calls, percent(_nof_inlined_interface_calls, _nof_interface_calls));
  tty->print_cr("\t  %9d  (%3.0f%%)   optimized        ", _nof_optimized_interface_calls, percent(_nof_optimized_interface_calls, _nof_interface_calls));
  tty->print_cr("\t  %9d  (%3.0f%%)   monomorphic      ", mono_i, percent(mono_i, _nof_interface_calls));
  tty->print_cr("\t  %9d  (%3.0f%%)   megamorphic      ", _nof_megamorphic_interface_calls, percent(_nof_megamorphic_interface_calls, _nof_interface_calls));
  tty->print_cr("\t%9d   (%4.1f%%) static/special calls", _nof_static_calls, percent(_nof_static_calls, total));
  tty->print_cr("\t  %9d  (%3.0f%%)   inlined          ", _nof_inlined_static_calls, percent(_nof_inlined_static_calls, _nof_static_calls));
  tty->cr();
  tty->print_cr("Note 1: counter updates are not MT-safe.");
  tty->print_cr("Note 2: %% in major categories are relative to total non-inlined calls;");
  tty->print_cr("        %% in nested categories are relative to their category");
  tty->print_cr("        (and thus add up to more than 100%% with inlining)");
  tty->cr();

  MethodArityHistogram h;
}
#endif


// A simple wrapper class around the calling convention information
// that allows sharing of adapters for the same calling convention.
class AdapterFingerPrint : public CHeapObj<mtCode> {
 private:
  enum {
    _basic_type_bits = 4,
    _basic_type_mask = right_n_bits(_basic_type_bits),
    _basic_types_per_int = BitsPerInt / _basic_type_bits,
    _compact_int_count = 3
  };
  // TO DO:  Consider integrating this with a more global scheme for compressing signatures.
  // For now, 4 bits per components (plus T_VOID gaps after double/long) is not excessive.

  union {
    int  _compact[_compact_int_count];
    int* _fingerprint;
  } _value;
  int _length; // A negative length indicates the fingerprint is in the compact form,
               // Otherwise _value._fingerprint is the array.

  // Remap BasicTypes that are handled equivalently by the adapters.
  // These are correct for the current system but someday it might be
  // necessary to make this mapping platform dependent.
  static int adapter_encoding(BasicType in, bool is_valuetype) {
    switch (in) {
      case T_BOOLEAN:
      case T_BYTE:
      case T_SHORT:
      case T_CHAR: {
        if (is_valuetype) {
          // Do not widen value type field types
          assert(ValueTypePassFieldsAsArgs, "must be enabled");
          return in;
        } else {
          // They are all promoted to T_INT in the calling convention
          return T_INT;
        }
      }

      case T_VALUETYPE: {
        // If value types are passed as fields, return 'in' to differentiate
        // between a T_VALUETYPE and a T_OBJECT in the signature.
        return ValueTypePassFieldsAsArgs ? in : adapter_encoding(T_OBJECT, false);
      }

      case T_OBJECT:
      case T_ARRAY:
        // In other words, we assume that any register good enough for
        // an int or long is good enough for a managed pointer.
#ifdef _LP64
        return T_LONG;
#else
        return T_INT;
#endif

      case T_INT:
      case T_LONG:
      case T_FLOAT:
      case T_DOUBLE:
      case T_VOID:
        return in;

      default:
        ShouldNotReachHere();
        return T_CONFLICT;
    }
  }

 public:
  AdapterFingerPrint(const GrowableArray<SigEntry>* sig, bool has_ro_adapter = false) {
    // The fingerprint is based on the BasicType signature encoded
    // into an array of ints with eight entries per int.
    int total_args_passed = (sig != NULL) ? sig->length() : 0;
    int* ptr;
    int len = (total_args_passed + (_basic_types_per_int-1)) / _basic_types_per_int;
    if (len <= _compact_int_count) {
      assert(_compact_int_count == 3, "else change next line");
      _value._compact[0] = _value._compact[1] = _value._compact[2] = 0;
      // Storing the signature encoded as signed chars hits about 98%
      // of the time.
      _length = -len;
      ptr = _value._compact;
    } else {
      _length = len;
      _value._fingerprint = NEW_C_HEAP_ARRAY(int, _length, mtCode);
      ptr = _value._fingerprint;
    }

    // Now pack the BasicTypes with 8 per int
    int sig_index = 0;
    BasicType prev_sbt = T_ILLEGAL;
    int vt_count = 0;
    for (int index = 0; index < len; index++) {
      int value = 0;
      for (int byte = 0; byte < _basic_types_per_int; byte++) {
        int bt = 0;
        if (sig_index < total_args_passed) {
          BasicType sbt = sig->at(sig_index++)._bt;
          if (ValueTypePassFieldsAsArgs && sbt == T_VALUETYPE) {
            // Found start of value type in signature
            vt_count++;
            if (sig_index == 1 && has_ro_adapter) {
              // With a ro_adapter, replace receiver value type delimiter by T_VOID to prevent matching
              // with other adapters that have the same value type as first argument and no receiver.
              sbt = T_VOID;
            }
          } else if (ValueTypePassFieldsAsArgs && sbt == T_VOID &&
                     prev_sbt != T_LONG && prev_sbt != T_DOUBLE) {
            // Found end of value type in signature
            vt_count--;
            assert(vt_count >= 0, "invalid vt_count");
          }
          bt = adapter_encoding(sbt, vt_count > 0);
          prev_sbt = sbt;
        }
        assert((bt & _basic_type_mask) == bt, "must fit in 4 bits");
        value = (value << _basic_type_bits) | bt;
      }
      ptr[index] = value;
    }
    assert(vt_count == 0, "invalid vt_count");
  }

  ~AdapterFingerPrint() {
    if (_length > 0) {
      FREE_C_HEAP_ARRAY(int, _value._fingerprint);
    }
  }

  int value(int index) {
    if (_length < 0) {
      return _value._compact[index];
    }
    return _value._fingerprint[index];
  }
  int length() {
    if (_length < 0) return -_length;
    return _length;
  }

  bool is_compact() {
    return _length <= 0;
  }

  unsigned int compute_hash() {
    int hash = 0;
    for (int i = 0; i < length(); i++) {
      int v = value(i);
      hash = (hash << 8) ^ v ^ (hash >> 5);
    }
    return (unsigned int)hash;
  }

  const char* as_string() {
    stringStream st;
    st.print("0x");
    for (int i = 0; i < length(); i++) {
      st.print("%08x", value(i));
    }
    return st.as_string();
  }

  bool equals(AdapterFingerPrint* other) {
    if (other->_length != _length) {
      return false;
    }
    if (_length < 0) {
      assert(_compact_int_count == 3, "else change next line");
      return _value._compact[0] == other->_value._compact[0] &&
             _value._compact[1] == other->_value._compact[1] &&
             _value._compact[2] == other->_value._compact[2];
    } else {
      for (int i = 0; i < _length; i++) {
        if (_value._fingerprint[i] != other->_value._fingerprint[i]) {
          return false;
        }
      }
    }
    return true;
  }
};


// A hashtable mapping from AdapterFingerPrints to AdapterHandlerEntries
class AdapterHandlerTable : public BasicHashtable<mtCode> {
  friend class AdapterHandlerTableIterator;

 private:

#ifndef PRODUCT
  static int _lookups; // number of calls to lookup
  static int _buckets; // number of buckets checked
  static int _equals;  // number of buckets checked with matching hash
  static int _hits;    // number of successful lookups
  static int _compact; // number of equals calls with compact signature
#endif

  AdapterHandlerEntry* bucket(int i) {
    return (AdapterHandlerEntry*)BasicHashtable<mtCode>::bucket(i);
  }

 public:
  AdapterHandlerTable()
    : BasicHashtable<mtCode>(293, (DumpSharedSpaces ? sizeof(CDSAdapterHandlerEntry) : sizeof(AdapterHandlerEntry))) { }

  // Create a new entry suitable for insertion in the table
  AdapterHandlerEntry* new_entry(AdapterFingerPrint* fingerprint, address i2c_entry, address c2i_entry,
                                 address c2i_value_entry, address c2i_value_ro_entry,
                                 address c2i_unverified_entry, address c2i_unverified_value_entry, address c2i_no_clinit_check_entry) {
    AdapterHandlerEntry* entry = (AdapterHandlerEntry*)BasicHashtable<mtCode>::new_entry(fingerprint->compute_hash());
    entry->init(fingerprint, i2c_entry, c2i_entry, c2i_value_entry, c2i_value_ro_entry,
                c2i_unverified_entry, c2i_unverified_value_entry, c2i_no_clinit_check_entry);
    if (DumpSharedSpaces) {
      ((CDSAdapterHandlerEntry*)entry)->init();
    }
    return entry;
  }

  // Insert an entry into the table
  void add(AdapterHandlerEntry* entry) {
    int index = hash_to_index(entry->hash());
    add_entry(index, entry);
  }

  void free_entry(AdapterHandlerEntry* entry) {
    entry->deallocate();
    BasicHashtable<mtCode>::free_entry(entry);
  }

  // Find a entry with the same fingerprint if it exists
  AdapterHandlerEntry* lookup(const GrowableArray<SigEntry>* sig, bool has_ro_adapter = false) {
    NOT_PRODUCT(_lookups++);
    AdapterFingerPrint fp(sig, has_ro_adapter);
    unsigned int hash = fp.compute_hash();
    int index = hash_to_index(hash);
    for (AdapterHandlerEntry* e = bucket(index); e != NULL; e = e->next()) {
      NOT_PRODUCT(_buckets++);
      if (e->hash() == hash) {
        NOT_PRODUCT(_equals++);
        if (fp.equals(e->fingerprint())) {
#ifndef PRODUCT
          if (fp.is_compact()) _compact++;
          _hits++;
#endif
          return e;
        }
      }
    }
    return NULL;
  }

#ifndef PRODUCT
  void print_statistics() {
    ResourceMark rm;
    int longest = 0;
    int empty = 0;
    int total = 0;
    int nonempty = 0;
    for (int index = 0; index < table_size(); index++) {
      int count = 0;
      for (AdapterHandlerEntry* e = bucket(index); e != NULL; e = e->next()) {
        count++;
      }
      if (count != 0) nonempty++;
      if (count == 0) empty++;
      if (count > longest) longest = count;
      total += count;
    }
    tty->print_cr("AdapterHandlerTable: empty %d longest %d total %d average %f",
                  empty, longest, total, total / (double)nonempty);
    tty->print_cr("AdapterHandlerTable: lookups %d buckets %d equals %d hits %d compact %d",
                  _lookups, _buckets, _equals, _hits, _compact);
  }
#endif
};


#ifndef PRODUCT

int AdapterHandlerTable::_lookups;
int AdapterHandlerTable::_buckets;
int AdapterHandlerTable::_equals;
int AdapterHandlerTable::_hits;
int AdapterHandlerTable::_compact;

#endif

class AdapterHandlerTableIterator : public StackObj {
 private:
  AdapterHandlerTable* _table;
  int _index;
  AdapterHandlerEntry* _current;

  void scan() {
    while (_index < _table->table_size()) {
      AdapterHandlerEntry* a = _table->bucket(_index);
      _index++;
      if (a != NULL) {
        _current = a;
        return;
      }
    }
  }

 public:
  AdapterHandlerTableIterator(AdapterHandlerTable* table): _table(table), _index(0), _current(NULL) {
    scan();
  }
  bool has_next() {
    return _current != NULL;
  }
  AdapterHandlerEntry* next() {
    if (_current != NULL) {
      AdapterHandlerEntry* result = _current;
      _current = _current->next();
      if (_current == NULL) scan();
      return result;
    } else {
      return NULL;
    }
  }
};


// ---------------------------------------------------------------------------
// Implementation of AdapterHandlerLibrary
AdapterHandlerTable* AdapterHandlerLibrary::_adapters = NULL;
AdapterHandlerEntry* AdapterHandlerLibrary::_abstract_method_handler = NULL;
const int AdapterHandlerLibrary_size = 32*K;
BufferBlob* AdapterHandlerLibrary::_buffer = NULL;

BufferBlob* AdapterHandlerLibrary::buffer_blob() {
  // Should be called only when AdapterHandlerLibrary_lock is active.
  if (_buffer == NULL) // Initialize lazily
      _buffer = BufferBlob::create("adapters", AdapterHandlerLibrary_size);
  return _buffer;
}

extern "C" void unexpected_adapter_call() {
  ShouldNotCallThis();
}

void AdapterHandlerLibrary::initialize() {
  if (_adapters != NULL) return;
  _adapters = new AdapterHandlerTable();

  // Create a special handler for abstract methods.  Abstract methods
  // are never compiled so an i2c entry is somewhat meaningless, but
  // throw AbstractMethodError just in case.
  // Pass wrong_method_abstract for the c2i transitions to return
  // AbstractMethodError for invalid invocations.
  address wrong_method_abstract = SharedRuntime::get_handle_wrong_method_abstract_stub();
  _abstract_method_handler = AdapterHandlerLibrary::new_entry(new AdapterFingerPrint(NULL),
                                                              StubRoutines::throw_AbstractMethodError_entry(),
                                                              wrong_method_abstract, wrong_method_abstract, wrong_method_abstract,
                                                              wrong_method_abstract, wrong_method_abstract);
}

AdapterHandlerEntry* AdapterHandlerLibrary::new_entry(AdapterFingerPrint* fingerprint,
                                                      address i2c_entry,
                                                      address c2i_entry,
                                                      address c2i_value_entry,
                                                      address c2i_value_ro_entry,
                                                      address c2i_unverified_entry,
                                                      address c2i_unverified_value_entry,
                                                      address c2i_no_clinit_check_entry) {
  return _adapters->new_entry(fingerprint, i2c_entry, c2i_entry, c2i_value_entry, c2i_value_ro_entry, c2i_unverified_entry,
                              c2i_unverified_value_entry, c2i_no_clinit_check_entry);
}

static void generate_trampoline(address trampoline, address destination) {
  if (*(int*)trampoline == 0) {
    CodeBuffer buffer(trampoline, (int)SharedRuntime::trampoline_size());
    MacroAssembler _masm(&buffer);
    SharedRuntime::generate_trampoline(&_masm, destination);
    assert(*(int*)trampoline != 0, "Instruction(s) for trampoline must not be encoded as zeros.");
      _masm.flush();

    if (PrintInterpreter) {
      Disassembler::decode(buffer.insts_begin(), buffer.insts_end());
    }
  }
}

AdapterHandlerEntry* AdapterHandlerLibrary::get_adapter(const methodHandle& method) {
  AdapterHandlerEntry* entry = get_adapter0(method);
  if (entry != NULL && method->is_shared()) {
    // See comments around Method::link_method()
    MutexLocker mu(AdapterHandlerLibrary_lock);
    if (method->adapter() == NULL) {
      method->update_adapter_trampoline(entry);
    }
    generate_trampoline(method->from_compiled_entry(),          entry->get_c2i_entry());
    generate_trampoline(method->from_compiled_value_ro_entry(), entry->get_c2i_value_ro_entry());
    generate_trampoline(method->from_compiled_value_entry(),    entry->get_c2i_value_entry());
  }

  return entry;
}


CompiledEntrySignature::CompiledEntrySignature(Method* method) :
  _method(method), _num_value_args(0), _has_value_recv(false),
  _sig_cc(NULL), _sig_cc_ro(NULL), _regs(NULL), _regs_cc(NULL), _regs_cc_ro(NULL),
  _args_on_stack(0), _args_on_stack_cc(0), _args_on_stack_cc_ro(0),
  _c1_needs_stack_repair(false), _c2_needs_stack_repair(false), _has_scalarized_args(false) {
  _has_reserved_entries = false;
  _sig = new GrowableArray<SigEntry>(method->size_of_parameters());

}

int CompiledEntrySignature::compute_scalarized_cc(GrowableArray<SigEntry>*& sig_cc, VMRegPair*& regs_cc, bool scalar_receiver) {
  InstanceKlass* holder = _method->method_holder();
  sig_cc = new GrowableArray<SigEntry>(_method->size_of_parameters());
  if (!_method->is_static()) {
    if (holder->is_value() && scalar_receiver && ValueKlass::cast(holder)->is_scalarizable()) {
      sig_cc->appendAll(ValueKlass::cast(holder)->extended_sig());
    } else {
      SigEntry::add_entry(sig_cc, T_OBJECT);
    }
  }
  Thread* THREAD = Thread::current();
  for (SignatureStream ss(_method->signature()); !ss.at_return_type(); ss.next()) {
    if (ss.type() == T_VALUETYPE) {
      ValueKlass* vk = ss.as_value_klass(holder);
      if (vk->is_scalarizable()) {
        sig_cc->appendAll(vk->extended_sig());
      } else {
        SigEntry::add_entry(sig_cc, T_OBJECT);
      }
    } else {
      SigEntry::add_entry(sig_cc, ss.type());
    }
  }
  regs_cc = NEW_RESOURCE_ARRAY(VMRegPair, sig_cc->length() + 2);
  return SharedRuntime::java_calling_convention(sig_cc, regs_cc);
}

int CompiledEntrySignature::insert_reserved_entry(int ret_off) {
  // Find index in signature that belongs to return address slot
  BasicType bt = T_ILLEGAL;
  int i = 0;
  for (uint off = 0; i < _sig_cc->length(); ++i) {
    if (SigEntry::skip_value_delimiters(_sig_cc, i)) {
      VMReg first = _regs_cc[off++].first();
      if (first->is_valid() && first->is_stack()) {
        // Select a type for the reserved entry that will end up on the stack
        bt = _sig_cc->at(i)._bt;
        if (((int)first->reg2stack() + VMRegImpl::slots_per_word) == ret_off) {
          break; // Index of the return address found
        }
      }
    }
  }
  // Insert reserved entry and re-compute calling convention
  SigEntry::insert_reserved_entry(_sig_cc, i, bt);
  return SharedRuntime::java_calling_convention(_sig_cc, _regs_cc);
}

// See if we can save space by sharing the same entry for VVEP and VVEP(RO),
// or the same entry for VEP and VVEP(RO).
CodeOffsets::Entries CompiledEntrySignature::c1_value_ro_entry_type() const {
  if (!has_scalarized_args()) {
    // VEP/VVEP/VVEP(RO) all share the same entry. There's no packing.
    return CodeOffsets::Verified_Entry;
  }
  if (_method->is_static()) {
    // Static methods don't need VVEP(RO)
    return CodeOffsets::Verified_Entry;
  }

  if (has_value_recv()) {
    if (num_value_args() == 1) {
      // Share same entry for VVEP and VVEP(RO).
      // This is quite common: we have an instance method in a ValueKlass that has
      // no value args other than <this>.
      return CodeOffsets::Verified_Value_Entry;
    } else {
      assert(num_value_args() > 1, "must be");
      // No sharing:
      //   VVEP(RO) -- <this> is passed as object
      //   VEP      -- <this> is passed as fields
      return CodeOffsets::Verified_Value_Entry_RO;
    }
  }

  // Either a static method, or <this> is not a value type
  if (args_on_stack_cc() != args_on_stack_cc_ro() || _has_reserved_entries) {
    // No sharing:
    // Some arguments are passed on the stack, and we have inserted reserved entries
    // into the VEP, but we never insert reserved entries into the VVEP(RO).
    return CodeOffsets::Verified_Value_Entry_RO;
  } else {
    // Share same entry for VEP and VVEP(RO).
    return CodeOffsets::Verified_Entry;
  }
}


void CompiledEntrySignature::compute_calling_conventions() {
  // Get the (non-scalarized) signature and check for value type arguments
  if (!_method->is_static()) {
    if (_method->method_holder()->is_value() && ValueKlass::cast(_method->method_holder())->is_scalarizable()) {
      _has_value_recv = true;
      _num_value_args++;
    }
    SigEntry::add_entry(_sig, T_OBJECT);
  }
  for (SignatureStream ss(_method->signature()); !ss.at_return_type(); ss.next()) {
    BasicType bt = ss.type();
    if (bt == T_VALUETYPE) {
      if (ss.as_value_klass(_method->method_holder())->is_scalarizable()) {
        _num_value_args++;
      }
      bt = T_OBJECT;
    }
    SigEntry::add_entry(_sig, bt);
  }
  if (_method->is_abstract() && !(ValueTypePassFieldsAsArgs && has_value_arg())) {
    return;
  }

  // Get a description of the compiled java calling convention and the largest used (VMReg) stack slot usage
  _regs = NEW_RESOURCE_ARRAY(VMRegPair, _sig->length());
  _args_on_stack = SharedRuntime::java_calling_convention(_sig, _regs);

  // Now compute the scalarized calling convention if there are value types in the signature
  _sig_cc = _sig;
  _sig_cc_ro = _sig;
  _regs_cc = _regs;
  _regs_cc_ro = _regs;
  _args_on_stack_cc = _args_on_stack;
  _args_on_stack_cc_ro = _args_on_stack;

  if (ValueTypePassFieldsAsArgs && has_value_arg() && !_method->is_native()) {
    _args_on_stack_cc = compute_scalarized_cc(_sig_cc, _regs_cc, /* scalar_receiver = */ true);

    _sig_cc_ro = _sig_cc;
    _regs_cc_ro = _regs_cc;
    _args_on_stack_cc_ro = _args_on_stack_cc;
    if (_has_value_recv || _args_on_stack_cc > _args_on_stack) {
      // For interface calls, we need another entry point / adapter to unpack the receiver
      _args_on_stack_cc_ro = compute_scalarized_cc(_sig_cc_ro, _regs_cc_ro, /* scalar_receiver = */ false);
    }

    // Compute the stack extension that is required to convert between the calling conventions.
    // The stack slots at these offsets are occupied by the return address with the unscalarized
    // calling convention. Don't use them for arguments with the scalarized calling convention.
    int ret_off    = _args_on_stack_cc - _args_on_stack;
    int ret_off_ro = _args_on_stack_cc - _args_on_stack_cc_ro;
    assert(ret_off_ro <= 0 || ret_off > 0, "receiver unpacking requires more stack space than expected");

    if (ret_off > 0) {
      // Make sure the stack of the scalarized calling convention with the reserved
      // entries (2 slots each) remains 16-byte (4 slots) aligned after stack extension.
      int alignment = StackAlignmentInBytes / VMRegImpl::stack_slot_size;
      if (ret_off_ro != ret_off && ret_off_ro >= 0) {
        ret_off    += 4; // Account for two reserved entries (4 slots)
        ret_off_ro += 4;
        ret_off     = align_up(ret_off, alignment);
        ret_off_ro  = align_up(ret_off_ro, alignment);
        // TODO can we avoid wasting a stack slot here?
        //assert(ret_off != ret_off_ro, "fail");
        if (ret_off > ret_off_ro) {
          swap(ret_off, ret_off_ro); // Sort by offset
        }
        _args_on_stack_cc = insert_reserved_entry(ret_off);
        _args_on_stack_cc = insert_reserved_entry(ret_off_ro);
      } else {
        ret_off += 2; // Account for one reserved entry (2 slots)
        ret_off = align_up(ret_off, alignment);
        _args_on_stack_cc = insert_reserved_entry(ret_off);
      }

      _has_reserved_entries = true;
    }

    // Upper bound on stack arguments to avoid hitting the argument limit and
    // bailing out of compilation ("unsupported incoming calling sequence").
    // TODO we need a reasonable limit (flag?) here
    if (_args_on_stack_cc > 50) {
      // Don't scalarize value type arguments
      _sig_cc = _sig;
      _sig_cc_ro = _sig;
      _regs_cc = _regs;
      _regs_cc_ro = _regs;
      _args_on_stack_cc = _args_on_stack;
      _args_on_stack_cc_ro = _args_on_stack;
    } else {
      _c1_needs_stack_repair = (_args_on_stack_cc < _args_on_stack) || (_args_on_stack_cc_ro < _args_on_stack);
      _c2_needs_stack_repair = (_args_on_stack_cc > _args_on_stack) || (_args_on_stack_cc > _args_on_stack_cc_ro);
      _has_scalarized_args = true;
    }
  }
}

AdapterHandlerEntry* AdapterHandlerLibrary::get_adapter0(const methodHandle& method) {
  // Use customized signature handler.  Need to lock around updates to
  // the AdapterHandlerTable (it is not safe for concurrent readers
  // and a single writer: this could be fixed if it becomes a
  // problem).

  ResourceMark rm;

  NOT_PRODUCT(int insts_size = 0);
  AdapterBlob* new_adapter = NULL;
  AdapterHandlerEntry* entry = NULL;
  AdapterFingerPrint* fingerprint = NULL;

  {
    MutexLocker mu(AdapterHandlerLibrary_lock);
    // make sure data structure is initialized
    initialize();

    CompiledEntrySignature ces(method());
    {
       MutexUnlocker mul(AdapterHandlerLibrary_lock);
       ces.compute_calling_conventions();
    }
    GrowableArray<SigEntry>& sig       = ces.sig();
    GrowableArray<SigEntry>& sig_cc    = ces.sig_cc();
    GrowableArray<SigEntry>& sig_cc_ro = ces.sig_cc_ro();
    VMRegPair* regs         = ces.regs();
    VMRegPair* regs_cc      = ces.regs_cc();
    VMRegPair* regs_cc_ro   = ces.regs_cc_ro();

    if (ces.has_scalarized_args()) {
      method->set_has_scalarized_args(true);
      method->set_c1_needs_stack_repair(ces.c1_needs_stack_repair());
      method->set_c2_needs_stack_repair(ces.c2_needs_stack_repair());
    }

    if (method->is_abstract()) {
      if (ces.has_scalarized_args()) {
        // Save a C heap allocated version of the signature for abstract methods with scalarized value type arguments
        address wrong_method_abstract = SharedRuntime::get_handle_wrong_method_abstract_stub();
        entry = AdapterHandlerLibrary::new_entry(new AdapterFingerPrint(NULL),
                                                 StubRoutines::throw_AbstractMethodError_entry(),
                                                 wrong_method_abstract, wrong_method_abstract, wrong_method_abstract,
                                                 wrong_method_abstract, wrong_method_abstract);
        GrowableArray<SigEntry>* heap_sig = new (ResourceObj::C_HEAP, mtInternal) GrowableArray<SigEntry>(sig_cc_ro.length(), true);
        heap_sig->appendAll(&sig_cc_ro);
        entry->set_sig_cc(heap_sig);
        return entry;
      } else {
        return _abstract_method_handler;
      }
    }

    // Lookup method signature's fingerprint
    entry = _adapters->lookup(&sig_cc, regs_cc != regs_cc_ro);

#ifdef ASSERT
    AdapterHandlerEntry* shared_entry = NULL;
    // Start adapter sharing verification only after the VM is booted.
    if (VerifyAdapterSharing && (entry != NULL)) {
      shared_entry = entry;
      entry = NULL;
    }
#endif

    if (entry != NULL) {
      return entry;
    }

    // Make a C heap allocated version of the fingerprint to store in the adapter
    fingerprint = new AdapterFingerPrint(&sig_cc, regs_cc != regs_cc_ro);

    // StubRoutines::code2() is initialized after this function can be called. As a result,
    // VerifyAdapterCalls and VerifyAdapterSharing can fail if we re-use code that generated
    // prior to StubRoutines::code2() being set. Checks refer to checks generated in an I2C
    // stub that ensure that an I2C stub is called from an interpreter frame.
    bool contains_all_checks = StubRoutines::code2() != NULL;

    // Create I2C & C2I handlers
    BufferBlob* buf = buffer_blob(); // the temporary code buffer in CodeCache
    if (buf != NULL) {
      CodeBuffer buffer(buf);
      short buffer_locs[20];
      buffer.insts()->initialize_shared_locs((relocInfo*)buffer_locs,
                                             sizeof(buffer_locs)/sizeof(relocInfo));

      MacroAssembler _masm(&buffer);
      entry = SharedRuntime::generate_i2c2i_adapters(&_masm,
                                                     ces.args_on_stack(),
                                                     &sig,
                                                     regs,
                                                     &sig_cc,
                                                     regs_cc,
                                                     &sig_cc_ro,
                                                     regs_cc_ro,
                                                     fingerprint,
                                                     new_adapter);

      if (ces.has_scalarized_args()) {
        // Save a C heap allocated version of the scalarized signature and store it in the adapter
        GrowableArray<SigEntry>* heap_sig = new (ResourceObj::C_HEAP, mtInternal) GrowableArray<SigEntry>(sig_cc.length(), true);
        heap_sig->appendAll(&sig_cc);
        entry->set_sig_cc(heap_sig);
      }

#ifdef ASSERT
      if (VerifyAdapterSharing) {
        if (shared_entry != NULL) {
          if (!shared_entry->compare_code(buf->code_begin(), buffer.insts_size())) {
            method->print();
          }
          assert(shared_entry->compare_code(buf->code_begin(), buffer.insts_size()), "code must match");
          // Release the one just created and return the original
          _adapters->free_entry(entry);
          return shared_entry;
        } else  {
          entry->save_code(buf->code_begin(), buffer.insts_size());
        }
      }
#endif

      NOT_PRODUCT(insts_size = buffer.insts_size());
    }
    if (new_adapter == NULL) {
      // CodeCache is full, disable compilation
      // Ought to log this but compile log is only per compile thread
      // and we're some non descript Java thread.
      return NULL; // Out of CodeCache space
    }
    entry->relocate(new_adapter->content_begin());
#ifndef PRODUCT
    // debugging suppport
    if (PrintAdapterHandlers || PrintStubCode) {
      ttyLocker ttyl;
      entry->print_adapter_on(tty);
      tty->print_cr("i2c argument handler #%d for: %s %s %s (%d bytes generated)",
                    _adapters->number_of_entries(), (method->is_static() ? "static" : "receiver"),
                    method->signature()->as_C_string(), fingerprint->as_string(), insts_size);
      tty->print_cr("c2i argument handler starts at %p", entry->get_c2i_entry());
      if (Verbose || PrintStubCode) {
        address first_pc = entry->base_address();
        if (first_pc != NULL) {
          Disassembler::decode(first_pc, first_pc + insts_size);
          tty->cr();
        }
      }
    }
#endif
    // Add the entry only if the entry contains all required checks (see sharedRuntime_xxx.cpp)
    // The checks are inserted only if -XX:+VerifyAdapterCalls is specified.
    if (contains_all_checks || !VerifyAdapterCalls) {
      _adapters->add(entry);
    }
  }
  // Outside of the lock
  if (new_adapter != NULL) {
    char blob_id[256];
    jio_snprintf(blob_id,
                 sizeof(blob_id),
                 "%s(%s)@" PTR_FORMAT,
                 new_adapter->name(),
                 fingerprint->as_string(),
                 new_adapter->content_begin());
    Forte::register_stub(blob_id, new_adapter->content_begin(), new_adapter->content_end());

    if (JvmtiExport::should_post_dynamic_code_generated()) {
      JvmtiExport::post_dynamic_code_generated(blob_id, new_adapter->content_begin(), new_adapter->content_end());
    }
  }
  return entry;
}

address AdapterHandlerEntry::base_address() {
  address base = _i2c_entry;
  if (base == NULL)  base = _c2i_entry;
  assert(base <= _c2i_entry || _c2i_entry == NULL, "");
  assert(base <= _c2i_value_entry || _c2i_value_entry == NULL, "");
  assert(base <= _c2i_value_ro_entry || _c2i_value_ro_entry == NULL, "");
  assert(base <= _c2i_unverified_entry || _c2i_unverified_entry == NULL, "");
  assert(base <= _c2i_unverified_value_entry || _c2i_unverified_value_entry == NULL, "");
  assert(base <= _c2i_no_clinit_check_entry || _c2i_no_clinit_check_entry == NULL, "");
  return base;
}

void AdapterHandlerEntry::relocate(address new_base) {
  address old_base = base_address();
  assert(old_base != NULL, "");
  ptrdiff_t delta = new_base - old_base;
  if (_i2c_entry != NULL)
    _i2c_entry += delta;
  if (_c2i_entry != NULL)
    _c2i_entry += delta;
  if (_c2i_value_entry != NULL)
    _c2i_value_entry += delta;
  if (_c2i_value_ro_entry != NULL)
    _c2i_value_ro_entry += delta;
  if (_c2i_unverified_entry != NULL)
    _c2i_unverified_entry += delta;
  if (_c2i_unverified_value_entry != NULL)
    _c2i_unverified_value_entry += delta;
  if (_c2i_no_clinit_check_entry != NULL)
    _c2i_no_clinit_check_entry += delta;
  assert(base_address() == new_base, "");
}


void AdapterHandlerEntry::deallocate() {
  delete _fingerprint;
  if (_sig_cc != NULL) {
    delete _sig_cc;
  }
#ifdef ASSERT
  FREE_C_HEAP_ARRAY(unsigned char, _saved_code);
#endif
}


#ifdef ASSERT
// Capture the code before relocation so that it can be compared
// against other versions.  If the code is captured after relocation
// then relative instructions won't be equivalent.
void AdapterHandlerEntry::save_code(unsigned char* buffer, int length) {
  _saved_code = NEW_C_HEAP_ARRAY(unsigned char, length, mtCode);
  _saved_code_length = length;
  memcpy(_saved_code, buffer, length);
}


bool AdapterHandlerEntry::compare_code(unsigned char* buffer, int length) {
  if (length != _saved_code_length) {
    return false;
  }

  return (memcmp(buffer, _saved_code, length) == 0) ? true : false;
}
#endif


/**
 * Create a native wrapper for this native method.  The wrapper converts the
 * Java-compiled calling convention to the native convention, handles
 * arguments, and transitions to native.  On return from the native we transition
 * back to java blocking if a safepoint is in progress.
 */
void AdapterHandlerLibrary::create_native_wrapper(const methodHandle& method) {
  ResourceMark rm;
  nmethod* nm = NULL;
  address critical_entry = NULL;

  assert(method->is_native(), "must be native");
  assert(method->is_method_handle_intrinsic() ||
         method->has_native_function(), "must have something valid to call!");

  if (CriticalJNINatives && !method->is_method_handle_intrinsic()) {
    // We perform the I/O with transition to native before acquiring AdapterHandlerLibrary_lock.
    critical_entry = NativeLookup::lookup_critical_entry(method);
  }

  {
    // Perform the work while holding the lock, but perform any printing outside the lock
    MutexLocker mu(AdapterHandlerLibrary_lock);
    // See if somebody beat us to it
    if (method->code() != NULL) {
      return;
    }

    const int compile_id = CompileBroker::assign_compile_id(method, CompileBroker::standard_entry_bci);
    assert(compile_id > 0, "Must generate native wrapper");


    ResourceMark rm;
    BufferBlob*  buf = buffer_blob(); // the temporary code buffer in CodeCache
    if (buf != NULL) {
      CodeBuffer buffer(buf);
      double locs_buf[20];
      buffer.insts()->initialize_shared_locs((relocInfo*)locs_buf, sizeof(locs_buf) / sizeof(relocInfo));
      MacroAssembler _masm(&buffer);

      // Fill in the signature array, for the calling-convention call.
      const int total_args_passed = method->size_of_parameters();

      BasicType* sig_bt = NEW_RESOURCE_ARRAY(BasicType, total_args_passed);
      VMRegPair*   regs = NEW_RESOURCE_ARRAY(VMRegPair, total_args_passed);
      int i=0;
      if (!method->is_static())  // Pass in receiver first
        sig_bt[i++] = T_OBJECT;
      SignatureStream ss(method->signature());
      for (; !ss.at_return_type(); ss.next()) {
        BasicType bt = ss.type();
        sig_bt[i++] = bt;  // Collect remaining bits of signature
        if (ss.type() == T_LONG || ss.type() == T_DOUBLE)
          sig_bt[i++] = T_VOID;   // Longs & doubles take 2 Java slots
      }
      assert(i == total_args_passed, "");
      BasicType ret_type = ss.type();

      // Now get the compiled-Java layout as input (or output) arguments.
      // NOTE: Stubs for compiled entry points of method handle intrinsics
      // are just trampolines so the argument registers must be outgoing ones.
      const bool is_outgoing = method->is_method_handle_intrinsic();
      int comp_args_on_stack = SharedRuntime::java_calling_convention(sig_bt, regs, total_args_passed, is_outgoing);

      // Generate the compiled-to-native wrapper code
      nm = SharedRuntime::generate_native_wrapper(&_masm, method, compile_id, sig_bt, regs, ret_type, critical_entry);

      if (nm != NULL) {
        {
          MutexLocker pl(CompiledMethod_lock, Mutex::_no_safepoint_check_flag);
          if (nm->make_in_use()) {
            method->set_code(method, nm);
          }
        }

        DirectiveSet* directive = DirectivesStack::getDefaultDirective(CompileBroker::compiler(CompLevel_simple));
        if (directive->PrintAssemblyOption) {
          nm->print_code();
        }
        DirectivesStack::release(directive);
      }
    }
  } // Unlock AdapterHandlerLibrary_lock


  // Install the generated code.
  if (nm != NULL) {
    const char *msg = method->is_static() ? "(static)" : "";
    CompileTask::print_ul(nm, msg);
    if (PrintCompilation) {
      ttyLocker ttyl;
      CompileTask::print(tty, nm, msg);
    }
    nm->post_compiled_method_load_event();
  }
}

JRT_ENTRY_NO_ASYNC(void, SharedRuntime::block_for_jni_critical(JavaThread* thread))
  assert(thread == JavaThread::current(), "must be");
  // The code is about to enter a JNI lazy critical native method and
  // _needs_gc is true, so if this thread is already in a critical
  // section then just return, otherwise this thread should block
  // until needs_gc has been cleared.
  if (thread->in_critical()) {
    return;
  }
  // Lock and unlock a critical section to give the system a chance to block
  GCLocker::lock_critical(thread);
  GCLocker::unlock_critical(thread);
JRT_END

JRT_LEAF(oopDesc*, SharedRuntime::pin_object(JavaThread* thread, oopDesc* obj))
  assert(Universe::heap()->supports_object_pinning(), "Why we are here?");
  assert(obj != NULL, "Should not be null");
  oop o(obj);
  o = Universe::heap()->pin_object(thread, o);
  assert(o != NULL, "Should not be null");
  return o;
JRT_END

JRT_LEAF(void, SharedRuntime::unpin_object(JavaThread* thread, oopDesc* obj))
  assert(Universe::heap()->supports_object_pinning(), "Why we are here?");
  assert(obj != NULL, "Should not be null");
  oop o(obj);
  Universe::heap()->unpin_object(thread, o);
JRT_END

// -------------------------------------------------------------------------
// Java-Java calling convention
// (what you use when Java calls Java)

//------------------------------name_for_receiver----------------------------------
// For a given signature, return the VMReg for parameter 0.
VMReg SharedRuntime::name_for_receiver() {
  VMRegPair regs;
  BasicType sig_bt = T_OBJECT;
  (void) java_calling_convention(&sig_bt, &regs, 1, true);
  // Return argument 0 register.  In the LP64 build pointers
  // take 2 registers, but the VM wants only the 'main' name.
  return regs.first();
}

VMRegPair *SharedRuntime::find_callee_arguments(Symbol* sig, bool has_receiver, bool has_appendix, int* arg_size) {
  // This method is returning a data structure allocating as a
  // ResourceObject, so do not put any ResourceMarks in here.

  BasicType *sig_bt = NEW_RESOURCE_ARRAY(BasicType, 256);
  VMRegPair *regs = NEW_RESOURCE_ARRAY(VMRegPair, 256);
  int cnt = 0;
  if (has_receiver) {
    sig_bt[cnt++] = T_OBJECT; // Receiver is argument 0; not in signature
  }

<<<<<<< HEAD
  while (*s != JVM_SIGNATURE_ENDFUNC) { // Find closing right paren
    switch (*s++) {                     // Switch on signature character
    case JVM_SIGNATURE_BYTE:    sig_bt[cnt++] = T_BYTE;    break;
    case JVM_SIGNATURE_CHAR:    sig_bt[cnt++] = T_CHAR;    break;
    case JVM_SIGNATURE_DOUBLE:  sig_bt[cnt++] = T_DOUBLE;  sig_bt[cnt++] = T_VOID; break;
    case JVM_SIGNATURE_FLOAT:   sig_bt[cnt++] = T_FLOAT;   break;
    case JVM_SIGNATURE_INT:     sig_bt[cnt++] = T_INT;     break;
    case JVM_SIGNATURE_LONG:    sig_bt[cnt++] = T_LONG;    sig_bt[cnt++] = T_VOID; break;
    case JVM_SIGNATURE_SHORT:   sig_bt[cnt++] = T_SHORT;   break;
    case JVM_SIGNATURE_BOOLEAN: sig_bt[cnt++] = T_BOOLEAN; break;
    case JVM_SIGNATURE_VOID:    sig_bt[cnt++] = T_VOID;    break;
    case JVM_SIGNATURE_CLASS: // Oop
      while (*s++ != JVM_SIGNATURE_ENDCLASS);   // Skip signature
      sig_bt[cnt++] = T_OBJECT;
      break;
    case JVM_SIGNATURE_VALUETYPE:               // Value type
      while (*s++ != JVM_SIGNATURE_ENDCLASS);   // Skip signature
      sig_bt[cnt++] = T_VALUETYPE;
      break;
    case JVM_SIGNATURE_ARRAY: { // Array
      do {                      // Skip optional size
        while (*s >= '0' && *s <= '9') s++;
      } while (*s++ == JVM_SIGNATURE_ARRAY);   // Nested arrays?
      // Skip element type
      if (s[-1] == JVM_SIGNATURE_CLASS || s[-1] == JVM_SIGNATURE_VALUETYPE)
        while (*s++ != JVM_SIGNATURE_ENDCLASS); // Skip signature
      sig_bt[cnt++] = T_ARRAY;
      break;
    }
    default : ShouldNotReachHere();
    }
=======
  for (SignatureStream ss(sig); !ss.at_return_type(); ss.next()) {
    BasicType type = ss.type();
    sig_bt[cnt++] = type;
    if (is_double_word_type(type))
      sig_bt[cnt++] = T_VOID;
>>>>>>> aa4ef80f
  }

  if (has_appendix) {
    sig_bt[cnt++] = T_OBJECT;
  }

  assert(cnt < 256, "grow table size");

  int comp_args_on_stack;
  comp_args_on_stack = java_calling_convention(sig_bt, regs, cnt, true);

  // the calling convention doesn't count out_preserve_stack_slots so
  // we must add that in to get "true" stack offsets.

  if (comp_args_on_stack) {
    for (int i = 0; i < cnt; i++) {
      VMReg reg1 = regs[i].first();
      if (reg1->is_stack()) {
        // Yuck
        reg1 = reg1->bias(out_preserve_stack_slots());
      }
      VMReg reg2 = regs[i].second();
      if (reg2->is_stack()) {
        // Yuck
        reg2 = reg2->bias(out_preserve_stack_slots());
      }
      regs[i].set_pair(reg2, reg1);
    }
  }

  // results
  *arg_size = cnt;
  return regs;
}

// OSR Migration Code
//
// This code is used convert interpreter frames into compiled frames.  It is
// called from very start of a compiled OSR nmethod.  A temp array is
// allocated to hold the interesting bits of the interpreter frame.  All
// active locks are inflated to allow them to move.  The displaced headers and
// active interpreter locals are copied into the temp buffer.  Then we return
// back to the compiled code.  The compiled code then pops the current
// interpreter frame off the stack and pushes a new compiled frame.  Then it
// copies the interpreter locals and displaced headers where it wants.
// Finally it calls back to free the temp buffer.
//
// All of this is done NOT at any Safepoint, nor is any safepoint or GC allowed.

JRT_LEAF(intptr_t*, SharedRuntime::OSR_migration_begin( JavaThread *thread) )

  //
  // This code is dependent on the memory layout of the interpreter local
  // array and the monitors. On all of our platforms the layout is identical
  // so this code is shared. If some platform lays the their arrays out
  // differently then this code could move to platform specific code or
  // the code here could be modified to copy items one at a time using
  // frame accessor methods and be platform independent.

  frame fr = thread->last_frame();
  assert(fr.is_interpreted_frame(), "");
  assert(fr.interpreter_frame_expression_stack_size()==0, "only handle empty stacks");

  // Figure out how many monitors are active.
  int active_monitor_count = 0;
  for (BasicObjectLock *kptr = fr.interpreter_frame_monitor_end();
       kptr < fr.interpreter_frame_monitor_begin();
       kptr = fr.next_monitor_in_interpreter_frame(kptr) ) {
    if (kptr->obj() != NULL) active_monitor_count++;
  }

  // QQQ we could place number of active monitors in the array so that compiled code
  // could double check it.

  Method* moop = fr.interpreter_frame_method();
  int max_locals = moop->max_locals();
  // Allocate temp buffer, 1 word per local & 2 per active monitor
  int buf_size_words = max_locals + active_monitor_count * BasicObjectLock::size();
  intptr_t *buf = NEW_C_HEAP_ARRAY(intptr_t,buf_size_words, mtCode);

  // Copy the locals.  Order is preserved so that loading of longs works.
  // Since there's no GC I can copy the oops blindly.
  assert(sizeof(HeapWord)==sizeof(intptr_t), "fix this code");
  Copy::disjoint_words((HeapWord*)fr.interpreter_frame_local_at(max_locals-1),
                       (HeapWord*)&buf[0],
                       max_locals);

  // Inflate locks.  Copy the displaced headers.  Be careful, there can be holes.
  int i = max_locals;
  for (BasicObjectLock *kptr2 = fr.interpreter_frame_monitor_end();
       kptr2 < fr.interpreter_frame_monitor_begin();
       kptr2 = fr.next_monitor_in_interpreter_frame(kptr2) ) {
    if (kptr2->obj() != NULL) {         // Avoid 'holes' in the monitor array
      BasicLock *lock = kptr2->lock();
      // Inflate so the displaced header becomes position-independent
      if (lock->displaced_header().is_unlocked())
        ObjectSynchronizer::inflate_helper(kptr2->obj());
      // Now the displaced header is free to move
      buf[i++] = (intptr_t)lock->displaced_header().value();
      buf[i++] = cast_from_oop<intptr_t>(kptr2->obj());
    }
  }
  assert(i - max_locals == active_monitor_count*2, "found the expected number of monitors");

  return buf;
JRT_END

JRT_LEAF(void, SharedRuntime::OSR_migration_end( intptr_t* buf) )
  FREE_C_HEAP_ARRAY(intptr_t, buf);
JRT_END

bool AdapterHandlerLibrary::contains(const CodeBlob* b) {
  AdapterHandlerTableIterator iter(_adapters);
  while (iter.has_next()) {
    AdapterHandlerEntry* a = iter.next();
    if (b == CodeCache::find_blob(a->get_i2c_entry())) return true;
  }
  return false;
}

void AdapterHandlerLibrary::print_handler_on(outputStream* st, const CodeBlob* b) {
  AdapterHandlerTableIterator iter(_adapters);
  while (iter.has_next()) {
    AdapterHandlerEntry* a = iter.next();
    if (b == CodeCache::find_blob(a->get_i2c_entry())) {
      st->print("Adapter for signature: ");
      a->print_adapter_on(tty);
      return;
    }
  }
  assert(false, "Should have found handler");
}

void AdapterHandlerEntry::print_adapter_on(outputStream* st) const {
  st->print("AHE@" INTPTR_FORMAT ": %s", p2i(this), fingerprint()->as_string());
  if (get_i2c_entry() != NULL) {
    st->print(" i2c: " INTPTR_FORMAT, p2i(get_i2c_entry()));
  }
  if (get_c2i_entry() != NULL) {
    st->print(" c2i: " INTPTR_FORMAT, p2i(get_c2i_entry()));
  }
  if (get_c2i_entry() != NULL) {
    st->print(" c2iVE: " INTPTR_FORMAT, p2i(get_c2i_value_entry()));
  }
  if (get_c2i_entry() != NULL) {
    st->print(" c2iVROE: " INTPTR_FORMAT, p2i(get_c2i_value_ro_entry()));
  }
  if (get_c2i_unverified_entry() != NULL) {
    st->print(" c2iUE: " INTPTR_FORMAT, p2i(get_c2i_unverified_entry()));
  }
  if (get_c2i_unverified_entry() != NULL) {
    st->print(" c2iUVE: " INTPTR_FORMAT, p2i(get_c2i_unverified_value_entry()));
  }
  if (get_c2i_no_clinit_check_entry() != NULL) {
    st->print(" c2iNCI: " INTPTR_FORMAT, p2i(get_c2i_no_clinit_check_entry()));
  }
  st->cr();
}

#if INCLUDE_CDS

void CDSAdapterHandlerEntry::init() {
  assert(DumpSharedSpaces, "used during dump time only");
  _c2i_entry_trampoline = (address)MetaspaceShared::misc_code_space_alloc(SharedRuntime::trampoline_size());
  _c2i_value_ro_entry_trampoline = (address)MetaspaceShared::misc_code_space_alloc(SharedRuntime::trampoline_size());
  _c2i_value_entry_trampoline = (address)MetaspaceShared::misc_code_space_alloc(SharedRuntime::trampoline_size());
  _adapter_trampoline = (AdapterHandlerEntry**)MetaspaceShared::misc_code_space_alloc(sizeof(AdapterHandlerEntry*));
};

#endif // INCLUDE_CDS


#ifndef PRODUCT

void AdapterHandlerLibrary::print_statistics() {
  _adapters->print_statistics();
}

#endif /* PRODUCT */

JRT_LEAF(void, SharedRuntime::enable_stack_reserved_zone(JavaThread* thread))
  assert(thread->is_Java_thread(), "Only Java threads have a stack reserved zone");
  if (thread->stack_reserved_zone_disabled()) {
  thread->enable_stack_reserved_zone();
  }
  thread->set_reserved_stack_activation(thread->stack_base());
JRT_END

frame SharedRuntime::look_for_reserved_stack_annotated_method(JavaThread* thread, frame fr) {
  ResourceMark rm(thread);
  frame activation;
  CompiledMethod* nm = NULL;
  int count = 1;

  assert(fr.is_java_frame(), "Must start on Java frame");

  while (true) {
    Method* method = NULL;
    bool found = false;
    if (fr.is_interpreted_frame()) {
      method = fr.interpreter_frame_method();
      if (method != NULL && method->has_reserved_stack_access()) {
        found = true;
      }
    } else {
      CodeBlob* cb = fr.cb();
      if (cb != NULL && cb->is_compiled()) {
        nm = cb->as_compiled_method();
        method = nm->method();
        // scope_desc_near() must be used, instead of scope_desc_at() because on
        // SPARC, the pcDesc can be on the delay slot after the call instruction.
        for (ScopeDesc *sd = nm->scope_desc_near(fr.pc()); sd != NULL; sd = sd->sender()) {
          method = sd->method();
          if (method != NULL && method->has_reserved_stack_access()) {
            found = true;
      }
    }
      }
    }
    if (found) {
      activation = fr;
      warning("Potentially dangerous stack overflow in "
              "ReservedStackAccess annotated method %s [%d]",
              method->name_and_sig_as_C_string(), count++);
      EventReservedStackActivation event;
      if (event.should_commit()) {
        event.set_method(method);
        event.commit();
      }
    }
    if (fr.is_first_java_frame()) {
      break;
    } else {
      fr = fr.java_sender();
    }
  }
  return activation;
}

void SharedRuntime::on_slowpath_allocation_exit(JavaThread* thread) {
  // After any safepoint, just before going back to compiled code,
  // we inform the GC that we will be doing initializing writes to
  // this object in the future without emitting card-marks, so
  // GC may take any compensating steps.

  oop new_obj = thread->vm_result();
  if (new_obj == NULL) return;

  BarrierSet *bs = BarrierSet::barrier_set();
  bs->on_slowpath_allocation_exit(thread, new_obj);
}

// We are at a compiled code to interpreter call. We need backing
// buffers for all value type arguments. Allocate an object array to
// hold them (convenient because once we're done with it we don't have
// to worry about freeing it).
oop SharedRuntime::allocate_value_types_impl(JavaThread* thread, methodHandle callee, bool allocate_receiver, TRAPS) {
  assert(ValueTypePassFieldsAsArgs, "no reason to call this");
  ResourceMark rm;

  int nb_slots = 0;
  InstanceKlass* holder = callee->method_holder();
  allocate_receiver &= !callee->is_static() && holder->is_value();
  if (allocate_receiver) {
    nb_slots++;
  }
  for (SignatureStream ss(callee->signature()); !ss.at_return_type(); ss.next()) {
    if (ss.type() == T_VALUETYPE) {
      nb_slots++;
    }
  }
  objArrayOop array_oop = oopFactory::new_objectArray(nb_slots, CHECK_NULL);
  objArrayHandle array(THREAD, array_oop);
  int i = 0;
  if (allocate_receiver) {
    ValueKlass* vk = ValueKlass::cast(holder);
    oop res = vk->allocate_instance(CHECK_NULL);
    array->obj_at_put(i, res);
    i++;
  }
  for (SignatureStream ss(callee->signature()); !ss.at_return_type(); ss.next()) {
    if (ss.type() == T_VALUETYPE) {
      ValueKlass* vk = ss.as_value_klass(holder);
      oop res = vk->allocate_instance(CHECK_NULL);
      array->obj_at_put(i, res);
      i++;
    }
  }
  return array();
}

JRT_ENTRY(void, SharedRuntime::allocate_value_types(JavaThread* thread, Method* callee_method, bool allocate_receiver))
  methodHandle callee(thread, callee_method);
  oop array = SharedRuntime::allocate_value_types_impl(thread, callee, allocate_receiver, CHECK);
  thread->set_vm_result(array);
  thread->set_vm_result_2(callee()); // TODO: required to keep callee live?
JRT_END

// TODO remove this once the AARCH64 dependency is gone
// Iterate over the array of heap allocated value types and apply the GC post barrier to all reference fields.
// This is called from the C2I adapter after value type arguments are heap allocated and initialized.
JRT_LEAF(void, SharedRuntime::apply_post_barriers(JavaThread* thread, objArrayOopDesc* array))
{
  assert(ValueTypePassFieldsAsArgs, "no reason to call this");
  assert(oopDesc::is_oop(array), "should be oop");
  for (int i = 0; i < array->length(); ++i) {
    instanceOop valueOop = (instanceOop)array->obj_at(i);
    ValueKlass* vk = ValueKlass::cast(valueOop->klass());
    if (vk->contains_oops()) {
      const address dst_oop_addr = ((address) (void*) valueOop);
      OopMapBlock* map = vk->start_of_nonstatic_oop_maps();
      OopMapBlock* const end = map + vk->nonstatic_oop_map_count();
      while (map != end) {
        address doop_address = dst_oop_addr + map->offset();
        barrier_set_cast<ModRefBarrierSet>(BarrierSet::barrier_set())->
          write_ref_array((HeapWord*) doop_address, map->count());
        map++;
      }
    }
  }
}
JRT_END

// We're returning from an interpreted method: load each field into a
// register following the calling convention
JRT_LEAF(void, SharedRuntime::load_value_type_fields_in_regs(JavaThread* thread, oopDesc* res))
{
  assert(res->klass()->is_value(), "only value types here");
  ResourceMark rm;
  RegisterMap reg_map(thread);
  frame stubFrame = thread->last_frame();
  frame callerFrame = stubFrame.sender(&reg_map);
  assert(callerFrame.is_interpreted_frame(), "should be coming from interpreter");

  ValueKlass* vk = ValueKlass::cast(res->klass());

  const Array<SigEntry>* sig_vk = vk->extended_sig();
  const Array<VMRegPair>* regs = vk->return_regs();

  if (regs == NULL) {
    // The fields of the value klass don't fit in registers, bail out
    return;
  }

  int j = 1;
  for (int i = 0; i < sig_vk->length(); i++) {
    BasicType bt = sig_vk->at(i)._bt;
    if (bt == T_VALUETYPE) {
      continue;
    }
    if (bt == T_VOID) {
      if (sig_vk->at(i-1)._bt == T_LONG ||
          sig_vk->at(i-1)._bt == T_DOUBLE) {
        j++;
      }
      continue;
    }
    int off = sig_vk->at(i)._offset;
    assert(off > 0, "offset in object should be positive");
    VMRegPair pair = regs->at(j);
    address loc = reg_map.location(pair.first());
    switch(bt) {
    case T_BOOLEAN:
      *(jboolean*)loc = res->bool_field(off);
      break;
    case T_CHAR:
      *(jchar*)loc = res->char_field(off);
      break;
    case T_BYTE:
      *(jbyte*)loc = res->byte_field(off);
      break;
    case T_SHORT:
      *(jshort*)loc = res->short_field(off);
      break;
    case T_INT: {
      *(jint*)loc = res->int_field(off);
      break;
    }
    case T_LONG:
#ifdef _LP64
      *(intptr_t*)loc = res->long_field(off);
#else
      Unimplemented();
#endif
      break;
    case T_OBJECT:
    case T_ARRAY: {
      *(oop*)loc = res->obj_field(off);
      break;
    }
    case T_FLOAT:
      *(jfloat*)loc = res->float_field(off);
      break;
    case T_DOUBLE:
      *(jdouble*)loc = res->double_field(off);
      break;
    default:
      ShouldNotReachHere();
    }
    j++;
  }
  assert(j == regs->length(), "missed a field?");

#ifdef ASSERT
  VMRegPair pair = regs->at(0);
  address loc = reg_map.location(pair.first());
  assert(*(oopDesc**)loc == res, "overwritten object");
#endif

  thread->set_vm_result(res);
}
JRT_END

// We've returned to an interpreted method, the interpreter needs a
// reference to a value type instance. Allocate it and initialize it
// from field's values in registers.
JRT_BLOCK_ENTRY(void, SharedRuntime::store_value_type_fields_to_buf(JavaThread* thread, intptr_t res))
{
  ResourceMark rm;
  RegisterMap reg_map(thread);
  frame stubFrame = thread->last_frame();
  frame callerFrame = stubFrame.sender(&reg_map);

#ifdef ASSERT
  ValueKlass* verif_vk = ValueKlass::returned_value_klass(reg_map);
#endif

  if (!is_set_nth_bit(res, 0)) {
    // We're not returning with value type fields in registers (the
    // calling convention didn't allow it for this value klass)
    assert(!Metaspace::contains((void*)res), "should be oop or pointer in buffer area");
    thread->set_vm_result((oopDesc*)res);
    assert(verif_vk == NULL, "broken calling convention");
    return;
  }

  clear_nth_bit(res, 0);
  ValueKlass* vk = (ValueKlass*)res;
  assert(verif_vk == vk, "broken calling convention");
  assert(Metaspace::contains((void*)res), "should be klass");

  // Allocate handles for every oop field so they are safe in case of
  // a safepoint when allocating
  GrowableArray<Handle> handles;
  vk->save_oop_fields(reg_map, handles);

  // It's unsafe to safepoint until we are here
  JRT_BLOCK;
  {
    Thread* THREAD = thread;
    oop vt = vk->realloc_result(reg_map, handles, CHECK);
    thread->set_vm_result(vt);
  }
  JRT_BLOCK_END;
}
JRT_END
<|MERGE_RESOLUTION|>--- conflicted
+++ resolved
@@ -3339,45 +3339,11 @@
     sig_bt[cnt++] = T_OBJECT; // Receiver is argument 0; not in signature
   }
 
-<<<<<<< HEAD
-  while (*s != JVM_SIGNATURE_ENDFUNC) { // Find closing right paren
-    switch (*s++) {                     // Switch on signature character
-    case JVM_SIGNATURE_BYTE:    sig_bt[cnt++] = T_BYTE;    break;
-    case JVM_SIGNATURE_CHAR:    sig_bt[cnt++] = T_CHAR;    break;
-    case JVM_SIGNATURE_DOUBLE:  sig_bt[cnt++] = T_DOUBLE;  sig_bt[cnt++] = T_VOID; break;
-    case JVM_SIGNATURE_FLOAT:   sig_bt[cnt++] = T_FLOAT;   break;
-    case JVM_SIGNATURE_INT:     sig_bt[cnt++] = T_INT;     break;
-    case JVM_SIGNATURE_LONG:    sig_bt[cnt++] = T_LONG;    sig_bt[cnt++] = T_VOID; break;
-    case JVM_SIGNATURE_SHORT:   sig_bt[cnt++] = T_SHORT;   break;
-    case JVM_SIGNATURE_BOOLEAN: sig_bt[cnt++] = T_BOOLEAN; break;
-    case JVM_SIGNATURE_VOID:    sig_bt[cnt++] = T_VOID;    break;
-    case JVM_SIGNATURE_CLASS: // Oop
-      while (*s++ != JVM_SIGNATURE_ENDCLASS);   // Skip signature
-      sig_bt[cnt++] = T_OBJECT;
-      break;
-    case JVM_SIGNATURE_VALUETYPE:               // Value type
-      while (*s++ != JVM_SIGNATURE_ENDCLASS);   // Skip signature
-      sig_bt[cnt++] = T_VALUETYPE;
-      break;
-    case JVM_SIGNATURE_ARRAY: { // Array
-      do {                      // Skip optional size
-        while (*s >= '0' && *s <= '9') s++;
-      } while (*s++ == JVM_SIGNATURE_ARRAY);   // Nested arrays?
-      // Skip element type
-      if (s[-1] == JVM_SIGNATURE_CLASS || s[-1] == JVM_SIGNATURE_VALUETYPE)
-        while (*s++ != JVM_SIGNATURE_ENDCLASS); // Skip signature
-      sig_bt[cnt++] = T_ARRAY;
-      break;
-    }
-    default : ShouldNotReachHere();
-    }
-=======
   for (SignatureStream ss(sig); !ss.at_return_type(); ss.next()) {
     BasicType type = ss.type();
     sig_bt[cnt++] = type;
     if (is_double_word_type(type))
       sig_bt[cnt++] = T_VOID;
->>>>>>> aa4ef80f
   }
 
   if (has_appendix) {
