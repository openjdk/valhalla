--- conflicted
+++ resolved
@@ -137,8 +137,6 @@
   _resolve_opt_virtual_call_blob       = generate_resolve_blob(CAST_FROM_FN_PTR(address, SharedRuntime::resolve_opt_virtual_call_C),   "resolve_opt_virtual_call");
   _resolve_virtual_call_blob           = generate_resolve_blob(CAST_FROM_FN_PTR(address, SharedRuntime::resolve_virtual_call_C),       "resolve_virtual_call");
   _resolve_static_call_blob            = generate_resolve_blob(CAST_FROM_FN_PTR(address, SharedRuntime::resolve_static_call_C),        "resolve_static_call");
-<<<<<<< HEAD
-=======
 
   _throw_delayed_StackOverflowError_blob =
     generate_throw_exception("delayed StackOverflowError throw_exception",
@@ -155,7 +153,6 @@
   _throw_NullPointerException_at_call_blob =
     generate_throw_exception("NullPointerException at call throw_exception",
                              CAST_FROM_FN_PTR(address, SharedRuntime::throw_NullPointerException_at_call));
->>>>>>> 1d05989b
 
   AdapterHandlerLibrary::initialize();
 
@@ -2554,14 +2551,9 @@
     // Pass wrong_method_abstract for the c2i transitions to return
     // AbstractMethodError for invalid invocations.
     address wrong_method_abstract = SharedRuntime::get_handle_wrong_method_abstract_stub();
-<<<<<<< HEAD
     _abstract_method_handler = AdapterHandlerLibrary::new_entry(new AdapterFingerPrint(nullptr),
-                                                                StubRoutines::throw_AbstractMethodError_entry(),
+                                                                SharedRuntime::throw_AbstractMethodError_entry(),
                                                                 wrong_method_abstract, wrong_method_abstract, wrong_method_abstract,
-=======
-    _abstract_method_handler = AdapterHandlerLibrary::new_entry(new AdapterFingerPrint(0, nullptr),
-                                                                SharedRuntime::throw_AbstractMethodError_entry(),
->>>>>>> 1d05989b
                                                                 wrong_method_abstract, wrong_method_abstract);
     _buffer = BufferBlob::create("adapters", AdapterHandlerLibrary_size);
 
@@ -2941,7 +2933,7 @@
       // Save a C heap allocated version of the signature for abstract methods with scalarized inline type arguments
       address wrong_method_abstract = SharedRuntime::get_handle_wrong_method_abstract_stub();
       entry = AdapterHandlerLibrary::new_entry(new AdapterFingerPrint(nullptr),
-                                               StubRoutines::throw_AbstractMethodError_entry(),
+                                               SharedRuntime::throw_AbstractMethodError_entry(),
                                                wrong_method_abstract, wrong_method_abstract, wrong_method_abstract,
                                                wrong_method_abstract, wrong_method_abstract);
       GrowableArray<SigEntry>* heap_sig = new (mtInternal) GrowableArray<SigEntry>(ces.sig_cc_ro()->length(), mtInternal);
