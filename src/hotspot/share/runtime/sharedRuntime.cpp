--- conflicted
+++ resolved
@@ -1546,13 +1546,8 @@
   bool caller_is_c1 = false;
   JRT_BLOCK
     // Force resolving of caller (if we called from compiled frame)
-<<<<<<< HEAD
     callee_method = SharedRuntime::reresolve_call_site(is_static_call, is_optimized, caller_is_c1, CHECK_NULL);
-    current->set_vm_result_2(callee_method());
-=======
-    callee_method = SharedRuntime::reresolve_call_site(CHECK_NULL);
     current->set_vm_result_metadata(callee_method());
->>>>>>> 953eef4f
   JRT_BLOCK_END
   // return compiled code entry point after potential safepoints
   return get_resolved_entry(current, callee_method, is_static_call, is_optimized, caller_is_c1);
@@ -1620,13 +1615,8 @@
   bool caller_is_c1 = false;
   bool enter_special = false;
   JRT_BLOCK
-<<<<<<< HEAD
     callee_method = SharedRuntime::resolve_helper(false, false, caller_is_c1, CHECK_NULL);
-    current->set_vm_result_2(callee_method());
-=======
-    callee_method = SharedRuntime::resolve_helper(false, false, CHECK_NULL);
     current->set_vm_result_metadata(callee_method());
->>>>>>> 953eef4f
   JRT_BLOCK_END
   // return compiled code entry point after potential safepoints
   return get_resolved_entry(current, callee_method, true, false, caller_is_c1);
@@ -1637,13 +1627,8 @@
   methodHandle callee_method;
   bool caller_is_c1 = false;
   JRT_BLOCK
-<<<<<<< HEAD
     callee_method = SharedRuntime::resolve_helper(true, false, caller_is_c1, CHECK_NULL);
-    current->set_vm_result_2(callee_method());
-=======
-    callee_method = SharedRuntime::resolve_helper(true, false, CHECK_NULL);
     current->set_vm_result_metadata(callee_method());
->>>>>>> 953eef4f
   JRT_BLOCK_END
   // return compiled code entry point after potential safepoints
   return get_resolved_entry(current, callee_method, false, false, caller_is_c1);
@@ -1656,13 +1641,8 @@
   methodHandle callee_method;
   bool caller_is_c1 = false;
   JRT_BLOCK
-<<<<<<< HEAD
     callee_method = SharedRuntime::resolve_helper(true, true, caller_is_c1, CHECK_NULL);
-    current->set_vm_result_2(callee_method());
-=======
-    callee_method = SharedRuntime::resolve_helper(true, true, CHECK_NULL);
     current->set_vm_result_metadata(callee_method());
->>>>>>> 953eef4f
   JRT_BLOCK_END
   // return compiled code entry point after potential safepoints
   return get_resolved_entry(current, callee_method, false, true, caller_is_c1);
