/*
 * Copyright (c) 1997, 2020, Oracle and/or its affiliates. All rights reserved.
 * DO NOT ALTER OR REMOVE COPYRIGHT NOTICES OR THIS FILE HEADER.
 *
 * This code is free software; you can redistribute it and/or modify it
 * under the terms of the GNU General Public License version 2 only, as
 * published by the Free Software Foundation.
 *
 * This code is distributed in the hope that it will be useful, but WITHOUT
 * ANY WARRANTY; without even the implied warranty of MERCHANTABILITY or
 * FITNESS FOR A PARTICULAR PURPOSE.  See the GNU General Public License
 * version 2 for more details (a copy is included in the LICENSE file that
 * accompanied this code).
 *
 * You should have received a copy of the GNU General Public License version
 * 2 along with this work; if not, write to the Free Software Foundation,
 * Inc., 51 Franklin St, Fifth Floor, Boston, MA 02110-1301 USA.
 *
 * Please contact Oracle, 500 Oracle Parkway, Redwood Shores, CA 94065 USA
 * or visit www.oracle.com if you need additional information or have any
 * questions.
 *
 */

#include "precompiled.hpp"
#include "jvm.h"
#include "aot/aotLoader.hpp"
#include "classfile/stringTable.hpp"
#include "classfile/systemDictionary.hpp"
#include "classfile/vmSymbols.hpp"
#include "code/codeCache.hpp"
#include "code/compiledIC.hpp"
#include "code/icBuffer.hpp"
#include "code/compiledMethod.inline.hpp"
#include "code/scopeDesc.hpp"
#include "code/vtableStubs.hpp"
#include "compiler/abstractCompiler.hpp"
#include "compiler/compileBroker.hpp"
#include "compiler/disassembler.hpp"
#include "gc/shared/barrierSet.hpp"
#include "gc/shared/gcLocker.inline.hpp"
#include "interpreter/interpreter.hpp"
#include "interpreter/interpreterRuntime.hpp"
#include "jfr/jfrEvents.hpp"
#include "logging/log.hpp"
#include "memory/metaspaceShared.hpp"
#include "memory/oopFactory.hpp"
#include "memory/resourceArea.hpp"
#include "memory/universe.hpp"
#include "oops/access.hpp"
#include "oops/fieldStreams.inline.hpp"
#include "oops/klass.hpp"
#include "oops/method.inline.hpp"
#include "oops/objArrayKlass.hpp"
#include "oops/objArrayOop.inline.hpp"
#include "oops/oop.inline.hpp"
#include "oops/inlineKlass.inline.hpp"
#include "prims/forte.hpp"
#include "prims/jvmtiExport.hpp"
#include "prims/methodHandles.hpp"
#include "prims/nativeLookup.hpp"
#include "runtime/arguments.hpp"
#include "runtime/atomic.hpp"
#include "runtime/biasedLocking.hpp"
#include "runtime/frame.inline.hpp"
#include "runtime/handles.inline.hpp"
#include "runtime/init.hpp"
#include "runtime/interfaceSupport.inline.hpp"
#include "runtime/java.hpp"
#include "runtime/javaCalls.hpp"
#include "runtime/sharedRuntime.hpp"
#include "runtime/stackWatermarkSet.hpp"
#include "runtime/stubRoutines.hpp"
#include "runtime/synchronizer.hpp"
#include "runtime/vframe.inline.hpp"
#include "runtime/vframeArray.hpp"
#include "utilities/copy.hpp"
#include "utilities/dtrace.hpp"
#include "utilities/events.hpp"
#include "utilities/hashtable.inline.hpp"
#include "utilities/macros.hpp"
#include "utilities/xmlstream.hpp"
#ifdef COMPILER1
#include "c1/c1_Runtime1.hpp"
#endif

// Shared stub locations
RuntimeStub*        SharedRuntime::_wrong_method_blob;
RuntimeStub*        SharedRuntime::_wrong_method_abstract_blob;
RuntimeStub*        SharedRuntime::_ic_miss_blob;
RuntimeStub*        SharedRuntime::_resolve_opt_virtual_call_blob;
RuntimeStub*        SharedRuntime::_resolve_virtual_call_blob;
RuntimeStub*        SharedRuntime::_resolve_static_call_blob;

DeoptimizationBlob* SharedRuntime::_deopt_blob;
SafepointBlob*      SharedRuntime::_polling_page_vectors_safepoint_handler_blob;
SafepointBlob*      SharedRuntime::_polling_page_safepoint_handler_blob;
SafepointBlob*      SharedRuntime::_polling_page_return_handler_blob;

#ifdef COMPILER2
UncommonTrapBlob*   SharedRuntime::_uncommon_trap_blob;
#endif // COMPILER2


//----------------------------generate_stubs-----------------------------------
void SharedRuntime::generate_stubs() {
  _wrong_method_blob                   = generate_resolve_blob(CAST_FROM_FN_PTR(address, SharedRuntime::handle_wrong_method),          "wrong_method_stub");
  _wrong_method_abstract_blob          = generate_resolve_blob(CAST_FROM_FN_PTR(address, SharedRuntime::handle_wrong_method_abstract), "wrong_method_abstract_stub");
  _ic_miss_blob                        = generate_resolve_blob(CAST_FROM_FN_PTR(address, SharedRuntime::handle_wrong_method_ic_miss),  "ic_miss_stub");
  _resolve_opt_virtual_call_blob       = generate_resolve_blob(CAST_FROM_FN_PTR(address, SharedRuntime::resolve_opt_virtual_call_C),   "resolve_opt_virtual_call");
  _resolve_virtual_call_blob           = generate_resolve_blob(CAST_FROM_FN_PTR(address, SharedRuntime::resolve_virtual_call_C),       "resolve_virtual_call");
  _resolve_static_call_blob            = generate_resolve_blob(CAST_FROM_FN_PTR(address, SharedRuntime::resolve_static_call_C),        "resolve_static_call");

#if COMPILER2_OR_JVMCI
  // Vectors are generated only by C2 and JVMCI.
  bool support_wide = is_wide_vector(MaxVectorSize);
  if (support_wide) {
    _polling_page_vectors_safepoint_handler_blob = generate_handler_blob(CAST_FROM_FN_PTR(address, SafepointSynchronize::handle_polling_page_exception), POLL_AT_VECTOR_LOOP);
  }
#endif // COMPILER2_OR_JVMCI
  _polling_page_safepoint_handler_blob = generate_handler_blob(CAST_FROM_FN_PTR(address, SafepointSynchronize::handle_polling_page_exception), POLL_AT_LOOP);
  _polling_page_return_handler_blob    = generate_handler_blob(CAST_FROM_FN_PTR(address, SafepointSynchronize::handle_polling_page_exception), POLL_AT_RETURN);

  generate_deopt_blob();

#ifdef COMPILER2
  generate_uncommon_trap_blob();
#endif // COMPILER2
}

#include <math.h>

// Implementation of SharedRuntime

#ifndef PRODUCT
// For statistics
int SharedRuntime::_ic_miss_ctr = 0;
int SharedRuntime::_wrong_method_ctr = 0;
int SharedRuntime::_resolve_static_ctr = 0;
int SharedRuntime::_resolve_virtual_ctr = 0;
int SharedRuntime::_resolve_opt_virtual_ctr = 0;
int SharedRuntime::_implicit_null_throws = 0;
int SharedRuntime::_implicit_div0_throws = 0;
int SharedRuntime::_throw_null_ctr = 0;

int SharedRuntime::_nof_normal_calls = 0;
int SharedRuntime::_nof_optimized_calls = 0;
int SharedRuntime::_nof_inlined_calls = 0;
int SharedRuntime::_nof_megamorphic_calls = 0;
int SharedRuntime::_nof_static_calls = 0;
int SharedRuntime::_nof_inlined_static_calls = 0;
int SharedRuntime::_nof_interface_calls = 0;
int SharedRuntime::_nof_optimized_interface_calls = 0;
int SharedRuntime::_nof_inlined_interface_calls = 0;
int SharedRuntime::_nof_megamorphic_interface_calls = 0;
int SharedRuntime::_nof_removable_exceptions = 0;

int SharedRuntime::_new_instance_ctr=0;
int SharedRuntime::_new_array_ctr=0;
int SharedRuntime::_multi1_ctr=0;
int SharedRuntime::_multi2_ctr=0;
int SharedRuntime::_multi3_ctr=0;
int SharedRuntime::_multi4_ctr=0;
int SharedRuntime::_multi5_ctr=0;
int SharedRuntime::_mon_enter_stub_ctr=0;
int SharedRuntime::_mon_exit_stub_ctr=0;
int SharedRuntime::_mon_enter_ctr=0;
int SharedRuntime::_mon_exit_ctr=0;
int SharedRuntime::_partial_subtype_ctr=0;
int SharedRuntime::_jbyte_array_copy_ctr=0;
int SharedRuntime::_jshort_array_copy_ctr=0;
int SharedRuntime::_jint_array_copy_ctr=0;
int SharedRuntime::_jlong_array_copy_ctr=0;
int SharedRuntime::_oop_array_copy_ctr=0;
int SharedRuntime::_checkcast_array_copy_ctr=0;
int SharedRuntime::_unsafe_array_copy_ctr=0;
int SharedRuntime::_generic_array_copy_ctr=0;
int SharedRuntime::_slow_array_copy_ctr=0;
int SharedRuntime::_find_handler_ctr=0;
int SharedRuntime::_rethrow_ctr=0;

int     SharedRuntime::_ICmiss_index                    = 0;
int     SharedRuntime::_ICmiss_count[SharedRuntime::maxICmiss_count];
address SharedRuntime::_ICmiss_at[SharedRuntime::maxICmiss_count];


void SharedRuntime::trace_ic_miss(address at) {
  for (int i = 0; i < _ICmiss_index; i++) {
    if (_ICmiss_at[i] == at) {
      _ICmiss_count[i]++;
      return;
    }
  }
  int index = _ICmiss_index++;
  if (_ICmiss_index >= maxICmiss_count) _ICmiss_index = maxICmiss_count - 1;
  _ICmiss_at[index] = at;
  _ICmiss_count[index] = 1;
}

void SharedRuntime::print_ic_miss_histogram() {
  if (ICMissHistogram) {
    tty->print_cr("IC Miss Histogram:");
    int tot_misses = 0;
    for (int i = 0; i < _ICmiss_index; i++) {
      tty->print_cr("  at: " INTPTR_FORMAT "  nof: %d", p2i(_ICmiss_at[i]), _ICmiss_count[i]);
      tot_misses += _ICmiss_count[i];
    }
    tty->print_cr("Total IC misses: %7d", tot_misses);
  }
}
#endif // PRODUCT


JRT_LEAF(jlong, SharedRuntime::lmul(jlong y, jlong x))
  return x * y;
JRT_END


JRT_LEAF(jlong, SharedRuntime::ldiv(jlong y, jlong x))
  if (x == min_jlong && y == CONST64(-1)) {
    return x;
  } else {
    return x / y;
  }
JRT_END


JRT_LEAF(jlong, SharedRuntime::lrem(jlong y, jlong x))
  if (x == min_jlong && y == CONST64(-1)) {
    return 0;
  } else {
    return x % y;
  }
JRT_END


const juint  float_sign_mask  = 0x7FFFFFFF;
const juint  float_infinity   = 0x7F800000;
const julong double_sign_mask = CONST64(0x7FFFFFFFFFFFFFFF);
const julong double_infinity  = CONST64(0x7FF0000000000000);

JRT_LEAF(jfloat, SharedRuntime::frem(jfloat  x, jfloat  y))
#ifdef _WIN64
  // 64-bit Windows on amd64 returns the wrong values for
  // infinity operands.
  union { jfloat f; juint i; } xbits, ybits;
  xbits.f = x;
  ybits.f = y;
  // x Mod Infinity == x unless x is infinity
  if (((xbits.i & float_sign_mask) != float_infinity) &&
       ((ybits.i & float_sign_mask) == float_infinity) ) {
    return x;
  }
  return ((jfloat)fmod_winx64((double)x, (double)y));
#else
  return ((jfloat)fmod((double)x,(double)y));
#endif
JRT_END


JRT_LEAF(jdouble, SharedRuntime::drem(jdouble x, jdouble y))
#ifdef _WIN64
  union { jdouble d; julong l; } xbits, ybits;
  xbits.d = x;
  ybits.d = y;
  // x Mod Infinity == x unless x is infinity
  if (((xbits.l & double_sign_mask) != double_infinity) &&
       ((ybits.l & double_sign_mask) == double_infinity) ) {
    return x;
  }
  return ((jdouble)fmod_winx64((double)x, (double)y));
#else
  return ((jdouble)fmod((double)x,(double)y));
#endif
JRT_END

#ifdef __SOFTFP__
JRT_LEAF(jfloat, SharedRuntime::fadd(jfloat x, jfloat y))
  return x + y;
JRT_END

JRT_LEAF(jfloat, SharedRuntime::fsub(jfloat x, jfloat y))
  return x - y;
JRT_END

JRT_LEAF(jfloat, SharedRuntime::fmul(jfloat x, jfloat y))
  return x * y;
JRT_END

JRT_LEAF(jfloat, SharedRuntime::fdiv(jfloat x, jfloat y))
  return x / y;
JRT_END

JRT_LEAF(jdouble, SharedRuntime::dadd(jdouble x, jdouble y))
  return x + y;
JRT_END

JRT_LEAF(jdouble, SharedRuntime::dsub(jdouble x, jdouble y))
  return x - y;
JRT_END

JRT_LEAF(jdouble, SharedRuntime::dmul(jdouble x, jdouble y))
  return x * y;
JRT_END

JRT_LEAF(jdouble, SharedRuntime::ddiv(jdouble x, jdouble y))
  return x / y;
JRT_END

JRT_LEAF(jfloat, SharedRuntime::i2f(jint x))
  return (jfloat)x;
JRT_END

JRT_LEAF(jdouble, SharedRuntime::i2d(jint x))
  return (jdouble)x;
JRT_END

JRT_LEAF(jdouble, SharedRuntime::f2d(jfloat x))
  return (jdouble)x;
JRT_END

JRT_LEAF(int,  SharedRuntime::fcmpl(float x, float y))
  return x>y ? 1 : (x==y ? 0 : -1);  /* x<y or is_nan*/
JRT_END

JRT_LEAF(int,  SharedRuntime::fcmpg(float x, float y))
  return x<y ? -1 : (x==y ? 0 : 1);  /* x>y or is_nan */
JRT_END

JRT_LEAF(int,  SharedRuntime::dcmpl(double x, double y))
  return x>y ? 1 : (x==y ? 0 : -1); /* x<y or is_nan */
JRT_END

JRT_LEAF(int,  SharedRuntime::dcmpg(double x, double y))
  return x<y ? -1 : (x==y ? 0 : 1);  /* x>y or is_nan */
JRT_END

// Functions to return the opposite of the aeabi functions for nan.
JRT_LEAF(int, SharedRuntime::unordered_fcmplt(float x, float y))
  return (x < y) ? 1 : ((g_isnan(x) || g_isnan(y)) ? 1 : 0);
JRT_END

JRT_LEAF(int, SharedRuntime::unordered_dcmplt(double x, double y))
  return (x < y) ? 1 : ((g_isnan(x) || g_isnan(y)) ? 1 : 0);
JRT_END

JRT_LEAF(int, SharedRuntime::unordered_fcmple(float x, float y))
  return (x <= y) ? 1 : ((g_isnan(x) || g_isnan(y)) ? 1 : 0);
JRT_END

JRT_LEAF(int, SharedRuntime::unordered_dcmple(double x, double y))
  return (x <= y) ? 1 : ((g_isnan(x) || g_isnan(y)) ? 1 : 0);
JRT_END

JRT_LEAF(int, SharedRuntime::unordered_fcmpge(float x, float y))
  return (x >= y) ? 1 : ((g_isnan(x) || g_isnan(y)) ? 1 : 0);
JRT_END

JRT_LEAF(int, SharedRuntime::unordered_dcmpge(double x, double y))
  return (x >= y) ? 1 : ((g_isnan(x) || g_isnan(y)) ? 1 : 0);
JRT_END

JRT_LEAF(int, SharedRuntime::unordered_fcmpgt(float x, float y))
  return (x > y) ? 1 : ((g_isnan(x) || g_isnan(y)) ? 1 : 0);
JRT_END

JRT_LEAF(int, SharedRuntime::unordered_dcmpgt(double x, double y))
  return (x > y) ? 1 : ((g_isnan(x) || g_isnan(y)) ? 1 : 0);
JRT_END

// Intrinsics make gcc generate code for these.
float  SharedRuntime::fneg(float f)   {
  return -f;
}

double SharedRuntime::dneg(double f)  {
  return -f;
}

#endif // __SOFTFP__

#if defined(__SOFTFP__) || defined(E500V2)
// Intrinsics make gcc generate code for these.
double SharedRuntime::dabs(double f)  {
  return (f <= (double)0.0) ? (double)0.0 - f : f;
}

#endif

#if defined(__SOFTFP__) || defined(PPC)
double SharedRuntime::dsqrt(double f) {
  return sqrt(f);
}
#endif

JRT_LEAF(jint, SharedRuntime::f2i(jfloat  x))
  if (g_isnan(x))
    return 0;
  if (x >= (jfloat) max_jint)
    return max_jint;
  if (x <= (jfloat) min_jint)
    return min_jint;
  return (jint) x;
JRT_END


JRT_LEAF(jlong, SharedRuntime::f2l(jfloat  x))
  if (g_isnan(x))
    return 0;
  if (x >= (jfloat) max_jlong)
    return max_jlong;
  if (x <= (jfloat) min_jlong)
    return min_jlong;
  return (jlong) x;
JRT_END


JRT_LEAF(jint, SharedRuntime::d2i(jdouble x))
  if (g_isnan(x))
    return 0;
  if (x >= (jdouble) max_jint)
    return max_jint;
  if (x <= (jdouble) min_jint)
    return min_jint;
  return (jint) x;
JRT_END


JRT_LEAF(jlong, SharedRuntime::d2l(jdouble x))
  if (g_isnan(x))
    return 0;
  if (x >= (jdouble) max_jlong)
    return max_jlong;
  if (x <= (jdouble) min_jlong)
    return min_jlong;
  return (jlong) x;
JRT_END


JRT_LEAF(jfloat, SharedRuntime::d2f(jdouble x))
  return (jfloat)x;
JRT_END


JRT_LEAF(jfloat, SharedRuntime::l2f(jlong x))
  return (jfloat)x;
JRT_END


JRT_LEAF(jdouble, SharedRuntime::l2d(jlong x))
  return (jdouble)x;
JRT_END

// Exception handling across interpreter/compiler boundaries
//
// exception_handler_for_return_address(...) returns the continuation address.
// The continuation address is the entry point of the exception handler of the
// previous frame depending on the return address.

address SharedRuntime::raw_exception_handler_for_return_address(JavaThread* thread, address return_address) {
  // Note: This is called when we have unwound the frame of the callee that did
  // throw an exception. So far, no check has been performed by the StackWatermarkSet.
  // Notably, the stack is not walkable at this point, and hence the check must
  // be deferred until later. Specifically, any of the handlers returned here in
  // this function, will get dispatched to, and call deferred checks to
  // StackWatermarkSet::after_unwind at a point where the stack is walkable.
  assert(frame::verify_return_pc(return_address), "must be a return address: " INTPTR_FORMAT, p2i(return_address));
  assert(thread->frames_to_pop_failed_realloc() == 0 || Interpreter::contains(return_address), "missed frames to pop?");

  // Reset method handle flag.
  thread->set_is_method_handle_return(false);

#if INCLUDE_JVMCI
  // JVMCI's ExceptionHandlerStub expects the thread local exception PC to be clear
  // and other exception handler continuations do not read it
  thread->set_exception_pc(NULL);
#endif // INCLUDE_JVMCI

  // The fastest case first
  CodeBlob* blob = CodeCache::find_blob(return_address);
  CompiledMethod* nm = (blob != NULL) ? blob->as_compiled_method_or_null() : NULL;
  if (nm != NULL) {
    // Set flag if return address is a method handle call site.
    thread->set_is_method_handle_return(nm->is_method_handle_return(return_address));
    // native nmethods don't have exception handlers
    assert(!nm->is_native_method(), "no exception handler");
    assert(nm->header_begin() != nm->exception_begin(), "no exception handler");
    if (nm->is_deopt_pc(return_address)) {
      // If we come here because of a stack overflow, the stack may be
      // unguarded. Reguard the stack otherwise if we return to the
      // deopt blob and the stack bang causes a stack overflow we
      // crash.
      StackOverflow* overflow_state = thread->stack_overflow_state();
      bool guard_pages_enabled = overflow_state->reguard_stack_if_needed();
      if (overflow_state->reserved_stack_activation() != thread->stack_base()) {
        overflow_state->set_reserved_stack_activation(thread->stack_base());
      }
      assert(guard_pages_enabled, "stack banging in deopt blob may cause crash");
      // The deferred StackWatermarkSet::after_unwind check will be performed in
      // Deoptimization::fetch_unroll_info (with exec_mode == Unpack_exception)
      return SharedRuntime::deopt_blob()->unpack_with_exception();
    } else {
      // The deferred StackWatermarkSet::after_unwind check will be performed in
      // * OptoRuntime::rethrow_C for C2 code
      // * exception_handler_for_pc_helper via Runtime1::handle_exception_from_callee_id for C1 code
      return nm->exception_begin();
    }
  }

  // Entry code
  if (StubRoutines::returns_to_call_stub(return_address)) {
    // The deferred StackWatermarkSet::after_unwind check will be performed in
    // JavaCallWrapper::~JavaCallWrapper
    return StubRoutines::catch_exception_entry();
  }
  // Interpreted code
  if (Interpreter::contains(return_address)) {
    // The deferred StackWatermarkSet::after_unwind check will be performed in
    // InterpreterRuntime::exception_handler_for_exception
    return Interpreter::rethrow_exception_entry();
  }

  guarantee(blob == NULL || !blob->is_runtime_stub(), "caller should have skipped stub");
  guarantee(!VtableStubs::contains(return_address), "NULL exceptions in vtables should have been handled already!");

#ifndef PRODUCT
  { ResourceMark rm;
    tty->print_cr("No exception handler found for exception at " INTPTR_FORMAT " - potential problems:", p2i(return_address));
    tty->print_cr("a) exception happened in (new?) code stubs/buffers that is not handled here");
    tty->print_cr("b) other problem");
  }
#endif // PRODUCT

  ShouldNotReachHere();
  return NULL;
}


JRT_LEAF(address, SharedRuntime::exception_handler_for_return_address(JavaThread* thread, address return_address))
  return raw_exception_handler_for_return_address(thread, return_address);
JRT_END


address SharedRuntime::get_poll_stub(address pc) {
  address stub;
  // Look up the code blob
  CodeBlob *cb = CodeCache::find_blob(pc);

  // Should be an nmethod
  guarantee(cb != NULL && cb->is_compiled(), "safepoint polling: pc must refer to an nmethod");

  // Look up the relocation information
  assert(((CompiledMethod*)cb)->is_at_poll_or_poll_return(pc),
    "safepoint polling: type must be poll");

#ifdef ASSERT
  if (!((NativeInstruction*)pc)->is_safepoint_poll()) {
    tty->print_cr("bad pc: " PTR_FORMAT, p2i(pc));
    Disassembler::decode(cb);
    fatal("Only polling locations are used for safepoint");
  }
#endif

  bool at_poll_return = ((CompiledMethod*)cb)->is_at_poll_return(pc);
  bool has_wide_vectors = ((CompiledMethod*)cb)->has_wide_vectors();
  if (at_poll_return) {
    assert(SharedRuntime::polling_page_return_handler_blob() != NULL,
           "polling page return stub not created yet");
    stub = SharedRuntime::polling_page_return_handler_blob()->entry_point();
  } else if (has_wide_vectors) {
    assert(SharedRuntime::polling_page_vectors_safepoint_handler_blob() != NULL,
           "polling page vectors safepoint stub not created yet");
    stub = SharedRuntime::polling_page_vectors_safepoint_handler_blob()->entry_point();
  } else {
    assert(SharedRuntime::polling_page_safepoint_handler_blob() != NULL,
           "polling page safepoint stub not created yet");
    stub = SharedRuntime::polling_page_safepoint_handler_blob()->entry_point();
  }
  log_debug(safepoint)("... found polling page %s exception at pc = "
                       INTPTR_FORMAT ", stub =" INTPTR_FORMAT,
                       at_poll_return ? "return" : "loop",
                       (intptr_t)pc, (intptr_t)stub);
  return stub;
}


oop SharedRuntime::retrieve_receiver( Symbol* sig, frame caller ) {
  assert(caller.is_interpreted_frame(), "");
  int args_size = ArgumentSizeComputer(sig).size() + 1;
  assert(args_size <= caller.interpreter_frame_expression_stack_size(), "receiver must be on interpreter stack");
  oop result = cast_to_oop(*caller.interpreter_frame_tos_at(args_size - 1));
  assert(Universe::heap()->is_in(result) && oopDesc::is_oop(result), "receiver must be an oop");
  return result;
}


void SharedRuntime::throw_and_post_jvmti_exception(JavaThread *thread, Handle h_exception) {
  if (JvmtiExport::can_post_on_exceptions()) {
    vframeStream vfst(thread, true);
    methodHandle method = methodHandle(thread, vfst.method());
    address bcp = method()->bcp_from(vfst.bci());
    JvmtiExport::post_exception_throw(thread, method(), bcp, h_exception());
  }
  Exceptions::_throw(thread, __FILE__, __LINE__, h_exception);
}

void SharedRuntime::throw_and_post_jvmti_exception(JavaThread *thread, Symbol* name, const char *message) {
  Handle h_exception = Exceptions::new_exception(thread, name, message);
  throw_and_post_jvmti_exception(thread, h_exception);
}

// The interpreter code to call this tracing function is only
// called/generated when UL is on for redefine, class and has the right level
// and tags. Since obsolete methods are never compiled, we don't have
// to modify the compilers to generate calls to this function.
//
JRT_LEAF(int, SharedRuntime::rc_trace_method_entry(
    JavaThread* thread, Method* method))
  if (method->is_obsolete()) {
    // We are calling an obsolete method, but this is not necessarily
    // an error. Our method could have been redefined just after we
    // fetched the Method* from the constant pool.
    ResourceMark rm;
    log_trace(redefine, class, obsolete)("calling obsolete method '%s'", method->name_and_sig_as_C_string());
  }
  return 0;
JRT_END

// ret_pc points into caller; we are returning caller's exception handler
// for given exception
address SharedRuntime::compute_compiled_exc_handler(CompiledMethod* cm, address ret_pc, Handle& exception,
                                                    bool force_unwind, bool top_frame_only, bool& recursive_exception_occurred) {
  assert(cm != NULL, "must exist");
  ResourceMark rm;

#if INCLUDE_JVMCI
  if (cm->is_compiled_by_jvmci()) {
    // lookup exception handler for this pc
    int catch_pco = ret_pc - cm->code_begin();
    ExceptionHandlerTable table(cm);
    HandlerTableEntry *t = table.entry_for(catch_pco, -1, 0);
    if (t != NULL) {
      return cm->code_begin() + t->pco();
    } else {
      return Deoptimization::deoptimize_for_missing_exception_handler(cm);
    }
  }
#endif // INCLUDE_JVMCI

  nmethod* nm = cm->as_nmethod();
  ScopeDesc* sd = nm->scope_desc_at(ret_pc);
  // determine handler bci, if any
  EXCEPTION_MARK;

  int handler_bci = -1;
  int scope_depth = 0;
  if (!force_unwind) {
    int bci = sd->bci();
    bool recursive_exception = false;
    do {
      bool skip_scope_increment = false;
      // exception handler lookup
      Klass* ek = exception->klass();
      methodHandle mh(THREAD, sd->method());
      handler_bci = Method::fast_exception_handler_bci_for(mh, ek, bci, THREAD);
      if (HAS_PENDING_EXCEPTION) {
        recursive_exception = true;
        // We threw an exception while trying to find the exception handler.
        // Transfer the new exception to the exception handle which will
        // be set into thread local storage, and do another lookup for an
        // exception handler for this exception, this time starting at the
        // BCI of the exception handler which caused the exception to be
        // thrown (bugs 4307310 and 4546590). Set "exception" reference
        // argument to ensure that the correct exception is thrown (4870175).
        recursive_exception_occurred = true;
        exception = Handle(THREAD, PENDING_EXCEPTION);
        CLEAR_PENDING_EXCEPTION;
        if (handler_bci >= 0) {
          bci = handler_bci;
          handler_bci = -1;
          skip_scope_increment = true;
        }
      }
      else {
        recursive_exception = false;
      }
      if (!top_frame_only && handler_bci < 0 && !skip_scope_increment) {
        sd = sd->sender();
        if (sd != NULL) {
          bci = sd->bci();
        }
        ++scope_depth;
      }
    } while (recursive_exception || (!top_frame_only && handler_bci < 0 && sd != NULL));
  }

  // found handling method => lookup exception handler
  int catch_pco = ret_pc - nm->code_begin();

  ExceptionHandlerTable table(nm);
  HandlerTableEntry *t = table.entry_for(catch_pco, handler_bci, scope_depth);
  if (t == NULL && (nm->is_compiled_by_c1() || handler_bci != -1)) {
    // Allow abbreviated catch tables.  The idea is to allow a method
    // to materialize its exceptions without committing to the exact
    // routing of exceptions.  In particular this is needed for adding
    // a synthetic handler to unlock monitors when inlining
    // synchronized methods since the unlock path isn't represented in
    // the bytecodes.
    t = table.entry_for(catch_pco, -1, 0);
  }

#ifdef COMPILER1
  if (t == NULL && nm->is_compiled_by_c1()) {
    assert(nm->unwind_handler_begin() != NULL, "");
    return nm->unwind_handler_begin();
  }
#endif

  if (t == NULL) {
    ttyLocker ttyl;
    tty->print_cr("MISSING EXCEPTION HANDLER for pc " INTPTR_FORMAT " and handler bci %d", p2i(ret_pc), handler_bci);
    tty->print_cr("   Exception:");
    exception->print();
    tty->cr();
    tty->print_cr(" Compiled exception table :");
    table.print();
    nm->print_code();
    guarantee(false, "missing exception handler");
    return NULL;
  }

  return nm->code_begin() + t->pco();
}

JRT_ENTRY(void, SharedRuntime::throw_AbstractMethodError(JavaThread* thread))
  // These errors occur only at call sites
  throw_and_post_jvmti_exception(thread, vmSymbols::java_lang_AbstractMethodError());
JRT_END

JRT_ENTRY(void, SharedRuntime::throw_IncompatibleClassChangeError(JavaThread* thread))
  // These errors occur only at call sites
  throw_and_post_jvmti_exception(thread, vmSymbols::java_lang_IncompatibleClassChangeError(), "vtable stub");
JRT_END

JRT_ENTRY(void, SharedRuntime::throw_ArithmeticException(JavaThread* thread))
  throw_and_post_jvmti_exception(thread, vmSymbols::java_lang_ArithmeticException(), "/ by zero");
JRT_END

JRT_ENTRY(void, SharedRuntime::throw_NullPointerException(JavaThread* thread))
  throw_and_post_jvmti_exception(thread, vmSymbols::java_lang_NullPointerException());
JRT_END

JRT_ENTRY(void, SharedRuntime::throw_NullPointerException_at_call(JavaThread* thread))
  // This entry point is effectively only used for NullPointerExceptions which occur at inline
  // cache sites (when the callee activation is not yet set up) so we are at a call site
  throw_and_post_jvmti_exception(thread, vmSymbols::java_lang_NullPointerException());
JRT_END

JRT_ENTRY(void, SharedRuntime::throw_StackOverflowError(JavaThread* thread))
  throw_StackOverflowError_common(thread, false);
JRT_END

JRT_ENTRY(void, SharedRuntime::throw_delayed_StackOverflowError(JavaThread* thread))
  throw_StackOverflowError_common(thread, true);
JRT_END

void SharedRuntime::throw_StackOverflowError_common(JavaThread* thread, bool delayed) {
  // We avoid using the normal exception construction in this case because
  // it performs an upcall to Java, and we're already out of stack space.
  Thread* THREAD = thread;
  Klass* k = SystemDictionary::StackOverflowError_klass();
  oop exception_oop = InstanceKlass::cast(k)->allocate_instance(CHECK);
  if (delayed) {
    java_lang_Throwable::set_message(exception_oop,
                                     Universe::delayed_stack_overflow_error_message());
  }
  Handle exception (thread, exception_oop);
  if (StackTraceInThrowable) {
    java_lang_Throwable::fill_in_stack_trace(exception);
  }
  // Increment counter for hs_err file reporting
  Atomic::inc(&Exceptions::_stack_overflow_errors);
  throw_and_post_jvmti_exception(thread, exception);
}

address SharedRuntime::continuation_for_implicit_exception(JavaThread* thread,
                                                           address pc,
                                                           ImplicitExceptionKind exception_kind)
{
  address target_pc = NULL;

  if (Interpreter::contains(pc)) {
    switch (exception_kind) {
      case IMPLICIT_NULL:           return Interpreter::throw_NullPointerException_entry();
      case IMPLICIT_DIVIDE_BY_ZERO: return Interpreter::throw_ArithmeticException_entry();
      case STACK_OVERFLOW:          return Interpreter::throw_StackOverflowError_entry();
      default:                      ShouldNotReachHere();
    }
  } else {
    switch (exception_kind) {
      case STACK_OVERFLOW: {
        // Stack overflow only occurs upon frame setup; the callee is
        // going to be unwound. Dispatch to a shared runtime stub
        // which will cause the StackOverflowError to be fabricated
        // and processed.
        // Stack overflow should never occur during deoptimization:
        // the compiled method bangs the stack by as much as the
        // interpreter would need in case of a deoptimization. The
        // deoptimization blob and uncommon trap blob bang the stack
        // in a debug VM to verify the correctness of the compiled
        // method stack banging.
        assert(thread->deopt_mark() == NULL, "no stack overflow from deopt blob/uncommon trap");
        Events::log_exception(thread, "StackOverflowError at " INTPTR_FORMAT, p2i(pc));
        return StubRoutines::throw_StackOverflowError_entry();
      }

      case IMPLICIT_NULL: {
        if (VtableStubs::contains(pc)) {
          // We haven't yet entered the callee frame. Fabricate an
          // exception and begin dispatching it in the caller. Since
          // the caller was at a call site, it's safe to destroy all
          // caller-saved registers, as these entry points do.
          VtableStub* vt_stub = VtableStubs::stub_containing(pc);

          // If vt_stub is NULL, then return NULL to signal handler to report the SEGV error.
          if (vt_stub == NULL) return NULL;

          if (vt_stub->is_abstract_method_error(pc)) {
            assert(!vt_stub->is_vtable_stub(), "should never see AbstractMethodErrors from vtable-type VtableStubs");
            Events::log_exception(thread, "AbstractMethodError at " INTPTR_FORMAT, p2i(pc));
            // Instead of throwing the abstract method error here directly, we re-resolve
            // and will throw the AbstractMethodError during resolve. As a result, we'll
            // get a more detailed error message.
            return SharedRuntime::get_handle_wrong_method_stub();
          } else {
            Events::log_exception(thread, "NullPointerException at vtable entry " INTPTR_FORMAT, p2i(pc));
            // Assert that the signal comes from the expected location in stub code.
            assert(vt_stub->is_null_pointer_exception(pc),
                   "obtained signal from unexpected location in stub code");
            return StubRoutines::throw_NullPointerException_at_call_entry();
          }
        } else {
          CodeBlob* cb = CodeCache::find_blob(pc);

          // If code blob is NULL, then return NULL to signal handler to report the SEGV error.
          if (cb == NULL) return NULL;

          // Exception happened in CodeCache. Must be either:
          // 1. Inline-cache check in C2I handler blob,
          // 2. Inline-cache check in nmethod, or
          // 3. Implicit null exception in nmethod

          if (!cb->is_compiled()) {
            bool is_in_blob = cb->is_adapter_blob() || cb->is_method_handles_adapter_blob();
            if (!is_in_blob) {
              // Allow normal crash reporting to handle this
              return NULL;
            }
            Events::log_exception(thread, "NullPointerException in code blob at " INTPTR_FORMAT, p2i(pc));
            // There is no handler here, so we will simply unwind.
            return StubRoutines::throw_NullPointerException_at_call_entry();
          }

          // Otherwise, it's a compiled method.  Consult its exception handlers.
          CompiledMethod* cm = (CompiledMethod*)cb;
          if (cm->inlinecache_check_contains(pc)) {
            // exception happened inside inline-cache check code
            // => the nmethod is not yet active (i.e., the frame
            // is not set up yet) => use return address pushed by
            // caller => don't push another return address
            Events::log_exception(thread, "NullPointerException in IC check " INTPTR_FORMAT, p2i(pc));
            return StubRoutines::throw_NullPointerException_at_call_entry();
          }

          if (cm->method()->is_method_handle_intrinsic()) {
            // exception happened inside MH dispatch code, similar to a vtable stub
            Events::log_exception(thread, "NullPointerException in MH adapter " INTPTR_FORMAT, p2i(pc));
            return StubRoutines::throw_NullPointerException_at_call_entry();
          }

#ifndef PRODUCT
          _implicit_null_throws++;
#endif
          target_pc = cm->continuation_for_implicit_null_exception(pc);
          // If there's an unexpected fault, target_pc might be NULL,
          // in which case we want to fall through into the normal
          // error handling code.
        }

        break; // fall through
      }


      case IMPLICIT_DIVIDE_BY_ZERO: {
        CompiledMethod* cm = CodeCache::find_compiled(pc);
        guarantee(cm != NULL, "must have containing compiled method for implicit division-by-zero exceptions");
#ifndef PRODUCT
        _implicit_div0_throws++;
#endif
        target_pc = cm->continuation_for_implicit_div0_exception(pc);
        // If there's an unexpected fault, target_pc might be NULL,
        // in which case we want to fall through into the normal
        // error handling code.
        break; // fall through
      }

      default: ShouldNotReachHere();
    }

    assert(exception_kind == IMPLICIT_NULL || exception_kind == IMPLICIT_DIVIDE_BY_ZERO, "wrong implicit exception kind");

    if (exception_kind == IMPLICIT_NULL) {
#ifndef PRODUCT
      // for AbortVMOnException flag
      Exceptions::debug_check_abort("java.lang.NullPointerException");
#endif //PRODUCT
      Events::log_exception(thread, "Implicit null exception at " INTPTR_FORMAT " to " INTPTR_FORMAT, p2i(pc), p2i(target_pc));
    } else {
#ifndef PRODUCT
      // for AbortVMOnException flag
      Exceptions::debug_check_abort("java.lang.ArithmeticException");
#endif //PRODUCT
      Events::log_exception(thread, "Implicit division by zero exception at " INTPTR_FORMAT " to " INTPTR_FORMAT, p2i(pc), p2i(target_pc));
    }
    return target_pc;
  }

  ShouldNotReachHere();
  return NULL;
}


/**
 * Throws an java/lang/UnsatisfiedLinkError.  The address of this method is
 * installed in the native function entry of all native Java methods before
 * they get linked to their actual native methods.
 *
 * \note
 * This method actually never gets called!  The reason is because
 * the interpreter's native entries call NativeLookup::lookup() which
 * throws the exception when the lookup fails.  The exception is then
 * caught and forwarded on the return from NativeLookup::lookup() call
 * before the call to the native function.  This might change in the future.
 */
JNI_ENTRY(void*, throw_unsatisfied_link_error(JNIEnv* env, ...))
{
  // We return a bad value here to make sure that the exception is
  // forwarded before we look at the return value.
  THROW_(vmSymbols::java_lang_UnsatisfiedLinkError(), (void*)badAddress);
}
JNI_END

address SharedRuntime::native_method_throw_unsatisfied_link_error_entry() {
  return CAST_FROM_FN_PTR(address, &throw_unsatisfied_link_error);
}

JRT_ENTRY_NO_ASYNC(void, SharedRuntime::register_finalizer(JavaThread* thread, oopDesc* obj))
#if INCLUDE_JVMCI
  if (!obj->klass()->has_finalizer()) {
    return;
  }
#endif // INCLUDE_JVMCI
  assert(oopDesc::is_oop(obj), "must be a valid oop");
  assert(obj->klass()->has_finalizer(), "shouldn't be here otherwise");
  InstanceKlass::register_finalizer(instanceOop(obj), CHECK);
JRT_END


jlong SharedRuntime::get_java_tid(Thread* thread) {
  if (thread != NULL) {
    if (thread->is_Java_thread()) {
      oop obj = thread->as_Java_thread()->threadObj();
      return (obj == NULL) ? 0 : java_lang_Thread::thread_id(obj);
    }
  }
  return 0;
}

/**
 * This function ought to be a void function, but cannot be because
 * it gets turned into a tail-call on sparc, which runs into dtrace bug
 * 6254741.  Once that is fixed we can remove the dummy return value.
 */
int SharedRuntime::dtrace_object_alloc(oopDesc* o, int size) {
  return dtrace_object_alloc_base(Thread::current(), o, size);
}

int SharedRuntime::dtrace_object_alloc_base(Thread* thread, oopDesc* o, int size) {
  assert(DTraceAllocProbes, "wrong call");
  Klass* klass = o->klass();
  Symbol* name = klass->name();
  HOTSPOT_OBJECT_ALLOC(
                   get_java_tid(thread),
                   (char *) name->bytes(), name->utf8_length(), size * HeapWordSize);
  return 0;
}

JRT_LEAF(int, SharedRuntime::dtrace_method_entry(
    JavaThread* thread, Method* method))
  assert(DTraceMethodProbes, "wrong call");
  Symbol* kname = method->klass_name();
  Symbol* name = method->name();
  Symbol* sig = method->signature();
  HOTSPOT_METHOD_ENTRY(
      get_java_tid(thread),
      (char *) kname->bytes(), kname->utf8_length(),
      (char *) name->bytes(), name->utf8_length(),
      (char *) sig->bytes(), sig->utf8_length());
  return 0;
JRT_END

JRT_LEAF(int, SharedRuntime::dtrace_method_exit(
    JavaThread* thread, Method* method))
  assert(DTraceMethodProbes, "wrong call");
  Symbol* kname = method->klass_name();
  Symbol* name = method->name();
  Symbol* sig = method->signature();
  HOTSPOT_METHOD_RETURN(
      get_java_tid(thread),
      (char *) kname->bytes(), kname->utf8_length(),
      (char *) name->bytes(), name->utf8_length(),
      (char *) sig->bytes(), sig->utf8_length());
  return 0;
JRT_END


// Finds receiver, CallInfo (i.e. receiver method), and calling bytecode)
// for a call current in progress, i.e., arguments has been pushed on stack
// put callee has not been invoked yet.  Used by: resolve virtual/static,
// vtable updates, etc.  Caller frame must be compiled.
Handle SharedRuntime::find_callee_info(JavaThread* thread, Bytecodes::Code& bc, CallInfo& callinfo, TRAPS) {
  ResourceMark rm(THREAD);

  // last java frame on stack (which includes native call frames)
  vframeStream vfst(thread, true);  // Do not skip and javaCalls

  return find_callee_info_helper(thread, vfst, bc, callinfo, THREAD);
}

Method* SharedRuntime::extract_attached_method(vframeStream& vfst) {
  CompiledMethod* caller = vfst.nm();

  nmethodLocker caller_lock(caller);

  address pc = vfst.frame_pc();
  { // Get call instruction under lock because another thread may be busy patching it.
    CompiledICLocker ic_locker(caller);
    return caller->attached_method_before_pc(pc);
  }
  return NULL;
}

// Finds receiver, CallInfo (i.e. receiver method), and calling bytecode
// for a call current in progress, i.e., arguments has been pushed on stack
// but callee has not been invoked yet.  Caller frame must be compiled.
Handle SharedRuntime::find_callee_info_helper(JavaThread* thread,
                                              vframeStream& vfst,
                                              Bytecodes::Code& bc,
                                              CallInfo& callinfo, TRAPS) {
  Handle receiver;
  Handle nullHandle;  //create a handy null handle for exception returns

  assert(!vfst.at_end(), "Java frame must exist");

  // Find caller and bci from vframe
  methodHandle caller(THREAD, vfst.method());
  int          bci   = vfst.bci();

  // Substitutability test implementation piggy backs on static call resolution
  Bytecodes::Code code = caller->java_code_at(bci);
  if (code == Bytecodes::_if_acmpeq || code == Bytecodes::_if_acmpne) {
    bc = Bytecodes::_invokestatic;
    methodHandle attached_method(THREAD, extract_attached_method(vfst));
    assert(attached_method.not_null(), "must have attached method");
    SystemDictionary::ValueBootstrapMethods_klass()->initialize(CHECK_NH);
    LinkResolver::resolve_invoke(callinfo, receiver, attached_method, bc, false, CHECK_NH);
#ifdef ASSERT
    Method* is_subst = SystemDictionary::ValueBootstrapMethods_klass()->find_method(vmSymbols::isSubstitutable_name(), vmSymbols::object_object_boolean_signature());
    assert(callinfo.selected_method() == is_subst, "must be isSubstitutable method");
#endif
    return receiver;
  }

  Bytecode_invoke bytecode(caller, bci);
  int bytecode_index = bytecode.index();
  bc = bytecode.invoke_code();

  methodHandle attached_method(THREAD, extract_attached_method(vfst));
  if (attached_method.not_null()) {
    Method* callee = bytecode.static_target(CHECK_NH);
    vmIntrinsics::ID id = callee->intrinsic_id();
    // When VM replaces MH.invokeBasic/linkTo* call with a direct/virtual call,
    // it attaches statically resolved method to the call site.
    if (MethodHandles::is_signature_polymorphic(id) &&
        MethodHandles::is_signature_polymorphic_intrinsic(id)) {
      bc = MethodHandles::signature_polymorphic_intrinsic_bytecode(id);

      // Adjust invocation mode according to the attached method.
      switch (bc) {
        case Bytecodes::_invokevirtual:
          if (attached_method->method_holder()->is_interface()) {
            bc = Bytecodes::_invokeinterface;
          }
          break;
        case Bytecodes::_invokeinterface:
          if (!attached_method->method_holder()->is_interface()) {
            bc = Bytecodes::_invokevirtual;
          }
          break;
        case Bytecodes::_invokehandle:
          if (!MethodHandles::is_signature_polymorphic_method(attached_method())) {
            bc = attached_method->is_static() ? Bytecodes::_invokestatic
                                              : Bytecodes::_invokevirtual;
          }
          break;
        default:
          break;
      }
    } else {
      assert(attached_method->has_scalarized_args(), "invalid use of attached method");
      if (!attached_method->method_holder()->is_inline_klass()) {
        // Ignore the attached method in this case to not confuse below code
        attached_method = methodHandle(thread, NULL);
      }
    }
  }

  assert(bc != Bytecodes::_illegal, "not initialized");

  bool has_receiver = bc != Bytecodes::_invokestatic &&
                      bc != Bytecodes::_invokedynamic &&
                      bc != Bytecodes::_invokehandle;
  bool check_null_and_abstract = true;

  // Find receiver for non-static call
  if (has_receiver) {
    // This register map must be update since we need to find the receiver for
    // compiled frames. The receiver might be in a register.
    RegisterMap reg_map2(thread);
    frame stubFrame   = thread->last_frame();
    // Caller-frame is a compiled frame
    frame callerFrame = stubFrame.sender(&reg_map2);
    bool caller_is_c1 = false;

    if (callerFrame.is_compiled_frame() && !callerFrame.is_deoptimized_frame()) {
      caller_is_c1 = callerFrame.cb()->is_compiled_by_c1();
    }

    Method* callee = attached_method();
    if (callee == NULL) {
      callee = bytecode.static_target(CHECK_NH);
      if (callee == NULL) {
        THROW_(vmSymbols::java_lang_NoSuchMethodException(), nullHandle);
      }
    }
    if (!caller_is_c1 && callee->has_scalarized_args() && callee->method_holder()->is_inline_klass() &&
        InlineKlass::cast(callee->method_holder())->can_be_passed_as_fields()) {
      // If the receiver is an inline type that is passed as fields, no oop is available
      // Resolve the call without receiver null checking.
      assert(attached_method.not_null() && !attached_method->is_abstract(), "must have non-abstract attached method");
      if (bc == Bytecodes::_invokeinterface) {
        bc = Bytecodes::_invokevirtual; // C2 optimistically replaces interface calls by virtual calls
      }
      check_null_and_abstract = false;
    } else {
      // Retrieve from a compiled argument list
      receiver = Handle(THREAD, callerFrame.retrieve_receiver(&reg_map2));
      if (receiver.is_null()) {
        THROW_(vmSymbols::java_lang_NullPointerException(), nullHandle);
      }
    }
  }

  // Resolve method
  if (attached_method.not_null()) {
    // Parameterized by attached method.
    LinkResolver::resolve_invoke(callinfo, receiver, attached_method, bc, check_null_and_abstract, CHECK_NH);
  } else {
    // Parameterized by bytecode.
    constantPoolHandle constants(THREAD, caller->constants());
    LinkResolver::resolve_invoke(callinfo, receiver, constants, bytecode_index, bc, CHECK_NH);
  }

#ifdef ASSERT
  // Check that the receiver klass is of the right subtype and that it is initialized for virtual calls
  if (has_receiver && check_null_and_abstract) {
    assert(receiver.not_null(), "should have thrown exception");
    Klass* receiver_klass = receiver->klass();
    Klass* rk = NULL;
    if (attached_method.not_null()) {
      // In case there's resolved method attached, use its holder during the check.
      rk = attached_method->method_holder();
    } else {
      // Klass is already loaded.
      constantPoolHandle constants(THREAD, caller->constants());
      rk = constants->klass_ref_at(bytecode_index, CHECK_NH);
    }
    Klass* static_receiver_klass = rk;
    assert(receiver_klass->is_subtype_of(static_receiver_klass),
           "actual receiver must be subclass of static receiver klass");
    if (receiver_klass->is_instance_klass()) {
      if (InstanceKlass::cast(receiver_klass)->is_not_initialized()) {
        tty->print_cr("ERROR: Klass not yet initialized!!");
        receiver_klass->print();
      }
      assert(!InstanceKlass::cast(receiver_klass)->is_not_initialized(), "receiver_klass must be initialized");
    }
  }
#endif

  return receiver;
}

methodHandle SharedRuntime::find_callee_method(JavaThread* thread, TRAPS) {
  ResourceMark rm(THREAD);
  // We need first to check if any Java activations (compiled, interpreted)
  // exist on the stack since last JavaCall.  If not, we need
  // to get the target method from the JavaCall wrapper.
  vframeStream vfst(thread, true);  // Do not skip any javaCalls
  methodHandle callee_method;
  if (vfst.at_end()) {
    // No Java frames were found on stack since we did the JavaCall.
    // Hence the stack can only contain an entry_frame.  We need to
    // find the target method from the stub frame.
    RegisterMap reg_map(thread, false);
    frame fr = thread->last_frame();
    assert(fr.is_runtime_frame(), "must be a runtimeStub");
    fr = fr.sender(&reg_map);
    assert(fr.is_entry_frame(), "must be");
    // fr is now pointing to the entry frame.
    callee_method = methodHandle(THREAD, fr.entry_frame_call_wrapper()->callee_method());
  } else {
    Bytecodes::Code bc;
    CallInfo callinfo;
    find_callee_info_helper(thread, vfst, bc, callinfo, CHECK_(methodHandle()));
    callee_method = methodHandle(THREAD, callinfo.selected_method());
  }
  assert(callee_method()->is_method(), "must be");
  return callee_method;
}

// Resolves a call.
methodHandle SharedRuntime::resolve_helper(JavaThread *thread,
                                           bool is_virtual,
                                           bool is_optimized,
                                           bool* caller_is_c1, TRAPS) {
  methodHandle callee_method;
  callee_method = resolve_sub_helper(thread, is_virtual, is_optimized, caller_is_c1, THREAD);
  if (JvmtiExport::can_hotswap_or_post_breakpoint()) {
    int retry_count = 0;
    while (!HAS_PENDING_EXCEPTION && callee_method->is_old() &&
           callee_method->method_holder() != SystemDictionary::Object_klass()) {
      // If has a pending exception then there is no need to re-try to
      // resolve this method.
      // If the method has been redefined, we need to try again.
      // Hack: we have no way to update the vtables of arrays, so don't
      // require that java.lang.Object has been updated.

      // It is very unlikely that method is redefined more than 100 times
      // in the middle of resolve. If it is looping here more than 100 times
      // means then there could be a bug here.
      guarantee((retry_count++ < 100),
                "Could not resolve to latest version of redefined method");
      // method is redefined in the middle of resolve so re-try.
      callee_method = resolve_sub_helper(thread, is_virtual, is_optimized, caller_is_c1, THREAD);
    }
  }
  return callee_method;
}

// This fails if resolution required refilling of IC stubs
bool SharedRuntime::resolve_sub_helper_internal(methodHandle callee_method, const frame& caller_frame,
                                                CompiledMethod* caller_nm, bool is_virtual, bool is_optimized,
                                                Handle receiver, CallInfo& call_info, Bytecodes::Code invoke_code, TRAPS) {
  StaticCallInfo static_call_info;
  CompiledICInfo virtual_call_info;

  // Make sure the callee nmethod does not get deoptimized and removed before
  // we are done patching the code.
  CompiledMethod* callee = callee_method->code();

  if (callee != NULL) {
    assert(callee->is_compiled(), "must be nmethod for patching");
  }

  if (callee != NULL && !callee->is_in_use()) {
    // Patch call site to C2I adapter if callee nmethod is deoptimized or unloaded.
    callee = NULL;
  }
  nmethodLocker nl_callee(callee);
#ifdef ASSERT
  address dest_entry_point = callee == NULL ? 0 : callee->entry_point(); // used below
#endif

  bool is_nmethod = caller_nm->is_nmethod();
  bool caller_is_c1 = caller_nm->is_compiled_by_c1();

  if (is_virtual) {
    Klass* receiver_klass = NULL;
    if (!caller_is_c1 && callee_method->has_scalarized_args() && callee_method->method_holder()->is_inline_klass() &&
        InlineKlass::cast(callee_method->method_holder())->can_be_passed_as_fields()) {
      // If the receiver is an inline type that is passed as fields, no oop is available
      receiver_klass = callee_method->method_holder();
    } else {
      assert(receiver.not_null() || invoke_code == Bytecodes::_invokehandle, "sanity check");
      receiver_klass = invoke_code == Bytecodes::_invokehandle ? NULL : receiver->klass();
    }
    bool static_bound = call_info.resolved_method()->can_be_statically_bound();
    CompiledIC::compute_monomorphic_entry(callee_method, receiver_klass,
                     is_optimized, static_bound, is_nmethod, caller_is_c1, virtual_call_info,
                     CHECK_false);
  } else {
    // static call
    CompiledStaticCall::compute_entry(callee_method, caller_nm, static_call_info);
  }

  // grab lock, check for deoptimization and potentially patch caller
  {
    CompiledICLocker ml(caller_nm);

    // Lock blocks for safepoint during which both nmethods can change state.

    // Now that we are ready to patch if the Method* was redefined then
    // don't update call site and let the caller retry.
    // Don't update call site if callee nmethod was unloaded or deoptimized.
    // Don't update call site if callee nmethod was replaced by an other nmethod
    // which may happen when multiply alive nmethod (tiered compilation)
    // will be supported.
    if (!callee_method->is_old() &&
        (callee == NULL || (callee->is_in_use() && callee_method->code() == callee))) {
      NoSafepointVerifier nsv;
#ifdef ASSERT
      // We must not try to patch to jump to an already unloaded method.
      if (dest_entry_point != 0) {
        CodeBlob* cb = CodeCache::find_blob(dest_entry_point);
        assert((cb != NULL) && cb->is_compiled() && (((CompiledMethod*)cb) == callee),
               "should not call unloaded nmethod");
      }
#endif
      if (is_virtual) {
        CompiledIC* inline_cache = CompiledIC_before(caller_nm, caller_frame.pc());
        if (inline_cache->is_clean()) {
          if (!inline_cache->set_to_monomorphic(virtual_call_info)) {
            return false;
          }
        }
      } else {
        if (VM_Version::supports_fast_class_init_checks() &&
            invoke_code == Bytecodes::_invokestatic &&
            callee_method->needs_clinit_barrier() &&
            callee != NULL && (callee->is_compiled_by_jvmci() || callee->is_aot())) {
          return true; // skip patching for JVMCI or AOT code
        }
        CompiledStaticCall* ssc = caller_nm->compiledStaticCall_before(caller_frame.pc());
        if (ssc->is_clean()) ssc->set(static_call_info);
      }
    }
  } // unlock CompiledICLocker
  return true;
}

// Resolves a call.  The compilers generate code for calls that go here
// and are patched with the real destination of the call.
methodHandle SharedRuntime::resolve_sub_helper(JavaThread *thread,
                                               bool is_virtual,
                                               bool is_optimized,
                                               bool* caller_is_c1, TRAPS) {

  ResourceMark rm(thread);
  RegisterMap cbl_map(thread, false);
  frame caller_frame = thread->last_frame().sender(&cbl_map);

  CodeBlob* caller_cb = caller_frame.cb();
  guarantee(caller_cb != NULL && caller_cb->is_compiled(), "must be called from compiled method");
  CompiledMethod* caller_nm = caller_cb->as_compiled_method_or_null();
  *caller_is_c1 = caller_nm->is_compiled_by_c1();

  // make sure caller is not getting deoptimized
  // and removed before we are done with it.
  // CLEANUP - with lazy deopt shouldn't need this lock
  nmethodLocker caller_lock(caller_nm);

  // determine call info & receiver
  // note: a) receiver is NULL for static calls
  //       b) an exception is thrown if receiver is NULL for non-static calls
  CallInfo call_info;
  Bytecodes::Code invoke_code = Bytecodes::_illegal;
  Handle receiver = find_callee_info(thread, invoke_code,
                                     call_info, CHECK_(methodHandle()));
  methodHandle callee_method(THREAD, call_info.selected_method());

  assert((!is_virtual && invoke_code == Bytecodes::_invokestatic ) ||
         (!is_virtual && invoke_code == Bytecodes::_invokespecial) ||
         (!is_virtual && invoke_code == Bytecodes::_invokehandle ) ||
         (!is_virtual && invoke_code == Bytecodes::_invokedynamic) ||
         ( is_virtual && invoke_code != Bytecodes::_invokestatic ), "inconsistent bytecode");

  assert(caller_nm->is_alive() && !caller_nm->is_unloading(), "It should be alive");

#ifndef PRODUCT
  // tracing/debugging/statistics
  int *addr = (is_optimized) ? (&_resolve_opt_virtual_ctr) :
                (is_virtual) ? (&_resolve_virtual_ctr) :
                               (&_resolve_static_ctr);
  Atomic::inc(addr);

  if (TraceCallFixup) {
    ResourceMark rm(thread);
    tty->print("resolving %s%s (%s) call to",
      (is_optimized) ? "optimized " : "", (is_virtual) ? "virtual" : "static",
      Bytecodes::name(invoke_code));
    callee_method->print_short_name(tty);
    tty->print_cr(" at pc: " INTPTR_FORMAT " to code: " INTPTR_FORMAT,
                  p2i(caller_frame.pc()), p2i(callee_method->code()));
  }
#endif

  if (invoke_code == Bytecodes::_invokestatic) {
    assert(callee_method->method_holder()->is_initialized() ||
           callee_method->method_holder()->is_reentrant_initialization(thread),
           "invalid class initialization state for invoke_static");
    if (!VM_Version::supports_fast_class_init_checks() && callee_method->needs_clinit_barrier()) {
      // In order to keep class initialization check, do not patch call
      // site for static call when the class is not fully initialized.
      // Proper check is enforced by call site re-resolution on every invocation.
      //
      // When fast class initialization checks are supported (VM_Version::supports_fast_class_init_checks() == true),
      // explicit class initialization check is put in nmethod entry (VEP).
      assert(callee_method->method_holder()->is_linked(), "must be");
      return callee_method;
    }
  }

  // JSR 292 key invariant:
  // If the resolved method is a MethodHandle invoke target, the call
  // site must be a MethodHandle call site, because the lambda form might tail-call
  // leaving the stack in a state unknown to either caller or callee
  // TODO detune for now but we might need it again
//  assert(!callee_method->is_compiled_lambda_form() ||
//         caller_nm->is_method_handle_return(caller_frame.pc()), "must be MH call site");

  // Compute entry points. This might require generation of C2I converter
  // frames, so we cannot be holding any locks here. Furthermore, the
  // computation of the entry points is independent of patching the call.  We
  // always return the entry-point, but we only patch the stub if the call has
  // not been deoptimized.  Return values: For a virtual call this is an
  // (cached_oop, destination address) pair. For a static call/optimized
  // virtual this is just a destination address.

  // Patching IC caches may fail if we run out if transition stubs.
  // We refill the ic stubs then and try again.
  for (;;) {
    ICRefillVerifier ic_refill_verifier;
    bool successful = resolve_sub_helper_internal(callee_method, caller_frame, caller_nm,
                                                  is_virtual, is_optimized, receiver,
                                                  call_info, invoke_code, CHECK_(methodHandle()));
    if (successful) {
      return callee_method;
    } else {
      InlineCacheBuffer::refill_ic_stubs();
    }
  }

}


// Inline caches exist only in compiled code
JRT_BLOCK_ENTRY(address, SharedRuntime::handle_wrong_method_ic_miss(JavaThread* thread))
#ifdef ASSERT
  RegisterMap reg_map(thread, false);
  frame stub_frame = thread->last_frame();
  assert(stub_frame.is_runtime_frame(), "sanity check");
  frame caller_frame = stub_frame.sender(&reg_map);
  assert(!caller_frame.is_interpreted_frame() && !caller_frame.is_entry_frame(), "unexpected frame");
#endif /* ASSERT */

  methodHandle callee_method;
  bool is_optimized = false;
  bool caller_is_c1 = false;
  JRT_BLOCK
    callee_method = SharedRuntime::handle_ic_miss_helper(thread, is_optimized, caller_is_c1, CHECK_NULL);
    // Return Method* through TLS
    thread->set_vm_result_2(callee_method());
  JRT_BLOCK_END
  // return compiled code entry point after potential safepoints
  return entry_for_handle_wrong_method(callee_method, false, is_optimized, caller_is_c1);
JRT_END


// Handle call site that has been made non-entrant
JRT_BLOCK_ENTRY(address, SharedRuntime::handle_wrong_method(JavaThread* thread))
  // 6243940 We might end up in here if the callee is deoptimized
  // as we race to call it.  We don't want to take a safepoint if
  // the caller was interpreted because the caller frame will look
  // interpreted to the stack walkers and arguments are now
  // "compiled" so it is much better to make this transition
  // invisible to the stack walking code. The i2c path will
  // place the callee method in the callee_target. It is stashed
  // there because if we try and find the callee by normal means a
  // safepoint is possible and have trouble gc'ing the compiled args.
  RegisterMap reg_map(thread, false);
  frame stub_frame = thread->last_frame();
  assert(stub_frame.is_runtime_frame(), "sanity check");
  frame caller_frame = stub_frame.sender(&reg_map);

  if (caller_frame.is_interpreted_frame() ||
      caller_frame.is_entry_frame()) {
    Method* callee = thread->callee_target();
    guarantee(callee != NULL && callee->is_method(), "bad handshake");
    thread->set_vm_result_2(callee);
    thread->set_callee_target(NULL);
    if (caller_frame.is_entry_frame() && VM_Version::supports_fast_class_init_checks()) {
      // Bypass class initialization checks in c2i when caller is in native.
      // JNI calls to static methods don't have class initialization checks.
      // Fast class initialization checks are present in c2i adapters and call into
      // SharedRuntime::handle_wrong_method() on the slow path.
      //
      // JVM upcalls may land here as well, but there's a proper check present in
      // LinkResolver::resolve_static_call (called from JavaCalls::call_static),
      // so bypassing it in c2i adapter is benign.
      return callee->get_c2i_no_clinit_check_entry();
    } else {
      return callee->get_c2i_entry();
    }
  }

  // Must be compiled to compiled path which is safe to stackwalk
  methodHandle callee_method;
  bool is_static_call = false;
  bool is_optimized = false;
  bool caller_is_c1 = false;
  JRT_BLOCK
    // Force resolving of caller (if we called from compiled frame)
    callee_method = SharedRuntime::reresolve_call_site(thread, is_static_call, is_optimized, caller_is_c1, CHECK_NULL);
    thread->set_vm_result_2(callee_method());
  JRT_BLOCK_END
  // return compiled code entry point after potential safepoints
  return entry_for_handle_wrong_method(callee_method, is_static_call, is_optimized, caller_is_c1);
JRT_END

// Handle abstract method call
JRT_BLOCK_ENTRY(address, SharedRuntime::handle_wrong_method_abstract(JavaThread* thread))
  // Verbose error message for AbstractMethodError.
  // Get the called method from the invoke bytecode.
  vframeStream vfst(thread, true);
  assert(!vfst.at_end(), "Java frame must exist");
  methodHandle caller(thread, vfst.method());
  Bytecode_invoke invoke(caller, vfst.bci());
  DEBUG_ONLY( invoke.verify(); )

  // Find the compiled caller frame.
  RegisterMap reg_map(thread);
  frame stubFrame = thread->last_frame();
  assert(stubFrame.is_runtime_frame(), "must be");
  frame callerFrame = stubFrame.sender(&reg_map);
  assert(callerFrame.is_compiled_frame(), "must be");

  // Install exception and return forward entry.
  address res = StubRoutines::throw_AbstractMethodError_entry();
  JRT_BLOCK
    methodHandle callee(thread, invoke.static_target(thread));
    if (!callee.is_null()) {
      oop recv = callerFrame.retrieve_receiver(&reg_map);
      Klass *recv_klass = (recv != NULL) ? recv->klass() : NULL;
      LinkResolver::throw_abstract_method_error(callee, recv_klass, thread);
      res = StubRoutines::forward_exception_entry();
    }
  JRT_BLOCK_END
  return res;
JRT_END


// resolve a static call and patch code
JRT_BLOCK_ENTRY(address, SharedRuntime::resolve_static_call_C(JavaThread *thread ))
  methodHandle callee_method;
  bool caller_is_c1;
  JRT_BLOCK
    callee_method = SharedRuntime::resolve_helper(thread, false, false, &caller_is_c1, CHECK_NULL);
    thread->set_vm_result_2(callee_method());
  JRT_BLOCK_END
  // return compiled code entry point after potential safepoints
  address entry = caller_is_c1 ?
    callee_method->verified_inline_code_entry() : callee_method->verified_code_entry();
  assert(entry != NULL, "Jump to zero!");
  return entry;
JRT_END


// resolve virtual call and update inline cache to monomorphic
JRT_BLOCK_ENTRY(address, SharedRuntime::resolve_virtual_call_C(JavaThread *thread ))
  methodHandle callee_method;
  bool caller_is_c1;
  JRT_BLOCK
    callee_method = SharedRuntime::resolve_helper(thread, true, false, &caller_is_c1, CHECK_NULL);
    thread->set_vm_result_2(callee_method());
  JRT_BLOCK_END
  // return compiled code entry point after potential safepoints
  address entry = caller_is_c1 ?
    callee_method->verified_inline_code_entry() : callee_method->verified_inline_ro_code_entry();
  assert(entry != NULL, "Jump to zero!");
  return entry;
JRT_END


// Resolve a virtual call that can be statically bound (e.g., always
// monomorphic, so it has no inline cache).  Patch code to resolved target.
JRT_BLOCK_ENTRY(address, SharedRuntime::resolve_opt_virtual_call_C(JavaThread *thread))
  methodHandle callee_method;
  bool caller_is_c1;
  JRT_BLOCK
    callee_method = SharedRuntime::resolve_helper(thread, true, true, &caller_is_c1, CHECK_NULL);
    thread->set_vm_result_2(callee_method());
  JRT_BLOCK_END
  // return compiled code entry point after potential safepoints
  address entry = caller_is_c1 ?
    callee_method->verified_inline_code_entry() : callee_method->verified_code_entry();
  assert(entry != NULL, "Jump to zero!");
  return entry;
JRT_END

// The handle_ic_miss_helper_internal function returns false if it failed due
// to either running out of vtable stubs or ic stubs due to IC transitions
// to transitional states. The needs_ic_stub_refill value will be set if
// the failure was due to running out of IC stubs, in which case handle_ic_miss_helper
// refills the IC stubs and tries again.
bool SharedRuntime::handle_ic_miss_helper_internal(Handle receiver, CompiledMethod* caller_nm,
                                                   const frame& caller_frame, methodHandle callee_method,
                                                   Bytecodes::Code bc, CallInfo& call_info,
                                                   bool& needs_ic_stub_refill, bool& is_optimized, bool caller_is_c1, TRAPS) {
  CompiledICLocker ml(caller_nm);
  CompiledIC* inline_cache = CompiledIC_before(caller_nm, caller_frame.pc());
  bool should_be_mono = false;
  if (inline_cache->is_optimized()) {
    if (TraceCallFixup) {
      ResourceMark rm(THREAD);
      tty->print("OPTIMIZED IC miss (%s) call to", Bytecodes::name(bc));
      callee_method->print_short_name(tty);
      tty->print_cr(" code: " INTPTR_FORMAT, p2i(callee_method->code()));
    }
    is_optimized = true;
    should_be_mono = true;
  } else if (inline_cache->is_icholder_call()) {
    CompiledICHolder* ic_oop = inline_cache->cached_icholder();
    if (ic_oop != NULL) {
      if (!ic_oop->is_loader_alive()) {
        // Deferred IC cleaning due to concurrent class unloading
        if (!inline_cache->set_to_clean()) {
          needs_ic_stub_refill = true;
          return false;
        }
      } else if (receiver()->klass() == ic_oop->holder_klass()) {
        // This isn't a real miss. We must have seen that compiled code
        // is now available and we want the call site converted to a
        // monomorphic compiled call site.
        // We can't assert for callee_method->code() != NULL because it
        // could have been deoptimized in the meantime
        if (TraceCallFixup) {
          ResourceMark rm(THREAD);
          tty->print("FALSE IC miss (%s) converting to compiled call to", Bytecodes::name(bc));
          callee_method->print_short_name(tty);
          tty->print_cr(" code: " INTPTR_FORMAT, p2i(callee_method->code()));
        }
        should_be_mono = true;
      }
    }
  }

  if (should_be_mono) {
    // We have a path that was monomorphic but was going interpreted
    // and now we have (or had) a compiled entry. We correct the IC
    // by using a new icBuffer.
    CompiledICInfo info;
    Klass* receiver_klass = receiver()->klass();
    inline_cache->compute_monomorphic_entry(callee_method,
                                            receiver_klass,
                                            inline_cache->is_optimized(),
                                            false, caller_nm->is_nmethod(),
                                            caller_nm->is_compiled_by_c1(),
                                            info, CHECK_false);
    if (!inline_cache->set_to_monomorphic(info)) {
      needs_ic_stub_refill = true;
      return false;
    }
  } else if (!inline_cache->is_megamorphic() && !inline_cache->is_clean()) {
    // Potential change to megamorphic

    bool successful = inline_cache->set_to_megamorphic(&call_info, bc, needs_ic_stub_refill, caller_is_c1, CHECK_false);
    if (needs_ic_stub_refill) {
      return false;
    }
    if (!successful) {
      if (!inline_cache->set_to_clean()) {
        needs_ic_stub_refill = true;
        return false;
      }
    }
  } else {
    // Either clean or megamorphic
  }
  return true;
}

methodHandle SharedRuntime::handle_ic_miss_helper(JavaThread *thread, bool& is_optimized, bool& caller_is_c1, TRAPS) {
  ResourceMark rm(thread);
  CallInfo call_info;
  Bytecodes::Code bc;

  // receiver is NULL for static calls. An exception is thrown for NULL
  // receivers for non-static calls
  Handle receiver = find_callee_info(thread, bc, call_info,
                                     CHECK_(methodHandle()));
  // Compiler1 can produce virtual call sites that can actually be statically bound
  // If we fell thru to below we would think that the site was going megamorphic
  // when in fact the site can never miss. Worse because we'd think it was megamorphic
  // we'd try and do a vtable dispatch however methods that can be statically bound
  // don't have vtable entries (vtable_index < 0) and we'd blow up. So we force a
  // reresolution of the  call site (as if we did a handle_wrong_method and not an
  // plain ic_miss) and the site will be converted to an optimized virtual call site
  // never to miss again. I don't believe C2 will produce code like this but if it
  // did this would still be the correct thing to do for it too, hence no ifdef.
  //
  if (call_info.resolved_method()->can_be_statically_bound()) {
    bool is_static_call = false;
    methodHandle callee_method = SharedRuntime::reresolve_call_site(thread, is_static_call, is_optimized, caller_is_c1, CHECK_(methodHandle()));
    assert(!is_static_call, "IC miss at static call?");
    if (TraceCallFixup) {
      RegisterMap reg_map(thread, false);
      frame caller_frame = thread->last_frame().sender(&reg_map);
      ResourceMark rm(thread);
      tty->print("converting IC miss to reresolve (%s) call to", Bytecodes::name(bc));
      callee_method->print_short_name(tty);
      tty->print_cr(" from pc: " INTPTR_FORMAT, p2i(caller_frame.pc()));
      tty->print_cr(" code: " INTPTR_FORMAT, p2i(callee_method->code()));
    }
    return callee_method;
  }

  methodHandle callee_method(thread, call_info.selected_method());

#ifndef PRODUCT
  Atomic::inc(&_ic_miss_ctr);

  // Statistics & Tracing
  if (TraceCallFixup) {
    ResourceMark rm(thread);
    tty->print("IC miss (%s) call to", Bytecodes::name(bc));
    callee_method->print_short_name(tty);
    tty->print_cr(" code: " INTPTR_FORMAT, p2i(callee_method->code()));
  }

  if (ICMissHistogram) {
    MutexLocker m(VMStatistic_lock);
    RegisterMap reg_map(thread, false);
    frame f = thread->last_frame().real_sender(&reg_map);// skip runtime stub
    // produce statistics under the lock
    trace_ic_miss(f.pc());
  }
#endif

  // install an event collector so that when a vtable stub is created the
  // profiler can be notified via a DYNAMIC_CODE_GENERATED event. The
  // event can't be posted when the stub is created as locks are held
  // - instead the event will be deferred until the event collector goes
  // out of scope.
  JvmtiDynamicCodeEventCollector event_collector;

  // Update inline cache to megamorphic. Skip update if we are called from interpreted.
  // Transitioning IC caches may require transition stubs. If we run out
  // of transition stubs, we have to drop locks and perform a safepoint
  // that refills them.
  RegisterMap reg_map(thread, false);
  frame caller_frame = thread->last_frame().sender(&reg_map);
  CodeBlob* cb = caller_frame.cb();
  CompiledMethod* caller_nm = cb->as_compiled_method();
  caller_is_c1 = caller_nm->is_compiled_by_c1();

  for (;;) {
    ICRefillVerifier ic_refill_verifier;
    bool needs_ic_stub_refill = false;
    bool successful = handle_ic_miss_helper_internal(receiver, caller_nm, caller_frame, callee_method,
                                                     bc, call_info, needs_ic_stub_refill, is_optimized, caller_is_c1, CHECK_(methodHandle()));
    if (successful || !needs_ic_stub_refill) {
      return callee_method;
    } else {
      InlineCacheBuffer::refill_ic_stubs();
    }
  }
}

static bool clear_ic_at_addr(CompiledMethod* caller_nm, address call_addr, bool is_static_call) {
  CompiledICLocker ml(caller_nm);
  if (is_static_call) {
    CompiledStaticCall* ssc = caller_nm->compiledStaticCall_at(call_addr);
    if (!ssc->is_clean()) {
      return ssc->set_to_clean();
    }
  } else {
    // compiled, dispatched call (which used to call an interpreted method)
    CompiledIC* inline_cache = CompiledIC_at(caller_nm, call_addr);
    if (!inline_cache->is_clean()) {
      return inline_cache->set_to_clean();
    }
  }
  return true;
}

//
// Resets a call-site in compiled code so it will get resolved again.
// This routines handles both virtual call sites, optimized virtual call
// sites, and static call sites. Typically used to change a call sites
// destination from compiled to interpreted.
//
methodHandle SharedRuntime::reresolve_call_site(JavaThread *thread, bool& is_static_call, bool& is_optimized, bool& caller_is_c1, TRAPS) {
  ResourceMark rm(thread);
  RegisterMap reg_map(thread, false);
  frame stub_frame = thread->last_frame();
  assert(stub_frame.is_runtime_frame(), "must be a runtimeStub");
  frame caller = stub_frame.sender(&reg_map);

  // Do nothing if the frame isn't a live compiled frame.
  // nmethod could be deoptimized by the time we get here
  // so no update to the caller is needed.

  if (caller.is_compiled_frame() && !caller.is_deoptimized_frame()) {

    address pc = caller.pc();

    // Check for static or virtual call
    CompiledMethod* caller_nm = CodeCache::find_compiled(pc);
    caller_is_c1 = caller_nm->is_compiled_by_c1();

    // Default call_addr is the location of the "basic" call.
    // Determine the address of the call we a reresolving. With
    // Inline Caches we will always find a recognizable call.
    // With Inline Caches disabled we may or may not find a
    // recognizable call. We will always find a call for static
    // calls and for optimized virtual calls. For vanilla virtual
    // calls it depends on the state of the UseInlineCaches switch.
    //
    // With Inline Caches disabled we can get here for a virtual call
    // for two reasons:
    //   1 - calling an abstract method. The vtable for abstract methods
    //       will run us thru handle_wrong_method and we will eventually
    //       end up in the interpreter to throw the ame.
    //   2 - a racing deoptimization. We could be doing a vanilla vtable
    //       call and between the time we fetch the entry address and
    //       we jump to it the target gets deoptimized. Similar to 1
    //       we will wind up in the interprter (thru a c2i with c2).
    //
    address call_addr = NULL;
    {
      // Get call instruction under lock because another thread may be
      // busy patching it.
      CompiledICLocker ml(caller_nm);
      // Location of call instruction
      call_addr = caller_nm->call_instruction_address(pc);
    }
    // Make sure nmethod doesn't get deoptimized and removed until
    // this is done with it.
    // CLEANUP - with lazy deopt shouldn't need this lock
    nmethodLocker nmlock(caller_nm);

    if (call_addr != NULL) {
      RelocIterator iter(caller_nm, call_addr, call_addr+1);
      int ret = iter.next(); // Get item
      if (ret) {
        assert(iter.addr() == call_addr, "must find call");
        if (iter.type() == relocInfo::static_call_type) {
          is_static_call = true;
        } else {
          assert(iter.type() == relocInfo::virtual_call_type ||
                 iter.type() == relocInfo::opt_virtual_call_type
                , "unexpected relocInfo. type");
          is_optimized = (iter.type() == relocInfo::opt_virtual_call_type);
        }
      } else {
        assert(!UseInlineCaches, "relocation info. must exist for this address");
      }

      // Cleaning the inline cache will force a new resolve. This is more robust
      // than directly setting it to the new destination, since resolving of calls
      // is always done through the same code path. (experience shows that it
      // leads to very hard to track down bugs, if an inline cache gets updated
      // to a wrong method). It should not be performance critical, since the
      // resolve is only done once.

      for (;;) {
        ICRefillVerifier ic_refill_verifier;
        if (!clear_ic_at_addr(caller_nm, call_addr, is_static_call)) {
          InlineCacheBuffer::refill_ic_stubs();
        } else {
          break;
        }
      }
    }
  }

  methodHandle callee_method = find_callee_method(thread, CHECK_(methodHandle()));

#ifndef PRODUCT
  Atomic::inc(&_wrong_method_ctr);

  if (TraceCallFixup) {
    ResourceMark rm(thread);
    tty->print("handle_wrong_method reresolving call to");
    callee_method->print_short_name(tty);
    tty->print_cr(" code: " INTPTR_FORMAT, p2i(callee_method->code()));
  }
#endif

  return callee_method;
}

address SharedRuntime::handle_unsafe_access(JavaThread* thread, address next_pc) {
  // The faulting unsafe accesses should be changed to throw the error
  // synchronously instead. Meanwhile the faulting instruction will be
  // skipped over (effectively turning it into a no-op) and an
  // asynchronous exception will be raised which the thread will
  // handle at a later point. If the instruction is a load it will
  // return garbage.

  // Request an async exception.
  thread->set_pending_unsafe_access_error();

  // Return address of next instruction to execute.
  return next_pc;
}

#ifdef ASSERT
void SharedRuntime::check_member_name_argument_is_last_argument(const methodHandle& method,
                                                                const BasicType* sig_bt,
                                                                const VMRegPair* regs) {
  ResourceMark rm;
  const int total_args_passed = method->size_of_parameters();
  const VMRegPair*    regs_with_member_name = regs;
        VMRegPair* regs_without_member_name = NEW_RESOURCE_ARRAY(VMRegPair, total_args_passed - 1);

  const int member_arg_pos = total_args_passed - 1;
  assert(member_arg_pos >= 0 && member_arg_pos < total_args_passed, "oob");
  assert(sig_bt[member_arg_pos] == T_OBJECT, "dispatch argument must be an object");

  int comp_args_on_stack = java_calling_convention(sig_bt, regs_without_member_name, total_args_passed - 1);

  for (int i = 0; i < member_arg_pos; i++) {
    VMReg a =    regs_with_member_name[i].first();
    VMReg b = regs_without_member_name[i].first();
    assert(a->value() == b->value(), "register allocation mismatch: a=" INTX_FORMAT ", b=" INTX_FORMAT, a->value(), b->value());
  }
  assert(regs_with_member_name[member_arg_pos].first()->is_valid(), "bad member arg");
}
#endif

bool SharedRuntime::should_fixup_call_destination(address destination, address entry_point, address caller_pc, Method* moop, CodeBlob* cb) {
  if (destination != entry_point) {
    CodeBlob* callee = CodeCache::find_blob(destination);
    // callee == cb seems weird. It means calling interpreter thru stub.
    if (callee != NULL && (callee == cb || callee->is_adapter_blob())) {
      // static call or optimized virtual
      if (TraceCallFixup) {
        tty->print("fixup callsite           at " INTPTR_FORMAT " to compiled code for", p2i(caller_pc));
        moop->print_short_name(tty);
        tty->print_cr(" to " INTPTR_FORMAT, p2i(entry_point));
      }
      return true;
    } else {
      if (TraceCallFixup) {
        tty->print("failed to fixup callsite at " INTPTR_FORMAT " to compiled code for", p2i(caller_pc));
        moop->print_short_name(tty);
        tty->print_cr(" to " INTPTR_FORMAT, p2i(entry_point));
      }
      // assert is too strong could also be resolve destinations.
      // assert(InlineCacheBuffer::contains(destination) || VtableStubs::contains(destination), "must be");
    }
  } else {
    if (TraceCallFixup) {
      tty->print("already patched callsite at " INTPTR_FORMAT " to compiled code for", p2i(caller_pc));
      moop->print_short_name(tty);
      tty->print_cr(" to " INTPTR_FORMAT, p2i(entry_point));
    }
  }
  return false;
}

// ---------------------------------------------------------------------------
// We are calling the interpreter via a c2i. Normally this would mean that
// we were called by a compiled method. However we could have lost a race
// where we went int -> i2c -> c2i and so the caller could in fact be
// interpreted. If the caller is compiled we attempt to patch the caller
// so he no longer calls into the interpreter.
JRT_LEAF(void, SharedRuntime::fixup_callers_callsite(Method* method, address caller_pc))
  Method* moop(method);

  // It's possible that deoptimization can occur at a call site which hasn't
  // been resolved yet, in which case this function will be called from
  // an nmethod that has been patched for deopt and we can ignore the
  // request for a fixup.
  // Also it is possible that we lost a race in that from_compiled_entry
  // is now back to the i2c in that case we don't need to patch and if
  // we did we'd leap into space because the callsite needs to use
  // "to interpreter" stub in order to load up the Method*. Don't
  // ask me how I know this...

  CodeBlob* cb = CodeCache::find_blob(caller_pc);
  if (cb == NULL || !cb->is_compiled()) {
    return;
  }
  address entry_point = moop->from_compiled_entry_no_trampoline(cb->is_compiled_by_c1());
  if (entry_point == moop->get_c2i_entry()) {
    return;
  }

  // The check above makes sure this is a nmethod.
  CompiledMethod* nm = cb->as_compiled_method_or_null();
  assert(nm, "must be");

  // Get the return PC for the passed caller PC.
  address return_pc = caller_pc + frame::pc_return_offset;

  // There is a benign race here. We could be attempting to patch to a compiled
  // entry point at the same time the callee is being deoptimized. If that is
  // the case then entry_point may in fact point to a c2i and we'd patch the
  // call site with the same old data. clear_code will set code() to NULL
  // at the end of it. If we happen to see that NULL then we can skip trying
  // to patch. If we hit the window where the callee has a c2i in the
  // from_compiled_entry and the NULL isn't present yet then we lose the race
  // and patch the code with the same old data. Asi es la vida.

  if (moop->code() == NULL) return;

  if (nm->is_in_use()) {
    // Expect to find a native call there (unless it was no-inline cache vtable dispatch)
    CompiledICLocker ic_locker(nm);
    if (NativeCall::is_call_before(return_pc)) {
      ResourceMark mark;
      NativeCallWrapper* call = nm->call_wrapper_before(return_pc);
      //
      // bug 6281185. We might get here after resolving a call site to a vanilla
      // virtual call. Because the resolvee uses the verified entry it may then
      // see compiled code and attempt to patch the site by calling us. This would
      // then incorrectly convert the call site to optimized and its downhill from
      // there. If you're lucky you'll get the assert in the bugid, if not you've
      // just made a call site that could be megamorphic into a monomorphic site
      // for the rest of its life! Just another racing bug in the life of
      // fixup_callers_callsite ...
      //
      RelocIterator iter(nm, call->instruction_address(), call->next_instruction_address());
      iter.next();
      assert(iter.has_current(), "must have a reloc at java call site");
      relocInfo::relocType typ = iter.reloc()->type();
      if (typ != relocInfo::static_call_type &&
           typ != relocInfo::opt_virtual_call_type &&
           typ != relocInfo::static_stub_type) {
        return;
      }
      address destination = call->destination();
      if (should_fixup_call_destination(destination, entry_point, caller_pc, moop, cb)) {
        call->set_destination_mt_safe(entry_point);
      }
    }
  }
JRT_END


// same as JVM_Arraycopy, but called directly from compiled code
JRT_ENTRY(void, SharedRuntime::slow_arraycopy_C(oopDesc* src,  jint src_pos,
                                                oopDesc* dest, jint dest_pos,
                                                jint length,
                                                JavaThread* thread)) {
#ifndef PRODUCT
  _slow_array_copy_ctr++;
#endif
  // Check if we have null pointers
  if (src == NULL || dest == NULL) {
    THROW(vmSymbols::java_lang_NullPointerException());
  }
  // Do the copy.  The casts to arrayOop are necessary to the copy_array API,
  // even though the copy_array API also performs dynamic checks to ensure
  // that src and dest are truly arrays (and are conformable).
  // The copy_array mechanism is awkward and could be removed, but
  // the compilers don't call this function except as a last resort,
  // so it probably doesn't matter.
  src->klass()->copy_array((arrayOopDesc*)src, src_pos,
                                        (arrayOopDesc*)dest, dest_pos,
                                        length, thread);
}
JRT_END

// The caller of generate_class_cast_message() (or one of its callers)
// must use a ResourceMark in order to correctly free the result.
char* SharedRuntime::generate_class_cast_message(
    JavaThread* thread, Klass* caster_klass) {

  // Get target class name from the checkcast instruction
  vframeStream vfst(thread, true);
  assert(!vfst.at_end(), "Java frame must exist");
  Bytecode_checkcast cc(vfst.method(), vfst.method()->bcp_from(vfst.bci()));
  constantPoolHandle cpool(thread, vfst.method()->constants());
  Klass* target_klass = ConstantPool::klass_at_if_loaded(cpool, cc.index());
  Symbol* target_klass_name = NULL;
  if (target_klass == NULL) {
    // This klass should be resolved, but just in case, get the name in the klass slot.
    target_klass_name = cpool->klass_name_at(cc.index());
  }
  return generate_class_cast_message(caster_klass, target_klass, target_klass_name);
}


// The caller of generate_class_cast_message() (or one of its callers)
// must use a ResourceMark in order to correctly free the result.
char* SharedRuntime::generate_class_cast_message(
    Klass* caster_klass, Klass* target_klass, Symbol* target_klass_name) {
  const char* caster_name = caster_klass->external_name();

  assert(target_klass != NULL || target_klass_name != NULL, "one must be provided");
  const char* target_name = target_klass == NULL ? target_klass_name->as_klass_external_name() :
                                                   target_klass->external_name();

  size_t msglen = strlen(caster_name) + strlen("class ") + strlen(" cannot be cast to class ") + strlen(target_name) + 1;

  const char* caster_klass_description = "";
  const char* target_klass_description = "";
  const char* klass_separator = "";
  if (target_klass != NULL && caster_klass->module() == target_klass->module()) {
    caster_klass_description = caster_klass->joint_in_module_of_loader(target_klass);
  } else {
    caster_klass_description = caster_klass->class_in_module_of_loader();
    target_klass_description = (target_klass != NULL) ? target_klass->class_in_module_of_loader() : "";
    klass_separator = (target_klass != NULL) ? "; " : "";
  }

  // add 3 for parenthesis and preceeding space
  msglen += strlen(caster_klass_description) + strlen(target_klass_description) + strlen(klass_separator) + 3;

  char* message = NEW_RESOURCE_ARRAY_RETURN_NULL(char, msglen);
  if (message == NULL) {
    // Shouldn't happen, but don't cause even more problems if it does
    message = const_cast<char*>(caster_klass->external_name());
  } else {
    jio_snprintf(message,
                 msglen,
                 "class %s cannot be cast to class %s (%s%s%s)",
                 caster_name,
                 target_name,
                 caster_klass_description,
                 klass_separator,
                 target_klass_description
                 );
  }
  return message;
}

JRT_LEAF(void, SharedRuntime::reguard_yellow_pages())
  (void) JavaThread::current()->stack_overflow_state()->reguard_stack();
JRT_END

void SharedRuntime::monitor_enter_helper(oopDesc* obj, BasicLock* lock, JavaThread* thread) {
  if (!SafepointSynchronize::is_synchronizing()) {
    // Only try quick_enter() if we're not trying to reach a safepoint
    // so that the calling thread reaches the safepoint more quickly.
    if (ObjectSynchronizer::quick_enter(obj, thread, lock)) return;
  }
  // NO_ASYNC required because an async exception on the state transition destructor
  // would leave you with the lock held and it would never be released.
  // The normal monitorenter NullPointerException is thrown without acquiring a lock
  // and the model is that an exception implies the method failed.
  JRT_BLOCK_NO_ASYNC
  if (PrintBiasedLockingStatistics) {
    Atomic::inc(BiasedLocking::slow_path_entry_count_addr());
  }
  Handle h_obj(THREAD, obj);
  ObjectSynchronizer::enter(h_obj, lock, CHECK);
  assert(!HAS_PENDING_EXCEPTION, "Should have no exception here");
  JRT_BLOCK_END
}

// Handles the uncommon case in locking, i.e., contention or an inflated lock.
JRT_BLOCK_ENTRY(void, SharedRuntime::complete_monitor_locking_C(oopDesc* obj, BasicLock* lock, JavaThread* thread))
  SharedRuntime::monitor_enter_helper(obj, lock, thread);
JRT_END

void SharedRuntime::monitor_exit_helper(oopDesc* obj, BasicLock* lock, JavaThread* thread) {
  assert(JavaThread::current() == thread, "invariant");
  // Exit must be non-blocking, and therefore no exceptions can be thrown.
  EXCEPTION_MARK;
  // The object could become unlocked through a JNI call, which we have no other checks for.
  // Give a fatal message if CheckJNICalls. Otherwise we ignore it.
  if (obj->is_unlocked()) {
    if (CheckJNICalls) {
      fatal("Object has been unlocked by JNI");
    }
    return;
  }
  ObjectSynchronizer::exit(obj, lock, THREAD);
}

// Handles the uncommon cases of monitor unlocking in compiled code
JRT_LEAF(void, SharedRuntime::complete_monitor_unlocking_C(oopDesc* obj, BasicLock* lock, JavaThread* thread))
  SharedRuntime::monitor_exit_helper(obj, lock, thread);
JRT_END

#ifndef PRODUCT

void SharedRuntime::print_statistics() {
  ttyLocker ttyl;
  if (xtty != NULL)  xtty->head("statistics type='SharedRuntime'");

  if (_throw_null_ctr) tty->print_cr("%5d implicit null throw", _throw_null_ctr);

  SharedRuntime::print_ic_miss_histogram();

  if (CountRemovableExceptions) {
    if (_nof_removable_exceptions > 0) {
      Unimplemented(); // this counter is not yet incremented
      tty->print_cr("Removable exceptions: %d", _nof_removable_exceptions);
    }
  }

  // Dump the JRT_ENTRY counters
  if (_new_instance_ctr) tty->print_cr("%5d new instance requires GC", _new_instance_ctr);
  if (_new_array_ctr) tty->print_cr("%5d new array requires GC", _new_array_ctr);
  if (_multi1_ctr) tty->print_cr("%5d multianewarray 1 dim", _multi1_ctr);
  if (_multi2_ctr) tty->print_cr("%5d multianewarray 2 dim", _multi2_ctr);
  if (_multi3_ctr) tty->print_cr("%5d multianewarray 3 dim", _multi3_ctr);
  if (_multi4_ctr) tty->print_cr("%5d multianewarray 4 dim", _multi4_ctr);
  if (_multi5_ctr) tty->print_cr("%5d multianewarray 5 dim", _multi5_ctr);

  tty->print_cr("%5d inline cache miss in compiled", _ic_miss_ctr);
  tty->print_cr("%5d wrong method", _wrong_method_ctr);
  tty->print_cr("%5d unresolved static call site", _resolve_static_ctr);
  tty->print_cr("%5d unresolved virtual call site", _resolve_virtual_ctr);
  tty->print_cr("%5d unresolved opt virtual call site", _resolve_opt_virtual_ctr);

  if (_mon_enter_stub_ctr) tty->print_cr("%5d monitor enter stub", _mon_enter_stub_ctr);
  if (_mon_exit_stub_ctr) tty->print_cr("%5d monitor exit stub", _mon_exit_stub_ctr);
  if (_mon_enter_ctr) tty->print_cr("%5d monitor enter slow", _mon_enter_ctr);
  if (_mon_exit_ctr) tty->print_cr("%5d monitor exit slow", _mon_exit_ctr);
  if (_partial_subtype_ctr) tty->print_cr("%5d slow partial subtype", _partial_subtype_ctr);
  if (_jbyte_array_copy_ctr) tty->print_cr("%5d byte array copies", _jbyte_array_copy_ctr);
  if (_jshort_array_copy_ctr) tty->print_cr("%5d short array copies", _jshort_array_copy_ctr);
  if (_jint_array_copy_ctr) tty->print_cr("%5d int array copies", _jint_array_copy_ctr);
  if (_jlong_array_copy_ctr) tty->print_cr("%5d long array copies", _jlong_array_copy_ctr);
  if (_oop_array_copy_ctr) tty->print_cr("%5d oop array copies", _oop_array_copy_ctr);
  if (_checkcast_array_copy_ctr) tty->print_cr("%5d checkcast array copies", _checkcast_array_copy_ctr);
  if (_unsafe_array_copy_ctr) tty->print_cr("%5d unsafe array copies", _unsafe_array_copy_ctr);
  if (_generic_array_copy_ctr) tty->print_cr("%5d generic array copies", _generic_array_copy_ctr);
  if (_slow_array_copy_ctr) tty->print_cr("%5d slow array copies", _slow_array_copy_ctr);
  if (_find_handler_ctr) tty->print_cr("%5d find exception handler", _find_handler_ctr);
  if (_rethrow_ctr) tty->print_cr("%5d rethrow handler", _rethrow_ctr);

  AdapterHandlerLibrary::print_statistics();

  if (xtty != NULL)  xtty->tail("statistics");
}

inline double percent(int x, int y) {
  return 100.0 * x / MAX2(y, 1);
}

class MethodArityHistogram {
 public:
  enum { MAX_ARITY = 256 };
 private:
  static int _arity_histogram[MAX_ARITY];     // histogram of #args
  static int _size_histogram[MAX_ARITY];      // histogram of arg size in words
  static int _max_arity;                      // max. arity seen
  static int _max_size;                       // max. arg size seen

  static void add_method_to_histogram(nmethod* nm) {
    Method* method = (nm == NULL) ? NULL : nm->method();
    if ((method != NULL) && nm->is_alive()) {
      ArgumentCount args(method->signature());
      int arity   = args.size() + (method->is_static() ? 0 : 1);
      int argsize = method->size_of_parameters();
      arity   = MIN2(arity, MAX_ARITY-1);
      argsize = MIN2(argsize, MAX_ARITY-1);
      int count = method->compiled_invocation_count();
      _arity_histogram[arity]  += count;
      _size_histogram[argsize] += count;
      _max_arity = MAX2(_max_arity, arity);
      _max_size  = MAX2(_max_size, argsize);
    }
  }

  void print_histogram_helper(int n, int* histo, const char* name) {
    const int N = MIN2(5, n);
    tty->print_cr("\nHistogram of call arity (incl. rcvr, calls to compiled methods only):");
    double sum = 0;
    double weighted_sum = 0;
    int i;
    for (i = 0; i <= n; i++) { sum += histo[i]; weighted_sum += i*histo[i]; }
    double rest = sum;
    double percent = sum / 100;
    for (i = 0; i <= N; i++) {
      rest -= histo[i];
      tty->print_cr("%4d: %7d (%5.1f%%)", i, histo[i], histo[i] / percent);
    }
    tty->print_cr("rest: %7d (%5.1f%%))", (int)rest, rest / percent);
    tty->print_cr("(avg. %s = %3.1f, max = %d)", name, weighted_sum / sum, n);
  }

  void print_histogram() {
    tty->print_cr("\nHistogram of call arity (incl. rcvr, calls to compiled methods only):");
    print_histogram_helper(_max_arity, _arity_histogram, "arity");
    tty->print_cr("\nSame for parameter size (in words):");
    print_histogram_helper(_max_size, _size_histogram, "size");
    tty->cr();
  }

 public:
  MethodArityHistogram() {
    // Take the Compile_lock to protect against changes in the CodeBlob structures
    MutexLocker mu1(Compile_lock, Mutex::_safepoint_check_flag);
    // Take the CodeCache_lock to protect against changes in the CodeHeap structure
    MutexLocker mu2(CodeCache_lock, Mutex::_no_safepoint_check_flag);
    _max_arity = _max_size = 0;
    for (int i = 0; i < MAX_ARITY; i++) _arity_histogram[i] = _size_histogram[i] = 0;
    CodeCache::nmethods_do(add_method_to_histogram);
    print_histogram();
  }
};

int MethodArityHistogram::_arity_histogram[MethodArityHistogram::MAX_ARITY];
int MethodArityHistogram::_size_histogram[MethodArityHistogram::MAX_ARITY];
int MethodArityHistogram::_max_arity;
int MethodArityHistogram::_max_size;

void SharedRuntime::print_call_statistics(int comp_total) {
  tty->print_cr("Calls from compiled code:");
  int total  = _nof_normal_calls + _nof_interface_calls + _nof_static_calls;
  int mono_c = _nof_normal_calls - _nof_optimized_calls - _nof_megamorphic_calls;
  int mono_i = _nof_interface_calls - _nof_optimized_interface_calls - _nof_megamorphic_interface_calls;
  tty->print_cr("\t%9d   (%4.1f%%) total non-inlined   ", total, percent(total, total));
  tty->print_cr("\t%9d   (%4.1f%%) virtual calls       ", _nof_normal_calls, percent(_nof_normal_calls, total));
  tty->print_cr("\t  %9d  (%3.0f%%)   inlined          ", _nof_inlined_calls, percent(_nof_inlined_calls, _nof_normal_calls));
  tty->print_cr("\t  %9d  (%3.0f%%)   optimized        ", _nof_optimized_calls, percent(_nof_optimized_calls, _nof_normal_calls));
  tty->print_cr("\t  %9d  (%3.0f%%)   monomorphic      ", mono_c, percent(mono_c, _nof_normal_calls));
  tty->print_cr("\t  %9d  (%3.0f%%)   megamorphic      ", _nof_megamorphic_calls, percent(_nof_megamorphic_calls, _nof_normal_calls));
  tty->print_cr("\t%9d   (%4.1f%%) interface calls     ", _nof_interface_calls, percent(_nof_interface_calls, total));
  tty->print_cr("\t  %9d  (%3.0f%%)   inlined          ", _nof_inlined_interface_calls, percent(_nof_inlined_interface_calls, _nof_interface_calls));
  tty->print_cr("\t  %9d  (%3.0f%%)   optimized        ", _nof_optimized_interface_calls, percent(_nof_optimized_interface_calls, _nof_interface_calls));
  tty->print_cr("\t  %9d  (%3.0f%%)   monomorphic      ", mono_i, percent(mono_i, _nof_interface_calls));
  tty->print_cr("\t  %9d  (%3.0f%%)   megamorphic      ", _nof_megamorphic_interface_calls, percent(_nof_megamorphic_interface_calls, _nof_interface_calls));
  tty->print_cr("\t%9d   (%4.1f%%) static/special calls", _nof_static_calls, percent(_nof_static_calls, total));
  tty->print_cr("\t  %9d  (%3.0f%%)   inlined          ", _nof_inlined_static_calls, percent(_nof_inlined_static_calls, _nof_static_calls));
  tty->cr();
  tty->print_cr("Note 1: counter updates are not MT-safe.");
  tty->print_cr("Note 2: %% in major categories are relative to total non-inlined calls;");
  tty->print_cr("        %% in nested categories are relative to their category");
  tty->print_cr("        (and thus add up to more than 100%% with inlining)");
  tty->cr();

  MethodArityHistogram h;
}
#endif


// A simple wrapper class around the calling convention information
// that allows sharing of adapters for the same calling convention.
class AdapterFingerPrint : public CHeapObj<mtCode> {
 private:
  enum {
    _basic_type_bits = 4,
    _basic_type_mask = right_n_bits(_basic_type_bits),
    _basic_types_per_int = BitsPerInt / _basic_type_bits,
    _compact_int_count = 3
  };
  // TO DO:  Consider integrating this with a more global scheme for compressing signatures.
  // For now, 4 bits per components (plus T_VOID gaps after double/long) is not excessive.

  union {
    int  _compact[_compact_int_count];
    int* _fingerprint;
  } _value;
  int _length; // A negative length indicates the fingerprint is in the compact form,
               // Otherwise _value._fingerprint is the array.

  // Remap BasicTypes that are handled equivalently by the adapters.
  // These are correct for the current system but someday it might be
  // necessary to make this mapping platform dependent.
  static int adapter_encoding(BasicType in, bool is_inlinetype) {
    switch (in) {
      case T_BOOLEAN:
      case T_BYTE:
      case T_SHORT:
      case T_CHAR: {
        if (is_inlinetype) {
          // Do not widen inline type field types
          assert(InlineTypePassFieldsAsArgs, "must be enabled");
          return in;
        } else {
          // They are all promoted to T_INT in the calling convention
          return T_INT;
        }
      }

      case T_INLINE_TYPE: {
        // If inline types are passed as fields, return 'in' to differentiate
        // between a T_INLINE_TYPE and a T_OBJECT in the signature.
        return InlineTypePassFieldsAsArgs ? in : adapter_encoding(T_OBJECT, false);
      }

      case T_OBJECT:
      case T_ARRAY:
        // In other words, we assume that any register good enough for
        // an int or long is good enough for a managed pointer.
#ifdef _LP64
        return T_LONG;
#else
        return T_INT;
#endif

      case T_INT:
      case T_LONG:
      case T_FLOAT:
      case T_DOUBLE:
      case T_VOID:
        return in;

      default:
        ShouldNotReachHere();
        return T_CONFLICT;
    }
  }

 public:
  AdapterFingerPrint(const GrowableArray<SigEntry>* sig, bool has_ro_adapter = false) {
    // The fingerprint is based on the BasicType signature encoded
    // into an array of ints with eight entries per int.
    int total_args_passed = (sig != NULL) ? sig->length() : 0;
    int* ptr;
    int len = (total_args_passed + (_basic_types_per_int-1)) / _basic_types_per_int;
    if (len <= _compact_int_count) {
      assert(_compact_int_count == 3, "else change next line");
      _value._compact[0] = _value._compact[1] = _value._compact[2] = 0;
      // Storing the signature encoded as signed chars hits about 98%
      // of the time.
      _length = -len;
      ptr = _value._compact;
    } else {
      _length = len;
      _value._fingerprint = NEW_C_HEAP_ARRAY(int, _length, mtCode);
      ptr = _value._fingerprint;
    }

    // Now pack the BasicTypes with 8 per int
    int sig_index = 0;
    BasicType prev_sbt = T_ILLEGAL;
    int vt_count = 0;
    for (int index = 0; index < len; index++) {
      int value = 0;
      for (int byte = 0; byte < _basic_types_per_int; byte++) {
        int bt = 0;
        if (sig_index < total_args_passed) {
          BasicType sbt = sig->at(sig_index++)._bt;
          if (InlineTypePassFieldsAsArgs && sbt == T_INLINE_TYPE) {
            // Found start of inline type in signature
            vt_count++;
            if (sig_index == 1 && has_ro_adapter) {
              // With a ro_adapter, replace receiver inline type delimiter by T_VOID to prevent matching
              // with other adapters that have the same inline type as first argument and no receiver.
              sbt = T_VOID;
            }
          } else if (InlineTypePassFieldsAsArgs && sbt == T_VOID &&
                     prev_sbt != T_LONG && prev_sbt != T_DOUBLE) {
            // Found end of inline type in signature
            vt_count--;
            assert(vt_count >= 0, "invalid vt_count");
          }
          bt = adapter_encoding(sbt, vt_count > 0);
          prev_sbt = sbt;
        }
        assert((bt & _basic_type_mask) == bt, "must fit in 4 bits");
        value = (value << _basic_type_bits) | bt;
      }
      ptr[index] = value;
    }
    assert(vt_count == 0, "invalid vt_count");
  }

  ~AdapterFingerPrint() {
    if (_length > 0) {
      FREE_C_HEAP_ARRAY(int, _value._fingerprint);
    }
  }

  int value(int index) {
    if (_length < 0) {
      return _value._compact[index];
    }
    return _value._fingerprint[index];
  }
  int length() {
    if (_length < 0) return -_length;
    return _length;
  }

  bool is_compact() {
    return _length <= 0;
  }

  unsigned int compute_hash() {
    int hash = 0;
    for (int i = 0; i < length(); i++) {
      int v = value(i);
      hash = (hash << 8) ^ v ^ (hash >> 5);
    }
    return (unsigned int)hash;
  }

  const char* as_string() {
    stringStream st;
    st.print("0x");
    for (int i = 0; i < length(); i++) {
      st.print("%08x", value(i));
    }
    return st.as_string();
  }

  bool equals(AdapterFingerPrint* other) {
    if (other->_length != _length) {
      return false;
    }
    if (_length < 0) {
      assert(_compact_int_count == 3, "else change next line");
      return _value._compact[0] == other->_value._compact[0] &&
             _value._compact[1] == other->_value._compact[1] &&
             _value._compact[2] == other->_value._compact[2];
    } else {
      for (int i = 0; i < _length; i++) {
        if (_value._fingerprint[i] != other->_value._fingerprint[i]) {
          return false;
        }
      }
    }
    return true;
  }
};


// A hashtable mapping from AdapterFingerPrints to AdapterHandlerEntries
class AdapterHandlerTable : public BasicHashtable<mtCode> {
  friend class AdapterHandlerTableIterator;

 private:

#ifndef PRODUCT
  static int _lookups; // number of calls to lookup
  static int _buckets; // number of buckets checked
  static int _equals;  // number of buckets checked with matching hash
  static int _hits;    // number of successful lookups
  static int _compact; // number of equals calls with compact signature
#endif

  AdapterHandlerEntry* bucket(int i) {
    return (AdapterHandlerEntry*)BasicHashtable<mtCode>::bucket(i);
  }

 public:
  AdapterHandlerTable()
    : BasicHashtable<mtCode>(293, (sizeof(AdapterHandlerEntry))) { }

  // Create a new entry suitable for insertion in the table
  AdapterHandlerEntry* new_entry(AdapterFingerPrint* fingerprint, address i2c_entry, address c2i_entry,
                                 address c2i_inline_entry, address c2i_inline_ro_entry,
                                 address c2i_unverified_entry, address c2i_unverified_inline_entry, address c2i_no_clinit_check_entry) {
    AdapterHandlerEntry* entry = (AdapterHandlerEntry*)BasicHashtable<mtCode>::new_entry(fingerprint->compute_hash());
    entry->init(fingerprint, i2c_entry, c2i_entry, c2i_inline_entry, c2i_inline_ro_entry,
                c2i_unverified_entry, c2i_unverified_inline_entry, c2i_no_clinit_check_entry);
    return entry;
  }

  // Insert an entry into the table
  void add(AdapterHandlerEntry* entry) {
    int index = hash_to_index(entry->hash());
    add_entry(index, entry);
  }

  void free_entry(AdapterHandlerEntry* entry) {
    entry->deallocate();
    BasicHashtable<mtCode>::free_entry(entry);
  }

  // Find a entry with the same fingerprint if it exists
  AdapterHandlerEntry* lookup(const GrowableArray<SigEntry>* sig, bool has_ro_adapter = false) {
    NOT_PRODUCT(_lookups++);
    AdapterFingerPrint fp(sig, has_ro_adapter);
    unsigned int hash = fp.compute_hash();
    int index = hash_to_index(hash);
    for (AdapterHandlerEntry* e = bucket(index); e != NULL; e = e->next()) {
      NOT_PRODUCT(_buckets++);
      if (e->hash() == hash) {
        NOT_PRODUCT(_equals++);
        if (fp.equals(e->fingerprint())) {
#ifndef PRODUCT
          if (fp.is_compact()) _compact++;
          _hits++;
#endif
          return e;
        }
      }
    }
    return NULL;
  }

#ifndef PRODUCT
  void print_statistics() {
    ResourceMark rm;
    int longest = 0;
    int empty = 0;
    int total = 0;
    int nonempty = 0;
    for (int index = 0; index < table_size(); index++) {
      int count = 0;
      for (AdapterHandlerEntry* e = bucket(index); e != NULL; e = e->next()) {
        count++;
      }
      if (count != 0) nonempty++;
      if (count == 0) empty++;
      if (count > longest) longest = count;
      total += count;
    }
    tty->print_cr("AdapterHandlerTable: empty %d longest %d total %d average %f",
                  empty, longest, total, total / (double)nonempty);
    tty->print_cr("AdapterHandlerTable: lookups %d buckets %d equals %d hits %d compact %d",
                  _lookups, _buckets, _equals, _hits, _compact);
  }
#endif
};


#ifndef PRODUCT

int AdapterHandlerTable::_lookups;
int AdapterHandlerTable::_buckets;
int AdapterHandlerTable::_equals;
int AdapterHandlerTable::_hits;
int AdapterHandlerTable::_compact;

#endif

class AdapterHandlerTableIterator : public StackObj {
 private:
  AdapterHandlerTable* _table;
  int _index;
  AdapterHandlerEntry* _current;

  void scan() {
    while (_index < _table->table_size()) {
      AdapterHandlerEntry* a = _table->bucket(_index);
      _index++;
      if (a != NULL) {
        _current = a;
        return;
      }
    }
  }

 public:
  AdapterHandlerTableIterator(AdapterHandlerTable* table): _table(table), _index(0), _current(NULL) {
    scan();
  }
  bool has_next() {
    return _current != NULL;
  }
  AdapterHandlerEntry* next() {
    if (_current != NULL) {
      AdapterHandlerEntry* result = _current;
      _current = _current->next();
      if (_current == NULL) scan();
      return result;
    } else {
      return NULL;
    }
  }
};


// ---------------------------------------------------------------------------
// Implementation of AdapterHandlerLibrary
AdapterHandlerTable* AdapterHandlerLibrary::_adapters = NULL;
AdapterHandlerEntry* AdapterHandlerLibrary::_abstract_method_handler = NULL;
const int AdapterHandlerLibrary_size = 32*K;
BufferBlob* AdapterHandlerLibrary::_buffer = NULL;

BufferBlob* AdapterHandlerLibrary::buffer_blob() {
  // Should be called only when AdapterHandlerLibrary_lock is active.
  if (_buffer == NULL) // Initialize lazily
      _buffer = BufferBlob::create("adapters", AdapterHandlerLibrary_size);
  return _buffer;
}

extern "C" void unexpected_adapter_call() {
  ShouldNotCallThis();
}

void AdapterHandlerLibrary::initialize() {
  if (_adapters != NULL) return;
  _adapters = new AdapterHandlerTable();

  // Create a special handler for abstract methods.  Abstract methods
  // are never compiled so an i2c entry is somewhat meaningless, but
  // throw AbstractMethodError just in case.
  // Pass wrong_method_abstract for the c2i transitions to return
  // AbstractMethodError for invalid invocations.
  address wrong_method_abstract = SharedRuntime::get_handle_wrong_method_abstract_stub();
  _abstract_method_handler = AdapterHandlerLibrary::new_entry(new AdapterFingerPrint(NULL),
                                                              StubRoutines::throw_AbstractMethodError_entry(),
                                                              wrong_method_abstract, wrong_method_abstract, wrong_method_abstract,
                                                              wrong_method_abstract, wrong_method_abstract);
}

AdapterHandlerEntry* AdapterHandlerLibrary::new_entry(AdapterFingerPrint* fingerprint,
                                                      address i2c_entry,
                                                      address c2i_entry,
                                                      address c2i_inline_entry,
                                                      address c2i_inline_ro_entry,
                                                      address c2i_unverified_entry,
                                                      address c2i_unverified_inline_entry,
                                                      address c2i_no_clinit_check_entry) {
  return _adapters->new_entry(fingerprint, i2c_entry, c2i_entry, c2i_inline_entry, c2i_inline_ro_entry, c2i_unverified_entry,
                              c2i_unverified_inline_entry, c2i_no_clinit_check_entry);
}

static void generate_trampoline(address trampoline, address destination) {
  if (*(int*)trampoline == 0) {
    CodeBuffer buffer(trampoline, (int)SharedRuntime::trampoline_size());
    MacroAssembler _masm(&buffer);
    SharedRuntime::generate_trampoline(&_masm, destination);
    assert(*(int*)trampoline != 0, "Instruction(s) for trampoline must not be encoded as zeros.");
      _masm.flush();

    if (PrintInterpreter) {
      Disassembler::decode(buffer.insts_begin(), buffer.insts_end());
    }
  }
}

AdapterHandlerEntry* AdapterHandlerLibrary::get_adapter(const methodHandle& method) {
  AdapterHandlerEntry* entry = get_adapter0(method);
  if (entry != NULL && method->is_shared()) {
    // See comments around Method::link_method()
    MutexLocker mu(AdapterHandlerLibrary_lock);
    if (method->adapter() == NULL) {
      method->update_adapter_trampoline(entry);
    }
    generate_trampoline(method->from_compiled_entry(),           entry->get_c2i_entry());
    generate_trampoline(method->from_compiled_inline_ro_entry(), entry->get_c2i_inline_ro_entry());
    generate_trampoline(method->from_compiled_inline_entry(),    entry->get_c2i_inline_entry());
  }

  return entry;
}


CompiledEntrySignature::CompiledEntrySignature(Method* method) :
  _method(method), _num_inline_args(0), _has_inline_recv(false),
  _sig_cc(NULL), _sig_cc_ro(NULL), _regs(NULL), _regs_cc(NULL), _regs_cc_ro(NULL),
  _args_on_stack(0), _args_on_stack_cc(0), _args_on_stack_cc_ro(0),
  _c1_needs_stack_repair(false), _c2_needs_stack_repair(false), _has_scalarized_args(false) {
  _sig = new GrowableArray<SigEntry>(method->size_of_parameters());

}

int CompiledEntrySignature::compute_scalarized_cc(GrowableArray<SigEntry>*& sig_cc, VMRegPair*& regs_cc, bool scalar_receiver) {
  InstanceKlass* holder = _method->method_holder();
  sig_cc = new GrowableArray<SigEntry>(_method->size_of_parameters());
  if (!_method->is_static()) {
    if (holder->is_inline_klass() && scalar_receiver && InlineKlass::cast(holder)->can_be_passed_as_fields()) {
      sig_cc->appendAll(InlineKlass::cast(holder)->extended_sig());
    } else {
      SigEntry::add_entry(sig_cc, T_OBJECT);
    }
  }
  Thread* THREAD = Thread::current();
  for (SignatureStream ss(_method->signature()); !ss.at_return_type(); ss.next()) {
    if (ss.type() == T_INLINE_TYPE) {
      InlineKlass* vk = ss.as_inline_klass(holder);
      if (vk->can_be_passed_as_fields()) {
        sig_cc->appendAll(vk->extended_sig());
      } else {
        SigEntry::add_entry(sig_cc, T_OBJECT);
      }
    } else {
      SigEntry::add_entry(sig_cc, ss.type());
    }
  }
  regs_cc = NEW_RESOURCE_ARRAY(VMRegPair, sig_cc->length() + 2);
  return SharedRuntime::java_calling_convention(sig_cc, regs_cc);
}

// See if we can save space by sharing the same entry for VIEP and VIEP(RO),
// or the same entry for VEP and VIEP(RO).
CodeOffsets::Entries CompiledEntrySignature::c1_inline_ro_entry_type() const {
  if (!has_scalarized_args()) {
    // VEP/VIEP/VIEP(RO) all share the same entry. There's no packing.
    return CodeOffsets::Verified_Entry;
  }
  if (_method->is_static()) {
    // Static methods don't need VIEP(RO)
    return CodeOffsets::Verified_Entry;
  }

  if (has_inline_recv()) {
    if (num_inline_args() == 1) {
      // Share same entry for VIEP and VIEP(RO).
      // This is quite common: we have an instance method in an InlineKlass that has
      // no inline type args other than <this>.
      return CodeOffsets::Verified_Inline_Entry;
    } else {
      assert(num_inline_args() > 1, "must be");
      // No sharing:
      //   VIEP(RO) -- <this> is passed as object
      //   VEP      -- <this> is passed as fields
      return CodeOffsets::Verified_Inline_Entry_RO;
    }
  }

  // Either a static method, or <this> is not an inline type
  if (args_on_stack_cc() != args_on_stack_cc_ro()) {
    // No sharing:
    // Some arguments are passed on the stack, and we have inserted reserved entries
    // into the VEP, but we never insert reserved entries into the VIEP(RO).
    return CodeOffsets::Verified_Inline_Entry_RO;
  } else {
    // Share same entry for VEP and VIEP(RO).
    return CodeOffsets::Verified_Entry;
  }
}


void CompiledEntrySignature::compute_calling_conventions() {
  // Get the (non-scalarized) signature and check for inline type arguments
  if (!_method->is_static()) {
    if (_method->method_holder()->is_inline_klass() && InlineKlass::cast(_method->method_holder())->can_be_passed_as_fields()) {
      _has_inline_recv = true;
      _num_inline_args++;
    }
    SigEntry::add_entry(_sig, T_OBJECT);
  }
  for (SignatureStream ss(_method->signature()); !ss.at_return_type(); ss.next()) {
    BasicType bt = ss.type();
    if (bt == T_INLINE_TYPE) {
      if (ss.as_inline_klass(_method->method_holder())->can_be_passed_as_fields()) {
        _num_inline_args++;
      }
      bt = T_OBJECT;
    }
    SigEntry::add_entry(_sig, bt);
  }
  if (_method->is_abstract() && !has_inline_arg()) {
    return;
  }

  // Get a description of the compiled java calling convention and the largest used (VMReg) stack slot usage
  _regs = NEW_RESOURCE_ARRAY(VMRegPair, _sig->length());
  _args_on_stack = SharedRuntime::java_calling_convention(_sig, _regs);

  // Now compute the scalarized calling convention if there are inline types in the signature
  _sig_cc = _sig;
  _sig_cc_ro = _sig;
  _regs_cc = _regs;
  _regs_cc_ro = _regs;
  _args_on_stack_cc = _args_on_stack;
  _args_on_stack_cc_ro = _args_on_stack;

  if (has_inline_arg() && !_method->is_native()) {
    _args_on_stack_cc = compute_scalarized_cc(_sig_cc, _regs_cc, /* scalar_receiver = */ true);

    _sig_cc_ro = _sig_cc;
    _regs_cc_ro = _regs_cc;
    _args_on_stack_cc_ro = _args_on_stack_cc;
    if (_has_inline_recv || _args_on_stack_cc > _args_on_stack) {
      // For interface calls, we need another entry point / adapter to unpack the receiver
      _args_on_stack_cc_ro = compute_scalarized_cc(_sig_cc_ro, _regs_cc_ro, /* scalar_receiver = */ false);
    }

    // Upper bound on stack arguments to avoid hitting the argument limit and
    // bailing out of compilation ("unsupported incoming calling sequence").
    // TODO we need a reasonable limit (flag?) here
    if (_args_on_stack_cc > 50) {
      // Don't scalarize inline type arguments
      _sig_cc = _sig;
      _sig_cc_ro = _sig;
      _regs_cc = _regs;
      _regs_cc_ro = _regs;
      _args_on_stack_cc = _args_on_stack;
      _args_on_stack_cc_ro = _args_on_stack;
    } else {
      _c1_needs_stack_repair = (_args_on_stack_cc < _args_on_stack) || (_args_on_stack_cc_ro < _args_on_stack);
      _c2_needs_stack_repair = (_args_on_stack_cc > _args_on_stack) || (_args_on_stack_cc > _args_on_stack_cc_ro);
      _has_scalarized_args = true;
    }
  }
}

AdapterHandlerEntry* AdapterHandlerLibrary::get_adapter0(const methodHandle& method) {
  // Use customized signature handler.  Need to lock around updates to
  // the AdapterHandlerTable (it is not safe for concurrent readers
  // and a single writer: this could be fixed if it becomes a
  // problem).

  ResourceMark rm;

  NOT_PRODUCT(int insts_size = 0);
  AdapterBlob* new_adapter = NULL;
  AdapterHandlerEntry* entry = NULL;
  AdapterFingerPrint* fingerprint = NULL;

  {
    MutexLocker mu(AdapterHandlerLibrary_lock);
    // make sure data structure is initialized
    initialize();

    CompiledEntrySignature ces(method());
    {
       MutexUnlocker mul(AdapterHandlerLibrary_lock);
       ces.compute_calling_conventions();
    }
    GrowableArray<SigEntry>& sig       = ces.sig();
    GrowableArray<SigEntry>& sig_cc    = ces.sig_cc();
    GrowableArray<SigEntry>& sig_cc_ro = ces.sig_cc_ro();
    VMRegPair* regs         = ces.regs();
    VMRegPair* regs_cc      = ces.regs_cc();
    VMRegPair* regs_cc_ro   = ces.regs_cc_ro();

    if (ces.has_scalarized_args()) {
      method->set_has_scalarized_args(true);
      method->set_c1_needs_stack_repair(ces.c1_needs_stack_repair());
      method->set_c2_needs_stack_repair(ces.c2_needs_stack_repair());
    }

    if (method->is_abstract()) {
      if (ces.has_scalarized_args()) {
        // Save a C heap allocated version of the signature for abstract methods with scalarized inline type arguments
        address wrong_method_abstract = SharedRuntime::get_handle_wrong_method_abstract_stub();
        entry = AdapterHandlerLibrary::new_entry(new AdapterFingerPrint(NULL),
                                                 StubRoutines::throw_AbstractMethodError_entry(),
                                                 wrong_method_abstract, wrong_method_abstract, wrong_method_abstract,
                                                 wrong_method_abstract, wrong_method_abstract);
        GrowableArray<SigEntry>* heap_sig = new (ResourceObj::C_HEAP, mtInternal) GrowableArray<SigEntry>(sig_cc_ro.length(), mtInternal);
        heap_sig->appendAll(&sig_cc_ro);
        entry->set_sig_cc(heap_sig);
        return entry;
      } else {
        return _abstract_method_handler;
      }
    }

    // Lookup method signature's fingerprint
    entry = _adapters->lookup(&sig_cc, regs_cc != regs_cc_ro);

#ifdef ASSERT
    AdapterHandlerEntry* shared_entry = NULL;
    // Start adapter sharing verification only after the VM is booted.
    if (VerifyAdapterSharing && (entry != NULL)) {
      shared_entry = entry;
      entry = NULL;
    }
#endif

    if (entry != NULL) {
      return entry;
    }

<<<<<<< HEAD
=======
    // Get a description of the compiled java calling convention and the largest used (VMReg) stack slot usage
    int comp_args_on_stack = SharedRuntime::java_calling_convention(sig_bt, regs, total_args_passed);

>>>>>>> 655bb619
    // Make a C heap allocated version of the fingerprint to store in the adapter
    fingerprint = new AdapterFingerPrint(&sig_cc, regs_cc != regs_cc_ro);

    // StubRoutines::code2() is initialized after this function can be called. As a result,
    // VerifyAdapterCalls and VerifyAdapterSharing can fail if we re-use code that generated
    // prior to StubRoutines::code2() being set. Checks refer to checks generated in an I2C
    // stub that ensure that an I2C stub is called from an interpreter frame.
    bool contains_all_checks = StubRoutines::code2() != NULL;

    // Create I2C & C2I handlers
    BufferBlob* buf = buffer_blob(); // the temporary code buffer in CodeCache
    if (buf != NULL) {
      CodeBuffer buffer(buf);
      short buffer_locs[20];
      buffer.insts()->initialize_shared_locs((relocInfo*)buffer_locs,
                                             sizeof(buffer_locs)/sizeof(relocInfo));

      MacroAssembler _masm(&buffer);
      entry = SharedRuntime::generate_i2c2i_adapters(&_masm,
                                                     ces.args_on_stack(),
                                                     &sig,
                                                     regs,
                                                     &sig_cc,
                                                     regs_cc,
                                                     &sig_cc_ro,
                                                     regs_cc_ro,
                                                     fingerprint,
                                                     new_adapter);

      if (ces.has_scalarized_args()) {
        // Save a C heap allocated version of the scalarized signature and store it in the adapter
        GrowableArray<SigEntry>* heap_sig = new (ResourceObj::C_HEAP, mtInternal) GrowableArray<SigEntry>(sig_cc.length(), mtInternal);
        heap_sig->appendAll(&sig_cc);
        entry->set_sig_cc(heap_sig);
      }

#ifdef ASSERT
      if (VerifyAdapterSharing) {
        if (shared_entry != NULL) {
          if (!shared_entry->compare_code(buf->code_begin(), buffer.insts_size())) {
            method->print();
          }
          assert(shared_entry->compare_code(buf->code_begin(), buffer.insts_size()), "code must match");
          // Release the one just created and return the original
          _adapters->free_entry(entry);
          return shared_entry;
        } else  {
          entry->save_code(buf->code_begin(), buffer.insts_size());
        }
      }
#endif

      NOT_PRODUCT(insts_size = buffer.insts_size());
    }
    if (new_adapter == NULL) {
      // CodeCache is full, disable compilation
      // Ought to log this but compile log is only per compile thread
      // and we're some non descript Java thread.
      return NULL; // Out of CodeCache space
    }
    entry->relocate(new_adapter->content_begin());
#ifndef PRODUCT
    // debugging suppport
    if (PrintAdapterHandlers || PrintStubCode) {
      ttyLocker ttyl;
      entry->print_adapter_on(tty);
      tty->print_cr("i2c argument handler #%d for: %s %s %s (%d bytes generated)",
                    _adapters->number_of_entries(), (method->is_static() ? "static" : "receiver"),
                    method->signature()->as_C_string(), fingerprint->as_string(), insts_size);
      tty->print_cr("c2i argument handler starts at %p", entry->get_c2i_entry());
      if (Verbose || PrintStubCode) {
        address first_pc = entry->base_address();
        if (first_pc != NULL) {
          Disassembler::decode(first_pc, first_pc + insts_size);
          tty->cr();
        }
      }
    }
#endif
    // Add the entry only if the entry contains all required checks (see sharedRuntime_xxx.cpp)
    // The checks are inserted only if -XX:+VerifyAdapterCalls is specified.
    if (contains_all_checks || !VerifyAdapterCalls) {
      _adapters->add(entry);
    }
  }
  // Outside of the lock
  if (new_adapter != NULL) {
    char blob_id[256];
    jio_snprintf(blob_id,
                 sizeof(blob_id),
                 "%s(%s)@" PTR_FORMAT,
                 new_adapter->name(),
                 fingerprint->as_string(),
                 new_adapter->content_begin());
    Forte::register_stub(blob_id, new_adapter->content_begin(), new_adapter->content_end());

    if (JvmtiExport::should_post_dynamic_code_generated()) {
      JvmtiExport::post_dynamic_code_generated(blob_id, new_adapter->content_begin(), new_adapter->content_end());
    }
  }
  return entry;
}

address AdapterHandlerEntry::base_address() {
  address base = _i2c_entry;
  if (base == NULL)  base = _c2i_entry;
  assert(base <= _c2i_entry || _c2i_entry == NULL, "");
  assert(base <= _c2i_inline_entry || _c2i_inline_entry == NULL, "");
  assert(base <= _c2i_inline_ro_entry || _c2i_inline_ro_entry == NULL, "");
  assert(base <= _c2i_unverified_entry || _c2i_unverified_entry == NULL, "");
  assert(base <= _c2i_unverified_inline_entry || _c2i_unverified_inline_entry == NULL, "");
  assert(base <= _c2i_no_clinit_check_entry || _c2i_no_clinit_check_entry == NULL, "");
  return base;
}

void AdapterHandlerEntry::relocate(address new_base) {
  address old_base = base_address();
  assert(old_base != NULL, "");
  ptrdiff_t delta = new_base - old_base;
  if (_i2c_entry != NULL)
    _i2c_entry += delta;
  if (_c2i_entry != NULL)
    _c2i_entry += delta;
  if (_c2i_inline_entry != NULL)
    _c2i_inline_entry += delta;
  if (_c2i_inline_ro_entry != NULL)
    _c2i_inline_ro_entry += delta;
  if (_c2i_unverified_entry != NULL)
    _c2i_unverified_entry += delta;
  if (_c2i_unverified_inline_entry != NULL)
    _c2i_unverified_inline_entry += delta;
  if (_c2i_no_clinit_check_entry != NULL)
    _c2i_no_clinit_check_entry += delta;
  assert(base_address() == new_base, "");
}


void AdapterHandlerEntry::deallocate() {
  delete _fingerprint;
  if (_sig_cc != NULL) {
    delete _sig_cc;
  }
#ifdef ASSERT
  FREE_C_HEAP_ARRAY(unsigned char, _saved_code);
#endif
}


#ifdef ASSERT
// Capture the code before relocation so that it can be compared
// against other versions.  If the code is captured after relocation
// then relative instructions won't be equivalent.
void AdapterHandlerEntry::save_code(unsigned char* buffer, int length) {
  _saved_code = NEW_C_HEAP_ARRAY(unsigned char, length, mtCode);
  _saved_code_length = length;
  memcpy(_saved_code, buffer, length);
}


bool AdapterHandlerEntry::compare_code(unsigned char* buffer, int length) {
  if (length != _saved_code_length) {
    return false;
  }

  return (memcmp(buffer, _saved_code, length) == 0) ? true : false;
}
#endif


/**
 * Create a native wrapper for this native method.  The wrapper converts the
 * Java-compiled calling convention to the native convention, handles
 * arguments, and transitions to native.  On return from the native we transition
 * back to java blocking if a safepoint is in progress.
 */
void AdapterHandlerLibrary::create_native_wrapper(const methodHandle& method) {
  ResourceMark rm;
  nmethod* nm = NULL;
  address critical_entry = NULL;

  assert(method->is_native(), "must be native");
  assert(method->is_method_handle_intrinsic() ||
         method->has_native_function(), "must have something valid to call!");

  if (CriticalJNINatives && !method->is_method_handle_intrinsic()) {
    // We perform the I/O with transition to native before acquiring AdapterHandlerLibrary_lock.
    critical_entry = NativeLookup::lookup_critical_entry(method);
  }

  {
    // Perform the work while holding the lock, but perform any printing outside the lock
    MutexLocker mu(AdapterHandlerLibrary_lock);
    // See if somebody beat us to it
    if (method->code() != NULL) {
      return;
    }

    const int compile_id = CompileBroker::assign_compile_id(method, CompileBroker::standard_entry_bci);
    assert(compile_id > 0, "Must generate native wrapper");


    ResourceMark rm;
    BufferBlob*  buf = buffer_blob(); // the temporary code buffer in CodeCache
    if (buf != NULL) {
      CodeBuffer buffer(buf);
      struct { double data[20]; } locs_buf;
      buffer.insts()->initialize_shared_locs((relocInfo*)&locs_buf, sizeof(locs_buf) / sizeof(relocInfo));
#if defined(AARCH64)
      // On AArch64 with ZGC and nmethod entry barriers, we need all oops to be
      // in the constant pool to ensure ordering between the barrier and oops
      // accesses. For native_wrappers we need a constant.
      buffer.initialize_consts_size(8);
#endif
      MacroAssembler _masm(&buffer);

      // Fill in the signature array, for the calling-convention call.
      const int total_args_passed = method->size_of_parameters();

      BasicType* sig_bt = NEW_RESOURCE_ARRAY(BasicType, total_args_passed);
      VMRegPair*   regs = NEW_RESOURCE_ARRAY(VMRegPair, total_args_passed);
      int i=0;
      if (!method->is_static())  // Pass in receiver first
        sig_bt[i++] = T_OBJECT;
      SignatureStream ss(method->signature());
      for (; !ss.at_return_type(); ss.next()) {
        BasicType bt = ss.type();
        sig_bt[i++] = bt;  // Collect remaining bits of signature
        if (ss.type() == T_LONG || ss.type() == T_DOUBLE)
          sig_bt[i++] = T_VOID;   // Longs & doubles take 2 Java slots
      }
      assert(i == total_args_passed, "");
      BasicType ret_type = ss.type();

      // Now get the compiled-Java arguments layout.
      int comp_args_on_stack = SharedRuntime::java_calling_convention(sig_bt, regs, total_args_passed);

      // Generate the compiled-to-native wrapper code
      nm = SharedRuntime::generate_native_wrapper(&_masm, method, compile_id, sig_bt, regs, ret_type, critical_entry);

      if (nm != NULL) {
        {
          MutexLocker pl(CompiledMethod_lock, Mutex::_no_safepoint_check_flag);
          if (nm->make_in_use()) {
            method->set_code(method, nm);
          }
        }

        DirectiveSet* directive = DirectivesStack::getDefaultDirective(CompileBroker::compiler(CompLevel_simple));
        if (directive->PrintAssemblyOption) {
          nm->print_code();
        }
        DirectivesStack::release(directive);
      }
    }
  } // Unlock AdapterHandlerLibrary_lock


  // Install the generated code.
  if (nm != NULL) {
    const char *msg = method->is_static() ? "(static)" : "";
    CompileTask::print_ul(nm, msg);
    if (PrintCompilation) {
      ttyLocker ttyl;
      CompileTask::print(tty, nm, msg);
    }
    nm->post_compiled_method_load_event();
  }
}

// -------------------------------------------------------------------------
// Java-Java calling convention
// (what you use when Java calls Java)

//------------------------------name_for_receiver----------------------------------
// For a given signature, return the VMReg for parameter 0.
VMReg SharedRuntime::name_for_receiver() {
  VMRegPair regs;
  BasicType sig_bt = T_OBJECT;
  (void) java_calling_convention(&sig_bt, &regs, 1);
  // Return argument 0 register.  In the LP64 build pointers
  // take 2 registers, but the VM wants only the 'main' name.
  return regs.first();
}

VMRegPair *SharedRuntime::find_callee_arguments(Symbol* sig, bool has_receiver, bool has_appendix, int* arg_size) {
  // This method is returning a data structure allocating as a
  // ResourceObject, so do not put any ResourceMarks in here.

  BasicType *sig_bt = NEW_RESOURCE_ARRAY(BasicType, 256);
  VMRegPair *regs = NEW_RESOURCE_ARRAY(VMRegPair, 256);
  int cnt = 0;
  if (has_receiver) {
    sig_bt[cnt++] = T_OBJECT; // Receiver is argument 0; not in signature
  }

  for (SignatureStream ss(sig); !ss.at_return_type(); ss.next()) {
    BasicType type = ss.type();
    sig_bt[cnt++] = type;
    if (is_double_word_type(type))
      sig_bt[cnt++] = T_VOID;
  }

  if (has_appendix) {
    sig_bt[cnt++] = T_OBJECT;
  }

  assert(cnt < 256, "grow table size");

  int comp_args_on_stack;
  comp_args_on_stack = java_calling_convention(sig_bt, regs, cnt);

  // the calling convention doesn't count out_preserve_stack_slots so
  // we must add that in to get "true" stack offsets.

  if (comp_args_on_stack) {
    for (int i = 0; i < cnt; i++) {
      VMReg reg1 = regs[i].first();
      if (reg1->is_stack()) {
        // Yuck
        reg1 = reg1->bias(out_preserve_stack_slots());
      }
      VMReg reg2 = regs[i].second();
      if (reg2->is_stack()) {
        // Yuck
        reg2 = reg2->bias(out_preserve_stack_slots());
      }
      regs[i].set_pair(reg2, reg1);
    }
  }

  // results
  *arg_size = cnt;
  return regs;
}

// OSR Migration Code
//
// This code is used convert interpreter frames into compiled frames.  It is
// called from very start of a compiled OSR nmethod.  A temp array is
// allocated to hold the interesting bits of the interpreter frame.  All
// active locks are inflated to allow them to move.  The displaced headers and
// active interpreter locals are copied into the temp buffer.  Then we return
// back to the compiled code.  The compiled code then pops the current
// interpreter frame off the stack and pushes a new compiled frame.  Then it
// copies the interpreter locals and displaced headers where it wants.
// Finally it calls back to free the temp buffer.
//
// All of this is done NOT at any Safepoint, nor is any safepoint or GC allowed.

JRT_LEAF(intptr_t*, SharedRuntime::OSR_migration_begin( JavaThread *thread) )
  // During OSR migration, we unwind the interpreted frame and replace it with a compiled
  // frame. The stack watermark code below ensures that the interpreted frame is processed
  // before it gets unwound. This is helpful as the size of the compiled frame could be
  // larger than the interpreted frame, which could result in the new frame not being
  // processed correctly.
  StackWatermarkSet::before_unwind(thread);

  //
  // This code is dependent on the memory layout of the interpreter local
  // array and the monitors. On all of our platforms the layout is identical
  // so this code is shared. If some platform lays the their arrays out
  // differently then this code could move to platform specific code or
  // the code here could be modified to copy items one at a time using
  // frame accessor methods and be platform independent.

  frame fr = thread->last_frame();
  assert(fr.is_interpreted_frame(), "");
  assert(fr.interpreter_frame_expression_stack_size()==0, "only handle empty stacks");

  // Figure out how many monitors are active.
  int active_monitor_count = 0;
  for (BasicObjectLock *kptr = fr.interpreter_frame_monitor_end();
       kptr < fr.interpreter_frame_monitor_begin();
       kptr = fr.next_monitor_in_interpreter_frame(kptr) ) {
    if (kptr->obj() != NULL) active_monitor_count++;
  }

  // QQQ we could place number of active monitors in the array so that compiled code
  // could double check it.

  Method* moop = fr.interpreter_frame_method();
  int max_locals = moop->max_locals();
  // Allocate temp buffer, 1 word per local & 2 per active monitor
  int buf_size_words = max_locals + active_monitor_count * BasicObjectLock::size();
  intptr_t *buf = NEW_C_HEAP_ARRAY(intptr_t,buf_size_words, mtCode);

  // Copy the locals.  Order is preserved so that loading of longs works.
  // Since there's no GC I can copy the oops blindly.
  assert(sizeof(HeapWord)==sizeof(intptr_t), "fix this code");
  Copy::disjoint_words((HeapWord*)fr.interpreter_frame_local_at(max_locals-1),
                       (HeapWord*)&buf[0],
                       max_locals);

  // Inflate locks.  Copy the displaced headers.  Be careful, there can be holes.
  int i = max_locals;
  for (BasicObjectLock *kptr2 = fr.interpreter_frame_monitor_end();
       kptr2 < fr.interpreter_frame_monitor_begin();
       kptr2 = fr.next_monitor_in_interpreter_frame(kptr2) ) {
    if (kptr2->obj() != NULL) {         // Avoid 'holes' in the monitor array
      BasicLock *lock = kptr2->lock();
      // Inflate so the object's header no longer refers to the BasicLock.
      if (lock->displaced_header().is_unlocked()) {
        // The object is locked and the resulting ObjectMonitor* will also be
        // locked so it can't be async deflated until ownership is dropped.
        // See the big comment in basicLock.cpp: BasicLock::move_to().
        ObjectSynchronizer::inflate_helper(kptr2->obj());
      }
      // Now the displaced header is free to move because the
      // object's header no longer refers to it.
      buf[i++] = (intptr_t)lock->displaced_header().value();
      buf[i++] = cast_from_oop<intptr_t>(kptr2->obj());
    }
  }
  assert(i - max_locals == active_monitor_count*2, "found the expected number of monitors");

  return buf;
JRT_END

JRT_LEAF(void, SharedRuntime::OSR_migration_end( intptr_t* buf) )
  FREE_C_HEAP_ARRAY(intptr_t, buf);
JRT_END

bool AdapterHandlerLibrary::contains(const CodeBlob* b) {
  AdapterHandlerTableIterator iter(_adapters);
  while (iter.has_next()) {
    AdapterHandlerEntry* a = iter.next();
    if (b == CodeCache::find_blob(a->get_i2c_entry())) return true;
  }
  return false;
}

void AdapterHandlerLibrary::print_handler_on(outputStream* st, const CodeBlob* b) {
  AdapterHandlerTableIterator iter(_adapters);
  while (iter.has_next()) {
    AdapterHandlerEntry* a = iter.next();
    if (b == CodeCache::find_blob(a->get_i2c_entry())) {
      st->print("Adapter for signature: ");
      a->print_adapter_on(tty);
      return;
    }
  }
  assert(false, "Should have found handler");
}

void AdapterHandlerEntry::print_adapter_on(outputStream* st) const {
  st->print("AHE@" INTPTR_FORMAT ": %s", p2i(this), fingerprint()->as_string());
  if (get_i2c_entry() != NULL) {
    st->print(" i2c: " INTPTR_FORMAT, p2i(get_i2c_entry()));
  }
  if (get_c2i_entry() != NULL) {
    st->print(" c2i: " INTPTR_FORMAT, p2i(get_c2i_entry()));
  }
  if (get_c2i_entry() != NULL) {
    st->print(" c2iVE: " INTPTR_FORMAT, p2i(get_c2i_inline_entry()));
  }
  if (get_c2i_entry() != NULL) {
    st->print(" c2iVROE: " INTPTR_FORMAT, p2i(get_c2i_inline_ro_entry()));
  }
  if (get_c2i_unverified_entry() != NULL) {
    st->print(" c2iUE: " INTPTR_FORMAT, p2i(get_c2i_unverified_entry()));
  }
  if (get_c2i_unverified_entry() != NULL) {
    st->print(" c2iUVE: " INTPTR_FORMAT, p2i(get_c2i_unverified_inline_entry()));
  }
  if (get_c2i_no_clinit_check_entry() != NULL) {
    st->print(" c2iNCI: " INTPTR_FORMAT, p2i(get_c2i_no_clinit_check_entry()));
  }
  st->cr();
}

#ifndef PRODUCT

void AdapterHandlerLibrary::print_statistics() {
  _adapters->print_statistics();
}

#endif /* PRODUCT */

JRT_LEAF(void, SharedRuntime::enable_stack_reserved_zone(JavaThread* thread))
  StackOverflow* overflow_state = thread->stack_overflow_state();
  overflow_state->enable_stack_reserved_zone(/*check_if_disabled*/true);
  overflow_state->set_reserved_stack_activation(thread->stack_base());
JRT_END

frame SharedRuntime::look_for_reserved_stack_annotated_method(JavaThread* thread, frame fr) {
  ResourceMark rm(thread);
  frame activation;
  CompiledMethod* nm = NULL;
  int count = 1;

  assert(fr.is_java_frame(), "Must start on Java frame");

  while (true) {
    Method* method = NULL;
    bool found = false;
    if (fr.is_interpreted_frame()) {
      method = fr.interpreter_frame_method();
      if (method != NULL && method->has_reserved_stack_access()) {
        found = true;
      }
    } else {
      CodeBlob* cb = fr.cb();
      if (cb != NULL && cb->is_compiled()) {
        nm = cb->as_compiled_method();
        method = nm->method();
        // scope_desc_near() must be used, instead of scope_desc_at() because on
        // SPARC, the pcDesc can be on the delay slot after the call instruction.
        for (ScopeDesc *sd = nm->scope_desc_near(fr.pc()); sd != NULL; sd = sd->sender()) {
          method = sd->method();
          if (method != NULL && method->has_reserved_stack_access()) {
            found = true;
      }
    }
      }
    }
    if (found) {
      activation = fr;
      warning("Potentially dangerous stack overflow in "
              "ReservedStackAccess annotated method %s [%d]",
              method->name_and_sig_as_C_string(), count++);
      EventReservedStackActivation event;
      if (event.should_commit()) {
        event.set_method(method);
        event.commit();
      }
    }
    if (fr.is_first_java_frame()) {
      break;
    } else {
      fr = fr.java_sender();
    }
  }
  return activation;
}

void SharedRuntime::on_slowpath_allocation_exit(JavaThread* thread) {
  // After any safepoint, just before going back to compiled code,
  // we inform the GC that we will be doing initializing writes to
  // this object in the future without emitting card-marks, so
  // GC may take any compensating steps.

  oop new_obj = thread->vm_result();
  if (new_obj == NULL) return;

  BarrierSet *bs = BarrierSet::barrier_set();
  bs->on_slowpath_allocation_exit(thread, new_obj);
}

// We are at a compiled code to interpreter call. We need backing
// buffers for all inline type arguments. Allocate an object array to
// hold them (convenient because once we're done with it we don't have
// to worry about freeing it).
oop SharedRuntime::allocate_inline_types_impl(JavaThread* thread, methodHandle callee, bool allocate_receiver, TRAPS) {
  assert(InlineTypePassFieldsAsArgs, "no reason to call this");
  ResourceMark rm;

  int nb_slots = 0;
  InstanceKlass* holder = callee->method_holder();
  allocate_receiver &= !callee->is_static() && holder->is_inline_klass();
  if (allocate_receiver) {
    nb_slots++;
  }
  for (SignatureStream ss(callee->signature()); !ss.at_return_type(); ss.next()) {
    if (ss.type() == T_INLINE_TYPE) {
      nb_slots++;
    }
  }
  objArrayOop array_oop = oopFactory::new_objectArray(nb_slots, CHECK_NULL);
  objArrayHandle array(THREAD, array_oop);
  int i = 0;
  if (allocate_receiver) {
    InlineKlass* vk = InlineKlass::cast(holder);
    oop res = vk->allocate_instance(CHECK_NULL);
    array->obj_at_put(i, res);
    i++;
  }
  for (SignatureStream ss(callee->signature()); !ss.at_return_type(); ss.next()) {
    if (ss.type() == T_INLINE_TYPE) {
      InlineKlass* vk = ss.as_inline_klass(holder);
      oop res = vk->allocate_instance(CHECK_NULL);
      array->obj_at_put(i, res);
      i++;
    }
  }
  return array();
}

JRT_ENTRY(void, SharedRuntime::allocate_inline_types(JavaThread* thread, Method* callee_method, bool allocate_receiver))
  methodHandle callee(thread, callee_method);
  oop array = SharedRuntime::allocate_inline_types_impl(thread, callee, allocate_receiver, CHECK);
  thread->set_vm_result(array);
  thread->set_vm_result_2(callee()); // TODO: required to keep callee live?
JRT_END

// TODO remove this once the AARCH64 dependency is gone
// Iterate over the array of heap allocated inline types and apply the GC post barrier to all reference fields.
// This is called from the C2I adapter after inline type arguments are heap allocated and initialized.
JRT_LEAF(void, SharedRuntime::apply_post_barriers(JavaThread* thread, objArrayOopDesc* array))
{
  assert(InlineTypePassFieldsAsArgs, "no reason to call this");
  assert(oopDesc::is_oop(array), "should be oop");
  for (int i = 0; i < array->length(); ++i) {
    instanceOop valueOop = (instanceOop)array->obj_at(i);
    InlineKlass* vk = InlineKlass::cast(valueOop->klass());
    if (vk->contains_oops()) {
      const address dst_oop_addr = ((address) (void*) valueOop);
      OopMapBlock* map = vk->start_of_nonstatic_oop_maps();
      OopMapBlock* const end = map + vk->nonstatic_oop_map_count();
      while (map != end) {
        address doop_address = dst_oop_addr + map->offset();
        barrier_set_cast<ModRefBarrierSet>(BarrierSet::barrier_set())->
          write_ref_array((HeapWord*) doop_address, map->count());
        map++;
      }
    }
  }
}
JRT_END

// We're returning from an interpreted method: load each field into a
// register following the calling convention
JRT_LEAF(void, SharedRuntime::load_inline_type_fields_in_regs(JavaThread* thread, oopDesc* res))
{
  assert(res->klass()->is_inline_klass(), "only inline types here");
  ResourceMark rm;
  RegisterMap reg_map(thread);
  frame stubFrame = thread->last_frame();
  frame callerFrame = stubFrame.sender(&reg_map);
  assert(callerFrame.is_interpreted_frame(), "should be coming from interpreter");

  InlineKlass* vk = InlineKlass::cast(res->klass());

  const Array<SigEntry>* sig_vk = vk->extended_sig();
  const Array<VMRegPair>* regs = vk->return_regs();

  if (regs == NULL) {
    // The fields of the inline klass don't fit in registers, bail out
    return;
  }

  int j = 1;
  for (int i = 0; i < sig_vk->length(); i++) {
    BasicType bt = sig_vk->at(i)._bt;
    if (bt == T_INLINE_TYPE) {
      continue;
    }
    if (bt == T_VOID) {
      if (sig_vk->at(i-1)._bt == T_LONG ||
          sig_vk->at(i-1)._bt == T_DOUBLE) {
        j++;
      }
      continue;
    }
    int off = sig_vk->at(i)._offset;
    assert(off > 0, "offset in object should be positive");
    VMRegPair pair = regs->at(j);
    address loc = reg_map.location(pair.first());
    switch(bt) {
    case T_BOOLEAN:
      *(jboolean*)loc = res->bool_field(off);
      break;
    case T_CHAR:
      *(jchar*)loc = res->char_field(off);
      break;
    case T_BYTE:
      *(jbyte*)loc = res->byte_field(off);
      break;
    case T_SHORT:
      *(jshort*)loc = res->short_field(off);
      break;
    case T_INT: {
      *(jint*)loc = res->int_field(off);
      break;
    }
    case T_LONG:
#ifdef _LP64
      *(intptr_t*)loc = res->long_field(off);
#else
      Unimplemented();
#endif
      break;
    case T_OBJECT:
    case T_ARRAY: {
      *(oop*)loc = res->obj_field(off);
      break;
    }
    case T_FLOAT:
      *(jfloat*)loc = res->float_field(off);
      break;
    case T_DOUBLE:
      *(jdouble*)loc = res->double_field(off);
      break;
    default:
      ShouldNotReachHere();
    }
    j++;
  }
  assert(j == regs->length(), "missed a field?");

#ifdef ASSERT
  VMRegPair pair = regs->at(0);
  address loc = reg_map.location(pair.first());
  assert(*(oopDesc**)loc == res, "overwritten object");
#endif

  thread->set_vm_result(res);
}
JRT_END

// We've returned to an interpreted method, the interpreter needs a
// reference to an inline type instance. Allocate it and initialize it
// from field's values in registers.
JRT_BLOCK_ENTRY(void, SharedRuntime::store_inline_type_fields_to_buf(JavaThread* thread, intptr_t res))
{
  ResourceMark rm;
  RegisterMap reg_map(thread);
  frame stubFrame = thread->last_frame();
  frame callerFrame = stubFrame.sender(&reg_map);

#ifdef ASSERT
  InlineKlass* verif_vk = InlineKlass::returned_inline_klass(reg_map);
#endif

  if (!is_set_nth_bit(res, 0)) {
    // We're not returning with inline type fields in registers (the
    // calling convention didn't allow it for this inline klass)
    assert(!Metaspace::contains((void*)res), "should be oop or pointer in buffer area");
    thread->set_vm_result((oopDesc*)res);
    assert(verif_vk == NULL, "broken calling convention");
    return;
  }

  clear_nth_bit(res, 0);
  InlineKlass* vk = (InlineKlass*)res;
  assert(verif_vk == vk, "broken calling convention");
  assert(Metaspace::contains((void*)res), "should be klass");

  // Allocate handles for every oop field so they are safe in case of
  // a safepoint when allocating
  GrowableArray<Handle> handles;
  vk->save_oop_fields(reg_map, handles);

  // It's unsafe to safepoint until we are here
  JRT_BLOCK;
  {
    Thread* THREAD = thread;
    oop vt = vk->realloc_result(reg_map, handles, CHECK);
    thread->set_vm_result(vt);
  }
  JRT_BLOCK_END;
}
JRT_END
<|MERGE_RESOLUTION|>--- conflicted
+++ resolved
@@ -2962,12 +2962,6 @@
       return entry;
     }
 
-<<<<<<< HEAD
-=======
-    // Get a description of the compiled java calling convention and the largest used (VMReg) stack slot usage
-    int comp_args_on_stack = SharedRuntime::java_calling_convention(sig_bt, regs, total_args_passed);
-
->>>>>>> 655bb619
     // Make a C heap allocated version of the fingerprint to store in the adapter
     fingerprint = new AdapterFingerPrint(&sig_cc, regs_cc != regs_cc_ro);
 
