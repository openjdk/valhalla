/*
 * Copyright (c) 1997, 2021, Oracle and/or its affiliates. All rights reserved.
 * DO NOT ALTER OR REMOVE COPYRIGHT NOTICES OR THIS FILE HEADER.
 *
 * This code is free software; you can redistribute it and/or modify it
 * under the terms of the GNU General Public License version 2 only, as
 * published by the Free Software Foundation.
 *
 * This code is distributed in the hope that it will be useful, but WITHOUT
 * ANY WARRANTY; without even the implied warranty of MERCHANTABILITY or
 * FITNESS FOR A PARTICULAR PURPOSE.  See the GNU General Public License
 * version 2 for more details (a copy is included in the LICENSE file that
 * accompanied this code).
 *
 * You should have received a copy of the GNU General Public License version
 * 2 along with this work; if not, write to the Free Software Foundation,
 * Inc., 51 Franklin St, Fifth Floor, Boston, MA 02110-1301 USA.
 *
 * Please contact Oracle, 500 Oracle Parkway, Redwood Shores, CA 94065 USA
 * or visit www.oracle.com if you need additional information or have any
 * questions.
 *
 */

#include "precompiled.hpp"
#include "classfile/javaClasses.hpp"
#include "jvm.h"
#include "classfile/stringTable.hpp"
#include "classfile/vmClasses.hpp"
#include "classfile/vmSymbols.hpp"
#include "code/codeCache.hpp"
#include "code/compiledIC.hpp"
#include "code/icBuffer.hpp"
#include "code/compiledMethod.inline.hpp"
#include "code/scopeDesc.hpp"
#include "code/vtableStubs.hpp"
#include "compiler/abstractCompiler.hpp"
#include "compiler/compileBroker.hpp"
#include "compiler/disassembler.hpp"
#include "gc/shared/barrierSet.hpp"
#include "gc/shared/collectedHeap.hpp"
#include "gc/shared/gcLocker.inline.hpp"
#include "interpreter/interpreter.hpp"
#include "interpreter/interpreterRuntime.hpp"
#include "jfr/jfrEvents.hpp"
#include "logging/log.hpp"
#include "memory/oopFactory.hpp"
#include "memory/resourceArea.hpp"
#include "memory/universe.hpp"
#include "oops/access.hpp"
#include "oops/fieldStreams.inline.hpp"
#include "oops/compiledICHolder.inline.hpp"
#include "oops/klass.hpp"
#include "oops/method.inline.hpp"
#include "oops/objArrayKlass.hpp"
#include "oops/objArrayOop.inline.hpp"
#include "oops/oop.inline.hpp"
#include "oops/inlineKlass.inline.hpp"
#include "prims/forte.hpp"
#include "prims/jvmtiExport.hpp"
#include "prims/methodHandles.hpp"
#include "prims/nativeLookup.hpp"
#include "runtime/atomic.hpp"
#include "runtime/biasedLocking.hpp"
#include "runtime/frame.inline.hpp"
#include "runtime/handles.inline.hpp"
#include "runtime/init.hpp"
#include "runtime/interfaceSupport.inline.hpp"
#include "runtime/java.hpp"
#include "runtime/javaCalls.hpp"
#include "runtime/sharedRuntime.hpp"
#include "runtime/stackWatermarkSet.hpp"
#include "runtime/stubRoutines.hpp"
#include "runtime/synchronizer.hpp"
#include "runtime/vframe.inline.hpp"
#include "runtime/vframeArray.hpp"
#include "runtime/vm_version.hpp"
#include "utilities/copy.hpp"
#include "utilities/dtrace.hpp"
#include "utilities/events.hpp"
#include "utilities/hashtable.inline.hpp"
#include "utilities/macros.hpp"
#include "utilities/xmlstream.hpp"
#ifdef COMPILER1
#include "c1/c1_Runtime1.hpp"
#endif

// Shared stub locations
RuntimeStub*        SharedRuntime::_wrong_method_blob;
RuntimeStub*        SharedRuntime::_wrong_method_abstract_blob;
RuntimeStub*        SharedRuntime::_ic_miss_blob;
RuntimeStub*        SharedRuntime::_resolve_opt_virtual_call_blob;
RuntimeStub*        SharedRuntime::_resolve_virtual_call_blob;
RuntimeStub*        SharedRuntime::_resolve_static_call_blob;

DeoptimizationBlob* SharedRuntime::_deopt_blob;
SafepointBlob*      SharedRuntime::_polling_page_vectors_safepoint_handler_blob;
SafepointBlob*      SharedRuntime::_polling_page_safepoint_handler_blob;
SafepointBlob*      SharedRuntime::_polling_page_return_handler_blob;

#ifdef COMPILER2
UncommonTrapBlob*   SharedRuntime::_uncommon_trap_blob;
#endif // COMPILER2


//----------------------------generate_stubs-----------------------------------
void SharedRuntime::generate_stubs() {
  _wrong_method_blob                   = generate_resolve_blob(CAST_FROM_FN_PTR(address, SharedRuntime::handle_wrong_method),          "wrong_method_stub");
  _wrong_method_abstract_blob          = generate_resolve_blob(CAST_FROM_FN_PTR(address, SharedRuntime::handle_wrong_method_abstract), "wrong_method_abstract_stub");
  _ic_miss_blob                        = generate_resolve_blob(CAST_FROM_FN_PTR(address, SharedRuntime::handle_wrong_method_ic_miss),  "ic_miss_stub");
  _resolve_opt_virtual_call_blob       = generate_resolve_blob(CAST_FROM_FN_PTR(address, SharedRuntime::resolve_opt_virtual_call_C),   "resolve_opt_virtual_call");
  _resolve_virtual_call_blob           = generate_resolve_blob(CAST_FROM_FN_PTR(address, SharedRuntime::resolve_virtual_call_C),       "resolve_virtual_call");
  _resolve_static_call_blob            = generate_resolve_blob(CAST_FROM_FN_PTR(address, SharedRuntime::resolve_static_call_C),        "resolve_static_call");

  AdapterHandlerLibrary::initialize();

#if COMPILER2_OR_JVMCI
  // Vectors are generated only by C2 and JVMCI.
  bool support_wide = is_wide_vector(MaxVectorSize);
  if (support_wide) {
    _polling_page_vectors_safepoint_handler_blob = generate_handler_blob(CAST_FROM_FN_PTR(address, SafepointSynchronize::handle_polling_page_exception), POLL_AT_VECTOR_LOOP);
  }
#endif // COMPILER2_OR_JVMCI
  _polling_page_safepoint_handler_blob = generate_handler_blob(CAST_FROM_FN_PTR(address, SafepointSynchronize::handle_polling_page_exception), POLL_AT_LOOP);
  _polling_page_return_handler_blob    = generate_handler_blob(CAST_FROM_FN_PTR(address, SafepointSynchronize::handle_polling_page_exception), POLL_AT_RETURN);

  generate_deopt_blob();

#ifdef COMPILER2
  generate_uncommon_trap_blob();
#endif // COMPILER2
}

#include <math.h>

// Implementation of SharedRuntime

#ifndef PRODUCT
// For statistics
int SharedRuntime::_ic_miss_ctr = 0;
int SharedRuntime::_wrong_method_ctr = 0;
int SharedRuntime::_resolve_static_ctr = 0;
int SharedRuntime::_resolve_virtual_ctr = 0;
int SharedRuntime::_resolve_opt_virtual_ctr = 0;
int SharedRuntime::_implicit_null_throws = 0;
int SharedRuntime::_implicit_div0_throws = 0;
int SharedRuntime::_throw_null_ctr = 0;

int64_t SharedRuntime::_nof_normal_calls = 0;
int64_t SharedRuntime::_nof_optimized_calls = 0;
int64_t SharedRuntime::_nof_inlined_calls = 0;
int64_t SharedRuntime::_nof_megamorphic_calls = 0;
int64_t SharedRuntime::_nof_static_calls = 0;
int64_t SharedRuntime::_nof_inlined_static_calls = 0;
int64_t SharedRuntime::_nof_interface_calls = 0;
int64_t SharedRuntime::_nof_optimized_interface_calls = 0;
int64_t SharedRuntime::_nof_inlined_interface_calls = 0;
int64_t SharedRuntime::_nof_megamorphic_interface_calls = 0;

int SharedRuntime::_new_instance_ctr=0;
int SharedRuntime::_new_array_ctr=0;
int SharedRuntime::_multi1_ctr=0;
int SharedRuntime::_multi2_ctr=0;
int SharedRuntime::_multi3_ctr=0;
int SharedRuntime::_multi4_ctr=0;
int SharedRuntime::_multi5_ctr=0;
int SharedRuntime::_mon_enter_stub_ctr=0;
int SharedRuntime::_mon_exit_stub_ctr=0;
int SharedRuntime::_mon_enter_ctr=0;
int SharedRuntime::_mon_exit_ctr=0;
int SharedRuntime::_partial_subtype_ctr=0;
int SharedRuntime::_jbyte_array_copy_ctr=0;
int SharedRuntime::_jshort_array_copy_ctr=0;
int SharedRuntime::_jint_array_copy_ctr=0;
int SharedRuntime::_jlong_array_copy_ctr=0;
int SharedRuntime::_oop_array_copy_ctr=0;
int SharedRuntime::_checkcast_array_copy_ctr=0;
int SharedRuntime::_unsafe_array_copy_ctr=0;
int SharedRuntime::_generic_array_copy_ctr=0;
int SharedRuntime::_slow_array_copy_ctr=0;
int SharedRuntime::_find_handler_ctr=0;
int SharedRuntime::_rethrow_ctr=0;

int     SharedRuntime::_ICmiss_index                    = 0;
int     SharedRuntime::_ICmiss_count[SharedRuntime::maxICmiss_count];
address SharedRuntime::_ICmiss_at[SharedRuntime::maxICmiss_count];


void SharedRuntime::trace_ic_miss(address at) {
  for (int i = 0; i < _ICmiss_index; i++) {
    if (_ICmiss_at[i] == at) {
      _ICmiss_count[i]++;
      return;
    }
  }
  int index = _ICmiss_index++;
  if (_ICmiss_index >= maxICmiss_count) _ICmiss_index = maxICmiss_count - 1;
  _ICmiss_at[index] = at;
  _ICmiss_count[index] = 1;
}

void SharedRuntime::print_ic_miss_histogram() {
  if (ICMissHistogram) {
    tty->print_cr("IC Miss Histogram:");
    int tot_misses = 0;
    for (int i = 0; i < _ICmiss_index; i++) {
      tty->print_cr("  at: " INTPTR_FORMAT "  nof: %d", p2i(_ICmiss_at[i]), _ICmiss_count[i]);
      tot_misses += _ICmiss_count[i];
    }
    tty->print_cr("Total IC misses: %7d", tot_misses);
  }
}
#endif // PRODUCT


JRT_LEAF(jlong, SharedRuntime::lmul(jlong y, jlong x))
  return x * y;
JRT_END


JRT_LEAF(jlong, SharedRuntime::ldiv(jlong y, jlong x))
  if (x == min_jlong && y == CONST64(-1)) {
    return x;
  } else {
    return x / y;
  }
JRT_END


JRT_LEAF(jlong, SharedRuntime::lrem(jlong y, jlong x))
  if (x == min_jlong && y == CONST64(-1)) {
    return 0;
  } else {
    return x % y;
  }
JRT_END


const juint  float_sign_mask  = 0x7FFFFFFF;
const juint  float_infinity   = 0x7F800000;
const julong double_sign_mask = CONST64(0x7FFFFFFFFFFFFFFF);
const julong double_infinity  = CONST64(0x7FF0000000000000);

JRT_LEAF(jfloat, SharedRuntime::frem(jfloat  x, jfloat  y))
#ifdef _WIN64
  // 64-bit Windows on amd64 returns the wrong values for
  // infinity operands.
  union { jfloat f; juint i; } xbits, ybits;
  xbits.f = x;
  ybits.f = y;
  // x Mod Infinity == x unless x is infinity
  if (((xbits.i & float_sign_mask) != float_infinity) &&
       ((ybits.i & float_sign_mask) == float_infinity) ) {
    return x;
  }
  return ((jfloat)fmod_winx64((double)x, (double)y));
#else
  return ((jfloat)fmod((double)x,(double)y));
#endif
JRT_END


JRT_LEAF(jdouble, SharedRuntime::drem(jdouble x, jdouble y))
#ifdef _WIN64
  union { jdouble d; julong l; } xbits, ybits;
  xbits.d = x;
  ybits.d = y;
  // x Mod Infinity == x unless x is infinity
  if (((xbits.l & double_sign_mask) != double_infinity) &&
       ((ybits.l & double_sign_mask) == double_infinity) ) {
    return x;
  }
  return ((jdouble)fmod_winx64((double)x, (double)y));
#else
  return ((jdouble)fmod((double)x,(double)y));
#endif
JRT_END

#ifdef __SOFTFP__
JRT_LEAF(jfloat, SharedRuntime::fadd(jfloat x, jfloat y))
  return x + y;
JRT_END

JRT_LEAF(jfloat, SharedRuntime::fsub(jfloat x, jfloat y))
  return x - y;
JRT_END

JRT_LEAF(jfloat, SharedRuntime::fmul(jfloat x, jfloat y))
  return x * y;
JRT_END

JRT_LEAF(jfloat, SharedRuntime::fdiv(jfloat x, jfloat y))
  return x / y;
JRT_END

JRT_LEAF(jdouble, SharedRuntime::dadd(jdouble x, jdouble y))
  return x + y;
JRT_END

JRT_LEAF(jdouble, SharedRuntime::dsub(jdouble x, jdouble y))
  return x - y;
JRT_END

JRT_LEAF(jdouble, SharedRuntime::dmul(jdouble x, jdouble y))
  return x * y;
JRT_END

JRT_LEAF(jdouble, SharedRuntime::ddiv(jdouble x, jdouble y))
  return x / y;
JRT_END

JRT_LEAF(jfloat, SharedRuntime::i2f(jint x))
  return (jfloat)x;
JRT_END

JRT_LEAF(jdouble, SharedRuntime::i2d(jint x))
  return (jdouble)x;
JRT_END

JRT_LEAF(jdouble, SharedRuntime::f2d(jfloat x))
  return (jdouble)x;
JRT_END

JRT_LEAF(int,  SharedRuntime::fcmpl(float x, float y))
  return x>y ? 1 : (x==y ? 0 : -1);  /* x<y or is_nan*/
JRT_END

JRT_LEAF(int,  SharedRuntime::fcmpg(float x, float y))
  return x<y ? -1 : (x==y ? 0 : 1);  /* x>y or is_nan */
JRT_END

JRT_LEAF(int,  SharedRuntime::dcmpl(double x, double y))
  return x>y ? 1 : (x==y ? 0 : -1); /* x<y or is_nan */
JRT_END

JRT_LEAF(int,  SharedRuntime::dcmpg(double x, double y))
  return x<y ? -1 : (x==y ? 0 : 1);  /* x>y or is_nan */
JRT_END

// Functions to return the opposite of the aeabi functions for nan.
JRT_LEAF(int, SharedRuntime::unordered_fcmplt(float x, float y))
  return (x < y) ? 1 : ((g_isnan(x) || g_isnan(y)) ? 1 : 0);
JRT_END

JRT_LEAF(int, SharedRuntime::unordered_dcmplt(double x, double y))
  return (x < y) ? 1 : ((g_isnan(x) || g_isnan(y)) ? 1 : 0);
JRT_END

JRT_LEAF(int, SharedRuntime::unordered_fcmple(float x, float y))
  return (x <= y) ? 1 : ((g_isnan(x) || g_isnan(y)) ? 1 : 0);
JRT_END

JRT_LEAF(int, SharedRuntime::unordered_dcmple(double x, double y))
  return (x <= y) ? 1 : ((g_isnan(x) || g_isnan(y)) ? 1 : 0);
JRT_END

JRT_LEAF(int, SharedRuntime::unordered_fcmpge(float x, float y))
  return (x >= y) ? 1 : ((g_isnan(x) || g_isnan(y)) ? 1 : 0);
JRT_END

JRT_LEAF(int, SharedRuntime::unordered_dcmpge(double x, double y))
  return (x >= y) ? 1 : ((g_isnan(x) || g_isnan(y)) ? 1 : 0);
JRT_END

JRT_LEAF(int, SharedRuntime::unordered_fcmpgt(float x, float y))
  return (x > y) ? 1 : ((g_isnan(x) || g_isnan(y)) ? 1 : 0);
JRT_END

JRT_LEAF(int, SharedRuntime::unordered_dcmpgt(double x, double y))
  return (x > y) ? 1 : ((g_isnan(x) || g_isnan(y)) ? 1 : 0);
JRT_END

// Intrinsics make gcc generate code for these.
float  SharedRuntime::fneg(float f)   {
  return -f;
}

double SharedRuntime::dneg(double f)  {
  return -f;
}

#endif // __SOFTFP__

#if defined(__SOFTFP__) || defined(E500V2)
// Intrinsics make gcc generate code for these.
double SharedRuntime::dabs(double f)  {
  return (f <= (double)0.0) ? (double)0.0 - f : f;
}

#endif

#if defined(__SOFTFP__) || defined(PPC)
double SharedRuntime::dsqrt(double f) {
  return sqrt(f);
}
#endif

JRT_LEAF(jint, SharedRuntime::f2i(jfloat  x))
  if (g_isnan(x))
    return 0;
  if (x >= (jfloat) max_jint)
    return max_jint;
  if (x <= (jfloat) min_jint)
    return min_jint;
  return (jint) x;
JRT_END


JRT_LEAF(jlong, SharedRuntime::f2l(jfloat  x))
  if (g_isnan(x))
    return 0;
  if (x >= (jfloat) max_jlong)
    return max_jlong;
  if (x <= (jfloat) min_jlong)
    return min_jlong;
  return (jlong) x;
JRT_END


JRT_LEAF(jint, SharedRuntime::d2i(jdouble x))
  if (g_isnan(x))
    return 0;
  if (x >= (jdouble) max_jint)
    return max_jint;
  if (x <= (jdouble) min_jint)
    return min_jint;
  return (jint) x;
JRT_END


JRT_LEAF(jlong, SharedRuntime::d2l(jdouble x))
  if (g_isnan(x))
    return 0;
  if (x >= (jdouble) max_jlong)
    return max_jlong;
  if (x <= (jdouble) min_jlong)
    return min_jlong;
  return (jlong) x;
JRT_END


JRT_LEAF(jfloat, SharedRuntime::d2f(jdouble x))
  return (jfloat)x;
JRT_END


JRT_LEAF(jfloat, SharedRuntime::l2f(jlong x))
  return (jfloat)x;
JRT_END


JRT_LEAF(jdouble, SharedRuntime::l2d(jlong x))
  return (jdouble)x;
JRT_END

// Exception handling across interpreter/compiler boundaries
//
// exception_handler_for_return_address(...) returns the continuation address.
// The continuation address is the entry point of the exception handler of the
// previous frame depending on the return address.

address SharedRuntime::raw_exception_handler_for_return_address(JavaThread* current, address return_address) {
  // Note: This is called when we have unwound the frame of the callee that did
  // throw an exception. So far, no check has been performed by the StackWatermarkSet.
  // Notably, the stack is not walkable at this point, and hence the check must
  // be deferred until later. Specifically, any of the handlers returned here in
  // this function, will get dispatched to, and call deferred checks to
  // StackWatermarkSet::after_unwind at a point where the stack is walkable.
  assert(frame::verify_return_pc(return_address), "must be a return address: " INTPTR_FORMAT, p2i(return_address));
  assert(current->frames_to_pop_failed_realloc() == 0 || Interpreter::contains(return_address), "missed frames to pop?");

  // Reset method handle flag.
  current->set_is_method_handle_return(false);

#if INCLUDE_JVMCI
  // JVMCI's ExceptionHandlerStub expects the thread local exception PC to be clear
  // and other exception handler continuations do not read it
  current->set_exception_pc(NULL);
#endif // INCLUDE_JVMCI

  // The fastest case first
  CodeBlob* blob = CodeCache::find_blob(return_address);
  CompiledMethod* nm = (blob != NULL) ? blob->as_compiled_method_or_null() : NULL;
  if (nm != NULL) {
    // Set flag if return address is a method handle call site.
    current->set_is_method_handle_return(nm->is_method_handle_return(return_address));
    // native nmethods don't have exception handlers
    assert(!nm->is_native_method(), "no exception handler");
    assert(nm->header_begin() != nm->exception_begin(), "no exception handler");
    if (nm->is_deopt_pc(return_address)) {
      // If we come here because of a stack overflow, the stack may be
      // unguarded. Reguard the stack otherwise if we return to the
      // deopt blob and the stack bang causes a stack overflow we
      // crash.
      StackOverflow* overflow_state = current->stack_overflow_state();
      bool guard_pages_enabled = overflow_state->reguard_stack_if_needed();
      if (overflow_state->reserved_stack_activation() != current->stack_base()) {
        overflow_state->set_reserved_stack_activation(current->stack_base());
      }
      assert(guard_pages_enabled, "stack banging in deopt blob may cause crash");
      // The deferred StackWatermarkSet::after_unwind check will be performed in
      // Deoptimization::fetch_unroll_info (with exec_mode == Unpack_exception)
      return SharedRuntime::deopt_blob()->unpack_with_exception();
    } else {
      // The deferred StackWatermarkSet::after_unwind check will be performed in
      // * OptoRuntime::rethrow_C for C2 code
      // * exception_handler_for_pc_helper via Runtime1::handle_exception_from_callee_id for C1 code
      return nm->exception_begin();
    }
  }

  // Entry code
  if (StubRoutines::returns_to_call_stub(return_address)) {
    // The deferred StackWatermarkSet::after_unwind check will be performed in
    // JavaCallWrapper::~JavaCallWrapper
    return StubRoutines::catch_exception_entry();
  }
  if (blob != NULL && blob->is_optimized_entry_blob()) {
    return ((OptimizedEntryBlob*)blob)->exception_handler();
  }
  // Interpreted code
  if (Interpreter::contains(return_address)) {
    // The deferred StackWatermarkSet::after_unwind check will be performed in
    // InterpreterRuntime::exception_handler_for_exception
    return Interpreter::rethrow_exception_entry();
  }

  guarantee(blob == NULL || !blob->is_runtime_stub(), "caller should have skipped stub");
  guarantee(!VtableStubs::contains(return_address), "NULL exceptions in vtables should have been handled already!");

#ifndef PRODUCT
  { ResourceMark rm;
    tty->print_cr("No exception handler found for exception at " INTPTR_FORMAT " - potential problems:", p2i(return_address));
    tty->print_cr("a) exception happened in (new?) code stubs/buffers that is not handled here");
    tty->print_cr("b) other problem");
  }
#endif // PRODUCT

  ShouldNotReachHere();
  return NULL;
}


JRT_LEAF(address, SharedRuntime::exception_handler_for_return_address(JavaThread* current, address return_address))
  return raw_exception_handler_for_return_address(current, return_address);
JRT_END


address SharedRuntime::get_poll_stub(address pc) {
  address stub;
  // Look up the code blob
  CodeBlob *cb = CodeCache::find_blob(pc);

  // Should be an nmethod
  guarantee(cb != NULL && cb->is_compiled(), "safepoint polling: pc must refer to an nmethod");

  // Look up the relocation information
  assert(((CompiledMethod*)cb)->is_at_poll_or_poll_return(pc),
    "safepoint polling: type must be poll");

#ifdef ASSERT
  if (!((NativeInstruction*)pc)->is_safepoint_poll()) {
    tty->print_cr("bad pc: " PTR_FORMAT, p2i(pc));
    Disassembler::decode(cb);
    fatal("Only polling locations are used for safepoint");
  }
#endif

  bool at_poll_return = ((CompiledMethod*)cb)->is_at_poll_return(pc);
  bool has_wide_vectors = ((CompiledMethod*)cb)->has_wide_vectors();
  if (at_poll_return) {
    assert(SharedRuntime::polling_page_return_handler_blob() != NULL,
           "polling page return stub not created yet");
    stub = SharedRuntime::polling_page_return_handler_blob()->entry_point();
  } else if (has_wide_vectors) {
    assert(SharedRuntime::polling_page_vectors_safepoint_handler_blob() != NULL,
           "polling page vectors safepoint stub not created yet");
    stub = SharedRuntime::polling_page_vectors_safepoint_handler_blob()->entry_point();
  } else {
    assert(SharedRuntime::polling_page_safepoint_handler_blob() != NULL,
           "polling page safepoint stub not created yet");
    stub = SharedRuntime::polling_page_safepoint_handler_blob()->entry_point();
  }
  log_debug(safepoint)("... found polling page %s exception at pc = "
                       INTPTR_FORMAT ", stub =" INTPTR_FORMAT,
                       at_poll_return ? "return" : "loop",
                       (intptr_t)pc, (intptr_t)stub);
  return stub;
}


oop SharedRuntime::retrieve_receiver( Symbol* sig, frame caller ) {
  assert(caller.is_interpreted_frame(), "");
  int args_size = ArgumentSizeComputer(sig).size() + 1;
  assert(args_size <= caller.interpreter_frame_expression_stack_size(), "receiver must be on interpreter stack");
  oop result = cast_to_oop(*caller.interpreter_frame_tos_at(args_size - 1));
  assert(Universe::heap()->is_in(result) && oopDesc::is_oop(result), "receiver must be an oop");
  return result;
}


void SharedRuntime::throw_and_post_jvmti_exception(JavaThread* current, Handle h_exception) {
  if (JvmtiExport::can_post_on_exceptions()) {
    vframeStream vfst(current, true);
    methodHandle method = methodHandle(current, vfst.method());
    address bcp = method()->bcp_from(vfst.bci());
    JvmtiExport::post_exception_throw(current, method(), bcp, h_exception());
  }

#if INCLUDE_JVMCI
  if (EnableJVMCI && UseJVMCICompiler) {
    vframeStream vfst(current, true);
    methodHandle method = methodHandle(current, vfst.method());
    int bci = vfst.bci();
    MethodData* trap_mdo = method->method_data();
    if (trap_mdo != NULL) {
      // Set exception_seen if the exceptional bytecode is an invoke
      Bytecode_invoke call = Bytecode_invoke_check(method, bci);
      if (call.is_valid()) {
        ResourceMark rm(current);
        ProfileData* pdata = trap_mdo->allocate_bci_to_data(bci, NULL);
        if (pdata != NULL && pdata->is_BitData()) {
          BitData* bit_data = (BitData*) pdata;
          bit_data->set_exception_seen();
        }
      }
    }
  }
#endif

  Exceptions::_throw(current, __FILE__, __LINE__, h_exception);
}

void SharedRuntime::throw_and_post_jvmti_exception(JavaThread* current, Symbol* name, const char *message) {
  Handle h_exception = Exceptions::new_exception(current, name, message);
  throw_and_post_jvmti_exception(current, h_exception);
}

// The interpreter code to call this tracing function is only
// called/generated when UL is on for redefine, class and has the right level
// and tags. Since obsolete methods are never compiled, we don't have
// to modify the compilers to generate calls to this function.
//
JRT_LEAF(int, SharedRuntime::rc_trace_method_entry(
    JavaThread* thread, Method* method))
  if (method->is_obsolete()) {
    // We are calling an obsolete method, but this is not necessarily
    // an error. Our method could have been redefined just after we
    // fetched the Method* from the constant pool.
    ResourceMark rm;
    log_trace(redefine, class, obsolete)("calling obsolete method '%s'", method->name_and_sig_as_C_string());
  }
  return 0;
JRT_END

// ret_pc points into caller; we are returning caller's exception handler
// for given exception
address SharedRuntime::compute_compiled_exc_handler(CompiledMethod* cm, address ret_pc, Handle& exception,
                                                    bool force_unwind, bool top_frame_only, bool& recursive_exception_occurred) {
  assert(cm != NULL, "must exist");
  ResourceMark rm;

#if INCLUDE_JVMCI
  if (cm->is_compiled_by_jvmci()) {
    // lookup exception handler for this pc
    int catch_pco = ret_pc - cm->code_begin();
    ExceptionHandlerTable table(cm);
    HandlerTableEntry *t = table.entry_for(catch_pco, -1, 0);
    if (t != NULL) {
      return cm->code_begin() + t->pco();
    } else {
      return Deoptimization::deoptimize_for_missing_exception_handler(cm);
    }
  }
#endif // INCLUDE_JVMCI

  nmethod* nm = cm->as_nmethod();
  ScopeDesc* sd = nm->scope_desc_at(ret_pc);
  // determine handler bci, if any
  EXCEPTION_MARK;

  int handler_bci = -1;
  int scope_depth = 0;
  if (!force_unwind) {
    int bci = sd->bci();
    bool recursive_exception = false;
    do {
      bool skip_scope_increment = false;
      // exception handler lookup
      Klass* ek = exception->klass();
      methodHandle mh(THREAD, sd->method());
      handler_bci = Method::fast_exception_handler_bci_for(mh, ek, bci, THREAD);
      if (HAS_PENDING_EXCEPTION) {
        recursive_exception = true;
        // We threw an exception while trying to find the exception handler.
        // Transfer the new exception to the exception handle which will
        // be set into thread local storage, and do another lookup for an
        // exception handler for this exception, this time starting at the
        // BCI of the exception handler which caused the exception to be
        // thrown (bugs 4307310 and 4546590). Set "exception" reference
        // argument to ensure that the correct exception is thrown (4870175).
        recursive_exception_occurred = true;
        exception = Handle(THREAD, PENDING_EXCEPTION);
        CLEAR_PENDING_EXCEPTION;
        if (handler_bci >= 0) {
          bci = handler_bci;
          handler_bci = -1;
          skip_scope_increment = true;
        }
      }
      else {
        recursive_exception = false;
      }
      if (!top_frame_only && handler_bci < 0 && !skip_scope_increment) {
        sd = sd->sender();
        if (sd != NULL) {
          bci = sd->bci();
        }
        ++scope_depth;
      }
    } while (recursive_exception || (!top_frame_only && handler_bci < 0 && sd != NULL));
  }

  // found handling method => lookup exception handler
  int catch_pco = ret_pc - nm->code_begin();

  ExceptionHandlerTable table(nm);
  HandlerTableEntry *t = table.entry_for(catch_pco, handler_bci, scope_depth);
  if (t == NULL && (nm->is_compiled_by_c1() || handler_bci != -1)) {
    // Allow abbreviated catch tables.  The idea is to allow a method
    // to materialize its exceptions without committing to the exact
    // routing of exceptions.  In particular this is needed for adding
    // a synthetic handler to unlock monitors when inlining
    // synchronized methods since the unlock path isn't represented in
    // the bytecodes.
    t = table.entry_for(catch_pco, -1, 0);
  }

#ifdef COMPILER1
  if (t == NULL && nm->is_compiled_by_c1()) {
    assert(nm->unwind_handler_begin() != NULL, "");
    return nm->unwind_handler_begin();
  }
#endif

  if (t == NULL) {
    ttyLocker ttyl;
    tty->print_cr("MISSING EXCEPTION HANDLER for pc " INTPTR_FORMAT " and handler bci %d", p2i(ret_pc), handler_bci);
    tty->print_cr("   Exception:");
    exception->print();
    tty->cr();
    tty->print_cr(" Compiled exception table :");
    table.print();
    nm->print_code();
    guarantee(false, "missing exception handler");
    return NULL;
  }

  return nm->code_begin() + t->pco();
}

JRT_ENTRY(void, SharedRuntime::throw_AbstractMethodError(JavaThread* current))
  // These errors occur only at call sites
  throw_and_post_jvmti_exception(current, vmSymbols::java_lang_AbstractMethodError());
JRT_END

JRT_ENTRY(void, SharedRuntime::throw_IncompatibleClassChangeError(JavaThread* current))
  // These errors occur only at call sites
  throw_and_post_jvmti_exception(current, vmSymbols::java_lang_IncompatibleClassChangeError(), "vtable stub");
JRT_END

JRT_ENTRY(void, SharedRuntime::throw_ArithmeticException(JavaThread* current))
  throw_and_post_jvmti_exception(current, vmSymbols::java_lang_ArithmeticException(), "/ by zero");
JRT_END

JRT_ENTRY(void, SharedRuntime::throw_NullPointerException(JavaThread* current))
  throw_and_post_jvmti_exception(current, vmSymbols::java_lang_NullPointerException(), NULL);
JRT_END

JRT_ENTRY(void, SharedRuntime::throw_NullPointerException_at_call(JavaThread* current))
  // This entry point is effectively only used for NullPointerExceptions which occur at inline
  // cache sites (when the callee activation is not yet set up) so we are at a call site
  throw_and_post_jvmti_exception(current, vmSymbols::java_lang_NullPointerException(), NULL);
JRT_END

JRT_ENTRY(void, SharedRuntime::throw_StackOverflowError(JavaThread* current))
  throw_StackOverflowError_common(current, false);
JRT_END

JRT_ENTRY(void, SharedRuntime::throw_delayed_StackOverflowError(JavaThread* current))
  throw_StackOverflowError_common(current, true);
JRT_END

void SharedRuntime::throw_StackOverflowError_common(JavaThread* current, bool delayed) {
  // We avoid using the normal exception construction in this case because
  // it performs an upcall to Java, and we're already out of stack space.
  JavaThread* THREAD = current; // For exception macros.
  Klass* k = vmClasses::StackOverflowError_klass();
  oop exception_oop = InstanceKlass::cast(k)->allocate_instance(CHECK);
  if (delayed) {
    java_lang_Throwable::set_message(exception_oop,
                                     Universe::delayed_stack_overflow_error_message());
  }
  Handle exception (current, exception_oop);
  if (StackTraceInThrowable) {
    java_lang_Throwable::fill_in_stack_trace(exception);
  }
  // Increment counter for hs_err file reporting
  Atomic::inc(&Exceptions::_stack_overflow_errors);
  throw_and_post_jvmti_exception(current, exception);
}

address SharedRuntime::continuation_for_implicit_exception(JavaThread* current,
                                                           address pc,
                                                           ImplicitExceptionKind exception_kind)
{
  address target_pc = NULL;

  if (Interpreter::contains(pc)) {
    switch (exception_kind) {
      case IMPLICIT_NULL:           return Interpreter::throw_NullPointerException_entry();
      case IMPLICIT_DIVIDE_BY_ZERO: return Interpreter::throw_ArithmeticException_entry();
      case STACK_OVERFLOW:          return Interpreter::throw_StackOverflowError_entry();
      default:                      ShouldNotReachHere();
    }
  } else {
    switch (exception_kind) {
      case STACK_OVERFLOW: {
        // Stack overflow only occurs upon frame setup; the callee is
        // going to be unwound. Dispatch to a shared runtime stub
        // which will cause the StackOverflowError to be fabricated
        // and processed.
        // Stack overflow should never occur during deoptimization:
        // the compiled method bangs the stack by as much as the
        // interpreter would need in case of a deoptimization. The
        // deoptimization blob and uncommon trap blob bang the stack
        // in a debug VM to verify the correctness of the compiled
        // method stack banging.
        assert(current->deopt_mark() == NULL, "no stack overflow from deopt blob/uncommon trap");
        Events::log_exception(current, "StackOverflowError at " INTPTR_FORMAT, p2i(pc));
        return StubRoutines::throw_StackOverflowError_entry();
      }

      case IMPLICIT_NULL: {
        if (VtableStubs::contains(pc)) {
          // We haven't yet entered the callee frame. Fabricate an
          // exception and begin dispatching it in the caller. Since
          // the caller was at a call site, it's safe to destroy all
          // caller-saved registers, as these entry points do.
          VtableStub* vt_stub = VtableStubs::stub_containing(pc);

          // If vt_stub is NULL, then return NULL to signal handler to report the SEGV error.
          if (vt_stub == NULL) return NULL;

          if (vt_stub->is_abstract_method_error(pc)) {
            assert(!vt_stub->is_vtable_stub(), "should never see AbstractMethodErrors from vtable-type VtableStubs");
            Events::log_exception(current, "AbstractMethodError at " INTPTR_FORMAT, p2i(pc));
            // Instead of throwing the abstract method error here directly, we re-resolve
            // and will throw the AbstractMethodError during resolve. As a result, we'll
            // get a more detailed error message.
            return SharedRuntime::get_handle_wrong_method_stub();
          } else {
            Events::log_exception(current, "NullPointerException at vtable entry " INTPTR_FORMAT, p2i(pc));
            // Assert that the signal comes from the expected location in stub code.
            assert(vt_stub->is_null_pointer_exception(pc),
                   "obtained signal from unexpected location in stub code");
            return StubRoutines::throw_NullPointerException_at_call_entry();
          }
        } else {
          CodeBlob* cb = CodeCache::find_blob(pc);

          // If code blob is NULL, then return NULL to signal handler to report the SEGV error.
          if (cb == NULL) return NULL;

          // Exception happened in CodeCache. Must be either:
          // 1. Inline-cache check in C2I handler blob,
          // 2. Inline-cache check in nmethod, or
          // 3. Implicit null exception in nmethod

          if (!cb->is_compiled()) {
            bool is_in_blob = cb->is_adapter_blob() || cb->is_method_handles_adapter_blob();
            if (!is_in_blob) {
              // Allow normal crash reporting to handle this
              return NULL;
            }
            Events::log_exception(current, "NullPointerException in code blob at " INTPTR_FORMAT, p2i(pc));
            // There is no handler here, so we will simply unwind.
            return StubRoutines::throw_NullPointerException_at_call_entry();
          }

          // Otherwise, it's a compiled method.  Consult its exception handlers.
          CompiledMethod* cm = (CompiledMethod*)cb;
          if (cm->inlinecache_check_contains(pc)) {
            // exception happened inside inline-cache check code
            // => the nmethod is not yet active (i.e., the frame
            // is not set up yet) => use return address pushed by
            // caller => don't push another return address
            Events::log_exception(current, "NullPointerException in IC check " INTPTR_FORMAT, p2i(pc));
            return StubRoutines::throw_NullPointerException_at_call_entry();
          }

          if (cm->method()->is_method_handle_intrinsic()) {
            // exception happened inside MH dispatch code, similar to a vtable stub
            Events::log_exception(current, "NullPointerException in MH adapter " INTPTR_FORMAT, p2i(pc));
            return StubRoutines::throw_NullPointerException_at_call_entry();
          }

#ifndef PRODUCT
          _implicit_null_throws++;
#endif
          target_pc = cm->continuation_for_implicit_null_exception(pc);
          // If there's an unexpected fault, target_pc might be NULL,
          // in which case we want to fall through into the normal
          // error handling code.
        }

        break; // fall through
      }


      case IMPLICIT_DIVIDE_BY_ZERO: {
        CompiledMethod* cm = CodeCache::find_compiled(pc);
        guarantee(cm != NULL, "must have containing compiled method for implicit division-by-zero exceptions");
#ifndef PRODUCT
        _implicit_div0_throws++;
#endif
        target_pc = cm->continuation_for_implicit_div0_exception(pc);
        // If there's an unexpected fault, target_pc might be NULL,
        // in which case we want to fall through into the normal
        // error handling code.
        break; // fall through
      }

      default: ShouldNotReachHere();
    }

    assert(exception_kind == IMPLICIT_NULL || exception_kind == IMPLICIT_DIVIDE_BY_ZERO, "wrong implicit exception kind");

    if (exception_kind == IMPLICIT_NULL) {
#ifndef PRODUCT
      // for AbortVMOnException flag
      Exceptions::debug_check_abort("java.lang.NullPointerException");
#endif //PRODUCT
      Events::log_exception(current, "Implicit null exception at " INTPTR_FORMAT " to " INTPTR_FORMAT, p2i(pc), p2i(target_pc));
    } else {
#ifndef PRODUCT
      // for AbortVMOnException flag
      Exceptions::debug_check_abort("java.lang.ArithmeticException");
#endif //PRODUCT
      Events::log_exception(current, "Implicit division by zero exception at " INTPTR_FORMAT " to " INTPTR_FORMAT, p2i(pc), p2i(target_pc));
    }
    return target_pc;
  }

  ShouldNotReachHere();
  return NULL;
}


/**
 * Throws an java/lang/UnsatisfiedLinkError.  The address of this method is
 * installed in the native function entry of all native Java methods before
 * they get linked to their actual native methods.
 *
 * \note
 * This method actually never gets called!  The reason is because
 * the interpreter's native entries call NativeLookup::lookup() which
 * throws the exception when the lookup fails.  The exception is then
 * caught and forwarded on the return from NativeLookup::lookup() call
 * before the call to the native function.  This might change in the future.
 */
JNI_ENTRY(void*, throw_unsatisfied_link_error(JNIEnv* env, ...))
{
  // We return a bad value here to make sure that the exception is
  // forwarded before we look at the return value.
  THROW_(vmSymbols::java_lang_UnsatisfiedLinkError(), (void*)badAddress);
}
JNI_END

address SharedRuntime::native_method_throw_unsatisfied_link_error_entry() {
  return CAST_FROM_FN_PTR(address, &throw_unsatisfied_link_error);
}

JRT_ENTRY_NO_ASYNC(void, SharedRuntime::register_finalizer(JavaThread* current, oopDesc* obj))
#if INCLUDE_JVMCI
  if (!obj->klass()->has_finalizer()) {
    return;
  }
#endif // INCLUDE_JVMCI
  assert(oopDesc::is_oop(obj), "must be a valid oop");
  assert(obj->klass()->has_finalizer(), "shouldn't be here otherwise");
  InstanceKlass::register_finalizer(instanceOop(obj), CHECK);
JRT_END

jlong SharedRuntime::get_java_tid(Thread* thread) {
  if (thread != NULL) {
    if (thread->is_Java_thread()) {
      oop obj = thread->as_Java_thread()->threadObj();
      return (obj == NULL) ? 0 : java_lang_Thread::thread_id(obj);
    }
  }
  return 0;
}

/**
 * This function ought to be a void function, but cannot be because
 * it gets turned into a tail-call on sparc, which runs into dtrace bug
 * 6254741.  Once that is fixed we can remove the dummy return value.
 */
int SharedRuntime::dtrace_object_alloc(oopDesc* o, int size) {
  return dtrace_object_alloc_base(Thread::current(), o, size);
}

int SharedRuntime::dtrace_object_alloc_base(Thread* thread, oopDesc* o, int size) {
  assert(DTraceAllocProbes, "wrong call");
  Klass* klass = o->klass();
  Symbol* name = klass->name();
  HOTSPOT_OBJECT_ALLOC(
                   get_java_tid(thread),
                   (char *) name->bytes(), name->utf8_length(), size * HeapWordSize);
  return 0;
}

JRT_LEAF(int, SharedRuntime::dtrace_method_entry(
    JavaThread* current, Method* method))
  assert(DTraceMethodProbes, "wrong call");
  Symbol* kname = method->klass_name();
  Symbol* name = method->name();
  Symbol* sig = method->signature();
  HOTSPOT_METHOD_ENTRY(
      get_java_tid(current),
      (char *) kname->bytes(), kname->utf8_length(),
      (char *) name->bytes(), name->utf8_length(),
      (char *) sig->bytes(), sig->utf8_length());
  return 0;
JRT_END

JRT_LEAF(int, SharedRuntime::dtrace_method_exit(
    JavaThread* current, Method* method))
  assert(DTraceMethodProbes, "wrong call");
  Symbol* kname = method->klass_name();
  Symbol* name = method->name();
  Symbol* sig = method->signature();
  HOTSPOT_METHOD_RETURN(
      get_java_tid(current),
      (char *) kname->bytes(), kname->utf8_length(),
      (char *) name->bytes(), name->utf8_length(),
      (char *) sig->bytes(), sig->utf8_length());
  return 0;
JRT_END


// Finds receiver, CallInfo (i.e. receiver method), and calling bytecode)
// for a call current in progress, i.e., arguments has been pushed on stack
// put callee has not been invoked yet.  Used by: resolve virtual/static,
// vtable updates, etc.  Caller frame must be compiled.
Handle SharedRuntime::find_callee_info(Bytecodes::Code& bc, CallInfo& callinfo, TRAPS) {
  JavaThread* current = THREAD;
  ResourceMark rm(current);

  // last java frame on stack (which includes native call frames)
  vframeStream vfst(current, true);  // Do not skip and javaCalls

  return find_callee_info_helper(vfst, bc, callinfo, THREAD);
}

Method* SharedRuntime::extract_attached_method(vframeStream& vfst) {
  CompiledMethod* caller = vfst.nm();

  nmethodLocker caller_lock(caller);

  address pc = vfst.frame_pc();
  { // Get call instruction under lock because another thread may be busy patching it.
    CompiledICLocker ic_locker(caller);
    return caller->attached_method_before_pc(pc);
  }
  return NULL;
}

// Finds receiver, CallInfo (i.e. receiver method), and calling bytecode
// for a call current in progress, i.e., arguments has been pushed on stack
// but callee has not been invoked yet.  Caller frame must be compiled.
Handle SharedRuntime::find_callee_info_helper(vframeStream& vfst, Bytecodes::Code& bc,
                                              CallInfo& callinfo, TRAPS) {
  Handle receiver;
  Handle nullHandle;  // create a handy null handle for exception returns
  JavaThread* current = THREAD;

  assert(!vfst.at_end(), "Java frame must exist");

  // Find caller and bci from vframe
  methodHandle caller(current, vfst.method());
  int          bci   = vfst.bci();

  // Substitutability test implementation piggy backs on static call resolution
  Bytecodes::Code code = caller->java_code_at(bci);
  if (code == Bytecodes::_if_acmpeq || code == Bytecodes::_if_acmpne) {
    bc = Bytecodes::_invokestatic;
    methodHandle attached_method(THREAD, extract_attached_method(vfst));
    assert(attached_method.not_null(), "must have attached method");
    vmClasses::ValueBootstrapMethods_klass()->initialize(CHECK_NH);
    LinkResolver::resolve_invoke(callinfo, receiver, attached_method, bc, false, CHECK_NH);
#ifdef ASSERT
    Method* is_subst = vmClasses::ValueBootstrapMethods_klass()->find_method(vmSymbols::isSubstitutable_name(), vmSymbols::object_object_boolean_signature());
    assert(callinfo.selected_method() == is_subst, "must be isSubstitutable method");
#endif
    return receiver;
  }

  Bytecode_invoke bytecode(caller, bci);
  int bytecode_index = bytecode.index();
  bc = bytecode.invoke_code();

  methodHandle attached_method(current, extract_attached_method(vfst));
  if (attached_method.not_null()) {
    Method* callee = bytecode.static_target(CHECK_NH);
    vmIntrinsics::ID id = callee->intrinsic_id();
    // When VM replaces MH.invokeBasic/linkTo* call with a direct/virtual call,
    // it attaches statically resolved method to the call site.
    if (MethodHandles::is_signature_polymorphic(id) &&
        MethodHandles::is_signature_polymorphic_intrinsic(id)) {
      bc = MethodHandles::signature_polymorphic_intrinsic_bytecode(id);

      // Adjust invocation mode according to the attached method.
      switch (bc) {
        case Bytecodes::_invokevirtual:
          if (attached_method->method_holder()->is_interface()) {
            bc = Bytecodes::_invokeinterface;
          }
          break;
        case Bytecodes::_invokeinterface:
          if (!attached_method->method_holder()->is_interface()) {
            bc = Bytecodes::_invokevirtual;
          }
          break;
        case Bytecodes::_invokehandle:
          if (!MethodHandles::is_signature_polymorphic_method(attached_method())) {
            bc = attached_method->is_static() ? Bytecodes::_invokestatic
                                              : Bytecodes::_invokevirtual;
          }
          break;
        default:
          break;
      }
    } else {
      assert(attached_method->has_scalarized_args(), "invalid use of attached method");
      if (!attached_method->method_holder()->is_inline_klass()) {
        // Ignore the attached method in this case to not confuse below code
        attached_method = methodHandle(current, NULL);
      }
    }
  }

  assert(bc != Bytecodes::_illegal, "not initialized");

  bool has_receiver = bc != Bytecodes::_invokestatic &&
                      bc != Bytecodes::_invokedynamic &&
                      bc != Bytecodes::_invokehandle;
  bool check_null_and_abstract = true;

  // Find receiver for non-static call
  if (has_receiver) {
    // This register map must be update since we need to find the receiver for
    // compiled frames. The receiver might be in a register.
    RegisterMap reg_map2(current);
    frame stubFrame   = current->last_frame();
    // Caller-frame is a compiled frame
    frame callerFrame = stubFrame.sender(&reg_map2);
    bool caller_is_c1 = false;

    if (callerFrame.is_compiled_frame() && !callerFrame.is_deoptimized_frame()) {
      caller_is_c1 = callerFrame.cb()->is_compiled_by_c1();
    }

    Method* callee = attached_method();
    if (callee == NULL) {
      callee = bytecode.static_target(CHECK_NH);
      if (callee == NULL) {
        THROW_(vmSymbols::java_lang_NoSuchMethodException(), nullHandle);
      }
    }
    if (!caller_is_c1 && callee->has_scalarized_args() && callee->method_holder()->is_inline_klass() &&
        InlineKlass::cast(callee->method_holder())->can_be_passed_as_fields()) {
      // If the receiver is an inline type that is passed as fields, no oop is available
      // Resolve the call without receiver null checking.
      assert(attached_method.not_null() && !attached_method->is_abstract(), "must have non-abstract attached method");
      if (bc == Bytecodes::_invokeinterface) {
        bc = Bytecodes::_invokevirtual; // C2 optimistically replaces interface calls by virtual calls
      }
      check_null_and_abstract = false;
    } else {
      // Retrieve from a compiled argument list
      receiver = Handle(current, callerFrame.retrieve_receiver(&reg_map2));
      if (receiver.is_null()) {
        THROW_(vmSymbols::java_lang_NullPointerException(), nullHandle);
      }
    }
  }

  // Resolve method
  if (attached_method.not_null()) {
    // Parameterized by attached method.
    LinkResolver::resolve_invoke(callinfo, receiver, attached_method, bc, check_null_and_abstract, CHECK_NH);
  } else {
    // Parameterized by bytecode.
    constantPoolHandle constants(current, caller->constants());
    LinkResolver::resolve_invoke(callinfo, receiver, constants, bytecode_index, bc, CHECK_NH);
  }

#ifdef ASSERT
  // Check that the receiver klass is of the right subtype and that it is initialized for virtual calls
  if (has_receiver && check_null_and_abstract) {
    assert(receiver.not_null(), "should have thrown exception");
    Klass* receiver_klass = receiver->klass();
    Klass* rk = NULL;
    if (attached_method.not_null()) {
      // In case there's resolved method attached, use its holder during the check.
      rk = attached_method->method_holder();
    } else {
      // Klass is already loaded.
      constantPoolHandle constants(current, caller->constants());
      rk = constants->klass_ref_at(bytecode_index, CHECK_NH);
    }
    Klass* static_receiver_klass = rk;
    assert(receiver_klass->is_subtype_of(static_receiver_klass),
           "actual receiver must be subclass of static receiver klass");
    if (receiver_klass->is_instance_klass()) {
      if (InstanceKlass::cast(receiver_klass)->is_not_initialized()) {
        tty->print_cr("ERROR: Klass not yet initialized!!");
        receiver_klass->print();
      }
      assert(!InstanceKlass::cast(receiver_klass)->is_not_initialized(), "receiver_klass must be initialized");
    }
  }
#endif

  return receiver;
}

methodHandle SharedRuntime::find_callee_method(TRAPS) {
  JavaThread* current = THREAD;
  ResourceMark rm(current);
  // We need first to check if any Java activations (compiled, interpreted)
  // exist on the stack since last JavaCall.  If not, we need
  // to get the target method from the JavaCall wrapper.
  vframeStream vfst(current, true);  // Do not skip any javaCalls
  methodHandle callee_method;
  if (vfst.at_end()) {
    // No Java frames were found on stack since we did the JavaCall.
    // Hence the stack can only contain an entry_frame.  We need to
    // find the target method from the stub frame.
    RegisterMap reg_map(current, false);
    frame fr = current->last_frame();
    assert(fr.is_runtime_frame(), "must be a runtimeStub");
    fr = fr.sender(&reg_map);
    assert(fr.is_entry_frame(), "must be");
    // fr is now pointing to the entry frame.
    callee_method = methodHandle(current, fr.entry_frame_call_wrapper()->callee_method());
  } else {
    Bytecodes::Code bc;
    CallInfo callinfo;
    find_callee_info_helper(vfst, bc, callinfo, CHECK_(methodHandle()));
    callee_method = methodHandle(current, callinfo.selected_method());
  }
  assert(callee_method()->is_method(), "must be");
  return callee_method;
}

// Resolves a call.
methodHandle SharedRuntime::resolve_helper(bool is_virtual, bool is_optimized, bool* caller_is_c1, TRAPS) {
  methodHandle callee_method;
  callee_method = resolve_sub_helper(is_virtual, is_optimized, caller_is_c1, THREAD);
  if (JvmtiExport::can_hotswap_or_post_breakpoint()) {
    int retry_count = 0;
    while (!HAS_PENDING_EXCEPTION && callee_method->is_old() &&
           callee_method->method_holder() != vmClasses::Object_klass()) {
      // If has a pending exception then there is no need to re-try to
      // resolve this method.
      // If the method has been redefined, we need to try again.
      // Hack: we have no way to update the vtables of arrays, so don't
      // require that java.lang.Object has been updated.

      // It is very unlikely that method is redefined more than 100 times
      // in the middle of resolve. If it is looping here more than 100 times
      // means then there could be a bug here.
      guarantee((retry_count++ < 100),
                "Could not resolve to latest version of redefined method");
      // method is redefined in the middle of resolve so re-try.
      callee_method = resolve_sub_helper(is_virtual, is_optimized, caller_is_c1, THREAD);
    }
  }
  return callee_method;
}

// This fails if resolution required refilling of IC stubs
bool SharedRuntime::resolve_sub_helper_internal(methodHandle callee_method, const frame& caller_frame,
                                                CompiledMethod* caller_nm, bool is_virtual, bool is_optimized,
                                                Handle receiver, CallInfo& call_info, Bytecodes::Code invoke_code, TRAPS) {
  StaticCallInfo static_call_info;
  CompiledICInfo virtual_call_info;

  // Make sure the callee nmethod does not get deoptimized and removed before
  // we are done patching the code.
  CompiledMethod* callee = callee_method->code();

  if (callee != NULL) {
    assert(callee->is_compiled(), "must be nmethod for patching");
  }

  if (callee != NULL && !callee->is_in_use()) {
    // Patch call site to C2I adapter if callee nmethod is deoptimized or unloaded.
    callee = NULL;
  }
  nmethodLocker nl_callee(callee);
#ifdef ASSERT
  address dest_entry_point = callee == NULL ? 0 : callee->entry_point(); // used below
#endif

  bool is_nmethod = caller_nm->is_nmethod();
  bool caller_is_c1 = caller_nm->is_compiled_by_c1();

  if (is_virtual) {
    Klass* receiver_klass = NULL;
    if (!caller_is_c1 && callee_method->has_scalarized_args() && callee_method->method_holder()->is_inline_klass() &&
        InlineKlass::cast(callee_method->method_holder())->can_be_passed_as_fields()) {
      // If the receiver is an inline type that is passed as fields, no oop is available
      receiver_klass = callee_method->method_holder();
    } else {
      assert(receiver.not_null() || invoke_code == Bytecodes::_invokehandle, "sanity check");
      receiver_klass = invoke_code == Bytecodes::_invokehandle ? NULL : receiver->klass();
    }
    bool static_bound = call_info.resolved_method()->can_be_statically_bound();
    CompiledIC::compute_monomorphic_entry(callee_method, receiver_klass,
                     is_optimized, static_bound, is_nmethod, caller_is_c1, virtual_call_info,
                     CHECK_false);
  } else {
    // static call
    CompiledStaticCall::compute_entry(callee_method, caller_nm, static_call_info);
  }

  // grab lock, check for deoptimization and potentially patch caller
  {
    CompiledICLocker ml(caller_nm);

    // Lock blocks for safepoint during which both nmethods can change state.

    // Now that we are ready to patch if the Method* was redefined then
    // don't update call site and let the caller retry.
    // Don't update call site if callee nmethod was unloaded or deoptimized.
    // Don't update call site if callee nmethod was replaced by an other nmethod
    // which may happen when multiply alive nmethod (tiered compilation)
    // will be supported.
    if (!callee_method->is_old() &&
        (callee == NULL || (callee->is_in_use() && callee_method->code() == callee))) {
      NoSafepointVerifier nsv;
#ifdef ASSERT
      // We must not try to patch to jump to an already unloaded method.
      if (dest_entry_point != 0) {
        CodeBlob* cb = CodeCache::find_blob(dest_entry_point);
        assert((cb != NULL) && cb->is_compiled() && (((CompiledMethod*)cb) == callee),
               "should not call unloaded nmethod");
      }
#endif
      if (is_virtual) {
        CompiledIC* inline_cache = CompiledIC_before(caller_nm, caller_frame.pc());
        if (inline_cache->is_clean()) {
          if (!inline_cache->set_to_monomorphic(virtual_call_info)) {
            return false;
          }
        }
      } else {
        if (VM_Version::supports_fast_class_init_checks() &&
            invoke_code == Bytecodes::_invokestatic &&
            callee_method->needs_clinit_barrier() &&
            callee != NULL && callee->is_compiled_by_jvmci()) {
          return true; // skip patching for JVMCI
        }
        CompiledStaticCall* ssc = caller_nm->compiledStaticCall_before(caller_frame.pc());
        if (ssc->is_clean()) ssc->set(static_call_info);
      }
    }
  } // unlock CompiledICLocker
  return true;
}

// Resolves a call.  The compilers generate code for calls that go here
// and are patched with the real destination of the call.
<<<<<<< HEAD
methodHandle SharedRuntime::resolve_sub_helper(bool is_virtual, bool is_optimized, bool* caller_is_c1, TRAPS) {
  JavaThread* current = THREAD->as_Java_thread();
=======
methodHandle SharedRuntime::resolve_sub_helper(bool is_virtual, bool is_optimized, TRAPS) {
  JavaThread* current = THREAD;
>>>>>>> df65237b
  ResourceMark rm(current);
  RegisterMap cbl_map(current, false);
  frame caller_frame = current->last_frame().sender(&cbl_map);

  CodeBlob* caller_cb = caller_frame.cb();
  guarantee(caller_cb != NULL && caller_cb->is_compiled(), "must be called from compiled method");
  CompiledMethod* caller_nm = caller_cb->as_compiled_method_or_null();
  *caller_is_c1 = caller_nm->is_compiled_by_c1();

  // make sure caller is not getting deoptimized
  // and removed before we are done with it.
  // CLEANUP - with lazy deopt shouldn't need this lock
  nmethodLocker caller_lock(caller_nm);

  // determine call info & receiver
  // note: a) receiver is NULL for static calls
  //       b) an exception is thrown if receiver is NULL for non-static calls
  CallInfo call_info;
  Bytecodes::Code invoke_code = Bytecodes::_illegal;
  Handle receiver = find_callee_info(invoke_code, call_info, CHECK_(methodHandle()));
  methodHandle callee_method(current, call_info.selected_method());

  assert((!is_virtual && invoke_code == Bytecodes::_invokestatic ) ||
         (!is_virtual && invoke_code == Bytecodes::_invokespecial) ||
         (!is_virtual && invoke_code == Bytecodes::_invokehandle ) ||
         (!is_virtual && invoke_code == Bytecodes::_invokedynamic) ||
         ( is_virtual && invoke_code != Bytecodes::_invokestatic ), "inconsistent bytecode");

  assert(caller_nm->is_alive() && !caller_nm->is_unloading(), "It should be alive");

#ifndef PRODUCT
  // tracing/debugging/statistics
  int *addr = (is_optimized) ? (&_resolve_opt_virtual_ctr) :
                (is_virtual) ? (&_resolve_virtual_ctr) :
                               (&_resolve_static_ctr);
  Atomic::inc(addr);

  if (TraceCallFixup) {
    ResourceMark rm(current);
    tty->print("resolving %s%s (%s) call to",
               (is_optimized) ? "optimized " : "", (is_virtual) ? "virtual" : "static",
               Bytecodes::name(invoke_code));
    callee_method->print_short_name(tty);
    tty->print_cr(" at pc: " INTPTR_FORMAT " to code: " INTPTR_FORMAT,
                  p2i(caller_frame.pc()), p2i(callee_method->code()));
  }
#endif

  if (invoke_code == Bytecodes::_invokestatic) {
    assert(callee_method->method_holder()->is_initialized() ||
           callee_method->method_holder()->is_reentrant_initialization(current),
           "invalid class initialization state for invoke_static");
    if (!VM_Version::supports_fast_class_init_checks() && callee_method->needs_clinit_barrier()) {
      // In order to keep class initialization check, do not patch call
      // site for static call when the class is not fully initialized.
      // Proper check is enforced by call site re-resolution on every invocation.
      //
      // When fast class initialization checks are supported (VM_Version::supports_fast_class_init_checks() == true),
      // explicit class initialization check is put in nmethod entry (VEP).
      assert(callee_method->method_holder()->is_linked(), "must be");
      return callee_method;
    }
  }

  // JSR 292 key invariant:
  // If the resolved method is a MethodHandle invoke target, the call
  // site must be a MethodHandle call site, because the lambda form might tail-call
  // leaving the stack in a state unknown to either caller or callee
  // TODO detune for now but we might need it again
//  assert(!callee_method->is_compiled_lambda_form() ||
//         caller_nm->is_method_handle_return(caller_frame.pc()), "must be MH call site");

  // Compute entry points. This might require generation of C2I converter
  // frames, so we cannot be holding any locks here. Furthermore, the
  // computation of the entry points is independent of patching the call.  We
  // always return the entry-point, but we only patch the stub if the call has
  // not been deoptimized.  Return values: For a virtual call this is an
  // (cached_oop, destination address) pair. For a static call/optimized
  // virtual this is just a destination address.

  // Patching IC caches may fail if we run out if transition stubs.
  // We refill the ic stubs then and try again.
  for (;;) {
    ICRefillVerifier ic_refill_verifier;
    bool successful = resolve_sub_helper_internal(callee_method, caller_frame, caller_nm,
                                                  is_virtual, is_optimized, receiver,
                                                  call_info, invoke_code, CHECK_(methodHandle()));
    if (successful) {
      return callee_method;
    } else {
      InlineCacheBuffer::refill_ic_stubs();
    }
  }

}


// Inline caches exist only in compiled code
JRT_BLOCK_ENTRY(address, SharedRuntime::handle_wrong_method_ic_miss(JavaThread* current))
#ifdef ASSERT
  RegisterMap reg_map(current, false);
  frame stub_frame = current->last_frame();
  assert(stub_frame.is_runtime_frame(), "sanity check");
  frame caller_frame = stub_frame.sender(&reg_map);
  assert(!caller_frame.is_interpreted_frame() && !caller_frame.is_entry_frame() && !caller_frame.is_optimized_entry_frame(), "unexpected frame");
#endif /* ASSERT */

  methodHandle callee_method;
  bool is_optimized = false;
  bool caller_is_c1 = false;
  JRT_BLOCK
    callee_method = SharedRuntime::handle_ic_miss_helper(is_optimized, caller_is_c1, CHECK_NULL);
    // Return Method* through TLS
    current->set_vm_result_2(callee_method());
  JRT_BLOCK_END
  // return compiled code entry point after potential safepoints
  return entry_for_handle_wrong_method(callee_method, false, is_optimized, caller_is_c1);
JRT_END


// Handle call site that has been made non-entrant
JRT_BLOCK_ENTRY(address, SharedRuntime::handle_wrong_method(JavaThread* current))
  // 6243940 We might end up in here if the callee is deoptimized
  // as we race to call it.  We don't want to take a safepoint if
  // the caller was interpreted because the caller frame will look
  // interpreted to the stack walkers and arguments are now
  // "compiled" so it is much better to make this transition
  // invisible to the stack walking code. The i2c path will
  // place the callee method in the callee_target. It is stashed
  // there because if we try and find the callee by normal means a
  // safepoint is possible and have trouble gc'ing the compiled args.
  RegisterMap reg_map(current, false);
  frame stub_frame = current->last_frame();
  assert(stub_frame.is_runtime_frame(), "sanity check");
  frame caller_frame = stub_frame.sender(&reg_map);

  if (caller_frame.is_interpreted_frame() ||
      caller_frame.is_entry_frame() ||
      caller_frame.is_optimized_entry_frame()) {
    Method* callee = current->callee_target();
    guarantee(callee != NULL && callee->is_method(), "bad handshake");
    current->set_vm_result_2(callee);
    current->set_callee_target(NULL);
    if (caller_frame.is_entry_frame() && VM_Version::supports_fast_class_init_checks()) {
      // Bypass class initialization checks in c2i when caller is in native.
      // JNI calls to static methods don't have class initialization checks.
      // Fast class initialization checks are present in c2i adapters and call into
      // SharedRuntime::handle_wrong_method() on the slow path.
      //
      // JVM upcalls may land here as well, but there's a proper check present in
      // LinkResolver::resolve_static_call (called from JavaCalls::call_static),
      // so bypassing it in c2i adapter is benign.
      return callee->get_c2i_no_clinit_check_entry();
    } else {
      return callee->get_c2i_entry();
    }
  }

  // Must be compiled to compiled path which is safe to stackwalk
  methodHandle callee_method;
  bool is_static_call = false;
  bool is_optimized = false;
  bool caller_is_c1 = false;
  JRT_BLOCK
    // Force resolving of caller (if we called from compiled frame)
    callee_method = SharedRuntime::reresolve_call_site(is_static_call, is_optimized, caller_is_c1, CHECK_NULL);
    current->set_vm_result_2(callee_method());
  JRT_BLOCK_END
  // return compiled code entry point after potential safepoints
  return entry_for_handle_wrong_method(callee_method, is_static_call, is_optimized, caller_is_c1);
JRT_END

// Handle abstract method call
JRT_BLOCK_ENTRY(address, SharedRuntime::handle_wrong_method_abstract(JavaThread* current))
  // Verbose error message for AbstractMethodError.
  // Get the called method from the invoke bytecode.
  vframeStream vfst(current, true);
  assert(!vfst.at_end(), "Java frame must exist");
  methodHandle caller(current, vfst.method());
  Bytecode_invoke invoke(caller, vfst.bci());
  DEBUG_ONLY( invoke.verify(); )

  // Find the compiled caller frame.
  RegisterMap reg_map(current);
  frame stubFrame = current->last_frame();
  assert(stubFrame.is_runtime_frame(), "must be");
  frame callerFrame = stubFrame.sender(&reg_map);
  assert(callerFrame.is_compiled_frame(), "must be");

  // Install exception and return forward entry.
  address res = StubRoutines::throw_AbstractMethodError_entry();
  JRT_BLOCK
    methodHandle callee(current, invoke.static_target(current));
    if (!callee.is_null()) {
      oop recv = callerFrame.retrieve_receiver(&reg_map);
      Klass *recv_klass = (recv != NULL) ? recv->klass() : NULL;
      res = StubRoutines::forward_exception_entry();
      LinkResolver::throw_abstract_method_error(callee, recv_klass, CHECK_(res));
    }
  JRT_BLOCK_END
  return res;
JRT_END


// resolve a static call and patch code
JRT_BLOCK_ENTRY(address, SharedRuntime::resolve_static_call_C(JavaThread* current ))
  methodHandle callee_method;
  bool caller_is_c1;
  JRT_BLOCK
    callee_method = SharedRuntime::resolve_helper(false, false, &caller_is_c1, CHECK_NULL);
    current->set_vm_result_2(callee_method());
  JRT_BLOCK_END
  // return compiled code entry point after potential safepoints
  address entry = caller_is_c1 ?
    callee_method->verified_inline_code_entry() : callee_method->verified_code_entry();
  assert(entry != NULL, "Jump to zero!");
  return entry;
JRT_END


// resolve virtual call and update inline cache to monomorphic
JRT_BLOCK_ENTRY(address, SharedRuntime::resolve_virtual_call_C(JavaThread* current))
  methodHandle callee_method;
  bool caller_is_c1;
  JRT_BLOCK
    callee_method = SharedRuntime::resolve_helper(true, false, &caller_is_c1, CHECK_NULL);
    current->set_vm_result_2(callee_method());
  JRT_BLOCK_END
  // return compiled code entry point after potential safepoints
  address entry = caller_is_c1 ?
    callee_method->verified_inline_code_entry() : callee_method->verified_inline_ro_code_entry();
  assert(entry != NULL, "Jump to zero!");
  return entry;
JRT_END


// Resolve a virtual call that can be statically bound (e.g., always
// monomorphic, so it has no inline cache).  Patch code to resolved target.
JRT_BLOCK_ENTRY(address, SharedRuntime::resolve_opt_virtual_call_C(JavaThread* current))
  methodHandle callee_method;
  bool caller_is_c1;
  JRT_BLOCK
    callee_method = SharedRuntime::resolve_helper(true, true, &caller_is_c1, CHECK_NULL);
    current->set_vm_result_2(callee_method());
  JRT_BLOCK_END
  // return compiled code entry point after potential safepoints
  address entry = caller_is_c1 ?
    callee_method->verified_inline_code_entry() : callee_method->verified_code_entry();
  assert(entry != NULL, "Jump to zero!");
  return entry;
JRT_END

// The handle_ic_miss_helper_internal function returns false if it failed due
// to either running out of vtable stubs or ic stubs due to IC transitions
// to transitional states. The needs_ic_stub_refill value will be set if
// the failure was due to running out of IC stubs, in which case handle_ic_miss_helper
// refills the IC stubs and tries again.
bool SharedRuntime::handle_ic_miss_helper_internal(Handle receiver, CompiledMethod* caller_nm,
                                                   const frame& caller_frame, methodHandle callee_method,
                                                   Bytecodes::Code bc, CallInfo& call_info,
                                                   bool& needs_ic_stub_refill, bool& is_optimized, bool caller_is_c1, TRAPS) {
  CompiledICLocker ml(caller_nm);
  CompiledIC* inline_cache = CompiledIC_before(caller_nm, caller_frame.pc());
  bool should_be_mono = false;
  if (inline_cache->is_optimized()) {
    if (TraceCallFixup) {
      ResourceMark rm(THREAD);
      tty->print("OPTIMIZED IC miss (%s) call to", Bytecodes::name(bc));
      callee_method->print_short_name(tty);
      tty->print_cr(" code: " INTPTR_FORMAT, p2i(callee_method->code()));
    }
    is_optimized = true;
    should_be_mono = true;
  } else if (inline_cache->is_icholder_call()) {
    CompiledICHolder* ic_oop = inline_cache->cached_icholder();
    if (ic_oop != NULL) {
      if (!ic_oop->is_loader_alive()) {
        // Deferred IC cleaning due to concurrent class unloading
        if (!inline_cache->set_to_clean()) {
          needs_ic_stub_refill = true;
          return false;
        }
      } else if (receiver()->klass() == ic_oop->holder_klass()) {
        // This isn't a real miss. We must have seen that compiled code
        // is now available and we want the call site converted to a
        // monomorphic compiled call site.
        // We can't assert for callee_method->code() != NULL because it
        // could have been deoptimized in the meantime
        if (TraceCallFixup) {
          ResourceMark rm(THREAD);
          tty->print("FALSE IC miss (%s) converting to compiled call to", Bytecodes::name(bc));
          callee_method->print_short_name(tty);
          tty->print_cr(" code: " INTPTR_FORMAT, p2i(callee_method->code()));
        }
        should_be_mono = true;
      }
    }
  }

  if (should_be_mono) {
    // We have a path that was monomorphic but was going interpreted
    // and now we have (or had) a compiled entry. We correct the IC
    // by using a new icBuffer.
    CompiledICInfo info;
    Klass* receiver_klass = receiver()->klass();
    inline_cache->compute_monomorphic_entry(callee_method,
                                            receiver_klass,
                                            inline_cache->is_optimized(),
                                            false, caller_nm->is_nmethod(),
                                            caller_nm->is_compiled_by_c1(),
                                            info, CHECK_false);
    if (!inline_cache->set_to_monomorphic(info)) {
      needs_ic_stub_refill = true;
      return false;
    }
  } else if (!inline_cache->is_megamorphic() && !inline_cache->is_clean()) {
    // Potential change to megamorphic

    bool successful = inline_cache->set_to_megamorphic(&call_info, bc, needs_ic_stub_refill, caller_is_c1, CHECK_false);
    if (needs_ic_stub_refill) {
      return false;
    }
    if (!successful) {
      if (!inline_cache->set_to_clean()) {
        needs_ic_stub_refill = true;
        return false;
      }
    }
  } else {
    // Either clean or megamorphic
  }
  return true;
}

<<<<<<< HEAD
methodHandle SharedRuntime::handle_ic_miss_helper(bool& is_optimized, bool& caller_is_c1, TRAPS) {
  JavaThread* current = THREAD->as_Java_thread();
=======
methodHandle SharedRuntime::handle_ic_miss_helper(TRAPS) {
  JavaThread* current = THREAD;
>>>>>>> df65237b
  ResourceMark rm(current);
  CallInfo call_info;
  Bytecodes::Code bc;

  // receiver is NULL for static calls. An exception is thrown for NULL
  // receivers for non-static calls
  Handle receiver = find_callee_info(bc, call_info, CHECK_(methodHandle()));
  // Compiler1 can produce virtual call sites that can actually be statically bound
  // If we fell thru to below we would think that the site was going megamorphic
  // when in fact the site can never miss. Worse because we'd think it was megamorphic
  // we'd try and do a vtable dispatch however methods that can be statically bound
  // don't have vtable entries (vtable_index < 0) and we'd blow up. So we force a
  // reresolution of the  call site (as if we did a handle_wrong_method and not an
  // plain ic_miss) and the site will be converted to an optimized virtual call site
  // never to miss again. I don't believe C2 will produce code like this but if it
  // did this would still be the correct thing to do for it too, hence no ifdef.
  //
  if (call_info.resolved_method()->can_be_statically_bound()) {
    bool is_static_call = false;
    methodHandle callee_method = SharedRuntime::reresolve_call_site(is_static_call, is_optimized, caller_is_c1, CHECK_(methodHandle()));
    assert(!is_static_call, "IC miss at static call?");
    if (TraceCallFixup) {
      RegisterMap reg_map(current, false);
      frame caller_frame = current->last_frame().sender(&reg_map);
      ResourceMark rm(current);
      tty->print("converting IC miss to reresolve (%s) call to", Bytecodes::name(bc));
      callee_method->print_short_name(tty);
      tty->print_cr(" from pc: " INTPTR_FORMAT, p2i(caller_frame.pc()));
      tty->print_cr(" code: " INTPTR_FORMAT, p2i(callee_method->code()));
    }
    return callee_method;
  }

  methodHandle callee_method(current, call_info.selected_method());

#ifndef PRODUCT
  Atomic::inc(&_ic_miss_ctr);

  // Statistics & Tracing
  if (TraceCallFixup) {
    ResourceMark rm(current);
    tty->print("IC miss (%s) call to", Bytecodes::name(bc));
    callee_method->print_short_name(tty);
    tty->print_cr(" code: " INTPTR_FORMAT, p2i(callee_method->code()));
  }

  if (ICMissHistogram) {
    MutexLocker m(VMStatistic_lock);
    RegisterMap reg_map(current, false);
    frame f = current->last_frame().real_sender(&reg_map);// skip runtime stub
    // produce statistics under the lock
    trace_ic_miss(f.pc());
  }
#endif

  // install an event collector so that when a vtable stub is created the
  // profiler can be notified via a DYNAMIC_CODE_GENERATED event. The
  // event can't be posted when the stub is created as locks are held
  // - instead the event will be deferred until the event collector goes
  // out of scope.
  JvmtiDynamicCodeEventCollector event_collector;

  // Update inline cache to megamorphic. Skip update if we are called from interpreted.
  // Transitioning IC caches may require transition stubs. If we run out
  // of transition stubs, we have to drop locks and perform a safepoint
  // that refills them.
  RegisterMap reg_map(current, false);
  frame caller_frame = current->last_frame().sender(&reg_map);
  CodeBlob* cb = caller_frame.cb();
  CompiledMethod* caller_nm = cb->as_compiled_method();
  caller_is_c1 = caller_nm->is_compiled_by_c1();

  for (;;) {
    ICRefillVerifier ic_refill_verifier;
    bool needs_ic_stub_refill = false;
    bool successful = handle_ic_miss_helper_internal(receiver, caller_nm, caller_frame, callee_method,
                                                     bc, call_info, needs_ic_stub_refill, is_optimized, caller_is_c1, CHECK_(methodHandle()));
    if (successful || !needs_ic_stub_refill) {
      return callee_method;
    } else {
      InlineCacheBuffer::refill_ic_stubs();
    }
  }
}

static bool clear_ic_at_addr(CompiledMethod* caller_nm, address call_addr, bool is_static_call) {
  CompiledICLocker ml(caller_nm);
  if (is_static_call) {
    CompiledStaticCall* ssc = caller_nm->compiledStaticCall_at(call_addr);
    if (!ssc->is_clean()) {
      return ssc->set_to_clean();
    }
  } else {
    // compiled, dispatched call (which used to call an interpreted method)
    CompiledIC* inline_cache = CompiledIC_at(caller_nm, call_addr);
    if (!inline_cache->is_clean()) {
      return inline_cache->set_to_clean();
    }
  }
  return true;
}

//
// Resets a call-site in compiled code so it will get resolved again.
// This routines handles both virtual call sites, optimized virtual call
// sites, and static call sites. Typically used to change a call sites
// destination from compiled to interpreted.
//
<<<<<<< HEAD
methodHandle SharedRuntime::reresolve_call_site(bool& is_static_call, bool& is_optimized, bool& caller_is_c1, TRAPS) {
  JavaThread* current = THREAD->as_Java_thread();
=======
methodHandle SharedRuntime::reresolve_call_site(TRAPS) {
  JavaThread* current = THREAD;
>>>>>>> df65237b
  ResourceMark rm(current);
  RegisterMap reg_map(current, false);
  frame stub_frame = current->last_frame();
  assert(stub_frame.is_runtime_frame(), "must be a runtimeStub");
  frame caller = stub_frame.sender(&reg_map);

  // Do nothing if the frame isn't a live compiled frame.
  // nmethod could be deoptimized by the time we get here
  // so no update to the caller is needed.

  if (caller.is_compiled_frame() && !caller.is_deoptimized_frame()) {

    address pc = caller.pc();

    // Check for static or virtual call
    CompiledMethod* caller_nm = CodeCache::find_compiled(pc);
    caller_is_c1 = caller_nm->is_compiled_by_c1();

    // Default call_addr is the location of the "basic" call.
    // Determine the address of the call we a reresolving. With
    // Inline Caches we will always find a recognizable call.
    // With Inline Caches disabled we may or may not find a
    // recognizable call. We will always find a call for static
    // calls and for optimized virtual calls. For vanilla virtual
    // calls it depends on the state of the UseInlineCaches switch.
    //
    // With Inline Caches disabled we can get here for a virtual call
    // for two reasons:
    //   1 - calling an abstract method. The vtable for abstract methods
    //       will run us thru handle_wrong_method and we will eventually
    //       end up in the interpreter to throw the ame.
    //   2 - a racing deoptimization. We could be doing a vanilla vtable
    //       call and between the time we fetch the entry address and
    //       we jump to it the target gets deoptimized. Similar to 1
    //       we will wind up in the interprter (thru a c2i with c2).
    //
    address call_addr = NULL;
    {
      // Get call instruction under lock because another thread may be
      // busy patching it.
      CompiledICLocker ml(caller_nm);
      // Location of call instruction
      call_addr = caller_nm->call_instruction_address(pc);
    }
    // Make sure nmethod doesn't get deoptimized and removed until
    // this is done with it.
    // CLEANUP - with lazy deopt shouldn't need this lock
    nmethodLocker nmlock(caller_nm);

    if (call_addr != NULL) {
      RelocIterator iter(caller_nm, call_addr, call_addr+1);
      int ret = iter.next(); // Get item
      if (ret) {
        assert(iter.addr() == call_addr, "must find call");
        if (iter.type() == relocInfo::static_call_type) {
          is_static_call = true;
        } else {
          assert(iter.type() == relocInfo::virtual_call_type ||
                 iter.type() == relocInfo::opt_virtual_call_type
                , "unexpected relocInfo. type");
          is_optimized = (iter.type() == relocInfo::opt_virtual_call_type);
        }
      } else {
        assert(!UseInlineCaches, "relocation info. must exist for this address");
      }

      // Cleaning the inline cache will force a new resolve. This is more robust
      // than directly setting it to the new destination, since resolving of calls
      // is always done through the same code path. (experience shows that it
      // leads to very hard to track down bugs, if an inline cache gets updated
      // to a wrong method). It should not be performance critical, since the
      // resolve is only done once.

      for (;;) {
        ICRefillVerifier ic_refill_verifier;
        if (!clear_ic_at_addr(caller_nm, call_addr, is_static_call)) {
          InlineCacheBuffer::refill_ic_stubs();
        } else {
          break;
        }
      }
    }
  }

  methodHandle callee_method = find_callee_method(CHECK_(methodHandle()));

#ifndef PRODUCT
  Atomic::inc(&_wrong_method_ctr);

  if (TraceCallFixup) {
    ResourceMark rm(current);
    tty->print("handle_wrong_method reresolving call to");
    callee_method->print_short_name(tty);
    tty->print_cr(" code: " INTPTR_FORMAT, p2i(callee_method->code()));
  }
#endif

  return callee_method;
}

address SharedRuntime::handle_unsafe_access(JavaThread* thread, address next_pc) {
  // The faulting unsafe accesses should be changed to throw the error
  // synchronously instead. Meanwhile the faulting instruction will be
  // skipped over (effectively turning it into a no-op) and an
  // asynchronous exception will be raised which the thread will
  // handle at a later point. If the instruction is a load it will
  // return garbage.

  // Request an async exception.
  thread->set_pending_unsafe_access_error();

  // Return address of next instruction to execute.
  return next_pc;
}

#ifdef ASSERT
void SharedRuntime::check_member_name_argument_is_last_argument(const methodHandle& method,
                                                                const BasicType* sig_bt,
                                                                const VMRegPair* regs) {
  ResourceMark rm;
  const int total_args_passed = method->size_of_parameters();
  const VMRegPair*    regs_with_member_name = regs;
        VMRegPair* regs_without_member_name = NEW_RESOURCE_ARRAY(VMRegPair, total_args_passed - 1);

  const int member_arg_pos = total_args_passed - 1;
  assert(member_arg_pos >= 0 && member_arg_pos < total_args_passed, "oob");
  assert(sig_bt[member_arg_pos] == T_OBJECT, "dispatch argument must be an object");

  int comp_args_on_stack = java_calling_convention(sig_bt, regs_without_member_name, total_args_passed - 1);

  for (int i = 0; i < member_arg_pos; i++) {
    VMReg a =    regs_with_member_name[i].first();
    VMReg b = regs_without_member_name[i].first();
    assert(a->value() == b->value(), "register allocation mismatch: a=" INTX_FORMAT ", b=" INTX_FORMAT, a->value(), b->value());
  }
  assert(regs_with_member_name[member_arg_pos].first()->is_valid(), "bad member arg");
}
#endif

bool SharedRuntime::should_fixup_call_destination(address destination, address entry_point, address caller_pc, Method* moop, CodeBlob* cb) {
  if (destination != entry_point) {
    CodeBlob* callee = CodeCache::find_blob(destination);
    // callee == cb seems weird. It means calling interpreter thru stub.
    if (callee != NULL && (callee == cb || callee->is_adapter_blob())) {
      // static call or optimized virtual
      if (TraceCallFixup) {
        tty->print("fixup callsite           at " INTPTR_FORMAT " to compiled code for", p2i(caller_pc));
        moop->print_short_name(tty);
        tty->print_cr(" to " INTPTR_FORMAT, p2i(entry_point));
      }
      return true;
    } else {
      if (TraceCallFixup) {
        tty->print("failed to fixup callsite at " INTPTR_FORMAT " to compiled code for", p2i(caller_pc));
        moop->print_short_name(tty);
        tty->print_cr(" to " INTPTR_FORMAT, p2i(entry_point));
      }
      // assert is too strong could also be resolve destinations.
      // assert(InlineCacheBuffer::contains(destination) || VtableStubs::contains(destination), "must be");
    }
  } else {
    if (TraceCallFixup) {
      tty->print("already patched callsite at " INTPTR_FORMAT " to compiled code for", p2i(caller_pc));
      moop->print_short_name(tty);
      tty->print_cr(" to " INTPTR_FORMAT, p2i(entry_point));
    }
  }
  return false;
}

// ---------------------------------------------------------------------------
// We are calling the interpreter via a c2i. Normally this would mean that
// we were called by a compiled method. However we could have lost a race
// where we went int -> i2c -> c2i and so the caller could in fact be
// interpreted. If the caller is compiled we attempt to patch the caller
// so he no longer calls into the interpreter.
JRT_LEAF(void, SharedRuntime::fixup_callers_callsite(Method* method, address caller_pc))
  Method* moop(method);

  // It's possible that deoptimization can occur at a call site which hasn't
  // been resolved yet, in which case this function will be called from
  // an nmethod that has been patched for deopt and we can ignore the
  // request for a fixup.
  // Also it is possible that we lost a race in that from_compiled_entry
  // is now back to the i2c in that case we don't need to patch and if
  // we did we'd leap into space because the callsite needs to use
  // "to interpreter" stub in order to load up the Method*. Don't
  // ask me how I know this...

  CodeBlob* cb = CodeCache::find_blob(caller_pc);
  if (cb == NULL || !cb->is_compiled()) {
    return;
  }
  address entry_point = moop->from_compiled_entry_no_trampoline(cb->is_compiled_by_c1());
  if (entry_point == moop->get_c2i_entry()) {
    return;
  }

  // The check above makes sure this is a nmethod.
  CompiledMethod* nm = cb->as_compiled_method_or_null();
  assert(nm, "must be");

  // Get the return PC for the passed caller PC.
  address return_pc = caller_pc + frame::pc_return_offset;

  // There is a benign race here. We could be attempting to patch to a compiled
  // entry point at the same time the callee is being deoptimized. If that is
  // the case then entry_point may in fact point to a c2i and we'd patch the
  // call site with the same old data. clear_code will set code() to NULL
  // at the end of it. If we happen to see that NULL then we can skip trying
  // to patch. If we hit the window where the callee has a c2i in the
  // from_compiled_entry and the NULL isn't present yet then we lose the race
  // and patch the code with the same old data. Asi es la vida.

  if (moop->code() == NULL) return;

  if (nm->is_in_use()) {
    // Expect to find a native call there (unless it was no-inline cache vtable dispatch)
    CompiledICLocker ic_locker(nm);
    if (NativeCall::is_call_before(return_pc)) {
      ResourceMark mark;
      NativeCallWrapper* call = nm->call_wrapper_before(return_pc);
      //
      // bug 6281185. We might get here after resolving a call site to a vanilla
      // virtual call. Because the resolvee uses the verified entry it may then
      // see compiled code and attempt to patch the site by calling us. This would
      // then incorrectly convert the call site to optimized and its downhill from
      // there. If you're lucky you'll get the assert in the bugid, if not you've
      // just made a call site that could be megamorphic into a monomorphic site
      // for the rest of its life! Just another racing bug in the life of
      // fixup_callers_callsite ...
      //
      RelocIterator iter(nm, call->instruction_address(), call->next_instruction_address());
      iter.next();
      assert(iter.has_current(), "must have a reloc at java call site");
      relocInfo::relocType typ = iter.reloc()->type();
      if (typ != relocInfo::static_call_type &&
           typ != relocInfo::opt_virtual_call_type &&
           typ != relocInfo::static_stub_type) {
        return;
      }
      address destination = call->destination();
      if (should_fixup_call_destination(destination, entry_point, caller_pc, moop, cb)) {
        call->set_destination_mt_safe(entry_point);
      }
    }
  }
JRT_END


// same as JVM_Arraycopy, but called directly from compiled code
JRT_ENTRY(void, SharedRuntime::slow_arraycopy_C(oopDesc* src,  jint src_pos,
                                                oopDesc* dest, jint dest_pos,
                                                jint length,
                                                JavaThread* current)) {
#ifndef PRODUCT
  _slow_array_copy_ctr++;
#endif
  // Check if we have null pointers
  if (src == NULL || dest == NULL) {
    THROW(vmSymbols::java_lang_NullPointerException());
  }
  // Do the copy.  The casts to arrayOop are necessary to the copy_array API,
  // even though the copy_array API also performs dynamic checks to ensure
  // that src and dest are truly arrays (and are conformable).
  // The copy_array mechanism is awkward and could be removed, but
  // the compilers don't call this function except as a last resort,
  // so it probably doesn't matter.
  src->klass()->copy_array((arrayOopDesc*)src, src_pos,
                                        (arrayOopDesc*)dest, dest_pos,
                                        length, current);
}
JRT_END

// The caller of generate_class_cast_message() (or one of its callers)
// must use a ResourceMark in order to correctly free the result.
char* SharedRuntime::generate_class_cast_message(
    JavaThread* thread, Klass* caster_klass) {

  // Get target class name from the checkcast instruction
  vframeStream vfst(thread, true);
  assert(!vfst.at_end(), "Java frame must exist");
  Bytecode_checkcast cc(vfst.method(), vfst.method()->bcp_from(vfst.bci()));
  constantPoolHandle cpool(thread, vfst.method()->constants());
  Klass* target_klass = ConstantPool::klass_at_if_loaded(cpool, cc.index());
  Symbol* target_klass_name = NULL;
  if (target_klass == NULL) {
    // This klass should be resolved, but just in case, get the name in the klass slot.
    target_klass_name = cpool->klass_name_at(cc.index());
  }
  return generate_class_cast_message(caster_klass, target_klass, target_klass_name);
}


// The caller of generate_class_cast_message() (or one of its callers)
// must use a ResourceMark in order to correctly free the result.
char* SharedRuntime::generate_class_cast_message(
    Klass* caster_klass, Klass* target_klass, Symbol* target_klass_name) {
  const char* caster_name = caster_klass->external_name();

  assert(target_klass != NULL || target_klass_name != NULL, "one must be provided");
  const char* target_name = target_klass == NULL ? target_klass_name->as_klass_external_name() :
                                                   target_klass->external_name();

  size_t msglen = strlen(caster_name) + strlen("class ") + strlen(" cannot be cast to class ") + strlen(target_name) + 1;

  const char* caster_klass_description = "";
  const char* target_klass_description = "";
  const char* klass_separator = "";
  if (target_klass != NULL && caster_klass->module() == target_klass->module()) {
    caster_klass_description = caster_klass->joint_in_module_of_loader(target_klass);
  } else {
    caster_klass_description = caster_klass->class_in_module_of_loader();
    target_klass_description = (target_klass != NULL) ? target_klass->class_in_module_of_loader() : "";
    klass_separator = (target_klass != NULL) ? "; " : "";
  }

  // add 3 for parenthesis and preceeding space
  msglen += strlen(caster_klass_description) + strlen(target_klass_description) + strlen(klass_separator) + 3;

  char* message = NEW_RESOURCE_ARRAY_RETURN_NULL(char, msglen);
  if (message == NULL) {
    // Shouldn't happen, but don't cause even more problems if it does
    message = const_cast<char*>(caster_klass->external_name());
  } else {
    jio_snprintf(message,
                 msglen,
                 "class %s cannot be cast to class %s (%s%s%s)",
                 caster_name,
                 target_name,
                 caster_klass_description,
                 klass_separator,
                 target_klass_description
                 );
  }
  return message;
}

JRT_LEAF(void, SharedRuntime::reguard_yellow_pages())
  (void) JavaThread::current()->stack_overflow_state()->reguard_stack();
JRT_END

void SharedRuntime::monitor_enter_helper(oopDesc* obj, BasicLock* lock, JavaThread* current) {
  if (!SafepointSynchronize::is_synchronizing()) {
    // Only try quick_enter() if we're not trying to reach a safepoint
    // so that the calling thread reaches the safepoint more quickly.
    if (ObjectSynchronizer::quick_enter(obj, current, lock)) return;
  }
  // NO_ASYNC required because an async exception on the state transition destructor
  // would leave you with the lock held and it would never be released.
  // The normal monitorenter NullPointerException is thrown without acquiring a lock
  // and the model is that an exception implies the method failed.
  JRT_BLOCK_NO_ASYNC
  if (PrintBiasedLockingStatistics) {
    Atomic::inc(BiasedLocking::slow_path_entry_count_addr());
  }
  Handle h_obj(THREAD, obj);
  ObjectSynchronizer::enter(h_obj, lock, current);
  assert(!HAS_PENDING_EXCEPTION, "Should have no exception here");
  JRT_BLOCK_END
}

// Handles the uncommon case in locking, i.e., contention or an inflated lock.
JRT_BLOCK_ENTRY(void, SharedRuntime::complete_monitor_locking_C(oopDesc* obj, BasicLock* lock, JavaThread* current))
  SharedRuntime::monitor_enter_helper(obj, lock, current);
JRT_END

void SharedRuntime::monitor_exit_helper(oopDesc* obj, BasicLock* lock, JavaThread* current) {
  assert(JavaThread::current() == current, "invariant");
  // Exit must be non-blocking, and therefore no exceptions can be thrown.
  ExceptionMark em(current);
  // The object could become unlocked through a JNI call, which we have no other checks for.
  // Give a fatal message if CheckJNICalls. Otherwise we ignore it.
  if (obj->is_unlocked()) {
    if (CheckJNICalls) {
      fatal("Object has been unlocked by JNI");
    }
    return;
  }
  ObjectSynchronizer::exit(obj, lock, current);
}

// Handles the uncommon cases of monitor unlocking in compiled code
JRT_LEAF(void, SharedRuntime::complete_monitor_unlocking_C(oopDesc* obj, BasicLock* lock, JavaThread* current))
  SharedRuntime::monitor_exit_helper(obj, lock, current);
JRT_END

#ifndef PRODUCT

void SharedRuntime::print_statistics() {
  ttyLocker ttyl;
  if (xtty != NULL)  xtty->head("statistics type='SharedRuntime'");

  if (_throw_null_ctr) tty->print_cr("%5d implicit null throw", _throw_null_ctr);

  SharedRuntime::print_ic_miss_histogram();

  // Dump the JRT_ENTRY counters
  if (_new_instance_ctr) tty->print_cr("%5d new instance requires GC", _new_instance_ctr);
  if (_new_array_ctr) tty->print_cr("%5d new array requires GC", _new_array_ctr);
  if (_multi1_ctr) tty->print_cr("%5d multianewarray 1 dim", _multi1_ctr);
  if (_multi2_ctr) tty->print_cr("%5d multianewarray 2 dim", _multi2_ctr);
  if (_multi3_ctr) tty->print_cr("%5d multianewarray 3 dim", _multi3_ctr);
  if (_multi4_ctr) tty->print_cr("%5d multianewarray 4 dim", _multi4_ctr);
  if (_multi5_ctr) tty->print_cr("%5d multianewarray 5 dim", _multi5_ctr);

  tty->print_cr("%5d inline cache miss in compiled", _ic_miss_ctr);
  tty->print_cr("%5d wrong method", _wrong_method_ctr);
  tty->print_cr("%5d unresolved static call site", _resolve_static_ctr);
  tty->print_cr("%5d unresolved virtual call site", _resolve_virtual_ctr);
  tty->print_cr("%5d unresolved opt virtual call site", _resolve_opt_virtual_ctr);

  if (_mon_enter_stub_ctr) tty->print_cr("%5d monitor enter stub", _mon_enter_stub_ctr);
  if (_mon_exit_stub_ctr) tty->print_cr("%5d monitor exit stub", _mon_exit_stub_ctr);
  if (_mon_enter_ctr) tty->print_cr("%5d monitor enter slow", _mon_enter_ctr);
  if (_mon_exit_ctr) tty->print_cr("%5d monitor exit slow", _mon_exit_ctr);
  if (_partial_subtype_ctr) tty->print_cr("%5d slow partial subtype", _partial_subtype_ctr);
  if (_jbyte_array_copy_ctr) tty->print_cr("%5d byte array copies", _jbyte_array_copy_ctr);
  if (_jshort_array_copy_ctr) tty->print_cr("%5d short array copies", _jshort_array_copy_ctr);
  if (_jint_array_copy_ctr) tty->print_cr("%5d int array copies", _jint_array_copy_ctr);
  if (_jlong_array_copy_ctr) tty->print_cr("%5d long array copies", _jlong_array_copy_ctr);
  if (_oop_array_copy_ctr) tty->print_cr("%5d oop array copies", _oop_array_copy_ctr);
  if (_checkcast_array_copy_ctr) tty->print_cr("%5d checkcast array copies", _checkcast_array_copy_ctr);
  if (_unsafe_array_copy_ctr) tty->print_cr("%5d unsafe array copies", _unsafe_array_copy_ctr);
  if (_generic_array_copy_ctr) tty->print_cr("%5d generic array copies", _generic_array_copy_ctr);
  if (_slow_array_copy_ctr) tty->print_cr("%5d slow array copies", _slow_array_copy_ctr);
  if (_find_handler_ctr) tty->print_cr("%5d find exception handler", _find_handler_ctr);
  if (_rethrow_ctr) tty->print_cr("%5d rethrow handler", _rethrow_ctr);

  AdapterHandlerLibrary::print_statistics();

  if (xtty != NULL)  xtty->tail("statistics");
}

inline double percent(int x, int y) {
  return 100.0 * x / MAX2(y, 1);
}

inline double percent(int64_t x, int64_t y) {
  return 100.0 * x / MAX2(y, (int64_t)1);
}

class MethodArityHistogram {
 public:
  enum { MAX_ARITY = 256 };
 private:
  static uint64_t _arity_histogram[MAX_ARITY]; // histogram of #args
  static uint64_t _size_histogram[MAX_ARITY];  // histogram of arg size in words
  static uint64_t _total_compiled_calls;
  static uint64_t _max_compiled_calls_per_method;
  static int _max_arity;                       // max. arity seen
  static int _max_size;                        // max. arg size seen

  static void add_method_to_histogram(nmethod* nm) {
    Method* method = (nm == NULL) ? NULL : nm->method();
    if ((method != NULL) && nm->is_alive()) {
      ArgumentCount args(method->signature());
      int arity   = args.size() + (method->is_static() ? 0 : 1);
      int argsize = method->size_of_parameters();
      arity   = MIN2(arity, MAX_ARITY-1);
      argsize = MIN2(argsize, MAX_ARITY-1);
      uint64_t count = (uint64_t)method->compiled_invocation_count();
      _max_compiled_calls_per_method = count > _max_compiled_calls_per_method ? count : _max_compiled_calls_per_method;
      _total_compiled_calls    += count;
      _arity_histogram[arity]  += count;
      _size_histogram[argsize] += count;
      _max_arity = MAX2(_max_arity, arity);
      _max_size  = MAX2(_max_size, argsize);
    }
  }

  void print_histogram_helper(int n, uint64_t* histo, const char* name) {
    const int N = MIN2(9, n);
    double sum = 0;
    double weighted_sum = 0;
    for (int i = 0; i <= n; i++) { sum += histo[i]; weighted_sum += i*histo[i]; }
    if (sum >= 1.0) { // prevent divide by zero or divide overflow
      double rest = sum;
      double percent = sum / 100;
      for (int i = 0; i <= N; i++) {
        rest -= histo[i];
        tty->print_cr("%4d: " UINT64_FORMAT_W(12) " (%5.1f%%)", i, histo[i], histo[i] / percent);
      }
      tty->print_cr("rest: " INT64_FORMAT_W(12) " (%5.1f%%)", (int64_t)rest, rest / percent);
      tty->print_cr("(avg. %s = %3.1f, max = %d)", name, weighted_sum / sum, n);
      tty->print_cr("(total # of compiled calls = " INT64_FORMAT_W(14) ")", _total_compiled_calls);
      tty->print_cr("(max # of compiled calls   = " INT64_FORMAT_W(14) ")", _max_compiled_calls_per_method);
    } else {
      tty->print_cr("Histogram generation failed for %s. n = %d, sum = %7.5f", name, n, sum);
    }
  }

  void print_histogram() {
    tty->print_cr("\nHistogram of call arity (incl. rcvr, calls to compiled methods only):");
    print_histogram_helper(_max_arity, _arity_histogram, "arity");
    tty->print_cr("\nHistogram of parameter block size (in words, incl. rcvr):");
    print_histogram_helper(_max_size, _size_histogram, "size");
    tty->cr();
  }

 public:
  MethodArityHistogram() {
    // Take the Compile_lock to protect against changes in the CodeBlob structures
    MutexLocker mu1(Compile_lock, Mutex::_safepoint_check_flag);
    // Take the CodeCache_lock to protect against changes in the CodeHeap structure
    MutexLocker mu2(CodeCache_lock, Mutex::_no_safepoint_check_flag);
    _max_arity = _max_size = 0;
    _total_compiled_calls = 0;
    _max_compiled_calls_per_method = 0;
    for (int i = 0; i < MAX_ARITY; i++) _arity_histogram[i] = _size_histogram[i] = 0;
    CodeCache::nmethods_do(add_method_to_histogram);
    print_histogram();
  }
};

uint64_t MethodArityHistogram::_arity_histogram[MethodArityHistogram::MAX_ARITY];
uint64_t MethodArityHistogram::_size_histogram[MethodArityHistogram::MAX_ARITY];
uint64_t MethodArityHistogram::_total_compiled_calls;
uint64_t MethodArityHistogram::_max_compiled_calls_per_method;
int MethodArityHistogram::_max_arity;
int MethodArityHistogram::_max_size;

void SharedRuntime::print_call_statistics(uint64_t comp_total) {
  tty->print_cr("Calls from compiled code:");
  int64_t total  = _nof_normal_calls + _nof_interface_calls + _nof_static_calls;
  int64_t mono_c = _nof_normal_calls - _nof_optimized_calls - _nof_megamorphic_calls;
  int64_t mono_i = _nof_interface_calls - _nof_optimized_interface_calls - _nof_megamorphic_interface_calls;
  tty->print_cr("\t" INT64_FORMAT_W(12) " (100%%)  total non-inlined   ", total);
  tty->print_cr("\t" INT64_FORMAT_W(12) " (%4.1f%%) |- virtual calls       ", _nof_normal_calls, percent(_nof_normal_calls, total));
  tty->print_cr("\t" INT64_FORMAT_W(12) " (%4.0f%%) |  |- inlined          ", _nof_inlined_calls, percent(_nof_inlined_calls, _nof_normal_calls));
  tty->print_cr("\t" INT64_FORMAT_W(12) " (%4.0f%%) |  |- optimized        ", _nof_optimized_calls, percent(_nof_optimized_calls, _nof_normal_calls));
  tty->print_cr("\t" INT64_FORMAT_W(12) " (%4.0f%%) |  |- monomorphic      ", mono_c, percent(mono_c, _nof_normal_calls));
  tty->print_cr("\t" INT64_FORMAT_W(12) " (%4.0f%%) |  |- megamorphic      ", _nof_megamorphic_calls, percent(_nof_megamorphic_calls, _nof_normal_calls));
  tty->print_cr("\t" INT64_FORMAT_W(12) " (%4.1f%%) |- interface calls     ", _nof_interface_calls, percent(_nof_interface_calls, total));
  tty->print_cr("\t" INT64_FORMAT_W(12) " (%4.0f%%) |  |- inlined          ", _nof_inlined_interface_calls, percent(_nof_inlined_interface_calls, _nof_interface_calls));
  tty->print_cr("\t" INT64_FORMAT_W(12) " (%4.0f%%) |  |- optimized        ", _nof_optimized_interface_calls, percent(_nof_optimized_interface_calls, _nof_interface_calls));
  tty->print_cr("\t" INT64_FORMAT_W(12) " (%4.0f%%) |  |- monomorphic      ", mono_i, percent(mono_i, _nof_interface_calls));
  tty->print_cr("\t" INT64_FORMAT_W(12) " (%4.0f%%) |  |- megamorphic      ", _nof_megamorphic_interface_calls, percent(_nof_megamorphic_interface_calls, _nof_interface_calls));
  tty->print_cr("\t" INT64_FORMAT_W(12) " (%4.1f%%) |- static/special calls", _nof_static_calls, percent(_nof_static_calls, total));
  tty->print_cr("\t" INT64_FORMAT_W(12) " (%4.0f%%) |  |- inlined          ", _nof_inlined_static_calls, percent(_nof_inlined_static_calls, _nof_static_calls));
  tty->cr();
  tty->print_cr("Note 1: counter updates are not MT-safe.");
  tty->print_cr("Note 2: %% in major categories are relative to total non-inlined calls;");
  tty->print_cr("        %% in nested categories are relative to their category");
  tty->print_cr("        (and thus add up to more than 100%% with inlining)");
  tty->cr();

  MethodArityHistogram h;
}
#endif


// A simple wrapper class around the calling convention information
// that allows sharing of adapters for the same calling convention.
class AdapterFingerPrint : public CHeapObj<mtCode> {
 private:
  enum {
    _basic_type_bits = 4,
    _basic_type_mask = right_n_bits(_basic_type_bits),
    _basic_types_per_int = BitsPerInt / _basic_type_bits,
    _compact_int_count = 3
  };
  // TO DO:  Consider integrating this with a more global scheme for compressing signatures.
  // For now, 4 bits per components (plus T_VOID gaps after double/long) is not excessive.

  union {
    int  _compact[_compact_int_count];
    int* _fingerprint;
  } _value;
  int _length; // A negative length indicates the fingerprint is in the compact form,
               // Otherwise _value._fingerprint is the array.

  // Remap BasicTypes that are handled equivalently by the adapters.
  // These are correct for the current system but someday it might be
  // necessary to make this mapping platform dependent.
  static BasicType adapter_encoding(BasicType in) {
    switch (in) {
      case T_BOOLEAN:
      case T_BYTE:
      case T_SHORT:
      case T_CHAR:
        // They are all promoted to T_INT in the calling convention
        return T_INT;

      case T_OBJECT:
      case T_ARRAY:
        // In other words, we assume that any register good enough for
        // an int or long is good enough for a managed pointer.
#ifdef _LP64
        return T_LONG;
#else
        return T_INT;
#endif

      case T_INT:
      case T_LONG:
      case T_FLOAT:
      case T_DOUBLE:
      case T_VOID:
        return in;

      default:
        ShouldNotReachHere();
        return T_CONFLICT;
    }
  }

 public:
  AdapterFingerPrint(const GrowableArray<SigEntry>* sig, bool has_ro_adapter = false) {
    // The fingerprint is based on the BasicType signature encoded
    // into an array of ints with eight entries per int.
    int total_args_passed = (sig != NULL) ? sig->length() : 0;
    int* ptr;
    int len = (total_args_passed + (_basic_types_per_int-1)) / _basic_types_per_int;
    if (len <= _compact_int_count) {
      assert(_compact_int_count == 3, "else change next line");
      _value._compact[0] = _value._compact[1] = _value._compact[2] = 0;
      // Storing the signature encoded as signed chars hits about 98%
      // of the time.
      _length = -len;
      ptr = _value._compact;
    } else {
      _length = len;
      _value._fingerprint = NEW_C_HEAP_ARRAY(int, _length, mtCode);
      ptr = _value._fingerprint;
    }

    // Now pack the BasicTypes with 8 per int
    int sig_index = 0;
    BasicType prev_bt = T_ILLEGAL;
    int vt_count = 0;
    for (int index = 0; index < len; index++) {
      int value = 0;
<<<<<<< HEAD
      for (int byte = 0; byte < _basic_types_per_int; byte++) {
        BasicType bt = T_ILLEGAL;
        if (sig_index < total_args_passed) {
          bt = sig->at(sig_index++)._bt;
          if (bt == T_INLINE_TYPE) {
            // Found start of inline type in signature
            assert(InlineTypePassFieldsAsArgs, "unexpected start of inline type");
            if (sig_index == 1 && has_ro_adapter) {
              // With a ro_adapter, replace receiver inline type delimiter by T_VOID to prevent matching
              // with other adapters that have the same inline type as first argument and no receiver.
              bt = T_VOID;
            }
            vt_count++;
          } else if (bt == T_VOID && prev_bt != T_LONG && prev_bt != T_DOUBLE) {
            // Found end of inline type in signature
            assert(InlineTypePassFieldsAsArgs, "unexpected end of inline type");
            vt_count--;
            assert(vt_count >= 0, "invalid vt_count");
          } else if (vt_count == 0) {
            // Widen fields that are not part of a scalarized inline type argument
            bt = adapter_encoding(bt);
          }
          prev_bt = bt;
        }
        int bt_val = (bt == T_ILLEGAL) ? 0 : bt;
        assert((bt_val & _basic_type_mask) == bt_val, "must fit in 4 bits");
        value = (value << _basic_type_bits) | bt_val;
=======
      for (int byte = 0; sig_index < total_args_passed && byte < _basic_types_per_int; byte++) {
        int bt = adapter_encoding(sig_bt[sig_index++]);
        assert((bt & _basic_type_mask) == bt, "must fit in 4 bits");
        value = (value << _basic_type_bits) | bt;
>>>>>>> df65237b
      }
      ptr[index] = value;
    }
    assert(vt_count == 0, "invalid vt_count");
  }

  ~AdapterFingerPrint() {
    if (_length > 0) {
      FREE_C_HEAP_ARRAY(int, _value._fingerprint);
    }
  }

  int value(int index) {
    if (_length < 0) {
      return _value._compact[index];
    }
    return _value._fingerprint[index];
  }
  int length() {
    if (_length < 0) return -_length;
    return _length;
  }

  bool is_compact() {
    return _length <= 0;
  }

  unsigned int compute_hash() {
    int hash = 0;
    for (int i = 0; i < length(); i++) {
      int v = value(i);
      hash = (hash << 8) ^ v ^ (hash >> 5);
    }
    return (unsigned int)hash;
  }

  const char* as_string() {
    stringStream st;
    st.print("0x");
    for (int i = 0; i < length(); i++) {
      st.print("%x", value(i));
    }
    return st.as_string();
  }

#ifndef PRODUCT
  // Reconstitutes the basic type arguments from the fingerprint,
  // producing strings like LIJDF
  const char* as_basic_args_string() {
    stringStream st;
    bool long_prev = false;
    for (int i = 0; i < length(); i++) {
      unsigned val = (unsigned)value(i);
      // args are packed so that first/lower arguments are in the highest
      // bits of each int value, so iterate from highest to the lowest
      for (int j = 32 - _basic_type_bits; j >= 0; j -= _basic_type_bits) {
        unsigned v = (val >> j) & _basic_type_mask;
        if (v == 0) {
          assert(i == length() - 1, "Only expect zeroes in the last word");
          continue;
        }
        if (long_prev) {
          long_prev = false;
          if (v == T_VOID) {
            st.print("J");
          } else {
            st.print("L");
          }
        }
        switch (v) {
          case T_INT:    st.print("I");    break;
          case T_LONG:   long_prev = true; break;
          case T_FLOAT:  st.print("F");    break;
          case T_DOUBLE: st.print("D");    break;
          case T_VOID:   break;
          default: ShouldNotReachHere();
        }
      }
    }
    if (long_prev) {
      st.print("L");
    }
    return st.as_string();
  }
#endif // !product

  bool equals(AdapterFingerPrint* other) {
    if (other->_length != _length) {
      return false;
    }
    if (_length < 0) {
      assert(_compact_int_count == 3, "else change next line");
      return _value._compact[0] == other->_value._compact[0] &&
             _value._compact[1] == other->_value._compact[1] &&
             _value._compact[2] == other->_value._compact[2];
    } else {
      for (int i = 0; i < _length; i++) {
        if (_value._fingerprint[i] != other->_value._fingerprint[i]) {
          return false;
        }
      }
    }
    return true;
  }
};


// A hashtable mapping from AdapterFingerPrints to AdapterHandlerEntries
class AdapterHandlerTable : public BasicHashtable<mtCode> {
  friend class AdapterHandlerTableIterator;

 private:

#ifndef PRODUCT
  static int _lookups; // number of calls to lookup
  static int _buckets; // number of buckets checked
  static int _equals;  // number of buckets checked with matching hash
  static int _hits;    // number of successful lookups
  static int _compact; // number of equals calls with compact signature
#endif

  AdapterHandlerEntry* bucket(int i) {
    return (AdapterHandlerEntry*)BasicHashtable<mtCode>::bucket(i);
  }

 public:
  AdapterHandlerTable()
    : BasicHashtable<mtCode>(293, (sizeof(AdapterHandlerEntry))) { }

  // Create a new entry suitable for insertion in the table
  AdapterHandlerEntry* new_entry(AdapterFingerPrint* fingerprint, address i2c_entry, address c2i_entry,
                                 address c2i_inline_entry, address c2i_inline_ro_entry,
                                 address c2i_unverified_entry, address c2i_unverified_inline_entry, address c2i_no_clinit_check_entry) {
    AdapterHandlerEntry* entry = (AdapterHandlerEntry*)BasicHashtable<mtCode>::new_entry(fingerprint->compute_hash());
    entry->init(fingerprint, i2c_entry, c2i_entry, c2i_inline_entry, c2i_inline_ro_entry,
                c2i_unverified_entry, c2i_unverified_inline_entry, c2i_no_clinit_check_entry);
    return entry;
  }

  // Insert an entry into the table
  void add(AdapterHandlerEntry* entry) {
    int index = hash_to_index(entry->hash());
    add_entry(index, entry);
  }

  void free_entry(AdapterHandlerEntry* entry) {
    entry->deallocate();
    BasicHashtable<mtCode>::free_entry(entry);
  }

  // Find a entry with the same fingerprint if it exists
  AdapterHandlerEntry* lookup(const GrowableArray<SigEntry>* sig, bool has_ro_adapter = false) {
    NOT_PRODUCT(_lookups++);
    AdapterFingerPrint fp(sig, has_ro_adapter);
    unsigned int hash = fp.compute_hash();
    int index = hash_to_index(hash);
    for (AdapterHandlerEntry* e = bucket(index); e != NULL; e = e->next()) {
      NOT_PRODUCT(_buckets++);
      if (e->hash() == hash) {
        NOT_PRODUCT(_equals++);
        if (fp.equals(e->fingerprint())) {
#ifndef PRODUCT
          if (fp.is_compact()) _compact++;
          _hits++;
#endif
          return e;
        }
      }
    }
    return NULL;
  }

#ifndef PRODUCT
  void print_statistics() {
    ResourceMark rm;
    int longest = 0;
    int empty = 0;
    int total = 0;
    int nonempty = 0;
    for (int index = 0; index < table_size(); index++) {
      int count = 0;
      for (AdapterHandlerEntry* e = bucket(index); e != NULL; e = e->next()) {
        count++;
      }
      if (count != 0) nonempty++;
      if (count == 0) empty++;
      if (count > longest) longest = count;
      total += count;
    }
    tty->print_cr("AdapterHandlerTable: empty %d longest %d total %d average %f",
                  empty, longest, total, total / (double)nonempty);
    tty->print_cr("AdapterHandlerTable: lookups %d buckets %d equals %d hits %d compact %d",
                  _lookups, _buckets, _equals, _hits, _compact);
  }
#endif
};


#ifndef PRODUCT

int AdapterHandlerTable::_lookups;
int AdapterHandlerTable::_buckets;
int AdapterHandlerTable::_equals;
int AdapterHandlerTable::_hits;
int AdapterHandlerTable::_compact;

#endif

class AdapterHandlerTableIterator : public StackObj {
 private:
  AdapterHandlerTable* _table;
  int _index;
  AdapterHandlerEntry* _current;

  void scan() {
    while (_index < _table->table_size()) {
      AdapterHandlerEntry* a = _table->bucket(_index);
      _index++;
      if (a != NULL) {
        _current = a;
        return;
      }
    }
  }

 public:
  AdapterHandlerTableIterator(AdapterHandlerTable* table): _table(table), _index(0), _current(NULL) {
    scan();
  }
  bool has_next() {
    return _current != NULL;
  }
  AdapterHandlerEntry* next() {
    if (_current != NULL) {
      AdapterHandlerEntry* result = _current;
      _current = _current->next();
      if (_current == NULL) scan();
      return result;
    } else {
      return NULL;
    }
  }
};


// ---------------------------------------------------------------------------
// Implementation of AdapterHandlerLibrary
AdapterHandlerTable* AdapterHandlerLibrary::_adapters = NULL;
AdapterHandlerEntry* AdapterHandlerLibrary::_abstract_method_handler = NULL;
<<<<<<< HEAD
const int AdapterHandlerLibrary_size = 32*K;
=======
AdapterHandlerEntry* AdapterHandlerLibrary::_no_arg_handler = NULL;
AdapterHandlerEntry* AdapterHandlerLibrary::_int_arg_handler = NULL;
AdapterHandlerEntry* AdapterHandlerLibrary::_obj_arg_handler = NULL;
AdapterHandlerEntry* AdapterHandlerLibrary::_obj_int_arg_handler = NULL;
AdapterHandlerEntry* AdapterHandlerLibrary::_obj_obj_arg_handler = NULL;
const int AdapterHandlerLibrary_size = 16*K;
>>>>>>> df65237b
BufferBlob* AdapterHandlerLibrary::_buffer = NULL;

BufferBlob* AdapterHandlerLibrary::buffer_blob() {
  return _buffer;
}

extern "C" void unexpected_adapter_call() {
  ShouldNotCallThis();
}

static void post_adapter_creation(const AdapterBlob* new_adapter, const AdapterHandlerEntry* entry) {
  char blob_id[256];
  jio_snprintf(blob_id,
                sizeof(blob_id),
                "%s(%s)",
                new_adapter->name(),
                entry->fingerprint()->as_string());
  Forte::register_stub(blob_id, new_adapter->content_begin(), new_adapter->content_end());

  if (JvmtiExport::should_post_dynamic_code_generated()) {
    JvmtiExport::post_dynamic_code_generated(blob_id, new_adapter->content_begin(), new_adapter->content_end());
  }
}

void AdapterHandlerLibrary::initialize() {
  ResourceMark rm;
  AdapterBlob* no_arg_blob = NULL;
  AdapterBlob* int_arg_blob = NULL;
  AdapterBlob* obj_arg_blob = NULL;
  AdapterBlob* obj_int_arg_blob = NULL;
  AdapterBlob* obj_obj_arg_blob = NULL;
  {
    MutexLocker mu(AdapterHandlerLibrary_lock);
    assert(_adapters == NULL, "Initializing more than once");

    _adapters = new AdapterHandlerTable();

    // Create a special handler for abstract methods.  Abstract methods
    // are never compiled so an i2c entry is somewhat meaningless, but
    // throw AbstractMethodError just in case.
    // Pass wrong_method_abstract for the c2i transitions to return
    // AbstractMethodError for invalid invocations.
    address wrong_method_abstract = SharedRuntime::get_handle_wrong_method_abstract_stub();
    _abstract_method_handler = AdapterHandlerLibrary::new_entry(new AdapterFingerPrint(0, NULL),
                                                                StubRoutines::throw_AbstractMethodError_entry(),
                                                                wrong_method_abstract, wrong_method_abstract);

    _buffer = BufferBlob::create("adapters", AdapterHandlerLibrary_size);

    _no_arg_handler = create_adapter(no_arg_blob, 0, NULL, true);

<<<<<<< HEAD
  // Create a special handler for abstract methods.  Abstract methods
  // are never compiled so an i2c entry is somewhat meaningless, but
  // throw AbstractMethodError just in case.
  // Pass wrong_method_abstract for the c2i transitions to return
  // AbstractMethodError for invalid invocations.
  address wrong_method_abstract = SharedRuntime::get_handle_wrong_method_abstract_stub();
  _abstract_method_handler = AdapterHandlerLibrary::new_entry(new AdapterFingerPrint(NULL),
                                                              StubRoutines::throw_AbstractMethodError_entry(),
                                                              wrong_method_abstract, wrong_method_abstract, wrong_method_abstract,
                                                              wrong_method_abstract, wrong_method_abstract);
=======
    BasicType obj_args[] = { T_OBJECT };
    _obj_arg_handler = create_adapter(obj_arg_blob, 1, obj_args, true);

    BasicType int_args[] = { T_INT };
    _int_arg_handler = create_adapter(int_arg_blob, 1, int_args, true);

    BasicType obj_int_args[] = { T_OBJECT, T_INT };
    _obj_int_arg_handler = create_adapter(obj_int_arg_blob, 2, obj_int_args, true);

    BasicType obj_obj_args[] = { T_OBJECT, T_OBJECT };
    _obj_obj_arg_handler = create_adapter(obj_obj_arg_blob, 2, obj_obj_args, true);

    assert(no_arg_blob != NULL &&
          obj_arg_blob != NULL &&
          int_arg_blob != NULL &&
          obj_int_arg_blob != NULL &&
          obj_obj_arg_blob != NULL, "Initial adapters must be properly created");
  }

  // Outside of the lock
  post_adapter_creation(no_arg_blob, _no_arg_handler);
  post_adapter_creation(obj_arg_blob, _obj_arg_handler);
  post_adapter_creation(int_arg_blob, _int_arg_handler);
  post_adapter_creation(obj_int_arg_blob, _obj_int_arg_handler);
  post_adapter_creation(obj_obj_arg_blob, _obj_obj_arg_handler);
>>>>>>> df65237b
}

AdapterHandlerEntry* AdapterHandlerLibrary::new_entry(AdapterFingerPrint* fingerprint,
                                                      address i2c_entry,
                                                      address c2i_entry,
                                                      address c2i_inline_entry,
                                                      address c2i_inline_ro_entry,
                                                      address c2i_unverified_entry,
                                                      address c2i_unverified_inline_entry,
                                                      address c2i_no_clinit_check_entry) {
  return _adapters->new_entry(fingerprint, i2c_entry, c2i_entry, c2i_inline_entry, c2i_inline_ro_entry, c2i_unverified_entry,
                              c2i_unverified_inline_entry, c2i_no_clinit_check_entry);
}

CompiledEntrySignature::CompiledEntrySignature(Method* method) :
  _method(method), _num_inline_args(0), _has_inline_recv(false),
  _sig_cc(NULL), _sig_cc_ro(NULL), _regs(NULL), _regs_cc(NULL), _regs_cc_ro(NULL),
  _args_on_stack(0), _args_on_stack_cc(0), _args_on_stack_cc_ro(0),
  _c1_needs_stack_repair(false), _c2_needs_stack_repair(false), _has_scalarized_args(false) {
  _sig = new GrowableArray<SigEntry>(method->size_of_parameters());

}

int CompiledEntrySignature::compute_scalarized_cc(GrowableArray<SigEntry>*& sig_cc, VMRegPair*& regs_cc, bool scalar_receiver) {
  InstanceKlass* holder = _method->method_holder();
  sig_cc = new GrowableArray<SigEntry>(_method->size_of_parameters());
  if (!_method->is_static()) {
    if (holder->is_inline_klass() && scalar_receiver && InlineKlass::cast(holder)->can_be_passed_as_fields()) {
      sig_cc->appendAll(InlineKlass::cast(holder)->extended_sig());
    } else {
      SigEntry::add_entry(sig_cc, T_OBJECT, holder->name());
    }
  }
  for (SignatureStream ss(_method->signature()); !ss.at_return_type(); ss.next()) {
    if (ss.type() == T_INLINE_TYPE) {
      InlineKlass* vk = ss.as_inline_klass(holder);
      if (vk->can_be_passed_as_fields()) {
        sig_cc->appendAll(vk->extended_sig());
      } else {
        SigEntry::add_entry(sig_cc, T_OBJECT, ss.as_symbol());
      }
    } else {
      SigEntry::add_entry(sig_cc, ss.type(), ss.as_symbol());
    }
  }
  regs_cc = NEW_RESOURCE_ARRAY(VMRegPair, sig_cc->length() + 2);
  return SharedRuntime::java_calling_convention(sig_cc, regs_cc);
}

// See if we can save space by sharing the same entry for VIEP and VIEP(RO),
// or the same entry for VEP and VIEP(RO).
CodeOffsets::Entries CompiledEntrySignature::c1_inline_ro_entry_type() const {
  if (!has_scalarized_args()) {
    // VEP/VIEP/VIEP(RO) all share the same entry. There's no packing.
    return CodeOffsets::Verified_Entry;
  }
  if (_method->is_static()) {
    // Static methods don't need VIEP(RO)
    return CodeOffsets::Verified_Entry;
  }

  if (has_inline_recv()) {
    if (num_inline_args() == 1) {
      // Share same entry for VIEP and VIEP(RO).
      // This is quite common: we have an instance method in an InlineKlass that has
      // no inline type args other than <this>.
      return CodeOffsets::Verified_Inline_Entry;
    } else {
      assert(num_inline_args() > 1, "must be");
      // No sharing:
      //   VIEP(RO) -- <this> is passed as object
      //   VEP      -- <this> is passed as fields
      return CodeOffsets::Verified_Inline_Entry_RO;
    }
  }

  // Either a static method, or <this> is not an inline type
  if (args_on_stack_cc() != args_on_stack_cc_ro()) {
    // No sharing:
    // Some arguments are passed on the stack, and we have inserted reserved entries
    // into the VEP, but we never insert reserved entries into the VIEP(RO).
    return CodeOffsets::Verified_Inline_Entry_RO;
  } else {
    // Share same entry for VEP and VIEP(RO).
    return CodeOffsets::Verified_Entry;
  }
}


void CompiledEntrySignature::compute_calling_conventions() {
  // Get the (non-scalarized) signature and check for inline type arguments
  if (!_method->is_static()) {
    if (_method->method_holder()->is_inline_klass() && InlineKlass::cast(_method->method_holder())->can_be_passed_as_fields()) {
      _has_inline_recv = true;
      _num_inline_args++;
    }
    SigEntry::add_entry(_sig, T_OBJECT, _method->name());
  }
  for (SignatureStream ss(_method->signature()); !ss.at_return_type(); ss.next()) {
    BasicType bt = ss.type();
    if (bt == T_INLINE_TYPE) {
      if (ss.as_inline_klass(_method->method_holder())->can_be_passed_as_fields()) {
        _num_inline_args++;
      }
      bt = T_OBJECT;
    }
    SigEntry::add_entry(_sig, bt, ss.as_symbol());
  }
  if (_method->is_abstract() && !has_inline_arg()) {
    return;
  }

  // Get a description of the compiled java calling convention and the largest used (VMReg) stack slot usage
  _regs = NEW_RESOURCE_ARRAY(VMRegPair, _sig->length());
  _args_on_stack = SharedRuntime::java_calling_convention(_sig, _regs);

  // Now compute the scalarized calling convention if there are inline types in the signature
  _sig_cc = _sig;
  _sig_cc_ro = _sig;
  _regs_cc = _regs;
  _regs_cc_ro = _regs;
  _args_on_stack_cc = _args_on_stack;
  _args_on_stack_cc_ro = _args_on_stack;

  if (has_inline_arg() && !_method->is_native()) {
    _args_on_stack_cc = compute_scalarized_cc(_sig_cc, _regs_cc, /* scalar_receiver = */ true);

    _sig_cc_ro = _sig_cc;
    _regs_cc_ro = _regs_cc;
    _args_on_stack_cc_ro = _args_on_stack_cc;
    if (_has_inline_recv) {
      // For interface calls, we need another entry point / adapter to unpack the receiver
      _args_on_stack_cc_ro = compute_scalarized_cc(_sig_cc_ro, _regs_cc_ro, /* scalar_receiver = */ false);
    }

    // Upper bound on stack arguments to avoid hitting the argument limit and
    // bailing out of compilation ("unsupported incoming calling sequence").
    // TODO we need a reasonable limit (flag?) here
    if (_args_on_stack_cc > 50) {
      // Don't scalarize inline type arguments
      _sig_cc = _sig;
      _sig_cc_ro = _sig;
      _regs_cc = _regs;
      _regs_cc_ro = _regs;
      _args_on_stack_cc = _args_on_stack;
      _args_on_stack_cc_ro = _args_on_stack;
    } else {
      _c1_needs_stack_repair = (_args_on_stack_cc < _args_on_stack) || (_args_on_stack_cc_ro < _args_on_stack);
      _c2_needs_stack_repair = (_args_on_stack_cc > _args_on_stack) || (_args_on_stack_cc > _args_on_stack_cc_ro);
      _has_scalarized_args = true;
    }
  }
}

AdapterHandlerEntry* AdapterHandlerLibrary::get_simple_adapter(const methodHandle& method) {
  if (method->is_abstract()) {
    return _abstract_method_handler;
  }
  int total_args_passed = method->size_of_parameters(); // All args on stack
  if (total_args_passed == 0) {
    return _no_arg_handler;
  } else if (total_args_passed == 1) {
    if (!method->is_static()) {
      return _obj_arg_handler;
    }
    switch (method->signature()->char_at(1)) {
      case JVM_SIGNATURE_CLASS:
      case JVM_SIGNATURE_ARRAY:
        return _obj_arg_handler;
      case JVM_SIGNATURE_INT:
      case JVM_SIGNATURE_BOOLEAN:
      case JVM_SIGNATURE_CHAR:
      case JVM_SIGNATURE_BYTE:
      case JVM_SIGNATURE_SHORT:
        return _int_arg_handler;
    }
  } else if (total_args_passed == 2 &&
             !method->is_static()) {
    switch (method->signature()->char_at(1)) {
      case JVM_SIGNATURE_CLASS:
      case JVM_SIGNATURE_ARRAY:
        return _obj_obj_arg_handler;
      case JVM_SIGNATURE_INT:
      case JVM_SIGNATURE_BOOLEAN:
      case JVM_SIGNATURE_CHAR:
      case JVM_SIGNATURE_BYTE:
      case JVM_SIGNATURE_SHORT:
        return _obj_int_arg_handler;
    }
  }
  return NULL;
}

class AdapterSignatureIterator : public SignatureIterator {
 private:
  BasicType stack_sig_bt[16];
  BasicType* sig_bt;
  int index;

 public:
  AdapterSignatureIterator(Symbol* signature,
                           fingerprint_t fingerprint,
                           bool is_static,
                           int total_args_passed) :
    SignatureIterator(signature, fingerprint),
    index(0)
  {
    sig_bt = (total_args_passed <= 16) ? stack_sig_bt : NEW_RESOURCE_ARRAY(BasicType, total_args_passed);
    if (!is_static) { // Pass in receiver first
      sig_bt[index++] = T_OBJECT;
    }
    do_parameters_on(this);
  }

  BasicType* basic_types() {
    return sig_bt;
  }

#ifdef ASSERT
  int slots() {
    return index;
  }
#endif

 private:

  friend class SignatureIterator;  // so do_parameters_on can call do_type
  void do_type(BasicType type) {
    sig_bt[index++] = type;
    if (type == T_LONG || type == T_DOUBLE) {
      sig_bt[index++] = T_VOID; // Longs & doubles take 2 Java slots
    }
  }
};

AdapterHandlerEntry* AdapterHandlerLibrary::get_adapter(const methodHandle& method) {
  // Use customized signature handler.  Need to lock around updates to
  // the AdapterHandlerTable (it is not safe for concurrent readers
  // and a single writer: this could be fixed if it becomes a
  // problem).
  assert(_adapters != NULL, "Uninitialized");

  // Fast-path for trivial adapters
  AdapterHandlerEntry* entry = get_simple_adapter(method);
  if (entry != NULL) {
    return entry;
  }

<<<<<<< HEAD
  NOT_PRODUCT(int insts_size = 0);
  AdapterBlob* new_adapter = NULL;
  AdapterHandlerEntry* entry = NULL;
  AdapterFingerPrint* fingerprint = NULL;

  {
    MutexLocker mu(AdapterHandlerLibrary_lock);
    // make sure data structure is initialized
    initialize();

    CompiledEntrySignature ces(method());
    {
       MutexUnlocker mul(AdapterHandlerLibrary_lock);
       ces.compute_calling_conventions();
    }
    GrowableArray<SigEntry>& sig       = ces.sig();
    GrowableArray<SigEntry>& sig_cc    = ces.sig_cc();
    GrowableArray<SigEntry>& sig_cc_ro = ces.sig_cc_ro();
    VMRegPair* regs         = ces.regs();
    VMRegPair* regs_cc      = ces.regs_cc();
    VMRegPair* regs_cc_ro   = ces.regs_cc_ro();

    if (ces.has_scalarized_args()) {
      method->set_has_scalarized_args(true);
      method->set_c1_needs_stack_repair(ces.c1_needs_stack_repair());
      method->set_c2_needs_stack_repair(ces.c2_needs_stack_repair());
    }

    if (method->is_abstract()) {
      if (ces.has_scalarized_args()) {
        // Save a C heap allocated version of the signature for abstract methods with scalarized inline type arguments
        address wrong_method_abstract = SharedRuntime::get_handle_wrong_method_abstract_stub();
        entry = AdapterHandlerLibrary::new_entry(new AdapterFingerPrint(NULL),
                                                 StubRoutines::throw_AbstractMethodError_entry(),
                                                 wrong_method_abstract, wrong_method_abstract, wrong_method_abstract,
                                                 wrong_method_abstract, wrong_method_abstract);
        GrowableArray<SigEntry>* heap_sig = new (ResourceObj::C_HEAP, mtInternal) GrowableArray<SigEntry>(sig_cc_ro.length(), mtInternal);
        heap_sig->appendAll(&sig_cc_ro);
        entry->set_sig_cc(heap_sig);
        return entry;
      } else {
        return _abstract_method_handler;
      }
    }
=======
  ResourceMark rm;
  AdapterBlob* new_adapter = NULL;

  // Fill in the signature array, for the calling-convention call.
  int total_args_passed = method->size_of_parameters(); // All args on stack

  AdapterSignatureIterator si(method->signature(), method->constMethod()->fingerprint(),
                              method->is_static(), total_args_passed);
  assert(si.slots() == total_args_passed, "");
  BasicType* sig_bt = si.basic_types();
  {
    MutexLocker mu(AdapterHandlerLibrary_lock);
>>>>>>> df65237b

    // Lookup method signature's fingerprint
    entry = _adapters->lookup(&sig_cc, regs_cc != regs_cc_ro);

    if (entry != NULL) {
#ifdef ASSERT
      if (VerifyAdapterSharing) {
        AdapterBlob* comparison_blob = NULL;
        AdapterHandlerEntry* comparison_entry = create_adapter(comparison_blob, total_args_passed, sig_bt, false);
        assert(comparison_blob == NULL, "no blob should be created when creating an adapter for comparison");
        assert(comparison_entry->compare_code(entry), "code must match");
        // Release the one just created and return the original
        _adapters->free_entry(comparison_entry);
      }
#endif
      return entry;
    }

<<<<<<< HEAD
    // Make a C heap allocated version of the fingerprint to store in the adapter
    fingerprint = new AdapterFingerPrint(&sig_cc, regs_cc != regs_cc_ro);
=======
    entry = create_adapter(new_adapter, total_args_passed, sig_bt, /* allocate_code_blob */ true);
  }
>>>>>>> df65237b

  // Outside of the lock
  if (new_adapter != NULL) {
    post_adapter_creation(new_adapter, entry);
  }
  return entry;
}

AdapterHandlerEntry* AdapterHandlerLibrary::create_adapter(AdapterBlob*& new_adapter,
                                                           int total_args_passed,
                                                           BasicType* sig_bt,
                                                           bool allocate_code_blob) {

  // StubRoutines::code2() is initialized after this function can be called. As a result,
  // VerifyAdapterCalls and VerifyAdapterSharing can fail if we re-use code that generated
  // prior to StubRoutines::code2() being set. Checks refer to checks generated in an I2C
  // stub that ensure that an I2C stub is called from an interpreter frame.
  bool contains_all_checks = StubRoutines::code2() != NULL;

  VMRegPair stack_regs[16];
  VMRegPair* regs = (total_args_passed <= 16) ? stack_regs : NEW_RESOURCE_ARRAY(VMRegPair, total_args_passed);

  // Get a description of the compiled java calling convention and the largest used (VMReg) stack slot usage
  int comp_args_on_stack = SharedRuntime::java_calling_convention(sig_bt, regs, total_args_passed);
  BufferBlob* buf = buffer_blob(); // the temporary code buffer in CodeCache
  CodeBuffer buffer(buf);
  short buffer_locs[20];
  buffer.insts()->initialize_shared_locs((relocInfo*)buffer_locs,
                                          sizeof(buffer_locs)/sizeof(relocInfo));

  // Make a C heap allocated version of the fingerprint to store in the adapter
  AdapterFingerPrint* fingerprint = new AdapterFingerPrint(total_args_passed, sig_bt);
  MacroAssembler _masm(&buffer);
  AdapterHandlerEntry* entry = SharedRuntime::generate_i2c2i_adapters(&_masm,
                                                total_args_passed,
                                                comp_args_on_stack,
                                                sig_bt,
                                                regs,
                                                fingerprint);

<<<<<<< HEAD
      MacroAssembler _masm(&buffer);
      entry = SharedRuntime::generate_i2c2i_adapters(&_masm,
                                                     ces.args_on_stack(),
                                                     &sig,
                                                     regs,
                                                     &sig_cc,
                                                     regs_cc,
                                                     &sig_cc_ro,
                                                     regs_cc_ro,
                                                     fingerprint,
                                                     new_adapter);

      if (ces.has_scalarized_args()) {
        // Save a C heap allocated version of the scalarized signature and store it in the adapter
        GrowableArray<SigEntry>* heap_sig = new (ResourceObj::C_HEAP, mtInternal) GrowableArray<SigEntry>(sig_cc.length(), mtInternal);
        heap_sig->appendAll(&sig_cc);
        entry->set_sig_cc(heap_sig);
      }

#ifdef ASSERT
      if (VerifyAdapterSharing) {
        if (shared_entry != NULL) {
          if (!shared_entry->compare_code(buf->code_begin(), buffer.insts_size())) {
            method->print();
          }
          assert(shared_entry->compare_code(buf->code_begin(), buffer.insts_size()), "code must match");
          // Release the one just created and return the original
          _adapters->free_entry(entry);
          return shared_entry;
        } else  {
          entry->save_code(buf->code_begin(), buffer.insts_size());
        }
      }
#endif

      NOT_PRODUCT(insts_size = buffer.insts_size());
    }
    if (new_adapter == NULL) {
      // CodeCache is full, disable compilation
      // Ought to log this but compile log is only per compile thread
      // and we're some non descript Java thread.
      return NULL; // Out of CodeCache space
    }
    entry->relocate(new_adapter->content_begin());
=======
#ifdef ASSERT
  if (VerifyAdapterSharing) {
    entry->save_code(buf->code_begin(), buffer.insts_size());
    if (!allocate_code_blob) {
      return entry;
    }
  }
#endif

  new_adapter = AdapterBlob::create(&buffer);
  NOT_PRODUCT(int insts_size = buffer.insts_size());
  if (new_adapter == NULL) {
    // CodeCache is full, disable compilation
    // Ought to log this but compile log is only per compile thread
    // and we're some non descript Java thread.
    return NULL;
  }
  entry->relocate(new_adapter->content_begin());
>>>>>>> df65237b
#ifndef PRODUCT
  // debugging suppport
  if (PrintAdapterHandlers || PrintStubCode) {
    ttyLocker ttyl;
    entry->print_adapter_on(tty);
    tty->print_cr("i2c argument handler #%d for: %s %s (%d bytes generated)",
                  _adapters->number_of_entries(), fingerprint->as_basic_args_string(),
                  fingerprint->as_string(), insts_size);
    tty->print_cr("c2i argument handler starts at %p", entry->get_c2i_entry());
    if (Verbose || PrintStubCode) {
      address first_pc = entry->base_address();
      if (first_pc != NULL) {
        Disassembler::decode(first_pc, first_pc + insts_size);
        tty->cr();
      }
    }
  }
#endif

  // Add the entry only if the entry contains all required checks (see sharedRuntime_xxx.cpp)
  // The checks are inserted only if -XX:+VerifyAdapterCalls is specified.
  if (contains_all_checks || !VerifyAdapterCalls) {
    _adapters->add(entry);
  }
  return entry;
}

address AdapterHandlerEntry::base_address() {
  address base = _i2c_entry;
  if (base == NULL)  base = _c2i_entry;
  assert(base <= _c2i_entry || _c2i_entry == NULL, "");
  assert(base <= _c2i_inline_entry || _c2i_inline_entry == NULL, "");
  assert(base <= _c2i_inline_ro_entry || _c2i_inline_ro_entry == NULL, "");
  assert(base <= _c2i_unverified_entry || _c2i_unverified_entry == NULL, "");
  assert(base <= _c2i_unverified_inline_entry || _c2i_unverified_inline_entry == NULL, "");
  assert(base <= _c2i_no_clinit_check_entry || _c2i_no_clinit_check_entry == NULL, "");
  return base;
}

void AdapterHandlerEntry::relocate(address new_base) {
  address old_base = base_address();
  assert(old_base != NULL, "");
  ptrdiff_t delta = new_base - old_base;
  if (_i2c_entry != NULL)
    _i2c_entry += delta;
  if (_c2i_entry != NULL)
    _c2i_entry += delta;
  if (_c2i_inline_entry != NULL)
    _c2i_inline_entry += delta;
  if (_c2i_inline_ro_entry != NULL)
    _c2i_inline_ro_entry += delta;
  if (_c2i_unverified_entry != NULL)
    _c2i_unverified_entry += delta;
  if (_c2i_unverified_inline_entry != NULL)
    _c2i_unverified_inline_entry += delta;
  if (_c2i_no_clinit_check_entry != NULL)
    _c2i_no_clinit_check_entry += delta;
  assert(base_address() == new_base, "");
}


void AdapterHandlerEntry::deallocate() {
  delete _fingerprint;
  if (_sig_cc != NULL) {
    delete _sig_cc;
  }
#ifdef ASSERT
  FREE_C_HEAP_ARRAY(unsigned char, _saved_code);
#endif
}


#ifdef ASSERT
// Capture the code before relocation so that it can be compared
// against other versions.  If the code is captured after relocation
// then relative instructions won't be equivalent.
void AdapterHandlerEntry::save_code(unsigned char* buffer, int length) {
  _saved_code = NEW_C_HEAP_ARRAY(unsigned char, length, mtCode);
  _saved_code_length = length;
  memcpy(_saved_code, buffer, length);
}


bool AdapterHandlerEntry::compare_code(AdapterHandlerEntry* other) {
  assert(_saved_code != NULL && other->_saved_code != NULL, "code not saved");

  if (other->_saved_code_length != _saved_code_length) {
    return false;
  }

  return memcmp(other->_saved_code, _saved_code, _saved_code_length) == 0;
}
#endif


/**
 * Create a native wrapper for this native method.  The wrapper converts the
 * Java-compiled calling convention to the native convention, handles
 * arguments, and transitions to native.  On return from the native we transition
 * back to java blocking if a safepoint is in progress.
 */
void AdapterHandlerLibrary::create_native_wrapper(const methodHandle& method) {
  ResourceMark rm;
  nmethod* nm = NULL;
  address critical_entry = NULL;

  assert(method->is_native(), "must be native");
  assert(method->is_method_handle_intrinsic() ||
         method->has_native_function(), "must have something valid to call!");

  if (CriticalJNINatives && !method->is_method_handle_intrinsic()) {
    // We perform the I/O with transition to native before acquiring AdapterHandlerLibrary_lock.
    critical_entry = NativeLookup::lookup_critical_entry(method);
  }

  {
    // Perform the work while holding the lock, but perform any printing outside the lock
    MutexLocker mu(AdapterHandlerLibrary_lock);
    // See if somebody beat us to it
    if (method->code() != NULL) {
      return;
    }

    const int compile_id = CompileBroker::assign_compile_id(method, CompileBroker::standard_entry_bci);
    assert(compile_id > 0, "Must generate native wrapper");


    ResourceMark rm;
    BufferBlob*  buf = buffer_blob(); // the temporary code buffer in CodeCache
    if (buf != NULL) {
      CodeBuffer buffer(buf);
      struct { double data[20]; } locs_buf;
      buffer.insts()->initialize_shared_locs((relocInfo*)&locs_buf, sizeof(locs_buf) / sizeof(relocInfo));
#if defined(AARCH64)
      // On AArch64 with ZGC and nmethod entry barriers, we need all oops to be
      // in the constant pool to ensure ordering between the barrier and oops
      // accesses. For native_wrappers we need a constant.
      buffer.initialize_consts_size(8);
#endif
      MacroAssembler _masm(&buffer);

      // Fill in the signature array, for the calling-convention call.
      const int total_args_passed = method->size_of_parameters();

      VMRegPair stack_regs[16];
      VMRegPair* regs = (total_args_passed <= 16) ? stack_regs : NEW_RESOURCE_ARRAY(VMRegPair, total_args_passed);

<<<<<<< HEAD
      int i = 0;
      if (!method->is_static())  // Pass in receiver first
        sig_bt[i++] = T_OBJECT;
      SignatureStream ss(method->signature());
      for (; !ss.at_return_type(); ss.next()) {
        BasicType bt = ss.type();
        sig_bt[i++] = bt;  // Collect remaining bits of signature
        if (ss.type() == T_LONG || ss.type() == T_DOUBLE)
          sig_bt[i++] = T_VOID;   // Longs & doubles take 2 Java slots
      }
      assert(i == total_args_passed, "");
      BasicType ret_type = ss.type();
=======
      AdapterSignatureIterator si(method->signature(), method->constMethod()->fingerprint(),
                              method->is_static(), total_args_passed);
      BasicType* sig_bt = si.basic_types();
      assert(si.slots() == total_args_passed, "");
      BasicType ret_type = si.return_type();
>>>>>>> df65237b

      // Now get the compiled-Java arguments layout.
      int comp_args_on_stack = SharedRuntime::java_calling_convention(sig_bt, regs, total_args_passed);

      // Generate the compiled-to-native wrapper code
      nm = SharedRuntime::generate_native_wrapper(&_masm, method, compile_id, sig_bt, regs, ret_type, critical_entry);

      if (nm != NULL) {
        {
          MutexLocker pl(CompiledMethod_lock, Mutex::_no_safepoint_check_flag);
          if (nm->make_in_use()) {
            method->set_code(method, nm);
          }
        }

        DirectiveSet* directive = DirectivesStack::getDefaultDirective(CompileBroker::compiler(CompLevel_simple));
        if (directive->PrintAssemblyOption) {
          nm->print_code();
        }
        DirectivesStack::release(directive);
      }
    }
  } // Unlock AdapterHandlerLibrary_lock


  // Install the generated code.
  if (nm != NULL) {
    const char *msg = method->is_static() ? "(static)" : "";
    CompileTask::print_ul(nm, msg);
    if (PrintCompilation) {
      ttyLocker ttyl;
      CompileTask::print(tty, nm, msg);
    }
    nm->post_compiled_method_load_event();
  }
}

// -------------------------------------------------------------------------
// Java-Java calling convention
// (what you use when Java calls Java)

//------------------------------name_for_receiver----------------------------------
// For a given signature, return the VMReg for parameter 0.
VMReg SharedRuntime::name_for_receiver() {
  VMRegPair regs;
  BasicType sig_bt = T_OBJECT;
  (void) java_calling_convention(&sig_bt, &regs, 1);
  // Return argument 0 register.  In the LP64 build pointers
  // take 2 registers, but the VM wants only the 'main' name.
  return regs.first();
}

VMRegPair *SharedRuntime::find_callee_arguments(Symbol* sig, bool has_receiver, bool has_appendix, int* arg_size) {
  // This method is returning a data structure allocating as a
  // ResourceObject, so do not put any ResourceMarks in here.

  BasicType *sig_bt = NEW_RESOURCE_ARRAY(BasicType, 256);
  VMRegPair *regs = NEW_RESOURCE_ARRAY(VMRegPair, 256);
  int cnt = 0;
  if (has_receiver) {
    sig_bt[cnt++] = T_OBJECT; // Receiver is argument 0; not in signature
  }

  for (SignatureStream ss(sig); !ss.at_return_type(); ss.next()) {
    BasicType type = ss.type();
    sig_bt[cnt++] = type;
    if (is_double_word_type(type))
      sig_bt[cnt++] = T_VOID;
  }

  if (has_appendix) {
    sig_bt[cnt++] = T_OBJECT;
  }

  assert(cnt < 256, "grow table size");

  int comp_args_on_stack;
  comp_args_on_stack = java_calling_convention(sig_bt, regs, cnt);

  // the calling convention doesn't count out_preserve_stack_slots so
  // we must add that in to get "true" stack offsets.

  if (comp_args_on_stack) {
    for (int i = 0; i < cnt; i++) {
      VMReg reg1 = regs[i].first();
      if (reg1->is_stack()) {
        // Yuck
        reg1 = reg1->bias(out_preserve_stack_slots());
      }
      VMReg reg2 = regs[i].second();
      if (reg2->is_stack()) {
        // Yuck
        reg2 = reg2->bias(out_preserve_stack_slots());
      }
      regs[i].set_pair(reg2, reg1);
    }
  }

  // results
  *arg_size = cnt;
  return regs;
}

// OSR Migration Code
//
// This code is used convert interpreter frames into compiled frames.  It is
// called from very start of a compiled OSR nmethod.  A temp array is
// allocated to hold the interesting bits of the interpreter frame.  All
// active locks are inflated to allow them to move.  The displaced headers and
// active interpreter locals are copied into the temp buffer.  Then we return
// back to the compiled code.  The compiled code then pops the current
// interpreter frame off the stack and pushes a new compiled frame.  Then it
// copies the interpreter locals and displaced headers where it wants.
// Finally it calls back to free the temp buffer.
//
// All of this is done NOT at any Safepoint, nor is any safepoint or GC allowed.

JRT_LEAF(intptr_t*, SharedRuntime::OSR_migration_begin( JavaThread *current) )
  // During OSR migration, we unwind the interpreted frame and replace it with a compiled
  // frame. The stack watermark code below ensures that the interpreted frame is processed
  // before it gets unwound. This is helpful as the size of the compiled frame could be
  // larger than the interpreted frame, which could result in the new frame not being
  // processed correctly.
  StackWatermarkSet::before_unwind(current);

  //
  // This code is dependent on the memory layout of the interpreter local
  // array and the monitors. On all of our platforms the layout is identical
  // so this code is shared. If some platform lays the their arrays out
  // differently then this code could move to platform specific code or
  // the code here could be modified to copy items one at a time using
  // frame accessor methods and be platform independent.

  frame fr = current->last_frame();
  assert(fr.is_interpreted_frame(), "");
  assert(fr.interpreter_frame_expression_stack_size()==0, "only handle empty stacks");

  // Figure out how many monitors are active.
  int active_monitor_count = 0;
  for (BasicObjectLock *kptr = fr.interpreter_frame_monitor_end();
       kptr < fr.interpreter_frame_monitor_begin();
       kptr = fr.next_monitor_in_interpreter_frame(kptr) ) {
    if (kptr->obj() != NULL) active_monitor_count++;
  }

  // QQQ we could place number of active monitors in the array so that compiled code
  // could double check it.

  Method* moop = fr.interpreter_frame_method();
  int max_locals = moop->max_locals();
  // Allocate temp buffer, 1 word per local & 2 per active monitor
  int buf_size_words = max_locals + active_monitor_count * BasicObjectLock::size();
  intptr_t *buf = NEW_C_HEAP_ARRAY(intptr_t,buf_size_words, mtCode);

  // Copy the locals.  Order is preserved so that loading of longs works.
  // Since there's no GC I can copy the oops blindly.
  assert(sizeof(HeapWord)==sizeof(intptr_t), "fix this code");
  Copy::disjoint_words((HeapWord*)fr.interpreter_frame_local_at(max_locals-1),
                       (HeapWord*)&buf[0],
                       max_locals);

  // Inflate locks.  Copy the displaced headers.  Be careful, there can be holes.
  int i = max_locals;
  for (BasicObjectLock *kptr2 = fr.interpreter_frame_monitor_end();
       kptr2 < fr.interpreter_frame_monitor_begin();
       kptr2 = fr.next_monitor_in_interpreter_frame(kptr2) ) {
    if (kptr2->obj() != NULL) {         // Avoid 'holes' in the monitor array
      BasicLock *lock = kptr2->lock();
      // Inflate so the object's header no longer refers to the BasicLock.
      if (lock->displaced_header().is_unlocked()) {
        // The object is locked and the resulting ObjectMonitor* will also be
        // locked so it can't be async deflated until ownership is dropped.
        // See the big comment in basicLock.cpp: BasicLock::move_to().
        ObjectSynchronizer::inflate_helper(kptr2->obj());
      }
      // Now the displaced header is free to move because the
      // object's header no longer refers to it.
      buf[i++] = (intptr_t)lock->displaced_header().value();
      buf[i++] = cast_from_oop<intptr_t>(kptr2->obj());
    }
  }
  assert(i - max_locals == active_monitor_count*2, "found the expected number of monitors");

  return buf;
JRT_END

JRT_LEAF(void, SharedRuntime::OSR_migration_end( intptr_t* buf) )
  FREE_C_HEAP_ARRAY(intptr_t, buf);
JRT_END

bool AdapterHandlerLibrary::contains(const CodeBlob* b) {
  AdapterHandlerTableIterator iter(_adapters);
  while (iter.has_next()) {
    AdapterHandlerEntry* a = iter.next();
    if (b == CodeCache::find_blob(a->get_i2c_entry())) return true;
  }
  return false;
}

void AdapterHandlerLibrary::print_handler_on(outputStream* st, const CodeBlob* b) {
  AdapterHandlerTableIterator iter(_adapters);
  while (iter.has_next()) {
    AdapterHandlerEntry* a = iter.next();
    if (b == CodeCache::find_blob(a->get_i2c_entry())) {
      st->print("Adapter for signature: ");
      a->print_adapter_on(tty);
      return;
    }
  }
  assert(false, "Should have found handler");
}

void AdapterHandlerEntry::print_adapter_on(outputStream* st) const {
  st->print("AHE@" INTPTR_FORMAT ": %s", p2i(this), fingerprint()->as_string());
  if (get_i2c_entry() != NULL) {
    st->print(" i2c: " INTPTR_FORMAT, p2i(get_i2c_entry()));
  }
  if (get_c2i_entry() != NULL) {
    st->print(" c2i: " INTPTR_FORMAT, p2i(get_c2i_entry()));
  }
  if (get_c2i_entry() != NULL) {
    st->print(" c2iVE: " INTPTR_FORMAT, p2i(get_c2i_inline_entry()));
  }
  if (get_c2i_entry() != NULL) {
    st->print(" c2iVROE: " INTPTR_FORMAT, p2i(get_c2i_inline_ro_entry()));
  }
  if (get_c2i_unverified_entry() != NULL) {
    st->print(" c2iUE: " INTPTR_FORMAT, p2i(get_c2i_unverified_entry()));
  }
  if (get_c2i_unverified_entry() != NULL) {
    st->print(" c2iUVE: " INTPTR_FORMAT, p2i(get_c2i_unverified_inline_entry()));
  }
  if (get_c2i_no_clinit_check_entry() != NULL) {
    st->print(" c2iNCI: " INTPTR_FORMAT, p2i(get_c2i_no_clinit_check_entry()));
  }
  st->cr();
}

#ifndef PRODUCT

void AdapterHandlerLibrary::print_statistics() {
  _adapters->print_statistics();
}

#endif /* PRODUCT */

JRT_LEAF(void, SharedRuntime::enable_stack_reserved_zone(JavaThread* current))
  StackOverflow* overflow_state = current->stack_overflow_state();
  overflow_state->enable_stack_reserved_zone(/*check_if_disabled*/true);
  overflow_state->set_reserved_stack_activation(current->stack_base());
JRT_END

frame SharedRuntime::look_for_reserved_stack_annotated_method(JavaThread* current, frame fr) {
  ResourceMark rm(current);
  frame activation;
  CompiledMethod* nm = NULL;
  int count = 1;

  assert(fr.is_java_frame(), "Must start on Java frame");

  while (true) {
    Method* method = NULL;
    bool found = false;
    if (fr.is_interpreted_frame()) {
      method = fr.interpreter_frame_method();
      if (method != NULL && method->has_reserved_stack_access()) {
        found = true;
      }
    } else {
      CodeBlob* cb = fr.cb();
      if (cb != NULL && cb->is_compiled()) {
        nm = cb->as_compiled_method();
        method = nm->method();
        // scope_desc_near() must be used, instead of scope_desc_at() because on
        // SPARC, the pcDesc can be on the delay slot after the call instruction.
        for (ScopeDesc *sd = nm->scope_desc_near(fr.pc()); sd != NULL; sd = sd->sender()) {
          method = sd->method();
          if (method != NULL && method->has_reserved_stack_access()) {
            found = true;
      }
    }
      }
    }
    if (found) {
      activation = fr;
      warning("Potentially dangerous stack overflow in "
              "ReservedStackAccess annotated method %s [%d]",
              method->name_and_sig_as_C_string(), count++);
      EventReservedStackActivation event;
      if (event.should_commit()) {
        event.set_method(method);
        event.commit();
      }
    }
    if (fr.is_first_java_frame()) {
      break;
    } else {
      fr = fr.java_sender();
    }
  }
  return activation;
}

void SharedRuntime::on_slowpath_allocation_exit(JavaThread* current) {
  // After any safepoint, just before going back to compiled code,
  // we inform the GC that we will be doing initializing writes to
  // this object in the future without emitting card-marks, so
  // GC may take any compensating steps.

  oop new_obj = current->vm_result();
  if (new_obj == NULL) return;

  BarrierSet *bs = BarrierSet::barrier_set();
  bs->on_slowpath_allocation_exit(current, new_obj);
}

// We are at a compiled code to interpreter call. We need backing
// buffers for all inline type arguments. Allocate an object array to
// hold them (convenient because once we're done with it we don't have
// to worry about freeing it).
oop SharedRuntime::allocate_inline_types_impl(JavaThread* current, methodHandle callee, bool allocate_receiver, TRAPS) {
  assert(InlineTypePassFieldsAsArgs, "no reason to call this");
  ResourceMark rm;

  int nb_slots = 0;
  InstanceKlass* holder = callee->method_holder();
  allocate_receiver &= !callee->is_static() && holder->is_inline_klass();
  if (allocate_receiver) {
    nb_slots++;
  }
  for (SignatureStream ss(callee->signature()); !ss.at_return_type(); ss.next()) {
    if (ss.type() == T_INLINE_TYPE) {
      nb_slots++;
    }
  }
  objArrayOop array_oop = oopFactory::new_objectArray(nb_slots, CHECK_NULL);
  objArrayHandle array(THREAD, array_oop);
  int i = 0;
  if (allocate_receiver) {
    InlineKlass* vk = InlineKlass::cast(holder);
    oop res = vk->allocate_instance(CHECK_NULL);
    array->obj_at_put(i, res);
    i++;
  }
  for (SignatureStream ss(callee->signature()); !ss.at_return_type(); ss.next()) {
    if (ss.type() == T_INLINE_TYPE) {
      InlineKlass* vk = ss.as_inline_klass(holder);
      oop res = vk->allocate_instance(CHECK_NULL);
      array->obj_at_put(i, res);
      i++;
    }
  }
  return array();
}

JRT_ENTRY(void, SharedRuntime::allocate_inline_types(JavaThread* current, Method* callee_method, bool allocate_receiver))
  methodHandle callee(current, callee_method);
  oop array = SharedRuntime::allocate_inline_types_impl(current, callee, allocate_receiver, CHECK);
  current->set_vm_result(array);
  current->set_vm_result_2(callee()); // TODO: required to keep callee live?
JRT_END

// We're returning from an interpreted method: load each field into a
// register following the calling convention
JRT_LEAF(void, SharedRuntime::load_inline_type_fields_in_regs(JavaThread* current, oopDesc* res))
{
  assert(res->klass()->is_inline_klass(), "only inline types here");
  ResourceMark rm;
  RegisterMap reg_map(current);
  frame stubFrame = current->last_frame();
  frame callerFrame = stubFrame.sender(&reg_map);
  assert(callerFrame.is_interpreted_frame(), "should be coming from interpreter");

  InlineKlass* vk = InlineKlass::cast(res->klass());

  const Array<SigEntry>* sig_vk = vk->extended_sig();
  const Array<VMRegPair>* regs = vk->return_regs();

  if (regs == NULL) {
    // The fields of the inline klass don't fit in registers, bail out
    return;
  }

  int j = 1;
  for (int i = 0; i < sig_vk->length(); i++) {
    BasicType bt = sig_vk->at(i)._bt;
    if (bt == T_INLINE_TYPE) {
      continue;
    }
    if (bt == T_VOID) {
      if (sig_vk->at(i-1)._bt == T_LONG ||
          sig_vk->at(i-1)._bt == T_DOUBLE) {
        j++;
      }
      continue;
    }
    int off = sig_vk->at(i)._offset;
    assert(off > 0, "offset in object should be positive");
    VMRegPair pair = regs->at(j);
    address loc = reg_map.location(pair.first());
    switch(bt) {
    case T_BOOLEAN:
      *(jboolean*)loc = res->bool_field(off);
      break;
    case T_CHAR:
      *(jchar*)loc = res->char_field(off);
      break;
    case T_BYTE:
      *(jbyte*)loc = res->byte_field(off);
      break;
    case T_SHORT:
      *(jshort*)loc = res->short_field(off);
      break;
    case T_INT: {
      *(jint*)loc = res->int_field(off);
      break;
    }
    case T_LONG:
#ifdef _LP64
      *(intptr_t*)loc = res->long_field(off);
#else
      Unimplemented();
#endif
      break;
    case T_OBJECT:
    case T_ARRAY: {
      *(oop*)loc = res->obj_field(off);
      break;
    }
    case T_FLOAT:
      *(jfloat*)loc = res->float_field(off);
      break;
    case T_DOUBLE:
      *(jdouble*)loc = res->double_field(off);
      break;
    default:
      ShouldNotReachHere();
    }
    j++;
  }
  assert(j == regs->length(), "missed a field?");

#ifdef ASSERT
  VMRegPair pair = regs->at(0);
  address loc = reg_map.location(pair.first());
  assert(*(oopDesc**)loc == res, "overwritten object");
#endif

  current->set_vm_result(res);
}
JRT_END

// We've returned to an interpreted method, the interpreter needs a
// reference to an inline type instance. Allocate it and initialize it
// from field's values in registers.
JRT_BLOCK_ENTRY(void, SharedRuntime::store_inline_type_fields_to_buf(JavaThread* current, intptr_t res))
{
  ResourceMark rm;
  RegisterMap reg_map(current);
  frame stubFrame = current->last_frame();
  frame callerFrame = stubFrame.sender(&reg_map);

#ifdef ASSERT
  InlineKlass* verif_vk = InlineKlass::returned_inline_klass(reg_map);
#endif

  if (!is_set_nth_bit(res, 0)) {
    // We're not returning with inline type fields in registers (the
    // calling convention didn't allow it for this inline klass)
    assert(!Metaspace::contains((void*)res), "should be oop or pointer in buffer area");
    current->set_vm_result((oopDesc*)res);
    assert(verif_vk == NULL, "broken calling convention");
    return;
  }

  clear_nth_bit(res, 0);
  InlineKlass* vk = (InlineKlass*)res;
  assert(verif_vk == vk, "broken calling convention");
  assert(Metaspace::contains((void*)res), "should be klass");

  // Allocate handles for every oop field so they are safe in case of
  // a safepoint when allocating
  GrowableArray<Handle> handles;
  vk->save_oop_fields(reg_map, handles);

  // It's unsafe to safepoint until we are here
  JRT_BLOCK;
  {
    Thread* THREAD = current;
    oop vt = vk->realloc_result(reg_map, handles, CHECK);
    current->set_vm_result(vt);
  }
  JRT_BLOCK_END;
}
JRT_END
<|MERGE_RESOLUTION|>--- conflicted
+++ resolved
@@ -112,8 +112,6 @@
   _resolve_virtual_call_blob           = generate_resolve_blob(CAST_FROM_FN_PTR(address, SharedRuntime::resolve_virtual_call_C),       "resolve_virtual_call");
   _resolve_static_call_blob            = generate_resolve_blob(CAST_FROM_FN_PTR(address, SharedRuntime::resolve_static_call_C),        "resolve_static_call");
 
-  AdapterHandlerLibrary::initialize();
-
 #if COMPILER2_OR_JVMCI
   // Vectors are generated only by C2 and JVMCI.
   bool support_wide = is_wide_vector(MaxVectorSize);
@@ -992,6 +990,7 @@
   InstanceKlass::register_finalizer(instanceOop(obj), CHECK);
 JRT_END
 
+
 jlong SharedRuntime::get_java_tid(Thread* thread) {
   if (thread != NULL) {
     if (thread->is_Java_thread()) {
@@ -1385,13 +1384,8 @@
 
 // Resolves a call.  The compilers generate code for calls that go here
 // and are patched with the real destination of the call.
-<<<<<<< HEAD
 methodHandle SharedRuntime::resolve_sub_helper(bool is_virtual, bool is_optimized, bool* caller_is_c1, TRAPS) {
-  JavaThread* current = THREAD->as_Java_thread();
-=======
-methodHandle SharedRuntime::resolve_sub_helper(bool is_virtual, bool is_optimized, TRAPS) {
   JavaThread* current = THREAD;
->>>>>>> df65237b
   ResourceMark rm(current);
   RegisterMap cbl_map(current, false);
   frame caller_frame = current->last_frame().sender(&cbl_map);
@@ -1496,7 +1490,7 @@
   frame stub_frame = current->last_frame();
   assert(stub_frame.is_runtime_frame(), "sanity check");
   frame caller_frame = stub_frame.sender(&reg_map);
-  assert(!caller_frame.is_interpreted_frame() && !caller_frame.is_entry_frame() && !caller_frame.is_optimized_entry_frame(), "unexpected frame");
+  assert(!caller_frame.is_interpreted_frame() && !caller_frame.is_entry_frame()  && !caller_frame.is_optimized_entry_frame(), "unexpected frame");
 #endif /* ASSERT */
 
   methodHandle callee_method;
@@ -1726,13 +1720,8 @@
   return true;
 }
 
-<<<<<<< HEAD
 methodHandle SharedRuntime::handle_ic_miss_helper(bool& is_optimized, bool& caller_is_c1, TRAPS) {
-  JavaThread* current = THREAD->as_Java_thread();
-=======
-methodHandle SharedRuntime::handle_ic_miss_helper(TRAPS) {
   JavaThread* current = THREAD;
->>>>>>> df65237b
   ResourceMark rm(current);
   CallInfo call_info;
   Bytecodes::Code bc;
@@ -1841,13 +1830,8 @@
 // sites, and static call sites. Typically used to change a call sites
 // destination from compiled to interpreted.
 //
-<<<<<<< HEAD
 methodHandle SharedRuntime::reresolve_call_site(bool& is_static_call, bool& is_optimized, bool& caller_is_c1, TRAPS) {
-  JavaThread* current = THREAD->as_Java_thread();
-=======
-methodHandle SharedRuntime::reresolve_call_site(TRAPS) {
   JavaThread* current = THREAD;
->>>>>>> df65237b
   ResourceMark rm(current);
   RegisterMap reg_map(current, false);
   frame stub_frame = current->last_frame();
@@ -2481,7 +2465,6 @@
     int vt_count = 0;
     for (int index = 0; index < len; index++) {
       int value = 0;
-<<<<<<< HEAD
       for (int byte = 0; byte < _basic_types_per_int; byte++) {
         BasicType bt = T_ILLEGAL;
         if (sig_index < total_args_passed) {
@@ -2509,12 +2492,6 @@
         int bt_val = (bt == T_ILLEGAL) ? 0 : bt;
         assert((bt_val & _basic_type_mask) == bt_val, "must fit in 4 bits");
         value = (value << _basic_type_bits) | bt_val;
-=======
-      for (int byte = 0; sig_index < total_args_passed && byte < _basic_types_per_int; byte++) {
-        int bt = adapter_encoding(sig_bt[sig_index++]);
-        assert((bt & _basic_type_mask) == bt, "must fit in 4 bits");
-        value = (value << _basic_type_bits) | bt;
->>>>>>> df65237b
       }
       ptr[index] = value;
     }
@@ -2555,51 +2532,10 @@
     stringStream st;
     st.print("0x");
     for (int i = 0; i < length(); i++) {
-      st.print("%x", value(i));
+      st.print("%08x", value(i));
     }
     return st.as_string();
   }
-
-#ifndef PRODUCT
-  // Reconstitutes the basic type arguments from the fingerprint,
-  // producing strings like LIJDF
-  const char* as_basic_args_string() {
-    stringStream st;
-    bool long_prev = false;
-    for (int i = 0; i < length(); i++) {
-      unsigned val = (unsigned)value(i);
-      // args are packed so that first/lower arguments are in the highest
-      // bits of each int value, so iterate from highest to the lowest
-      for (int j = 32 - _basic_type_bits; j >= 0; j -= _basic_type_bits) {
-        unsigned v = (val >> j) & _basic_type_mask;
-        if (v == 0) {
-          assert(i == length() - 1, "Only expect zeroes in the last word");
-          continue;
-        }
-        if (long_prev) {
-          long_prev = false;
-          if (v == T_VOID) {
-            st.print("J");
-          } else {
-            st.print("L");
-          }
-        }
-        switch (v) {
-          case T_INT:    st.print("I");    break;
-          case T_LONG:   long_prev = true; break;
-          case T_FLOAT:  st.print("F");    break;
-          case T_DOUBLE: st.print("D");    break;
-          case T_VOID:   break;
-          default: ShouldNotReachHere();
-        }
-      }
-    }
-    if (long_prev) {
-      st.print("L");
-    }
-    return st.as_string();
-  }
-#endif // !product
 
   bool equals(AdapterFingerPrint* other) {
     if (other->_length != _length) {
@@ -2764,19 +2700,13 @@
 // Implementation of AdapterHandlerLibrary
 AdapterHandlerTable* AdapterHandlerLibrary::_adapters = NULL;
 AdapterHandlerEntry* AdapterHandlerLibrary::_abstract_method_handler = NULL;
-<<<<<<< HEAD
 const int AdapterHandlerLibrary_size = 32*K;
-=======
-AdapterHandlerEntry* AdapterHandlerLibrary::_no_arg_handler = NULL;
-AdapterHandlerEntry* AdapterHandlerLibrary::_int_arg_handler = NULL;
-AdapterHandlerEntry* AdapterHandlerLibrary::_obj_arg_handler = NULL;
-AdapterHandlerEntry* AdapterHandlerLibrary::_obj_int_arg_handler = NULL;
-AdapterHandlerEntry* AdapterHandlerLibrary::_obj_obj_arg_handler = NULL;
-const int AdapterHandlerLibrary_size = 16*K;
->>>>>>> df65237b
 BufferBlob* AdapterHandlerLibrary::_buffer = NULL;
 
 BufferBlob* AdapterHandlerLibrary::buffer_blob() {
+  // Should be called only when AdapterHandlerLibrary_lock is active.
+  if (_buffer == NULL) // Initialize lazily
+      _buffer = BufferBlob::create("adapters", AdapterHandlerLibrary_size);
   return _buffer;
 }
 
@@ -2784,48 +2714,10 @@
   ShouldNotCallThis();
 }
 
-static void post_adapter_creation(const AdapterBlob* new_adapter, const AdapterHandlerEntry* entry) {
-  char blob_id[256];
-  jio_snprintf(blob_id,
-                sizeof(blob_id),
-                "%s(%s)",
-                new_adapter->name(),
-                entry->fingerprint()->as_string());
-  Forte::register_stub(blob_id, new_adapter->content_begin(), new_adapter->content_end());
-
-  if (JvmtiExport::should_post_dynamic_code_generated()) {
-    JvmtiExport::post_dynamic_code_generated(blob_id, new_adapter->content_begin(), new_adapter->content_end());
-  }
-}
-
 void AdapterHandlerLibrary::initialize() {
-  ResourceMark rm;
-  AdapterBlob* no_arg_blob = NULL;
-  AdapterBlob* int_arg_blob = NULL;
-  AdapterBlob* obj_arg_blob = NULL;
-  AdapterBlob* obj_int_arg_blob = NULL;
-  AdapterBlob* obj_obj_arg_blob = NULL;
-  {
-    MutexLocker mu(AdapterHandlerLibrary_lock);
-    assert(_adapters == NULL, "Initializing more than once");
-
-    _adapters = new AdapterHandlerTable();
-
-    // Create a special handler for abstract methods.  Abstract methods
-    // are never compiled so an i2c entry is somewhat meaningless, but
-    // throw AbstractMethodError just in case.
-    // Pass wrong_method_abstract for the c2i transitions to return
-    // AbstractMethodError for invalid invocations.
-    address wrong_method_abstract = SharedRuntime::get_handle_wrong_method_abstract_stub();
-    _abstract_method_handler = AdapterHandlerLibrary::new_entry(new AdapterFingerPrint(0, NULL),
-                                                                StubRoutines::throw_AbstractMethodError_entry(),
-                                                                wrong_method_abstract, wrong_method_abstract);
-
-    _buffer = BufferBlob::create("adapters", AdapterHandlerLibrary_size);
-
-    _no_arg_handler = create_adapter(no_arg_blob, 0, NULL, true);
-
-<<<<<<< HEAD
+  if (_adapters != NULL) return;
+  _adapters = new AdapterHandlerTable();
+
   // Create a special handler for abstract methods.  Abstract methods
   // are never compiled so an i2c entry is somewhat meaningless, but
   // throw AbstractMethodError just in case.
@@ -2836,33 +2728,6 @@
                                                               StubRoutines::throw_AbstractMethodError_entry(),
                                                               wrong_method_abstract, wrong_method_abstract, wrong_method_abstract,
                                                               wrong_method_abstract, wrong_method_abstract);
-=======
-    BasicType obj_args[] = { T_OBJECT };
-    _obj_arg_handler = create_adapter(obj_arg_blob, 1, obj_args, true);
-
-    BasicType int_args[] = { T_INT };
-    _int_arg_handler = create_adapter(int_arg_blob, 1, int_args, true);
-
-    BasicType obj_int_args[] = { T_OBJECT, T_INT };
-    _obj_int_arg_handler = create_adapter(obj_int_arg_blob, 2, obj_int_args, true);
-
-    BasicType obj_obj_args[] = { T_OBJECT, T_OBJECT };
-    _obj_obj_arg_handler = create_adapter(obj_obj_arg_blob, 2, obj_obj_args, true);
-
-    assert(no_arg_blob != NULL &&
-          obj_arg_blob != NULL &&
-          int_arg_blob != NULL &&
-          obj_int_arg_blob != NULL &&
-          obj_obj_arg_blob != NULL, "Initial adapters must be properly created");
-  }
-
-  // Outside of the lock
-  post_adapter_creation(no_arg_blob, _no_arg_handler);
-  post_adapter_creation(obj_arg_blob, _obj_arg_handler);
-  post_adapter_creation(int_arg_blob, _int_arg_handler);
-  post_adapter_creation(obj_int_arg_blob, _obj_int_arg_handler);
-  post_adapter_creation(obj_obj_arg_blob, _obj_obj_arg_handler);
->>>>>>> df65237b
 }
 
 AdapterHandlerEntry* AdapterHandlerLibrary::new_entry(AdapterFingerPrint* fingerprint,
@@ -3017,101 +2882,17 @@
   }
 }
 
-AdapterHandlerEntry* AdapterHandlerLibrary::get_simple_adapter(const methodHandle& method) {
-  if (method->is_abstract()) {
-    return _abstract_method_handler;
-  }
-  int total_args_passed = method->size_of_parameters(); // All args on stack
-  if (total_args_passed == 0) {
-    return _no_arg_handler;
-  } else if (total_args_passed == 1) {
-    if (!method->is_static()) {
-      return _obj_arg_handler;
-    }
-    switch (method->signature()->char_at(1)) {
-      case JVM_SIGNATURE_CLASS:
-      case JVM_SIGNATURE_ARRAY:
-        return _obj_arg_handler;
-      case JVM_SIGNATURE_INT:
-      case JVM_SIGNATURE_BOOLEAN:
-      case JVM_SIGNATURE_CHAR:
-      case JVM_SIGNATURE_BYTE:
-      case JVM_SIGNATURE_SHORT:
-        return _int_arg_handler;
-    }
-  } else if (total_args_passed == 2 &&
-             !method->is_static()) {
-    switch (method->signature()->char_at(1)) {
-      case JVM_SIGNATURE_CLASS:
-      case JVM_SIGNATURE_ARRAY:
-        return _obj_obj_arg_handler;
-      case JVM_SIGNATURE_INT:
-      case JVM_SIGNATURE_BOOLEAN:
-      case JVM_SIGNATURE_CHAR:
-      case JVM_SIGNATURE_BYTE:
-      case JVM_SIGNATURE_SHORT:
-        return _obj_int_arg_handler;
-    }
-  }
-  return NULL;
-}
-
-class AdapterSignatureIterator : public SignatureIterator {
- private:
-  BasicType stack_sig_bt[16];
-  BasicType* sig_bt;
-  int index;
-
- public:
-  AdapterSignatureIterator(Symbol* signature,
-                           fingerprint_t fingerprint,
-                           bool is_static,
-                           int total_args_passed) :
-    SignatureIterator(signature, fingerprint),
-    index(0)
-  {
-    sig_bt = (total_args_passed <= 16) ? stack_sig_bt : NEW_RESOURCE_ARRAY(BasicType, total_args_passed);
-    if (!is_static) { // Pass in receiver first
-      sig_bt[index++] = T_OBJECT;
-    }
-    do_parameters_on(this);
-  }
-
-  BasicType* basic_types() {
-    return sig_bt;
-  }
-
-#ifdef ASSERT
-  int slots() {
-    return index;
-  }
-#endif
-
- private:
-
-  friend class SignatureIterator;  // so do_parameters_on can call do_type
-  void do_type(BasicType type) {
-    sig_bt[index++] = type;
-    if (type == T_LONG || type == T_DOUBLE) {
-      sig_bt[index++] = T_VOID; // Longs & doubles take 2 Java slots
-    }
-  }
-};
-
 AdapterHandlerEntry* AdapterHandlerLibrary::get_adapter(const methodHandle& method) {
+
+  // TODO: Reimplement JDK-8266015, dropped from jdk->lworld merge
+
   // Use customized signature handler.  Need to lock around updates to
   // the AdapterHandlerTable (it is not safe for concurrent readers
   // and a single writer: this could be fixed if it becomes a
   // problem).
-  assert(_adapters != NULL, "Uninitialized");
-
-  // Fast-path for trivial adapters
-  AdapterHandlerEntry* entry = get_simple_adapter(method);
-  if (entry != NULL) {
-    return entry;
-  }
-
-<<<<<<< HEAD
+
+  ResourceMark rm;
+
   NOT_PRODUCT(int insts_size = 0);
   AdapterBlob* new_adapter = NULL;
   AdapterHandlerEntry* entry = NULL;
@@ -3156,86 +2937,40 @@
         return _abstract_method_handler;
       }
     }
-=======
-  ResourceMark rm;
-  AdapterBlob* new_adapter = NULL;
-
-  // Fill in the signature array, for the calling-convention call.
-  int total_args_passed = method->size_of_parameters(); // All args on stack
-
-  AdapterSignatureIterator si(method->signature(), method->constMethod()->fingerprint(),
-                              method->is_static(), total_args_passed);
-  assert(si.slots() == total_args_passed, "");
-  BasicType* sig_bt = si.basic_types();
-  {
-    MutexLocker mu(AdapterHandlerLibrary_lock);
->>>>>>> df65237b
 
     // Lookup method signature's fingerprint
     entry = _adapters->lookup(&sig_cc, regs_cc != regs_cc_ro);
 
+#ifdef ASSERT
+    AdapterHandlerEntry* shared_entry = NULL;
+    // Start adapter sharing verification only after the VM is booted.
+    if (VerifyAdapterSharing && (entry != NULL)) {
+      shared_entry = entry;
+      entry = NULL;
+    }
+#endif
+
     if (entry != NULL) {
-#ifdef ASSERT
-      if (VerifyAdapterSharing) {
-        AdapterBlob* comparison_blob = NULL;
-        AdapterHandlerEntry* comparison_entry = create_adapter(comparison_blob, total_args_passed, sig_bt, false);
-        assert(comparison_blob == NULL, "no blob should be created when creating an adapter for comparison");
-        assert(comparison_entry->compare_code(entry), "code must match");
-        // Release the one just created and return the original
-        _adapters->free_entry(comparison_entry);
-      }
-#endif
       return entry;
     }
 
-<<<<<<< HEAD
     // Make a C heap allocated version of the fingerprint to store in the adapter
     fingerprint = new AdapterFingerPrint(&sig_cc, regs_cc != regs_cc_ro);
-=======
-    entry = create_adapter(new_adapter, total_args_passed, sig_bt, /* allocate_code_blob */ true);
-  }
->>>>>>> df65237b
-
-  // Outside of the lock
-  if (new_adapter != NULL) {
-    post_adapter_creation(new_adapter, entry);
-  }
-  return entry;
-}
-
-AdapterHandlerEntry* AdapterHandlerLibrary::create_adapter(AdapterBlob*& new_adapter,
-                                                           int total_args_passed,
-                                                           BasicType* sig_bt,
-                                                           bool allocate_code_blob) {
-
-  // StubRoutines::code2() is initialized after this function can be called. As a result,
-  // VerifyAdapterCalls and VerifyAdapterSharing can fail if we re-use code that generated
-  // prior to StubRoutines::code2() being set. Checks refer to checks generated in an I2C
-  // stub that ensure that an I2C stub is called from an interpreter frame.
-  bool contains_all_checks = StubRoutines::code2() != NULL;
-
-  VMRegPair stack_regs[16];
-  VMRegPair* regs = (total_args_passed <= 16) ? stack_regs : NEW_RESOURCE_ARRAY(VMRegPair, total_args_passed);
-
-  // Get a description of the compiled java calling convention and the largest used (VMReg) stack slot usage
-  int comp_args_on_stack = SharedRuntime::java_calling_convention(sig_bt, regs, total_args_passed);
-  BufferBlob* buf = buffer_blob(); // the temporary code buffer in CodeCache
-  CodeBuffer buffer(buf);
-  short buffer_locs[20];
-  buffer.insts()->initialize_shared_locs((relocInfo*)buffer_locs,
-                                          sizeof(buffer_locs)/sizeof(relocInfo));
-
-  // Make a C heap allocated version of the fingerprint to store in the adapter
-  AdapterFingerPrint* fingerprint = new AdapterFingerPrint(total_args_passed, sig_bt);
-  MacroAssembler _masm(&buffer);
-  AdapterHandlerEntry* entry = SharedRuntime::generate_i2c2i_adapters(&_masm,
-                                                total_args_passed,
-                                                comp_args_on_stack,
-                                                sig_bt,
-                                                regs,
-                                                fingerprint);
-
-<<<<<<< HEAD
+
+    // StubRoutines::code2() is initialized after this function can be called. As a result,
+    // VerifyAdapterCalls and VerifyAdapterSharing can fail if we re-use code that generated
+    // prior to StubRoutines::code2() being set. Checks refer to checks generated in an I2C
+    // stub that ensure that an I2C stub is called from an interpreter frame.
+    bool contains_all_checks = StubRoutines::code2() != NULL;
+
+    // Create I2C & C2I handlers
+    BufferBlob* buf = buffer_blob(); // the temporary code buffer in CodeCache
+    if (buf != NULL) {
+      CodeBuffer buffer(buf);
+      short buffer_locs[20];
+      buffer.insts()->initialize_shared_locs((relocInfo*)buffer_locs,
+                                             sizeof(buffer_locs)/sizeof(relocInfo));
+
       MacroAssembler _masm(&buffer);
       entry = SharedRuntime::generate_i2c2i_adapters(&_masm,
                                                      ces.args_on_stack(),
@@ -3280,49 +3015,44 @@
       return NULL; // Out of CodeCache space
     }
     entry->relocate(new_adapter->content_begin());
-=======
-#ifdef ASSERT
-  if (VerifyAdapterSharing) {
-    entry->save_code(buf->code_begin(), buffer.insts_size());
-    if (!allocate_code_blob) {
-      return entry;
-    }
-  }
+#ifndef PRODUCT
+    // debugging suppport
+    if (PrintAdapterHandlers || PrintStubCode) {
+      ttyLocker ttyl;
+      entry->print_adapter_on(tty);
+      tty->print_cr("i2c argument handler #%d for: %s %s %s (%d bytes generated)",
+                    _adapters->number_of_entries(), (method->is_static() ? "static" : "receiver"),
+                    method->signature()->as_C_string(), fingerprint->as_string(), insts_size);
+      tty->print_cr("c2i argument handler starts at %p", entry->get_c2i_entry());
+      if (Verbose || PrintStubCode) {
+        address first_pc = entry->base_address();
+        if (first_pc != NULL) {
+          Disassembler::decode(first_pc, first_pc + insts_size);
+          tty->cr();
+        }
+      }
+    }
 #endif
-
-  new_adapter = AdapterBlob::create(&buffer);
-  NOT_PRODUCT(int insts_size = buffer.insts_size());
-  if (new_adapter == NULL) {
-    // CodeCache is full, disable compilation
-    // Ought to log this but compile log is only per compile thread
-    // and we're some non descript Java thread.
-    return NULL;
-  }
-  entry->relocate(new_adapter->content_begin());
->>>>>>> df65237b
-#ifndef PRODUCT
-  // debugging suppport
-  if (PrintAdapterHandlers || PrintStubCode) {
-    ttyLocker ttyl;
-    entry->print_adapter_on(tty);
-    tty->print_cr("i2c argument handler #%d for: %s %s (%d bytes generated)",
-                  _adapters->number_of_entries(), fingerprint->as_basic_args_string(),
-                  fingerprint->as_string(), insts_size);
-    tty->print_cr("c2i argument handler starts at %p", entry->get_c2i_entry());
-    if (Verbose || PrintStubCode) {
-      address first_pc = entry->base_address();
-      if (first_pc != NULL) {
-        Disassembler::decode(first_pc, first_pc + insts_size);
-        tty->cr();
-      }
-    }
-  }
-#endif
-
-  // Add the entry only if the entry contains all required checks (see sharedRuntime_xxx.cpp)
-  // The checks are inserted only if -XX:+VerifyAdapterCalls is specified.
-  if (contains_all_checks || !VerifyAdapterCalls) {
-    _adapters->add(entry);
+    // Add the entry only if the entry contains all required checks (see sharedRuntime_xxx.cpp)
+    // The checks are inserted only if -XX:+VerifyAdapterCalls is specified.
+    if (contains_all_checks || !VerifyAdapterCalls) {
+      _adapters->add(entry);
+    }
+  }
+  // Outside of the lock
+  if (new_adapter != NULL) {
+    char blob_id[256];
+    jio_snprintf(blob_id,
+                 sizeof(blob_id),
+                 "%s(%s)@" PTR_FORMAT,
+                 new_adapter->name(),
+                 fingerprint->as_string(),
+                 new_adapter->content_begin());
+    Forte::register_stub(blob_id, new_adapter->content_begin(), new_adapter->content_end());
+
+    if (JvmtiExport::should_post_dynamic_code_generated()) {
+      JvmtiExport::post_dynamic_code_generated(blob_id, new_adapter->content_begin(), new_adapter->content_end());
+    }
   }
   return entry;
 }
@@ -3383,14 +3113,12 @@
 }
 
 
-bool AdapterHandlerEntry::compare_code(AdapterHandlerEntry* other) {
-  assert(_saved_code != NULL && other->_saved_code != NULL, "code not saved");
-
-  if (other->_saved_code_length != _saved_code_length) {
+bool AdapterHandlerEntry::compare_code(unsigned char* buffer, int length) {
+  if (length != _saved_code_length) {
     return false;
   }
 
-  return memcmp(other->_saved_code, _saved_code, _saved_code_length) == 0;
+  return (memcmp(buffer, _saved_code, length) == 0) ? true : false;
 }
 #endif
 
@@ -3444,10 +3172,11 @@
       // Fill in the signature array, for the calling-convention call.
       const int total_args_passed = method->size_of_parameters();
 
+      BasicType stack_sig_bt[16];
       VMRegPair stack_regs[16];
+      BasicType* sig_bt = (total_args_passed <= 16) ? stack_sig_bt : NEW_RESOURCE_ARRAY(BasicType, total_args_passed);
       VMRegPair* regs = (total_args_passed <= 16) ? stack_regs : NEW_RESOURCE_ARRAY(VMRegPair, total_args_passed);
 
-<<<<<<< HEAD
       int i = 0;
       if (!method->is_static())  // Pass in receiver first
         sig_bt[i++] = T_OBJECT;
@@ -3460,13 +3189,6 @@
       }
       assert(i == total_args_passed, "");
       BasicType ret_type = ss.type();
-=======
-      AdapterSignatureIterator si(method->signature(), method->constMethod()->fingerprint(),
-                              method->is_static(), total_args_passed);
-      BasicType* sig_bt = si.basic_types();
-      assert(si.slots() == total_args_passed, "");
-      BasicType ret_type = si.return_type();
->>>>>>> df65237b
 
       // Now get the compiled-Java arguments layout.
       int comp_args_on_stack = SharedRuntime::java_calling_convention(sig_bt, regs, total_args_passed);
@@ -3955,7 +3677,7 @@
   // It's unsafe to safepoint until we are here
   JRT_BLOCK;
   {
-    Thread* THREAD = current;
+    JavaThread* THREAD = current;
     oop vt = vk->realloc_result(reg_map, handles, CHECK);
     current->set_vm_result(vt);
   }
